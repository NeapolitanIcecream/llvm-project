--- conflicted
+++ resolved
@@ -2301,10 +2301,6 @@
   return res;
 }
 
-<<<<<<< HEAD
-#  define INIT_TIMER_CREATE \
-    COMMON_INTERCEPT_FUNCTION_GLIBC_VER_MIN(timer_create, "GLIBC_2.3.3");
-=======
 INTERCEPTOR(int, timer_delete, __sanitizer_timer_t timer) {
   void *ctx;
   COMMON_INTERCEPTOR_ENTER(ctx, timer_delete, timer);
@@ -2344,7 +2340,6 @@
     COMMON_INTERCEPT_FUNCTION_GLIBC_VER_MIN(timer_delete, "GLIBC_2.3.3");  \
     COMMON_INTERCEPT_FUNCTION_GLIBC_VER_MIN(timer_gettime, "GLIBC_2.3.3"); \
     COMMON_INTERCEPT_FUNCTION_GLIBC_VER_MIN(timer_settime, "GLIBC_2.3.3");
->>>>>>> ce7c17d5
 #else
 #  define INIT_TIMER_CREATE
 #endif
