--- conflicted
+++ resolved
@@ -639,19 +639,10 @@
   *stk_end = stack_top;
 
   if (!main) {
-<<<<<<< HEAD
     // TLS must be a subset of the stack, make them non-intersecting.
-    CHECK_GT(*tls_addr, *stk_addr);
-    CHECK_EQ(*stk_addr + *stk_size, *tls_addr + *tls_size);
-    *stk_size = *tls_addr - *stk_addr;
-=======
-    // If stack and tls intersect, make them non-intersecting.
-    if (*tls_begin > *stk_begin && *tls_begin < *stk_end) {
-      if (*stk_end < *tls_end)
-        *tls_end = *stk_end;
-      *stk_end = *tls_begin;
-    }
->>>>>>> 895d502a
+    CHECK_GT(*tls_begin, *stk_begin);
+    CHECK_EQ(*stk_end, *tls_end);
+    *stk_end = *tls_begin;
   }
 #  endif
 }
