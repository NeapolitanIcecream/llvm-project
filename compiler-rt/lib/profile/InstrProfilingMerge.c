/*===- InstrProfilingMerge.c - Profile in-process Merging  ---------------===*\
|*
|* Part of the LLVM Project, under the Apache License v2.0 with LLVM Exceptions.
|* See https://llvm.org/LICENSE.txt for license information.
|* SPDX-License-Identifier: Apache-2.0 WITH LLVM-exception
|*
|*===----------------------------------------------------------------------===*
|* This file defines the API needed for in-process merging of profile data
|* stored in memory buffer.
\*===---------------------------------------------------------------------===*/

#include "InstrProfiling.h"
#include "InstrProfilingInternal.h"
#include "InstrProfilingUtil.h"

#define INSTR_PROF_VALUE_PROF_DATA
#include "profile/InstrProfData.inc"

COMPILER_RT_VISIBILITY
void (*VPMergeHook)(ValueProfData *, __llvm_profile_data *);

COMPILER_RT_VISIBILITY
uint64_t lprofGetLoadModuleSignature(void) {
  /* A very fast way to compute a module signature.  */
  uint64_t Version = __llvm_profile_get_version();
  uint64_t NumCounters = __llvm_profile_get_num_counters(
      __llvm_profile_begin_counters(), __llvm_profile_end_counters());
  uint64_t NumData = __llvm_profile_get_num_data(__llvm_profile_begin_data(),
                                                 __llvm_profile_end_data());
  uint64_t NamesSize =
      (uint64_t)(__llvm_profile_end_names() - __llvm_profile_begin_names());
  uint64_t NumVnodes =
      (uint64_t)(__llvm_profile_end_vnodes() - __llvm_profile_begin_vnodes());
  const __llvm_profile_data *FirstD = __llvm_profile_begin_data();

  return (NamesSize << 40) + (NumCounters << 30) + (NumData << 20) +
         (NumVnodes << 10) + (NumData > 0 ? FirstD->NameRef : 0) + Version +
         __llvm_profile_get_magic();
}

#ifdef __GNUC__
#pragma GCC diagnostic push
#pragma GCC diagnostic ignored "-Wcast-qual"
#elif defined(__clang__)
#pragma clang diagnostic push
#pragma clang diagnostic ignored "-Wcast-qual"
#endif

/* Returns 1 if profile is not structurally compatible.  */
COMPILER_RT_VISIBILITY
int __llvm_profile_check_compatibility(const char *ProfileData,
                                       uint64_t ProfileSize) {
  __llvm_profile_header *Header = (__llvm_profile_header *)ProfileData;
  __llvm_profile_data *SrcDataStart, *SrcDataEnd, *SrcData, *DstData;
  SrcDataStart =
      (__llvm_profile_data *)(ProfileData + sizeof(__llvm_profile_header) +
                              Header->BinaryIdsSize);
  SrcDataEnd = SrcDataStart + Header->NumData;

  if (ProfileSize < sizeof(__llvm_profile_header))
    return 1;

  /* Check the header first.  */
  if (Header->Magic != __llvm_profile_get_magic() ||
      Header->Version != __llvm_profile_get_version() ||
      Header->NumData !=
          __llvm_profile_get_num_data(__llvm_profile_begin_data(),
                                      __llvm_profile_end_data()) ||
      Header->NumCounters !=
          __llvm_profile_get_num_counters(__llvm_profile_begin_counters(),
                                          __llvm_profile_end_counters()) ||
      Header->NumBitmapBytes !=
          __llvm_profile_get_num_bitmap_bytes(__llvm_profile_begin_bitmap(),
                                              __llvm_profile_end_bitmap()) ||
      Header->NamesSize !=
          __llvm_profile_get_name_size(__llvm_profile_begin_names(),
                                       __llvm_profile_end_names()) ||
      Header->ValueKindLast != IPVK_Last)
    return 1;

  if (ProfileSize <
      sizeof(__llvm_profile_header) + Header->BinaryIdsSize +
          Header->NumData * sizeof(__llvm_profile_data) + Header->NamesSize +
          Header->NumCounters * __llvm_profile_counter_entry_size() +
          Header->NumBitmapBytes)
    return 1;

  for (SrcData = SrcDataStart,
       DstData = (__llvm_profile_data *)__llvm_profile_begin_data();
       SrcData < SrcDataEnd; ++SrcData, ++DstData) {
    if (SrcData->NameRef != DstData->NameRef ||
        SrcData->FuncHash != DstData->FuncHash ||
        SrcData->NumCounters != DstData->NumCounters ||
        SrcData->NumBitmapBytes != DstData->NumBitmapBytes)
      return 1;
  }

  /* Matched! */
  return 0;
}

static uintptr_t signextIfWin64(void *V) {
#ifdef _WIN64
  return (uintptr_t)(int32_t)(uintptr_t)V;
#else
  return (uintptr_t)V;
#endif
}

// Skip names section, vtable profile data section and vtable names section
// for runtime profile merge. To merge runtime addresses from multiple
// profiles collected from the same instrumented binary, the binary should be
// loaded at fixed base address (e.g., build with -no-pie, or run with ASLR
// disabled). In this set-up these three sections remain unchanged.
static uint64_t
getDistanceFromCounterToValueProf(const __llvm_profile_header *const Header) {
  const uint64_t VTableSectionSize =
      Header->NumVTables * sizeof(VTableProfData);
  const uint64_t PaddingBytesAfterVTableSection =
      __llvm_profile_get_num_padding_bytes(VTableSectionSize);
  const uint64_t VNamesSize = Header->VNamesSize;
  const uint64_t PaddingBytesAfterVNamesSize =
      __llvm_profile_get_num_padding_bytes(VNamesSize);
  return Header->NamesSize +
         __llvm_profile_get_num_padding_bytes(Header->NamesSize) +
         VTableSectionSize + PaddingBytesAfterVTableSection + VNamesSize +
         PaddingBytesAfterVNamesSize;
}

COMPILER_RT_VISIBILITY
int __llvm_profile_merge_from_buffer(const char *ProfileData,
                                     uint64_t ProfileSize) {
  if (__llvm_profile_get_version() & VARIANT_MASK_TEMPORAL_PROF) {
    PROF_ERR("%s\n",
             "Temporal profiles do not support profile merging at runtime. "
             "Instead, merge raw profiles using the llvm-profdata tool.");
    return 1;
  }

  __llvm_profile_header *Header = (__llvm_profile_header *)ProfileData;
  uintptr_t CountersDelta = Header->CountersDelta;
  uintptr_t BitmapDelta = Header->BitmapDelta;

  __llvm_profile_data *SrcDataStart =
      (__llvm_profile_data *)(ProfileData + sizeof(__llvm_profile_header) +
                              Header->BinaryIdsSize);
<<<<<<< HEAD
  SrcDataEnd = SrcDataStart + Header->NumData;
  SrcCountersStart = (char *)SrcDataEnd;
  SrcCountersEnd = SrcCountersStart +
                   Header->NumCounters * __llvm_profile_counter_entry_size();
  SrcBitmapStart = SrcCountersEnd + __llvm_profile_get_num_padding_bytes(
                                        SrcCountersEnd - SrcCountersStart);
  SrcNameStart = SrcBitmapStart + Header->NumBitmapBytes;
  SrcValueProfDataStart =
=======
  __llvm_profile_data *SrcDataEnd = SrcDataStart + Header->NumData;
  uintptr_t SrcCountersStart = (uintptr_t)SrcDataEnd;
  uintptr_t SrcCountersEnd =
      SrcCountersStart +
      Header->NumCounters * __llvm_profile_counter_entry_size();
  uintptr_t SrcBitmapStart =
      SrcCountersEnd +
      __llvm_profile_get_num_padding_bytes(SrcCountersEnd - SrcCountersStart);
  uintptr_t SrcNameStart = SrcBitmapStart + Header->NumBitmapBytes;
  uintptr_t SrcValueProfDataStart =
>>>>>>> ce7c17d5
      SrcNameStart + getDistanceFromCounterToValueProf(Header);
  if (SrcNameStart < SrcCountersStart || SrcNameStart < SrcBitmapStart)
    return 1;

  // Merge counters by iterating the entire counter section when data section is
  // empty due to correlation.
  if (Header->NumData == 0) {
    for (uintptr_t SrcCounter = SrcCountersStart,
                   DstCounter = (uintptr_t)__llvm_profile_begin_counters();
         SrcCounter < SrcCountersEnd;) {
      if (__llvm_profile_get_version() & VARIANT_MASK_BYTE_COVERAGE) {
        *(char *)DstCounter &= *(const char *)SrcCounter;
      } else {
        *(uint64_t *)DstCounter += *(const uint64_t *)SrcCounter;
      }
      SrcCounter += __llvm_profile_counter_entry_size();
      DstCounter += __llvm_profile_counter_entry_size();
    }
    return 0;
  }

  __llvm_profile_data *SrcData, *DstData;
  uintptr_t SrcValueProfData;
  for (SrcData = SrcDataStart,
      DstData = (__llvm_profile_data *)__llvm_profile_begin_data(),
      SrcValueProfData = SrcValueProfDataStart;
       SrcData < SrcDataEnd; ++SrcData, ++DstData) {
    // For the in-memory destination, CounterPtr is the distance from the start
    // address of the data to the start address of the counter. On WIN64,
    // CounterPtr is a truncated 32-bit value due to COFF limitation. Sign
    // extend CounterPtr to get the original value.
    uintptr_t DstCounters =
        (uintptr_t)DstData + signextIfWin64(DstData->CounterPtr);
    uintptr_t DstBitmap =
        (uintptr_t)DstData + signextIfWin64(DstData->BitmapPtr);
    unsigned NVK = 0;

    // SrcData is a serialized representation of the memory image. We need to
    // compute the in-buffer counter offset from the in-memory address distance.
    // The initial CountersDelta is the in-memory address difference
    // start(__llvm_prf_cnts)-start(__llvm_prf_data), so SrcData->CounterPtr -
    // CountersDelta computes the offset into the in-buffer counter section.
    //
    // On WIN64, CountersDelta is truncated as well, so no need for signext.
    uintptr_t SrcCounters =
        SrcCountersStart + ((uintptr_t)SrcData->CounterPtr - CountersDelta);
    // CountersDelta needs to be decreased as we advance to the next data
    // record.
    CountersDelta -= sizeof(*SrcData);
    unsigned NC = SrcData->NumCounters;
    if (NC == 0)
      return 1;
    if (SrcCounters < SrcCountersStart || SrcCounters >= SrcNameStart ||
        (SrcCounters + __llvm_profile_counter_entry_size() * NC) > SrcNameStart)
      return 1;
    for (unsigned I = 0; I < NC; I++) {
      if (__llvm_profile_get_version() & VARIANT_MASK_BYTE_COVERAGE) {
        // A value of zero signifies the function is covered.
        ((char *)DstCounters)[I] &= ((const char *)SrcCounters)[I];
      } else {
        ((uint64_t *)DstCounters)[I] += ((const uint64_t *)SrcCounters)[I];
      }
    }

    uintptr_t SrcBitmap =
        SrcBitmapStart + ((uintptr_t)SrcData->BitmapPtr - BitmapDelta);
    // BitmapDelta also needs to be decreased as we advance to the next data
    // record.
    BitmapDelta -= sizeof(*SrcData);
    unsigned NB = SrcData->NumBitmapBytes;
    // NumBitmapBytes may legitimately be 0. Just keep going.
    if (NB != 0) {
      if (SrcBitmap < SrcBitmapStart || (SrcBitmap + NB) > SrcNameStart)
        return 1;
      // Merge Src and Dst Bitmap bytes by simply ORing them together.
      for (unsigned I = 0; I < NB; I++)
        ((char *)DstBitmap)[I] |= ((const char *)SrcBitmap)[I];
    }

    /* Now merge value profile data. */
    if (!VPMergeHook)
      continue;

    for (unsigned I = 0; I <= IPVK_Last; I++)
      NVK += (SrcData->NumValueSites[I] != 0);

    if (!NVK)
      continue;

    if (SrcValueProfData >= (uintptr_t)ProfileData + ProfileSize)
      return 1;
    VPMergeHook((ValueProfData *)SrcValueProfData, DstData);
    SrcValueProfData =
        SrcValueProfData + ((ValueProfData *)SrcValueProfData)->TotalSize;
  }

  return 0;
}

#ifdef __GNUC__
#pragma GCC diagnostic pop
#elif defined(__clang__)
#pragma clang diagnostic pop
#endif<|MERGE_RESOLUTION|>--- conflicted
+++ resolved
@@ -144,16 +144,6 @@
   __llvm_profile_data *SrcDataStart =
       (__llvm_profile_data *)(ProfileData + sizeof(__llvm_profile_header) +
                               Header->BinaryIdsSize);
-<<<<<<< HEAD
-  SrcDataEnd = SrcDataStart + Header->NumData;
-  SrcCountersStart = (char *)SrcDataEnd;
-  SrcCountersEnd = SrcCountersStart +
-                   Header->NumCounters * __llvm_profile_counter_entry_size();
-  SrcBitmapStart = SrcCountersEnd + __llvm_profile_get_num_padding_bytes(
-                                        SrcCountersEnd - SrcCountersStart);
-  SrcNameStart = SrcBitmapStart + Header->NumBitmapBytes;
-  SrcValueProfDataStart =
-=======
   __llvm_profile_data *SrcDataEnd = SrcDataStart + Header->NumData;
   uintptr_t SrcCountersStart = (uintptr_t)SrcDataEnd;
   uintptr_t SrcCountersEnd =
@@ -164,7 +154,6 @@
       __llvm_profile_get_num_padding_bytes(SrcCountersEnd - SrcCountersStart);
   uintptr_t SrcNameStart = SrcBitmapStart + Header->NumBitmapBytes;
   uintptr_t SrcValueProfDataStart =
->>>>>>> ce7c17d5
       SrcNameStart + getDistanceFromCounterToValueProf(Header);
   if (SrcNameStart < SrcCountersStart || SrcNameStart < SrcBitmapStart)
     return 1;
