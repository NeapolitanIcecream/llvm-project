--- conflicted
+++ resolved
@@ -24,11 +24,7 @@
 void NORETURN reportInvalidFlag(const char *FlagType, const char *Value);
 
 // Chunk header related errors.
-<<<<<<< HEAD
-void NORETURN reportHeaderCorruption(void *Header, void *Ptr);
-=======
 void NORETURN reportHeaderCorruption(void *Header, const void *Ptr);
->>>>>>> 4084ffcf
 
 // Sanity checks related error.
 void NORETURN reportSanityCheckError(const char *Field);
