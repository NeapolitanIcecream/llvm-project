<!DOCTYPE html>
<html>
<head>
  <meta http-equiv="Content-Type" content="text/html; charset=utf-8">
  <title>Clang - C Programming Language Status</title>
  <link type="text/css" rel="stylesheet" href="menu.css">
  <link type="text/css" rel="stylesheet" href="content.css">
  <style type="text/css">
    .none { background-color: #FFCCCC }
    .partial { background-color: #FFE0B0 }
    .unreleased { background-color: #FFFF99 }
    .unknown { background-color: #EBCAFE }
    .full { background-color: #CCFF99 }
    .na { background-color: #DDDDDD }
    :target { background-color: #FFFFBB; outline: #DDDD55 solid thin; }
    th { background-color: #FFDDAA }
    td { vertical-align: middle }
    tt { white-space: nowrap }
  </style>
</head>
<body>

<!--#include virtual="menu.html.incl"-->

<div id="content">

<!--*************************************************************************-->
<h1>C Support in Clang</h1>
<!--*************************************************************************-->

<p>Clang implements the following published and upcoming ISO C standards:</p>

<table width="689" border="1" cellspacing="0">
<tr>
 <th>Language Standard</th>
 <th>Flag</th>
 <th>Available in Clang?</th>
</tr>
<tr>
 <td><a href="#c2y">C2y</a></td>
 <td><tt>-std=c2y</tt></td>
 <td class="partial" align="center">Partial</td>
</tr>
<tr>
 <td><a href="#c2x">C23</a></td>
 <td><tt>-std=c23</tt></td>
 <td class="partial" align="center">Partial</td>
</tr>
<tr>
 <td><a href="#c17">C17</a></td>
 <td><tt>-std=c17</tt></td>
 <td class="partial" align="center">Partial</td>
</tr>
<tr>
 <td><a href="#c11">C11</a></td>
 <td><tt>-std=c11</tt></td>
 <td class="partial" align="center">Partial</td>
</tr>
<tr>
 <td><a href="#c99">C99</a></td>
 <td><tt>-std=c99</tt></td>
 <td class="full" align="center">Clang 17</td>
 <!-- We claim full conformance to C99 despite there being a few entries marked
      "partial". The partial entries do not impact whether we conform to the
      letter of the standard, but they are for circumstances where the missing
      support is thought to only be in edge cases or where we believe we could
      make further efforts to significantly improve the support. While we list
      Clang 17 as the version of Clang which fully supports C99, support for
      the language mode was largely complete in earlier versions of Clang going
      back to 3.0. -->
</tr>
<tr>
 <td><a href="#c89">C89</a></td>
 <td><tt>-std=c89</tt></td>
 <td class="full" align="center">Yes</td>
</tr>
</table>

<p>The implementation status for C11 and C23 are currently under investigation.
Any proposal whose status in Clang is currently unknown will be marked in
<span class="unknown">magenta</span>.</p>

<p>The Clang community is continually striving to improve C standards
compliance between releases by submitting and tracking
<a href="c_dr_status.html">C Defect Reports</a> and implementing resolutions as
they become available.</p>

<p>The <a href="https://github.com/llvm/llvm-project/issues/">LLVM bug tracker</a> uses
the "c", "c99", "c11", "c17", "c23", and "c2y" labels to track known bugs with Clang's language
conformance.</p>

<h2 id="c2y">C2y implementation status</h2>

<p>Clang has support for some of the features of the C standard following C23, informally referred to as C2y.</p>

<p>You can use Clang in C2y mode with the <code>-std=c2y</code> option (available in Clang 19 and later).</p>

<details open>
<summary>List of features and minimum Clang version with support</summary>

<table width="689" border="1" cellspacing="0">
 <tr>
    <th>Language Feature</th>
    <th>C2y Proposal</th>
    <th>Available in Clang?</th>
 </tr>
    <!-- Strasbourg 2024 Papers -->
    <tr>
      <td>Sequential hexdigits</td>
      <td><a href="https://www.open-std.org/jtc1/sc22/wg14/www/docs/n3192.pdf">N3192</a></td>
      <td class="full" align="center">Yes</td>
    </tr>
    <!-- Jun 2024 Papers -->
    <tr>
      <td>Generic selection expression with a type operand</td>
      <td><a href="https://www.open-std.org/jtc1/sc22/wg14/www/docs/n3260.pdf">N3260</a></td>
      <td class="full" align="center">Clang 17</td>
    </tr>
    <tr>
      <td>Round-trip rounding</td>
      <td><a href="https://www.open-std.org/jtc1/sc22/wg14/www/docs/n3232.pdf">N3232</a></td>
      <td class="full" align="center">Yes</td>
      <!-- editorial changes, no tests required -->
    </tr>
    <tr>
      <td>Accessing byte arrays</td>
      <td><a href="https://www.open-std.org/jtc1/sc22/wg14/www/docs/n3254.pdf">N3254</a></td>
      <td class="full" align="center">Yes</td>
    </tr>
    <tr>
      <td>Slay some earthly demons I</td>
      <td><a href="https://www.open-std.org/jtc1/sc22/wg14/www/docs/n3244.pdf">N3244</a></td>
      <td class="partial" align="center">
      <!-- Voted in:
             Annex J Item 21 (including additional change)
             Annex J Item 56
             Annex J Item 57 Option 1
             Annex J Item 67
             Annex J Item 69 (alternative wording for semantics)
      -->
        <details><summary>Partial</summary>
          Clang does not document the implementation-defined behavior for decay
          of an array with the register storage class specifier. Clang does not
          diagnose an <code>extern inline</code> function with no definition in
          the TU. Clang accepts and rejects redeclarations with/without an
          alignment specifier, depending on the order of the declarations.
        </details>
      </td>
    </tr>
    <tr>
      <td>Support ++ and -- on complex values</td>
      <td><a href="https://www.open-std.org/jtc1/sc22/wg14/www/docs/n3259.pdf">N3259</a></td>
      <td class="full" align="center">Yes</td>
    </tr>
    <tr>
      <td>Usability of a byte-wise copy of va_list</td>
      <td><a href="https://www.open-std.org/jtc1/sc22/wg14/www/docs/n3262.pdf">N3262</a></td>
      <td class="full" align="center">Yes</td>
    </tr>
    <tr>
      <td>alignof of an incomplete array type</td>
      <td><a href="https://www.open-std.org/jtc1/sc22/wg14/www/docs/n3273.pdf">N3273</a></td>
      <td class="full" align="center">Clang 3.5</td>
    </tr>
    <tr>
      <td>Remove imaginary types</td>
      <td><a href="https://www.open-std.org/jtc1/sc22/wg14/www/docs/n3274.pdf">N3274</a></td>
      <td class="full" align="center">Yes</td>
    </tr>
    <!-- Minneapolis Oct 2024 Papers -->
    <tr>
      <td>Floating-point exceptions for macro replacements</td>
      <td><a href="https://www.open-std.org/jtc1/sc22/wg14/www/docs/n3286.pdf">N3286</a></td>
      <td class="full" align="center">Yes</td>
    </tr>
    <tr>
      <td>Obsolete implicitly octal literals and add delimited escape sequences</td>
      <td><a href="https://www.open-std.org/jtc1/sc22/wg14/www/docs/n3353.htm">N3353</a></td>
      <td class="unreleased" align="center">Clang 21</td>
    </tr>
    <tr>
      <td>'if' declarations, v2</td>
      <td><a href="https://www.open-std.org/jtc1/sc22/wg14/www/docs/n3356.htm">N3356</a></td>
      <td class="none" align="center">No</td>
    </tr>
    <tr>
      <td>Allowing stricter alignment for atomic types</td>
      <td><a href="https://www.open-std.org/jtc1/sc22/wg14/www/docs/n3312.pdf">N3312</a></td>
      <td class="full" align="center">Yes</td>
    </tr>
    <tr>
      <td>Slay Some Earthly Demons III</td>
      <td><a href="https://www.open-std.org/jtc1/sc22/wg14/www/docs/n3341.pdf">N3341</a></td>
      <td class="full" align="center">Yes</td>
    </tr>
    <tr>
      <td>Slay Some Earthly Demons IV</td>
      <td><a href="https://www.open-std.org/jtc1/sc22/wg14/www/docs/n3342.pdf">N3342</a></td>
      <td class="full" align="center">Yes</td>
    </tr>
    <tr>
      <td>Slay Some Earthly Demons VI</td>
      <td><a href="https://www.open-std.org/jtc1/sc22/wg14/www/docs/n3344.pdf">N3344</a></td>
      <td class="full" align="center">Clang 20</td>
    </tr>
    <tr>
      <td>Slay Some Earthly Demons VII</td>
      <td><a href="https://www.open-std.org/jtc1/sc22/wg14/www/docs/n3345.pdf">N3345</a></td>
      <td class="full" align="center">Yes</td>
    </tr>
    <tr>
      <td>Slay Some Earthly Demons VIII</td>
      <td><a href="https://www.open-std.org/jtc1/sc22/wg14/www/docs/n3346.pdf">N3346</a></td>
      <td class="full" align="center">Yes</td>
    </tr>
    <tr>
      <td>Introduce complex literals v. 2</td>
      <td><a href="https://www.open-std.org/jtc1/sc22/wg14/www/docs/n3298.htm">N3298</a></td>
      <td class="full" align="center">Yes</td>
    </tr>
    <tr>
      <td>Allow zero length operations on null pointers</td>
      <td><a href="https://www.open-std.org/jtc1/sc22/wg14/www/docs/n3322.pdf">N3322</a></td>
      <td class="full" align="center">Yes</td>
    </tr>
    <tr>
      <td>How do you add one to something?</td>
      <td><a href="https://www.open-std.org/jtc1/sc22/wg14/www/docs/n3323.pdf">N3323</a></td>
      <td class="full" align="center">Yes</td>
    </tr>
    <tr>
      <td>Give consistent wording for SNAN initialization v3</td>
      <td><a href="https://www.open-std.org/jtc1/sc22/wg14/www/docs/n3364.pdf">N3364</a></td>
      <td class="full" align="center">Yes</td>
    </tr>
    <tr>
      <td>Case range expressions v3.1</td>
      <td><a href="https://www.open-std.org/jtc1/sc22/wg14/www/docs/n3370.htm">N3370</a></td>
      <td class="full" align="center">Yes</td>
    </tr>
    <tr id="_Countof">
      <td rowspan="3">_Countof operator</td>
    </tr>
      <tr>
        <td><a href="https://www.open-std.org/jtc1/sc22/wg14/www/docs/n3369.pdf">N3369</a></td>
        <td class="unreleased" align="center">Clang 21</td>
      </tr>
      <tr> <!-- Graz Feb 2025 -->
        <td><a href="https://www.open-std.org/jtc1/sc22/wg14/www/docs/n3469.htm">N3469</a></td>
        <td class="unreleased" align="center">Clang 21</td>
      </tr>
    <tr>
      <td>Named loops, v3</td>
      <td><a href="https://www.open-std.org/jtc1/sc22/wg14/www/docs/n3355.htm">N3355</a></td>
      <td class="none" align="center">No</td>
    </tr>
    <!-- Graz Feb 2025 Papers -->
    <tr>
      <td>Slay Some Earthly Demons IX</td>
      <td><a href="https://www.open-std.org/jtc1/sc22/wg14/www/docs/n3347.pdf">N3347</a></td>
      <td class="full" align="center">Yes</td>
	</tr>
    <tr>
      <td>stdarg.h wording... v3</td>
      <td><a href="https://www.open-std.org/jtc1/sc22/wg14/www/docs/n3363.pdf">N3363</a></td>
      <td class="full" align="center">Clang 5</td>
	</tr>
    <tr>
      <td>Preprocessor integer expressions, v. 2</td>
      <td><a href="https://www.open-std.org/jtc1/sc22/wg14/www/docs/n3505.pdf">N3505</a></td>
      <td class="full" align="center">Yes</td>
	</tr>
    <tr>
      <td>Initialization of anonymous structures and unions</td>
      <td><a href="https://www.open-std.org/jtc1/sc22/wg14/www/docs/n3451.pdf">N3451</a></td>
      <td class="full" align="center">Yes</td>
	</tr>
    <tr>
      <td>Slay Some Earthly Demons X</td>
      <td><a href="https://www.open-std.org/jtc1/sc22/wg14/www/docs/n3409.pdf">N3409</a></td>
      <td class="unreleased" align="center">Clang 21</td>
	</tr>
    <tr>
      <td>Slay Some Earthly Demons XI</td>
      <td><a href="https://www.open-std.org/jtc1/sc22/wg14/www/docs/n3410.pdf">N3410</a></td>
      <td class="none" align="center">No</td>
	</tr>
    <tr>
      <td>Slay Some Earthly Demons XII</td>
      <td><a href="https://www.open-std.org/jtc1/sc22/wg14/www/docs/n3411.pdf">N3411</a></td>
      <td class="unreleased" align="center">Clang 21</td>
	</tr>
    <tr>
      <td>Slay Some Earthly Demons XIII</td>
      <td><a href="https://www.open-std.org/jtc1/sc22/wg14/www/docs/n3478.pdf">N3478</a></td>
      <td class="full" align="center">Yes</td>
	</tr>
    <tr>
      <td>Slay Some Earthly Demons XIV</td>
      <td><a href="https://www.open-std.org/jtc1/sc22/wg14/www/docs/n3418.pdf">N3418</a></td>
      <td class="none" align="center">No</td>
	</tr>
    <tr>
      <td>Slay Some Earthly Demons XVI</td>
      <td><a href="https://www.open-std.org/jtc1/sc22/wg14/www/docs/n3481.pdf">N3481</a></td>
      <td class="full" align="center">Yes</td>
	</tr>
    <tr>
      <td>Slay Some Earthly Demons XVII</td>
      <td><a href="https://www.open-std.org/jtc1/sc22/wg14/www/docs/n3482.pdf">N3482</a></td>
      <td class="full" align="center">Yes</td>
	</tr>
    <tr>
      <td>Clarify the specification of the width macros</td>
      <td><a href="https://www.open-std.org/jtc1/sc22/wg14/www/docs/n3496.htm">N3496</a></td>
      <td class="full" align="center">Clang 20</td>
	</tr>
    <tr>
      <td>Complex operators</td>
      <td><a href="https://www.open-std.org/jtc1/sc22/wg14/www/docs/n3460.pdf">N3460</a></td>
      <td class="full" align="center">Clang 12</td>
	</tr>
</table>
</details>

<h2 id="c2x">C23 implementation status</h2>

<p>Clang has support for some of the features of the C standard following C17, informally referred to as C23.</p>

<p>You can use Clang in C23 mode with the <code>-std=c23</code> option (available in Clang 18 and later) or with the
   <code>-std=c2x</code> option (available in Clang 9 and later).</p>

<details open>
<summary>List of features and minimum Clang version with support</summary>

<table width="689" border="1" cellspacing="0">
 <tr>
    <th>Language Feature</th>
    <th>C23 Proposal</th>
    <th>Available in Clang?</th>
 </tr>
    <!-- Pre-Oct 2019 Papers -->
    <tr>
      <td>Evaluation formats</td>
      <td><a href="https://www.open-std.org/jtc1/sc22/wg14/www/docs/n2186.pdf">N2186</a></td>
      <td class="unknown" align="center">Unknown</td>
    </tr>
    <tr>
      <td>Harmonizing static_assert with C++</td>
      <td><a href="https://www.open-std.org/jtc1/sc22/wg14/www/docs/n2265.pdf">N2665</a></td>
      <td class="full" align="center">Clang 9</td>
    </tr>
    <tr>
      <td>nodiscard attribute</td>
      <td><a href="https://www.open-std.org/jtc1/sc22/wg14/www/docs/n2267.pdf">N2267</a></td>
      <td class="full" align="center">Clang 9</td>
    </tr>
    <tr>
      <td>maybe_unused attribute</td>
      <td><a href="https://www.open-std.org/jtc1/sc22/wg14/www/docs/n2270.pdf">N2270</a></td>
      <td class="full" align="center">Clang 9</td>
    </tr>
    <tr id="TS18661">
      <td rowspan="9">TS 18661 Integration</td>
    </tr>
      <tr> <!-- Pre-Oct 2019 -->
        <td><a href="https://www.open-std.org/jtc1/sc22/wg14/www/docs/n2314.pdf">N2314</a></td>
        <td class="unknown" align="center">Unknown</td>
      </tr>
      <tr> <!-- Pre-Oct 2019 -->
        <td><a href="https://www.open-std.org/jtc1/sc22/wg14/www/docs/n2341.pdf">N2341</a></td>
        <td class="none" align="center">No</td>
      </tr>
      <tr> <!-- Pre-Oct 2019 -->
        <td><a href="https://www.open-std.org/jtc1/sc22/wg14/www/docs/n2359.pdf">N2359</a></td>
        <td class="none" align="center">No</td>
      </tr>
      <tr> <!-- Nov 2020 -->
        <td><a href="https://www.open-std.org/jtc1/sc22/wg14/www/docs/n2546.pdf">N2546</a></td>
        <td class="none" align="center">No</td>
      </tr>
      <tr> <!-- Apr 2021 -->
        <td><a href="https://www.open-std.org/jtc1/sc22/wg14/www/docs/n2640.htm">N2640</a></td>
        <td class="full" align="center">Yes</td>
      </tr>
      <tr> <!-- Sep 2021 -->
        <td><a href="https://www.open-std.org/jtc1/sc22/wg14/www/docs/n2755.htm">N2755</a></td>
        <td class="none" align="center">No</td>
      </tr>
      <tr> <!-- Feb 2022 -->
        <td><a href="https://www.open-std.org/jtc1/sc22/wg14/www/docs/n2931.pdf">N2931</a></td>
        <td class="none" align="center">No</td>
      </tr>
      <tr>
        <td><a href="https://www.open-std.org/jtc1/sc22/wg14/www/docs/n2754.htm">N2754</a></td>
        <td class="none" align="center">No</td>
      </tr>
    <tr>
      <td>Preprocessor line numbers unspecified</td>
      <td><a href="https://www.open-std.org/jtc1/sc22/wg14/www/docs/n2322.htm">N2322</a></td>
      <td class="partial" align="center">
        <details><summary>Partial</summary>
        The line number associated with a macro invocation is not the line
        number of the first character of the macro name in the invocation.
        Additionally, Clang may not associate the line number of a pp-directive
        with the first <code>#</code> token. As these are recommended practices
        and not normative requirements, Clang's behavior is still conforming.
        </details>
      </td>
    </tr>
    <tr>
      <td>deprecated attribute</td>
      <td><a href="https://www.open-std.org/jtc1/sc22/wg14/www/docs/n2334.pdf">N2334</a></td>
      <td class="full" align="center">Clang 9</td>
    </tr>
    <tr id="Attributes">
      <td rowspan="3">Attributes</td>
    </tr>
      <tr> <!-- Pre-Oct 2019 -->
        <td><a href="https://www.open-std.org/jtc1/sc22/wg14/www/docs/n2335.pdf">N2335</a></td>
        <td class="full" align="center">Clang 9</td>
      </tr>
      <tr> <!-- Aug 2020 -->
        <td><a href="https://www.open-std.org/jtc1/sc22/wg14/www/docs/n2554.pdf">N2554</a></td>
        <td class="full" align="center">Clang 9</td>
      </tr>
    <tr>
      <td>Defining new types in offsetof</td>
      <td><a href="https://www.open-std.org/jtc1/sc22/wg14/www/docs/n2350.htm">N2350</a></td>
      <td class="full" align="center">Yes</td>
    </tr>
    <tr>
      <td>fallthrough attribute</td>
      <td><a href="https://www.open-std.org/jtc1/sc22/wg14/www/docs/n2408.pdf">N2408</a></td>
      <td class="full" align="center">Clang 9</td>
    </tr>
    <tr>
      <td>Two's complement sign representation</td>
      <td><a href="https://www.open-std.org/jtc1/sc22/wg14/www/docs/n2412.pdf">N2412</a></td>
      <td class="full" align="center">Clang 14</td>
    </tr>
    <tr>
      <td>Adding the u8 character prefix</td>
      <td><a href="https://www.open-std.org/jtc1/sc22/wg14/www/docs/n2418.pdf">N2418</a></td>
      <td class="full" align="center">Clang 15</td>
    </tr>
    <tr>
      <td>Remove support for function definitions with identifier lists</td>
      <td><a href="https://www.open-std.org/jtc1/sc22/wg14/www/docs/n2432.pdf">N2432</a></td>
      <td class="full" align="center">Clang 15</td>
    </tr>
    <!-- Oct 2019 Papers -->
    <!-- WG14 N2379 *_IS_IEC_60559 feature test macros was removed by a later
         change to C23. -->
    <tr>
      <td>Annex F.8 update for implementation extensions and rounding</td>
      <td><a href="https://www.open-std.org/jtc1/sc22/wg14/www/docs/n2384.pdf">N2384</a></td>
      <td class="unknown" align="center">Unknown</td>
    </tr>
    <tr>
      <td>_Bool definitions for true and false</td>
      <td><a href="https://www.open-std.org/jtc1/sc22/wg14/www/docs/n2393.pdf">N2393</a></td>
      <td class="na" align="center">Subsumed by N2935</td>
    </tr>
    <!-- Mar 2020 Papers -->
    <tr>
      <td>[[nodiscard("should have a reason")]]</td>
      <td><a href="https://www.open-std.org/jtc1/sc22/wg14/www/docs/n2448.pdf">N2448</a></td>
      <td class="full" align="center">Clang 10</td>
    </tr>
    <tr>
      <td>Allowing unnamed parameters in function definitions</td>
      <td><a href="https://www.open-std.org/jtc1/sc22/wg14/www/docs/n2480.pdf">N2480</a></td>
      <td class="full" align="center">Clang 11</td>
    </tr>
    <!-- Aug 2020 Papers -->
    <tr>
      <td>Free positioning of labels inside compound statements</td>
      <td><a href="https://www.open-std.org/jtc1/sc22/wg14/www/docs/n2508.pdf">N2508</a></td>
      <td class="full" align="center">Clang 18</td>
    </tr>
    <tr>
      <td>Querying attribute support</td>
      <td><a href="https://www.open-std.org/jtc1/sc22/wg14/www/docs/n2553.pdf">N2553</a></td>
      <td class="full" align="center">Clang 9</td>
    </tr>
    <!-- Nov 2020 Papers -->
    <tr>
      <td>Binary literals</td>
      <td><a href="https://www.open-std.org/jtc1/sc22/wg14/www/docs/n2549.pdf">N2549</a></td>
      <td class="full" align="center">Clang 9</td>
    </tr>
    <tr>
      <td>Allow duplicate attributes</td>
      <td><a href="https://www.open-std.org/jtc1/sc22/wg14/www/docs/n2557.pdf">N2557</a></td>
      <td class="full" align="center">Clang 13</td>
    </tr>
    <tr>
      <td>Character encoding of diagnostic text</td>
      <td><a href="https://www.open-std.org/jtc1/sc22/wg14/www/docs/n2563.pdf">N2563</a></td>
      <td class="full" align="center">Yes</td>
    </tr>
    <tr>
      <td>What we think we reserve</td>
      <td><a href="https://www.open-std.org/jtc1/sc22/wg14/www/docs/n2572.pdf">N2572</a></td>
      <td class="partial" align="center">Partial</td>
    </tr>
    <tr>
      <td>Remove mixed wide string literal concatenation</td>
      <td><a href="https://www.open-std.org/jtc1/sc22/wg14/www/docs/n2594.htm">N2594</a></td>
      <td class="full" align="center">Clang 9</td>
    </tr>
    <tr>
      <td>Update to IEC 60559:2020</td>
      <td><a href="https://www.open-std.org/jtc1/sc22/wg14/www/docs/n2600.pdf">N2600</a></td>
      <td class="unknown" align="center">Unknown</td>
    </tr>
    <tr>
      <td>Compatibility of Pointers to Arrays with Qualifiers</td>
      <td><a href="https://www.open-std.org/jtc1/sc22/wg14/www/docs/n2607.pdf">N2607</a></td>
      <td class="partial" align="center">
        <details><summary>Partial</summary>
          Much of the proposal is implemented, but Clang lacks pedantic diagnostics
          in C17 and earlier regarding use of incompatible pointer types as an
          extension. Further, Clang does not properly compute the correct result
          type for the <code>?:</code> operator when the result type should be a
          qualified array type.
        </details>
      </td>
    </tr>
    <tr>
      <td>Unclear type relationship between a format specifier and its argument</td>
      <td><a href="https://www.open-std.org/jtc1/sc22/wg14/www/docs/n2562.pdf">N2562</a></td>
      <td class="full" align="center">Clang 16</td>
    </tr>
    <!-- Apr 2021 Papers -->
    <tr>
      <td>Digit separators</td>
      <td><a href="https://www.open-std.org/jtc1/sc22/wg14/www/docs/n2626.pdf">N2626</a></td>
      <td class="full" align="center">Clang 13</td>
    </tr>
    <tr>
      <td>Missing +(x) in table</td>
      <td><a href="https://www.open-std.org/jtc1/sc22/wg14/www/docs/n2641.htm">N2641</a></td>
      <td class="full" align="center">Yes</td>
    </tr>
    <tr>
      <td>Add support for preprocessing directives elifdef and elifndef</td>
      <td><a href="https://www.open-std.org/jtc1/sc22/wg14/www/docs/n2645.pdf">N2645</a></td>
      <td class="full" align="center">Clang 13</td>
    </tr>
    <!-- Jun 2021 Papers -->
    <tr>
      <td>[[maybe_unused]] for labels</td>
      <td><a href="https://www.open-std.org/jtc1/sc22/wg14/www/docs/n2662.pdf">N2662</a></td>
      <td class="full" align="center">Clang 16</td>
    </tr>
    <tr>
      <td>Zeros compare equal</td>
      <td><a href="https://www.open-std.org/jtc1/sc22/wg14/www/docs/n2670.pdf">N2670</a></td>
      <td class="full" align="center">Yes</td>
    </tr>
    <tr>
      <td>Negative values</td>
      <td><a href="https://www.open-std.org/jtc1/sc22/wg14/www/docs/n2671.pdf">N2671</a></td>
      <td class="full" align="center">Yes</td>
    </tr>
    <tr>
      <td>5.2.4.2.2	cleanup</td>
      <td><a href="https://www.open-std.org/jtc1/sc22/wg14/www/docs/n2672.pdf">N2672</a></td>
      <td class="full" align="center">Yes</td>
    </tr>
    <tr>
      <td>Towards Integer Safety</td>
      <td><a href="https://www.open-std.org/jtc1/sc22/wg14/www/docs/n2683.pdf">N2683</a></td>
      <td class="full" align="center">Clang 18</td>
    </tr>
    <tr id="_BitInt">
      <td rowspan="5">Adding Fundamental Type for N-bit Integers</td>
    </tr>
      <tr> <!-- Jun 2021 -->
        <td><a href="https://www.open-std.org/jtc1/sc22/wg14/www/docs/n2763.pdf">N2763</a></td>
        <td class="full" align="center">Clang 15</td>
      </tr>
      <tr> <!-- Feb 2022 -->
        <td><a href="https://www.open-std.org/jtc1/sc22/wg14/www/docs/n2775.pdf">N2775</a></td>
        <td class="full" align="center">Clang 15</td>
      </tr>
      <tr> <!-- Jul 2022 -->
        <td><a href="https://www.open-std.org/jtc1/sc22/wg14/www/docs/n2969.htm">N2969</a></td>
        <td class="full" align="center">Clang 15</td>
      </tr>
      <tr> <!-- Jul 2022 -->
        <td><a href="https://www.open-std.org/jtc1/sc22/wg14/www/docs/n3035.pdf">N3035</a></td>
        <td class="full" align="center">Clang 15</td>
      </tr>
    <!-- Sep 2021 Papers -->
    <tr>
      <td>#warning directive</td>
      <td><a href="https://www.open-std.org/jtc1/sc22/wg14/www/docs/n2686.pdf">N2686</a></td>
      <td class="full" align="center">Yes</td>
    </tr>
    <tr>
      <td>Sterile characters</td>
      <td><a href="https://www.open-std.org/jtc1/sc22/wg14/www/docs/n2688.pdf">N2686</a></td>
      <td class="full" align="center">Yes</td>
    </tr>
    <tr>
      <td>Numerically equal</td>
      <td><a href="https://www.open-std.org/jtc1/sc22/wg14/www/docs/n2716.htm">N2716</a></td>
      <td class="full" align="center">Yes</td>
    </tr>
    <tr>
      <td>char16_t & char32_t string literals shall be UTF-16 & UTF-32</td>
      <td><a href="https://www.open-std.org/jtc1/sc22/wg14/www/docs/n2728.htm">N2728</a></td>
      <td class="full" align="center">Yes</td>
    </tr>
    <tr>
      <td>IEC 60559 binding</td>
      <td><a href="https://www.open-std.org/jtc1/sc22/wg14/www/docs/n2749.pdf">N2749</a></td>
      <td class="unknown" align="center">Unknown</td>
    </tr>
    <tr>
      <td>__has_include for C</td>
      <td><a href="https://www.open-std.org/jtc1/sc22/wg14/www/docs/n2799.pdf">N2799</a></td>
      <td class="full" align="center">Yes</td>
    </tr>
    <!-- Dec 2021 Papers -->
    <tr>
      <td>Annex F overflow and underflow</td>
      <td><a href="https://www.open-std.org/jtc1/sc22/wg14/www/docs/n2747.pdf">N2747</a></td>
      <td class="full" align="center">Yes</td>
    </tr>
    <tr>
      <td>Remove UB from Incomplete Types in Function Parameters</td>
      <td><a href="https://www.open-std.org/jtc1/sc22/wg14/www/docs/n2770.pdf">N2770</a></td>
      <td class="full" align="center">Yes</td>
    </tr>
    <tr>
      <td>Variably-modified types</td>
      <td><a href="https://www.open-std.org/jtc1/sc22/wg14/www/docs/n2778.pdf">N2778</a></td>
      <td class="full" align="center">Yes</td>
    </tr>
    <tr>
      <td>Types do not have types</td>
      <td><a href="https://www.open-std.org/jtc1/sc22/wg14/www/docs/n2781.pdf">N2781</a></td>
      <td class="full" align="center">Yes</td>
    </tr>
    <tr>
      <td>5.2.4.2.2	cleanup (N2672 update)</td>
      <td><a href="https://www.open-std.org/jtc1/sc22/wg14/www/docs/n2806.pdf">N2806</a></td>
      <td class="full" align="center">Yes</td>
    </tr>
    <tr>
      <td>Allow 16-bit ptrdiff_t</td>
      <td><a href="https://www.open-std.org/jtc1/sc22/wg14/www/docs/n2808.htm">N2808</a></td>
      <td class="full" align="center">Yes</td>
    </tr>
    <tr>
      <td>Proposal to update CFP freestanding requirements</td>
      <td><a href="https://www.open-std.org/jtc1/sc22/wg14/www/docs/n2823.pdf">N2823</a></td>
      <td class="unknown" align="center">Unknown</td>
    </tr>
    <tr>
      <td>Types and sizes</td>
      <td><a href="https://www.open-std.org/jtc1/sc22/wg14/www/docs/n2838.htm">N2838</a></td>
      <td class="full" align="center">Yes</td>
    </tr>
    <tr>
      <td>Clarifying integer terms</td>
      <td><a href="https://www.open-std.org/jtc1/sc22/wg14/www/docs/n2837.pdf">N2837</a></td>
      <td class="full" align="center">Yes</td>
    </tr>
    <tr>
      <td>Clarification for max exponent macros</td>
      <td><a href="https://www.open-std.org/jtc1/sc22/wg14/www/docs/n2843.pdf">N2843</a></td>
      <td class="na" align="center">Subsumed by N2882</td>
    </tr>
    <tr>
      <td>Clarification about expression transformations</td>
      <td><a href="https://www.open-std.org/jtc1/sc22/wg14/www/docs/n2846.pdf">N2846</a></td>
      <td class="unknown" align="center">Unknown</td>
    </tr>
    <tr>
      <td>Contradiction about INFINITY macro</td>
      <td><a href="https://www.open-std.org/jtc1/sc22/wg14/www/docs/n2848.pdf">N2848</a></td>
      <td class="full" align="center">Clang 19</td>
    </tr>
    <tr>
      <td>Require exact-width integer type interfaces</td>
      <td><a href="https://www.open-std.org/jtc1/sc22/wg14/www/docs/n2872.htm">N2872</a></td>
      <td class="full" align="center">Yes</td>
    </tr>
    <!-- Feb 2022 (Parts 1 & 2) Papers -->
    <tr>
      <td>@, $, and ‘ in the source/execution character set</td>
      <td><a href="https://www.open-std.org/jtc1/sc22/wg14/www/docs/n2701.htm">N2701</a></td>
      <td class="full" align="center">Yes</td>
    </tr>
    <tr>
      <td>The noreturn attribute</td>
      <td><a href="https://www.open-std.org/jtc1/sc22/wg14/www/docs/n2764.pdf">N2764</a></td>
      <td class="full" align="center">Clang 15</td>
    </tr>
    <tr>
      <td>*_HAS_SUBNORM==0 implies what?</td>
      <td><a href="https://www.open-std.org/jtc1/sc22/wg14/www/docs/n2797.htm">N2797</a></td>
      <td class="full" align="center">Yes</td>
    </tr>
    <tr>
      <td>Disambiguate the storage class of some compound literals</td>
      <td><a href="https://www.open-std.org/jtc1/sc22/wg14/www/docs/n2819.pdf">N2819</a></td>
      <td class="unreleased" align="center">Clang 21</td>
    </tr>
    <tr>
      <td>Add annotations for unreachable control flow v2</td>
      <td><a href="https://www.open-std.org/jtc1/sc22/wg14/www/docs/n2826.pdf">N2826</a></td>
      <td class="full" align="center">Clang 17</td>
    </tr>
    <tr>
      <td>Unicode Sequences More Than 21 Bits are a Constraint Violation r0</td>
      <td><a href="https://www.open-std.org/jtc1/sc22/wg14/www/docs/n2828.htm">N2828</a></td>
      <td class="full" align="center">Clang 3.6</td>
    </tr>
    <tr>
      <td>Identifier Syntax using Unicode Standard Annex 31</td>
      <td><a href="https://www.open-std.org/jtc1/sc22/wg14/www/docs/n2836.pdf">N2836</a></td>
      <td class="full" align="center">Clang 15</td>
    </tr>
    <tr>
      <td>No function declarators without prototypes</td>
      <td><a href="https://www.open-std.org/jtc1/sc22/wg14/www/docs/n2841.htm">N2841</a></td>
      <td class="full" align="center">Clang 15</td>
    </tr>
    <tr>
      <td>Remove default argument promotions for _FloatN types</td>
      <td><a href="https://www.open-std.org/jtc1/sc22/wg14/www/docs/n2844.pdf">N2844</a></td>
      <td class="none" align="center">No</td>
    </tr>
    <tr>
      <td>Revised Suggestions of Change for Numerically Equal/Equivalent</td>
      <td><a href="https://www.open-std.org/jtc1/sc22/wg14/www/docs/n2847.pdf">N2847</a></td>
      <td class="full" align="center">Yes</td>
    </tr>
    <tr>
      <td>5.2.4.2.2 Cleanup, Again Again (N2806 update)</td>
      <td><a href="https://www.open-std.org/jtc1/sc22/wg14/www/docs/n2879.pdf">N2879</a></td>
      <td class="full" align="center">Yes</td>
    </tr>
    <tr>
      <td>char8_t: A type for UTF-8 characters and strings</td>
      <td><a href="https://www.open-std.org/jtc1/sc22/wg14/www/docs/n2653.htm">N2653</a></td>
      <td class="full" align="center">Clang 19</td>
    </tr>
    <tr>
      <td>Clarification for max exponent macros-update</td>
      <td><a href="https://www.open-std.org/jtc1/sc22/wg14/www/docs/n2882.pdf">N2882</a></td>
      <td class="unknown" align="center">Unknown</td>
    </tr>
    <tr id="InitializationWithCurlyBraces">
      <td rowspan="3">Consistent, Warningless, and Intuitive Initialization with {}</td>
    </tr>
      <tr> <!-- Feb 2022 -->
        <td><a href="https://www.open-std.org/jtc1/sc22/wg14/www/docs/n2900.htm">N2900</a></td>
        <td class="full" align="center">Clang 17</td>
      </tr>
      <tr> <!-- Jul 2022 -->
        <td><a href="https://www.open-std.org/jtc1/sc22/wg14/www/docs/n3011.htm">N3011</a></td>
        <td class="full" align="center">Clang 17</td>
      </tr>
    <tr id="typeof">
      <td rowspan="3">Not-so-magic: typeof</td>
    </tr>
      <tr> <!-- Feb 2022 -->
        <td><a href="https://www.open-std.org/jtc1/sc22/wg14/www/docs/n2927.htm">N2927</a></td>
        <td class="full" align="center">Clang 16</td>
      </tr>
      <tr> <!-- Jul 2022 -->
        <td><a href="https://www.open-std.org/jtc1/sc22/wg14/www/docs/n2930.pdf">N2930</a></td>
        <td class="full" align="center">Clang 16</td>
      </tr>
    <tr>
      <td>Revise spelling of keywords v7</td>
      <td><a href="https://www.open-std.org/jtc1/sc22/wg14/www/docs/n2934.pdf">N2934</a></td>
      <td class="full" align="center">Clang 17</td>
    </tr>
    <tr>
      <td>Make false and true first-class language features v8</td>
      <td><a href="https://www.open-std.org/jtc1/sc22/wg14/www/docs/n2935.pdf">N2935</a></td>
      <td class="full" align="center">Clang 15</td>
    </tr>
    <tr>
      <td>Properly define blocks as part of the grammar v3</td>
      <td><a href="https://www.open-std.org/jtc1/sc22/wg14/www/docs/n2937.pdf">N2937</a></td>
      <td class="full" align="center">Yes</td>
    </tr>
    <!-- May 2022 Papers -->
    <tr>
      <td>Annex X (replacing Annex H) for IEC 60559 interchange</td>
      <td><a href="https://www.open-std.org/jtc1/sc22/wg14/www/docs/n2601.pdf">N2601</a></td>
      <td class="none" align="center">No</td>
    </tr>
    <tr>
      <td>Indeterminate Values and Trap Representations</td>
      <td><a href="https://www.open-std.org/jtc1/sc22/wg14/www/docs/n2861.pdf">N2861</a></td>
      <td class="full" align="center">Yes</td>
    </tr>
    <tr>
      <td>Remove ATOMIC_VAR_INIT v2</td>
      <td><a href="https://www.open-std.org/jtc1/sc22/wg14/www/docs/n2886.htm">N2886</a></td>
      <td class="full" align="center">Clang 17</td>
    </tr>
    <tr>
      <td>Require exact-width integer type interfaces v2</td>
      <td><a href="https://www.open-std.org/jtc1/sc22/wg14/www/docs/n2888.htm">N2888</a></td>
      <td class="full" align="center">Yes</td>
    </tr>
    <tr>
      <td>Wording Change for Variably-Modified Types</td>
      <td><a href="https://www.open-std.org/jtc1/sc22/wg14/www/docs/n2992.pdf">N2992</a></td>
      <td class="full" align="center">Yes</td>
    </tr>
    <!-- Jul 2022 Papers -->
    <tr>
      <td>Identifier syntax fixes</td>
      <td><a href="https://www.open-std.org/jtc1/sc22/wg14/www/docs/n2939.pdf">N2939</a></td>
      <td class="full" align="center">Clang 15</td>
    </tr>
    <tr>
      <td>Remove trigraphs??!</td>
      <td><a href="https://www.open-std.org/jtc1/sc22/wg14/www/docs/n2940.pdf">N2940</a></td>
      <td class="full" align="center">Clang 18</td>
    </tr>
    <tr>
      <td>Improved normal enumerations</td>
      <td><a href="https://www.open-std.org/jtc1/sc22/wg14/www/docs/n3029.htm">N3029</a></td>
      <td class="full" align="center">Clang 20</td>
    </tr>
    <tr>
      <td>Relax requirements for va_start</td>
      <td><a href="https://www.open-std.org/jtc1/sc22/wg14/www/docs/n2975.pdf">N2975</a></td>
      <td class="full" align="center">Clang 16</td>
    </tr>
    <tr>
      <td>Enhanced enumerations</td>
      <td><a href="https://www.open-std.org/jtc1/sc22/wg14/www/docs/n3030.htm">N3030</a></td>
      <td class="full" align="center">Clang 20</td>
    </tr>
    <tr>
      <td>Freestanding C and IEC 60559 conformance scope reduction</td>
      <td><a href="https://www.open-std.org/jtc1/sc22/wg14/www/docs/n2951.htm">N2951</a></td>
      <td class="unknown" align="center">Unknown</td>
    </tr>
    <tr>
      <td>Unsequenced functions</td>
      <td><a href="https://www.open-std.org/jtc1/sc22/wg14/www/docs/n2956.htm">N2956</a></td>
      <td class="none" align="center">No</td>
    </tr>
    <tr>
      <td>Comma ommission and deletion (__VA_OPT__)</td>
      <td><a href="https://www.open-std.org/jtc1/sc22/wg14/www/docs/n3033.htm">N3033</a></td>
      <td class="full" align="center">Clang 12</td>
    </tr>
    <tr>
      <td>Underspecified object definitions</td>
      <td><a href="https://www.open-std.org/jtc1/sc22/wg14/www/docs/n3006.htm">N3006</a></td>
<<<<<<< HEAD
      <td class="none" align="center">No</td>
=======
      <td class="unreleased" align="center">Yes</td>
>>>>>>> eb0f1dc0
    </tr>
    <tr>
      <td>Type inference for object declarations</td>
      <td><a href="https://www.open-std.org/jtc1/sc22/wg14/www/docs/n3007.htm">N3007</a></td>
      <td class="full" align="center">Clang 18</td>
    </tr>
    <tr>
      <td>constexpr for object definitions</td>
      <td><a href="https://www.open-std.org/jtc1/sc22/wg14/www/docs/n3018.htm">N3018</a></td>
      <td class="full" align="center">Clang 19</td>
    </tr>
    <tr>
      <td>Introduce storage class specifiers for compound literals</td>
      <td><a href="https://www.open-std.org/jtc1/sc22/wg14/www/docs/n3038.htm">N3038</a></td>
      <td class="none" align="center">No</td>
    </tr>
    <tr>
      <td>Identifier primary expressions</td>
      <td><a href="https://www.open-std.org/jtc1/sc22/wg14/www/docs/n3034.pdf">N3034</a></td>
      <td class="full" align="center">Yes</td>
    </tr>
    <tr>
      <td>Introduce the nullptr constant</td>
      <td><a href="https://www.open-std.org/jtc1/sc22/wg14/www/docs/n3042.htm">N3042</a></td>
      <td class="full" align="center">Clang 17</td>
    </tr>
    <tr>
      <td>Memory layout of unions</td>
      <td><a href="https://www.open-std.org/jtc1/sc22/wg14/www/docs/n2929.pdf">N2929</a></td>
      <td class="full" align="center">Yes</td>
    </tr>
    <tr>
      <td>Improved tag compatibility</td>
      <td><a href="https://www.open-std.org/jtc1/sc22/wg14/www/docs/n3037.pdf">N3037</a></td>
      <td class="unreleased" align="center">Clang 21</td>
    </tr>
    <tr>
      <td>#embed</td>
      <td><a href="https://www.open-std.org/jtc1/sc22/wg14/www/docs/n3017.htm">N3017</a></td>
      <td class="full" align="center">Clang 19</td>
    </tr>
</table>
</details>

<h2 id="c17">C17 implementation status</h2>

<p>There are no major changes in this edition, only technical corrections and clarifications that are tracked by Defect Report.</p>
<p>You can use Clang in C17 mode with the <code>-std=c17</code> or <code>-std=c18</code> options (available in Clang 6 and later).</p>

<h2 id="c11">C11 implementation status</h2>

<p>Clang implements a significant portion of the ISO 9899:2011 (C11) standard, but the status of individual proposals is still under investigation.</p>
<p>You can use Clang in C11 mode with the <code>-std=c11</code> option (use <code>-std=c1x</code> in Clang 3.0 and earlier).</p>

<details open>
<summary>List of features and minimum Clang version with support</summary>

<table width="689" border="1" cellspacing="0">
 <tr>
    <th>Language Feature</th>
    <th>C11 Proposal</th>
    <th>Available in Clang?</th>
 </tr>
    <tr>
      <td>A finer-grained specification for sequencing</td>
      <td><a href="https://www.open-std.org/jtc1/sc22/wg14/www/docs/n1252.htm">N1252</a></td>
      <td class="unknown" align="center">Unknown</td>
    </tr>
    <tr>
      <td>Clarification of expressions</td>
      <td><a href="https://www.open-std.org/jtc1/sc22/wg14/www/docs/n1282.pdf">N1282</a></td>
      <td class="full" align="center">Yes</td>
    </tr>
    <tr>
      <td>Extending the lifetime of temporary objects (factored approach)</td>
      <td><a href="https://www.open-std.org/jtc1/sc22/wg14/www/docs/n1285.htm">N1285</a></td>
      <td class="unreleased" align="center">Clang 21</td>
    </tr>
    <tr>
      <td>Requiring signed char to have no padding bits</td>
      <td><a href="https://www.open-std.org/jtc1/sc22/wg14/www/docs/n1310.htm">N1310</a></td>
      <td class="full" align="center">Yes</td>
    </tr>
    <tr>
      <td>Initializing static or external variables</td>
      <td><a href="https://www.open-std.org/jtc1/sc22/wg14/www/docs/n1311.pdf">N1311</a></td>
      <td class="full" align="center">Yes</td>
    </tr>
    <tr>
      <td>Conversion between pointers and floating types</td>
      <td><a href="https://www.open-std.org/jtc1/sc22/wg14/www/docs/n1316.htm">N1316</a></td>
      <td class="full" align="center">Yes</td>
    </tr>
    <tr>
      <td>Adding TR 19769 to the C Standard Library</td>
      <td><a href="https://www.open-std.org/jtc1/sc22/wg14/www/docs/n1326.pdf">N1326</a></td>
      <td class="full" align="center">Clang 3.3</td>
    </tr>
    <tr>
      <td>Static assertions</td>
      <td><a href="https://www.open-std.org/jtc1/sc22/wg14/www/docs/n1330.pdf">N1330</a></td>
      <td class="full" align="center">Yes</td>
    </tr>
    <tr>
      <td>Parallel memory sequencing model proposal</td>
      <td><a href="https://www.open-std.org/jtc1/sc22/wg14/www/docs/n1349.htm">N1349</a></td>
      <td class="unknown" align="center">Unknown</td>
    </tr>
    <tr>
      <td>_Bool bit-fields</td>
      <td><a href="https://www.open-std.org/jtc1/sc22/wg14/www/docs/n1356.htm">N1356</a></td>
      <td class="full" align="center">Yes</td>
    </tr>
    <tr>
      <td>Technical corrigendum for C1X</td>
      <td><a href="https://www.open-std.org/jtc1/sc22/wg14/www/docs/n1359.htm">N1359</a></td>
      <td class="full" align="center">Yes</td>
      <!-- The DRs listed in the paper are individually tested in clang/test/C/drs/dr3xx.c and others -->
    </tr>
    <tr>
      <td>Benign typedef redefinition</td>
      <td><a href="https://www.open-std.org/jtc1/sc22/wg14/www/docs/n1360.htm">N1360</a></td>
      <td class="full" align="center">Clang 3.1</td>
    </tr>
    <tr>
      <td>Thread-local storage</td>
      <td><a href="https://www.open-std.org/jtc1/sc22/wg14/www/docs/n1364.htm">N1364</a></td>
      <td class="full" align="center">Clang 3.3</td>
    </tr>
    <tr>
      <td>Constant expressions</td>
      <td><a href="https://www.open-std.org/jtc1/sc22/wg14/www/docs/n1365.htm">N1365</a></td>
      <td class="full" align="center">Clang 16</td>
    </tr>
    <tr>
      <td>Contractions and expression evaluation methods</td>
      <td><a href="https://www.open-std.org/jtc1/sc22/wg14/www/docs/n1367.htm">N1367</a></td>
      <td class="unknown" align="center">Unknown</td>
    </tr>
    <tr>
      <td>Floating-point to int/_Bool conversions</td>
      <td><a href="https://www.open-std.org/jtc1/sc22/wg14/www/docs/n1391.htm">N1391</a></td>
      <td class="full" align="center">Yes</td>
    </tr>
    <tr>
      <td>Wide function returns (alternate proposal)</td>
      <td><a href="https://www.open-std.org/jtc1/sc22/wg14/www/docs/n1396.htm">N1396</a></td>
      <td class="full" align="center">
        <details><summary>Yes*</summary>
        Clang conforms to this paper on all targets except 32-bit x86 without
        SSE2. However, Clang does not claim conformance to Annex F on any
        target and does not intend to ever conform to Annex F on that specific
        target, so no changes are needed to conform to this paper.
        </details>
      </td>
    </tr>
    <tr id="alignment">
      <td rowspan="3">Alignment</td>
    </tr>
      <tr>
        <td><a href="https://www.open-std.org/jtc1/sc22/wg14/www/docs/n1397.htm">N1397</a></td>
        <td class="full" align="center">Clang 3.2</td>
      </tr>
      <tr>
        <td><a href="https://www.open-std.org/jtc1/sc22/wg14/www/docs/n1447.htm">N1447</a></td>
        <td class="full" align="center">Clang 3.2</td>
      </tr>
    <tr>
      <td>Anonymous member-structures and unions (modulo "name lookup")</td>
      <td><a href="https://www.open-std.org/jtc1/sc22/wg14/www/docs/n1406.pdf">N1406</a></td>
      <td class="full" align="center">Yes</td>
    </tr>
    <tr>
      <td>Completeness of types</td>
      <td><a href="https://www.open-std.org/jtc1/sc22/wg14/www/docs/n1439.pdf">N1439</a></td>
      <td class="full" align="center">Yes</td>
    </tr>
    <tr>
      <td>Generic macro facility</td>
      <td><a href="https://www.open-std.org/jtc1/sc22/wg14/www/docs/n1441.htm">N1441</a></td>
      <td class="full" align="center">Yes</td>
    </tr>
    <tr>
      <td>Dependency ordering for C memory model</td>
      <td><a href="https://www.open-std.org/jtc1/sc22/wg14/www/docs/n1444.htm">N1444</a></td>
      <td class="unknown" align="center">Unknown</td>
    </tr>
    <tr>
      <td>Subsetting the standard</td>
      <td><a href="https://www.open-std.org/jtc1/sc22/wg14/www/docs/n1460.htm">N1460</a></td>
      <td class="full" align="center">Yes</td>
    </tr>
    <tr>
      <td>Assumed types in F.9.2</td>
      <td><a href="https://www.open-std.org/jtc1/sc22/wg14/www/docs/n1468.htm">N1468</a></td>
      <td class="unknown" align="center">Unknown</td>
    </tr>
    <tr>
      <td>Supporting the 'noreturn' property in C1x</td>
      <td><a href="https://www.open-std.org/jtc1/sc22/wg14/www/docs/n1478.htm">N1478</a></td>
      <td class="full" align="center">Clang 3.3</td>
    </tr>
    <tr>
      <td>Updates to C++ memory model based on formalization</td>
      <td><a href="https://www.open-std.org/jtc1/sc22/wg14/www/docs/n1480.htm">N1480</a></td>
      <td class="unknown" align="center">Unknown</td>
    </tr>
    <tr>
      <td>Explicit initializers for atomics</td>
      <td><a href="https://www.open-std.org/jtc1/sc22/wg14/www/docs/n1482.htm">N1482</a></td>
      <td class="full" align="center">Clang 4</td>
    </tr>
    <tr>
      <td>Atomics proposal (minus ternary op)</td>
      <td><a href="https://www.open-std.org/jtc1/sc22/wg14/www/docs/n1485.pdf">N1485</a></td>
      <td class="full" align="center">Yes</td>
    </tr>
    <tr>
      <td>UTF-8 string literals</td>
      <td><a href="https://www.open-std.org/jtc1/sc22/wg14/www/docs/n1488.htm">N1488</a></td>
      <td class="full" align="center">Clang 3.3</td>
    </tr>
    <tr>
      <td>Optimizing away infinite loops</td>
      <td><a href="https://www.open-std.org/jtc1/sc22/wg14/www/docs/n1509.pdf">N1509</a></td>
      <td class="full" align="center">Yes</td>
    </tr>
    <tr>
      <td>Conditional normative status for Annex G</td>
      <td><a href="https://www.open-std.org/jtc1/sc22/wg14/www/docs/n1514.pdf">N1514</a></td>
      <td class="full" align="center">Yes <a href="#annex-g">(1)</a></td>
    </tr>
    <tr>
      <td>Creation of complex value</td>
      <td><a href="https://www.open-std.org/jtc1/sc22/wg14/www/docs/n1464.htm">N1464</a></td>
      <td class="full" align="center">Clang 12</td>
    </tr>
    <tr>
      <td>Recommendations for extended identifier characters for C and C++</td>
      <td><a href="https://www.open-std.org/jtc1/sc22/wg14/www/docs/n1518.htm">N1518</a></td>
      <td class="full" align="center">Clang 15</td>
    </tr>
    <tr>
      <td>Atomic C1x/C++0x compatibility refinements (1st part only)</td>
      <td><a href="https://www.open-std.org/jtc1/sc22/wg14/www/docs/n1526.pdf">N1526</a></td>
      <td class="full" align="center">Yes</td>
    </tr>
    <tr>
      <td>Atomic bitfields implementation defined</td>
      <td><a href="https://www.open-std.org/jtc1/sc22/wg14/www/docs/n1530.pdf">N1530</a></td>
      <td class="full" align="center">Yes</td>
    </tr>
    <tr>
      <td>Small fix for the effect of alignment on struct/union type compatibility</td>
      <td><a href="https://www.open-std.org/jtc1/sc22/wg14/www/docs/n1532.htm">N1532</a></td>
      <td class="full" align="center">Yes</td>
    </tr>
    <tr>
      <td>Clarification for wide evaluation</td>
      <td><a href="https://www.open-std.org/jtc1/sc22/wg14/www/docs/n1531.pdf">N1531</a></td>
      <td class="unknown" align="center">Unknown</td>
    </tr>
</table>
<span id="annex-g">(1): Clang does not implement Annex G, so our conditional support
conforms by not defining the <code>__STDC_IEC_559_COMPLEX__</code> macro.
</span>
</details>

<h2 id="c99">C99 implementation status</h2>

<p>Clang implements all of the ISO 9899:1999 (C99) standard.</p>
<p>Note, the list of C99 features comes from the C99 committee draft. Not all C99 documents are publicly available, so the documents referenced in this section may be inaccurate, unknown, or not linked.</p>
<!-- https://www.open-std.org/jtc1/sc22/wg14/www/docs/n874.htm contains the
     final editor's report of what's been added to C99, but it includes more
     papers than are worth listing because it includes editorial and cleanup
     proposals in addition to feature proposals. When a paper is not available,
     I list the paper number from the editor's report, but do not hyperlink it.
     When I can't map the feature back to a paper, I mark it as unknown. -->
<p>You can use Clang in C99 mode with the <code>-std=c99</code> option.</p>

<details open>
<summary>List of features and minimum Clang version with support</summary>

<table width="689" border="1" cellspacing="0">
 <tr>
    <th>Language Feature</th>
    <th>C99 Proposal</th>
    <th>Available in Clang?</th>
 </tr>
    <tr>
      <td>restricted character set support via digraphs and &lt;iso646.h&gt;</td>
      <td>Unknown</td>
      <td class="full" align="center">Yes</td>
    </tr>
    <tr>
      <td>more precise aliasing rules via effective type</td>
      <td>Unknown</td>
      <td class="full" align="center">Yes</td>
    </tr>
    <tr>
      <td>restricted pointers</td>
      <td>N448</td>
      <td class="partial" align="center">
        <details><summary>Partial</summary>
          Clang's support for <code>restrict</code> is fully conforming but
          considered only partially implemented. Clang implements all of the
          constraints required for <code>restrict</code> support, but LLVM only
          supports <code>restrict</code> optimization semantics for restricted
          pointers used as function parameters; it does not fully support the
          semantics for restrict on local variables or data members.
        </details>
      </td>
    </tr>
    <tr>
      <td>variable length arrays</td>
      <td><a href="https://www.open-std.org/jtc1/sc22/wg14/www/docs/n683.htm">N683</a></td>
      <td class="full" align="center">Yes</td>
    </tr>
    <tr>
      <td>flexible array members</td>
      <td>Unknown</td>
      <td class="full" align="center">Yes</td>
    </tr>
    <tr>
      <td>static and type qualifiers in parameter array declarators</td>
      <td>Unknown</td>
      <td class="full" align="center">Yes</td>
    </tr>
    <tr>
      <td>complex and imaginary support in &lt;complex.h&gt;</td>
      <td><a href="https://www.open-std.org/jtc1/sc22/wg14/www/docs/n693.ps">N693</a></td>
      <td class="partial" align="center">
        <details><summary>Partial</summary>
          Clang supports <code>_Complex</code> type specifiers but does not
          support <code>_Imaginary</code> type specifiers. Support for
          <code>_Imaginary</code> is optional in C99 and Clang does not claim
          conformance to Annex G.<br />
          <br />
          <code>_Complex</code> support requires an underlying support library
          such as compiler-rt to provide functions like <code>__divsc3</code>.
          Compiler-rt isn't linked in automatically in MSVC style environments.
        </details>
      </td>
    </tr>
    <tr>
      <td>type-generic math macros in &lt;tgmath.h&gt;</td>
      <td><a href="https://www.open-std.org/jtc1/sc22/wg14/www/docs/n693.ps">N693</a></td>
      <td class="full" align="center">Yes</td>
    </tr>
    <tr>
      <td>the long long int type</td>
      <td><a href="https://www.open-std.org/jtc1/sc22/wg14/www/docs/n601.ps">N601</a></td>
      <td class="full" align="center">Yes</td>
    </tr>
    <tr>
      <td>increase minimum translation limits</td>
      <td>N590</td>
      <td class="full" align="center">Clang 3.2</td>
    </tr>
    <tr>
      <td>additional floating-point characteristics in &lt;float.h&gt;</td>
      <td>Unknown</td>
      <td class="full" align="center">Clang 16</td>
    </tr>
    <tr id="implicit int">
      <td rowspan="4">remove implicit int</td>
    </tr>
      <tr>
        <td><a href="https://www.open-std.org/jtc1/sc22/wg14/www/docs/n635.htm">N635</a></td>
        <td class="full" align="center">Yes</td>
      </tr>
      <tr>
        <td><a href="https://www.open-std.org/jtc1/sc22/wg14/www/docs/n692.htm">N692</a></td>
        <td class="full" align="center">Yes</td>
      </tr>
      <tr>
        <td><a href="https://www.open-std.org/jtc1/sc22/wg14/www/docs/n722.htm">N722</a></td>
        <td class="full" align="center">Yes</td>
      </tr>
    <tr>
      <td>reliable integer division</td>
      <td><a href="https://www.open-std.org/jtc1/sc22/wg14/www/docs/n617.htm">N617</a></td>
      <td class="full" align="center">Yes</td>
    </tr>
    <tr>
      <td>universal character names (\u and \U)</td>
      <td>Unknown</td>
      <td class="full" align="center">Yes</td>
    </tr>
    <tr>
      <td>extended identifiers</td>
      <td><a href="https://www.open-std.org/jtc1/sc22/wg14/www/docs/n717.htm">N717</a></td>
      <td class="full" align="center">Clang 17</td>
    </tr>
    <tr>
      <td>hexadecimal floating-point constants</td>
      <td>N308</td>
      <!-- This is a total guess. N874 makes no mention of N308 being accepted,
           but it does mention *use* of hexadecimal floating-point constants in
           the Menlo Park minutes associated with N787. -->
      <td class="full" align="center">Yes</td>
    </tr>
    <tr>
      <td>compound literals</td>
      <td><a href="https://www.open-std.org/jtc1/sc22/wg14/www/docs/n716.htm">N716</a></td>
      <td class="full" align="center">Yes</td>
    </tr>
    <tr>
      <td>designated initializers</td>
      <td><a href="https://www.open-std.org/jtc1/sc22/wg14/www/docs/n494.pdf">N494</a></td>
      <td class="full" align="center">Yes</td>
    </tr>
    <tr>
      <td>// comments</td>
      <td><a href="https://www.open-std.org/jtc1/sc22/wg14/www/docs/n644.htm">N644</a></td>
      <td class="full" align="center">Yes</td>
    </tr>
    <tr>
      <td>extended integer types and library functions in &lt;inttypes.h&gt; and &lt;stdint.h&gt;</td>
      <td>Unknown</td>
      <!-- Seems to be related to https://www.open-std.org/jtc1/sc22/wg14/www/docs/n788.htm
           but that does not have any content for stdint.h. The next paper I could find on
           the topic was https://www.open-std.org/jtc1/sc22/wg14/www/docs/n851.htm but that
           implies stdint.h was already added. -->
      <td class="full" align="center">Yes</td>
    </tr>
    <tr>
      <td>remove implicit function declaration</td>
      <td><a href="https://www.open-std.org/jtc1/sc22/wg14/www/docs/n636.htm">N636</a></td>
      <td class="full" align="center">Yes</td>
    </tr>
    <tr>
      <td>preprocessor arithmetic done in intmax_t/uintmax_t</td>
      <td><a href="https://www.open-std.org/jtc1/sc22/wg14/www/docs/n736.htm">N736</a></td>
      <td class="full" align="center">Yes</td>
    </tr>
    <tr>
      <td>mixed declarations and code</td>
      <td><a href="https://www.open-std.org/jtc1/sc22/wg14/www/docs/n740.htm">N740</a></td>
      <td class="full" align="center">Yes</td>
    </tr>
    <tr>
      <td>new block scopes for selection and iteration statements</td>
      <td>Unknown</td>
      <td class="full" align="center">Yes</td>
    </tr>
    <tr>
      <td>integer constant type rules</td>
      <td><a href="https://www.open-std.org/jtc1/sc22/wg14/www/docs/n629.htm">N629</a></td>
      <td class="full" align="center">Yes</td>
    </tr>
    <tr>
      <td>integer promotion rules</td>
      <td><a href="https://www.open-std.org/jtc1/sc22/wg14/www/docs/n725.htm">N725</a></td>
      <td class="full" align="center">Yes</td>
    </tr>
    <tr>
      <td>macros with a variable number of arguments</td>
      <td><a href="https://www.open-std.org/jtc1/sc22/wg14/www/docs/n707.htm">N707</a></td>
      <td class="full" align="center">Yes</td>
    </tr>
    <tr>
      <td>IEC 60559 support</td>
      <td>Unknown</td>
      <td class="partial" align="center">
        <details><summary>Partial</summary>
          Clang supports much of the language requirements for Annex F, but
          full conformance is only possible to determine when considering the
          compiler's language support, the C runtime library's math library
          support, and the target system's floating-point environment support.
          Clang does not currently raise an "invalid" floating-point exception
          on certain conversions, does not raise floating-point exceptions for
          arithmetic constant expressions, and other corner cases. Note, Clang
          does not define <code>__STDC_IEC_559__</code> because the compiler
          does not fully conform. However, some C standard library
          implementations
          (<a href="https://sourceware.org/git/?p=glibc.git;a=blob;f=include/stdc-predef.h">
          glibc</a>, <a href="https://git.musl-libc.org/cgit/musl/tree/include/stdc-predef.h">
          musl</a> will define the macro regardless of compiler support unless
          the compiler defines <code>__GCC_IEC_559</code>, which Clang does not
          currently define.<br>
          Additionally, Clang intentionally will not conform to Annex F on
          32-bit x86 without SSE2 due to the behavior of floating-point
          operations in x87.
        </details>
      </td>
    </tr>
    <tr>
      <td>trailing comma allowed in enum declaration</td>
      <td>Unknown</td>
      <td class="full" align="center">Yes</td>
    </tr>
    <tr>
      <td>inline functions</td>
      <td><a href="https://www.open-std.org/jtc1/sc22/wg14/www/docs/n741.htm">N741</a></td>
      <td class="full" align="center">Yes</td>
    </tr>
    <tr>
      <td>boolean type in &lt;stdbool.h&gt;</td>
      <td><a href="https://www.open-std.org/jtc1/sc22/wg14/www/docs/n815.htm">N815</a></td>
      <td class="full" align="center">Yes</td>
    </tr>
    <tr>
      <td>idempotent type qualifiers</td>
      <td>N505</td>
      <td class="full" align="center">Yes</td>
    </tr>
    <tr>
      <td>empty macro arguments</td>
      <td>N570</td>
      <td class="full" align="center">Yes</td>
    </tr>
    <tr>
      <td>additional predefined macro names</td>
      <td>Unknown</td>
      <td class="full" align="center">Yes</td>
      <!-- It is unknown which paper brought in this change, which was listed in
           the C99 front matter. After hunting around for what these changes are,
           I found a mention in the C99 rationale document that implementers who
           wish to add their own predefined macros must not start them with
           __STDC_, which was a new restriction in C99. As best I can tell, that
           is what this particular feature is about. -->
    </tr>
    <tr>
      <td>_Pragma preprocessing operator</td>
      <td><a href="https://www.open-std.org/jtc1/sc22/wg14/www/docs/n634.ps">N634</a></td>
      <!-- This may not be quite right as it proposes a `pragma` operator and
           not a _Pragma operator. However, I didn't see further papers on the
           renamed form, so I assume this was accepted with modification. -->
      <td class="full" align="center">Yes</td>
    </tr>
    <tr id="standard pragmas">
      <td rowspan="3">standard pragmas</td>
    </tr>
      <tr>
        <td><a href="https://www.open-std.org/jtc1/sc22/wg14/www/docs/n631.htm">N631</a></td>
        <td class="full" align="center">Yes</td>
      </tr>
      <tr>
        <td><a href="https://www.open-std.org/jtc1/sc22/wg14/www/docs/n696.ps">N696</a></td>
        <td class="full" align="center">Yes</td>
      </tr>
    <tr>
      <td>__func__ predefined identifier</td>
      <td><a href="https://www.open-std.org/jtc1/sc22/wg14/www/docs/n611.ps">N611</a></td>
      <td class="full" align="center">Yes</td>
    </tr>
    <tr>
      <td>va_copy macro</td>
      <td><a href="https://www.open-std.org/jtc1/sc22/wg14/www/docs/n671.htm">N671</a></td>
      <td class="full" align="center">Yes</td>
    </tr>
    <tr>
      <td>remove deprecation of aliased array parameters</td>
      <td>Unknown</td>
      <td class="full" align="center">Yes</td>
    </tr>
    <tr>
      <td>conversion of array to pointer not limited to lvalues</td>
      <td><a href="https://www.open-std.org/jtc1/sc22/wg14/www/docs/n835.pdf">N835</a></td>
      <td class="full" align="center">Yes</td>
    </tr>
    <tr>
      <td>relaxed constraints on aggregate and union initialization</td>
      <td><a href="https://www.open-std.org/jtc1/sc22/wg14/www/docs/n782.htm">N782</a></td>
      <td class="full" align="center">Clang 3.4</td>
    </tr>
    <tr>
      <td>relaxed restrictions on portable header names</td>
      <td><a href="https://www.open-std.org/jtc1/sc22/wg14/www/docs/n772.htm">N772</a></td>
      <td class="full" align="center">Yes</td>
    </tr>
    <tr>
      <td>return without an expression not permitted in function that returns a value</td>
      <td>Unknown</td>
      <td class="full" align="center">Yes</td>
    </tr>
</table>
</details>

<h2 id="c89">C89 implementation status</h2>

<p>Clang implements all of the ISO 9899:1990 (C89) standard.</p>
<p>You can use Clang in C89 mode with the <code>-std=c89</code> or <code>-std=c90</code> options.</p>

</div>
</body>
</html><|MERGE_RESOLUTION|>--- conflicted
+++ resolved
@@ -864,11 +864,7 @@
     <tr>
       <td>Underspecified object definitions</td>
       <td><a href="https://www.open-std.org/jtc1/sc22/wg14/www/docs/n3006.htm">N3006</a></td>
-<<<<<<< HEAD
-      <td class="none" align="center">No</td>
-=======
       <td class="unreleased" align="center">Yes</td>
->>>>>>> eb0f1dc0
     </tr>
     <tr>
       <td>Type inference for object declarations</td>
