--- conflicted
+++ resolved
@@ -1081,17 +1081,10 @@
   // FIXME: Add TemplateArgs through the 'Innermost' parameter once
   // the refactoring of getTemplateInstantiationArgs() relands.
   MultiLevelTemplateArgumentList MLTAL;
-<<<<<<< HEAD
-  MLTAL.addOuterTemplateArguments(Template, std::nullopt, /*Final=*/false);
-  SemaRef.getTemplateInstantiationArgs(
-      MLTAL, /*D=*/FD, FD,
-      /*Final=*/false, /*Innermost=*/std::nullopt, /*RelativeToPrimary=*/true,
-=======
   MLTAL.addOuterTemplateArguments(Template, {}, /*Final=*/false);
   SemaRef.getTemplateInstantiationArgs(
       MLTAL, /*D=*/FD, FD,
       /*Final=*/false, /*Innermost=*/{}, /*RelativeToPrimary=*/true,
->>>>>>> eb0f1dc0
       /*Pattern=*/nullptr, /*ForConstraintInstantiation=*/true);
   MLTAL.replaceInnermostTemplateArguments(Template, TemplateArgs);
 
