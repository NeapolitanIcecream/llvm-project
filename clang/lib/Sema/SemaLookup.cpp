--- conflicted
+++ resolved
@@ -2771,12 +2771,6 @@
             ObjectType->castAs<TagType>()->isBeingDefined()) &&
            "Caller should have completed object type");
   } else if (SS && SS->isNotEmpty()) {
-<<<<<<< HEAD
-    if (NestedNameSpecifier *NNS = SS->getScopeRep();
-        NNS->getKind() == NestedNameSpecifier::Super)
-      return LookupInSuper(R, NNS->getAsRecordDecl());
-=======
->>>>>>> 97025bd9
     // This nested-name-specifier occurs after another nested-name-specifier,
     // so long into the context associated with the prior nested-name-specifier.
     if ((DC = computeDeclContext(*SS, EnteringContext))) {
@@ -2784,15 +2778,12 @@
       if (!DC->isDependentContext() && RequireCompleteDeclContext(*SS, DC))
         return false;
       R.setContextRange(SS->getRange());
-<<<<<<< HEAD
-=======
       // FIXME: '__super' lookup semantics could be implemented by a
       // LookupResult::isSuperLookup flag which skips the initial search of
       // the lookup context in LookupQualified.
       if (NestedNameSpecifier *NNS = SS->getScopeRep();
           NNS->getKind() == NestedNameSpecifier::Super)
         return LookupInSuper(R, NNS->getAsRecordDecl());
->>>>>>> 97025bd9
     }
     IsDependent = !DC && isDependentScopeSpecifier(*SS);
   } else {
