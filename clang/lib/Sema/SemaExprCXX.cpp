--- conflicted
+++ resolved
@@ -5445,12 +5445,9 @@
   // impose the same constraints.
   case UTT_IsTriviallyRelocatable:
   case UTT_IsTriviallyEqualityComparable:
-<<<<<<< HEAD
-  case UTT_HasNonRelocatableFields:
-=======
   case UTT_IsCppTriviallyRelocatable:
   case UTT_IsReplaceable:
->>>>>>> e44c5902
+  case UTT_HasNonRelocatableFields:
   case UTT_CanPassInRegs:
   // Per the GCC type traits documentation, T shall be a complete type, cv void,
   // or an array of unknown bound. But GCC actually imposes the same constraints
@@ -6108,15 +6105,11 @@
   case UTT_HasUniqueObjectRepresentations:
     return C.hasUniqueObjectRepresentations(T);
   case UTT_IsTriviallyRelocatable:
-<<<<<<< HEAD
-    return T.isTriviallyRelocatableType(C);
+    return IsTriviallyRelocatableType(Self, T);
   case UTT_HasNonRelocatableFields:
     return T->getAsCXXRecordDecl() &&
            !C.arePFPFieldsTriviallyRelocatable(T->getAsCXXRecordDecl()) &&
            C.hasPFPFields(T);
-=======
-    return IsTriviallyRelocatableType(Self, T);
->>>>>>> e44c5902
   case UTT_IsBitwiseCloneable:
     return T.isBitwiseCloneableType(C);
   case UTT_IsCppTriviallyRelocatable:
