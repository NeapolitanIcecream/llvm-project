--- conflicted
+++ resolved
@@ -1708,11 +1708,7 @@
   return CheckArgsTypesAreCorrect(S, TheCall, S->Context.FloatTy,
                                   checkDoubleVector);
 }
-<<<<<<< HEAD
-static bool CheckFloatingOrSignedIntRepresentation(Sema *S, CallExpr *TheCall) {
-=======
 static bool CheckFloatingOrIntRepresentation(Sema *S, CallExpr *TheCall) {
->>>>>>> dd326b12
   auto checkAllSignedTypes = [](clang::QualType PassedType) -> bool {
     return !PassedType->hasIntegerRepresentation() &&
            !PassedType->hasFloatingRepresentation();
@@ -1900,10 +1896,7 @@
       return true;
     break;
   }
-<<<<<<< HEAD
-=======
   case Builtin::BI__builtin_hlsl_elementwise_degrees:
->>>>>>> dd326b12
   case Builtin::BI__builtin_hlsl_elementwise_radians:
   case Builtin::BI__builtin_hlsl_elementwise_rsqrt:
   case Builtin::BI__builtin_hlsl_elementwise_frac: {
