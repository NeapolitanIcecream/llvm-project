--- conflicted
+++ resolved
@@ -2278,28 +2278,12 @@
 
           assert(srcType->isPointerType());
 
-<<<<<<< HEAD
-        QualType srcType = ECE->getSubExpr()->getType();
-        const uint64_t sSize =
-            Ctx.getTypeSize(srcType.getTypePtr()->getPointeeType());
-
-        if (sSize >= dSize)
-=======
           const uint64_t sSize =
               Ctx.getTypeSize(srcType.getTypePtr()->getPointeeType());
 
           if (sSize >= dSize)
             return;
         }
-        if (const auto *CE = dyn_cast<CXXMemberCallExpr>(
-                ECE->getSubExpr()->IgnoreParens())) {
-          D = CE->getMethodDecl();
-        }
-
-        if (!D)
->>>>>>> ce7c17d5
-          return;
-
         if (const auto *CE = dyn_cast<CXXMemberCallExpr>(
                 ECE->getSubExpr()->IgnoreParens())) {
           D = CE->getMethodDecl();
