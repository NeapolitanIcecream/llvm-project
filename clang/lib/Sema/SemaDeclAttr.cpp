--- conflicted
+++ resolved
@@ -53,7 +53,6 @@
 #include "clang/Sema/SemaOpenCL.h"
 #include "clang/Sema/SemaOpenMP.h"
 #include "clang/Sema/SemaRISCV.h"
-#include "clang/Sema/SemaSPIRV.h"
 #include "clang/Sema/SemaSYCL.h"
 #include "clang/Sema/SemaSwift.h"
 #include "clang/Sema/SemaWasm.h"
@@ -870,8 +869,6 @@
   D->addAttr(::new (S.Context) DiagnoseIfAttr(
       S.Context, AL, Cond, Msg, DefaultSev, WarningGroup, ArgDependent,
       cast<NamedDecl>(D)));
-<<<<<<< HEAD
-=======
 }
 
 static void handleCFIUncheckedCalleeAttr(Sema &S, Decl *D,
@@ -887,7 +884,6 @@
   }
 
   D->addAttr(::new (S.Context) CFIUncheckedCalleeAttr(S.Context, Attrs));
->>>>>>> eb0f1dc0
 }
 
 static void handleNoBuiltinAttr(Sema &S, Decl *D, const ParsedAttr &AL) {
@@ -2376,12 +2372,8 @@
   IdentifierLoc *Platform = AL.getArgAsIdent(0);
 
   IdentifierInfo *II = Platform->getIdentifierInfo();
-<<<<<<< HEAD
-  if (AvailabilityAttr::getPrettyPlatformName(II->getName()).empty())
-=======
   StringRef PrettyName = AvailabilityAttr::getPrettyPlatformName(II->getName());
   if (PrettyName.empty())
->>>>>>> eb0f1dc0
     S.Diag(Platform->getLoc(), diag::warn_availability_unknown_platform)
         << Platform->getIdentifierInfo();
 
@@ -3239,12 +3231,7 @@
     if (ParsedAttrs.Duplicate != "")
       return Diag(LiteralLoc, diag::err_duplicate_target_attribute)
              << Duplicate << None << ParsedAttrs.Duplicate << Target;
-<<<<<<< HEAD
-    for (const auto &Feature : ParsedAttrs.Features) {
-      StringRef CurFeature = Feature;
-=======
     for (StringRef CurFeature : ParsedAttrs.Features) {
->>>>>>> eb0f1dc0
       if (!CurFeature.starts_with('+') && !CurFeature.starts_with('-'))
         return Diag(LiteralLoc, diag::warn_unsupported_target_attribute)
                << Unsupported << None << AttrStr << Target;
@@ -3252,12 +3239,7 @@
   }
 
   if (Context.getTargetInfo().getTriple().isLoongArch()) {
-<<<<<<< HEAD
-    for (const auto &Feature : ParsedAttrs.Features) {
-      StringRef CurFeature = Feature;
-=======
     for (StringRef CurFeature : ParsedAttrs.Features) {
->>>>>>> eb0f1dc0
       if (CurFeature.starts_with("!arch=")) {
         StringRef ArchValue = CurFeature.split("=").second.trim();
         return Diag(LiteralLoc, diag::err_attribute_unsupported)
@@ -5596,14 +5578,11 @@
                                   llvm::Log2_64(ABIVLen) - 5);
     break;
   }
-<<<<<<< HEAD
-=======
   case ParsedAttr::AT_DeviceKernel: {
     // Validation was handled in handleDeviceKernelAttr.
     CC = CC_DeviceKernel;
     break;
   }
->>>>>>> eb0f1dc0
   default: llvm_unreachable("unexpected attribute kind");
   }
 
@@ -7230,9 +7209,6 @@
   case ParsedAttr::AT_SYCLKernelEntryPoint:
     S.SYCL().handleKernelEntryPointAttr(D, AL);
     break;
-  case ParsedAttr::AT_SYCLKernelEntryPoint:
-    S.SYCL().handleKernelEntryPointAttr(D, AL);
-    break;
   case ParsedAttr::AT_SYCLSpecialClass:
     handleSimpleAttribute<SYCLSpecialClassAttr>(S, D, AL);
     break;
@@ -7608,8 +7584,6 @@
   case ParsedAttr::AT_HLSLWaveSize:
     S.HLSL().handleWaveSizeAttr(D, AL);
     break;
-<<<<<<< HEAD
-=======
   case ParsedAttr::AT_HLSLSV_Position:
     S.HLSL().handleSV_PositionAttr(D, AL);
     break;
@@ -7619,7 +7593,6 @@
   case ParsedAttr::AT_HLSLVkConstantId:
     S.HLSL().handleVkConstantIdAttr(D, AL);
     break;
->>>>>>> eb0f1dc0
   case ParsedAttr::AT_HLSLSV_GroupThreadID:
     S.HLSL().handleSV_GroupThreadIDAttr(D, AL);
     break;
@@ -7853,15 +7826,9 @@
 
 static bool isKernelDecl(Decl *D) {
   const FunctionType *FnTy = D->getFunctionType();
-<<<<<<< HEAD
-  return D->hasAttr<OpenCLKernelAttr>() ||
-         (FnTy && FnTy->getCallConv() == CallingConv::CC_AMDGPUKernelCall) ||
-         D->hasAttr<CUDAGlobalAttr>() || D->getAttr<NVPTXKernelAttr>();
-=======
   return D->hasAttr<DeviceKernelAttr>() ||
          (FnTy && FnTy->getCallConv() == CallingConv::CC_DeviceKernel) ||
          D->hasAttr<CUDAGlobalAttr>();
->>>>>>> eb0f1dc0
 }
 
 void Sema::ProcessDeclAttributeList(
@@ -7888,11 +7855,7 @@
   // good to have a way to specify "these attributes must appear as a group",
   // for these. Additionally, it would be good to have a way to specify "these
   // attribute must never appear as a group" for attributes like cold and hot.
-<<<<<<< HEAD
-  if (!(D->hasAttr<OpenCLKernelAttr>() ||
-=======
   if (!(D->hasAttr<DeviceKernelAttr>() ||
->>>>>>> eb0f1dc0
         (D->hasAttr<CUDAGlobalAttr>() &&
          Context.getTargetInfo().getTriple().isSPIRV()))) {
     // These attributes cannot be applied to a non-kernel function.
@@ -7910,7 +7873,6 @@
     } else if (const auto *A = D->getAttr<OpenCLIntelReqdSubGroupSizeAttr>()) {
       Diag(D->getLocation(), diag::err_opencl_kernel_attr) << A;
       D->setInvalidDecl();
-<<<<<<< HEAD
     }
   }
   if (!isKernelDecl(D)) {
@@ -7930,37 +7892,7 @@
       Diag(D->getLocation(), diag::err_attribute_wrong_decl_type)
           << A << A->isRegularKeywordAttribute() << ExpectedKernelFunction;
       D->setInvalidDecl();
-=======
->>>>>>> eb0f1dc0
-    }
-  }
-  if (!isKernelDecl(D)) {
-    if (const auto *A = D->getAttr<AMDGPUFlatWorkGroupSizeAttr>()) {
-      Diag(D->getLocation(), diag::err_attribute_wrong_decl_type)
-          << A << A->isRegularKeywordAttribute() << ExpectedKernelFunction;
-      D->setInvalidDecl();
-    } else if (const auto *A = D->getAttr<AMDGPUWavesPerEUAttr>()) {
-      Diag(D->getLocation(), diag::err_attribute_wrong_decl_type)
-          << A << A->isRegularKeywordAttribute() << ExpectedKernelFunction;
-      D->setInvalidDecl();
-    } else if (const auto *A = D->getAttr<AMDGPUNumSGPRAttr>()) {
-      Diag(D->getLocation(), diag::err_attribute_wrong_decl_type)
-          << A << A->isRegularKeywordAttribute() << ExpectedKernelFunction;
-      D->setInvalidDecl();
-    } else if (const auto *A = D->getAttr<AMDGPUNumVGPRAttr>()) {
-      Diag(D->getLocation(), diag::err_attribute_wrong_decl_type)
-          << A << A->isRegularKeywordAttribute() << ExpectedKernelFunction;
-      D->setInvalidDecl();
-    }
-  }
-
-  // Do not permit 'constructor' or 'destructor' attributes on __device__ code.
-  if (getLangOpts().CUDAIsDevice && D->hasAttr<CUDADeviceAttr>() &&
-      (D->hasAttr<ConstructorAttr>() || D->hasAttr<DestructorAttr>()) &&
-      !getLangOpts().GPUAllowDeviceInit) {
-    Diag(D->getLocation(), diag::err_cuda_ctor_dtor_attrs)
-        << (D->hasAttr<ConstructorAttr>() ? "constructors" : "destructors");
-    D->setInvalidDecl();
+    }
   }
 
   // Do not permit 'constructor' or 'destructor' attributes on __device__ code.
@@ -8041,17 +7973,6 @@
 
 void Sema::DiagnoseUnknownAttribute(const ParsedAttr &AL) {
   std::string NormalizedFullName = '\'' + AL.getNormalizedFullName() + '\'';
-<<<<<<< HEAD
-  if (auto CorrectedFullName =
-          AL.getCorrectedFullName(Context.getTargetInfo(), getLangOpts())) {
-    Diag(AL.getNormalizedRange().getBegin(),
-         diag::warn_unknown_attribute_ignored_suggestion)
-        << NormalizedFullName << *CorrectedFullName << AL.getNormalizedRange();
-  } else {
-    Diag(AL.getNormalizedRange().getBegin(),
-         diag::warn_unknown_attribute_ignored)
-        << NormalizedFullName << AL.getNormalizedRange();
-=======
   SourceRange NR = AL.getNormalizedRange();
 
   StringRef ScopeName = AL.getNormalizedScopeName();
@@ -8091,7 +8012,6 @@
   } else {
     Diag(NR.getBegin(), diag::warn_unknown_attribute_ignored)
         << NormalizedFullName << NR;
->>>>>>> eb0f1dc0
   }
 }
 
