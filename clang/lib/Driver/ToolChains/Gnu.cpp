--- conflicted
+++ resolved
@@ -671,45 +671,12 @@
     }
   }
 
-<<<<<<< HEAD
-  // Facebook T92898286
-  if (Args.hasArg(options::OPT_post_link_optimize))
-    CmdArgs.push_back("-q");
-  // End Facebook T92898286
-
-  Args.AddAllArgs(CmdArgs, options::OPT_T);
-=======
   Args.addAllArgs(CmdArgs, {options::OPT_T, options::OPT_t});
->>>>>>> 7844257f
 
   const char *Exec = Args.MakeArgString(ToolChain.GetLinkerPath());
   C.addCommand(std::make_unique<Command>(JA, *this,
                                          ResponseFileSupport::AtFileCurCP(),
                                          Exec, CmdArgs, Inputs, Output));
-  // Facebook T92898286
-  if (!Args.hasArg(options::OPT_post_link_optimize) || !Output.isFilename())
-    return;
-
-  const char *MvExec = Args.MakeArgString(ToolChain.GetProgramPath("mv"));
-  ArgStringList MoveCmdArgs;
-  MoveCmdArgs.push_back(Output.getFilename());
-  const char *PreBoltBin =
-      Args.MakeArgString(Twine(Output.getFilename()) + ".pre-bolt");
-  MoveCmdArgs.push_back(PreBoltBin);
-  C.addCommand(std::make_unique<Command>(JA, *this, ResponseFileSupport::None(),
-                                         MvExec, MoveCmdArgs, std::nullopt));
-
-  ArgStringList BoltCmdArgs;
-  const char *BoltExec =
-      Args.MakeArgString(ToolChain.GetProgramPath("llvm-bolt"));
-  BoltCmdArgs.push_back(PreBoltBin);
-  BoltCmdArgs.push_back("-reorder-blocks=reverse");
-  BoltCmdArgs.push_back("-update-debug-sections");
-  BoltCmdArgs.push_back("-o");
-  BoltCmdArgs.push_back(Output.getFilename());
-  C.addCommand(std::make_unique<Command>(JA, *this, ResponseFileSupport::None(),
-                                         BoltExec, BoltCmdArgs, std::nullopt));
-  // End Facebook T92898286
 }
 
 void tools::gnutools::Assembler::ConstructJob(Compilation &C,
