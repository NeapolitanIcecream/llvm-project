--- conflicted
+++ resolved
@@ -806,12 +806,7 @@
       new (Buffer) CXXDynamicCastExpr(T, VK, K, Op, PathSize, WrittenTy, L,
                                       RParenLoc, AngleBrackets);
   if (PathSize)
-<<<<<<< HEAD
-    llvm::uninitialized_copy(*BasePath,
-                             E->getTrailingObjects<CXXBaseSpecifier *>());
-=======
     llvm::uninitialized_copy(*BasePath, E->getTrailingObjects());
->>>>>>> eb0f1dc0
   return E;
 }
 
@@ -873,12 +868,7 @@
       new (Buffer) CXXReinterpretCastExpr(T, VK, K, Op, PathSize, WrittenTy, L,
                                           RParenLoc, AngleBrackets);
   if (PathSize)
-<<<<<<< HEAD
-    llvm::uninitialized_copy(*BasePath,
-                             E->getTrailingObjects<CXXBaseSpecifier *>());
-=======
     llvm::uninitialized_copy(*BasePath, E->getTrailingObjects());
->>>>>>> eb0f1dc0
   return E;
 }
 
@@ -1807,12 +1797,7 @@
     : Expr(FunctionParmPackExprClass, T, VK_LValue, OK_Ordinary),
       ParamPack(ParamPack), NameLoc(NameLoc), NumParameters(NumParams) {
   if (Params)
-<<<<<<< HEAD
-    std::uninitialized_copy(Params, Params + NumParams,
-                            getTrailingObjects<ValueDecl *>());
-=======
     std::uninitialized_copy(Params, Params + NumParams, getTrailingObjects());
->>>>>>> eb0f1dc0
   setDependence(ExprDependence::TypeValueInstantiation |
                 ExprDependence::UnexpandedPack);
 }
@@ -2014,12 +1999,8 @@
                          UnsignedOrNone NumExpansions)
     : Expr(CXXFoldExprClass, T, VK_PRValue, OK_Ordinary), LParenLoc(LParenLoc),
       EllipsisLoc(EllipsisLoc), RParenLoc(RParenLoc),
-<<<<<<< HEAD
-      NumExpansions(NumExpansions), Opcode(Opcode) {
-=======
       NumExpansions(NumExpansions) {
   CXXFoldExprBits.Opcode = Opcode;
->>>>>>> eb0f1dc0
   // We rely on asserted invariant to distinguish left and right folds.
   assert(((LHS && LHS->containsUnexpandedParameterPack()) !=
           (RHS && RHS->containsUnexpandedParameterPack())) &&
