//===- OpenMPClause.cpp - Classes for OpenMP clauses ----------------------===//
//
// Part of the LLVM Project, under the Apache License v2.0 with LLVM Exceptions.
// See https://llvm.org/LICENSE.txt for license information.
// SPDX-License-Identifier: Apache-2.0 WITH LLVM-exception
//
//===----------------------------------------------------------------------===//
//
// This file implements the subclesses of Stmt class declared in OpenMPClause.h
//
//===----------------------------------------------------------------------===//

#include "clang/AST/OpenMPClause.h"
#include "clang/AST/ASTContext.h"
#include "clang/AST/Attr.h"
#include "clang/AST/Decl.h"
#include "clang/AST/DeclOpenMP.h"
#include "clang/Basic/LLVM.h"
#include "clang/Basic/OpenMPKinds.h"
#include "clang/Basic/TargetInfo.h"
#include "llvm/ADT/SmallPtrSet.h"
#include "llvm/Support/ErrorHandling.h"
#include <algorithm>
#include <cassert>
#include <optional>

using namespace clang;
using namespace llvm;
using namespace omp;

OMPClause::child_range OMPClause::children() {
  switch (getClauseKind()) {
  default:
    break;
#define GEN_CLANG_CLAUSE_CLASS
#define CLAUSE_CLASS(Enum, Str, Class)                                         \
  case Enum:                                                                   \
    return static_cast<Class *>(this)->children();
#include "llvm/Frontend/OpenMP/OMP.inc"
  }
  llvm_unreachable("unknown OMPClause");
}

OMPClause::child_range OMPClause::used_children() {
  switch (getClauseKind()) {
#define GEN_CLANG_CLAUSE_CLASS
#define CLAUSE_CLASS(Enum, Str, Class)                                         \
  case Enum:                                                                   \
    return static_cast<Class *>(this)->used_children();
#define CLAUSE_NO_CLASS(Enum, Str)                                             \
  case Enum:                                                                   \
    break;
#include "llvm/Frontend/OpenMP/OMP.inc"
  }
  llvm_unreachable("unknown OMPClause");
}

OMPClauseWithPreInit *OMPClauseWithPreInit::get(OMPClause *C) {
  auto *Res = OMPClauseWithPreInit::get(const_cast<const OMPClause *>(C));
  return Res ? const_cast<OMPClauseWithPreInit *>(Res) : nullptr;
}

const OMPClauseWithPreInit *OMPClauseWithPreInit::get(const OMPClause *C) {
  switch (C->getClauseKind()) {
  case OMPC_schedule:
    return static_cast<const OMPScheduleClause *>(C);
  case OMPC_dist_schedule:
    return static_cast<const OMPDistScheduleClause *>(C);
  case OMPC_firstprivate:
    return static_cast<const OMPFirstprivateClause *>(C);
  case OMPC_lastprivate:
    return static_cast<const OMPLastprivateClause *>(C);
  case OMPC_reduction:
    return static_cast<const OMPReductionClause *>(C);
  case OMPC_task_reduction:
    return static_cast<const OMPTaskReductionClause *>(C);
  case OMPC_in_reduction:
    return static_cast<const OMPInReductionClause *>(C);
  case OMPC_linear:
    return static_cast<const OMPLinearClause *>(C);
  case OMPC_if:
    return static_cast<const OMPIfClause *>(C);
  case OMPC_num_threads:
    return static_cast<const OMPNumThreadsClause *>(C);
  case OMPC_num_teams:
    return static_cast<const OMPNumTeamsClause *>(C);
  case OMPC_thread_limit:
    return static_cast<const OMPThreadLimitClause *>(C);
  case OMPC_device:
    return static_cast<const OMPDeviceClause *>(C);
  case OMPC_grainsize:
    return static_cast<const OMPGrainsizeClause *>(C);
  case OMPC_num_tasks:
    return static_cast<const OMPNumTasksClause *>(C);
  case OMPC_final:
    return static_cast<const OMPFinalClause *>(C);
  case OMPC_priority:
    return static_cast<const OMPPriorityClause *>(C);
  case OMPC_novariants:
    return static_cast<const OMPNovariantsClause *>(C);
  case OMPC_nocontext:
    return static_cast<const OMPNocontextClause *>(C);
  case OMPC_filter:
    return static_cast<const OMPFilterClause *>(C);
  case OMPC_ompx_dyn_cgroup_mem:
    return static_cast<const OMPXDynCGroupMemClause *>(C);
  case OMPC_default:
  case OMPC_proc_bind:
  case OMPC_safelen:
  case OMPC_simdlen:
  case OMPC_sizes:
  case OMPC_allocator:
  case OMPC_allocate:
  case OMPC_collapse:
  case OMPC_private:
  case OMPC_shared:
  case OMPC_aligned:
  case OMPC_copyin:
  case OMPC_copyprivate:
  case OMPC_ordered:
  case OMPC_nowait:
  case OMPC_untied:
  case OMPC_mergeable:
  case OMPC_threadprivate:
  case OMPC_flush:
  case OMPC_depobj:
  case OMPC_read:
  case OMPC_write:
  case OMPC_update:
  case OMPC_capture:
  case OMPC_compare:
  case OMPC_fail:
  case OMPC_seq_cst:
  case OMPC_acq_rel:
  case OMPC_acquire:
  case OMPC_release:
  case OMPC_relaxed:
  case OMPC_depend:
  case OMPC_threads:
  case OMPC_simd:
  case OMPC_map:
  case OMPC_nogroup:
  case OMPC_hint:
  case OMPC_defaultmap:
  case OMPC_unknown:
  case OMPC_uniform:
  case OMPC_to:
  case OMPC_from:
  case OMPC_use_device_ptr:
  case OMPC_use_device_addr:
  case OMPC_is_device_ptr:
  case OMPC_has_device_addr:
  case OMPC_unified_address:
  case OMPC_unified_shared_memory:
  case OMPC_reverse_offload:
  case OMPC_dynamic_allocators:
  case OMPC_atomic_default_mem_order:
  case OMPC_self_maps:
  case OMPC_at:
  case OMPC_severity:
  case OMPC_message:
  case OMPC_device_type:
  case OMPC_match:
  case OMPC_nontemporal:
  case OMPC_order:
  case OMPC_destroy:
  case OMPC_detach:
  case OMPC_inclusive:
  case OMPC_exclusive:
  case OMPC_uses_allocators:
  case OMPC_affinity:
  case OMPC_when:
  case OMPC_bind:
  case OMPC_ompx_bare:
    break;
  default:
    break;
  }

  return nullptr;
}

OMPClauseWithPostUpdate *OMPClauseWithPostUpdate::get(OMPClause *C) {
  auto *Res = OMPClauseWithPostUpdate::get(const_cast<const OMPClause *>(C));
  return Res ? const_cast<OMPClauseWithPostUpdate *>(Res) : nullptr;
}

const OMPClauseWithPostUpdate *OMPClauseWithPostUpdate::get(const OMPClause *C) {
  switch (C->getClauseKind()) {
  case OMPC_lastprivate:
    return static_cast<const OMPLastprivateClause *>(C);
  case OMPC_reduction:
    return static_cast<const OMPReductionClause *>(C);
  case OMPC_task_reduction:
    return static_cast<const OMPTaskReductionClause *>(C);
  case OMPC_in_reduction:
    return static_cast<const OMPInReductionClause *>(C);
  case OMPC_linear:
    return static_cast<const OMPLinearClause *>(C);
  case OMPC_schedule:
  case OMPC_dist_schedule:
  case OMPC_firstprivate:
  case OMPC_default:
  case OMPC_proc_bind:
  case OMPC_if:
  case OMPC_final:
  case OMPC_num_threads:
  case OMPC_safelen:
  case OMPC_simdlen:
  case OMPC_sizes:
  case OMPC_allocator:
  case OMPC_allocate:
  case OMPC_collapse:
  case OMPC_private:
  case OMPC_shared:
  case OMPC_aligned:
  case OMPC_copyin:
  case OMPC_copyprivate:
  case OMPC_ordered:
  case OMPC_nowait:
  case OMPC_untied:
  case OMPC_mergeable:
  case OMPC_threadprivate:
  case OMPC_flush:
  case OMPC_depobj:
  case OMPC_read:
  case OMPC_write:
  case OMPC_update:
  case OMPC_capture:
  case OMPC_compare:
  case OMPC_fail:
  case OMPC_seq_cst:
  case OMPC_acq_rel:
  case OMPC_acquire:
  case OMPC_release:
  case OMPC_relaxed:
  case OMPC_depend:
  case OMPC_device:
  case OMPC_threads:
  case OMPC_simd:
  case OMPC_map:
  case OMPC_num_teams:
  case OMPC_thread_limit:
  case OMPC_priority:
  case OMPC_grainsize:
  case OMPC_nogroup:
  case OMPC_num_tasks:
  case OMPC_hint:
  case OMPC_defaultmap:
  case OMPC_unknown:
  case OMPC_uniform:
  case OMPC_to:
  case OMPC_from:
  case OMPC_use_device_ptr:
  case OMPC_use_device_addr:
  case OMPC_is_device_ptr:
  case OMPC_has_device_addr:
  case OMPC_unified_address:
  case OMPC_unified_shared_memory:
  case OMPC_reverse_offload:
  case OMPC_dynamic_allocators:
  case OMPC_atomic_default_mem_order:
  case OMPC_self_maps:
  case OMPC_at:
  case OMPC_severity:
  case OMPC_message:
  case OMPC_device_type:
  case OMPC_match:
  case OMPC_nontemporal:
  case OMPC_order:
  case OMPC_destroy:
  case OMPC_novariants:
  case OMPC_nocontext:
  case OMPC_detach:
  case OMPC_inclusive:
  case OMPC_exclusive:
  case OMPC_uses_allocators:
  case OMPC_affinity:
  case OMPC_when:
  case OMPC_bind:
    break;
  default:
    break;
  }

  return nullptr;
}

/// Gets the address of the original, non-captured, expression used in the
/// clause as the preinitializer.
static Stmt **getAddrOfExprAsWritten(Stmt *S) {
  if (!S)
    return nullptr;
  if (auto *DS = dyn_cast<DeclStmt>(S)) {
    assert(DS->isSingleDecl() && "Only single expression must be captured.");
    if (auto *OED = dyn_cast<OMPCapturedExprDecl>(DS->getSingleDecl()))
      return OED->getInitAddress();
  }
  return nullptr;
}

OMPClause::child_range OMPIfClause::used_children() {
  if (Stmt **C = getAddrOfExprAsWritten(getPreInitStmt()))
    return child_range(C, C + 1);
  return child_range(&Condition, &Condition + 1);
}

OMPClause::child_range OMPGrainsizeClause::used_children() {
  if (Stmt **C = getAddrOfExprAsWritten(getPreInitStmt()))
    return child_range(C, C + 1);
  return child_range(&Grainsize, &Grainsize + 1);
}

OMPClause::child_range OMPNumTasksClause::used_children() {
  if (Stmt **C = getAddrOfExprAsWritten(getPreInitStmt()))
    return child_range(C, C + 1);
  return child_range(&NumTasks, &NumTasks + 1);
}

OMPClause::child_range OMPFinalClause::used_children() {
  if (Stmt **C = getAddrOfExprAsWritten(getPreInitStmt()))
    return child_range(C, C + 1);
  return children();
}

OMPClause::child_range OMPPriorityClause::used_children() {
  if (Stmt **C = getAddrOfExprAsWritten(getPreInitStmt()))
    return child_range(C, C + 1);
  return child_range(&Priority, &Priority + 1);
}

OMPClause::child_range OMPNovariantsClause::used_children() {
  if (Stmt **C = getAddrOfExprAsWritten(getPreInitStmt()))
    return child_range(C, C + 1);
  return children();
}

OMPClause::child_range OMPNocontextClause::used_children() {
  if (Stmt **C = getAddrOfExprAsWritten(getPreInitStmt()))
    return child_range(C, C + 1);
  return children();
}

OMPOrderedClause *OMPOrderedClause::Create(const ASTContext &C, Expr *Num,
                                           unsigned NumLoops,
                                           SourceLocation StartLoc,
                                           SourceLocation LParenLoc,
                                           SourceLocation EndLoc) {
  void *Mem = C.Allocate(totalSizeToAlloc<Expr *>(2 * NumLoops));
  auto *Clause =
      new (Mem) OMPOrderedClause(Num, NumLoops, StartLoc, LParenLoc, EndLoc);
  for (unsigned I = 0; I < NumLoops; ++I) {
    Clause->setLoopNumIterations(I, nullptr);
    Clause->setLoopCounter(I, nullptr);
  }
  return Clause;
}

OMPOrderedClause *OMPOrderedClause::CreateEmpty(const ASTContext &C,
                                                unsigned NumLoops) {
  void *Mem = C.Allocate(totalSizeToAlloc<Expr *>(2 * NumLoops));
  auto *Clause = new (Mem) OMPOrderedClause(NumLoops);
  for (unsigned I = 0; I < NumLoops; ++I) {
    Clause->setLoopNumIterations(I, nullptr);
    Clause->setLoopCounter(I, nullptr);
  }
  return Clause;
}

void OMPOrderedClause::setLoopNumIterations(unsigned NumLoop,
                                            Expr *NumIterations) {
  assert(NumLoop < NumberOfLoops && "out of loops number.");
  getTrailingObjects()[NumLoop] = NumIterations;
}

ArrayRef<Expr *> OMPOrderedClause::getLoopNumIterations() const {
<<<<<<< HEAD
  return getTrailingObjects<Expr *>(NumberOfLoops);
=======
  return getTrailingObjects(NumberOfLoops);
>>>>>>> eb0f1dc0
}

void OMPOrderedClause::setLoopCounter(unsigned NumLoop, Expr *Counter) {
  assert(NumLoop < NumberOfLoops && "out of loops number.");
  getTrailingObjects()[NumberOfLoops + NumLoop] = Counter;
}

Expr *OMPOrderedClause::getLoopCounter(unsigned NumLoop) {
  assert(NumLoop < NumberOfLoops && "out of loops number.");
  return getTrailingObjects()[NumberOfLoops + NumLoop];
}

const Expr *OMPOrderedClause::getLoopCounter(unsigned NumLoop) const {
  assert(NumLoop < NumberOfLoops && "out of loops number.");
  return getTrailingObjects()[NumberOfLoops + NumLoop];
}

OMPUpdateClause *OMPUpdateClause::Create(const ASTContext &C,
                                         SourceLocation StartLoc,
                                         SourceLocation EndLoc) {
  return new (C) OMPUpdateClause(StartLoc, EndLoc, /*IsExtended=*/false);
}

OMPUpdateClause *
OMPUpdateClause::Create(const ASTContext &C, SourceLocation StartLoc,
                        SourceLocation LParenLoc, SourceLocation ArgumentLoc,
                        OpenMPDependClauseKind DK, SourceLocation EndLoc) {
  void *Mem =
      C.Allocate(totalSizeToAlloc<SourceLocation, OpenMPDependClauseKind>(2, 1),
                 alignof(OMPUpdateClause));
  auto *Clause =
      new (Mem) OMPUpdateClause(StartLoc, EndLoc, /*IsExtended=*/true);
  Clause->setLParenLoc(LParenLoc);
  Clause->setArgumentLoc(ArgumentLoc);
  Clause->setDependencyKind(DK);
  return Clause;
}

OMPUpdateClause *OMPUpdateClause::CreateEmpty(const ASTContext &C,
                                              bool IsExtended) {
  if (!IsExtended)
    return new (C) OMPUpdateClause(/*IsExtended=*/false);
  void *Mem =
      C.Allocate(totalSizeToAlloc<SourceLocation, OpenMPDependClauseKind>(2, 1),
                 alignof(OMPUpdateClause));
  auto *Clause = new (Mem) OMPUpdateClause(/*IsExtended=*/true);
  Clause->IsExtended = true;
  return Clause;
}

void OMPPrivateClause::setPrivateCopies(ArrayRef<Expr *> VL) {
  assert(VL.size() == varlist_size() &&
         "Number of private copies is not the same as the preallocated buffer");
  std::copy(VL.begin(), VL.end(), varlist_end());
}

OMPPrivateClause *
OMPPrivateClause::Create(const ASTContext &C, SourceLocation StartLoc,
                         SourceLocation LParenLoc, SourceLocation EndLoc,
                         ArrayRef<Expr *> VL, ArrayRef<Expr *> PrivateVL) {
  // Allocate space for private variables and initializer expressions.
  void *Mem = C.Allocate(totalSizeToAlloc<Expr *>(2 * VL.size()));
  OMPPrivateClause *Clause =
      new (Mem) OMPPrivateClause(StartLoc, LParenLoc, EndLoc, VL.size());
  Clause->setVarRefs(VL);
  Clause->setPrivateCopies(PrivateVL);
  return Clause;
}

OMPPrivateClause *OMPPrivateClause::CreateEmpty(const ASTContext &C,
                                                unsigned N) {
  void *Mem = C.Allocate(totalSizeToAlloc<Expr *>(2 * N));
  return new (Mem) OMPPrivateClause(N);
}

void OMPFirstprivateClause::setPrivateCopies(ArrayRef<Expr *> VL) {
  assert(VL.size() == varlist_size() &&
         "Number of private copies is not the same as the preallocated buffer");
  std::copy(VL.begin(), VL.end(), varlist_end());
}

void OMPFirstprivateClause::setInits(ArrayRef<Expr *> VL) {
  assert(VL.size() == varlist_size() &&
         "Number of inits is not the same as the preallocated buffer");
  std::copy(VL.begin(), VL.end(), getPrivateCopies().end());
}

OMPFirstprivateClause *
OMPFirstprivateClause::Create(const ASTContext &C, SourceLocation StartLoc,
                              SourceLocation LParenLoc, SourceLocation EndLoc,
                              ArrayRef<Expr *> VL, ArrayRef<Expr *> PrivateVL,
                              ArrayRef<Expr *> InitVL, Stmt *PreInit) {
  void *Mem = C.Allocate(totalSizeToAlloc<Expr *>(3 * VL.size()));
  OMPFirstprivateClause *Clause =
      new (Mem) OMPFirstprivateClause(StartLoc, LParenLoc, EndLoc, VL.size());
  Clause->setVarRefs(VL);
  Clause->setPrivateCopies(PrivateVL);
  Clause->setInits(InitVL);
  Clause->setPreInitStmt(PreInit);
  return Clause;
}

OMPFirstprivateClause *OMPFirstprivateClause::CreateEmpty(const ASTContext &C,
                                                          unsigned N) {
  void *Mem = C.Allocate(totalSizeToAlloc<Expr *>(3 * N));
  return new (Mem) OMPFirstprivateClause(N);
}

void OMPLastprivateClause::setPrivateCopies(ArrayRef<Expr *> PrivateCopies) {
  assert(PrivateCopies.size() == varlist_size() &&
         "Number of private copies is not the same as the preallocated buffer");
  std::copy(PrivateCopies.begin(), PrivateCopies.end(), varlist_end());
}

void OMPLastprivateClause::setSourceExprs(ArrayRef<Expr *> SrcExprs) {
  assert(SrcExprs.size() == varlist_size() && "Number of source expressions is "
                                              "not the same as the "
                                              "preallocated buffer");
  std::copy(SrcExprs.begin(), SrcExprs.end(), getPrivateCopies().end());
}

void OMPLastprivateClause::setDestinationExprs(ArrayRef<Expr *> DstExprs) {
  assert(DstExprs.size() == varlist_size() && "Number of destination "
                                              "expressions is not the same as "
                                              "the preallocated buffer");
  std::copy(DstExprs.begin(), DstExprs.end(), getSourceExprs().end());
}

void OMPLastprivateClause::setAssignmentOps(ArrayRef<Expr *> AssignmentOps) {
  assert(AssignmentOps.size() == varlist_size() &&
         "Number of assignment expressions is not the same as the preallocated "
         "buffer");
  std::copy(AssignmentOps.begin(), AssignmentOps.end(),
            getDestinationExprs().end());
}

OMPLastprivateClause *OMPLastprivateClause::Create(
    const ASTContext &C, SourceLocation StartLoc, SourceLocation LParenLoc,
    SourceLocation EndLoc, ArrayRef<Expr *> VL, ArrayRef<Expr *> SrcExprs,
    ArrayRef<Expr *> DstExprs, ArrayRef<Expr *> AssignmentOps,
    OpenMPLastprivateModifier LPKind, SourceLocation LPKindLoc,
    SourceLocation ColonLoc, Stmt *PreInit, Expr *PostUpdate) {
  void *Mem = C.Allocate(totalSizeToAlloc<Expr *>(5 * VL.size()));
  OMPLastprivateClause *Clause = new (Mem) OMPLastprivateClause(
      StartLoc, LParenLoc, EndLoc, LPKind, LPKindLoc, ColonLoc, VL.size());
  Clause->setVarRefs(VL);
  Clause->setSourceExprs(SrcExprs);
  Clause->setDestinationExprs(DstExprs);
  Clause->setAssignmentOps(AssignmentOps);
  Clause->setPreInitStmt(PreInit);
  Clause->setPostUpdateExpr(PostUpdate);
  return Clause;
}

OMPLastprivateClause *OMPLastprivateClause::CreateEmpty(const ASTContext &C,
                                                        unsigned N) {
  void *Mem = C.Allocate(totalSizeToAlloc<Expr *>(5 * N));
  return new (Mem) OMPLastprivateClause(N);
}

OMPSharedClause *OMPSharedClause::Create(const ASTContext &C,
                                         SourceLocation StartLoc,
                                         SourceLocation LParenLoc,
                                         SourceLocation EndLoc,
                                         ArrayRef<Expr *> VL) {
  void *Mem = C.Allocate(totalSizeToAlloc<Expr *>(VL.size()));
  OMPSharedClause *Clause =
      new (Mem) OMPSharedClause(StartLoc, LParenLoc, EndLoc, VL.size());
  Clause->setVarRefs(VL);
  return Clause;
}

OMPSharedClause *OMPSharedClause::CreateEmpty(const ASTContext &C, unsigned N) {
  void *Mem = C.Allocate(totalSizeToAlloc<Expr *>(N));
  return new (Mem) OMPSharedClause(N);
}

void OMPLinearClause::setPrivates(ArrayRef<Expr *> PL) {
  assert(PL.size() == varlist_size() &&
         "Number of privates is not the same as the preallocated buffer");
  std::copy(PL.begin(), PL.end(), varlist_end());
}

void OMPLinearClause::setInits(ArrayRef<Expr *> IL) {
  assert(IL.size() == varlist_size() &&
         "Number of inits is not the same as the preallocated buffer");
  std::copy(IL.begin(), IL.end(), getPrivates().end());
}

void OMPLinearClause::setUpdates(ArrayRef<Expr *> UL) {
  assert(UL.size() == varlist_size() &&
         "Number of updates is not the same as the preallocated buffer");
  std::copy(UL.begin(), UL.end(), getInits().end());
}

void OMPLinearClause::setFinals(ArrayRef<Expr *> FL) {
  assert(FL.size() == varlist_size() &&
         "Number of final updates is not the same as the preallocated buffer");
  std::copy(FL.begin(), FL.end(), getUpdates().end());
}

void OMPLinearClause::setUsedExprs(ArrayRef<Expr *> UE) {
  assert(
      UE.size() == varlist_size() + 1 &&
      "Number of used expressions is not the same as the preallocated buffer");
  std::copy(UE.begin(), UE.end(), getFinals().end() + 2);
}

OMPLinearClause *OMPLinearClause::Create(
    const ASTContext &C, SourceLocation StartLoc, SourceLocation LParenLoc,
    OpenMPLinearClauseKind Modifier, SourceLocation ModifierLoc,
    SourceLocation ColonLoc, SourceLocation StepModifierLoc,
    SourceLocation EndLoc, ArrayRef<Expr *> VL, ArrayRef<Expr *> PL,
    ArrayRef<Expr *> IL, Expr *Step, Expr *CalcStep, Stmt *PreInit,
    Expr *PostUpdate) {
  // Allocate space for 5 lists (Vars, Inits, Updates, Finals), 2 expressions
  // (Step and CalcStep), list of used expression + step.
  void *Mem =
      C.Allocate(totalSizeToAlloc<Expr *>(5 * VL.size() + 2 + VL.size() + 1));
  OMPLinearClause *Clause =
      new (Mem) OMPLinearClause(StartLoc, LParenLoc, Modifier, ModifierLoc,
                                ColonLoc, StepModifierLoc, EndLoc, VL.size());
  Clause->setVarRefs(VL);
  Clause->setPrivates(PL);
  Clause->setInits(IL);
  // Fill update and final expressions with zeroes, they are provided later,
  // after the directive construction.
  std::fill(Clause->getInits().end(), Clause->getInits().end() + VL.size(),
            nullptr);
  std::fill(Clause->getUpdates().end(), Clause->getUpdates().end() + VL.size(),
            nullptr);
  std::fill(Clause->getUsedExprs().begin(), Clause->getUsedExprs().end(),
            nullptr);
  Clause->setStep(Step);
  Clause->setCalcStep(CalcStep);
  Clause->setPreInitStmt(PreInit);
  Clause->setPostUpdateExpr(PostUpdate);
  return Clause;
}

OMPLinearClause *OMPLinearClause::CreateEmpty(const ASTContext &C,
                                              unsigned NumVars) {
  // Allocate space for 5 lists (Vars, Inits, Updates, Finals), 2 expressions
  // (Step and CalcStep), list of used expression + step.
  void *Mem = C.Allocate(totalSizeToAlloc<Expr *>(5 * NumVars + 2 + NumVars  +1));
  return new (Mem) OMPLinearClause(NumVars);
}

OMPClause::child_range OMPLinearClause::used_children() {
  // Range includes only non-nullptr elements.
  return child_range(
      reinterpret_cast<Stmt **>(getUsedExprs().begin()),
      reinterpret_cast<Stmt **>(llvm::find(getUsedExprs(), nullptr)));
}

OMPAlignedClause *
OMPAlignedClause::Create(const ASTContext &C, SourceLocation StartLoc,
                         SourceLocation LParenLoc, SourceLocation ColonLoc,
                         SourceLocation EndLoc, ArrayRef<Expr *> VL, Expr *A) {
  void *Mem = C.Allocate(totalSizeToAlloc<Expr *>(VL.size() + 1));
  OMPAlignedClause *Clause = new (Mem)
      OMPAlignedClause(StartLoc, LParenLoc, ColonLoc, EndLoc, VL.size());
  Clause->setVarRefs(VL);
  Clause->setAlignment(A);
  return Clause;
}

OMPAlignedClause *OMPAlignedClause::CreateEmpty(const ASTContext &C,
                                                unsigned NumVars) {
  void *Mem = C.Allocate(totalSizeToAlloc<Expr *>(NumVars + 1));
  return new (Mem) OMPAlignedClause(NumVars);
}

OMPAlignClause *OMPAlignClause::Create(const ASTContext &C, Expr *A,
                                       SourceLocation StartLoc,
                                       SourceLocation LParenLoc,
                                       SourceLocation EndLoc) {
  return new (C) OMPAlignClause(A, StartLoc, LParenLoc, EndLoc);
}

void OMPCopyinClause::setSourceExprs(ArrayRef<Expr *> SrcExprs) {
  assert(SrcExprs.size() == varlist_size() && "Number of source expressions is "
                                              "not the same as the "
                                              "preallocated buffer");
  std::copy(SrcExprs.begin(), SrcExprs.end(), varlist_end());
}

void OMPCopyinClause::setDestinationExprs(ArrayRef<Expr *> DstExprs) {
  assert(DstExprs.size() == varlist_size() && "Number of destination "
                                              "expressions is not the same as "
                                              "the preallocated buffer");
  std::copy(DstExprs.begin(), DstExprs.end(), getSourceExprs().end());
}

void OMPCopyinClause::setAssignmentOps(ArrayRef<Expr *> AssignmentOps) {
  assert(AssignmentOps.size() == varlist_size() &&
         "Number of assignment expressions is not the same as the preallocated "
         "buffer");
  std::copy(AssignmentOps.begin(), AssignmentOps.end(),
            getDestinationExprs().end());
}

OMPCopyinClause *OMPCopyinClause::Create(
    const ASTContext &C, SourceLocation StartLoc, SourceLocation LParenLoc,
    SourceLocation EndLoc, ArrayRef<Expr *> VL, ArrayRef<Expr *> SrcExprs,
    ArrayRef<Expr *> DstExprs, ArrayRef<Expr *> AssignmentOps) {
  void *Mem = C.Allocate(totalSizeToAlloc<Expr *>(4 * VL.size()));
  OMPCopyinClause *Clause =
      new (Mem) OMPCopyinClause(StartLoc, LParenLoc, EndLoc, VL.size());
  Clause->setVarRefs(VL);
  Clause->setSourceExprs(SrcExprs);
  Clause->setDestinationExprs(DstExprs);
  Clause->setAssignmentOps(AssignmentOps);
  return Clause;
}

OMPCopyinClause *OMPCopyinClause::CreateEmpty(const ASTContext &C, unsigned N) {
  void *Mem = C.Allocate(totalSizeToAlloc<Expr *>(4 * N));
  return new (Mem) OMPCopyinClause(N);
}

void OMPCopyprivateClause::setSourceExprs(ArrayRef<Expr *> SrcExprs) {
  assert(SrcExprs.size() == varlist_size() && "Number of source expressions is "
                                              "not the same as the "
                                              "preallocated buffer");
  std::copy(SrcExprs.begin(), SrcExprs.end(), varlist_end());
}

void OMPCopyprivateClause::setDestinationExprs(ArrayRef<Expr *> DstExprs) {
  assert(DstExprs.size() == varlist_size() && "Number of destination "
                                              "expressions is not the same as "
                                              "the preallocated buffer");
  std::copy(DstExprs.begin(), DstExprs.end(), getSourceExprs().end());
}

void OMPCopyprivateClause::setAssignmentOps(ArrayRef<Expr *> AssignmentOps) {
  assert(AssignmentOps.size() == varlist_size() &&
         "Number of assignment expressions is not the same as the preallocated "
         "buffer");
  std::copy(AssignmentOps.begin(), AssignmentOps.end(),
            getDestinationExprs().end());
}

OMPCopyprivateClause *OMPCopyprivateClause::Create(
    const ASTContext &C, SourceLocation StartLoc, SourceLocation LParenLoc,
    SourceLocation EndLoc, ArrayRef<Expr *> VL, ArrayRef<Expr *> SrcExprs,
    ArrayRef<Expr *> DstExprs, ArrayRef<Expr *> AssignmentOps) {
  void *Mem = C.Allocate(totalSizeToAlloc<Expr *>(4 * VL.size()));
  OMPCopyprivateClause *Clause =
      new (Mem) OMPCopyprivateClause(StartLoc, LParenLoc, EndLoc, VL.size());
  Clause->setVarRefs(VL);
  Clause->setSourceExprs(SrcExprs);
  Clause->setDestinationExprs(DstExprs);
  Clause->setAssignmentOps(AssignmentOps);
  return Clause;
}

OMPCopyprivateClause *OMPCopyprivateClause::CreateEmpty(const ASTContext &C,
                                                        unsigned N) {
  void *Mem = C.Allocate(totalSizeToAlloc<Expr *>(4 * N));
  return new (Mem) OMPCopyprivateClause(N);
}

void OMPReductionClause::setPrivates(ArrayRef<Expr *> Privates) {
  assert(Privates.size() == varlist_size() &&
         "Number of private copies is not the same as the preallocated buffer");
  std::copy(Privates.begin(), Privates.end(), varlist_end());
}

void OMPReductionClause::setLHSExprs(ArrayRef<Expr *> LHSExprs) {
  assert(
      LHSExprs.size() == varlist_size() &&
      "Number of LHS expressions is not the same as the preallocated buffer");
  std::copy(LHSExprs.begin(), LHSExprs.end(), getPrivates().end());
}

void OMPReductionClause::setRHSExprs(ArrayRef<Expr *> RHSExprs) {
  assert(
      RHSExprs.size() == varlist_size() &&
      "Number of RHS expressions is not the same as the preallocated buffer");
  std::copy(RHSExprs.begin(), RHSExprs.end(), getLHSExprs().end());
}

void OMPReductionClause::setReductionOps(ArrayRef<Expr *> ReductionOps) {
  assert(ReductionOps.size() == varlist_size() && "Number of reduction "
                                                  "expressions is not the same "
                                                  "as the preallocated buffer");
  std::copy(ReductionOps.begin(), ReductionOps.end(), getRHSExprs().end());
}

void OMPReductionClause::setInscanCopyOps(ArrayRef<Expr *> Ops) {
  assert(Modifier == OMPC_REDUCTION_inscan && "Expected inscan reduction.");
  assert(Ops.size() == varlist_size() && "Number of copy "
                                         "expressions is not the same "
                                         "as the preallocated buffer");
  llvm::copy(Ops, getReductionOps().end());
}

void OMPReductionClause::setInscanCopyArrayTemps(
    ArrayRef<Expr *> CopyArrayTemps) {
  assert(Modifier == OMPC_REDUCTION_inscan && "Expected inscan reduction.");
  assert(CopyArrayTemps.size() == varlist_size() &&
         "Number of copy temp expressions is not the same as the preallocated "
         "buffer");
  llvm::copy(CopyArrayTemps, getInscanCopyOps().end());
}

void OMPReductionClause::setInscanCopyArrayElems(
    ArrayRef<Expr *> CopyArrayElems) {
  assert(Modifier == OMPC_REDUCTION_inscan && "Expected inscan reduction.");
  assert(CopyArrayElems.size() == varlist_size() &&
         "Number of copy temp expressions is not the same as the preallocated "
         "buffer");
  llvm::copy(CopyArrayElems, getInscanCopyArrayTemps().end());
}

OMPReductionClause *OMPReductionClause::Create(
    const ASTContext &C, SourceLocation StartLoc, SourceLocation LParenLoc,
    SourceLocation ModifierLoc, SourceLocation EndLoc, SourceLocation ColonLoc,
    OpenMPReductionClauseModifier Modifier, ArrayRef<Expr *> VL,
    NestedNameSpecifierLoc QualifierLoc, const DeclarationNameInfo &NameInfo,
    ArrayRef<Expr *> Privates, ArrayRef<Expr *> LHSExprs,
    ArrayRef<Expr *> RHSExprs, ArrayRef<Expr *> ReductionOps,
    ArrayRef<Expr *> CopyOps, ArrayRef<Expr *> CopyArrayTemps,
    ArrayRef<Expr *> CopyArrayElems, Stmt *PreInit, Expr *PostUpdate,
    ArrayRef<bool> IsPrivateVarReduction,
    OpenMPOriginalSharingModifier OrignalSharingModifier) {
  void *Mem = C.Allocate(totalSizeToAlloc<Expr *, bool>(
      (Modifier == OMPC_REDUCTION_inscan ? 8 : 5) * VL.size(), VL.size()));
  auto *Clause = new (Mem) OMPReductionClause(
      StartLoc, LParenLoc, ModifierLoc, EndLoc, ColonLoc, Modifier,
      OrignalSharingModifier, VL.size(), QualifierLoc, NameInfo);
  Clause->setVarRefs(VL);
  Clause->setPrivates(Privates);
  Clause->setLHSExprs(LHSExprs);
  Clause->setRHSExprs(RHSExprs);
  Clause->setReductionOps(ReductionOps);
  Clause->setPreInitStmt(PreInit);
  Clause->setPostUpdateExpr(PostUpdate);
  Clause->setPrivateVariableReductionFlags(IsPrivateVarReduction);
  if (Modifier == OMPC_REDUCTION_inscan) {
    Clause->setInscanCopyOps(CopyOps);
    Clause->setInscanCopyArrayTemps(CopyArrayTemps);
    Clause->setInscanCopyArrayElems(CopyArrayElems);
  } else {
    assert(CopyOps.empty() &&
           "copy operations are expected in inscan reductions only.");
    assert(CopyArrayTemps.empty() &&
           "copy array temps are expected in inscan reductions only.");
    assert(CopyArrayElems.empty() &&
           "copy array temps are expected in inscan reductions only.");
  }
  return Clause;
}

OMPReductionClause *
OMPReductionClause::CreateEmpty(const ASTContext &C, unsigned N,
                                OpenMPReductionClauseModifier Modifier) {
  void *Mem = C.Allocate(totalSizeToAlloc<Expr *, bool>(
      (Modifier == OMPC_REDUCTION_inscan ? 8 : 5) * N, N));
  auto *Clause = new (Mem) OMPReductionClause(N);
  Clause->setModifier(Modifier);
  return Clause;
}

void OMPTaskReductionClause::setPrivates(ArrayRef<Expr *> Privates) {
  assert(Privates.size() == varlist_size() &&
         "Number of private copies is not the same as the preallocated buffer");
  std::copy(Privates.begin(), Privates.end(), varlist_end());
}

void OMPTaskReductionClause::setLHSExprs(ArrayRef<Expr *> LHSExprs) {
  assert(
      LHSExprs.size() == varlist_size() &&
      "Number of LHS expressions is not the same as the preallocated buffer");
  std::copy(LHSExprs.begin(), LHSExprs.end(), getPrivates().end());
}

void OMPTaskReductionClause::setRHSExprs(ArrayRef<Expr *> RHSExprs) {
  assert(
      RHSExprs.size() == varlist_size() &&
      "Number of RHS expressions is not the same as the preallocated buffer");
  std::copy(RHSExprs.begin(), RHSExprs.end(), getLHSExprs().end());
}

void OMPTaskReductionClause::setReductionOps(ArrayRef<Expr *> ReductionOps) {
  assert(ReductionOps.size() == varlist_size() && "Number of task reduction "
                                                  "expressions is not the same "
                                                  "as the preallocated buffer");
  std::copy(ReductionOps.begin(), ReductionOps.end(), getRHSExprs().end());
}

OMPTaskReductionClause *OMPTaskReductionClause::Create(
    const ASTContext &C, SourceLocation StartLoc, SourceLocation LParenLoc,
    SourceLocation EndLoc, SourceLocation ColonLoc, ArrayRef<Expr *> VL,
    NestedNameSpecifierLoc QualifierLoc, const DeclarationNameInfo &NameInfo,
    ArrayRef<Expr *> Privates, ArrayRef<Expr *> LHSExprs,
    ArrayRef<Expr *> RHSExprs, ArrayRef<Expr *> ReductionOps, Stmt *PreInit,
    Expr *PostUpdate) {
  void *Mem = C.Allocate(totalSizeToAlloc<Expr *>(5 * VL.size()));
  OMPTaskReductionClause *Clause = new (Mem) OMPTaskReductionClause(
      StartLoc, LParenLoc, EndLoc, ColonLoc, VL.size(), QualifierLoc, NameInfo);
  Clause->setVarRefs(VL);
  Clause->setPrivates(Privates);
  Clause->setLHSExprs(LHSExprs);
  Clause->setRHSExprs(RHSExprs);
  Clause->setReductionOps(ReductionOps);
  Clause->setPreInitStmt(PreInit);
  Clause->setPostUpdateExpr(PostUpdate);
  return Clause;
}

OMPTaskReductionClause *OMPTaskReductionClause::CreateEmpty(const ASTContext &C,
                                                            unsigned N) {
  void *Mem = C.Allocate(totalSizeToAlloc<Expr *>(5 * N));
  return new (Mem) OMPTaskReductionClause(N);
}

void OMPInReductionClause::setPrivates(ArrayRef<Expr *> Privates) {
  assert(Privates.size() == varlist_size() &&
         "Number of private copies is not the same as the preallocated buffer");
  std::copy(Privates.begin(), Privates.end(), varlist_end());
}

void OMPInReductionClause::setLHSExprs(ArrayRef<Expr *> LHSExprs) {
  assert(
      LHSExprs.size() == varlist_size() &&
      "Number of LHS expressions is not the same as the preallocated buffer");
  std::copy(LHSExprs.begin(), LHSExprs.end(), getPrivates().end());
}

void OMPInReductionClause::setRHSExprs(ArrayRef<Expr *> RHSExprs) {
  assert(
      RHSExprs.size() == varlist_size() &&
      "Number of RHS expressions is not the same as the preallocated buffer");
  std::copy(RHSExprs.begin(), RHSExprs.end(), getLHSExprs().end());
}

void OMPInReductionClause::setReductionOps(ArrayRef<Expr *> ReductionOps) {
  assert(ReductionOps.size() == varlist_size() && "Number of in reduction "
                                                  "expressions is not the same "
                                                  "as the preallocated buffer");
  std::copy(ReductionOps.begin(), ReductionOps.end(), getRHSExprs().end());
}

void OMPInReductionClause::setTaskgroupDescriptors(
    ArrayRef<Expr *> TaskgroupDescriptors) {
  assert(TaskgroupDescriptors.size() == varlist_size() &&
         "Number of in reduction descriptors is not the same as the "
         "preallocated buffer");
  std::copy(TaskgroupDescriptors.begin(), TaskgroupDescriptors.end(),
            getReductionOps().end());
}

OMPInReductionClause *OMPInReductionClause::Create(
    const ASTContext &C, SourceLocation StartLoc, SourceLocation LParenLoc,
    SourceLocation EndLoc, SourceLocation ColonLoc, ArrayRef<Expr *> VL,
    NestedNameSpecifierLoc QualifierLoc, const DeclarationNameInfo &NameInfo,
    ArrayRef<Expr *> Privates, ArrayRef<Expr *> LHSExprs,
    ArrayRef<Expr *> RHSExprs, ArrayRef<Expr *> ReductionOps,
    ArrayRef<Expr *> TaskgroupDescriptors, Stmt *PreInit, Expr *PostUpdate) {
  void *Mem = C.Allocate(totalSizeToAlloc<Expr *>(6 * VL.size()));
  OMPInReductionClause *Clause = new (Mem) OMPInReductionClause(
      StartLoc, LParenLoc, EndLoc, ColonLoc, VL.size(), QualifierLoc, NameInfo);
  Clause->setVarRefs(VL);
  Clause->setPrivates(Privates);
  Clause->setLHSExprs(LHSExprs);
  Clause->setRHSExprs(RHSExprs);
  Clause->setReductionOps(ReductionOps);
  Clause->setTaskgroupDescriptors(TaskgroupDescriptors);
  Clause->setPreInitStmt(PreInit);
  Clause->setPostUpdateExpr(PostUpdate);
  return Clause;
}

OMPInReductionClause *OMPInReductionClause::CreateEmpty(const ASTContext &C,
                                                        unsigned N) {
  void *Mem = C.Allocate(totalSizeToAlloc<Expr *>(6 * N));
  return new (Mem) OMPInReductionClause(N);
}

OMPSizesClause *OMPSizesClause::Create(const ASTContext &C,
                                       SourceLocation StartLoc,
                                       SourceLocation LParenLoc,
                                       SourceLocation EndLoc,
                                       ArrayRef<Expr *> Sizes) {
  OMPSizesClause *Clause = CreateEmpty(C, Sizes.size());
  Clause->setLocStart(StartLoc);
  Clause->setLParenLoc(LParenLoc);
  Clause->setLocEnd(EndLoc);
  Clause->setSizesRefs(Sizes);
  return Clause;
}

OMPSizesClause *OMPSizesClause::CreateEmpty(const ASTContext &C,
                                            unsigned NumSizes) {
  void *Mem = C.Allocate(totalSizeToAlloc<Expr *>(NumSizes));
  return new (Mem) OMPSizesClause(NumSizes);
}

OMPPermutationClause *OMPPermutationClause::Create(const ASTContext &C,
                                                   SourceLocation StartLoc,
                                                   SourceLocation LParenLoc,
                                                   SourceLocation EndLoc,
                                                   ArrayRef<Expr *> Args) {
  OMPPermutationClause *Clause = CreateEmpty(C, Args.size());
  Clause->setLocStart(StartLoc);
  Clause->setLParenLoc(LParenLoc);
  Clause->setLocEnd(EndLoc);
  Clause->setArgRefs(Args);
  return Clause;
}

OMPPermutationClause *OMPPermutationClause::CreateEmpty(const ASTContext &C,
                                                        unsigned NumLoops) {
  void *Mem = C.Allocate(totalSizeToAlloc<Expr *>(NumLoops));
  return new (Mem) OMPPermutationClause(NumLoops);
}

OMPFullClause *OMPFullClause::Create(const ASTContext &C,
                                     SourceLocation StartLoc,
                                     SourceLocation EndLoc) {
  OMPFullClause *Clause = CreateEmpty(C);
  Clause->setLocStart(StartLoc);
  Clause->setLocEnd(EndLoc);
  return Clause;
}

OMPFullClause *OMPFullClause::CreateEmpty(const ASTContext &C) {
  return new (C) OMPFullClause();
}

OMPPartialClause *OMPPartialClause::Create(const ASTContext &C,
                                           SourceLocation StartLoc,
                                           SourceLocation LParenLoc,
                                           SourceLocation EndLoc,
                                           Expr *Factor) {
  OMPPartialClause *Clause = CreateEmpty(C);
  Clause->setLocStart(StartLoc);
  Clause->setLParenLoc(LParenLoc);
  Clause->setLocEnd(EndLoc);
  Clause->setFactor(Factor);
  return Clause;
}

OMPPartialClause *OMPPartialClause::CreateEmpty(const ASTContext &C) {
  return new (C) OMPPartialClause();
}

OMPAllocateClause *OMPAllocateClause::Create(
    const ASTContext &C, SourceLocation StartLoc, SourceLocation LParenLoc,
    Expr *Allocator, Expr *Alignment, SourceLocation ColonLoc,
    OpenMPAllocateClauseModifier Modifier1, SourceLocation Modifier1Loc,
    OpenMPAllocateClauseModifier Modifier2, SourceLocation Modifier2Loc,
    SourceLocation EndLoc, ArrayRef<Expr *> VL) {

  // Allocate space for private variables and initializer expressions.
  void *Mem = C.Allocate(totalSizeToAlloc<Expr *>(VL.size()));
  auto *Clause = new (Mem) OMPAllocateClause(
      StartLoc, LParenLoc, Allocator, Alignment, ColonLoc, Modifier1,
      Modifier1Loc, Modifier2, Modifier2Loc, EndLoc, VL.size());

  Clause->setVarRefs(VL);
  return Clause;
}

OMPAllocateClause *OMPAllocateClause::CreateEmpty(const ASTContext &C,
                                                  unsigned N) {
  void *Mem = C.Allocate(totalSizeToAlloc<Expr *>(N));
  return new (Mem) OMPAllocateClause(N);
}

OMPFlushClause *OMPFlushClause::Create(const ASTContext &C,
                                       SourceLocation StartLoc,
                                       SourceLocation LParenLoc,
                                       SourceLocation EndLoc,
                                       ArrayRef<Expr *> VL) {
  void *Mem = C.Allocate(totalSizeToAlloc<Expr *>(VL.size() + 1));
  OMPFlushClause *Clause =
      new (Mem) OMPFlushClause(StartLoc, LParenLoc, EndLoc, VL.size());
  Clause->setVarRefs(VL);
  return Clause;
}

OMPFlushClause *OMPFlushClause::CreateEmpty(const ASTContext &C, unsigned N) {
  void *Mem = C.Allocate(totalSizeToAlloc<Expr *>(N));
  return new (Mem) OMPFlushClause(N);
}

OMPDepobjClause *OMPDepobjClause::Create(const ASTContext &C,
                                         SourceLocation StartLoc,
                                         SourceLocation LParenLoc,
                                         SourceLocation RParenLoc,
                                         Expr *Depobj) {
  auto *Clause = new (C) OMPDepobjClause(StartLoc, LParenLoc, RParenLoc);
  Clause->setDepobj(Depobj);
  return Clause;
}

OMPDepobjClause *OMPDepobjClause::CreateEmpty(const ASTContext &C) {
  return new (C) OMPDepobjClause();
}

OMPDependClause *
OMPDependClause::Create(const ASTContext &C, SourceLocation StartLoc,
                        SourceLocation LParenLoc, SourceLocation EndLoc,
                        DependDataTy Data, Expr *DepModifier,
                        ArrayRef<Expr *> VL, unsigned NumLoops) {
  void *Mem = C.Allocate(
      totalSizeToAlloc<Expr *>(VL.size() + /*depend-modifier*/ 1 + NumLoops),
      alignof(OMPDependClause));
  OMPDependClause *Clause = new (Mem)
      OMPDependClause(StartLoc, LParenLoc, EndLoc, VL.size(), NumLoops);
  Clause->setDependencyKind(Data.DepKind);
  Clause->setDependencyLoc(Data.DepLoc);
  Clause->setColonLoc(Data.ColonLoc);
  Clause->setOmpAllMemoryLoc(Data.OmpAllMemoryLoc);
  Clause->setModifier(DepModifier);
  Clause->setVarRefs(VL);
  for (unsigned I = 0 ; I < NumLoops; ++I)
    Clause->setLoopData(I, nullptr);
  return Clause;
}

OMPDependClause *OMPDependClause::CreateEmpty(const ASTContext &C, unsigned N,
                                              unsigned NumLoops) {
  void *Mem =
      C.Allocate(totalSizeToAlloc<Expr *>(N + /*depend-modifier*/ 1 + NumLoops),
                 alignof(OMPDependClause));
  return new (Mem) OMPDependClause(N, NumLoops);
}

void OMPDependClause::setLoopData(unsigned NumLoop, Expr *Cnt) {
  assert((getDependencyKind() == OMPC_DEPEND_sink ||
          getDependencyKind() == OMPC_DEPEND_source) &&
         NumLoop < NumLoops &&
         "Expected sink or source depend + loop index must be less number of "
         "loops.");
  auto *It = std::next(getVarRefs().end(), NumLoop + 1);
  *It = Cnt;
}

Expr *OMPDependClause::getLoopData(unsigned NumLoop) {
  assert((getDependencyKind() == OMPC_DEPEND_sink ||
          getDependencyKind() == OMPC_DEPEND_source) &&
         NumLoop < NumLoops &&
         "Expected sink or source depend + loop index must be less number of "
         "loops.");
  auto *It = std::next(getVarRefs().end(), NumLoop + 1);
  return *It;
}

const Expr *OMPDependClause::getLoopData(unsigned NumLoop) const {
  assert((getDependencyKind() == OMPC_DEPEND_sink ||
          getDependencyKind() == OMPC_DEPEND_source) &&
         NumLoop < NumLoops &&
         "Expected sink or source depend + loop index must be less number of "
         "loops.");
  const auto *It = std::next(getVarRefs().end(), NumLoop + 1);
  return *It;
}

void OMPDependClause::setModifier(Expr *DepModifier) {
  *getVarRefs().end() = DepModifier;
}
Expr *OMPDependClause::getModifier() { return *getVarRefs().end(); }

unsigned OMPClauseMappableExprCommon::getComponentsTotalNumber(
    MappableExprComponentListsRef ComponentLists) {
  unsigned TotalNum = 0u;
  for (auto &C : ComponentLists)
    TotalNum += C.size();
  return TotalNum;
}

unsigned OMPClauseMappableExprCommon::getUniqueDeclarationsTotalNumber(
    ArrayRef<const ValueDecl *> Declarations) {
  llvm::SmallPtrSet<const ValueDecl *, 8> UniqueDecls;
  for (const ValueDecl *D : Declarations) {
    const ValueDecl *VD = D ? cast<ValueDecl>(D->getCanonicalDecl()) : nullptr;
    UniqueDecls.insert(VD);
  }
  return UniqueDecls.size();
}

OMPMapClause *OMPMapClause::Create(
    const ASTContext &C, const OMPVarListLocTy &Locs, ArrayRef<Expr *> Vars,
    ArrayRef<ValueDecl *> Declarations,
    MappableExprComponentListsRef ComponentLists, ArrayRef<Expr *> UDMapperRefs,
    Expr *IteratorModifier, ArrayRef<OpenMPMapModifierKind> MapModifiers,
    ArrayRef<SourceLocation> MapModifiersLoc,
    NestedNameSpecifierLoc UDMQualifierLoc, DeclarationNameInfo MapperId,
    OpenMPMapClauseKind Type, bool TypeIsImplicit, SourceLocation TypeLoc) {
  OMPMappableExprListSizeTy Sizes;
  Sizes.NumVars = Vars.size();
  Sizes.NumUniqueDeclarations = getUniqueDeclarationsTotalNumber(Declarations);
  Sizes.NumComponentLists = ComponentLists.size();
  Sizes.NumComponents = getComponentsTotalNumber(ComponentLists);

  // We need to allocate:
  // 2 x NumVars x Expr* - we have an original list expression and an associated
  // user-defined mapper for each clause list entry.
  // NumUniqueDeclarations x ValueDecl* - unique base declarations associated
  // with each component list.
  // (NumUniqueDeclarations + NumComponentLists) x unsigned - we specify the
  // number of lists for each unique declaration and the size of each component
  // list.
  // NumComponents x MappableComponent - the total of all the components in all
  // the lists.
  void *Mem = C.Allocate(
      totalSizeToAlloc<Expr *, ValueDecl *, unsigned,
                       OMPClauseMappableExprCommon::MappableComponent>(
          2 * Sizes.NumVars + 1, Sizes.NumUniqueDeclarations,
          Sizes.NumUniqueDeclarations + Sizes.NumComponentLists,
          Sizes.NumComponents));
  OMPMapClause *Clause = new (Mem)
      OMPMapClause(MapModifiers, MapModifiersLoc, UDMQualifierLoc, MapperId,
                   Type, TypeIsImplicit, TypeLoc, Locs, Sizes);

  Clause->setVarRefs(Vars);
  Clause->setUDMapperRefs(UDMapperRefs);
  Clause->setIteratorModifier(IteratorModifier);
  Clause->setClauseInfo(Declarations, ComponentLists);
  Clause->setMapType(Type);
  Clause->setMapLoc(TypeLoc);
  return Clause;
}

OMPMapClause *
OMPMapClause::CreateEmpty(const ASTContext &C,
                          const OMPMappableExprListSizeTy &Sizes) {
  void *Mem = C.Allocate(
      totalSizeToAlloc<Expr *, ValueDecl *, unsigned,
                       OMPClauseMappableExprCommon::MappableComponent>(
          2 * Sizes.NumVars + 1, Sizes.NumUniqueDeclarations,
          Sizes.NumUniqueDeclarations + Sizes.NumComponentLists,
          Sizes.NumComponents));
  OMPMapClause *Clause = new (Mem) OMPMapClause(Sizes);
  Clause->setIteratorModifier(nullptr);
  return Clause;
}

OMPToClause *OMPToClause::Create(
    const ASTContext &C, const OMPVarListLocTy &Locs, ArrayRef<Expr *> Vars,
    ArrayRef<ValueDecl *> Declarations,
    MappableExprComponentListsRef ComponentLists, ArrayRef<Expr *> UDMapperRefs,
    ArrayRef<OpenMPMotionModifierKind> MotionModifiers,
    ArrayRef<SourceLocation> MotionModifiersLoc,
    NestedNameSpecifierLoc UDMQualifierLoc, DeclarationNameInfo MapperId) {
  OMPMappableExprListSizeTy Sizes;
  Sizes.NumVars = Vars.size();
  Sizes.NumUniqueDeclarations = getUniqueDeclarationsTotalNumber(Declarations);
  Sizes.NumComponentLists = ComponentLists.size();
  Sizes.NumComponents = getComponentsTotalNumber(ComponentLists);

  // We need to allocate:
  // 2 x NumVars x Expr* - we have an original list expression and an associated
  // user-defined mapper for each clause list entry.
  // NumUniqueDeclarations x ValueDecl* - unique base declarations associated
  // with each component list.
  // (NumUniqueDeclarations + NumComponentLists) x unsigned - we specify the
  // number of lists for each unique declaration and the size of each component
  // list.
  // NumComponents x MappableComponent - the total of all the components in all
  // the lists.
  void *Mem = C.Allocate(
      totalSizeToAlloc<Expr *, ValueDecl *, unsigned,
                       OMPClauseMappableExprCommon::MappableComponent>(
          2 * Sizes.NumVars, Sizes.NumUniqueDeclarations,
          Sizes.NumUniqueDeclarations + Sizes.NumComponentLists,
          Sizes.NumComponents));

  auto *Clause = new (Mem) OMPToClause(MotionModifiers, MotionModifiersLoc,
                                       UDMQualifierLoc, MapperId, Locs, Sizes);

  Clause->setVarRefs(Vars);
  Clause->setUDMapperRefs(UDMapperRefs);
  Clause->setClauseInfo(Declarations, ComponentLists);
  return Clause;
}

OMPToClause *OMPToClause::CreateEmpty(const ASTContext &C,
                                      const OMPMappableExprListSizeTy &Sizes) {
  void *Mem = C.Allocate(
      totalSizeToAlloc<Expr *, ValueDecl *, unsigned,
                       OMPClauseMappableExprCommon::MappableComponent>(
          2 * Sizes.NumVars, Sizes.NumUniqueDeclarations,
          Sizes.NumUniqueDeclarations + Sizes.NumComponentLists,
          Sizes.NumComponents));
  return new (Mem) OMPToClause(Sizes);
}

OMPFromClause *OMPFromClause::Create(
    const ASTContext &C, const OMPVarListLocTy &Locs, ArrayRef<Expr *> Vars,
    ArrayRef<ValueDecl *> Declarations,
    MappableExprComponentListsRef ComponentLists, ArrayRef<Expr *> UDMapperRefs,
    ArrayRef<OpenMPMotionModifierKind> MotionModifiers,
    ArrayRef<SourceLocation> MotionModifiersLoc,
    NestedNameSpecifierLoc UDMQualifierLoc, DeclarationNameInfo MapperId) {
  OMPMappableExprListSizeTy Sizes;
  Sizes.NumVars = Vars.size();
  Sizes.NumUniqueDeclarations = getUniqueDeclarationsTotalNumber(Declarations);
  Sizes.NumComponentLists = ComponentLists.size();
  Sizes.NumComponents = getComponentsTotalNumber(ComponentLists);

  // We need to allocate:
  // 2 x NumVars x Expr* - we have an original list expression and an associated
  // user-defined mapper for each clause list entry.
  // NumUniqueDeclarations x ValueDecl* - unique base declarations associated
  // with each component list.
  // (NumUniqueDeclarations + NumComponentLists) x unsigned - we specify the
  // number of lists for each unique declaration and the size of each component
  // list.
  // NumComponents x MappableComponent - the total of all the components in all
  // the lists.
  void *Mem = C.Allocate(
      totalSizeToAlloc<Expr *, ValueDecl *, unsigned,
                       OMPClauseMappableExprCommon::MappableComponent>(
          2 * Sizes.NumVars, Sizes.NumUniqueDeclarations,
          Sizes.NumUniqueDeclarations + Sizes.NumComponentLists,
          Sizes.NumComponents));

  auto *Clause =
      new (Mem) OMPFromClause(MotionModifiers, MotionModifiersLoc,
                              UDMQualifierLoc, MapperId, Locs, Sizes);

  Clause->setVarRefs(Vars);
  Clause->setUDMapperRefs(UDMapperRefs);
  Clause->setClauseInfo(Declarations, ComponentLists);
  return Clause;
}

OMPFromClause *
OMPFromClause::CreateEmpty(const ASTContext &C,
                           const OMPMappableExprListSizeTy &Sizes) {
  void *Mem = C.Allocate(
      totalSizeToAlloc<Expr *, ValueDecl *, unsigned,
                       OMPClauseMappableExprCommon::MappableComponent>(
          2 * Sizes.NumVars, Sizes.NumUniqueDeclarations,
          Sizes.NumUniqueDeclarations + Sizes.NumComponentLists,
          Sizes.NumComponents));
  return new (Mem) OMPFromClause(Sizes);
}

void OMPUseDevicePtrClause::setPrivateCopies(ArrayRef<Expr *> VL) {
  assert(VL.size() == varlist_size() &&
         "Number of private copies is not the same as the preallocated buffer");
  std::copy(VL.begin(), VL.end(), varlist_end());
}

void OMPUseDevicePtrClause::setInits(ArrayRef<Expr *> VL) {
  assert(VL.size() == varlist_size() &&
         "Number of inits is not the same as the preallocated buffer");
  std::copy(VL.begin(), VL.end(), getPrivateCopies().end());
}

OMPUseDevicePtrClause *OMPUseDevicePtrClause::Create(
    const ASTContext &C, const OMPVarListLocTy &Locs, ArrayRef<Expr *> Vars,
    ArrayRef<Expr *> PrivateVars, ArrayRef<Expr *> Inits,
    ArrayRef<ValueDecl *> Declarations,
    MappableExprComponentListsRef ComponentLists) {
  OMPMappableExprListSizeTy Sizes;
  Sizes.NumVars = Vars.size();
  Sizes.NumUniqueDeclarations = getUniqueDeclarationsTotalNumber(Declarations);
  Sizes.NumComponentLists = ComponentLists.size();
  Sizes.NumComponents = getComponentsTotalNumber(ComponentLists);

  // We need to allocate:
  // NumVars x Expr* - we have an original list expression for each clause
  // list entry.
  // NumUniqueDeclarations x ValueDecl* - unique base declarations associated
  // with each component list.
  // (NumUniqueDeclarations + NumComponentLists) x unsigned - we specify the
  // number of lists for each unique declaration and the size of each component
  // list.
  // NumComponents x MappableComponent - the total of all the components in all
  // the lists.
  void *Mem = C.Allocate(
      totalSizeToAlloc<Expr *, ValueDecl *, unsigned,
                       OMPClauseMappableExprCommon::MappableComponent>(
          3 * Sizes.NumVars, Sizes.NumUniqueDeclarations,
          Sizes.NumUniqueDeclarations + Sizes.NumComponentLists,
          Sizes.NumComponents));

  OMPUseDevicePtrClause *Clause = new (Mem) OMPUseDevicePtrClause(Locs, Sizes);

  Clause->setVarRefs(Vars);
  Clause->setPrivateCopies(PrivateVars);
  Clause->setInits(Inits);
  Clause->setClauseInfo(Declarations, ComponentLists);
  return Clause;
}

OMPUseDevicePtrClause *
OMPUseDevicePtrClause::CreateEmpty(const ASTContext &C,
                                   const OMPMappableExprListSizeTy &Sizes) {
  void *Mem = C.Allocate(
      totalSizeToAlloc<Expr *, ValueDecl *, unsigned,
                       OMPClauseMappableExprCommon::MappableComponent>(
          3 * Sizes.NumVars, Sizes.NumUniqueDeclarations,
          Sizes.NumUniqueDeclarations + Sizes.NumComponentLists,
          Sizes.NumComponents));
  return new (Mem) OMPUseDevicePtrClause(Sizes);
}

OMPUseDeviceAddrClause *
OMPUseDeviceAddrClause::Create(const ASTContext &C, const OMPVarListLocTy &Locs,
                               ArrayRef<Expr *> Vars,
                               ArrayRef<ValueDecl *> Declarations,
                               MappableExprComponentListsRef ComponentLists) {
  OMPMappableExprListSizeTy Sizes;
  Sizes.NumVars = Vars.size();
  Sizes.NumUniqueDeclarations = getUniqueDeclarationsTotalNumber(Declarations);
  Sizes.NumComponentLists = ComponentLists.size();
  Sizes.NumComponents = getComponentsTotalNumber(ComponentLists);

  // We need to allocate:
  // 3 x NumVars x Expr* - we have an original list expression for each clause
  // list entry and an equal number of private copies and inits.
  // NumUniqueDeclarations x ValueDecl* - unique base declarations associated
  // with each component list.
  // (NumUniqueDeclarations + NumComponentLists) x unsigned - we specify the
  // number of lists for each unique declaration and the size of each component
  // list.
  // NumComponents x MappableComponent - the total of all the components in all
  // the lists.
  void *Mem = C.Allocate(
      totalSizeToAlloc<Expr *, ValueDecl *, unsigned,
                       OMPClauseMappableExprCommon::MappableComponent>(
          Sizes.NumVars, Sizes.NumUniqueDeclarations,
          Sizes.NumUniqueDeclarations + Sizes.NumComponentLists,
          Sizes.NumComponents));

  auto *Clause = new (Mem) OMPUseDeviceAddrClause(Locs, Sizes);

  Clause->setVarRefs(Vars);
  Clause->setClauseInfo(Declarations, ComponentLists);
  return Clause;
}

OMPUseDeviceAddrClause *
OMPUseDeviceAddrClause::CreateEmpty(const ASTContext &C,
                                    const OMPMappableExprListSizeTy &Sizes) {
  void *Mem = C.Allocate(
      totalSizeToAlloc<Expr *, ValueDecl *, unsigned,
                       OMPClauseMappableExprCommon::MappableComponent>(
          Sizes.NumVars, Sizes.NumUniqueDeclarations,
          Sizes.NumUniqueDeclarations + Sizes.NumComponentLists,
          Sizes.NumComponents));
  return new (Mem) OMPUseDeviceAddrClause(Sizes);
}

OMPIsDevicePtrClause *
OMPIsDevicePtrClause::Create(const ASTContext &C, const OMPVarListLocTy &Locs,
                             ArrayRef<Expr *> Vars,
                             ArrayRef<ValueDecl *> Declarations,
                             MappableExprComponentListsRef ComponentLists) {
  OMPMappableExprListSizeTy Sizes;
  Sizes.NumVars = Vars.size();
  Sizes.NumUniqueDeclarations = getUniqueDeclarationsTotalNumber(Declarations);
  Sizes.NumComponentLists = ComponentLists.size();
  Sizes.NumComponents = getComponentsTotalNumber(ComponentLists);

  // We need to allocate:
  // NumVars x Expr* - we have an original list expression for each clause list
  // entry.
  // NumUniqueDeclarations x ValueDecl* - unique base declarations associated
  // with each component list.
  // (NumUniqueDeclarations + NumComponentLists) x unsigned - we specify the
  // number of lists for each unique declaration and the size of each component
  // list.
  // NumComponents x MappableComponent - the total of all the components in all
  // the lists.
  void *Mem = C.Allocate(
      totalSizeToAlloc<Expr *, ValueDecl *, unsigned,
                       OMPClauseMappableExprCommon::MappableComponent>(
          Sizes.NumVars, Sizes.NumUniqueDeclarations,
          Sizes.NumUniqueDeclarations + Sizes.NumComponentLists,
          Sizes.NumComponents));

  OMPIsDevicePtrClause *Clause = new (Mem) OMPIsDevicePtrClause(Locs, Sizes);

  Clause->setVarRefs(Vars);
  Clause->setClauseInfo(Declarations, ComponentLists);
  return Clause;
}

OMPIsDevicePtrClause *
OMPIsDevicePtrClause::CreateEmpty(const ASTContext &C,
                                  const OMPMappableExprListSizeTy &Sizes) {
  void *Mem = C.Allocate(
      totalSizeToAlloc<Expr *, ValueDecl *, unsigned,
                       OMPClauseMappableExprCommon::MappableComponent>(
          Sizes.NumVars, Sizes.NumUniqueDeclarations,
          Sizes.NumUniqueDeclarations + Sizes.NumComponentLists,
          Sizes.NumComponents));
  return new (Mem) OMPIsDevicePtrClause(Sizes);
}

OMPHasDeviceAddrClause *
OMPHasDeviceAddrClause::Create(const ASTContext &C, const OMPVarListLocTy &Locs,
                               ArrayRef<Expr *> Vars,
                               ArrayRef<ValueDecl *> Declarations,
                               MappableExprComponentListsRef ComponentLists) {
  OMPMappableExprListSizeTy Sizes;
  Sizes.NumVars = Vars.size();
  Sizes.NumUniqueDeclarations = getUniqueDeclarationsTotalNumber(Declarations);
  Sizes.NumComponentLists = ComponentLists.size();
  Sizes.NumComponents = getComponentsTotalNumber(ComponentLists);

  // We need to allocate:
  // NumVars x Expr* - we have an original list expression for each clause list
  // entry.
  // NumUniqueDeclarations x ValueDecl* - unique base declarations associated
  // with each component list.
  // (NumUniqueDeclarations + NumComponentLists) x unsigned - we specify the
  // number of lists for each unique declaration and the size of each component
  // list.
  // NumComponents x MappableComponent - the total of all the components in all
  // the lists.
  void *Mem = C.Allocate(
      totalSizeToAlloc<Expr *, ValueDecl *, unsigned,
                       OMPClauseMappableExprCommon::MappableComponent>(
          Sizes.NumVars, Sizes.NumUniqueDeclarations,
          Sizes.NumUniqueDeclarations + Sizes.NumComponentLists,
          Sizes.NumComponents));

  auto *Clause = new (Mem) OMPHasDeviceAddrClause(Locs, Sizes);

  Clause->setVarRefs(Vars);
  Clause->setClauseInfo(Declarations, ComponentLists);
  return Clause;
}

OMPHasDeviceAddrClause *
OMPHasDeviceAddrClause::CreateEmpty(const ASTContext &C,
                                    const OMPMappableExprListSizeTy &Sizes) {
  void *Mem = C.Allocate(
      totalSizeToAlloc<Expr *, ValueDecl *, unsigned,
                       OMPClauseMappableExprCommon::MappableComponent>(
          Sizes.NumVars, Sizes.NumUniqueDeclarations,
          Sizes.NumUniqueDeclarations + Sizes.NumComponentLists,
          Sizes.NumComponents));
  return new (Mem) OMPHasDeviceAddrClause(Sizes);
}

OMPNontemporalClause *OMPNontemporalClause::Create(const ASTContext &C,
                                                   SourceLocation StartLoc,
                                                   SourceLocation LParenLoc,
                                                   SourceLocation EndLoc,
                                                   ArrayRef<Expr *> VL) {
  // Allocate space for nontemporal variables + private references.
  void *Mem = C.Allocate(totalSizeToAlloc<Expr *>(2 * VL.size()));
  auto *Clause =
      new (Mem) OMPNontemporalClause(StartLoc, LParenLoc, EndLoc, VL.size());
  Clause->setVarRefs(VL);
  return Clause;
}

OMPNontemporalClause *OMPNontemporalClause::CreateEmpty(const ASTContext &C,
                                                        unsigned N) {
  void *Mem = C.Allocate(totalSizeToAlloc<Expr *>(2 * N));
  return new (Mem) OMPNontemporalClause(N);
}

void OMPNontemporalClause::setPrivateRefs(ArrayRef<Expr *> VL) {
  assert(VL.size() == varlist_size() && "Number of private references is not "
                                        "the same as the preallocated buffer");
  std::copy(VL.begin(), VL.end(), varlist_end());
}

OMPInclusiveClause *OMPInclusiveClause::Create(const ASTContext &C,
                                               SourceLocation StartLoc,
                                               SourceLocation LParenLoc,
                                               SourceLocation EndLoc,
                                               ArrayRef<Expr *> VL) {
  void *Mem = C.Allocate(totalSizeToAlloc<Expr *>(VL.size()));
  auto *Clause =
      new (Mem) OMPInclusiveClause(StartLoc, LParenLoc, EndLoc, VL.size());
  Clause->setVarRefs(VL);
  return Clause;
}

OMPInclusiveClause *OMPInclusiveClause::CreateEmpty(const ASTContext &C,
                                                    unsigned N) {
  void *Mem = C.Allocate(totalSizeToAlloc<Expr *>(N));
  return new (Mem) OMPInclusiveClause(N);
}

OMPExclusiveClause *OMPExclusiveClause::Create(const ASTContext &C,
                                               SourceLocation StartLoc,
                                               SourceLocation LParenLoc,
                                               SourceLocation EndLoc,
                                               ArrayRef<Expr *> VL) {
  void *Mem = C.Allocate(totalSizeToAlloc<Expr *>(VL.size()));
  auto *Clause =
      new (Mem) OMPExclusiveClause(StartLoc, LParenLoc, EndLoc, VL.size());
  Clause->setVarRefs(VL);
  return Clause;
}

OMPExclusiveClause *OMPExclusiveClause::CreateEmpty(const ASTContext &C,
                                                    unsigned N) {
  void *Mem = C.Allocate(totalSizeToAlloc<Expr *>(N));
  return new (Mem) OMPExclusiveClause(N);
}

void OMPUsesAllocatorsClause::setAllocatorsData(
    ArrayRef<OMPUsesAllocatorsClause::Data> Data) {
  assert(Data.size() == NumOfAllocators &&
         "Size of allocators data is not the same as the preallocated buffer.");
  for (unsigned I = 0, E = Data.size(); I < E; ++I) {
    const OMPUsesAllocatorsClause::Data &D = Data[I];
    getTrailingObjects<Expr *>()[I * static_cast<int>(ExprOffsets::Total) +
                                 static_cast<int>(ExprOffsets::Allocator)] =
        D.Allocator;
    getTrailingObjects<Expr *>()[I * static_cast<int>(ExprOffsets::Total) +
                                 static_cast<int>(
                                     ExprOffsets::AllocatorTraits)] =
        D.AllocatorTraits;
    getTrailingObjects<
        SourceLocation>()[I * static_cast<int>(ParenLocsOffsets::Total) +
                          static_cast<int>(ParenLocsOffsets::LParen)] =
        D.LParenLoc;
    getTrailingObjects<
        SourceLocation>()[I * static_cast<int>(ParenLocsOffsets::Total) +
                          static_cast<int>(ParenLocsOffsets::RParen)] =
        D.RParenLoc;
  }
}

OMPUsesAllocatorsClause::Data
OMPUsesAllocatorsClause::getAllocatorData(unsigned I) const {
  OMPUsesAllocatorsClause::Data Data;
  Data.Allocator =
      getTrailingObjects<Expr *>()[I * static_cast<int>(ExprOffsets::Total) +
                                   static_cast<int>(ExprOffsets::Allocator)];
  Data.AllocatorTraits =
      getTrailingObjects<Expr *>()[I * static_cast<int>(ExprOffsets::Total) +
                                   static_cast<int>(
                                       ExprOffsets::AllocatorTraits)];
  Data.LParenLoc = getTrailingObjects<
      SourceLocation>()[I * static_cast<int>(ParenLocsOffsets::Total) +
                        static_cast<int>(ParenLocsOffsets::LParen)];
  Data.RParenLoc = getTrailingObjects<
      SourceLocation>()[I * static_cast<int>(ParenLocsOffsets::Total) +
                        static_cast<int>(ParenLocsOffsets::RParen)];
  return Data;
}

OMPUsesAllocatorsClause *
OMPUsesAllocatorsClause::Create(const ASTContext &C, SourceLocation StartLoc,
                                SourceLocation LParenLoc, SourceLocation EndLoc,
                                ArrayRef<OMPUsesAllocatorsClause::Data> Data) {
  void *Mem = C.Allocate(totalSizeToAlloc<Expr *, SourceLocation>(
      static_cast<int>(ExprOffsets::Total) * Data.size(),
      static_cast<int>(ParenLocsOffsets::Total) * Data.size()));
  auto *Clause = new (Mem)
      OMPUsesAllocatorsClause(StartLoc, LParenLoc, EndLoc, Data.size());
  Clause->setAllocatorsData(Data);
  return Clause;
}

OMPUsesAllocatorsClause *
OMPUsesAllocatorsClause::CreateEmpty(const ASTContext &C, unsigned N) {
  void *Mem = C.Allocate(totalSizeToAlloc<Expr *, SourceLocation>(
      static_cast<int>(ExprOffsets::Total) * N,
      static_cast<int>(ParenLocsOffsets::Total) * N));
  return new (Mem) OMPUsesAllocatorsClause(N);
}

OMPAffinityClause *
OMPAffinityClause::Create(const ASTContext &C, SourceLocation StartLoc,
                          SourceLocation LParenLoc, SourceLocation ColonLoc,
                          SourceLocation EndLoc, Expr *Modifier,
                          ArrayRef<Expr *> Locators) {
  void *Mem = C.Allocate(totalSizeToAlloc<Expr *>(Locators.size() + 1));
  auto *Clause = new (Mem)
      OMPAffinityClause(StartLoc, LParenLoc, ColonLoc, EndLoc, Locators.size());
  Clause->setModifier(Modifier);
  Clause->setVarRefs(Locators);
  return Clause;
}

OMPAffinityClause *OMPAffinityClause::CreateEmpty(const ASTContext &C,
                                                  unsigned N) {
  void *Mem = C.Allocate(totalSizeToAlloc<Expr *>(N + 1));
  return new (Mem) OMPAffinityClause(N);
}

OMPInitClause *OMPInitClause::Create(const ASTContext &C, Expr *InteropVar,
                                     OMPInteropInfo &InteropInfo,
                                     SourceLocation StartLoc,
                                     SourceLocation LParenLoc,
                                     SourceLocation VarLoc,
                                     SourceLocation EndLoc) {

  void *Mem =
      C.Allocate(totalSizeToAlloc<Expr *>(InteropInfo.PreferTypes.size() + 1));
  auto *Clause = new (Mem) OMPInitClause(
      InteropInfo.IsTarget, InteropInfo.IsTargetSync, StartLoc, LParenLoc,
      VarLoc, EndLoc, InteropInfo.PreferTypes.size() + 1);
  Clause->setInteropVar(InteropVar);
  llvm::copy(InteropInfo.PreferTypes, Clause->getTrailingObjects() + 1);
  return Clause;
}

OMPInitClause *OMPInitClause::CreateEmpty(const ASTContext &C, unsigned N) {
  void *Mem = C.Allocate(totalSizeToAlloc<Expr *>(N));
  return new (Mem) OMPInitClause(N);
}

OMPBindClause *
OMPBindClause::Create(const ASTContext &C, OpenMPBindClauseKind K,
                      SourceLocation KLoc, SourceLocation StartLoc,
                      SourceLocation LParenLoc, SourceLocation EndLoc) {
  return new (C) OMPBindClause(K, KLoc, StartLoc, LParenLoc, EndLoc);
}

OMPBindClause *OMPBindClause::CreateEmpty(const ASTContext &C) {
  return new (C) OMPBindClause();
}

OMPDoacrossClause *
OMPDoacrossClause::Create(const ASTContext &C, SourceLocation StartLoc,
                          SourceLocation LParenLoc, SourceLocation EndLoc,
                          OpenMPDoacrossClauseModifier DepType,
                          SourceLocation DepLoc, SourceLocation ColonLoc,
                          ArrayRef<Expr *> VL, unsigned NumLoops) {
  void *Mem = C.Allocate(totalSizeToAlloc<Expr *>(VL.size() + NumLoops),
                         alignof(OMPDoacrossClause));
  OMPDoacrossClause *Clause = new (Mem)
      OMPDoacrossClause(StartLoc, LParenLoc, EndLoc, VL.size(), NumLoops);
  Clause->setDependenceType(DepType);
  Clause->setDependenceLoc(DepLoc);
  Clause->setColonLoc(ColonLoc);
  Clause->setVarRefs(VL);
  for (unsigned I = 0; I < NumLoops; ++I)
    Clause->setLoopData(I, nullptr);
  return Clause;
}

OMPDoacrossClause *OMPDoacrossClause::CreateEmpty(const ASTContext &C,
                                                  unsigned N,
                                                  unsigned NumLoops) {
  void *Mem = C.Allocate(totalSizeToAlloc<Expr *>(N + NumLoops),
                         alignof(OMPDoacrossClause));
  return new (Mem) OMPDoacrossClause(N, NumLoops);
}

void OMPDoacrossClause::setLoopData(unsigned NumLoop, Expr *Cnt) {
  assert(NumLoop < NumLoops && "Loop index must be less number of loops.");
  auto *It = std::next(getVarRefs().end(), NumLoop);
  *It = Cnt;
}

Expr *OMPDoacrossClause::getLoopData(unsigned NumLoop) {
  assert(NumLoop < NumLoops && "Loop index must be less number of loops.");
  auto *It = std::next(getVarRefs().end(), NumLoop);
  return *It;
}

const Expr *OMPDoacrossClause::getLoopData(unsigned NumLoop) const {
  assert(NumLoop < NumLoops && "Loop index must be less number of loops.");
  const auto *It = std::next(getVarRefs().end(), NumLoop);
  return *It;
}

OMPAbsentClause *OMPAbsentClause::Create(const ASTContext &C,
                                         ArrayRef<OpenMPDirectiveKind> DKVec,
                                         SourceLocation Loc,
                                         SourceLocation LLoc,
                                         SourceLocation RLoc) {
  void *Mem = C.Allocate(totalSizeToAlloc<OpenMPDirectiveKind>(DKVec.size()),
                         alignof(OMPAbsentClause));
  auto *AC = new (Mem) OMPAbsentClause(Loc, LLoc, RLoc, DKVec.size());
  AC->setDirectiveKinds(DKVec);
  return AC;
}

OMPAbsentClause *OMPAbsentClause::CreateEmpty(const ASTContext &C, unsigned K) {
  void *Mem = C.Allocate(totalSizeToAlloc<OpenMPDirectiveKind>(K),
                         alignof(OMPAbsentClause));
  return new (Mem) OMPAbsentClause(K);
}

OMPContainsClause *OMPContainsClause::Create(
    const ASTContext &C, ArrayRef<OpenMPDirectiveKind> DKVec,
    SourceLocation Loc, SourceLocation LLoc, SourceLocation RLoc) {
  void *Mem = C.Allocate(totalSizeToAlloc<OpenMPDirectiveKind>(DKVec.size()),
                         alignof(OMPContainsClause));
  auto *CC = new (Mem) OMPContainsClause(Loc, LLoc, RLoc, DKVec.size());
  CC->setDirectiveKinds(DKVec);
  return CC;
}

OMPContainsClause *OMPContainsClause::CreateEmpty(const ASTContext &C,
                                                  unsigned K) {
  void *Mem = C.Allocate(totalSizeToAlloc<OpenMPDirectiveKind>(K),
                         alignof(OMPContainsClause));
  return new (Mem) OMPContainsClause(K);
}

OMPNumTeamsClause *OMPNumTeamsClause::Create(
    const ASTContext &C, OpenMPDirectiveKind CaptureRegion,
    SourceLocation StartLoc, SourceLocation LParenLoc, SourceLocation EndLoc,
    ArrayRef<Expr *> VL, Stmt *PreInit) {
  void *Mem = C.Allocate(totalSizeToAlloc<Expr *>(VL.size()));
  OMPNumTeamsClause *Clause =
      new (Mem) OMPNumTeamsClause(C, StartLoc, LParenLoc, EndLoc, VL.size());
  Clause->setVarRefs(VL);
  Clause->setPreInitStmt(PreInit, CaptureRegion);
  return Clause;
}

OMPNumTeamsClause *OMPNumTeamsClause::CreateEmpty(const ASTContext &C,
                                                  unsigned N) {
  void *Mem = C.Allocate(totalSizeToAlloc<Expr *>(N));
  return new (Mem) OMPNumTeamsClause(N);
}

OMPThreadLimitClause *OMPThreadLimitClause::Create(
    const ASTContext &C, OpenMPDirectiveKind CaptureRegion,
    SourceLocation StartLoc, SourceLocation LParenLoc, SourceLocation EndLoc,
    ArrayRef<Expr *> VL, Stmt *PreInit) {
  void *Mem = C.Allocate(totalSizeToAlloc<Expr *>(VL.size()));
  OMPThreadLimitClause *Clause =
      new (Mem) OMPThreadLimitClause(C, StartLoc, LParenLoc, EndLoc, VL.size());
  Clause->setVarRefs(VL);
  Clause->setPreInitStmt(PreInit, CaptureRegion);
  return Clause;
}

OMPThreadLimitClause *OMPThreadLimitClause::CreateEmpty(const ASTContext &C,
                                                        unsigned N) {
  void *Mem = C.Allocate(totalSizeToAlloc<Expr *>(N));
  return new (Mem) OMPThreadLimitClause(N);
}

//===----------------------------------------------------------------------===//
//  OpenMP clauses printing methods
//===----------------------------------------------------------------------===//

void OMPClausePrinter::VisitOMPIfClause(OMPIfClause *Node) {
  OS << "if(";
  if (Node->getNameModifier() != OMPD_unknown)
    OS << getOpenMPDirectiveName(Node->getNameModifier(), Version) << ": ";
  Node->getCondition()->printPretty(OS, nullptr, Policy, 0);
  OS << ")";
}

void OMPClausePrinter::VisitOMPFinalClause(OMPFinalClause *Node) {
  OS << "final(";
  Node->getCondition()->printPretty(OS, nullptr, Policy, 0);
  OS << ")";
}

void OMPClausePrinter::VisitOMPNumThreadsClause(OMPNumThreadsClause *Node) {
  OS << "num_threads(";
  Node->getNumThreads()->printPretty(OS, nullptr, Policy, 0);
  OS << ")";
}

void OMPClausePrinter::VisitOMPAlignClause(OMPAlignClause *Node) {
  OS << "align(";
  Node->getAlignment()->printPretty(OS, nullptr, Policy, 0);
  OS << ")";
}

void OMPClausePrinter::VisitOMPSafelenClause(OMPSafelenClause *Node) {
  OS << "safelen(";
  Node->getSafelen()->printPretty(OS, nullptr, Policy, 0);
  OS << ")";
}

void OMPClausePrinter::VisitOMPSimdlenClause(OMPSimdlenClause *Node) {
  OS << "simdlen(";
  Node->getSimdlen()->printPretty(OS, nullptr, Policy, 0);
  OS << ")";
}

void OMPClausePrinter::VisitOMPSizesClause(OMPSizesClause *Node) {
  OS << "sizes(";
  bool First = true;
  for (auto *Size : Node->getSizesRefs()) {
    if (!First)
      OS << ", ";
    Size->printPretty(OS, nullptr, Policy, 0);
    First = false;
  }
  OS << ")";
}

void OMPClausePrinter::VisitOMPPermutationClause(OMPPermutationClause *Node) {
  OS << "permutation(";
  llvm::interleaveComma(Node->getArgsRefs(), OS, [&](const Expr *E) {
    E->printPretty(OS, nullptr, Policy, 0);
  });
  OS << ")";
}

void OMPClausePrinter::VisitOMPFullClause(OMPFullClause *Node) { OS << "full"; }

void OMPClausePrinter::VisitOMPPartialClause(OMPPartialClause *Node) {
  OS << "partial";

  if (Expr *Factor = Node->getFactor()) {
    OS << '(';
    Factor->printPretty(OS, nullptr, Policy, 0);
    OS << ')';
  }
}

void OMPClausePrinter::VisitOMPAllocatorClause(OMPAllocatorClause *Node) {
  OS << "allocator(";
  Node->getAllocator()->printPretty(OS, nullptr, Policy, 0);
  OS << ")";
}

void OMPClausePrinter::VisitOMPCollapseClause(OMPCollapseClause *Node) {
  OS << "collapse(";
  Node->getNumForLoops()->printPretty(OS, nullptr, Policy, 0);
  OS << ")";
}

void OMPClausePrinter::VisitOMPDetachClause(OMPDetachClause *Node) {
  OS << "detach(";
  Node->getEventHandler()->printPretty(OS, nullptr, Policy, 0);
  OS << ")";
}

void OMPClausePrinter::VisitOMPDefaultClause(OMPDefaultClause *Node) {
  OS << "default("
     << getOpenMPSimpleClauseTypeName(OMPC_default,
                                      unsigned(Node->getDefaultKind()))
     << ")";
}

void OMPClausePrinter::VisitOMPProcBindClause(OMPProcBindClause *Node) {
  OS << "proc_bind("
     << getOpenMPSimpleClauseTypeName(OMPC_proc_bind,
                                      unsigned(Node->getProcBindKind()))
     << ")";
}

void OMPClausePrinter::VisitOMPUnifiedAddressClause(OMPUnifiedAddressClause *) {
  OS << "unified_address";
}

void OMPClausePrinter::VisitOMPUnifiedSharedMemoryClause(
    OMPUnifiedSharedMemoryClause *) {
  OS << "unified_shared_memory";
}

void OMPClausePrinter::VisitOMPReverseOffloadClause(OMPReverseOffloadClause *) {
  OS << "reverse_offload";
}

void OMPClausePrinter::VisitOMPDynamicAllocatorsClause(
    OMPDynamicAllocatorsClause *) {
  OS << "dynamic_allocators";
}

void OMPClausePrinter::VisitOMPAtomicDefaultMemOrderClause(
    OMPAtomicDefaultMemOrderClause *Node) {
  OS << "atomic_default_mem_order("
     << getOpenMPSimpleClauseTypeName(OMPC_atomic_default_mem_order,
                                      Node->getAtomicDefaultMemOrderKind())
     << ")";
}

void OMPClausePrinter::VisitOMPSelfMapsClause(OMPSelfMapsClause *) {
  OS << "self_maps";
}

void OMPClausePrinter::VisitOMPAtClause(OMPAtClause *Node) {
  OS << "at(" << getOpenMPSimpleClauseTypeName(OMPC_at, Node->getAtKind())
     << ")";
}

void OMPClausePrinter::VisitOMPSeverityClause(OMPSeverityClause *Node) {
  OS << "severity("
     << getOpenMPSimpleClauseTypeName(OMPC_severity, Node->getSeverityKind())
     << ")";
}

void OMPClausePrinter::VisitOMPMessageClause(OMPMessageClause *Node) {
  OS << "message(\""
     << cast<StringLiteral>(Node->getMessageString())->getString() << "\")";
}

void OMPClausePrinter::VisitOMPScheduleClause(OMPScheduleClause *Node) {
  OS << "schedule(";
  if (Node->getFirstScheduleModifier() != OMPC_SCHEDULE_MODIFIER_unknown) {
    OS << getOpenMPSimpleClauseTypeName(OMPC_schedule,
                                        Node->getFirstScheduleModifier());
    if (Node->getSecondScheduleModifier() != OMPC_SCHEDULE_MODIFIER_unknown) {
      OS << ", ";
      OS << getOpenMPSimpleClauseTypeName(OMPC_schedule,
                                          Node->getSecondScheduleModifier());
    }
    OS << ": ";
  }
  OS << getOpenMPSimpleClauseTypeName(OMPC_schedule, Node->getScheduleKind());
  if (auto *E = Node->getChunkSize()) {
    OS << ", ";
    E->printPretty(OS, nullptr, Policy);
  }
  OS << ")";
}

void OMPClausePrinter::VisitOMPOrderedClause(OMPOrderedClause *Node) {
  OS << "ordered";
  if (auto *Num = Node->getNumForLoops()) {
    OS << "(";
    Num->printPretty(OS, nullptr, Policy, 0);
    OS << ")";
  }
}

void OMPClausePrinter::VisitOMPNowaitClause(OMPNowaitClause *) {
  OS << "nowait";
}

void OMPClausePrinter::VisitOMPUntiedClause(OMPUntiedClause *) {
  OS << "untied";
}

void OMPClausePrinter::VisitOMPNogroupClause(OMPNogroupClause *) {
  OS << "nogroup";
}

void OMPClausePrinter::VisitOMPMergeableClause(OMPMergeableClause *) {
  OS << "mergeable";
}

void OMPClausePrinter::VisitOMPReadClause(OMPReadClause *) { OS << "read"; }

void OMPClausePrinter::VisitOMPWriteClause(OMPWriteClause *) { OS << "write"; }

void OMPClausePrinter::VisitOMPUpdateClause(OMPUpdateClause *Node) {
  OS << "update";
  if (Node->isExtended()) {
    OS << "(";
    OS << getOpenMPSimpleClauseTypeName(Node->getClauseKind(),
                                        Node->getDependencyKind());
    OS << ")";
  }
}

void OMPClausePrinter::VisitOMPCaptureClause(OMPCaptureClause *) {
  OS << "capture";
}

void OMPClausePrinter::VisitOMPCompareClause(OMPCompareClause *) {
  OS << "compare";
}

void OMPClausePrinter::VisitOMPFailClause(OMPFailClause *Node) {
  OS << "fail";
  if (Node) {
    OS << "(";
    OS << getOpenMPSimpleClauseTypeName(
        Node->getClauseKind(), static_cast<int>(Node->getFailParameter()));
    OS << ")";
  }
}

void OMPClausePrinter::VisitOMPAbsentClause(OMPAbsentClause *Node) {
  OS << "absent(";
  bool First = true;
  for (auto &D : Node->getDirectiveKinds()) {
    if (!First)
      OS << ", ";
    OS << getOpenMPDirectiveName(D, Version);
    First = false;
  }
  OS << ")";
}

void OMPClausePrinter::VisitOMPHoldsClause(OMPHoldsClause *Node) {
  OS << "holds(";
  Node->getExpr()->printPretty(OS, nullptr, Policy, 0);
  OS << ")";
}

void OMPClausePrinter::VisitOMPContainsClause(OMPContainsClause *Node) {
  OS << "contains(";
  bool First = true;
  for (auto &D : Node->getDirectiveKinds()) {
    if (!First)
      OS << ", ";
    OS << getOpenMPDirectiveName(D, Version);
    First = false;
  }
  OS << ")";
}

void OMPClausePrinter::VisitOMPNoOpenMPClause(OMPNoOpenMPClause *) {
  OS << "no_openmp";
}

void OMPClausePrinter::VisitOMPNoOpenMPRoutinesClause(
    OMPNoOpenMPRoutinesClause *) {
  OS << "no_openmp_routines";
}

void OMPClausePrinter::VisitOMPNoOpenMPConstructsClause(
    OMPNoOpenMPConstructsClause *) {
  OS << "no_openmp_constructs";
}

void OMPClausePrinter::VisitOMPNoParallelismClause(OMPNoParallelismClause *) {
  OS << "no_parallelism";
}

void OMPClausePrinter::VisitOMPSeqCstClause(OMPSeqCstClause *) {
  OS << "seq_cst";
}

void OMPClausePrinter::VisitOMPAcqRelClause(OMPAcqRelClause *) {
  OS << "acq_rel";
}

void OMPClausePrinter::VisitOMPAcquireClause(OMPAcquireClause *) {
  OS << "acquire";
}

void OMPClausePrinter::VisitOMPReleaseClause(OMPReleaseClause *) {
  OS << "release";
}

void OMPClausePrinter::VisitOMPRelaxedClause(OMPRelaxedClause *) {
  OS << "relaxed";
}

void OMPClausePrinter::VisitOMPWeakClause(OMPWeakClause *) { OS << "weak"; }

void OMPClausePrinter::VisitOMPThreadsClause(OMPThreadsClause *) {
  OS << "threads";
}

void OMPClausePrinter::VisitOMPSIMDClause(OMPSIMDClause *) { OS << "simd"; }

void OMPClausePrinter::VisitOMPDeviceClause(OMPDeviceClause *Node) {
  OS << "device(";
  OpenMPDeviceClauseModifier Modifier = Node->getModifier();
  if (Modifier != OMPC_DEVICE_unknown) {
    OS << getOpenMPSimpleClauseTypeName(Node->getClauseKind(), Modifier)
       << ": ";
  }
  Node->getDevice()->printPretty(OS, nullptr, Policy, 0);
  OS << ")";
}

void OMPClausePrinter::VisitOMPNumTeamsClause(OMPNumTeamsClause *Node) {
  if (!Node->varlist_empty()) {
    OS << "num_teams";
    VisitOMPClauseList(Node, '(');
    OS << ")";
  }
}

void OMPClausePrinter::VisitOMPThreadLimitClause(OMPThreadLimitClause *Node) {
  if (!Node->varlist_empty()) {
    OS << "thread_limit";
    VisitOMPClauseList(Node, '(');
    OS << ")";
  }
}

void OMPClausePrinter::VisitOMPPriorityClause(OMPPriorityClause *Node) {
  OS << "priority(";
  Node->getPriority()->printPretty(OS, nullptr, Policy, 0);
  OS << ")";
}

void OMPClausePrinter::VisitOMPGrainsizeClause(OMPGrainsizeClause *Node) {
  OS << "grainsize(";
  OpenMPGrainsizeClauseModifier Modifier = Node->getModifier();
  if (Modifier != OMPC_GRAINSIZE_unknown) {
    OS << getOpenMPSimpleClauseTypeName(Node->getClauseKind(), Modifier)
       << ": ";
  }
  Node->getGrainsize()->printPretty(OS, nullptr, Policy, 0);
  OS << ")";
}

void OMPClausePrinter::VisitOMPNumTasksClause(OMPNumTasksClause *Node) {
  OS << "num_tasks(";
  OpenMPNumTasksClauseModifier Modifier = Node->getModifier();
  if (Modifier != OMPC_NUMTASKS_unknown) {
    OS << getOpenMPSimpleClauseTypeName(Node->getClauseKind(), Modifier)
       << ": ";
  }
  Node->getNumTasks()->printPretty(OS, nullptr, Policy, 0);
  OS << ")";
}

void OMPClausePrinter::VisitOMPHintClause(OMPHintClause *Node) {
  OS << "hint(";
  Node->getHint()->printPretty(OS, nullptr, Policy, 0);
  OS << ")";
}

void OMPClausePrinter::VisitOMPInitClause(OMPInitClause *Node) {
  OS << "init(";
  bool First = true;
  for (const Expr *E : Node->prefs()) {
    if (First)
      OS << "prefer_type(";
    else
      OS << ",";
    E->printPretty(OS, nullptr, Policy);
    First = false;
  }
  if (!First)
    OS << "), ";
  if (Node->getIsTarget())
    OS << "target";
  if (Node->getIsTargetSync()) {
    if (Node->getIsTarget())
      OS << ", ";
    OS << "targetsync";
  }
  OS << " : ";
  Node->getInteropVar()->printPretty(OS, nullptr, Policy);
  OS << ")";
}

void OMPClausePrinter::VisitOMPUseClause(OMPUseClause *Node) {
  OS << "use(";
  Node->getInteropVar()->printPretty(OS, nullptr, Policy);
  OS << ")";
}

void OMPClausePrinter::VisitOMPDestroyClause(OMPDestroyClause *Node) {
  OS << "destroy";
  if (Expr *E = Node->getInteropVar()) {
    OS << "(";
    E->printPretty(OS, nullptr, Policy);
    OS << ")";
  }
}

void OMPClausePrinter::VisitOMPNovariantsClause(OMPNovariantsClause *Node) {
  OS << "novariants";
  if (Expr *E = Node->getCondition()) {
    OS << "(";
    E->printPretty(OS, nullptr, Policy, 0);
    OS << ")";
  }
}

void OMPClausePrinter::VisitOMPNocontextClause(OMPNocontextClause *Node) {
  OS << "nocontext";
  if (Expr *E = Node->getCondition()) {
    OS << "(";
    E->printPretty(OS, nullptr, Policy, 0);
    OS << ")";
  }
}

template<typename T>
void OMPClausePrinter::VisitOMPClauseList(T *Node, char StartSym) {
  for (typename T::varlist_iterator I = Node->varlist_begin(),
                                    E = Node->varlist_end();
       I != E; ++I) {
    assert(*I && "Expected non-null Stmt");
    OS << (I == Node->varlist_begin() ? StartSym : ',');
    if (auto *DRE = dyn_cast<DeclRefExpr>(*I)) {
      if (isa<OMPCapturedExprDecl>(DRE->getDecl()))
        DRE->printPretty(OS, nullptr, Policy, 0);
      else
        DRE->getDecl()->printQualifiedName(OS);
    } else
      (*I)->printPretty(OS, nullptr, Policy, 0);
  }
}

void OMPClausePrinter::VisitOMPAllocateClause(OMPAllocateClause *Node) {
  if (Node->varlist_empty())
    return;

  Expr *FirstModifier = nullptr;
  Expr *SecondModifier = nullptr;
  auto FirstAllocMod = Node->getFirstAllocateModifier();
  auto SecondAllocMod = Node->getSecondAllocateModifier();
  bool FirstUnknown = FirstAllocMod == OMPC_ALLOCATE_unknown;
  bool SecondUnknown = SecondAllocMod == OMPC_ALLOCATE_unknown;
  if (FirstAllocMod == OMPC_ALLOCATE_allocator ||
      (FirstAllocMod == OMPC_ALLOCATE_unknown && Node->getAllocator())) {
    FirstModifier = Node->getAllocator();
    SecondModifier = Node->getAlignment();
  } else {
    FirstModifier = Node->getAlignment();
    SecondModifier = Node->getAllocator();
  }

  OS << "allocate";
  // If we have any explicit modifiers.
  if (FirstModifier) {
    OS << "(";
    if (!FirstUnknown) {
      OS << getOpenMPSimpleClauseTypeName(Node->getClauseKind(), FirstAllocMod);
      OS << "(";
    }
    FirstModifier->printPretty(OS, nullptr, Policy, 0);
    if (!FirstUnknown)
      OS << ")";
    if (SecondModifier) {
      OS << ", ";
      if (!SecondUnknown) {
        OS << getOpenMPSimpleClauseTypeName(Node->getClauseKind(),
                                            SecondAllocMod);
        OS << "(";
      }
      SecondModifier->printPretty(OS, nullptr, Policy, 0);
      if (!SecondUnknown)
        OS << ")";
    }
    OS << ":";
    VisitOMPClauseList(Node, ' ');
  } else {
    // No modifiers. Just print the variable list.
    VisitOMPClauseList(Node, '(');
  }
  OS << ")";
}

void OMPClausePrinter::VisitOMPPrivateClause(OMPPrivateClause *Node) {
  if (!Node->varlist_empty()) {
    OS << "private";
    VisitOMPClauseList(Node, '(');
    OS << ")";
  }
}

void OMPClausePrinter::VisitOMPFirstprivateClause(OMPFirstprivateClause *Node) {
  if (!Node->varlist_empty()) {
    OS << "firstprivate";
    VisitOMPClauseList(Node, '(');
    OS << ")";
  }
}

void OMPClausePrinter::VisitOMPLastprivateClause(OMPLastprivateClause *Node) {
  if (!Node->varlist_empty()) {
    OS << "lastprivate";
    OpenMPLastprivateModifier LPKind = Node->getKind();
    if (LPKind != OMPC_LASTPRIVATE_unknown) {
      OS << "("
         << getOpenMPSimpleClauseTypeName(OMPC_lastprivate, Node->getKind())
         << ":";
    }
    VisitOMPClauseList(Node, LPKind == OMPC_LASTPRIVATE_unknown ? '(' : ' ');
    OS << ")";
  }
}

void OMPClausePrinter::VisitOMPSharedClause(OMPSharedClause *Node) {
  if (!Node->varlist_empty()) {
    OS << "shared";
    VisitOMPClauseList(Node, '(');
    OS << ")";
  }
}

void OMPClausePrinter::VisitOMPReductionClause(OMPReductionClause *Node) {
  if (!Node->varlist_empty()) {
    OS << "reduction(";
    if (Node->getModifierLoc().isValid())
      OS << getOpenMPSimpleClauseTypeName(OMPC_reduction, Node->getModifier())
         << ", ";
    NestedNameSpecifier *QualifierLoc =
        Node->getQualifierLoc().getNestedNameSpecifier();
    OverloadedOperatorKind OOK =
        Node->getNameInfo().getName().getCXXOverloadedOperator();
    if (QualifierLoc == nullptr && OOK != OO_None) {
      // Print reduction identifier in C format
      OS << getOperatorSpelling(OOK);
    } else {
      // Use C++ format
      if (QualifierLoc != nullptr)
        QualifierLoc->print(OS, Policy);
      OS << Node->getNameInfo();
    }
    OS << ":";
    VisitOMPClauseList(Node, ' ');
    OS << ")";
  }
}

void OMPClausePrinter::VisitOMPTaskReductionClause(
    OMPTaskReductionClause *Node) {
  if (!Node->varlist_empty()) {
    OS << "task_reduction(";
    NestedNameSpecifier *QualifierLoc =
        Node->getQualifierLoc().getNestedNameSpecifier();
    OverloadedOperatorKind OOK =
        Node->getNameInfo().getName().getCXXOverloadedOperator();
    if (QualifierLoc == nullptr && OOK != OO_None) {
      // Print reduction identifier in C format
      OS << getOperatorSpelling(OOK);
    } else {
      // Use C++ format
      if (QualifierLoc != nullptr)
        QualifierLoc->print(OS, Policy);
      OS << Node->getNameInfo();
    }
    OS << ":";
    VisitOMPClauseList(Node, ' ');
    OS << ")";
  }
}

void OMPClausePrinter::VisitOMPInReductionClause(OMPInReductionClause *Node) {
  if (!Node->varlist_empty()) {
    OS << "in_reduction(";
    NestedNameSpecifier *QualifierLoc =
        Node->getQualifierLoc().getNestedNameSpecifier();
    OverloadedOperatorKind OOK =
        Node->getNameInfo().getName().getCXXOverloadedOperator();
    if (QualifierLoc == nullptr && OOK != OO_None) {
      // Print reduction identifier in C format
      OS << getOperatorSpelling(OOK);
    } else {
      // Use C++ format
      if (QualifierLoc != nullptr)
        QualifierLoc->print(OS, Policy);
      OS << Node->getNameInfo();
    }
    OS << ":";
    VisitOMPClauseList(Node, ' ');
    OS << ")";
  }
}

void OMPClausePrinter::VisitOMPLinearClause(OMPLinearClause *Node) {
  if (!Node->varlist_empty()) {
    OS << "linear";
    VisitOMPClauseList(Node, '(');
    if (Node->getModifierLoc().isValid() || Node->getStep() != nullptr) {
      OS << ": ";
    }
    if (Node->getModifierLoc().isValid()) {
      OS << getOpenMPSimpleClauseTypeName(OMPC_linear, Node->getModifier());
    }
    if (Node->getStep() != nullptr) {
      if (Node->getModifierLoc().isValid()) {
        OS << ", ";
      }
      OS << "step(";
      Node->getStep()->printPretty(OS, nullptr, Policy, 0);
      OS << ")";
    }
    OS << ")";
  }
}

void OMPClausePrinter::VisitOMPAlignedClause(OMPAlignedClause *Node) {
  if (!Node->varlist_empty()) {
    OS << "aligned";
    VisitOMPClauseList(Node, '(');
    if (Node->getAlignment() != nullptr) {
      OS << ": ";
      Node->getAlignment()->printPretty(OS, nullptr, Policy, 0);
    }
    OS << ")";
  }
}

void OMPClausePrinter::VisitOMPCopyinClause(OMPCopyinClause *Node) {
  if (!Node->varlist_empty()) {
    OS << "copyin";
    VisitOMPClauseList(Node, '(');
    OS << ")";
  }
}

void OMPClausePrinter::VisitOMPCopyprivateClause(OMPCopyprivateClause *Node) {
  if (!Node->varlist_empty()) {
    OS << "copyprivate";
    VisitOMPClauseList(Node, '(');
    OS << ")";
  }
}

void OMPClausePrinter::VisitOMPFlushClause(OMPFlushClause *Node) {
  if (!Node->varlist_empty()) {
    VisitOMPClauseList(Node, '(');
    OS << ")";
  }
}

void OMPClausePrinter::VisitOMPDepobjClause(OMPDepobjClause *Node) {
  OS << "(";
  Node->getDepobj()->printPretty(OS, nullptr, Policy, 0);
  OS << ")";
}

void OMPClausePrinter::VisitOMPDependClause(OMPDependClause *Node) {
  OS << "depend(";
  if (Expr *DepModifier = Node->getModifier()) {
    DepModifier->printPretty(OS, nullptr, Policy);
    OS << ", ";
  }
  OpenMPDependClauseKind DepKind = Node->getDependencyKind();
  OpenMPDependClauseKind PrintKind = DepKind;
  bool IsOmpAllMemory = false;
  if (PrintKind == OMPC_DEPEND_outallmemory) {
    PrintKind = OMPC_DEPEND_out;
    IsOmpAllMemory = true;
  } else if (PrintKind == OMPC_DEPEND_inoutallmemory) {
    PrintKind = OMPC_DEPEND_inout;
    IsOmpAllMemory = true;
  }
  OS << getOpenMPSimpleClauseTypeName(Node->getClauseKind(), PrintKind);
  if (!Node->varlist_empty() || IsOmpAllMemory)
    OS << " :";
  VisitOMPClauseList(Node, ' ');
  if (IsOmpAllMemory) {
    OS << (Node->varlist_empty() ? " " : ",");
    OS << "omp_all_memory";
  }
  OS << ")";
}

template <typename T>
static void PrintMapper(raw_ostream &OS, T *Node,
                        const PrintingPolicy &Policy) {
  OS << '(';
  NestedNameSpecifier *MapperNNS =
      Node->getMapperQualifierLoc().getNestedNameSpecifier();
  if (MapperNNS)
    MapperNNS->print(OS, Policy);
  OS << Node->getMapperIdInfo() << ')';
}

template <typename T>
static void PrintIterator(raw_ostream &OS, T *Node,
                          const PrintingPolicy &Policy) {
  if (Expr *IteratorModifier = Node->getIteratorModifier())
    IteratorModifier->printPretty(OS, nullptr, Policy);
}

void OMPClausePrinter::VisitOMPMapClause(OMPMapClause *Node) {
  if (!Node->varlist_empty()) {
    OS << "map(";
    if (Node->getMapType() != OMPC_MAP_unknown) {
      for (unsigned I = 0; I < NumberOfOMPMapClauseModifiers; ++I) {
        if (Node->getMapTypeModifier(I) != OMPC_MAP_MODIFIER_unknown) {
          if (Node->getMapTypeModifier(I) == OMPC_MAP_MODIFIER_iterator) {
            PrintIterator(OS, Node, Policy);
          } else {
            OS << getOpenMPSimpleClauseTypeName(OMPC_map,
                                                Node->getMapTypeModifier(I));
            if (Node->getMapTypeModifier(I) == OMPC_MAP_MODIFIER_mapper)
              PrintMapper(OS, Node, Policy);
          }
          OS << ',';
        }
      }
      OS << getOpenMPSimpleClauseTypeName(OMPC_map, Node->getMapType());
      OS << ':';
    }
    VisitOMPClauseList(Node, ' ');
    OS << ")";
  }
}

template <typename T> void OMPClausePrinter::VisitOMPMotionClause(T *Node) {
  if (Node->varlist_empty())
    return;
  OS << getOpenMPClauseName(Node->getClauseKind());
  unsigned ModifierCount = 0;
  for (unsigned I = 0; I < NumberOfOMPMotionModifiers; ++I) {
    if (Node->getMotionModifier(I) != OMPC_MOTION_MODIFIER_unknown)
      ++ModifierCount;
  }
  if (ModifierCount) {
    OS << '(';
    for (unsigned I = 0; I < NumberOfOMPMotionModifiers; ++I) {
      if (Node->getMotionModifier(I) != OMPC_MOTION_MODIFIER_unknown) {
        OS << getOpenMPSimpleClauseTypeName(Node->getClauseKind(),
                                            Node->getMotionModifier(I));
        if (Node->getMotionModifier(I) == OMPC_MOTION_MODIFIER_mapper)
          PrintMapper(OS, Node, Policy);
        if (I < ModifierCount - 1)
          OS << ", ";
      }
    }
    OS << ':';
    VisitOMPClauseList(Node, ' ');
  } else {
    VisitOMPClauseList(Node, '(');
  }
  OS << ")";
}

void OMPClausePrinter::VisitOMPToClause(OMPToClause *Node) {
  VisitOMPMotionClause(Node);
}

void OMPClausePrinter::VisitOMPFromClause(OMPFromClause *Node) {
  VisitOMPMotionClause(Node);
}

void OMPClausePrinter::VisitOMPDistScheduleClause(OMPDistScheduleClause *Node) {
  OS << "dist_schedule(" << getOpenMPSimpleClauseTypeName(
                           OMPC_dist_schedule, Node->getDistScheduleKind());
  if (auto *E = Node->getChunkSize()) {
    OS << ", ";
    E->printPretty(OS, nullptr, Policy);
  }
  OS << ")";
}

void OMPClausePrinter::VisitOMPDefaultmapClause(OMPDefaultmapClause *Node) {
  OS << "defaultmap(";
  OS << getOpenMPSimpleClauseTypeName(OMPC_defaultmap,
                                      Node->getDefaultmapModifier());
  if (Node->getDefaultmapKind() != OMPC_DEFAULTMAP_unknown) {
    OS << ": ";
    OS << getOpenMPSimpleClauseTypeName(OMPC_defaultmap,
                                        Node->getDefaultmapKind());
  }
  OS << ")";
}

void OMPClausePrinter::VisitOMPUseDevicePtrClause(OMPUseDevicePtrClause *Node) {
  if (!Node->varlist_empty()) {
    OS << "use_device_ptr";
    VisitOMPClauseList(Node, '(');
    OS << ")";
  }
}

void OMPClausePrinter::VisitOMPUseDeviceAddrClause(
    OMPUseDeviceAddrClause *Node) {
  if (!Node->varlist_empty()) {
    OS << "use_device_addr";
    VisitOMPClauseList(Node, '(');
    OS << ")";
  }
}

void OMPClausePrinter::VisitOMPIsDevicePtrClause(OMPIsDevicePtrClause *Node) {
  if (!Node->varlist_empty()) {
    OS << "is_device_ptr";
    VisitOMPClauseList(Node, '(');
    OS << ")";
  }
}

void OMPClausePrinter::VisitOMPHasDeviceAddrClause(OMPHasDeviceAddrClause *Node) {
  if (!Node->varlist_empty()) {
    OS << "has_device_addr";
    VisitOMPClauseList(Node, '(');
    OS << ")";
  }
}

void OMPClausePrinter::VisitOMPNontemporalClause(OMPNontemporalClause *Node) {
  if (!Node->varlist_empty()) {
    OS << "nontemporal";
    VisitOMPClauseList(Node, '(');
    OS << ")";
  }
}

void OMPClausePrinter::VisitOMPOrderClause(OMPOrderClause *Node) {
  OS << "order(";
  if (Node->getModifier() != OMPC_ORDER_MODIFIER_unknown) {
    OS << getOpenMPSimpleClauseTypeName(OMPC_order, Node->getModifier());
    OS << ": ";
  }
  OS << getOpenMPSimpleClauseTypeName(OMPC_order, Node->getKind()) << ")";
}

void OMPClausePrinter::VisitOMPInclusiveClause(OMPInclusiveClause *Node) {
  if (!Node->varlist_empty()) {
    OS << "inclusive";
    VisitOMPClauseList(Node, '(');
    OS << ")";
  }
}

void OMPClausePrinter::VisitOMPExclusiveClause(OMPExclusiveClause *Node) {
  if (!Node->varlist_empty()) {
    OS << "exclusive";
    VisitOMPClauseList(Node, '(');
    OS << ")";
  }
}

void OMPClausePrinter::VisitOMPUsesAllocatorsClause(
    OMPUsesAllocatorsClause *Node) {
  if (Node->getNumberOfAllocators() == 0)
    return;
  OS << "uses_allocators(";
  for (unsigned I = 0, E = Node->getNumberOfAllocators(); I < E; ++I) {
    OMPUsesAllocatorsClause::Data Data = Node->getAllocatorData(I);
    Data.Allocator->printPretty(OS, nullptr, Policy);
    if (Data.AllocatorTraits) {
      OS << "(";
      Data.AllocatorTraits->printPretty(OS, nullptr, Policy);
      OS << ")";
    }
    if (I < E - 1)
      OS << ",";
  }
  OS << ")";
}

void OMPClausePrinter::VisitOMPAffinityClause(OMPAffinityClause *Node) {
  if (Node->varlist_empty())
    return;
  OS << "affinity";
  char StartSym = '(';
  if (Expr *Modifier = Node->getModifier()) {
    OS << "(";
    Modifier->printPretty(OS, nullptr, Policy);
    OS << " :";
    StartSym = ' ';
  }
  VisitOMPClauseList(Node, StartSym);
  OS << ")";
}

void OMPClausePrinter::VisitOMPFilterClause(OMPFilterClause *Node) {
  OS << "filter(";
  Node->getThreadID()->printPretty(OS, nullptr, Policy, 0);
  OS << ")";
}

void OMPClausePrinter::VisitOMPBindClause(OMPBindClause *Node) {
  OS << "bind("
     << getOpenMPSimpleClauseTypeName(OMPC_bind, unsigned(Node->getBindKind()))
     << ")";
}

void OMPClausePrinter::VisitOMPXDynCGroupMemClause(
    OMPXDynCGroupMemClause *Node) {
  OS << "ompx_dyn_cgroup_mem(";
  Node->getSize()->printPretty(OS, nullptr, Policy, 0);
  OS << ")";
}

void OMPClausePrinter::VisitOMPDoacrossClause(OMPDoacrossClause *Node) {
  OS << "doacross(";
  OpenMPDoacrossClauseModifier DepType = Node->getDependenceType();

  switch (DepType) {
  case OMPC_DOACROSS_source:
    OS << "source:";
    break;
  case OMPC_DOACROSS_sink:
    OS << "sink:";
    break;
  case OMPC_DOACROSS_source_omp_cur_iteration:
    OS << "source: omp_cur_iteration";
    break;
  case OMPC_DOACROSS_sink_omp_cur_iteration:
    OS << "sink: omp_cur_iteration - 1";
    break;
  default:
    llvm_unreachable("unknown docaross modifier");
  }
  VisitOMPClauseList(Node, ' ');
  OS << ")";
}

void OMPClausePrinter::VisitOMPXAttributeClause(OMPXAttributeClause *Node) {
  OS << "ompx_attribute(";
  bool IsFirst = true;
  for (auto &Attr : Node->getAttrs()) {
    if (!IsFirst)
      OS << ", ";
    Attr->printPretty(OS, Policy);
    IsFirst = false;
  }
  OS << ")";
}

void OMPClausePrinter::VisitOMPXBareClause(OMPXBareClause *Node) {
  OS << "ompx_bare";
}

void OMPTraitInfo::getAsVariantMatchInfo(ASTContext &ASTCtx,
                                         VariantMatchInfo &VMI) const {
  for (const OMPTraitSet &Set : Sets) {
    for (const OMPTraitSelector &Selector : Set.Selectors) {

      // User conditions are special as we evaluate the condition here.
      if (Selector.Kind == TraitSelector::user_condition) {
        assert(Selector.ScoreOrCondition &&
               "Ill-formed user condition, expected condition expression!");
        assert(Selector.Properties.size() == 1 &&
               Selector.Properties.front().Kind ==
                   TraitProperty::user_condition_unknown &&
               "Ill-formed user condition, expected unknown trait property!");

        if (std::optional<APSInt> CondVal =
                Selector.ScoreOrCondition->getIntegerConstantExpr(ASTCtx))
          VMI.addTrait(CondVal->isZero() ? TraitProperty::user_condition_false
                                         : TraitProperty::user_condition_true,
                       "<condition>");
        else
          VMI.addTrait(TraitProperty::user_condition_false, "<condition>");
        continue;
      }

      std::optional<llvm::APSInt> Score;
      llvm::APInt *ScorePtr = nullptr;
      if (Selector.ScoreOrCondition) {
        if ((Score = Selector.ScoreOrCondition->getIntegerConstantExpr(ASTCtx)))
          ScorePtr = &*Score;
        else
          VMI.addTrait(TraitProperty::user_condition_false,
                       "<non-constant-score>");
      }

      for (const OMPTraitProperty &Property : Selector.Properties)
        VMI.addTrait(Set.Kind, Property.Kind, Property.RawString, ScorePtr);

      if (Set.Kind != TraitSet::construct)
        continue;

      // TODO: This might not hold once we implement SIMD properly.
      assert(Selector.Properties.size() == 1 &&
             Selector.Properties.front().Kind ==
                 getOpenMPContextTraitPropertyForSelector(
                     Selector.Kind) &&
             "Ill-formed construct selector!");
    }
  }
}

void OMPTraitInfo::print(llvm::raw_ostream &OS,
                         const PrintingPolicy &Policy) const {
  bool FirstSet = true;
  for (const OMPTraitSet &Set : Sets) {
    if (!FirstSet)
      OS << ", ";
    FirstSet = false;
    OS << getOpenMPContextTraitSetName(Set.Kind) << "={";

    bool FirstSelector = true;
    for (const OMPTraitSelector &Selector : Set.Selectors) {
      if (!FirstSelector)
        OS << ", ";
      FirstSelector = false;
      OS << getOpenMPContextTraitSelectorName(Selector.Kind);

      bool AllowsTraitScore = false;
      bool RequiresProperty = false;
      isValidTraitSelectorForTraitSet(
          Selector.Kind, Set.Kind, AllowsTraitScore, RequiresProperty);

      if (!RequiresProperty)
        continue;

      OS << "(";
      if (Selector.Kind == TraitSelector::user_condition) {
        if (Selector.ScoreOrCondition)
          Selector.ScoreOrCondition->printPretty(OS, nullptr, Policy);
        else
          OS << "...";
      } else {

        if (Selector.ScoreOrCondition) {
          OS << "score(";
          Selector.ScoreOrCondition->printPretty(OS, nullptr, Policy);
          OS << "): ";
        }

        bool FirstProperty = true;
        for (const OMPTraitProperty &Property : Selector.Properties) {
          if (!FirstProperty)
            OS << ", ";
          FirstProperty = false;
          OS << getOpenMPContextTraitPropertyName(Property.Kind,
                                                  Property.RawString);
        }
      }
      OS << ")";
    }
    OS << "}";
  }
}

std::string OMPTraitInfo::getMangledName() const {
  std::string MangledName;
  llvm::raw_string_ostream OS(MangledName);
  for (const OMPTraitSet &Set : Sets) {
    OS << '$' << 'S' << unsigned(Set.Kind);
    for (const OMPTraitSelector &Selector : Set.Selectors) {

      bool AllowsTraitScore = false;
      bool RequiresProperty = false;
      isValidTraitSelectorForTraitSet(
          Selector.Kind, Set.Kind, AllowsTraitScore, RequiresProperty);
      OS << '$' << 's' << unsigned(Selector.Kind);

      if (!RequiresProperty ||
          Selector.Kind == TraitSelector::user_condition)
        continue;

      for (const OMPTraitProperty &Property : Selector.Properties)
        OS << '$' << 'P'
           << getOpenMPContextTraitPropertyName(Property.Kind,
                                                Property.RawString);
    }
  }
  return MangledName;
}

OMPTraitInfo::OMPTraitInfo(StringRef MangledName) {
  unsigned long U;
  do {
    if (!MangledName.consume_front("$S"))
      break;
    if (MangledName.consumeInteger(10, U))
      break;
    Sets.push_back(OMPTraitSet());
    OMPTraitSet &Set = Sets.back();
    Set.Kind = TraitSet(U);
    do {
      if (!MangledName.consume_front("$s"))
        break;
      if (MangledName.consumeInteger(10, U))
        break;
      Set.Selectors.push_back(OMPTraitSelector());
      OMPTraitSelector &Selector = Set.Selectors.back();
      Selector.Kind = TraitSelector(U);
      do {
        if (!MangledName.consume_front("$P"))
          break;
        Selector.Properties.push_back(OMPTraitProperty());
        OMPTraitProperty &Property = Selector.Properties.back();
        std::pair<StringRef, StringRef> PropRestPair = MangledName.split('$');
        Property.RawString = PropRestPair.first;
        Property.Kind = getOpenMPContextTraitPropertyKind(
            Set.Kind, Selector.Kind, PropRestPair.first);
        MangledName = MangledName.drop_front(PropRestPair.first.size());
      } while (true);
    } while (true);
  } while (true);
}

llvm::raw_ostream &clang::operator<<(llvm::raw_ostream &OS,
                                     const OMPTraitInfo &TI) {
  LangOptions LO;
  PrintingPolicy Policy(LO);
  TI.print(OS, Policy);
  return OS;
}
llvm::raw_ostream &clang::operator<<(llvm::raw_ostream &OS,
                                     const OMPTraitInfo *TI) {
  return TI ? OS << *TI : OS;
}

TargetOMPContext::TargetOMPContext(
    ASTContext &ASTCtx, std::function<void(StringRef)> &&DiagUnknownTrait,
    const FunctionDecl *CurrentFunctionDecl,
    ArrayRef<llvm::omp::TraitProperty> ConstructTraits, int DeviceNum)
    : OMPContext(ASTCtx.getLangOpts().OpenMPIsTargetDevice,
                 ASTCtx.getTargetInfo().getTriple(),
                 ASTCtx.getLangOpts().OMPTargetTriples.empty()
                     ? llvm::Triple()
                     : ASTCtx.getLangOpts().OMPTargetTriples[0],
                 DeviceNum),
      FeatureValidityCheck([&](StringRef FeatureName) {
        return ASTCtx.getTargetInfo().isValidFeatureName(FeatureName);
      }),
      DiagUnknownTrait(std::move(DiagUnknownTrait)) {
  ASTCtx.getFunctionFeatureMap(FeatureMap, CurrentFunctionDecl);

  for (llvm::omp::TraitProperty Property : ConstructTraits)
    addTrait(Property);
}

bool TargetOMPContext::matchesISATrait(StringRef RawString) const {
  auto It = FeatureMap.find(RawString);
  if (It != FeatureMap.end())
    return It->second;
  if (!FeatureValidityCheck(RawString))
    DiagUnknownTrait(RawString);
  return false;
}<|MERGE_RESOLUTION|>--- conflicted
+++ resolved
@@ -374,11 +374,7 @@
 }
 
 ArrayRef<Expr *> OMPOrderedClause::getLoopNumIterations() const {
-<<<<<<< HEAD
-  return getTrailingObjects<Expr *>(NumberOfLoops);
-=======
   return getTrailingObjects(NumberOfLoops);
->>>>>>> eb0f1dc0
 }
 
 void OMPOrderedClause::setLoopCounter(unsigned NumLoop, Expr *Counter) {
