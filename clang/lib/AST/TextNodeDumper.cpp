//===--- TextNodeDumper.cpp - Printing of AST nodes -----------------------===//
//
// Part of the LLVM Project, under the Apache License v2.0 with LLVM Exceptions.
// See https://llvm.org/LICENSE.txt for license information.
// SPDX-License-Identifier: Apache-2.0 WITH LLVM-exception
//
//===----------------------------------------------------------------------===//
//
// This file implements AST dumping of components of individual AST nodes.
//
//===----------------------------------------------------------------------===//

#include "clang/AST/TextNodeDumper.h"
#include "clang/AST/APValue.h"
#include "clang/AST/DeclFriend.h"
#include "clang/AST/DeclOpenMP.h"
#include "clang/AST/DeclTemplate.h"
#include "clang/AST/LocInfoType.h"
#include "clang/AST/NestedNameSpecifier.h"
#include "clang/AST/Type.h"
#include "clang/AST/TypeLocVisitor.h"
#include "clang/Basic/Module.h"
#include "clang/Basic/SourceManager.h"
#include "clang/Basic/Specifiers.h"
#include "clang/Basic/TypeTraits.h"
#include "llvm/ADT/StringExtras.h"

#include <algorithm>
#include <utility>

using namespace clang;

static void dumpPreviousDeclImpl(raw_ostream &OS, ...) {}

template <typename T>
static void dumpPreviousDeclImpl(raw_ostream &OS, const Mergeable<T> *D) {
  const T *First = D->getFirstDecl();
  if (First != D)
    OS << " first " << First;
}

template <typename T>
static void dumpPreviousDeclImpl(raw_ostream &OS, const Redeclarable<T> *D) {
  const T *Prev = D->getPreviousDecl();
  if (Prev)
    OS << " prev " << Prev;
}

/// Dump the previous declaration in the redeclaration chain for a declaration,
/// if any.
static void dumpPreviousDecl(raw_ostream &OS, const Decl *D) {
  switch (D->getKind()) {
#define DECL(DERIVED, BASE)                                                    \
  case Decl::DERIVED:                                                          \
    return dumpPreviousDeclImpl(OS, cast<DERIVED##Decl>(D));
#define ABSTRACT_DECL(DECL)
#include "clang/AST/DeclNodes.inc"
  }
  llvm_unreachable("Decl that isn't part of DeclNodes.inc!");
}

TextNodeDumper::TextNodeDumper(raw_ostream &OS, const ASTContext &Context,
                               bool ShowColors)
    : TextTreeStructure(OS, ShowColors), OS(OS), ShowColors(ShowColors),
      Context(&Context), SM(&Context.getSourceManager()),
      PrintPolicy(Context.getPrintingPolicy()),
      Traits(&Context.getCommentCommandTraits()) {}

TextNodeDumper::TextNodeDumper(raw_ostream &OS, bool ShowColors)
    : TextTreeStructure(OS, ShowColors), OS(OS), ShowColors(ShowColors) {}

void TextNodeDumper::Visit(const comments::Comment *C,
                           const comments::FullComment *FC) {
  if (!C) {
    ColorScope Color(OS, ShowColors, NullColor);
    OS << "<<<NULL>>>";
    return;
  }

  {
    ColorScope Color(OS, ShowColors, CommentColor);
    OS << C->getCommentKindName();
  }
  dumpPointer(C);
  dumpSourceRange(C->getSourceRange());

  ConstCommentVisitor<TextNodeDumper, void,
                      const comments::FullComment *>::visit(C, FC);
}

void TextNodeDumper::Visit(const Attr *A) {
  {
    ColorScope Color(OS, ShowColors, AttrColor);

    switch (A->getKind()) {
#define ATTR(X)                                                                \
  case attr::X:                                                                \
    OS << #X;                                                                  \
    break;
#include "clang/Basic/AttrList.inc"
    }
    OS << "Attr";
  }
  dumpPointer(A);
  dumpSourceRange(A->getRange());
  if (A->isInherited())
    OS << " Inherited";
  if (A->isImplicit())
    OS << " Implicit";

  ConstAttrVisitor<TextNodeDumper>::Visit(A);
}

void TextNodeDumper::Visit(const TemplateArgument &TA, SourceRange R,
                           const Decl *From, StringRef Label) {
  OS << "TemplateArgument";
  if (R.isValid())
    dumpSourceRange(R);

  if (From)
    dumpDeclRef(From, Label);

  ConstTemplateArgumentVisitor<TextNodeDumper>::Visit(TA);
}

void TextNodeDumper::Visit(const Stmt *Node) {
  if (!Node) {
    ColorScope Color(OS, ShowColors, NullColor);
    OS << "<<<NULL>>>";
    return;
  }
  {
    ColorScope Color(OS, ShowColors, StmtColor);
    OS << Node->getStmtClassName();
  }
  dumpPointer(Node);
  dumpSourceRange(Node->getSourceRange());

  if (const auto *E = dyn_cast<Expr>(Node)) {
    dumpType(E->getType());

    if (E->containsErrors()) {
      ColorScope Color(OS, ShowColors, ErrorsColor);
      OS << " contains-errors";
    }

    {
      ColorScope Color(OS, ShowColors, ValueKindColor);
      switch (E->getValueKind()) {
      case VK_PRValue:
        break;
      case VK_LValue:
        OS << " lvalue";
        break;
      case VK_XValue:
        OS << " xvalue";
        break;
      }
    }

    {
      ColorScope Color(OS, ShowColors, ObjectKindColor);
      switch (E->getObjectKind()) {
      case OK_Ordinary:
        break;
      case OK_BitField:
        OS << " bitfield";
        break;
      case OK_ObjCProperty:
        OS << " objcproperty";
        break;
      case OK_ObjCSubscript:
        OS << " objcsubscript";
        break;
      case OK_VectorComponent:
        OS << " vectorcomponent";
        break;
      case OK_MatrixComponent:
        OS << " matrixcomponent";
        break;
      }
    }
  }

  ConstStmtVisitor<TextNodeDumper>::Visit(Node);
}

void TextNodeDumper::Visit(const Type *T) {
  if (!T) {
    ColorScope Color(OS, ShowColors, NullColor);
    OS << "<<<NULL>>>";
    return;
  }
  if (isa<LocInfoType>(T)) {
    {
      ColorScope Color(OS, ShowColors, TypeColor);
      OS << "LocInfo Type";
    }
    dumpPointer(T);
    return;
  }

  {
    ColorScope Color(OS, ShowColors, TypeColor);
    OS << T->getTypeClassName() << "Type";
  }
  dumpPointer(T);
  OS << " ";
  dumpBareType(QualType(T, 0), false);

  QualType SingleStepDesugar =
      T->getLocallyUnqualifiedSingleStepDesugaredType();
  if (SingleStepDesugar != QualType(T, 0))
    OS << " sugar";

  if (T->containsErrors()) {
    ColorScope Color(OS, ShowColors, ErrorsColor);
    OS << " contains-errors";
  }

  if (T->isDependentType())
    OS << " dependent";
  else if (T->isInstantiationDependentType())
    OS << " instantiation_dependent";

  if (T->isVariablyModifiedType())
    OS << " variably_modified";
  if (T->containsUnexpandedParameterPack())
    OS << " contains_unexpanded_pack";
  if (T->isFromAST())
    OS << " imported";

  TypeVisitor<TextNodeDumper>::Visit(T);
}

void TextNodeDumper::Visit(QualType T) {
  OS << "QualType";
  dumpPointer(T.getAsOpaquePtr());
  OS << " ";
  dumpBareType(T, false);
  OS << " " << T.split().Quals.getAsString();
}

void TextNodeDumper::Visit(TypeLoc TL) {
  if (!TL) {
    ColorScope Color(OS, ShowColors, NullColor);
    OS << "<<<NULL>>>";
    return;
  }

  {
    ColorScope Color(OS, ShowColors, TypeColor);
    OS << (TL.getTypeLocClass() == TypeLoc::Qualified
               ? "Qualified"
               : TL.getType()->getTypeClassName())
       << "TypeLoc";
  }
  dumpSourceRange(TL.getSourceRange());
  OS << ' ';
  dumpBareType(TL.getType(), /*Desugar=*/false);

  TypeLocVisitor<TextNodeDumper>::Visit(TL);
}

void TextNodeDumper::Visit(const Decl *D) {
  if (!D) {
    ColorScope Color(OS, ShowColors, NullColor);
    OS << "<<<NULL>>>";
    return;
  }

  {
    ColorScope Color(OS, ShowColors, DeclKindNameColor);
    OS << D->getDeclKindName() << "Decl";
  }
  dumpPointer(D);
  if (D->getLexicalDeclContext() != D->getDeclContext())
    OS << " parent " << cast<Decl>(D->getDeclContext());
  dumpPreviousDecl(OS, D);
  dumpSourceRange(D->getSourceRange());
  OS << ' ';
  dumpLocation(D->getLocation());
  if (D->isFromASTFile())
    OS << " imported";
  if (Module *M = D->getOwningModule())
    OS << " in " << M->getFullModuleName();
  if (auto *ND = dyn_cast<NamedDecl>(D))
    for (Module *M : D->getASTContext().getModulesWithMergedDefinition(
             const_cast<NamedDecl *>(ND)))
      AddChild([=] { OS << "also in " << M->getFullModuleName(); });
  if (const NamedDecl *ND = dyn_cast<NamedDecl>(D))
    if (!ND->isUnconditionallyVisible())
      OS << " hidden";
  if (D->isImplicit())
    OS << " implicit";

  if (D->isUsed())
    OS << " used";
  else if (D->isThisDeclarationReferenced())
    OS << " referenced";

  if (D->isInvalidDecl())
    OS << " invalid";
  if (const FunctionDecl *FD = dyn_cast<FunctionDecl>(D)) {
    if (FD->isConstexprSpecified())
      OS << " constexpr";
    if (FD->isConsteval())
      OS << " consteval";
    else if (FD->isImmediateFunction())
      OS << " immediate";
    if (FD->isMultiVersion())
      OS << " multiversion";
  }

  if (!isa<FunctionDecl>(*D)) {
    const auto *MD = dyn_cast<ObjCMethodDecl>(D);
    if (!MD || !MD->isThisDeclarationADefinition()) {
      const auto *DC = dyn_cast<DeclContext>(D);
      if (DC && DC->hasExternalLexicalStorage()) {
        ColorScope Color(OS, ShowColors, UndeserializedColor);
        OS << " <undeserialized declarations>";
      }
    }
  }

  switch (D->getFriendObjectKind()) {
  case Decl::FOK_None:
    break;
  case Decl::FOK_Declared:
    OS << " friend";
    break;
  case Decl::FOK_Undeclared:
    OS << " friend_undeclared";
    break;
  }

  ConstDeclVisitor<TextNodeDumper>::Visit(D);
}

void TextNodeDumper::Visit(const CXXCtorInitializer *Init) {
  OS << "CXXCtorInitializer";
  if (Init->isAnyMemberInitializer()) {
    OS << ' ';
    dumpBareDeclRef(Init->getAnyMember());
  } else if (Init->isBaseInitializer()) {
    dumpType(QualType(Init->getBaseClass(), 0));
  } else if (Init->isDelegatingInitializer()) {
    dumpType(Init->getTypeSourceInfo()->getType());
  } else {
    llvm_unreachable("Unknown initializer type");
  }
}

void TextNodeDumper::Visit(const BlockDecl::Capture &C) {
  OS << "capture";
  if (C.isByRef())
    OS << " byref";
  if (C.isNested())
    OS << " nested";
  if (C.getVariable()) {
    OS << ' ';
    dumpBareDeclRef(C.getVariable());
  }
}

void TextNodeDumper::Visit(const OMPClause *C) {
  if (!C) {
    ColorScope Color(OS, ShowColors, NullColor);
    OS << "<<<NULL>>> OMPClause";
    return;
  }
  {
    ColorScope Color(OS, ShowColors, AttrColor);
    StringRef ClauseName(llvm::omp::getOpenMPClauseName(C->getClauseKind()));
    OS << "OMP" << ClauseName.substr(/*Start=*/0, /*N=*/1).upper()
       << ClauseName.drop_front() << "Clause";
  }
  dumpPointer(C);
  dumpSourceRange(SourceRange(C->getBeginLoc(), C->getEndLoc()));
  if (C->isImplicit())
    OS << " <implicit>";
}

void TextNodeDumper::VisitOpenACCAsteriskSizeExpr(
    const OpenACCAsteriskSizeExpr *E) {
  // Nothing to do here, only location exists, and that is printed elsewhere.
}

void TextNodeDumper::Visit(const OpenACCClause *C) {
  if (!C) {
    ColorScope Color(OS, ShowColors, NullColor);
    OS << "<<<NULL>>> OpenACCClause";
    return;
  }
  {
    ColorScope Color(OS, ShowColors, AttrColor);
    OS << C->getClauseKind();

    // Handle clauses with parens for types that have no children, likely
    // because there is no sub expression.
    switch (C->getClauseKind()) {
    case OpenACCClauseKind::Default:
      OS << '(' << cast<OpenACCDefaultClause>(C)->getDefaultClauseKind() << ')';
      break;
    case OpenACCClauseKind::Async:
    case OpenACCClauseKind::Auto:
    case OpenACCClauseKind::Attach:
    case OpenACCClauseKind::Copy:
    case OpenACCClauseKind::PCopy:
    case OpenACCClauseKind::PresentOrCopy:
    case OpenACCClauseKind::If:
    case OpenACCClauseKind::IfPresent:
    case OpenACCClauseKind::Independent:
    case OpenACCClauseKind::Detach:
    case OpenACCClauseKind::Delete:
    case OpenACCClauseKind::DeviceNum:
    case OpenACCClauseKind::DevicePtr:
    case OpenACCClauseKind::Finalize:
    case OpenACCClauseKind::FirstPrivate:
    case OpenACCClauseKind::NoCreate:
    case OpenACCClauseKind::NumGangs:
    case OpenACCClauseKind::NumWorkers:
    case OpenACCClauseKind::Present:
    case OpenACCClauseKind::Private:
    case OpenACCClauseKind::Self:
    case OpenACCClauseKind::Seq:
    case OpenACCClauseKind::Tile:
    case OpenACCClauseKind::Worker:
<<<<<<< HEAD
=======
    case OpenACCClauseKind::UseDevice:
>>>>>>> ce7c17d5
    case OpenACCClauseKind::Vector:
    case OpenACCClauseKind::VectorLength:
      // The condition expression will be printed as a part of the 'children',
      // but print 'clause' here so it is clear what is happening from the dump.
      OS << " clause";
      break;
    case OpenACCClauseKind::Gang: {
      OS << " clause";
      // print the list of all GangKinds, so that there is some sort of
      // relationship to the expressions listed afterwards.
      auto *GC = cast<OpenACCGangClause>(C);

      for (unsigned I = 0; I < GC->getNumExprs(); ++I) {
        OS << " " << GC->getExpr(I).first;
      }
      break;
    }
    case OpenACCClauseKind::Collapse:
      OS << " clause";
      if (cast<OpenACCCollapseClause>(C)->hasForce())
        OS << ": force";
      break;

    case OpenACCClauseKind::CopyIn:
    case OpenACCClauseKind::PCopyIn:
    case OpenACCClauseKind::PresentOrCopyIn:
      OS << " clause";
      if (cast<OpenACCCopyInClause>(C)->isReadOnly())
        OS << " : readonly";
      break;
    case OpenACCClauseKind::CopyOut:
    case OpenACCClauseKind::PCopyOut:
    case OpenACCClauseKind::PresentOrCopyOut:
      OS << " clause";
      if (cast<OpenACCCopyOutClause>(C)->isZero())
        OS << " : zero";
      break;
    case OpenACCClauseKind::Create:
    case OpenACCClauseKind::PCreate:
    case OpenACCClauseKind::PresentOrCreate:
      OS << " clause";
      if (cast<OpenACCCreateClause>(C)->isZero())
        OS << " : zero";
      break;
    case OpenACCClauseKind::Wait:
      OS << " clause";
      if (cast<OpenACCWaitClause>(C)->hasDevNumExpr())
        OS << " has devnum";
      if (cast<OpenACCWaitClause>(C)->hasQueuesTag())
        OS << " has queues tag";
      break;
    case OpenACCClauseKind::DeviceType:
    case OpenACCClauseKind::DType:
      OS << "(";
      llvm::interleaveComma(
          cast<OpenACCDeviceTypeClause>(C)->getArchitectures(), OS,
          [&](const DeviceTypeArgument &Arch) {
            if (Arch.first == nullptr)
              OS << "*";
            else
              OS << Arch.first->getName();
          });
      OS << ")";
      break;
    case OpenACCClauseKind::Reduction:
      OS << " clause Operator: "
         << cast<OpenACCReductionClause>(C)->getReductionOp();
      break;
    default:
      // Nothing to do here.
      break;
    }
  }
  dumpPointer(C);
  dumpSourceRange(SourceRange(C->getBeginLoc(), C->getEndLoc()));
}

void TextNodeDumper::Visit(const GenericSelectionExpr::ConstAssociation &A) {
  const TypeSourceInfo *TSI = A.getTypeSourceInfo();
  if (TSI) {
    OS << "case ";
    dumpType(TSI->getType());
  } else {
    OS << "default";
  }

  if (A.isSelected())
    OS << " selected";
}

void TextNodeDumper::Visit(const ConceptReference *R) {
  if (!R) {
    ColorScope Color(OS, ShowColors, NullColor);
    OS << "<<<NULL>>> ConceptReference";
    return;
  }

  OS << "ConceptReference";
  dumpPointer(R);
  dumpSourceRange(R->getSourceRange());
  OS << ' ';
  dumpBareDeclRef(R->getNamedConcept());
}

void TextNodeDumper::Visit(const concepts::Requirement *R) {
  if (!R) {
    ColorScope Color(OS, ShowColors, NullColor);
    OS << "<<<NULL>>> Requirement";
    return;
  }

  {
    ColorScope Color(OS, ShowColors, StmtColor);
    switch (R->getKind()) {
    case concepts::Requirement::RK_Type:
      OS << "TypeRequirement";
      break;
    case concepts::Requirement::RK_Simple:
      OS << "SimpleRequirement";
      break;
    case concepts::Requirement::RK_Compound:
      OS << "CompoundRequirement";
      break;
    case concepts::Requirement::RK_Nested:
      OS << "NestedRequirement";
      break;
    }
  }

  dumpPointer(R);

  if (auto *ER = dyn_cast<concepts::ExprRequirement>(R)) {
    if (ER->hasNoexceptRequirement())
      OS << " noexcept";
  }

  if (R->isDependent())
    OS << " dependent";
  else
    OS << (R->isSatisfied() ? " satisfied" : " unsatisfied");
  if (R->containsUnexpandedParameterPack())
    OS << " contains_unexpanded_pack";
}

static double GetApproxValue(const llvm::APFloat &F) {
  llvm::APFloat V = F;
  bool ignored;
  V.convert(llvm::APFloat::IEEEdouble(), llvm::APFloat::rmNearestTiesToEven,
            &ignored);
  return V.convertToDouble();
}

/// True if the \p APValue \p Value can be folded onto the current line.
static bool isSimpleAPValue(const APValue &Value) {
  switch (Value.getKind()) {
  case APValue::None:
  case APValue::Indeterminate:
  case APValue::Int:
  case APValue::Float:
  case APValue::FixedPoint:
  case APValue::ComplexInt:
  case APValue::ComplexFloat:
  case APValue::LValue:
  case APValue::MemberPointer:
  case APValue::AddrLabelDiff:
    return true;
  case APValue::Vector:
  case APValue::Array:
  case APValue::Struct:
    return false;
  case APValue::Union:
    return isSimpleAPValue(Value.getUnionValue());
  }
  llvm_unreachable("unexpected APValue kind!");
}

/// Dump the children of the \p APValue \p Value.
///
/// \param[in] Value          The \p APValue to visit
/// \param[in] Ty             The \p QualType passed to \p Visit
///
/// \param[in] IdxToChildFun  A function mapping an \p APValue and an index
///                           to one of the child of the \p APValue
///
/// \param[in] NumChildren    \p IdxToChildFun will be called on \p Value with
///                           the indices in the range \p [0,NumChildren(
///
/// \param[in] LabelSingular  The label to use on a line with a single child
/// \param[in] LabelPlurial   The label to use on a line with multiple children
void TextNodeDumper::dumpAPValueChildren(
    const APValue &Value, QualType Ty,
    const APValue &(*IdxToChildFun)(const APValue &, unsigned),
    unsigned NumChildren, StringRef LabelSingular, StringRef LabelPlurial) {
  // To save some vertical space we print up to MaxChildrenPerLine APValues
  // considered to be simple (by isSimpleAPValue) on a single line.
  constexpr unsigned MaxChildrenPerLine = 4;
  unsigned I = 0;
  while (I < NumChildren) {
    unsigned J = I;
    while (J < NumChildren) {
      if (isSimpleAPValue(IdxToChildFun(Value, J)) &&
          (J - I < MaxChildrenPerLine)) {
        ++J;
        continue;
      }
      break;
    }

    J = std::max(I + 1, J);

    // Print [I,J) on a single line.
    AddChild(J - I > 1 ? LabelPlurial : LabelSingular, [=]() {
      for (unsigned X = I; X < J; ++X) {
        Visit(IdxToChildFun(Value, X), Ty);
        if (X + 1 != J)
          OS << ", ";
      }
    });
    I = J;
  }
}

void TextNodeDumper::Visit(const APValue &Value, QualType Ty) {
  ColorScope Color(OS, ShowColors, ValueKindColor);
  switch (Value.getKind()) {
  case APValue::None:
    OS << "None";
    return;
  case APValue::Indeterminate:
    OS << "Indeterminate";
    return;
  case APValue::Int:
    OS << "Int ";
    {
      ColorScope Color(OS, ShowColors, ValueColor);
      OS << Value.getInt();
    }
    return;
  case APValue::Float:
    OS << "Float ";
    {
      ColorScope Color(OS, ShowColors, ValueColor);
      OS << GetApproxValue(Value.getFloat());
    }
    return;
  case APValue::FixedPoint:
    OS << "FixedPoint ";
    {
      ColorScope Color(OS, ShowColors, ValueColor);
      OS << Value.getFixedPoint();
    }
    return;
  case APValue::Vector: {
    unsigned VectorLength = Value.getVectorLength();
    OS << "Vector length=" << VectorLength;

    dumpAPValueChildren(
        Value, Ty,
        [](const APValue &Value, unsigned Index) -> const APValue & {
          return Value.getVectorElt(Index);
        },
        VectorLength, "element", "elements");
    return;
  }
  case APValue::ComplexInt:
    OS << "ComplexInt ";
    {
      ColorScope Color(OS, ShowColors, ValueColor);
      OS << Value.getComplexIntReal() << " + " << Value.getComplexIntImag()
         << 'i';
    }
    return;
  case APValue::ComplexFloat:
    OS << "ComplexFloat ";
    {
      ColorScope Color(OS, ShowColors, ValueColor);
      OS << GetApproxValue(Value.getComplexFloatReal()) << " + "
         << GetApproxValue(Value.getComplexFloatImag()) << 'i';
    }
    return;
  case APValue::LValue:
    (void)Context;
    OS << "LValue <todo>";
    return;
  case APValue::Array: {
    unsigned ArraySize = Value.getArraySize();
    unsigned NumInitializedElements = Value.getArrayInitializedElts();
    OS << "Array size=" << ArraySize;

    dumpAPValueChildren(
        Value, Ty,
        [](const APValue &Value, unsigned Index) -> const APValue & {
          return Value.getArrayInitializedElt(Index);
        },
        NumInitializedElements, "element", "elements");

    if (Value.hasArrayFiller()) {
      AddChild("filler", [=] {
        {
          ColorScope Color(OS, ShowColors, ValueColor);
          OS << ArraySize - NumInitializedElements << " x ";
        }
        Visit(Value.getArrayFiller(), Ty);
      });
    }

    return;
  }
  case APValue::Struct: {
    OS << "Struct";

    dumpAPValueChildren(
        Value, Ty,
        [](const APValue &Value, unsigned Index) -> const APValue & {
          return Value.getStructBase(Index);
        },
        Value.getStructNumBases(), "base", "bases");

    dumpAPValueChildren(
        Value, Ty,
        [](const APValue &Value, unsigned Index) -> const APValue & {
          return Value.getStructField(Index);
        },
        Value.getStructNumFields(), "field", "fields");

    return;
  }
  case APValue::Union: {
    OS << "Union";
    {
      ColorScope Color(OS, ShowColors, ValueColor);
      if (const FieldDecl *FD = Value.getUnionField())
        OS << " ." << *cast<NamedDecl>(FD);
    }
    // If the union value is considered to be simple, fold it into the
    // current line to save some vertical space.
    const APValue &UnionValue = Value.getUnionValue();
    if (isSimpleAPValue(UnionValue)) {
      OS << ' ';
      Visit(UnionValue, Ty);
    } else {
      AddChild([=] { Visit(UnionValue, Ty); });
    }

    return;
  }
  case APValue::MemberPointer:
    OS << "MemberPointer <todo>";
    return;
  case APValue::AddrLabelDiff:
    OS << "AddrLabelDiff <todo>";
    return;
  }
  llvm_unreachable("Unknown APValue kind!");
}

void TextNodeDumper::dumpPointer(const void *Ptr) {
  ColorScope Color(OS, ShowColors, AddressColor);
  OS << ' ' << Ptr;
}

void TextNodeDumper::dumpLocation(SourceLocation Loc) {
  if (!SM)
    return;

  ColorScope Color(OS, ShowColors, LocationColor);
  SourceLocation SpellingLoc = SM->getSpellingLoc(Loc);

  // The general format we print out is filename:line:col, but we drop pieces
  // that haven't changed since the last loc printed.
  PresumedLoc PLoc = SM->getPresumedLoc(SpellingLoc);

  if (PLoc.isInvalid()) {
    OS << "<invalid sloc>";
    return;
  }

  if (strcmp(PLoc.getFilename(), LastLocFilename) != 0) {
    OS << PLoc.getFilename() << ':' << PLoc.getLine() << ':'
       << PLoc.getColumn();
    LastLocFilename = PLoc.getFilename();
    LastLocLine = PLoc.getLine();
  } else if (PLoc.getLine() != LastLocLine) {
    OS << "line" << ':' << PLoc.getLine() << ':' << PLoc.getColumn();
    LastLocLine = PLoc.getLine();
  } else {
    OS << "col" << ':' << PLoc.getColumn();
  }
}

void TextNodeDumper::dumpSourceRange(SourceRange R) {
  // Can't translate locations if a SourceManager isn't available.
  if (!SM)
    return;

  OS << " <";
  dumpLocation(R.getBegin());
  if (R.getBegin() != R.getEnd()) {
    OS << ", ";
    dumpLocation(R.getEnd());
  }
  OS << ">";

  // <t2.c:123:421[blah], t2.c:412:321>
}

void TextNodeDumper::dumpBareType(QualType T, bool Desugar) {
  ColorScope Color(OS, ShowColors, TypeColor);

  SplitQualType T_split = T.split();
  std::string T_str = QualType::getAsString(T_split, PrintPolicy);
  OS << "'" << T_str << "'";

  if (Desugar && !T.isNull()) {
    // If the type is sugared, also dump a (shallow) desugared type when
    // it is visibly different.
    SplitQualType D_split = T.getSplitDesugaredType();
    if (T_split != D_split) {
      std::string D_str = QualType::getAsString(D_split, PrintPolicy);
      if (T_str != D_str)
        OS << ":'" << QualType::getAsString(D_split, PrintPolicy) << "'";
    }
  }
}

void TextNodeDumper::dumpType(QualType T) {
  OS << ' ';
  dumpBareType(T);
}

void TextNodeDumper::dumpBareDeclRef(const Decl *D) {
  if (!D) {
    ColorScope Color(OS, ShowColors, NullColor);
    OS << "<<<NULL>>>";
    return;
  }

  {
    ColorScope Color(OS, ShowColors, DeclKindNameColor);
    OS << D->getDeclKindName();
  }
  dumpPointer(D);

  if (const NamedDecl *ND = dyn_cast<NamedDecl>(D)) {
    ColorScope Color(OS, ShowColors, DeclNameColor);
    OS << " '" << ND->getDeclName() << '\'';
  }

  if (const ValueDecl *VD = dyn_cast<ValueDecl>(D))
    dumpType(VD->getType());
}

void TextNodeDumper::dumpName(const NamedDecl *ND) {
  if (ND->getDeclName()) {
    ColorScope Color(OS, ShowColors, DeclNameColor);
    OS << ' ' << ND->getDeclName();
  }
}

void TextNodeDumper::dumpAccessSpecifier(AccessSpecifier AS) {
  const auto AccessSpelling = getAccessSpelling(AS);
  if (AccessSpelling.empty())
    return;
  OS << AccessSpelling;
}

void TextNodeDumper::dumpCleanupObject(
    const ExprWithCleanups::CleanupObject &C) {
  if (auto *BD = C.dyn_cast<BlockDecl *>())
    dumpDeclRef(BD, "cleanup");
  else if (auto *CLE = C.dyn_cast<CompoundLiteralExpr *>())
    AddChild([=] {
      OS << "cleanup ";
      {
        ColorScope Color(OS, ShowColors, StmtColor);
        OS << CLE->getStmtClassName();
      }
      dumpPointer(CLE);
    });
  else
    llvm_unreachable("unexpected cleanup type");
}

void clang::TextNodeDumper::dumpTemplateSpecializationKind(
    TemplateSpecializationKind TSK) {
  switch (TSK) {
  case TSK_Undeclared:
    break;
  case TSK_ImplicitInstantiation:
    OS << " implicit_instantiation";
    break;
  case TSK_ExplicitSpecialization:
    OS << " explicit_specialization";
    break;
  case TSK_ExplicitInstantiationDeclaration:
    OS << " explicit_instantiation_declaration";
    break;
  case TSK_ExplicitInstantiationDefinition:
    OS << " explicit_instantiation_definition";
    break;
  }
}

void clang::TextNodeDumper::dumpNestedNameSpecifier(const NestedNameSpecifier *NNS) {
  if (!NNS)
    return;

  AddChild([=] {
    OS << "NestedNameSpecifier";

    switch (NNS->getKind()) {
    case NestedNameSpecifier::Identifier:
      OS << " Identifier";
      OS << " '" << NNS->getAsIdentifier()->getName() << "'";
      break;
    case NestedNameSpecifier::Namespace:
      OS << " "; // "Namespace" is printed as the decl kind.
      dumpBareDeclRef(NNS->getAsNamespace());
      break;
    case NestedNameSpecifier::NamespaceAlias:
      OS << " "; // "NamespaceAlias" is printed as the decl kind.
      dumpBareDeclRef(NNS->getAsNamespaceAlias());
      break;
    case NestedNameSpecifier::TypeSpec:
      OS << " TypeSpec";
      dumpType(QualType(NNS->getAsType(), 0));
      break;
    case NestedNameSpecifier::TypeSpecWithTemplate:
      OS << " TypeSpecWithTemplate";
      dumpType(QualType(NNS->getAsType(), 0));
      break;
    case NestedNameSpecifier::Global:
      OS << " Global";
      break;
    case NestedNameSpecifier::Super:
      OS << " Super";
      break;
    }

    dumpNestedNameSpecifier(NNS->getPrefix());
  });
}

void TextNodeDumper::dumpDeclRef(const Decl *D, StringRef Label) {
  if (!D)
    return;

  AddChild([=] {
    if (!Label.empty())
      OS << Label << ' ';
    dumpBareDeclRef(D);
  });
}

void TextNodeDumper::dumpTemplateArgument(const TemplateArgument &TA) {
  llvm::SmallString<128> Str;
  {
    llvm::raw_svector_ostream SS(Str);
    TA.print(PrintPolicy, SS, /*IncludeType=*/true);
  }
  OS << " '" << Str << "'";

  if (!Context)
    return;

  if (TemplateArgument CanonTA = Context->getCanonicalTemplateArgument(TA);
      !CanonTA.structurallyEquals(TA)) {
    llvm::SmallString<128> CanonStr;
    {
      llvm::raw_svector_ostream SS(CanonStr);
      CanonTA.print(PrintPolicy, SS, /*IncludeType=*/true);
    }
    if (CanonStr != Str)
      OS << ":'" << CanonStr << "'";
  }
}

const char *TextNodeDumper::getCommandName(unsigned CommandID) {
  if (Traits)
    return Traits->getCommandInfo(CommandID)->Name;
  const comments::CommandInfo *Info =
      comments::CommandTraits::getBuiltinCommandInfo(CommandID);
  if (Info)
    return Info->Name;
  return "<not a builtin command>";
}

void TextNodeDumper::printFPOptions(FPOptionsOverride FPO) {
#define OPTION(NAME, TYPE, WIDTH, PREVIOUS)                                    \
  if (FPO.has##NAME##Override())                                               \
    OS << " " #NAME "=" << FPO.get##NAME##Override();
#include "clang/Basic/FPOptions.def"
}

void TextNodeDumper::visitTextComment(const comments::TextComment *C,
                                      const comments::FullComment *) {
  OS << " Text=\"" << C->getText() << "\"";
}

void TextNodeDumper::visitInlineCommandComment(
    const comments::InlineCommandComment *C, const comments::FullComment *) {
  OS << " Name=\"" << getCommandName(C->getCommandID()) << "\"";
  switch (C->getRenderKind()) {
  case comments::InlineCommandRenderKind::Normal:
    OS << " RenderNormal";
    break;
  case comments::InlineCommandRenderKind::Bold:
    OS << " RenderBold";
    break;
  case comments::InlineCommandRenderKind::Monospaced:
    OS << " RenderMonospaced";
    break;
  case comments::InlineCommandRenderKind::Emphasized:
    OS << " RenderEmphasized";
    break;
  case comments::InlineCommandRenderKind::Anchor:
    OS << " RenderAnchor";
    break;
  }

  for (unsigned i = 0, e = C->getNumArgs(); i != e; ++i)
    OS << " Arg[" << i << "]=\"" << C->getArgText(i) << "\"";
}

void TextNodeDumper::visitHTMLStartTagComment(
    const comments::HTMLStartTagComment *C, const comments::FullComment *) {
  OS << " Name=\"" << C->getTagName() << "\"";
  if (C->getNumAttrs() != 0) {
    OS << " Attrs: ";
    for (unsigned i = 0, e = C->getNumAttrs(); i != e; ++i) {
      const comments::HTMLStartTagComment::Attribute &Attr = C->getAttr(i);
      OS << " \"" << Attr.Name << "=\"" << Attr.Value << "\"";
    }
  }
  if (C->isSelfClosing())
    OS << " SelfClosing";
}

void TextNodeDumper::visitHTMLEndTagComment(
    const comments::HTMLEndTagComment *C, const comments::FullComment *) {
  OS << " Name=\"" << C->getTagName() << "\"";
}

void TextNodeDumper::visitBlockCommandComment(
    const comments::BlockCommandComment *C, const comments::FullComment *) {
  OS << " Name=\"" << getCommandName(C->getCommandID()) << "\"";
  for (unsigned i = 0, e = C->getNumArgs(); i != e; ++i)
    OS << " Arg[" << i << "]=\"" << C->getArgText(i) << "\"";
}

void TextNodeDumper::visitParamCommandComment(
    const comments::ParamCommandComment *C, const comments::FullComment *FC) {
  OS << " "
     << comments::ParamCommandComment::getDirectionAsString(C->getDirection());

  if (C->isDirectionExplicit())
    OS << " explicitly";
  else
    OS << " implicitly";

  if (C->hasParamName()) {
    if (C->isParamIndexValid())
      OS << " Param=\"" << C->getParamName(FC) << "\"";
    else
      OS << " Param=\"" << C->getParamNameAsWritten() << "\"";
  }

  if (C->isParamIndexValid() && !C->isVarArgParam())
    OS << " ParamIndex=" << C->getParamIndex();
}

void TextNodeDumper::visitTParamCommandComment(
    const comments::TParamCommandComment *C, const comments::FullComment *FC) {
  if (C->hasParamName()) {
    if (C->isPositionValid())
      OS << " Param=\"" << C->getParamName(FC) << "\"";
    else
      OS << " Param=\"" << C->getParamNameAsWritten() << "\"";
  }

  if (C->isPositionValid()) {
    OS << " Position=<";
    for (unsigned i = 0, e = C->getDepth(); i != e; ++i) {
      OS << C->getIndex(i);
      if (i != e - 1)
        OS << ", ";
    }
    OS << ">";
  }
}

void TextNodeDumper::visitVerbatimBlockComment(
    const comments::VerbatimBlockComment *C, const comments::FullComment *) {
  OS << " Name=\"" << getCommandName(C->getCommandID())
     << "\""
        " CloseName=\""
     << C->getCloseName() << "\"";
}

void TextNodeDumper::visitVerbatimBlockLineComment(
    const comments::VerbatimBlockLineComment *C,
    const comments::FullComment *) {
  OS << " Text=\"" << C->getText() << "\"";
}

void TextNodeDumper::visitVerbatimLineComment(
    const comments::VerbatimLineComment *C, const comments::FullComment *) {
  OS << " Text=\"" << C->getText() << "\"";
}

void TextNodeDumper::VisitNullTemplateArgument(const TemplateArgument &) {
  OS << " null";
}

void TextNodeDumper::VisitTypeTemplateArgument(const TemplateArgument &TA) {
  OS << " type";
  dumpTemplateArgument(TA);
}

void TextNodeDumper::VisitDeclarationTemplateArgument(
    const TemplateArgument &TA) {
  OS << " decl";
  dumpTemplateArgument(TA);
  dumpDeclRef(TA.getAsDecl());
}

void TextNodeDumper::VisitNullPtrTemplateArgument(const TemplateArgument &TA) {
  OS << " nullptr";
  dumpTemplateArgument(TA);
}

void TextNodeDumper::VisitIntegralTemplateArgument(const TemplateArgument &TA) {
  OS << " integral";
  dumpTemplateArgument(TA);
}

void TextNodeDumper::dumpTemplateName(TemplateName TN, StringRef Label) {
  AddChild(Label, [=] {
    {
      llvm::SmallString<128> Str;
      {
        llvm::raw_svector_ostream SS(Str);
        TN.print(SS, PrintPolicy);
      }
      OS << "'" << Str << "'";

      if (Context) {
        if (TemplateName CanonTN = Context->getCanonicalTemplateName(TN);
            CanonTN != TN) {
          llvm::SmallString<128> CanonStr;
          {
            llvm::raw_svector_ostream SS(CanonStr);
            CanonTN.print(SS, PrintPolicy);
          }
          if (CanonStr != Str)
            OS << ":'" << CanonStr << "'";
        }
      }
    }
    dumpBareTemplateName(TN);
  });
}

void TextNodeDumper::dumpBareTemplateName(TemplateName TN) {
  switch (TN.getKind()) {
  case TemplateName::Template:
    AddChild([=] { Visit(TN.getAsTemplateDecl()); });
    return;
  case TemplateName::UsingTemplate: {
    const UsingShadowDecl *USD = TN.getAsUsingShadowDecl();
    AddChild([=] { Visit(USD); });
    AddChild("target", [=] { Visit(USD->getTargetDecl()); });
    return;
  }
  case TemplateName::QualifiedTemplate: {
    OS << " qualified";
    const QualifiedTemplateName *QTN = TN.getAsQualifiedTemplateName();
    if (QTN->hasTemplateKeyword())
      OS << " keyword";
    dumpNestedNameSpecifier(QTN->getQualifier());
    dumpBareTemplateName(QTN->getUnderlyingTemplate());
    return;
  }
  case TemplateName::DependentTemplate: {
    OS << " dependent";
    const DependentTemplateName *DTN = TN.getAsDependentTemplateName();
    dumpNestedNameSpecifier(DTN->getQualifier());
    return;
  }
  case TemplateName::SubstTemplateTemplateParm: {
    OS << " subst";
    const SubstTemplateTemplateParmStorage *STS =
        TN.getAsSubstTemplateTemplateParm();
    OS << " index " << STS->getIndex();
    if (std::optional<unsigned int> PackIndex = STS->getPackIndex())
      OS << " pack_index " << *PackIndex;
    if (const TemplateTemplateParmDecl *P = STS->getParameter())
      AddChild("parameter", [=] { Visit(P); });
    dumpDeclRef(STS->getAssociatedDecl(), "associated");
    dumpTemplateName(STS->getReplacement(), "replacement");
    return;
  }
  case TemplateName::DeducedTemplate: {
    OS << " deduced";
    const DeducedTemplateStorage *DTS = TN.getAsDeducedTemplateName();
    dumpTemplateName(DTS->getUnderlying(), "underlying");
    AddChild("defaults", [=] {
      auto [StartPos, Args] = DTS->getDefaultArguments();
      OS << " start " << StartPos;
      for (const TemplateArgument &Arg : Args)
        AddChild([=] { Visit(Arg, SourceRange()); });
    });
    return;
  }
  // FIXME: Implement these.
  case TemplateName::OverloadedTemplate:
    OS << " overloaded";
    return;
  case TemplateName::AssumedTemplate:
    OS << " assumed";
    return;
  case TemplateName::SubstTemplateTemplateParmPack:
    OS << " subst_pack";
    return;
  }
  llvm_unreachable("Unexpected TemplateName Kind");
}

void TextNodeDumper::VisitTemplateTemplateArgument(const TemplateArgument &TA) {
  OS << " template";
  dumpTemplateArgument(TA);
  dumpBareTemplateName(TA.getAsTemplate());
}

void TextNodeDumper::VisitTemplateExpansionTemplateArgument(
    const TemplateArgument &TA) {
  OS << " template expansion";
  dumpTemplateArgument(TA);
  dumpBareTemplateName(TA.getAsTemplateOrTemplatePattern());
}

void TextNodeDumper::VisitExpressionTemplateArgument(
    const TemplateArgument &TA) {
  OS << " expr";
  dumpTemplateArgument(TA);
}

void TextNodeDumper::VisitPackTemplateArgument(const TemplateArgument &TA) {
  OS << " pack";
  dumpTemplateArgument(TA);
}

static void dumpBasePath(raw_ostream &OS, const CastExpr *Node) {
  if (Node->path_empty())
    return;

  OS << " (";
  bool First = true;
  for (CastExpr::path_const_iterator I = Node->path_begin(),
                                     E = Node->path_end();
       I != E; ++I) {
    const CXXBaseSpecifier *Base = *I;
    if (!First)
      OS << " -> ";

    const auto *RD =
        cast<CXXRecordDecl>(Base->getType()->castAs<RecordType>()->getDecl());

    if (Base->isVirtual())
      OS << "virtual ";
    OS << RD->getName();
    First = false;
  }

  OS << ')';
}

void TextNodeDumper::VisitIfStmt(const IfStmt *Node) {
  if (Node->hasInitStorage())
    OS << " has_init";
  if (Node->hasVarStorage())
    OS << " has_var";
  if (Node->hasElseStorage())
    OS << " has_else";
  if (Node->isConstexpr())
    OS << " constexpr";
  if (Node->isConsteval()) {
    OS << " ";
    if (Node->isNegatedConsteval())
      OS << "!";
    OS << "consteval";
  }
}

void TextNodeDumper::VisitSwitchStmt(const SwitchStmt *Node) {
  if (Node->hasInitStorage())
    OS << " has_init";
  if (Node->hasVarStorage())
    OS << " has_var";
}

void TextNodeDumper::VisitWhileStmt(const WhileStmt *Node) {
  if (Node->hasVarStorage())
    OS << " has_var";
}

void TextNodeDumper::VisitLabelStmt(const LabelStmt *Node) {
  OS << " '" << Node->getName() << "'";
  if (Node->isSideEntry())
    OS << " side_entry";
}

void TextNodeDumper::VisitGotoStmt(const GotoStmt *Node) {
  OS << " '" << Node->getLabel()->getName() << "'";
  dumpPointer(Node->getLabel());
}

void TextNodeDumper::VisitCaseStmt(const CaseStmt *Node) {
  if (Node->caseStmtIsGNURange())
    OS << " gnu_range";
}

void clang::TextNodeDumper::VisitReturnStmt(const ReturnStmt *Node) {
  if (const VarDecl *Cand = Node->getNRVOCandidate()) {
    OS << " nrvo_candidate(";
    dumpBareDeclRef(Cand);
    OS << ")";
  }
}

void clang::TextNodeDumper::VisitCoawaitExpr(const CoawaitExpr *Node) {
  if (Node->isImplicit())
    OS << " implicit";
}

void clang::TextNodeDumper::VisitCoreturnStmt(const CoreturnStmt *Node) {
  if (Node->isImplicit())
    OS << " implicit";
}

void TextNodeDumper::VisitConstantExpr(const ConstantExpr *Node) {
  if (Node->hasAPValueResult())
    AddChild("value",
             [=] { Visit(Node->getAPValueResult(), Node->getType()); });
}

void TextNodeDumper::VisitCallExpr(const CallExpr *Node) {
  if (Node->usesADL())
    OS << " adl";
  if (Node->hasStoredFPFeatures())
    printFPOptions(Node->getFPFeatures());
}

void TextNodeDumper::VisitCXXOperatorCallExpr(const CXXOperatorCallExpr *Node) {
  const char *OperatorSpelling = clang::getOperatorSpelling(Node->getOperator());
  if (OperatorSpelling)
    OS << " '" << OperatorSpelling << "'";

  VisitCallExpr(Node);
}

void TextNodeDumper::VisitCastExpr(const CastExpr *Node) {
  OS << " <";
  {
    ColorScope Color(OS, ShowColors, CastColor);
    OS << Node->getCastKindName();
  }
  dumpBasePath(OS, Node);
  OS << ">";
  if (Node->hasStoredFPFeatures())
    printFPOptions(Node->getFPFeatures());
}

void TextNodeDumper::VisitImplicitCastExpr(const ImplicitCastExpr *Node) {
  VisitCastExpr(Node);
  if (Node->isPartOfExplicitCast())
    OS << " part_of_explicit_cast";
}

void TextNodeDumper::VisitDeclRefExpr(const DeclRefExpr *Node) {
  OS << " ";
  dumpBareDeclRef(Node->getDecl());
  dumpNestedNameSpecifier(Node->getQualifier());
  if (Node->getDecl() != Node->getFoundDecl()) {
    OS << " (";
    dumpBareDeclRef(Node->getFoundDecl());
    OS << ")";
  }
  switch (Node->isNonOdrUse()) {
  case NOUR_None: break;
  case NOUR_Unevaluated: OS << " non_odr_use_unevaluated"; break;
  case NOUR_Constant: OS << " non_odr_use_constant"; break;
  case NOUR_Discarded: OS << " non_odr_use_discarded"; break;
  }
  if (Node->isCapturedByCopyInLambdaWithExplicitObjectParameter())
    OS << " dependent_capture";
  else if (Node->refersToEnclosingVariableOrCapture())
    OS << " refers_to_enclosing_variable_or_capture";

  if (Node->isImmediateEscalating())
    OS << " immediate-escalating";
}

void clang::TextNodeDumper::VisitDependentScopeDeclRefExpr(
    const DependentScopeDeclRefExpr *Node) {

  dumpNestedNameSpecifier(Node->getQualifier());
}

void TextNodeDumper::VisitUnresolvedLookupExpr(
    const UnresolvedLookupExpr *Node) {
  OS << " (";
  if (!Node->requiresADL())
    OS << "no ";
  OS << "ADL) = '" << Node->getName() << '\'';

  UnresolvedLookupExpr::decls_iterator I = Node->decls_begin(),
                                       E = Node->decls_end();
  if (I == E)
    OS << " empty";
  for (; I != E; ++I)
    dumpPointer(*I);
}

void TextNodeDumper::VisitObjCIvarRefExpr(const ObjCIvarRefExpr *Node) {
  {
    ColorScope Color(OS, ShowColors, DeclKindNameColor);
    OS << " " << Node->getDecl()->getDeclKindName() << "Decl";
  }
  OS << "='" << *Node->getDecl() << "'";
  dumpPointer(Node->getDecl());
  if (Node->isFreeIvar())
    OS << " isFreeIvar";
}

void TextNodeDumper::VisitSYCLUniqueStableNameExpr(
    const SYCLUniqueStableNameExpr *Node) {
  dumpType(Node->getTypeSourceInfo()->getType());
}

void TextNodeDumper::VisitPredefinedExpr(const PredefinedExpr *Node) {
  OS << " " << PredefinedExpr::getIdentKindName(Node->getIdentKind());
}

void TextNodeDumper::VisitCharacterLiteral(const CharacterLiteral *Node) {
  ColorScope Color(OS, ShowColors, ValueColor);
  OS << " " << Node->getValue();
}

void TextNodeDumper::VisitIntegerLiteral(const IntegerLiteral *Node) {
  bool isSigned = Node->getType()->isSignedIntegerType();
  ColorScope Color(OS, ShowColors, ValueColor);
  OS << " " << toString(Node->getValue(), 10, isSigned);
}

void TextNodeDumper::VisitFixedPointLiteral(const FixedPointLiteral *Node) {
  ColorScope Color(OS, ShowColors, ValueColor);
  OS << " " << Node->getValueAsString(/*Radix=*/10);
}

void TextNodeDumper::VisitFloatingLiteral(const FloatingLiteral *Node) {
  ColorScope Color(OS, ShowColors, ValueColor);
  OS << " " << Node->getValueAsApproximateDouble();
}

void TextNodeDumper::VisitStringLiteral(const StringLiteral *Str) {
  ColorScope Color(OS, ShowColors, ValueColor);
  OS << " ";
  Str->outputString(OS);
}

void TextNodeDumper::VisitInitListExpr(const InitListExpr *ILE) {
  if (auto *Field = ILE->getInitializedFieldInUnion()) {
    OS << " field ";
    dumpBareDeclRef(Field);
  }
}

void TextNodeDumper::VisitGenericSelectionExpr(const GenericSelectionExpr *E) {
  if (E->isResultDependent())
    OS << " result_dependent";
}

void TextNodeDumper::VisitUnaryOperator(const UnaryOperator *Node) {
  OS << " " << (Node->isPostfix() ? "postfix" : "prefix") << " '"
     << UnaryOperator::getOpcodeStr(Node->getOpcode()) << "'";
  if (!Node->canOverflow())
    OS << " cannot overflow";
  if (Node->hasStoredFPFeatures())
    printFPOptions(Node->getStoredFPFeatures());
}

void TextNodeDumper::VisitUnaryExprOrTypeTraitExpr(
    const UnaryExprOrTypeTraitExpr *Node) {
  OS << " " << getTraitSpelling(Node->getKind());

  if (Node->isArgumentType())
    dumpType(Node->getArgumentType());
}

void TextNodeDumper::VisitMemberExpr(const MemberExpr *Node) {
  OS << " " << (Node->isArrow() ? "->" : ".") << *Node->getMemberDecl();
  dumpPointer(Node->getMemberDecl());
  dumpNestedNameSpecifier(Node->getQualifier());
  switch (Node->isNonOdrUse()) {
  case NOUR_None: break;
  case NOUR_Unevaluated: OS << " non_odr_use_unevaluated"; break;
  case NOUR_Constant: OS << " non_odr_use_constant"; break;
  case NOUR_Discarded: OS << " non_odr_use_discarded"; break;
  }
}

void TextNodeDumper::VisitExtVectorElementExpr(
    const ExtVectorElementExpr *Node) {
  OS << " " << Node->getAccessor().getNameStart();
}

void TextNodeDumper::VisitBinaryOperator(const BinaryOperator *Node) {
  OS << " '" << BinaryOperator::getOpcodeStr(Node->getOpcode()) << "'";
  if (Node->hasStoredFPFeatures())
    printFPOptions(Node->getStoredFPFeatures());
}

void TextNodeDumper::VisitCompoundAssignOperator(
    const CompoundAssignOperator *Node) {
  OS << " '" << BinaryOperator::getOpcodeStr(Node->getOpcode())
     << "' ComputeLHSTy=";
  dumpBareType(Node->getComputationLHSType());
  OS << " ComputeResultTy=";
  dumpBareType(Node->getComputationResultType());
  if (Node->hasStoredFPFeatures())
    printFPOptions(Node->getStoredFPFeatures());
}

void TextNodeDumper::VisitAddrLabelExpr(const AddrLabelExpr *Node) {
  OS << " " << Node->getLabel()->getName();
  dumpPointer(Node->getLabel());
}

void TextNodeDumper::VisitCXXNamedCastExpr(const CXXNamedCastExpr *Node) {
  OS << " " << Node->getCastName() << "<"
     << Node->getTypeAsWritten().getAsString() << ">"
     << " <" << Node->getCastKindName();
  dumpBasePath(OS, Node);
  OS << ">";
}

void TextNodeDumper::VisitCXXBoolLiteralExpr(const CXXBoolLiteralExpr *Node) {
  OS << " " << (Node->getValue() ? "true" : "false");
}

void TextNodeDumper::VisitCXXThisExpr(const CXXThisExpr *Node) {
  if (Node->isImplicit())
    OS << " implicit";
  if (Node->isCapturedByCopyInLambdaWithExplicitObjectParameter())
    OS << " dependent_capture";
  OS << " this";
}

void TextNodeDumper::VisitCXXFunctionalCastExpr(
    const CXXFunctionalCastExpr *Node) {
  OS << " functional cast to " << Node->getTypeAsWritten().getAsString() << " <"
     << Node->getCastKindName() << ">";
  if (Node->hasStoredFPFeatures())
    printFPOptions(Node->getFPFeatures());
}

void TextNodeDumper::VisitCXXStaticCastExpr(const CXXStaticCastExpr *Node) {
  VisitCXXNamedCastExpr(Node);
  if (Node->hasStoredFPFeatures())
    printFPOptions(Node->getFPFeatures());
}

void TextNodeDumper::VisitCXXUnresolvedConstructExpr(
    const CXXUnresolvedConstructExpr *Node) {
  dumpType(Node->getTypeAsWritten());
  if (Node->isListInitialization())
    OS << " list";
}

void TextNodeDumper::VisitCXXConstructExpr(const CXXConstructExpr *Node) {
  CXXConstructorDecl *Ctor = Node->getConstructor();
  dumpType(Ctor->getType());
  if (Node->isElidable())
    OS << " elidable";
  if (Node->isListInitialization())
    OS << " list";
  if (Node->isStdInitListInitialization())
    OS << " std::initializer_list";
  if (Node->requiresZeroInitialization())
    OS << " zeroing";
  if (Node->isImmediateEscalating())
    OS << " immediate-escalating";
}

void TextNodeDumper::VisitCXXBindTemporaryExpr(
    const CXXBindTemporaryExpr *Node) {
  OS << " (CXXTemporary";
  dumpPointer(Node);
  OS << ")";
}

void TextNodeDumper::VisitCXXNewExpr(const CXXNewExpr *Node) {
  if (Node->isGlobalNew())
    OS << " global";
  if (Node->isArray())
    OS << " array";
  if (Node->getOperatorNew()) {
    OS << ' ';
    dumpBareDeclRef(Node->getOperatorNew());
  }
  // We could dump the deallocation function used in case of error, but it's
  // usually not that interesting.
}

void TextNodeDumper::VisitCXXDeleteExpr(const CXXDeleteExpr *Node) {
  if (Node->isGlobalDelete())
    OS << " global";
  if (Node->isArrayForm())
    OS << " array";
  if (Node->getOperatorDelete()) {
    OS << ' ';
    dumpBareDeclRef(Node->getOperatorDelete());
  }
}

void TextNodeDumper::VisitTypeTraitExpr(const TypeTraitExpr *Node) {
  OS << " " << getTraitSpelling(Node->getTrait());
}

void TextNodeDumper::VisitArrayTypeTraitExpr(const ArrayTypeTraitExpr *Node) {
  OS << " " << getTraitSpelling(Node->getTrait());
}

void TextNodeDumper::VisitExpressionTraitExpr(const ExpressionTraitExpr *Node) {
  OS << " " << getTraitSpelling(Node->getTrait());
}

void TextNodeDumper::VisitCXXDefaultArgExpr(const CXXDefaultArgExpr *Node) {
  if (Node->hasRewrittenInit())
    OS << " has rewritten init";
}

void TextNodeDumper::VisitCXXDefaultInitExpr(const CXXDefaultInitExpr *Node) {
  if (Node->hasRewrittenInit())
    OS << " has rewritten init";
}

void TextNodeDumper::VisitMaterializeTemporaryExpr(
    const MaterializeTemporaryExpr *Node) {
  if (const ValueDecl *VD = Node->getExtendingDecl()) {
    OS << " extended by ";
    dumpBareDeclRef(VD);
  }
}

void TextNodeDumper::VisitExprWithCleanups(const ExprWithCleanups *Node) {
  for (unsigned i = 0, e = Node->getNumObjects(); i != e; ++i)
    dumpCleanupObject(Node->getObject(i));
}

void TextNodeDumper::VisitSizeOfPackExpr(const SizeOfPackExpr *Node) {
  dumpPointer(Node->getPack());
  dumpName(Node->getPack());
}

void TextNodeDumper::VisitCXXDependentScopeMemberExpr(
    const CXXDependentScopeMemberExpr *Node) {
  OS << " " << (Node->isArrow() ? "->" : ".") << Node->getMember();
}

void TextNodeDumper::VisitObjCMessageExpr(const ObjCMessageExpr *Node) {
  OS << " selector=";
  Node->getSelector().print(OS);
  switch (Node->getReceiverKind()) {
  case ObjCMessageExpr::Instance:
    break;

  case ObjCMessageExpr::Class:
    OS << " class=";
    dumpBareType(Node->getClassReceiver());
    break;

  case ObjCMessageExpr::SuperInstance:
    OS << " super (instance)";
    break;

  case ObjCMessageExpr::SuperClass:
    OS << " super (class)";
    break;
  }
}

void TextNodeDumper::VisitObjCBoxedExpr(const ObjCBoxedExpr *Node) {
  if (auto *BoxingMethod = Node->getBoxingMethod()) {
    OS << " selector=";
    BoxingMethod->getSelector().print(OS);
  }
}

void TextNodeDumper::VisitObjCAtCatchStmt(const ObjCAtCatchStmt *Node) {
  if (!Node->getCatchParamDecl())
    OS << " catch all";
}

void TextNodeDumper::VisitObjCEncodeExpr(const ObjCEncodeExpr *Node) {
  dumpType(Node->getEncodedType());
}

void TextNodeDumper::VisitObjCSelectorExpr(const ObjCSelectorExpr *Node) {
  OS << " ";
  Node->getSelector().print(OS);
}

void TextNodeDumper::VisitObjCProtocolExpr(const ObjCProtocolExpr *Node) {
  OS << ' ' << *Node->getProtocol();
}

void TextNodeDumper::VisitObjCPropertyRefExpr(const ObjCPropertyRefExpr *Node) {
  if (Node->isImplicitProperty()) {
    OS << " Kind=MethodRef Getter=\"";
    if (Node->getImplicitPropertyGetter())
      Node->getImplicitPropertyGetter()->getSelector().print(OS);
    else
      OS << "(null)";

    OS << "\" Setter=\"";
    if (ObjCMethodDecl *Setter = Node->getImplicitPropertySetter())
      Setter->getSelector().print(OS);
    else
      OS << "(null)";
    OS << "\"";
  } else {
    OS << " Kind=PropertyRef Property=\"" << *Node->getExplicitProperty()
       << '"';
  }

  if (Node->isSuperReceiver())
    OS << " super";

  OS << " Messaging=";
  if (Node->isMessagingGetter() && Node->isMessagingSetter())
    OS << "Getter&Setter";
  else if (Node->isMessagingGetter())
    OS << "Getter";
  else if (Node->isMessagingSetter())
    OS << "Setter";
}

void TextNodeDumper::VisitObjCSubscriptRefExpr(
    const ObjCSubscriptRefExpr *Node) {
  if (Node->isArraySubscriptRefExpr())
    OS << " Kind=ArraySubscript GetterForArray=\"";
  else
    OS << " Kind=DictionarySubscript GetterForDictionary=\"";
  if (Node->getAtIndexMethodDecl())
    Node->getAtIndexMethodDecl()->getSelector().print(OS);
  else
    OS << "(null)";

  if (Node->isArraySubscriptRefExpr())
    OS << "\" SetterForArray=\"";
  else
    OS << "\" SetterForDictionary=\"";
  if (Node->setAtIndexMethodDecl())
    Node->setAtIndexMethodDecl()->getSelector().print(OS);
  else
    OS << "(null)";
}

void TextNodeDumper::VisitObjCBoolLiteralExpr(const ObjCBoolLiteralExpr *Node) {
  OS << " " << (Node->getValue() ? "__objc_yes" : "__objc_no");
}

void TextNodeDumper::VisitOMPIteratorExpr(const OMPIteratorExpr *Node) {
  OS << " ";
  for (unsigned I = 0, E = Node->numOfIterators(); I < E; ++I) {
    Visit(Node->getIteratorDecl(I));
    OS << " = ";
    const OMPIteratorExpr::IteratorRange Range = Node->getIteratorRange(I);
    OS << " begin ";
    Visit(Range.Begin);
    OS << " end ";
    Visit(Range.End);
    if (Range.Step) {
      OS << " step ";
      Visit(Range.Step);
    }
  }
}

void TextNodeDumper::VisitConceptSpecializationExpr(
    const ConceptSpecializationExpr *Node) {
  OS << " ";
  dumpBareDeclRef(Node->getFoundDecl());
}

void TextNodeDumper::VisitRequiresExpr(
    const RequiresExpr *Node) {
  if (!Node->isValueDependent())
    OS << (Node->isSatisfied() ? " satisfied" : " unsatisfied");
}

void TextNodeDumper::VisitRValueReferenceType(const ReferenceType *T) {
  if (T->isSpelledAsLValue())
    OS << " written as lvalue reference";
}

void TextNodeDumper::VisitArrayType(const ArrayType *T) {
  switch (T->getSizeModifier()) {
  case ArraySizeModifier::Normal:
    break;
  case ArraySizeModifier::Static:
    OS << " static";
    break;
  case ArraySizeModifier::Star:
    OS << " *";
    break;
  }
  OS << " " << T->getIndexTypeQualifiers().getAsString();
}

void TextNodeDumper::VisitConstantArrayType(const ConstantArrayType *T) {
  OS << " " << T->getSize();
  VisitArrayType(T);
}

void TextNodeDumper::VisitVariableArrayType(const VariableArrayType *T) {
  OS << " ";
  dumpSourceRange(T->getBracketsRange());
  VisitArrayType(T);
}

void TextNodeDumper::VisitDependentSizedArrayType(
    const DependentSizedArrayType *T) {
  VisitArrayType(T);
  OS << " ";
  dumpSourceRange(T->getBracketsRange());
}

void TextNodeDumper::VisitDependentSizedExtVectorType(
    const DependentSizedExtVectorType *T) {
  OS << " ";
  dumpLocation(T->getAttributeLoc());
}

void TextNodeDumper::VisitVectorType(const VectorType *T) {
  switch (T->getVectorKind()) {
  case VectorKind::Generic:
    break;
  case VectorKind::AltiVecVector:
    OS << " altivec";
    break;
  case VectorKind::AltiVecPixel:
    OS << " altivec pixel";
    break;
  case VectorKind::AltiVecBool:
    OS << " altivec bool";
    break;
  case VectorKind::Neon:
    OS << " neon";
    break;
  case VectorKind::NeonPoly:
    OS << " neon poly";
    break;
  case VectorKind::SveFixedLengthData:
    OS << " fixed-length sve data vector";
    break;
  case VectorKind::SveFixedLengthPredicate:
    OS << " fixed-length sve predicate vector";
    break;
  case VectorKind::RVVFixedLengthData:
    OS << " fixed-length rvv data vector";
    break;
  case VectorKind::RVVFixedLengthMask:
  case VectorKind::RVVFixedLengthMask_1:
  case VectorKind::RVVFixedLengthMask_2:
  case VectorKind::RVVFixedLengthMask_4:
    OS << " fixed-length rvv mask vector";
    break;
  }
  OS << " " << T->getNumElements();
}

void TextNodeDumper::VisitFunctionType(const FunctionType *T) {
  auto EI = T->getExtInfo();
  if (EI.getNoReturn())
    OS << " noreturn";
  if (EI.getProducesResult())
    OS << " produces_result";
  if (EI.getHasRegParm())
    OS << " regparm " << EI.getRegParm();
  OS << " " << FunctionType::getNameForCallConv(EI.getCC());
}

void TextNodeDumper::VisitFunctionProtoType(const FunctionProtoType *T) {
  auto EPI = T->getExtProtoInfo();
  if (EPI.HasTrailingReturn)
    OS << " trailing_return";
  if (T->isConst())
    OS << " const";
  if (T->isVolatile())
    OS << " volatile";
  if (T->isRestrict())
    OS << " restrict";
  if (T->getExtProtoInfo().Variadic)
    OS << " variadic";
  switch (EPI.RefQualifier) {
  case RQ_None:
    break;
  case RQ_LValue:
    OS << " &";
    break;
  case RQ_RValue:
    OS << " &&";
    break;
  }

  switch (EPI.ExceptionSpec.Type) {
  case EST_None:
    break;
  case EST_DynamicNone:
    OS << " exceptionspec_dynamic_none";
    break;
  case EST_Dynamic:
    OS << " exceptionspec_dynamic";
    break;
  case EST_MSAny:
    OS << " exceptionspec_ms_any";
    break;
  case EST_NoThrow:
    OS << " exceptionspec_nothrow";
    break;
  case EST_BasicNoexcept:
    OS << " exceptionspec_basic_noexcept";
    break;
  case EST_DependentNoexcept:
    OS << " exceptionspec_dependent_noexcept";
    break;
  case EST_NoexceptFalse:
    OS << " exceptionspec_noexcept_false";
    break;
  case EST_NoexceptTrue:
    OS << " exceptionspec_noexcept_true";
    break;
  case EST_Unevaluated:
    OS << " exceptionspec_unevaluated";
    break;
  case EST_Uninstantiated:
    OS << " exceptionspec_uninstantiated";
    break;
  case EST_Unparsed:
    OS << " exceptionspec_unparsed";
    break;
  }
  if (!EPI.ExceptionSpec.Exceptions.empty()) {
    AddChild([=] {
      OS << "Exceptions:";
      for (unsigned I = 0, N = EPI.ExceptionSpec.Exceptions.size(); I != N;
           ++I) {
        if (I)
          OS << ",";
        dumpType(EPI.ExceptionSpec.Exceptions[I]);
      }
    });
  }
  if (EPI.ExceptionSpec.NoexceptExpr) {
    AddChild([=] {
      OS << "NoexceptExpr: ";
      Visit(EPI.ExceptionSpec.NoexceptExpr);
    });
  }
  dumpDeclRef(EPI.ExceptionSpec.SourceDecl, "ExceptionSourceDecl");
  dumpDeclRef(EPI.ExceptionSpec.SourceTemplate, "ExceptionSourceTemplate");

  // FIXME: Consumed parameters.
  VisitFunctionType(T);
}

void TextNodeDumper::VisitUnresolvedUsingType(const UnresolvedUsingType *T) {
  dumpDeclRef(T->getDecl());
}

void TextNodeDumper::VisitUsingType(const UsingType *T) {
  dumpDeclRef(T->getFoundDecl());
  if (!T->typeMatchesDecl())
    OS << " divergent";
}

void TextNodeDumper::VisitTypedefType(const TypedefType *T) {
  dumpDeclRef(T->getDecl());
  if (!T->typeMatchesDecl())
    OS << " divergent";
}

void TextNodeDumper::VisitUnaryTransformType(const UnaryTransformType *T) {
  switch (T->getUTTKind()) {
#define TRANSFORM_TYPE_TRAIT_DEF(Enum, Trait)                                  \
  case UnaryTransformType::Enum:                                               \
    OS << " " #Trait;                                                          \
    break;
#include "clang/Basic/TransformTypeTraits.def"
  }
}

void TextNodeDumper::VisitTagType(const TagType *T) {
  dumpDeclRef(T->getDecl());
}

void TextNodeDumper::VisitTemplateTypeParmType(const TemplateTypeParmType *T) {
  OS << " depth " << T->getDepth() << " index " << T->getIndex();
  if (T->isParameterPack())
    OS << " pack";
  dumpDeclRef(T->getDecl());
}

void TextNodeDumper::VisitSubstTemplateTypeParmType(
    const SubstTemplateTypeParmType *T) {
  dumpDeclRef(T->getAssociatedDecl());
  VisitTemplateTypeParmDecl(T->getReplacedParameter());
  if (auto PackIndex = T->getPackIndex())
    OS << " pack_index " << *PackIndex;
}

void TextNodeDumper::VisitSubstTemplateTypeParmPackType(
    const SubstTemplateTypeParmPackType *T) {
  dumpDeclRef(T->getAssociatedDecl());
  VisitTemplateTypeParmDecl(T->getReplacedParameter());
}

void TextNodeDumper::VisitAutoType(const AutoType *T) {
  if (T->isDecltypeAuto())
    OS << " decltype(auto)";
  if (!T->isDeduced())
    OS << " undeduced";
  if (T->isConstrained())
    dumpDeclRef(T->getTypeConstraintConcept());
}

void TextNodeDumper::VisitDeducedTemplateSpecializationType(
    const DeducedTemplateSpecializationType *T) {
  dumpTemplateName(T->getTemplateName(), "name");
}

void TextNodeDumper::VisitTemplateSpecializationType(
    const TemplateSpecializationType *T) {
  if (T->isTypeAlias())
    OS << " alias";
  dumpTemplateName(T->getTemplateName(), "name");
}

void TextNodeDumper::VisitInjectedClassNameType(
    const InjectedClassNameType *T) {
  dumpDeclRef(T->getDecl());
}

void TextNodeDumper::VisitObjCInterfaceType(const ObjCInterfaceType *T) {
  dumpDeclRef(T->getDecl());
}

void TextNodeDumper::VisitPackExpansionType(const PackExpansionType *T) {
  if (auto N = T->getNumExpansions())
    OS << " expansions " << *N;
}

void TextNodeDumper::VisitTypeLoc(TypeLoc TL) {
  // By default, add extra Type details with no extra loc info.
  TypeVisitor<TextNodeDumper>::Visit(TL.getTypePtr());
}
// FIXME: override behavior for TypeLocs that have interesting location
// information, such as the qualifier in ElaboratedTypeLoc.

void TextNodeDumper::VisitLabelDecl(const LabelDecl *D) { dumpName(D); }

void TextNodeDumper::VisitTypedefDecl(const TypedefDecl *D) {
  dumpName(D);
  dumpType(D->getUnderlyingType());
  if (D->isModulePrivate())
    OS << " __module_private__";
}

void TextNodeDumper::VisitEnumDecl(const EnumDecl *D) {
  if (D->isScoped()) {
    if (D->isScopedUsingClassTag())
      OS << " class";
    else
      OS << " struct";
  }
  dumpName(D);
  if (D->isModulePrivate())
    OS << " __module_private__";
  if (D->isFixed())
    dumpType(D->getIntegerType());
}

void TextNodeDumper::VisitRecordDecl(const RecordDecl *D) {
  OS << ' ' << D->getKindName();
  dumpName(D);
  if (D->isModulePrivate())
    OS << " __module_private__";
  if (D->isCompleteDefinition())
    OS << " definition";
}

void TextNodeDumper::VisitEnumConstantDecl(const EnumConstantDecl *D) {
  dumpName(D);
  dumpType(D->getType());
}

void TextNodeDumper::VisitIndirectFieldDecl(const IndirectFieldDecl *D) {
  dumpName(D);
  dumpType(D->getType());

  for (const auto *Child : D->chain())
    dumpDeclRef(Child);
}

void TextNodeDumper::VisitFunctionDecl(const FunctionDecl *D) {
  dumpName(D);
  dumpType(D->getType());
  dumpTemplateSpecializationKind(D->getTemplateSpecializationKind());

  StorageClass SC = D->getStorageClass();
  if (SC != SC_None)
    OS << ' ' << VarDecl::getStorageClassSpecifierString(SC);
  if (D->isInlineSpecified())
    OS << " inline";
  if (D->isVirtualAsWritten())
    OS << " virtual";
  if (D->isModulePrivate())
    OS << " __module_private__";

  if (D->isPureVirtual())
    OS << " pure";
  if (D->isDefaulted()) {
    OS << " default";
    if (D->isDeleted())
      OS << "_delete";
  }
  if (D->isDeletedAsWritten())
    OS << " delete";
  if (D->isTrivial())
    OS << " trivial";

  if (const StringLiteral *M = D->getDeletedMessage())
    AddChild("delete message", [=] { Visit(M); });

  if (D->isIneligibleOrNotSelected())
    OS << (isa<CXXDestructorDecl>(D) ? " not_selected" : " ineligible");

  if (const auto *FPT = D->getType()->getAs<FunctionProtoType>()) {
    FunctionProtoType::ExtProtoInfo EPI = FPT->getExtProtoInfo();
    switch (EPI.ExceptionSpec.Type) {
    default:
      break;
    case EST_Unevaluated:
      OS << " noexcept-unevaluated " << EPI.ExceptionSpec.SourceDecl;
      break;
    case EST_Uninstantiated:
      OS << " noexcept-uninstantiated " << EPI.ExceptionSpec.SourceTemplate;
      break;
    }
  }

  if (const auto *MD = dyn_cast<CXXMethodDecl>(D)) {
    if (MD->size_overridden_methods() != 0) {
      auto dumpOverride = [=](const CXXMethodDecl *D) {
        SplitQualType T_split = D->getType().split();
        OS << D << " " << D->getParent()->getName() << "::" << D->getDeclName()
           << " '" << QualType::getAsString(T_split, PrintPolicy) << "'";
      };

      AddChild([=] {
        auto Overrides = MD->overridden_methods();
        OS << "Overrides: [ ";
        dumpOverride(*Overrides.begin());
        for (const auto *Override : llvm::drop_begin(Overrides)) {
          OS << ", ";
          dumpOverride(Override);
        }
        OS << " ]";
      });
    }
  }

  if (!D->isInlineSpecified() && D->isInlined()) {
    OS << " implicit-inline";
  }
  // Since NumParams comes from the FunctionProtoType of the FunctionDecl and
  // the Params are set later, it is possible for a dump during debugging to
  // encounter a FunctionDecl that has been created but hasn't been assigned
  // ParmVarDecls yet.
  if (!D->param_empty() && !D->param_begin())
    OS << " <<<NULL params x " << D->getNumParams() << ">>>";

  if (const auto *Instance = D->getInstantiatedFromMemberFunction()) {
    OS << " instantiated_from";
    dumpPointer(Instance);
  }
}

void TextNodeDumper::VisitCXXDeductionGuideDecl(
    const CXXDeductionGuideDecl *D) {
  VisitFunctionDecl(D);
  switch (D->getDeductionCandidateKind()) {
  case DeductionCandidate::Normal:
  case DeductionCandidate::Copy:
    return;
  case DeductionCandidate::Aggregate:
    OS << " aggregate ";
    break;
  }
}

void TextNodeDumper::VisitLifetimeExtendedTemporaryDecl(
    const LifetimeExtendedTemporaryDecl *D) {
  OS << " extended by ";
  dumpBareDeclRef(D->getExtendingDecl());
  OS << " mangling ";
  {
    ColorScope Color(OS, ShowColors, ValueColor);
    OS << D->getManglingNumber();
  }
}

void TextNodeDumper::VisitFieldDecl(const FieldDecl *D) {
  dumpName(D);
  dumpType(D->getType());
  if (D->isMutable())
    OS << " mutable";
  if (D->isModulePrivate())
    OS << " __module_private__";
}

void TextNodeDumper::VisitVarDecl(const VarDecl *D) {
  dumpNestedNameSpecifier(D->getQualifier());
  dumpName(D);
  if (const auto *P = dyn_cast<ParmVarDecl>(D);
      P && P->isExplicitObjectParameter())
    OS << " this";

  dumpType(D->getType());
  dumpTemplateSpecializationKind(D->getTemplateSpecializationKind());
  StorageClass SC = D->getStorageClass();
  if (SC != SC_None)
    OS << ' ' << VarDecl::getStorageClassSpecifierString(SC);
  switch (D->getTLSKind()) {
  case VarDecl::TLS_None:
    break;
  case VarDecl::TLS_Static:
    OS << " tls";
    break;
  case VarDecl::TLS_Dynamic:
    OS << " tls_dynamic";
    break;
  }
  if (D->isModulePrivate())
    OS << " __module_private__";
  if (D->isNRVOVariable())
    OS << " nrvo";
  if (D->isInline())
    OS << " inline";
  if (D->isConstexpr())
    OS << " constexpr";
  if (D->hasInit()) {
    switch (D->getInitStyle()) {
    case VarDecl::CInit:
      OS << " cinit";
      break;
    case VarDecl::CallInit:
      OS << " callinit";
      break;
    case VarDecl::ListInit:
      OS << " listinit";
      break;
    case VarDecl::ParenListInit:
      OS << " parenlistinit";
    }
  }
  if (D->needsDestruction(D->getASTContext()))
    OS << " destroyed";
  if (D->isParameterPack())
    OS << " pack";

  if (D->hasInit()) {
    const Expr *E = D->getInit();
    // Only dump the value of constexpr VarDecls for now.
    if (E && !E->isValueDependent() && D->isConstexpr() &&
        !D->getType()->isDependentType()) {
      const APValue *Value = D->evaluateValue();
      if (Value)
        AddChild("value", [=] { Visit(*Value, E->getType()); });
    }
  }
}

void TextNodeDumper::VisitBindingDecl(const BindingDecl *D) {
  dumpName(D);
  dumpType(D->getType());
}

void TextNodeDumper::VisitCapturedDecl(const CapturedDecl *D) {
  if (D->isNothrow())
    OS << " nothrow";
}

void TextNodeDumper::VisitImportDecl(const ImportDecl *D) {
  OS << ' ' << D->getImportedModule()->getFullModuleName();

  for (Decl *InitD :
       D->getASTContext().getModuleInitializers(D->getImportedModule()))
    dumpDeclRef(InitD, "initializer");
}

void TextNodeDumper::VisitPragmaCommentDecl(const PragmaCommentDecl *D) {
  OS << ' ';
  switch (D->getCommentKind()) {
  case PCK_Unknown:
    llvm_unreachable("unexpected pragma comment kind");
  case PCK_Compiler:
    OS << "compiler";
    break;
  case PCK_ExeStr:
    OS << "exestr";
    break;
  case PCK_Lib:
    OS << "lib";
    break;
  case PCK_Linker:
    OS << "linker";
    break;
  case PCK_User:
    OS << "user";
    break;
  }
  StringRef Arg = D->getArg();
  if (!Arg.empty())
    OS << " \"" << Arg << "\"";
}

void TextNodeDumper::VisitPragmaDetectMismatchDecl(
    const PragmaDetectMismatchDecl *D) {
  OS << " \"" << D->getName() << "\" \"" << D->getValue() << "\"";
}

void TextNodeDumper::VisitOMPExecutableDirective(
    const OMPExecutableDirective *D) {
  if (D->isStandaloneDirective())
    OS << " openmp_standalone_directive";
}

void TextNodeDumper::VisitOMPDeclareReductionDecl(
    const OMPDeclareReductionDecl *D) {
  dumpName(D);
  dumpType(D->getType());
  OS << " combiner";
  dumpPointer(D->getCombiner());
  if (const auto *Initializer = D->getInitializer()) {
    OS << " initializer";
    dumpPointer(Initializer);
    switch (D->getInitializerKind()) {
    case OMPDeclareReductionInitKind::Direct:
      OS << " omp_priv = ";
      break;
    case OMPDeclareReductionInitKind::Copy:
      OS << " omp_priv ()";
      break;
    case OMPDeclareReductionInitKind::Call:
      break;
    }
  }
}

void TextNodeDumper::VisitOMPRequiresDecl(const OMPRequiresDecl *D) {
  for (const auto *C : D->clauselists()) {
    AddChild([=] {
      if (!C) {
        ColorScope Color(OS, ShowColors, NullColor);
        OS << "<<<NULL>>> OMPClause";
        return;
      }
      {
        ColorScope Color(OS, ShowColors, AttrColor);
        StringRef ClauseName(
            llvm::omp::getOpenMPClauseName(C->getClauseKind()));
        OS << "OMP" << ClauseName.substr(/*Start=*/0, /*N=*/1).upper()
           << ClauseName.drop_front() << "Clause";
      }
      dumpPointer(C);
      dumpSourceRange(SourceRange(C->getBeginLoc(), C->getEndLoc()));
    });
  }
}

void TextNodeDumper::VisitOMPCapturedExprDecl(const OMPCapturedExprDecl *D) {
  dumpName(D);
  dumpType(D->getType());
}

void TextNodeDumper::VisitNamespaceDecl(const NamespaceDecl *D) {
  dumpName(D);
  if (D->isInline())
    OS << " inline";
  if (D->isNested())
    OS << " nested";
  if (!D->isFirstDecl())
    dumpDeclRef(D->getFirstDecl(), "original");
}

void TextNodeDumper::VisitUsingDirectiveDecl(const UsingDirectiveDecl *D) {
  OS << ' ';
  dumpBareDeclRef(D->getNominatedNamespace());
}

void TextNodeDumper::VisitNamespaceAliasDecl(const NamespaceAliasDecl *D) {
  dumpName(D);
  dumpDeclRef(D->getAliasedNamespace());
}

void TextNodeDumper::VisitTypeAliasDecl(const TypeAliasDecl *D) {
  dumpName(D);
  dumpType(D->getUnderlyingType());
}

void TextNodeDumper::VisitTypeAliasTemplateDecl(
    const TypeAliasTemplateDecl *D) {
  dumpName(D);
}

void TextNodeDumper::VisitCXXRecordDecl(const CXXRecordDecl *D) {
  VisitRecordDecl(D);
  if (const auto *Instance = D->getInstantiatedFromMemberClass()) {
    OS << " instantiated_from";
    dumpPointer(Instance);
  }
  if (const auto *CTSD = dyn_cast<ClassTemplateSpecializationDecl>(D))
    dumpTemplateSpecializationKind(CTSD->getSpecializationKind());

  dumpNestedNameSpecifier(D->getQualifier());

  if (!D->isCompleteDefinition())
    return;

  AddChild([=] {
    {
      ColorScope Color(OS, ShowColors, DeclKindNameColor);
      OS << "DefinitionData";
    }
#define FLAG(fn, name)                                                         \
  if (D->fn())                                                                 \
    OS << " " #name;
    FLAG(isParsingBaseSpecifiers, parsing_base_specifiers);

    FLAG(isGenericLambda, generic);
    FLAG(isLambda, lambda);

    FLAG(isAnonymousStructOrUnion, is_anonymous);
    FLAG(canPassInRegisters, pass_in_registers);
    FLAG(isEmpty, empty);
    FLAG(isAggregate, aggregate);
    FLAG(isStandardLayout, standard_layout);
    FLAG(isTriviallyCopyable, trivially_copyable);
    FLAG(isPOD, pod);
    FLAG(isTrivial, trivial);
    FLAG(isPolymorphic, polymorphic);
    FLAG(isAbstract, abstract);
    FLAG(isLiteral, literal);

    FLAG(hasUserDeclaredConstructor, has_user_declared_ctor);
    FLAG(hasConstexprNonCopyMoveConstructor, has_constexpr_non_copy_move_ctor);
    FLAG(hasMutableFields, has_mutable_fields);
    FLAG(hasVariantMembers, has_variant_members);
    FLAG(allowConstDefaultInit, can_const_default_init);

    AddChild([=] {
      {
        ColorScope Color(OS, ShowColors, DeclKindNameColor);
        OS << "DefaultConstructor";
      }
      FLAG(hasDefaultConstructor, exists);
      FLAG(hasTrivialDefaultConstructor, trivial);
      FLAG(hasNonTrivialDefaultConstructor, non_trivial);
      FLAG(hasUserProvidedDefaultConstructor, user_provided);
      FLAG(hasConstexprDefaultConstructor, constexpr);
      FLAG(needsImplicitDefaultConstructor, needs_implicit);
      FLAG(defaultedDefaultConstructorIsConstexpr, defaulted_is_constexpr);
    });

    AddChild([=] {
      {
        ColorScope Color(OS, ShowColors, DeclKindNameColor);
        OS << "CopyConstructor";
      }
      FLAG(hasSimpleCopyConstructor, simple);
      FLAG(hasTrivialCopyConstructor, trivial);
      FLAG(hasNonTrivialCopyConstructor, non_trivial);
      FLAG(hasUserDeclaredCopyConstructor, user_declared);
      FLAG(hasCopyConstructorWithConstParam, has_const_param);
      FLAG(needsImplicitCopyConstructor, needs_implicit);
      FLAG(needsOverloadResolutionForCopyConstructor,
           needs_overload_resolution);
      if (!D->needsOverloadResolutionForCopyConstructor())
        FLAG(defaultedCopyConstructorIsDeleted, defaulted_is_deleted);
      FLAG(implicitCopyConstructorHasConstParam, implicit_has_const_param);
    });

    AddChild([=] {
      {
        ColorScope Color(OS, ShowColors, DeclKindNameColor);
        OS << "MoveConstructor";
      }
      FLAG(hasMoveConstructor, exists);
      FLAG(hasSimpleMoveConstructor, simple);
      FLAG(hasTrivialMoveConstructor, trivial);
      FLAG(hasNonTrivialMoveConstructor, non_trivial);
      FLAG(hasUserDeclaredMoveConstructor, user_declared);
      FLAG(needsImplicitMoveConstructor, needs_implicit);
      FLAG(needsOverloadResolutionForMoveConstructor,
           needs_overload_resolution);
      if (!D->needsOverloadResolutionForMoveConstructor())
        FLAG(defaultedMoveConstructorIsDeleted, defaulted_is_deleted);
    });

    AddChild([=] {
      {
        ColorScope Color(OS, ShowColors, DeclKindNameColor);
        OS << "CopyAssignment";
      }
      FLAG(hasSimpleCopyAssignment, simple);
      FLAG(hasTrivialCopyAssignment, trivial);
      FLAG(hasNonTrivialCopyAssignment, non_trivial);
      FLAG(hasCopyAssignmentWithConstParam, has_const_param);
      FLAG(hasUserDeclaredCopyAssignment, user_declared);
      FLAG(needsImplicitCopyAssignment, needs_implicit);
      FLAG(needsOverloadResolutionForCopyAssignment, needs_overload_resolution);
      FLAG(implicitCopyAssignmentHasConstParam, implicit_has_const_param);
    });

    AddChild([=] {
      {
        ColorScope Color(OS, ShowColors, DeclKindNameColor);
        OS << "MoveAssignment";
      }
      FLAG(hasMoveAssignment, exists);
      FLAG(hasSimpleMoveAssignment, simple);
      FLAG(hasTrivialMoveAssignment, trivial);
      FLAG(hasNonTrivialMoveAssignment, non_trivial);
      FLAG(hasUserDeclaredMoveAssignment, user_declared);
      FLAG(needsImplicitMoveAssignment, needs_implicit);
      FLAG(needsOverloadResolutionForMoveAssignment, needs_overload_resolution);
    });

    AddChild([=] {
      {
        ColorScope Color(OS, ShowColors, DeclKindNameColor);
        OS << "Destructor";
      }
      FLAG(hasSimpleDestructor, simple);
      FLAG(hasIrrelevantDestructor, irrelevant);
      FLAG(hasTrivialDestructor, trivial);
      FLAG(hasNonTrivialDestructor, non_trivial);
      FLAG(hasUserDeclaredDestructor, user_declared);
      FLAG(hasConstexprDestructor, constexpr);
      FLAG(needsImplicitDestructor, needs_implicit);
      FLAG(needsOverloadResolutionForDestructor, needs_overload_resolution);
      if (!D->needsOverloadResolutionForDestructor())
        FLAG(defaultedDestructorIsDeleted, defaulted_is_deleted);
    });
  });

  for (const auto &I : D->bases()) {
    AddChild([=] {
      if (I.isVirtual())
        OS << "virtual ";
      dumpAccessSpecifier(I.getAccessSpecifier());
      dumpType(I.getType());
      if (I.isPackExpansion())
        OS << "...";
    });
  }
}

void TextNodeDumper::VisitFunctionTemplateDecl(const FunctionTemplateDecl *D) {
  dumpName(D);
}

void TextNodeDumper::VisitClassTemplateDecl(const ClassTemplateDecl *D) {
  dumpName(D);
}

void TextNodeDumper::VisitVarTemplateDecl(const VarTemplateDecl *D) {
  dumpName(D);
}

void TextNodeDumper::VisitBuiltinTemplateDecl(const BuiltinTemplateDecl *D) {
  dumpName(D);
}

void TextNodeDumper::VisitTemplateTypeParmDecl(const TemplateTypeParmDecl *D) {
  if (const auto *TC = D->getTypeConstraint()) {
    OS << " ";
    dumpBareDeclRef(TC->getNamedConcept());
    if (TC->getNamedConcept() != TC->getFoundDecl()) {
      OS << " (";
      dumpBareDeclRef(TC->getFoundDecl());
      OS << ")";
    }
  } else if (D->wasDeclaredWithTypename())
    OS << " typename";
  else
    OS << " class";
  OS << " depth " << D->getDepth() << " index " << D->getIndex();
  if (D->isParameterPack())
    OS << " ...";
  dumpName(D);
}

void TextNodeDumper::VisitNonTypeTemplateParmDecl(
    const NonTypeTemplateParmDecl *D) {
  dumpType(D->getType());
  OS << " depth " << D->getDepth() << " index " << D->getIndex();
  if (D->isParameterPack())
    OS << " ...";
  dumpName(D);
}

void TextNodeDumper::VisitTemplateTemplateParmDecl(
    const TemplateTemplateParmDecl *D) {
  OS << " depth " << D->getDepth() << " index " << D->getIndex();
  if (D->isParameterPack())
    OS << " ...";
  dumpName(D);
}

void TextNodeDumper::VisitUsingDecl(const UsingDecl *D) {
  OS << ' ';
  if (D->getQualifier())
    D->getQualifier()->print(OS, D->getASTContext().getPrintingPolicy());
  OS << D->getDeclName();
  dumpNestedNameSpecifier(D->getQualifier());
}

void TextNodeDumper::VisitUsingEnumDecl(const UsingEnumDecl *D) {
  OS << ' ';
  dumpBareDeclRef(D->getEnumDecl());
}

void TextNodeDumper::VisitUnresolvedUsingTypenameDecl(
    const UnresolvedUsingTypenameDecl *D) {
  OS << ' ';
  if (D->getQualifier())
    D->getQualifier()->print(OS, D->getASTContext().getPrintingPolicy());
  OS << D->getDeclName();
}

void TextNodeDumper::VisitUnresolvedUsingValueDecl(
    const UnresolvedUsingValueDecl *D) {
  OS << ' ';
  if (D->getQualifier())
    D->getQualifier()->print(OS, D->getASTContext().getPrintingPolicy());
  OS << D->getDeclName();
  dumpType(D->getType());
}

void TextNodeDumper::VisitUsingShadowDecl(const UsingShadowDecl *D) {
  OS << ' ';
  dumpBareDeclRef(D->getTargetDecl());
}

void TextNodeDumper::VisitConstructorUsingShadowDecl(
    const ConstructorUsingShadowDecl *D) {
  if (D->constructsVirtualBase())
    OS << " virtual";

  AddChild([=] {
    OS << "target ";
    dumpBareDeclRef(D->getTargetDecl());
  });

  AddChild([=] {
    OS << "nominated ";
    dumpBareDeclRef(D->getNominatedBaseClass());
    OS << ' ';
    dumpBareDeclRef(D->getNominatedBaseClassShadowDecl());
  });

  AddChild([=] {
    OS << "constructed ";
    dumpBareDeclRef(D->getConstructedBaseClass());
    OS << ' ';
    dumpBareDeclRef(D->getConstructedBaseClassShadowDecl());
  });
}

void TextNodeDumper::VisitLinkageSpecDecl(const LinkageSpecDecl *D) {
  switch (D->getLanguage()) {
  case LinkageSpecLanguageIDs::C:
    OS << " C";
    break;
  case LinkageSpecLanguageIDs::CXX:
    OS << " C++";
    break;
  }
}

void TextNodeDumper::VisitAccessSpecDecl(const AccessSpecDecl *D) {
  OS << ' ';
  dumpAccessSpecifier(D->getAccess());
}

void TextNodeDumper::VisitFriendDecl(const FriendDecl *D) {
  if (TypeSourceInfo *T = D->getFriendType())
    dumpType(T->getType());
  if (D->isPackExpansion())
    OS << "...";
}

void TextNodeDumper::VisitObjCIvarDecl(const ObjCIvarDecl *D) {
  dumpName(D);
  dumpType(D->getType());
  if (D->getSynthesize())
    OS << " synthesize";

  switch (D->getAccessControl()) {
  case ObjCIvarDecl::None:
    OS << " none";
    break;
  case ObjCIvarDecl::Private:
    OS << " private";
    break;
  case ObjCIvarDecl::Protected:
    OS << " protected";
    break;
  case ObjCIvarDecl::Public:
    OS << " public";
    break;
  case ObjCIvarDecl::Package:
    OS << " package";
    break;
  }
}

void TextNodeDumper::VisitObjCMethodDecl(const ObjCMethodDecl *D) {
  if (D->isInstanceMethod())
    OS << " -";
  else
    OS << " +";
  dumpName(D);
  dumpType(D->getReturnType());

  if (D->isVariadic())
    OS << " variadic";
}

void TextNodeDumper::VisitObjCTypeParamDecl(const ObjCTypeParamDecl *D) {
  dumpName(D);
  switch (D->getVariance()) {
  case ObjCTypeParamVariance::Invariant:
    break;

  case ObjCTypeParamVariance::Covariant:
    OS << " covariant";
    break;

  case ObjCTypeParamVariance::Contravariant:
    OS << " contravariant";
    break;
  }

  if (D->hasExplicitBound())
    OS << " bounded";
  dumpType(D->getUnderlyingType());
}

void TextNodeDumper::VisitObjCCategoryDecl(const ObjCCategoryDecl *D) {
  dumpName(D);
  dumpDeclRef(D->getClassInterface());
  dumpDeclRef(D->getImplementation());
  for (const auto *P : D->protocols())
    dumpDeclRef(P);
}

void TextNodeDumper::VisitObjCCategoryImplDecl(const ObjCCategoryImplDecl *D) {
  dumpName(D);
  dumpDeclRef(D->getClassInterface());
  dumpDeclRef(D->getCategoryDecl());
}

void TextNodeDumper::VisitObjCProtocolDecl(const ObjCProtocolDecl *D) {
  dumpName(D);

  for (const auto *Child : D->protocols())
    dumpDeclRef(Child);
}

void TextNodeDumper::VisitObjCInterfaceDecl(const ObjCInterfaceDecl *D) {
  dumpName(D);
  dumpDeclRef(D->getSuperClass(), "super");

  dumpDeclRef(D->getImplementation());
  for (const auto *Child : D->protocols())
    dumpDeclRef(Child);
}

void TextNodeDumper::VisitObjCImplementationDecl(
    const ObjCImplementationDecl *D) {
  dumpName(D);
  dumpDeclRef(D->getSuperClass(), "super");
  dumpDeclRef(D->getClassInterface());
}

void TextNodeDumper::VisitObjCCompatibleAliasDecl(
    const ObjCCompatibleAliasDecl *D) {
  dumpName(D);
  dumpDeclRef(D->getClassInterface());
}

void TextNodeDumper::VisitObjCPropertyDecl(const ObjCPropertyDecl *D) {
  dumpName(D);
  dumpType(D->getType());

  if (D->getPropertyImplementation() == ObjCPropertyDecl::Required)
    OS << " required";
  else if (D->getPropertyImplementation() == ObjCPropertyDecl::Optional)
    OS << " optional";

  ObjCPropertyAttribute::Kind Attrs = D->getPropertyAttributes();
  if (Attrs != ObjCPropertyAttribute::kind_noattr) {
    if (Attrs & ObjCPropertyAttribute::kind_readonly)
      OS << " readonly";
    if (Attrs & ObjCPropertyAttribute::kind_assign)
      OS << " assign";
    if (Attrs & ObjCPropertyAttribute::kind_readwrite)
      OS << " readwrite";
    if (Attrs & ObjCPropertyAttribute::kind_retain)
      OS << " retain";
    if (Attrs & ObjCPropertyAttribute::kind_copy)
      OS << " copy";
    if (Attrs & ObjCPropertyAttribute::kind_nonatomic)
      OS << " nonatomic";
    if (Attrs & ObjCPropertyAttribute::kind_atomic)
      OS << " atomic";
    if (Attrs & ObjCPropertyAttribute::kind_weak)
      OS << " weak";
    if (Attrs & ObjCPropertyAttribute::kind_strong)
      OS << " strong";
    if (Attrs & ObjCPropertyAttribute::kind_unsafe_unretained)
      OS << " unsafe_unretained";
    if (Attrs & ObjCPropertyAttribute::kind_class)
      OS << " class";
    if (Attrs & ObjCPropertyAttribute::kind_direct)
      OS << " direct";
    if (Attrs & ObjCPropertyAttribute::kind_getter)
      dumpDeclRef(D->getGetterMethodDecl(), "getter");
    if (Attrs & ObjCPropertyAttribute::kind_setter)
      dumpDeclRef(D->getSetterMethodDecl(), "setter");
  }
}

void TextNodeDumper::VisitObjCPropertyImplDecl(const ObjCPropertyImplDecl *D) {
  dumpName(D->getPropertyDecl());
  if (D->getPropertyImplementation() == ObjCPropertyImplDecl::Synthesize)
    OS << " synthesize";
  else
    OS << " dynamic";
  dumpDeclRef(D->getPropertyDecl());
  dumpDeclRef(D->getPropertyIvarDecl());
}

void TextNodeDumper::VisitBlockDecl(const BlockDecl *D) {
  if (D->isVariadic())
    OS << " variadic";

  if (D->capturesCXXThis())
    OS << " captures_this";
}

void TextNodeDumper::VisitConceptDecl(const ConceptDecl *D) {
  dumpName(D);
}

void TextNodeDumper::VisitCompoundStmt(const CompoundStmt *S) {
  VisitStmt(S);
  if (S->hasStoredFPFeatures())
    printFPOptions(S->getStoredFPFeatures());
}

void TextNodeDumper::VisitHLSLBufferDecl(const HLSLBufferDecl *D) {
  if (D->isCBuffer())
    OS << " cbuffer";
  else
    OS << " tbuffer";
  dumpName(D);
}

void TextNodeDumper::VisitHLSLOutArgExpr(const HLSLOutArgExpr *E) {
  OS << (E->isInOut() ? " inout" : " out");
}

void TextNodeDumper::VisitOpenACCConstructStmt(const OpenACCConstructStmt *S) {
  OS << " " << S->getDirectiveKind();
}
void TextNodeDumper::VisitOpenACCLoopConstruct(const OpenACCLoopConstruct *S) {

  if (S->isOrphanedLoopConstruct())
    OS << " <orphan>";
  else
    OS << " parent: " << S->getParentComputeConstructKind();
}

void TextNodeDumper::VisitOpenACCCombinedConstruct(
    const OpenACCCombinedConstruct *S) {
  OS << " " << S->getDirectiveKind();
}

void TextNodeDumper::VisitOpenACCDataConstruct(const OpenACCDataConstruct *S) {
  OS << " " << S->getDirectiveKind();
}

void TextNodeDumper::VisitOpenACCEnterDataConstruct(
    const OpenACCEnterDataConstruct *S) {
  OS << " " << S->getDirectiveKind();
}

void TextNodeDumper::VisitOpenACCExitDataConstruct(
    const OpenACCExitDataConstruct *S) {
  OS << " " << S->getDirectiveKind();
}

void TextNodeDumper::VisitOpenACCHostDataConstruct(
    const OpenACCHostDataConstruct *S) {
  OS << " " << S->getDirectiveKind();
}

void TextNodeDumper::VisitOpenACCWaitConstruct(const OpenACCWaitConstruct *S) {
  OS << " " << S->getDirectiveKind();
}
void TextNodeDumper::VisitOpenACCInitConstruct(const OpenACCInitConstruct *S) {
  OS << " " << S->getDirectiveKind();
}
void TextNodeDumper::VisitOpenACCShutdownConstruct(
    const OpenACCShutdownConstruct *S) {
  OS << " " << S->getDirectiveKind();
}

void TextNodeDumper::VisitEmbedExpr(const EmbedExpr *S) {
  AddChild("begin", [=] { OS << S->getStartingElementPos(); });
  AddChild("number of elements", [=] { OS << S->getDataElementCount(); });
}

void TextNodeDumper::VisitAtomicExpr(const AtomicExpr *AE) {
  OS << ' ' << AE->getOpAsString();
}<|MERGE_RESOLUTION|>--- conflicted
+++ resolved
@@ -426,10 +426,7 @@
     case OpenACCClauseKind::Seq:
     case OpenACCClauseKind::Tile:
     case OpenACCClauseKind::Worker:
-<<<<<<< HEAD
-=======
     case OpenACCClauseKind::UseDevice:
->>>>>>> ce7c17d5
     case OpenACCClauseKind::Vector:
     case OpenACCClauseKind::VectorLength:
       // The condition expression will be printed as a part of the 'children',
