//===------- Interp.cpp - Interpreter for the constexpr VM ------*- C++ -*-===//
//
// Part of the LLVM Project, under the Apache License v2.0 with LLVM Exceptions.
// See https://llvm.org/LICENSE.txt for license information.
// SPDX-License-Identifier: Apache-2.0 WITH LLVM-exception
//
//===----------------------------------------------------------------------===//

#include "Interp.h"
#include "Function.h"
#include "InterpFrame.h"
#include "InterpShared.h"
#include "InterpStack.h"
#include "Opcode.h"
#include "PrimType.h"
#include "Program.h"
#include "State.h"
#include "clang/AST/ASTContext.h"
#include "clang/AST/CXXInheritance.h"
#include "clang/AST/DeclObjC.h"
#include "clang/AST/Expr.h"
#include "clang/AST/ExprCXX.h"
#include "clang/Basic/DiagnosticSema.h"
#include "clang/Basic/TargetInfo.h"
<<<<<<< HEAD
#include "llvm/ADT/APSInt.h"
=======
>>>>>>> ce7c17d5
#include "llvm/ADT/StringExtras.h"

using namespace clang;
using namespace clang::interp;

static bool RetValue(InterpState &S, CodePtr &Pt) {
  llvm::report_fatal_error("Interpreter cannot return values");
}

//===----------------------------------------------------------------------===//
// Jmp, Jt, Jf
//===----------------------------------------------------------------------===//

static bool Jmp(InterpState &S, CodePtr &PC, int32_t Offset) {
  PC += Offset;
  return true;
}

static bool Jt(InterpState &S, CodePtr &PC, int32_t Offset) {
  if (S.Stk.pop<bool>()) {
    PC += Offset;
  }
  return true;
}

static bool Jf(InterpState &S, CodePtr &PC, int32_t Offset) {
  if (!S.Stk.pop<bool>()) {
    PC += Offset;
  }
  return true;
}

static void diagnoseMissingInitializer(InterpState &S, CodePtr OpPC,
                                       const ValueDecl *VD) {
  const SourceInfo &E = S.Current->getSource(OpPC);
  S.FFDiag(E, diag::note_constexpr_var_init_unknown, 1) << VD;
  S.Note(VD->getLocation(), diag::note_declared_at) << VD->getSourceRange();
}

static void diagnoseNonConstVariable(InterpState &S, CodePtr OpPC,
                                     const ValueDecl *VD);
static bool diagnoseUnknownDecl(InterpState &S, CodePtr OpPC,
                                const ValueDecl *D) {
  const SourceInfo &E = S.Current->getSource(OpPC);

  if (isa<ParmVarDecl>(D)) {
    if (S.getLangOpts().CPlusPlus11) {
      S.FFDiag(E, diag::note_constexpr_function_param_value_unknown) << D;
      S.Note(D->getLocation(), diag::note_declared_at) << D->getSourceRange();
    } else {
      S.FFDiag(E);
    }
    return false;
  }

  if (!D->getType().isConstQualified()) {
    diagnoseNonConstVariable(S, OpPC, D);
  } else if (const auto *VD = dyn_cast<VarDecl>(D)) {
    if (!VD->getAnyInitializer()) {
      diagnoseMissingInitializer(S, OpPC, VD);
    } else {
      const SourceInfo &Loc = S.Current->getSource(OpPC);
      S.FFDiag(Loc, diag::note_constexpr_var_init_non_constant, 1) << VD;
      S.Note(VD->getLocation(), diag::note_declared_at);
    }
  }

  return false;
}

static void diagnoseNonConstVariable(InterpState &S, CodePtr OpPC,
                                     const ValueDecl *VD) {
  const SourceInfo &Loc = S.Current->getSource(OpPC);
  if (!S.getLangOpts().CPlusPlus) {
    S.FFDiag(Loc);
    return;
  }

  if (const auto *VarD = dyn_cast<VarDecl>(VD);
      VarD && VarD->getType().isConstQualified() &&
      !VarD->getAnyInitializer()) {
    diagnoseMissingInitializer(S, OpPC, VD);
    return;
  }

  // Rather random, but this is to match the diagnostic output of the current
  // interpreter.
  if (isa<ObjCIvarDecl>(VD))
    return;

  if (VD->getType()->isIntegralOrEnumerationType()) {
    S.FFDiag(Loc, diag::note_constexpr_ltor_non_const_int, 1) << VD;
    S.Note(VD->getLocation(), diag::note_declared_at);
    return;
  }

  S.FFDiag(Loc,
           S.getLangOpts().CPlusPlus11 ? diag::note_constexpr_ltor_non_constexpr
                                       : diag::note_constexpr_ltor_non_integral,
           1)
      << VD << VD->getType();
  S.Note(VD->getLocation(), diag::note_declared_at);
}

static bool CheckActive(InterpState &S, CodePtr OpPC, const Pointer &Ptr,
                        AccessKinds AK) {
  if (Ptr.isActive())
    return true;

  assert(Ptr.inUnion());
  assert(Ptr.isField() && Ptr.getField());

  Pointer U = Ptr.getBase();
  Pointer C = Ptr;
  while (!U.isRoot() && U.inUnion() && !U.isActive()) {
    if (U.getField())
      C = U;
    U = U.getBase();
  }
  assert(C.isField());

  // Get the inactive field descriptor.
  const FieldDecl *InactiveField = C.getField();
  assert(InactiveField);

  // Consider:
  // union U {
  //   struct {
  //     int x;
  //     int y;
  //   } a;
  // }
  //
  // When activating x, we will also activate a. If we now try to read
  // from y, we will get to CheckActive, because y is not active. In that
  // case, our U will be a (not a union). We return here and let later code
  // handle this.
  if (!U.getFieldDesc()->isUnion())
    return true;

  // Find the active field of the union.
  const Record *R = U.getRecord();
  assert(R && R->isUnion() && "Not a union");

  const FieldDecl *ActiveField = nullptr;
  for (const Record::Field &F : R->fields()) {
    const Pointer &Field = U.atField(F.Offset);
    if (Field.isActive()) {
      ActiveField = Field.getField();
      break;
    }
  }

  const SourceInfo &Loc = S.Current->getSource(OpPC);
  S.FFDiag(Loc, diag::note_constexpr_access_inactive_union_member)
      << AK << InactiveField << !ActiveField << ActiveField;
  return false;
}

static bool CheckTemporary(InterpState &S, CodePtr OpPC, const Pointer &Ptr,
                           AccessKinds AK) {
  if (auto ID = Ptr.getDeclID()) {
    if (!Ptr.isStaticTemporary())
      return true;

    const auto *MTE = dyn_cast_if_present<MaterializeTemporaryExpr>(
        Ptr.getDeclDesc()->asExpr());
    if (!MTE)
      return true;

    // FIXME(perf): Since we do this check on every Load from a static
    // temporary, it might make sense to cache the value of the
    // isUsableInConstantExpressions call.
    if (!MTE->isUsableInConstantExpressions(S.getASTContext()) &&
        Ptr.block()->getEvalID() != S.Ctx.getEvalID()) {
      const SourceInfo &E = S.Current->getSource(OpPC);
      S.FFDiag(E, diag::note_constexpr_access_static_temporary, 1) << AK;
      S.Note(Ptr.getDeclLoc(), diag::note_constexpr_temporary_here);
      return false;
    }
  }
  return true;
}

static bool CheckGlobal(InterpState &S, CodePtr OpPC, const Pointer &Ptr) {
  if (auto ID = Ptr.getDeclID()) {
    if (!Ptr.isStatic())
      return true;

    if (S.P.getCurrentDecl() == ID)
      return true;

    S.FFDiag(S.Current->getLocation(OpPC), diag::note_constexpr_modify_global);
    return false;
  }
  return true;
}

namespace clang {
namespace interp {
static void popArg(InterpState &S, const Expr *Arg) {
  PrimType Ty = S.getContext().classify(Arg).value_or(PT_Ptr);
  TYPE_SWITCH(Ty, S.Stk.discard<T>());
}

void cleanupAfterFunctionCall(InterpState &S, CodePtr OpPC,
                              const Function *Func) {
  assert(S.Current);
  assert(Func);

  if (Func->isUnevaluatedBuiltin())
    return;

  // Some builtin functions require us to only look at the call site, since
  // the classified parameter types do not match.
  if (unsigned BID = Func->getBuiltinID();
      BID && S.getASTContext().BuiltinInfo.hasCustomTypechecking(BID)) {
    const auto *CE =
        cast<CallExpr>(S.Current->Caller->getExpr(S.Current->getRetPC()));
    for (int32_t I = CE->getNumArgs() - 1; I >= 0; --I) {
      const Expr *A = CE->getArg(I);
      popArg(S, A);
    }
    return;
  }

  if (S.Current->Caller && Func->isVariadic()) {
    // CallExpr we're look for is at the return PC of the current function, i.e.
    // in the caller.
    // This code path should be executed very rarely.
    unsigned NumVarArgs;
    const Expr *const *Args = nullptr;
    unsigned NumArgs = 0;
    const Expr *CallSite = S.Current->Caller->getExpr(S.Current->getRetPC());
    if (const auto *CE = dyn_cast<CallExpr>(CallSite)) {
      Args = CE->getArgs();
      NumArgs = CE->getNumArgs();
    } else if (const auto *CE = dyn_cast<CXXConstructExpr>(CallSite)) {
      Args = CE->getArgs();
      NumArgs = CE->getNumArgs();
    } else
      assert(false && "Can't get arguments from that expression type");

    assert(NumArgs >= Func->getNumWrittenParams());
    NumVarArgs = NumArgs - (Func->getNumWrittenParams() +
                            isa<CXXOperatorCallExpr>(CallSite));
    for (unsigned I = 0; I != NumVarArgs; ++I) {
      const Expr *A = Args[NumArgs - 1 - I];
      popArg(S, A);
    }
  }

  // And in any case, remove the fixed parameters (the non-variadic ones)
  // at the end.
  for (PrimType Ty : Func->args_reverse())
    TYPE_SWITCH(Ty, S.Stk.discard<T>());
}

bool CheckExtern(InterpState &S, CodePtr OpPC, const Pointer &Ptr) {
  if (!Ptr.isExtern())
    return true;

  if (Ptr.isInitialized() ||
      (Ptr.getDeclDesc()->asVarDecl() == S.EvaluatingDecl))
    return true;

  if (!S.checkingPotentialConstantExpression() && S.getLangOpts().CPlusPlus) {
    const auto *VD = Ptr.getDeclDesc()->asValueDecl();
    diagnoseNonConstVariable(S, OpPC, VD);
  }
  return false;
}

bool CheckArray(InterpState &S, CodePtr OpPC, const Pointer &Ptr) {
  if (!Ptr.isUnknownSizeArray())
    return true;
  const SourceInfo &E = S.Current->getSource(OpPC);
  S.FFDiag(E, diag::note_constexpr_unsized_array_indexed);
  return false;
}

bool CheckLive(InterpState &S, CodePtr OpPC, const Pointer &Ptr,
               AccessKinds AK) {
  if (Ptr.isZero()) {
    const auto &Src = S.Current->getSource(OpPC);

    if (Ptr.isField())
      S.FFDiag(Src, diag::note_constexpr_null_subobject) << CSK_Field;
    else
      S.FFDiag(Src, diag::note_constexpr_access_null) << AK;

    return false;
  }

  if (!Ptr.isLive()) {
    const auto &Src = S.Current->getSource(OpPC);

    if (Ptr.isDynamic()) {
      S.FFDiag(Src, diag::note_constexpr_access_deleted_object) << AK;
    } else {
      bool IsTemp = Ptr.isTemporary();
      S.FFDiag(Src, diag::note_constexpr_lifetime_ended, 1) << AK << !IsTemp;

      if (IsTemp)
        S.Note(Ptr.getDeclLoc(), diag::note_constexpr_temporary_here);
      else
        S.Note(Ptr.getDeclLoc(), diag::note_declared_at);
    }

    return false;
  }

  return true;
}

bool CheckConstant(InterpState &S, CodePtr OpPC, const Descriptor *Desc) {
  assert(Desc);

  const auto *D = Desc->asVarDecl();
  if (!D || !D->hasGlobalStorage())
    return true;

  if (D == S.EvaluatingDecl)
    return true;

  if (D->isConstexpr())
    return true;

  // If we're evaluating the initializer for a constexpr variable in C23, we may
  // only read other contexpr variables. Abort here since this one isn't
  // constexpr.
  if (const auto *VD = dyn_cast_if_present<VarDecl>(S.EvaluatingDecl);
      VD && VD->isConstexpr() && S.getLangOpts().C23)
    return Invalid(S, OpPC);

  QualType T = D->getType();
  bool IsConstant = T.isConstant(S.getASTContext());
  if (T->isIntegralOrEnumerationType()) {
    if (!IsConstant) {
      diagnoseNonConstVariable(S, OpPC, D);
      return false;
    }
    return true;
  }

  if (IsConstant) {
    if (S.getLangOpts().CPlusPlus) {
      S.CCEDiag(S.Current->getLocation(OpPC),
                S.getLangOpts().CPlusPlus11
                    ? diag::note_constexpr_ltor_non_constexpr
                    : diag::note_constexpr_ltor_non_integral,
                1)
          << D << T;
      S.Note(D->getLocation(), diag::note_declared_at);
    } else {
      S.CCEDiag(S.Current->getLocation(OpPC));
    }
    return true;
  }

  if (T->isPointerOrReferenceType()) {
    if (!T->getPointeeType().isConstant(S.getASTContext()) ||
        !S.getLangOpts().CPlusPlus11) {
      diagnoseNonConstVariable(S, OpPC, D);
      return false;
    }
    return true;
  }

  diagnoseNonConstVariable(S, OpPC, D);
  return false;
}

static bool CheckConstant(InterpState &S, CodePtr OpPC, const Pointer &Ptr) {
  if (!Ptr.isStatic() || !Ptr.isBlockPointer())
    return true;
  return CheckConstant(S, OpPC, Ptr.getDeclDesc());
}

bool CheckNull(InterpState &S, CodePtr OpPC, const Pointer &Ptr,
               CheckSubobjectKind CSK) {
  if (!Ptr.isZero())
    return true;
  const SourceInfo &Loc = S.Current->getSource(OpPC);
  S.FFDiag(Loc, diag::note_constexpr_null_subobject)
      << CSK << S.Current->getRange(OpPC);

  return false;
}

bool CheckRange(InterpState &S, CodePtr OpPC, const Pointer &Ptr,
                AccessKinds AK) {
  if (!Ptr.isOnePastEnd())
    return true;
  const SourceInfo &Loc = S.Current->getSource(OpPC);
  S.FFDiag(Loc, diag::note_constexpr_access_past_end)
      << AK << S.Current->getRange(OpPC);
  return false;
}

bool CheckRange(InterpState &S, CodePtr OpPC, const Pointer &Ptr,
                CheckSubobjectKind CSK) {
  if (!Ptr.isElementPastEnd())
    return true;
  const SourceInfo &Loc = S.Current->getSource(OpPC);
  S.FFDiag(Loc, diag::note_constexpr_past_end_subobject)
      << CSK << S.Current->getRange(OpPC);
  return false;
}

bool CheckSubobject(InterpState &S, CodePtr OpPC, const Pointer &Ptr,
                    CheckSubobjectKind CSK) {
  if (!Ptr.isOnePastEnd())
    return true;

  const SourceInfo &Loc = S.Current->getSource(OpPC);
  S.FFDiag(Loc, diag::note_constexpr_past_end_subobject)
      << CSK << S.Current->getRange(OpPC);
  return false;
}

bool CheckDowncast(InterpState &S, CodePtr OpPC, const Pointer &Ptr,
                   uint32_t Offset) {
  uint32_t MinOffset = Ptr.getDeclDesc()->getMetadataSize();
  uint32_t PtrOffset = Ptr.getByteOffset();

  // We subtract Offset from PtrOffset. The result must be at least
  // MinOffset.
  if (Offset < PtrOffset && (PtrOffset - Offset) >= MinOffset)
    return true;

  const auto *E = cast<CastExpr>(S.Current->getExpr(OpPC));
  QualType TargetQT = E->getType()->getPointeeType();
  QualType MostDerivedQT = Ptr.getDeclPtr().getType();

  S.CCEDiag(E, diag::note_constexpr_invalid_downcast)
      << MostDerivedQT << TargetQT;

  return false;
}

bool CheckConst(InterpState &S, CodePtr OpPC, const Pointer &Ptr) {
  assert(Ptr.isLive() && "Pointer is not live");
  if (!Ptr.isConst() || Ptr.isMutable())
    return true;

  // The This pointer is writable in constructors and destructors,
  // even if isConst() returns true.
  // TODO(perf): We could be hitting this code path quite a lot in complex
  // constructors. Is there a better way to do this?
  if (S.Current->getFunction()) {
    for (const InterpFrame *Frame = S.Current; Frame; Frame = Frame->Caller) {
      if (const Function *Func = Frame->getFunction();
          Func && (Func->isConstructor() || Func->isDestructor()) &&
          Ptr.block() == Frame->getThis().block()) {
        return true;
      }
    }
  }

  if (!Ptr.isBlockPointer())
    return false;

  const QualType Ty = Ptr.getType();
  const SourceInfo &Loc = S.Current->getSource(OpPC);
  S.FFDiag(Loc, diag::note_constexpr_modify_const_type) << Ty;
  return false;
}

bool CheckMutable(InterpState &S, CodePtr OpPC, const Pointer &Ptr) {
  assert(Ptr.isLive() && "Pointer is not live");
  if (!Ptr.isMutable())
    return true;

  // In C++14 onwards, it is permitted to read a mutable member whose
  // lifetime began within the evaluation.
  if (S.getLangOpts().CPlusPlus14 &&
      Ptr.block()->getEvalID() == S.Ctx.getEvalID())
    return true;

  const SourceInfo &Loc = S.Current->getSource(OpPC);
  const FieldDecl *Field = Ptr.getField();
  S.FFDiag(Loc, diag::note_constexpr_access_mutable, 1) << AK_Read << Field;
  S.Note(Field->getLocation(), diag::note_declared_at);
  return false;
}

static bool CheckVolatile(InterpState &S, CodePtr OpPC, const Pointer &Ptr,
                          AccessKinds AK) {
  assert(Ptr.isLive());

  // FIXME: This check here might be kinda expensive. Maybe it would be better
  // to have another field in InlineDescriptor for this?
  if (!Ptr.isBlockPointer())
    return true;

  QualType PtrType = Ptr.getType();
  if (!PtrType.isVolatileQualified())
    return true;

  const SourceInfo &Loc = S.Current->getSource(OpPC);
  if (S.getLangOpts().CPlusPlus)
    S.FFDiag(Loc, diag::note_constexpr_access_volatile_type) << AK << PtrType;
  else
    S.FFDiag(Loc);
  return false;
}

bool CheckInitialized(InterpState &S, CodePtr OpPC, const Pointer &Ptr,
                      AccessKinds AK) {
  assert(Ptr.isLive());

  if (Ptr.isInitialized())
    return true;

  if (const auto *VD = Ptr.getDeclDesc()->asVarDecl();
      VD && VD->hasGlobalStorage()) {
    const SourceInfo &Loc = S.Current->getSource(OpPC);
    if (VD->getAnyInitializer()) {
      S.FFDiag(Loc, diag::note_constexpr_var_init_non_constant, 1) << VD;
      S.Note(VD->getLocation(), diag::note_declared_at);
    } else {
      diagnoseMissingInitializer(S, OpPC, VD);
    }
    return false;
  }

  if (!S.checkingPotentialConstantExpression()) {
    S.FFDiag(S.Current->getSource(OpPC), diag::note_constexpr_access_uninit)
        << AK << /*uninitialized=*/true << S.Current->getRange(OpPC);
  }
  return false;
}

bool CheckGlobalInitialized(InterpState &S, CodePtr OpPC, const Pointer &Ptr) {
  if (Ptr.isInitialized())
    return true;

  assert(S.getLangOpts().CPlusPlus);
  const auto *VD = cast<VarDecl>(Ptr.getDeclDesc()->asValueDecl());
  if ((!VD->hasConstantInitialization() &&
       VD->mightBeUsableInConstantExpressions(S.getASTContext())) ||
      (S.getLangOpts().OpenCL && !S.getLangOpts().CPlusPlus11 &&
       !VD->hasICEInitializer(S.getASTContext()))) {
    const SourceInfo &Loc = S.Current->getSource(OpPC);
    S.FFDiag(Loc, diag::note_constexpr_var_init_non_constant, 1) << VD;
    S.Note(VD->getLocation(), diag::note_declared_at);
  }
  return false;
}

static bool CheckWeak(InterpState &S, CodePtr OpPC, const Pointer &Ptr) {
  if (!Ptr.isWeak())
    return true;

  const auto *VD = Ptr.getDeclDesc()->asVarDecl();
  assert(VD);
  S.FFDiag(S.Current->getLocation(OpPC), diag::note_constexpr_var_init_weak)
      << VD;
  S.Note(VD->getLocation(), diag::note_declared_at);

  return false;
}

bool CheckLoad(InterpState &S, CodePtr OpPC, const Pointer &Ptr,
               AccessKinds AK) {
  if (!CheckLive(S, OpPC, Ptr, AK))
    return false;
  if (!CheckConstant(S, OpPC, Ptr))
    return false;
  if (!CheckDummy(S, OpPC, Ptr, AK))
    return false;
  if (!CheckExtern(S, OpPC, Ptr))
    return false;
  if (!CheckRange(S, OpPC, Ptr, AK))
    return false;
  if (!CheckActive(S, OpPC, Ptr, AK))
    return false;
  if (!CheckInitialized(S, OpPC, Ptr, AK))
    return false;
  if (!CheckTemporary(S, OpPC, Ptr, AK))
    return false;
  if (!CheckWeak(S, OpPC, Ptr))
    return false;
  if (!CheckMutable(S, OpPC, Ptr))
    return false;
  if (!CheckVolatile(S, OpPC, Ptr, AK))
    return false;
  return true;
}

/// This is not used by any of the opcodes directly. It's used by
/// EvalEmitter to do the final lvalue-to-rvalue conversion.
bool CheckFinalLoad(InterpState &S, CodePtr OpPC, const Pointer &Ptr) {
  if (!CheckLive(S, OpPC, Ptr, AK_Read))
    return false;
  if (!CheckConstant(S, OpPC, Ptr))
    return false;

  if (!CheckDummy(S, OpPC, Ptr, AK_Read))
    return false;
  if (!CheckExtern(S, OpPC, Ptr))
    return false;
  if (!CheckRange(S, OpPC, Ptr, AK_Read))
    return false;
  if (!CheckActive(S, OpPC, Ptr, AK_Read))
    return false;
  if (!CheckInitialized(S, OpPC, Ptr, AK_Read))
    return false;
  if (!CheckTemporary(S, OpPC, Ptr, AK_Read))
    return false;
  if (!CheckWeak(S, OpPC, Ptr))
    return false;
  if (!CheckMutable(S, OpPC, Ptr))
    return false;
  return true;
}

bool CheckStore(InterpState &S, CodePtr OpPC, const Pointer &Ptr) {
  if (!CheckLive(S, OpPC, Ptr, AK_Assign))
    return false;
  if (!CheckDummy(S, OpPC, Ptr, AK_Assign))
    return false;
  if (!CheckExtern(S, OpPC, Ptr))
    return false;
  if (!CheckRange(S, OpPC, Ptr, AK_Assign))
    return false;
  if (!CheckGlobal(S, OpPC, Ptr))
    return false;
  if (!CheckConst(S, OpPC, Ptr))
    return false;
  return true;
}

bool CheckInvoke(InterpState &S, CodePtr OpPC, const Pointer &Ptr) {
  if (!CheckLive(S, OpPC, Ptr, AK_MemberCall))
    return false;
  if (!Ptr.isDummy()) {
    if (!CheckExtern(S, OpPC, Ptr))
      return false;
    if (!CheckRange(S, OpPC, Ptr, AK_MemberCall))
      return false;
  }
  return true;
}

bool CheckInit(InterpState &S, CodePtr OpPC, const Pointer &Ptr) {
  if (!CheckLive(S, OpPC, Ptr, AK_Assign))
    return false;
  if (!CheckRange(S, OpPC, Ptr, AK_Assign))
    return false;
  return true;
}

bool CheckCallable(InterpState &S, CodePtr OpPC, const Function *F) {

  if (F->isVirtual() && !S.getLangOpts().CPlusPlus20) {
    const SourceLocation &Loc = S.Current->getLocation(OpPC);
    S.CCEDiag(Loc, diag::note_constexpr_virtual_call);
    return false;
  }

  if (F->isConstexpr() && F->hasBody() &&
      (F->getDecl()->isConstexpr() || F->getDecl()->hasAttr<MSConstexprAttr>()))
    return true;

  // Implicitly constexpr.
  if (F->isLambdaStaticInvoker())
    return true;

  const SourceLocation &Loc = S.Current->getLocation(OpPC);
  if (S.getLangOpts().CPlusPlus11) {
    const FunctionDecl *DiagDecl = F->getDecl();

    // Invalid decls have been diagnosed before.
    if (DiagDecl->isInvalidDecl())
      return false;

    // If this function is not constexpr because it is an inherited
    // non-constexpr constructor, diagnose that directly.
    const auto *CD = dyn_cast<CXXConstructorDecl>(DiagDecl);
    if (CD && CD->isInheritingConstructor()) {
      const auto *Inherited = CD->getInheritedConstructor().getConstructor();
      if (!Inherited->isConstexpr())
        DiagDecl = CD = Inherited;
    }

    // FIXME: If DiagDecl is an implicitly-declared special member function
    // or an inheriting constructor, we should be much more explicit about why
    // it's not constexpr.
    if (CD && CD->isInheritingConstructor()) {
      S.FFDiag(Loc, diag::note_constexpr_invalid_inhctor, 1)
          << CD->getInheritedConstructor().getConstructor()->getParent();
      S.Note(DiagDecl->getLocation(), diag::note_declared_at);
    } else {
      // Don't emit anything if the function isn't defined and we're checking
      // for a constant expression. It might be defined at the point we're
      // actually calling it.
      bool IsExtern = DiagDecl->getStorageClass() == SC_Extern;
      if (!DiagDecl->isDefined() && !IsExtern && DiagDecl->isConstexpr() &&
          S.checkingPotentialConstantExpression())
        return false;

      // If the declaration is defined, declared 'constexpr' _and_ has a body,
      // the below diagnostic doesn't add anything useful.
      if (DiagDecl->isDefined() && DiagDecl->isConstexpr() &&
          DiagDecl->hasBody())
        return false;

      S.FFDiag(Loc, diag::note_constexpr_invalid_function, 1)
          << DiagDecl->isConstexpr() << (bool)CD << DiagDecl;

      if (DiagDecl->getDefinition())
        S.Note(DiagDecl->getDefinition()->getLocation(),
               diag::note_declared_at);
      else
        S.Note(DiagDecl->getLocation(), diag::note_declared_at);
    }
  } else {
    S.FFDiag(Loc, diag::note_invalid_subexpr_in_const_expr);
  }

  return false;
}

bool CheckCallDepth(InterpState &S, CodePtr OpPC) {
  if ((S.Current->getDepth() + 1) > S.getLangOpts().ConstexprCallDepth) {
    S.FFDiag(S.Current->getSource(OpPC),
             diag::note_constexpr_depth_limit_exceeded)
        << S.getLangOpts().ConstexprCallDepth;
    return false;
  }

  return true;
}

bool CheckThis(InterpState &S, CodePtr OpPC, const Pointer &This) {
  if (!This.isZero())
    return true;

  const SourceInfo &Loc = S.Current->getSource(OpPC);

  bool IsImplicit = false;
  if (const auto *E = dyn_cast_if_present<CXXThisExpr>(Loc.asExpr()))
    IsImplicit = E->isImplicit();

  if (S.getLangOpts().CPlusPlus11)
    S.FFDiag(Loc, diag::note_constexpr_this) << IsImplicit;
  else
    S.FFDiag(Loc);

  return false;
}

bool CheckPure(InterpState &S, CodePtr OpPC, const CXXMethodDecl *MD) {
  if (!MD->isPureVirtual())
    return true;
  const SourceInfo &E = S.Current->getSource(OpPC);
  S.FFDiag(E, diag::note_constexpr_pure_virtual_call, 1) << MD;
  S.Note(MD->getLocation(), diag::note_declared_at);
  return false;
}

bool CheckFloatResult(InterpState &S, CodePtr OpPC, const Floating &Result,
                      APFloat::opStatus Status, FPOptions FPO) {
  // [expr.pre]p4:
  //   If during the evaluation of an expression, the result is not
  //   mathematically defined [...], the behavior is undefined.
  // FIXME: C++ rules require us to not conform to IEEE 754 here.
  if (Result.isNan()) {
    const SourceInfo &E = S.Current->getSource(OpPC);
    S.CCEDiag(E, diag::note_constexpr_float_arithmetic)
        << /*NaN=*/true << S.Current->getRange(OpPC);
    return S.noteUndefinedBehavior();
  }

  // In a constant context, assume that any dynamic rounding mode or FP
  // exception state matches the default floating-point environment.
  if (S.inConstantContext())
    return true;

  if ((Status & APFloat::opInexact) &&
      FPO.getRoundingMode() == llvm::RoundingMode::Dynamic) {
    // Inexact result means that it depends on rounding mode. If the requested
    // mode is dynamic, the evaluation cannot be made in compile time.
    const SourceInfo &E = S.Current->getSource(OpPC);
    S.FFDiag(E, diag::note_constexpr_dynamic_rounding);
    return false;
  }

  if ((Status != APFloat::opOK) &&
      (FPO.getRoundingMode() == llvm::RoundingMode::Dynamic ||
       FPO.getExceptionMode() != LangOptions::FPE_Ignore ||
       FPO.getAllowFEnvAccess())) {
    const SourceInfo &E = S.Current->getSource(OpPC);
    S.FFDiag(E, diag::note_constexpr_float_arithmetic_strict);
    return false;
  }

  if ((Status & APFloat::opStatus::opInvalidOp) &&
      FPO.getExceptionMode() != LangOptions::FPE_Ignore) {
    const SourceInfo &E = S.Current->getSource(OpPC);
    // There is no usefully definable result.
    S.FFDiag(E);
    return false;
  }

  return true;
}

bool CheckDynamicMemoryAllocation(InterpState &S, CodePtr OpPC) {
  if (S.getLangOpts().CPlusPlus20)
    return true;

  const SourceInfo &E = S.Current->getSource(OpPC);
  S.CCEDiag(E, diag::note_constexpr_new);
  return true;
}

bool CheckNewDeleteForms(InterpState &S, CodePtr OpPC,
                         DynamicAllocator::Form AllocForm,
                         DynamicAllocator::Form DeleteForm, const Descriptor *D,
                         const Expr *NewExpr) {
  if (AllocForm == DeleteForm)
    return true;

  QualType TypeToDiagnose;
  // We need to shuffle things around a bit here to get a better diagnostic,
  // because the expression we allocated the block for was of type int*,
  // but we want to get the array size right.
  if (D->isArray()) {
    QualType ElemQT = D->getType()->getPointeeType();
    TypeToDiagnose = S.getASTContext().getConstantArrayType(
        ElemQT, APInt(64, static_cast<uint64_t>(D->getNumElems()), false),
        nullptr, ArraySizeModifier::Normal, 0);
  } else
    TypeToDiagnose = D->getType()->getPointeeType();

  const SourceInfo &E = S.Current->getSource(OpPC);
  S.FFDiag(E, diag::note_constexpr_new_delete_mismatch)
      << static_cast<int>(DeleteForm) << static_cast<int>(AllocForm)
      << TypeToDiagnose;
  S.Note(NewExpr->getExprLoc(), diag::note_constexpr_dynamic_alloc_here)
      << NewExpr->getSourceRange();
  return false;
}

bool CheckDeleteSource(InterpState &S, CodePtr OpPC, const Expr *Source,
                       const Pointer &Ptr) {
  // The two sources we currently allow are new expressions and
  // __builtin_operator_new calls.
  if (isa_and_nonnull<CXXNewExpr>(Source))
    return true;
  if (const CallExpr *CE = dyn_cast_if_present<CallExpr>(Source);
      CE && CE->getBuiltinCallee() == Builtin::BI__builtin_operator_new)
    return true;

  // Whatever this is, we didn't heap allocate it.
  const SourceInfo &Loc = S.Current->getSource(OpPC);
  S.FFDiag(Loc, diag::note_constexpr_delete_not_heap_alloc)
      << Ptr.toDiagnosticString(S.getASTContext());

  if (Ptr.isTemporary())
    S.Note(Ptr.getDeclLoc(), diag::note_constexpr_temporary_here);
  else
    S.Note(Ptr.getDeclLoc(), diag::note_declared_at);
  return false;
}

/// We aleady know the given DeclRefExpr is invalid for some reason,
/// now figure out why and print appropriate diagnostics.
bool CheckDeclRef(InterpState &S, CodePtr OpPC, const DeclRefExpr *DR) {
  const ValueDecl *D = DR->getDecl();
  return diagnoseUnknownDecl(S, OpPC, D);
}

bool CheckDummy(InterpState &S, CodePtr OpPC, const Pointer &Ptr,
                AccessKinds AK) {
  if (!Ptr.isDummy())
    return true;

  const Descriptor *Desc = Ptr.getDeclDesc();
  const ValueDecl *D = Desc->asValueDecl();
  if (!D)
    return false;

  if (AK == AK_Read || AK == AK_Increment || AK == AK_Decrement)
    return diagnoseUnknownDecl(S, OpPC, D);

  assert(AK == AK_Assign);
  if (S.getLangOpts().CPlusPlus14) {
    const SourceInfo &E = S.Current->getSource(OpPC);
    S.FFDiag(E, diag::note_constexpr_modify_global);
  }
  return false;
}

bool CheckNonNullArgs(InterpState &S, CodePtr OpPC, const Function *F,
                      const CallExpr *CE, unsigned ArgSize) {
  auto Args = llvm::ArrayRef(CE->getArgs(), CE->getNumArgs());
  auto NonNullArgs = collectNonNullArgs(F->getDecl(), Args);
  unsigned Offset = 0;
  unsigned Index = 0;
  for (const Expr *Arg : Args) {
    if (NonNullArgs[Index] && Arg->getType()->isPointerType()) {
      const Pointer &ArgPtr = S.Stk.peek<Pointer>(ArgSize - Offset);
      if (ArgPtr.isZero()) {
        const SourceLocation &Loc = S.Current->getLocation(OpPC);
        S.CCEDiag(Loc, diag::note_non_null_attribute_failed);
        return false;
      }
    }

    Offset += align(primSize(S.Ctx.classify(Arg).value_or(PT_Ptr)));
    ++Index;
  }
  return true;
}

// FIXME: This is similar to code we already have in Compiler.cpp.
// I think it makes sense to instead add the field and base destruction stuff
// to the destructor Function itself. Then destroying a record would really
// _just_ be calling its destructor. That would also help with the diagnostic
// difference when the destructor or a field/base fails.
static bool runRecordDestructor(InterpState &S, CodePtr OpPC,
                                const Pointer &BasePtr,
                                const Descriptor *Desc) {
  assert(Desc->isRecord());
  const Record *R = Desc->ElemRecord;
  assert(R);

  if (Pointer::pointToSameBlock(BasePtr, S.Current->getThis())) {
    const SourceInfo &Loc = S.Current->getSource(OpPC);
    S.FFDiag(Loc, diag::note_constexpr_double_destroy);
    return false;
  }

  // Destructor of this record.
  if (const CXXDestructorDecl *Dtor = R->getDestructor();
      Dtor && !Dtor->isTrivial()) {
    const Function *DtorFunc = S.getContext().getOrCreateFunction(Dtor);
    if (!DtorFunc)
      return false;

    S.Stk.push<Pointer>(BasePtr);
    if (!Call(S, OpPC, DtorFunc, 0))
      return false;
  }
  return true;
}

static bool RunDestructors(InterpState &S, CodePtr OpPC, const Block *B) {
  assert(B);
  const Descriptor *Desc = B->getDescriptor();

  if (Desc->isPrimitive() || Desc->isPrimitiveArray())
    return true;

  assert(Desc->isRecord() || Desc->isCompositeArray());

  if (Desc->isCompositeArray()) {
    const Descriptor *ElemDesc = Desc->ElemDesc;
    assert(ElemDesc->isRecord());

    Pointer RP(const_cast<Block *>(B));
    for (unsigned I = 0; I != Desc->getNumElems(); ++I) {
      if (!runRecordDestructor(S, OpPC, RP.atIndex(I).narrow(), ElemDesc))
        return false;
    }
    return true;
  }

  assert(Desc->isRecord());
  return runRecordDestructor(S, OpPC, Pointer(const_cast<Block *>(B)), Desc);
}

<<<<<<< HEAD
=======
static bool hasVirtualDestructor(QualType T) {
  if (const CXXRecordDecl *RD = T->getAsCXXRecordDecl())
    if (const CXXDestructorDecl *DD = RD->getDestructor())
      return DD->isVirtual();
  return false;
}

>>>>>>> ce7c17d5
bool Free(InterpState &S, CodePtr OpPC, bool DeleteIsArrayForm,
          bool IsGlobalDelete) {
  if (!CheckDynamicMemoryAllocation(S, OpPC))
    return false;

  const Expr *Source = nullptr;
  const Block *BlockToDelete = nullptr;
  {
    // Extra scope for this so the block doesn't have this pointer
    // pointing to it when we destroy it.
    Pointer Ptr = S.Stk.pop<Pointer>();

    // Deleteing nullptr is always fine.
    if (Ptr.isZero())
      return true;

    // Remove base casts.
<<<<<<< HEAD
    while (Ptr.isBaseClass())
      Ptr = Ptr.getBase();

=======
    QualType InitialType = Ptr.getType();
    while (Ptr.isBaseClass())
      Ptr = Ptr.getBase();

    // For the non-array case, the types must match if the static type
    // does not have a virtual destructor.
    if (!DeleteIsArrayForm && Ptr.getType() != InitialType &&
        !hasVirtualDestructor(InitialType)) {
      S.FFDiag(S.Current->getSource(OpPC),
               diag::note_constexpr_delete_base_nonvirt_dtor)
          << InitialType << Ptr.getType();
      return false;
    }

>>>>>>> ce7c17d5
    if (!Ptr.isRoot() || Ptr.isOnePastEnd() || Ptr.isArrayElement()) {
      const SourceInfo &Loc = S.Current->getSource(OpPC);
      S.FFDiag(Loc, diag::note_constexpr_delete_subobject)
          << Ptr.toDiagnosticString(S.getASTContext()) << Ptr.isOnePastEnd();
      return false;
    }

    Source = Ptr.getDeclDesc()->asExpr();
    BlockToDelete = Ptr.block();

    if (!CheckDeleteSource(S, OpPC, Source, Ptr))
      return false;

    // For a class type with a virtual destructor, the selected operator delete
    // is the one looked up when building the destructor.
    QualType AllocType = Ptr.getType();
    if (!DeleteIsArrayForm && !IsGlobalDelete) {
      auto getVirtualOperatorDelete = [](QualType T) -> const FunctionDecl * {
        if (const CXXRecordDecl *RD = T->getAsCXXRecordDecl())
          if (const CXXDestructorDecl *DD = RD->getDestructor())
            return DD->isVirtual() ? DD->getOperatorDelete() : nullptr;
        return nullptr;
      };

      if (const FunctionDecl *VirtualDelete =
              getVirtualOperatorDelete(AllocType);
          VirtualDelete &&
          !VirtualDelete->isReplaceableGlobalAllocationFunction()) {
        S.FFDiag(S.Current->getSource(OpPC),
                 diag::note_constexpr_new_non_replaceable)
            << isa<CXXMethodDecl>(VirtualDelete) << VirtualDelete;
        return false;
      }
    }
  }
  assert(Source);
  assert(BlockToDelete);

  // Invoke destructors before deallocating the memory.
  if (!RunDestructors(S, OpPC, BlockToDelete))
    return false;

  DynamicAllocator &Allocator = S.getAllocator();
  const Descriptor *BlockDesc = BlockToDelete->getDescriptor();
  std::optional<DynamicAllocator::Form> AllocForm =
      Allocator.getAllocationForm(Source);

  if (!Allocator.deallocate(Source, BlockToDelete, S)) {
    // Nothing has been deallocated, this must be a double-delete.
    const SourceInfo &Loc = S.Current->getSource(OpPC);
    S.FFDiag(Loc, diag::note_constexpr_double_delete);
    return false;
  }

  assert(AllocForm);
  DynamicAllocator::Form DeleteForm = DeleteIsArrayForm
                                          ? DynamicAllocator::Form::Array
                                          : DynamicAllocator::Form::NonArray;
  return CheckNewDeleteForms(S, OpPC, *AllocForm, DeleteForm, BlockDesc,
                             Source);
}

void diagnoseEnumValue(InterpState &S, CodePtr OpPC, const EnumDecl *ED,
                       const APSInt &Value) {
  llvm::APInt Min;
  llvm::APInt Max;

  if (S.EvaluatingDecl && !S.EvaluatingDecl->isConstexpr())
    return;

  ED->getValueRange(Max, Min);
  --Max;

  if (ED->getNumNegativeBits() &&
      (Max.slt(Value.getSExtValue()) || Min.sgt(Value.getSExtValue()))) {
    const SourceLocation &Loc = S.Current->getLocation(OpPC);
    S.CCEDiag(Loc, diag::note_constexpr_unscoped_enum_out_of_range)
        << llvm::toString(Value, 10) << Min.getSExtValue() << Max.getSExtValue()
        << ED;
  } else if (!ED->getNumNegativeBits() && Max.ult(Value.getZExtValue())) {
    const SourceLocation &Loc = S.Current->getLocation(OpPC);
    S.CCEDiag(Loc, diag::note_constexpr_unscoped_enum_out_of_range)
        << llvm::toString(Value, 10) << Min.getZExtValue() << Max.getZExtValue()
        << ED;
  }
}

bool CheckLiteralType(InterpState &S, CodePtr OpPC, const Type *T) {
  assert(T);
  assert(!S.getLangOpts().CPlusPlus23);

  // C++1y: A constant initializer for an object o [...] may also invoke
  // constexpr constructors for o and its subobjects even if those objects
  // are of non-literal class types.
  //
  // C++11 missed this detail for aggregates, so classes like this:
  //   struct foo_t { union { int i; volatile int j; } u; };
  // are not (obviously) initializable like so:
  //   __attribute__((__require_constant_initialization__))
  //   static const foo_t x = {{0}};
  // because "i" is a subobject with non-literal initialization (due to the
  // volatile member of the union). See:
  //   http://www.open-std.org/jtc1/sc22/wg21/docs/cwg_active.html#1677
  // Therefore, we use the C++1y behavior.

  if (S.Current->getFunction() && S.Current->getFunction()->isConstructor() &&
      S.Current->getThis().getDeclDesc()->asDecl() == S.EvaluatingDecl) {
    return true;
  }

  const Expr *E = S.Current->getExpr(OpPC);
  if (S.getLangOpts().CPlusPlus11)
    S.FFDiag(E, diag::note_constexpr_nonliteral) << E->getType();
  else
    S.FFDiag(E, diag::note_invalid_subexpr_in_const_expr);
  return false;
}

static bool checkConstructor(InterpState &S, CodePtr OpPC, const Function *Func,
                             const Pointer &ThisPtr) {
  assert(Func->isConstructor());

  const Descriptor *D = ThisPtr.getFieldDesc();

  // FIXME: I think this case is not 100% correct. E.g. a pointer into a
  // subobject of a composite array.
  if (!D->ElemRecord)
    return true;

  if (D->ElemRecord->getNumVirtualBases() == 0)
    return true;

  S.FFDiag(S.Current->getLocation(OpPC), diag::note_constexpr_virtual_base)
      << Func->getParentDecl();
  return false;
}

bool CallVar(InterpState &S, CodePtr OpPC, const Function *Func,
             uint32_t VarArgSize) {
  if (Func->hasThisPointer()) {
    size_t ArgSize = Func->getArgSize() + VarArgSize;
    size_t ThisOffset = ArgSize - (Func->hasRVO() ? primSize(PT_Ptr) : 0);
    const Pointer &ThisPtr = S.Stk.peek<Pointer>(ThisOffset);

    // If the current function is a lambda static invoker and
    // the function we're about to call is a lambda call operator,
    // skip the CheckInvoke, since the ThisPtr is a null pointer
    // anyway.
    if (!(S.Current->getFunction() &&
          S.Current->getFunction()->isLambdaStaticInvoker() &&
          Func->isLambdaCallOperator())) {
      if (!CheckInvoke(S, OpPC, ThisPtr))
        return false;
    }

    if (S.checkingPotentialConstantExpression())
      return false;
  }

  if (!CheckCallable(S, OpPC, Func))
    return false;

  if (!CheckCallDepth(S, OpPC))
    return false;

  auto NewFrame = std::make_unique<InterpFrame>(S, Func, OpPC, VarArgSize);
  InterpFrame *FrameBefore = S.Current;
  S.Current = NewFrame.get();

  // Note that we cannot assert(CallResult.hasValue()) here since
  // Ret() above only sets the APValue if the curent frame doesn't
  // have a caller set.
  if (Interpret(S)) {
    NewFrame.release(); // Frame was delete'd already.
    assert(S.Current == FrameBefore);
    return true;
  }

  // Interpreting the function failed somehow. Reset to
  // previous state.
  S.Current = FrameBefore;
  return false;
}

bool Call(InterpState &S, CodePtr OpPC, const Function *Func,
          uint32_t VarArgSize) {
  assert(Func);
  auto cleanup = [&]() -> bool {
    cleanupAfterFunctionCall(S, OpPC, Func);
    return false;
  };

  if (Func->hasThisPointer()) {
    size_t ArgSize = Func->getArgSize() + VarArgSize;
    size_t ThisOffset = ArgSize - (Func->hasRVO() ? primSize(PT_Ptr) : 0);

    const Pointer &ThisPtr = S.Stk.peek<Pointer>(ThisOffset);

    // If the current function is a lambda static invoker and
    // the function we're about to call is a lambda call operator,
    // skip the CheckInvoke, since the ThisPtr is a null pointer
    // anyway.
    if (S.Current->getFunction() &&
        S.Current->getFunction()->isLambdaStaticInvoker() &&
        Func->isLambdaCallOperator()) {
      assert(ThisPtr.isZero());
    } else {
      if (!CheckInvoke(S, OpPC, ThisPtr))
        return cleanup();
    }

    if (Func->isConstructor() && !checkConstructor(S, OpPC, Func, ThisPtr))
      return false;
  }

  if (!CheckCallable(S, OpPC, Func))
    return cleanup();

  // FIXME: The isConstructor() check here is not always right. The current
  // constant evaluator is somewhat inconsistent in when it allows a function
  // call when checking for a constant expression.
  if (Func->hasThisPointer() && S.checkingPotentialConstantExpression() &&
      !Func->isConstructor())
    return cleanup();

  if (!CheckCallDepth(S, OpPC))
    return cleanup();

  auto NewFrame = std::make_unique<InterpFrame>(S, Func, OpPC, VarArgSize);
  InterpFrame *FrameBefore = S.Current;
  S.Current = NewFrame.get();

  InterpStateCCOverride CCOverride(S, Func->getDecl()->isImmediateFunction());
  // Note that we cannot assert(CallResult.hasValue()) here since
  // Ret() above only sets the APValue if the curent frame doesn't
  // have a caller set.
  if (Interpret(S)) {
    NewFrame.release(); // Frame was delete'd already.
    assert(S.Current == FrameBefore);
    return true;
  }

  // Interpreting the function failed somehow. Reset to
  // previous state.
  S.Current = FrameBefore;
  return false;
}

bool CallVirt(InterpState &S, CodePtr OpPC, const Function *Func,
              uint32_t VarArgSize) {
  assert(Func->hasThisPointer());
  assert(Func->isVirtual());
  size_t ArgSize = Func->getArgSize() + VarArgSize;
  size_t ThisOffset = ArgSize - (Func->hasRVO() ? primSize(PT_Ptr) : 0);
  Pointer &ThisPtr = S.Stk.peek<Pointer>(ThisOffset);

  const CXXRecordDecl *DynamicDecl = nullptr;
  {
    Pointer TypePtr = ThisPtr;
    while (TypePtr.isBaseClass())
      TypePtr = TypePtr.getBase();

    QualType DynamicType = TypePtr.getType();
    if (DynamicType->isPointerType() || DynamicType->isReferenceType())
      DynamicDecl = DynamicType->getPointeeCXXRecordDecl();
    else
      DynamicDecl = DynamicType->getAsCXXRecordDecl();
  }
  assert(DynamicDecl);

  const auto *StaticDecl = cast<CXXRecordDecl>(Func->getParentDecl());
  const auto *InitialFunction = cast<CXXMethodDecl>(Func->getDecl());
  const CXXMethodDecl *Overrider = S.getContext().getOverridingFunction(
      DynamicDecl, StaticDecl, InitialFunction);

  if (Overrider != InitialFunction) {
    // DR1872: An instantiated virtual constexpr function can't be called in a
    // constant expression (prior to C++20). We can still constant-fold such a
    // call.
    if (!S.getLangOpts().CPlusPlus20 && Overrider->isVirtual()) {
      const Expr *E = S.Current->getExpr(OpPC);
      S.CCEDiag(E, diag::note_constexpr_virtual_call) << E->getSourceRange();
    }

    Func = S.getContext().getOrCreateFunction(Overrider);

    const CXXRecordDecl *ThisFieldDecl =
        ThisPtr.getFieldDesc()->getType()->getAsCXXRecordDecl();
    if (Func->getParentDecl()->isDerivedFrom(ThisFieldDecl)) {
      // If the function we call is further DOWN the hierarchy than the
      // FieldDesc of our pointer, just go up the hierarchy of this field
      // the furthest we can go.
      while (ThisPtr.isBaseClass())
        ThisPtr = ThisPtr.getBase();
    }
  }

  if (!Call(S, OpPC, Func, VarArgSize))
    return false;

  // Covariant return types. The return type of Overrider is a pointer
  // or reference to a class type.
  if (Overrider != InitialFunction &&
      Overrider->getReturnType()->isPointerOrReferenceType() &&
      InitialFunction->getReturnType()->isPointerOrReferenceType()) {
    QualType OverriderPointeeType =
        Overrider->getReturnType()->getPointeeType();
    QualType InitialPointeeType =
        InitialFunction->getReturnType()->getPointeeType();
    // We've called Overrider above, but calling code expects us to return what
    // InitialFunction returned. According to the rules for covariant return
    // types, what InitialFunction returns needs to be a base class of what
    // Overrider returns. So, we need to do an upcast here.
    unsigned Offset = S.getContext().collectBaseOffset(
        InitialPointeeType->getAsRecordDecl(),
        OverriderPointeeType->getAsRecordDecl());
    return GetPtrBasePop(S, OpPC, Offset);
  }

  return true;
}

bool CallBI(InterpState &S, CodePtr OpPC, const Function *Func,
            const CallExpr *CE, uint32_t BuiltinID) {
  // A little arbitrary, but the current interpreter allows evaluation
  // of builtin functions in this mode, with some exceptions.
  if (BuiltinID == Builtin::BI__builtin_operator_new &&
      S.checkingPotentialConstantExpression())
    return false;
  auto NewFrame = std::make_unique<InterpFrame>(S, Func, OpPC);

  InterpFrame *FrameBefore = S.Current;
  S.Current = NewFrame.get();

  if (InterpretBuiltin(S, OpPC, Func, CE, BuiltinID)) {
    // Release ownership of NewFrame to prevent it from being deleted.
    NewFrame.release(); // Frame was deleted already.
    // Ensure that S.Current is correctly reset to the previous frame.
    assert(S.Current == FrameBefore);
    return true;
  }

  // Interpreting the function failed somehow. Reset to
  // previous state.
  S.Current = FrameBefore;
  return false;
}

bool CallPtr(InterpState &S, CodePtr OpPC, uint32_t ArgSize,
             const CallExpr *CE) {
  const FunctionPointer &FuncPtr = S.Stk.pop<FunctionPointer>();

  const Function *F = FuncPtr.getFunction();
  if (!F) {
    const auto *E = cast<CallExpr>(S.Current->getExpr(OpPC));
    S.FFDiag(E, diag::note_constexpr_null_callee)
        << const_cast<Expr *>(E->getCallee()) << E->getSourceRange();
    return false;
  }

  if (!FuncPtr.isValid() || !F->getDecl())
    return Invalid(S, OpPC);

  assert(F);

  // This happens when the call expression has been cast to
  // something else, but we don't support that.
  if (S.Ctx.classify(F->getDecl()->getReturnType()) !=
      S.Ctx.classify(CE->getType()))
    return false;

  // Check argument nullability state.
  if (F->hasNonNullAttr()) {
    if (!CheckNonNullArgs(S, OpPC, F, CE, ArgSize))
      return false;
  }

  assert(ArgSize >= F->getWrittenArgSize());
  uint32_t VarArgSize = ArgSize - F->getWrittenArgSize();

  // We need to do this explicitly here since we don't have the necessary
  // information to do it automatically.
  if (F->isThisPointerExplicit())
    VarArgSize -= align(primSize(PT_Ptr));

  if (F->isVirtual())
    return CallVirt(S, OpPC, F, VarArgSize);

  return Call(S, OpPC, F, VarArgSize);
}

bool CheckNewTypeMismatch(InterpState &S, CodePtr OpPC, const Expr *E,
                          std::optional<uint64_t> ArraySize) {
  const Pointer &Ptr = S.Stk.peek<Pointer>();

  if (!CheckStore(S, OpPC, Ptr))
    return false;

  if (!InvalidNewDeleteExpr(S, OpPC, E))
    return false;

  const auto *NewExpr = cast<CXXNewExpr>(E);
  QualType StorageType = Ptr.getType();

  if (isa_and_nonnull<CXXNewExpr>(Ptr.getFieldDesc()->asExpr()) &&
      StorageType->isPointerType()) {
    // FIXME: Are there other cases where this is a problem?
    StorageType = StorageType->getPointeeType();
  }

  const ASTContext &ASTCtx = S.getASTContext();
  QualType AllocType;
  if (ArraySize) {
    AllocType = ASTCtx.getConstantArrayType(
        NewExpr->getAllocatedType(),
        APInt(64, static_cast<uint64_t>(*ArraySize), false), nullptr,
        ArraySizeModifier::Normal, 0);
  } else {
    AllocType = NewExpr->getAllocatedType();
  }

  unsigned StorageSize = 1;
  unsigned AllocSize = 1;
  if (const auto *CAT = dyn_cast<ConstantArrayType>(AllocType))
    AllocSize = CAT->getZExtSize();
  if (const auto *CAT = dyn_cast<ConstantArrayType>(StorageType))
    StorageSize = CAT->getZExtSize();

  if (AllocSize > StorageSize ||
      !ASTCtx.hasSimilarType(ASTCtx.getBaseElementType(AllocType),
                             ASTCtx.getBaseElementType(StorageType))) {
    S.FFDiag(S.Current->getLocation(OpPC),
             diag::note_constexpr_placement_new_wrong_type)
        << StorageType << AllocType;
    return false;
  }

  // Can't activate fields in a union, unless the direct base is the union.
  if (Ptr.inUnion() && !Ptr.isActive() && !Ptr.getBase().getRecord()->isUnion())
    return CheckActive(S, OpPC, Ptr, AK_Construct);

  return true;
}

bool InvalidNewDeleteExpr(InterpState &S, CodePtr OpPC, const Expr *E) {
  assert(E);

  if (S.getLangOpts().CPlusPlus26)
    return true;

  const auto &Loc = S.Current->getSource(OpPC);

  if (const auto *NewExpr = dyn_cast<CXXNewExpr>(E)) {
    const FunctionDecl *OperatorNew = NewExpr->getOperatorNew();

    if (!S.getLangOpts().CPlusPlus26 && NewExpr->getNumPlacementArgs() > 0) {
      // This is allowed pre-C++26, but only an std function.
      if (S.Current->isStdFunction())
        return true;
      S.FFDiag(Loc, diag::note_constexpr_new_placement)
          << /*C++26 feature*/ 1 << E->getSourceRange();
    } else if (NewExpr->getNumPlacementArgs() == 1 &&
               !OperatorNew->isReservedGlobalPlacementOperator()) {
      S.FFDiag(Loc, diag::note_constexpr_new_placement)
          << /*Unsupported*/ 0 << E->getSourceRange();
    } else if (!OperatorNew->isReplaceableGlobalAllocationFunction()) {
      S.FFDiag(Loc, diag::note_constexpr_new_non_replaceable)
          << isa<CXXMethodDecl>(OperatorNew) << OperatorNew;
    }
  } else {
    const auto *DeleteExpr = cast<CXXDeleteExpr>(E);
    const FunctionDecl *OperatorDelete = DeleteExpr->getOperatorDelete();
    if (!OperatorDelete->isReplaceableGlobalAllocationFunction()) {
      S.FFDiag(Loc, diag::note_constexpr_new_non_replaceable)
          << isa<CXXMethodDecl>(OperatorDelete) << OperatorDelete;
    }
  }

  return false;
}

bool handleFixedPointOverflow(InterpState &S, CodePtr OpPC,
                              const FixedPoint &FP) {
  const Expr *E = S.Current->getExpr(OpPC);
  if (S.checkingForUndefinedBehavior()) {
    S.getASTContext().getDiagnostics().Report(
        E->getExprLoc(), diag::warn_fixedpoint_constant_overflow)
        << FP.toDiagnosticString(S.getASTContext()) << E->getType();
  }
  S.CCEDiag(E, diag::note_constexpr_overflow)
      << FP.toDiagnosticString(S.getASTContext()) << E->getType();
  return S.noteUndefinedBehavior();
}

bool InvalidShuffleVectorIndex(InterpState &S, CodePtr OpPC, uint32_t Index) {
  const SourceInfo &Loc = S.Current->getSource(OpPC);
  S.FFDiag(Loc,
           diag::err_shufflevector_minus_one_is_undefined_behavior_constexpr)
      << Index;
  return false;
}

bool CheckPointerToIntegralCast(InterpState &S, CodePtr OpPC,
                                const Pointer &Ptr, unsigned BitWidth) {
  if (Ptr.isDummy())
    return false;

  const SourceInfo &E = S.Current->getSource(OpPC);
  S.CCEDiag(E, diag::note_constexpr_invalid_cast)
      << 2 << S.getLangOpts().CPlusPlus << S.Current->getRange(OpPC);

  if (Ptr.isBlockPointer() && !Ptr.isZero()) {
    // Only allow based lvalue casts if they are lossless.
    if (S.getASTContext().getTargetInfo().getPointerWidth(LangAS::Default) !=
        BitWidth)
      return Invalid(S, OpPC);
  }
  return true;
}

bool CastPointerIntegralAP(InterpState &S, CodePtr OpPC, uint32_t BitWidth) {
  const Pointer &Ptr = S.Stk.pop<Pointer>();

  if (!CheckPointerToIntegralCast(S, OpPC, Ptr, BitWidth))
    return false;

  S.Stk.push<IntegralAP<false>>(
      IntegralAP<false>::from(Ptr.getIntegerRepresentation(), BitWidth));
  return true;
}

bool CastPointerIntegralAPS(InterpState &S, CodePtr OpPC, uint32_t BitWidth) {
  const Pointer &Ptr = S.Stk.pop<Pointer>();

  if (!CheckPointerToIntegralCast(S, OpPC, Ptr, BitWidth))
    return false;

  S.Stk.push<IntegralAP<true>>(
      IntegralAP<true>::from(Ptr.getIntegerRepresentation(), BitWidth));
  return true;
}

<<<<<<< HEAD
// https://github.com/llvm/llvm-project/issues/102513
#if defined(_WIN32) && !defined(__clang__) && !defined(NDEBUG)
#pragma optimize("", off)
#endif
bool Interpret(InterpState &S, APValue &Result) {
=======
bool CheckBitCast(InterpState &S, CodePtr OpPC, bool HasIndeterminateBits,
                  bool TargetIsUCharOrByte) {
  // This is always fine.
  if (!HasIndeterminateBits)
    return true;

  // Indeterminate bits can only be bitcast to unsigned char or std::byte.
  if (TargetIsUCharOrByte)
    return true;

  const Expr *E = S.Current->getExpr(OpPC);
  QualType ExprType = E->getType();
  S.FFDiag(E, diag::note_constexpr_bit_cast_indet_dest)
      << ExprType << S.getLangOpts().CharIsSigned << E->getSourceRange();
  return false;
}

// https://github.com/llvm/llvm-project/issues/102513
#if defined(_MSC_VER) && !defined(__clang__) && !defined(NDEBUG)
#pragma optimize("", off)
#endif
bool Interpret(InterpState &S) {
>>>>>>> ce7c17d5
  // The current stack frame when we started Interpret().
  // This is being used by the ops to determine wheter
  // to return from this function and thus terminate
  // interpretation.
  const InterpFrame *StartFrame = S.Current;
  assert(!S.Current->isRoot());
  CodePtr PC = S.Current->getPC();

  // Empty program.
  if (!PC)
    return true;

  for (;;) {
    auto Op = PC.read<Opcode>();
    CodePtr OpPC = PC;

    switch (Op) {
#define GET_INTERP
#include "Opcodes.inc"
#undef GET_INTERP
    }
  }
}
// https://github.com/llvm/llvm-project/issues/102513
<<<<<<< HEAD
#if defined(_WIN32) && !defined(__clang__) && !defined(NDEBUG)
=======
#if defined(_MSC_VER) && !defined(__clang__) && !defined(NDEBUG)
>>>>>>> ce7c17d5
#pragma optimize("", on)
#endif

} // namespace interp
} // namespace clang<|MERGE_RESOLUTION|>--- conflicted
+++ resolved
@@ -22,10 +22,6 @@
 #include "clang/AST/ExprCXX.h"
 #include "clang/Basic/DiagnosticSema.h"
 #include "clang/Basic/TargetInfo.h"
-<<<<<<< HEAD
-#include "llvm/ADT/APSInt.h"
-=======
->>>>>>> ce7c17d5
 #include "llvm/ADT/StringExtras.h"
 
 using namespace clang;
@@ -1002,8 +998,6 @@
   return runRecordDestructor(S, OpPC, Pointer(const_cast<Block *>(B)), Desc);
 }
 
-<<<<<<< HEAD
-=======
 static bool hasVirtualDestructor(QualType T) {
   if (const CXXRecordDecl *RD = T->getAsCXXRecordDecl())
     if (const CXXDestructorDecl *DD = RD->getDestructor())
@@ -1011,7 +1005,6 @@
   return false;
 }
 
->>>>>>> ce7c17d5
 bool Free(InterpState &S, CodePtr OpPC, bool DeleteIsArrayForm,
           bool IsGlobalDelete) {
   if (!CheckDynamicMemoryAllocation(S, OpPC))
@@ -1029,11 +1022,6 @@
       return true;
 
     // Remove base casts.
-<<<<<<< HEAD
-    while (Ptr.isBaseClass())
-      Ptr = Ptr.getBase();
-
-=======
     QualType InitialType = Ptr.getType();
     while (Ptr.isBaseClass())
       Ptr = Ptr.getBase();
@@ -1048,7 +1036,6 @@
       return false;
     }
 
->>>>>>> ce7c17d5
     if (!Ptr.isRoot() || Ptr.isOnePastEnd() || Ptr.isArrayElement()) {
       const SourceInfo &Loc = S.Current->getSource(OpPC);
       S.FFDiag(Loc, diag::note_constexpr_delete_subobject)
@@ -1591,13 +1578,6 @@
   return true;
 }
 
-<<<<<<< HEAD
-// https://github.com/llvm/llvm-project/issues/102513
-#if defined(_WIN32) && !defined(__clang__) && !defined(NDEBUG)
-#pragma optimize("", off)
-#endif
-bool Interpret(InterpState &S, APValue &Result) {
-=======
 bool CheckBitCast(InterpState &S, CodePtr OpPC, bool HasIndeterminateBits,
                   bool TargetIsUCharOrByte) {
   // This is always fine.
@@ -1620,7 +1600,6 @@
 #pragma optimize("", off)
 #endif
 bool Interpret(InterpState &S) {
->>>>>>> ce7c17d5
   // The current stack frame when we started Interpret().
   // This is being used by the ops to determine wheter
   // to return from this function and thus terminate
@@ -1645,11 +1624,7 @@
   }
 }
 // https://github.com/llvm/llvm-project/issues/102513
-<<<<<<< HEAD
-#if defined(_WIN32) && !defined(__clang__) && !defined(NDEBUG)
-=======
 #if defined(_MSC_VER) && !defined(__clang__) && !defined(NDEBUG)
->>>>>>> ce7c17d5
 #pragma optimize("", on)
 #endif
 
