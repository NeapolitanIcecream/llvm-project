//===- Type.cpp - Type representation and manipulation --------------------===//
//
// Part of the LLVM Project, under the Apache License v2.0 with LLVM Exceptions.
// See https://llvm.org/LICENSE.txt for license information.
// SPDX-License-Identifier: Apache-2.0 WITH LLVM-exception
//
//===----------------------------------------------------------------------===//
//
//  This file implements type-related functionality.
//
//===----------------------------------------------------------------------===//

#include "clang/AST/Type.h"
#include "Linkage.h"
#include "clang/AST/ASTContext.h"
#include "clang/AST/Attr.h"
#include "clang/AST/CharUnits.h"
#include "clang/AST/Decl.h"
#include "clang/AST/DeclBase.h"
#include "clang/AST/DeclCXX.h"
#include "clang/AST/DeclFriend.h"
#include "clang/AST/DeclObjC.h"
#include "clang/AST/DeclTemplate.h"
#include "clang/AST/DependenceFlags.h"
#include "clang/AST/Expr.h"
#include "clang/AST/NestedNameSpecifier.h"
#include "clang/AST/PrettyPrinter.h"
#include "clang/AST/TemplateBase.h"
#include "clang/AST/TemplateName.h"
#include "clang/AST/TypeVisitor.h"
#include "clang/Basic/AddressSpaces.h"
#include "clang/Basic/ExceptionSpecificationType.h"
#include "clang/Basic/IdentifierTable.h"
#include "clang/Basic/LLVM.h"
#include "clang/Basic/LangOptions.h"
#include "clang/Basic/Linkage.h"
#include "clang/Basic/Specifiers.h"
#include "clang/Basic/TargetCXXABI.h"
#include "clang/Basic/TargetInfo.h"
#include "clang/Basic/Visibility.h"
#include "llvm/ADT/APInt.h"
#include "llvm/ADT/APSInt.h"
#include "llvm/ADT/ArrayRef.h"
#include "llvm/ADT/FoldingSet.h"
#include "llvm/ADT/STLExtras.h"
#include "llvm/ADT/SmallVector.h"
#include "llvm/Support/ErrorHandling.h"
#include "llvm/Support/MathExtras.h"
#include <algorithm>
#include <cassert>
#include <cstdint>
#include <cstring>
#include <optional>

using namespace clang;

bool Qualifiers::isStrictSupersetOf(Qualifiers Other) const {
  return (*this != Other) &&
         // CVR qualifiers superset
         (((Mask & CVRMask) | (Other.Mask & CVRMask)) == (Mask & CVRMask)) &&
         // ObjC GC qualifiers superset
         ((getObjCGCAttr() == Other.getObjCGCAttr()) ||
          (hasObjCGCAttr() && !Other.hasObjCGCAttr())) &&
         // Address space superset.
         ((getAddressSpace() == Other.getAddressSpace()) ||
          (hasAddressSpace() && !Other.hasAddressSpace())) &&
         // Lifetime qualifier superset.
         ((getObjCLifetime() == Other.getObjCLifetime()) ||
          (hasObjCLifetime() && !Other.hasObjCLifetime()));
}

bool Qualifiers::isTargetAddressSpaceSupersetOf(LangAS A, LangAS B,
                                                const ASTContext &Ctx) {
  // In OpenCLC v2.0 s6.5.5: every address space except for __constant can be
  // used as __generic.
  return (A == LangAS::opencl_generic && B != LangAS::opencl_constant) ||
         // We also define global_device and global_host address spaces,
         // to distinguish global pointers allocated on host from pointers
         // allocated on device, which are a subset of __global.
         (A == LangAS::opencl_global && (B == LangAS::opencl_global_device ||
                                         B == LangAS::opencl_global_host)) ||
         (A == LangAS::sycl_global &&
          (B == LangAS::sycl_global_device || B == LangAS::sycl_global_host)) ||
         // Consider pointer size address spaces to be equivalent to default.
         ((isPtrSizeAddressSpace(A) || A == LangAS::Default) &&
          (isPtrSizeAddressSpace(B) || B == LangAS::Default)) ||
         // Default is a superset of SYCL address spaces.
         (A == LangAS::Default &&
          (B == LangAS::sycl_private || B == LangAS::sycl_local ||
           B == LangAS::sycl_global || B == LangAS::sycl_global_device ||
           B == LangAS::sycl_global_host)) ||
         // In HIP device compilation, any cuda address space is allowed
         // to implicitly cast into the default address space.
         (A == LangAS::Default &&
          (B == LangAS::cuda_constant || B == LangAS::cuda_device ||
           B == LangAS::cuda_shared)) ||
         // In HLSL, the this pointer for member functions points to the default
         // address space. This causes a problem if the structure is in
         // a different address space. We want to allow casting from these
         // address spaces to default to work around this problem.
         (A == LangAS::Default && B == LangAS::hlsl_private) ||
         (A == LangAS::Default && B == LangAS::hlsl_device) ||
         // Conversions from target specific address spaces may be legal
         // depending on the target information.
         Ctx.getTargetInfo().isAddressSpaceSupersetOf(A, B);
}

const IdentifierInfo *QualType::getBaseTypeIdentifier() const {
  const Type *ty = getTypePtr();
  NamedDecl *ND = nullptr;
  if (ty->isPointerOrReferenceType())
    return ty->getPointeeType().getBaseTypeIdentifier();
  else if (ty->isRecordType())
    ND = ty->castAs<RecordType>()->getDecl();
  else if (ty->isEnumeralType())
    ND = ty->castAs<EnumType>()->getDecl();
  else if (ty->getTypeClass() == Type::Typedef)
    ND = ty->castAs<TypedefType>()->getDecl();
  else if (ty->isArrayType())
    return ty->castAsArrayTypeUnsafe()
        ->getElementType()
        .getBaseTypeIdentifier();

  if (ND)
    return ND->getIdentifier();
  return nullptr;
}

bool QualType::mayBeDynamicClass() const {
  const auto *ClassDecl = getTypePtr()->getPointeeCXXRecordDecl();
  return ClassDecl && ClassDecl->mayBeDynamicClass();
}

bool QualType::mayBeNotDynamicClass() const {
  const auto *ClassDecl = getTypePtr()->getPointeeCXXRecordDecl();
  return !ClassDecl || ClassDecl->mayBeNonDynamicClass();
}

bool QualType::isConstant(QualType T, const ASTContext &Ctx) {
  if (T.isConstQualified())
    return true;

  if (const ArrayType *AT = Ctx.getAsArrayType(T))
    return AT->getElementType().isConstant(Ctx);

  return T.getAddressSpace() == LangAS::opencl_constant;
}

std::optional<QualType::NonConstantStorageReason>
QualType::isNonConstantStorage(const ASTContext &Ctx, bool ExcludeCtor,
                               bool ExcludeDtor) {
  if (!isConstant(Ctx) && !(*this)->isReferenceType())
    return NonConstantStorageReason::NonConstNonReferenceType;
  if (!Ctx.getLangOpts().CPlusPlus)
    return std::nullopt;
  if (const CXXRecordDecl *Record =
          Ctx.getBaseElementType(*this)->getAsCXXRecordDecl()) {
    if (!ExcludeCtor)
      return NonConstantStorageReason::NonTrivialCtor;
    if (Record->hasMutableFields())
      return NonConstantStorageReason::MutableField;
    if (!Record->hasTrivialDestructor() && !ExcludeDtor)
      return NonConstantStorageReason::NonTrivialDtor;
  }
  return std::nullopt;
}

// C++ [temp.dep.type]p1:
//   A type is dependent if it is...
//     - an array type constructed from any dependent type or whose
//       size is specified by a constant expression that is
//       value-dependent,
ArrayType::ArrayType(TypeClass tc, QualType et, QualType can,
                     ArraySizeModifier sm, unsigned tq, const Expr *sz)
    // Note, we need to check for DependentSizedArrayType explicitly here
    // because we use a DependentSizedArrayType with no size expression as the
    // type of a dependent array of unknown bound with a dependent braced
    // initializer:
    //
    //   template<int ...N> int arr[] = {N...};
    : Type(tc, can,
           et->getDependence() |
               (sz ? toTypeDependence(
                         turnValueToTypeDependence(sz->getDependence()))
                   : TypeDependence::None) |
               (tc == VariableArray ? TypeDependence::VariablyModified
                                    : TypeDependence::None) |
               (tc == DependentSizedArray
                    ? TypeDependence::DependentInstantiation
                    : TypeDependence::None)),
      ElementType(et) {
  ArrayTypeBits.IndexTypeQuals = tq;
  ArrayTypeBits.SizeModifier = llvm::to_underlying(sm);
}

ConstantArrayType *
ConstantArrayType::Create(const ASTContext &Ctx, QualType ET, QualType Can,
                          const llvm::APInt &Sz, const Expr *SzExpr,
                          ArraySizeModifier SzMod, unsigned Qual) {
  bool NeedsExternalSize = SzExpr != nullptr || Sz.ugt(0x0FFFFFFFFFFFFFFF) ||
                           Sz.getBitWidth() > 0xFF;
  if (!NeedsExternalSize)
    return new (Ctx, alignof(ConstantArrayType)) ConstantArrayType(
        ET, Can, Sz.getBitWidth(), Sz.getZExtValue(), SzMod, Qual);

  auto *SzPtr = new (Ctx, alignof(ConstantArrayType::ExternalSize))
      ConstantArrayType::ExternalSize(Sz, SzExpr);
  return new (Ctx, alignof(ConstantArrayType))
      ConstantArrayType(ET, Can, SzPtr, SzMod, Qual);
}

unsigned
ConstantArrayType::getNumAddressingBits(const ASTContext &Context,
                                        QualType ElementType,
                                        const llvm::APInt &NumElements) {
  uint64_t ElementSize = Context.getTypeSizeInChars(ElementType).getQuantity();

  // Fast path the common cases so we can avoid the conservative computation
  // below, which in common cases allocates "large" APSInt values, which are
  // slow.

  // If the element size is a power of 2, we can directly compute the additional
  // number of addressing bits beyond those required for the element count.
  if (llvm::isPowerOf2_64(ElementSize)) {
    return NumElements.getActiveBits() + llvm::Log2_64(ElementSize);
  }

  // If both the element count and element size fit in 32-bits, we can do the
  // computation directly in 64-bits.
  if ((ElementSize >> 32) == 0 && NumElements.getBitWidth() <= 64 &&
      (NumElements.getZExtValue() >> 32) == 0) {
    uint64_t TotalSize = NumElements.getZExtValue() * ElementSize;
    return llvm::bit_width(TotalSize);
  }

  // Otherwise, use APSInt to handle arbitrary sized values.
  llvm::APSInt SizeExtended(NumElements, true);
  unsigned SizeTypeBits = Context.getTypeSize(Context.getSizeType());
  SizeExtended = SizeExtended.extend(
      std::max(SizeTypeBits, SizeExtended.getBitWidth()) * 2);

  llvm::APSInt TotalSize(llvm::APInt(SizeExtended.getBitWidth(), ElementSize));
  TotalSize *= SizeExtended;

  return TotalSize.getActiveBits();
}

unsigned
ConstantArrayType::getNumAddressingBits(const ASTContext &Context) const {
  return getNumAddressingBits(Context, getElementType(), getSize());
}

unsigned ConstantArrayType::getMaxSizeBits(const ASTContext &Context) {
  unsigned Bits = Context.getTypeSize(Context.getSizeType());

  // Limit the number of bits in size_t so that maximal bit size fits 64 bit
  // integer (see PR8256).  We can do this as currently there is no hardware
  // that supports full 64-bit virtual space.
  if (Bits > 61)
    Bits = 61;

  return Bits;
}

void ConstantArrayType::Profile(llvm::FoldingSetNodeID &ID,
                                const ASTContext &Context, QualType ET,
                                uint64_t ArraySize, const Expr *SizeExpr,
                                ArraySizeModifier SizeMod, unsigned TypeQuals) {
  ID.AddPointer(ET.getAsOpaquePtr());
  ID.AddInteger(ArraySize);
  ID.AddInteger(llvm::to_underlying(SizeMod));
  ID.AddInteger(TypeQuals);
  ID.AddBoolean(SizeExpr != nullptr);
  if (SizeExpr)
    SizeExpr->Profile(ID, Context, true);
}

QualType ArrayParameterType::getConstantArrayType(const ASTContext &Ctx) const {
  return Ctx.getConstantArrayType(getElementType(), getSize(), getSizeExpr(),
                                  getSizeModifier(),
                                  getIndexTypeQualifiers().getAsOpaqueValue());
}

DependentSizedArrayType::DependentSizedArrayType(QualType et, QualType can,
                                                 Expr *e, ArraySizeModifier sm,
                                                 unsigned tq)
    : ArrayType(DependentSizedArray, et, can, sm, tq, e), SizeExpr((Stmt *)e) {}

void DependentSizedArrayType::Profile(llvm::FoldingSetNodeID &ID,
                                      const ASTContext &Context, QualType ET,
                                      ArraySizeModifier SizeMod,
                                      unsigned TypeQuals, Expr *E) {
  ID.AddPointer(ET.getAsOpaquePtr());
  ID.AddInteger(llvm::to_underlying(SizeMod));
  ID.AddInteger(TypeQuals);
  if (E)
    E->Profile(ID, Context, true);
}

DependentVectorType::DependentVectorType(QualType ElementType,
                                         QualType CanonType, Expr *SizeExpr,
                                         SourceLocation Loc, VectorKind VecKind)
    : Type(DependentVector, CanonType,
           TypeDependence::DependentInstantiation |
               ElementType->getDependence() |
               (SizeExpr ? toTypeDependence(SizeExpr->getDependence())
                         : TypeDependence::None)),
      ElementType(ElementType), SizeExpr(SizeExpr), Loc(Loc) {
  VectorTypeBits.VecKind = llvm::to_underlying(VecKind);
}

void DependentVectorType::Profile(llvm::FoldingSetNodeID &ID,
                                  const ASTContext &Context,
                                  QualType ElementType, const Expr *SizeExpr,
                                  VectorKind VecKind) {
  ID.AddPointer(ElementType.getAsOpaquePtr());
  ID.AddInteger(llvm::to_underlying(VecKind));
  SizeExpr->Profile(ID, Context, true);
}

DependentSizedExtVectorType::DependentSizedExtVectorType(QualType ElementType,
                                                         QualType can,
                                                         Expr *SizeExpr,
                                                         SourceLocation loc)
    : Type(DependentSizedExtVector, can,
           TypeDependence::DependentInstantiation |
               ElementType->getDependence() |
               (SizeExpr ? toTypeDependence(SizeExpr->getDependence())
                         : TypeDependence::None)),
      SizeExpr(SizeExpr), ElementType(ElementType), loc(loc) {}

void DependentSizedExtVectorType::Profile(llvm::FoldingSetNodeID &ID,
                                          const ASTContext &Context,
                                          QualType ElementType,
                                          Expr *SizeExpr) {
  ID.AddPointer(ElementType.getAsOpaquePtr());
  SizeExpr->Profile(ID, Context, true);
}

DependentAddressSpaceType::DependentAddressSpaceType(QualType PointeeType,
                                                     QualType can,
                                                     Expr *AddrSpaceExpr,
                                                     SourceLocation loc)
    : Type(DependentAddressSpace, can,
           TypeDependence::DependentInstantiation |
               PointeeType->getDependence() |
               (AddrSpaceExpr ? toTypeDependence(AddrSpaceExpr->getDependence())
                              : TypeDependence::None)),
      AddrSpaceExpr(AddrSpaceExpr), PointeeType(PointeeType), loc(loc) {}

void DependentAddressSpaceType::Profile(llvm::FoldingSetNodeID &ID,
                                        const ASTContext &Context,
                                        QualType PointeeType,
                                        Expr *AddrSpaceExpr) {
  ID.AddPointer(PointeeType.getAsOpaquePtr());
  AddrSpaceExpr->Profile(ID, Context, true);
}

MatrixType::MatrixType(TypeClass tc, QualType matrixType, QualType canonType,
                       const Expr *RowExpr, const Expr *ColumnExpr)
    : Type(tc, canonType,
           (RowExpr ? (matrixType->getDependence() | TypeDependence::Dependent |
                       TypeDependence::Instantiation |
                       (matrixType->isVariablyModifiedType()
                            ? TypeDependence::VariablyModified
                            : TypeDependence::None) |
                       (matrixType->containsUnexpandedParameterPack() ||
                                (RowExpr &&
                                 RowExpr->containsUnexpandedParameterPack()) ||
                                (ColumnExpr &&
                                 ColumnExpr->containsUnexpandedParameterPack())
                            ? TypeDependence::UnexpandedPack
                            : TypeDependence::None))
                    : matrixType->getDependence())),
      ElementType(matrixType) {}

ConstantMatrixType::ConstantMatrixType(QualType matrixType, unsigned nRows,
                                       unsigned nColumns, QualType canonType)
    : ConstantMatrixType(ConstantMatrix, matrixType, nRows, nColumns,
                         canonType) {}

ConstantMatrixType::ConstantMatrixType(TypeClass tc, QualType matrixType,
                                       unsigned nRows, unsigned nColumns,
                                       QualType canonType)
    : MatrixType(tc, matrixType, canonType), NumRows(nRows),
      NumColumns(nColumns) {}

DependentSizedMatrixType::DependentSizedMatrixType(QualType ElementType,
                                                   QualType CanonicalType,
                                                   Expr *RowExpr,
                                                   Expr *ColumnExpr,
                                                   SourceLocation loc)
    : MatrixType(DependentSizedMatrix, ElementType, CanonicalType, RowExpr,
                 ColumnExpr),
      RowExpr(RowExpr), ColumnExpr(ColumnExpr), loc(loc) {}

void DependentSizedMatrixType::Profile(llvm::FoldingSetNodeID &ID,
                                       const ASTContext &CTX,
                                       QualType ElementType, Expr *RowExpr,
                                       Expr *ColumnExpr) {
  ID.AddPointer(ElementType.getAsOpaquePtr());
  RowExpr->Profile(ID, CTX, true);
  ColumnExpr->Profile(ID, CTX, true);
}

VectorType::VectorType(QualType vecType, unsigned nElements, QualType canonType,
                       VectorKind vecKind)
    : VectorType(Vector, vecType, nElements, canonType, vecKind) {}

VectorType::VectorType(TypeClass tc, QualType vecType, unsigned nElements,
                       QualType canonType, VectorKind vecKind)
    : Type(tc, canonType, vecType->getDependence()), ElementType(vecType) {
  VectorTypeBits.VecKind = llvm::to_underlying(vecKind);
  VectorTypeBits.NumElements = nElements;
}

bool Type::isPackedVectorBoolType(const ASTContext &ctx) const {
  if (ctx.getLangOpts().HLSL)
    return false;
  return isExtVectorBoolType();
}

BitIntType::BitIntType(bool IsUnsigned, unsigned NumBits)
    : Type(BitInt, QualType{}, TypeDependence::None), IsUnsigned(IsUnsigned),
      NumBits(NumBits) {}

DependentBitIntType::DependentBitIntType(bool IsUnsigned, Expr *NumBitsExpr)
    : Type(DependentBitInt, QualType{},
           toTypeDependence(NumBitsExpr->getDependence())),
      ExprAndUnsigned(NumBitsExpr, IsUnsigned) {}

bool DependentBitIntType::isUnsigned() const {
  return ExprAndUnsigned.getInt();
}

clang::Expr *DependentBitIntType::getNumBitsExpr() const {
  return ExprAndUnsigned.getPointer();
}

void DependentBitIntType::Profile(llvm::FoldingSetNodeID &ID,
                                  const ASTContext &Context, bool IsUnsigned,
                                  Expr *NumBitsExpr) {
  ID.AddBoolean(IsUnsigned);
  NumBitsExpr->Profile(ID, Context, true);
}

bool BoundsAttributedType::referencesFieldDecls() const {
  return llvm::any_of(dependent_decls(),
                      [](const TypeCoupledDeclRefInfo &Info) {
                        return isa<FieldDecl>(Info.getDecl());
                      });
}

void CountAttributedType::Profile(llvm::FoldingSetNodeID &ID,
                                  QualType WrappedTy, Expr *CountExpr,
                                  bool CountInBytes, bool OrNull) {
  ID.AddPointer(WrappedTy.getAsOpaquePtr());
  ID.AddBoolean(CountInBytes);
  ID.AddBoolean(OrNull);
  // We profile it as a pointer as the StmtProfiler considers parameter
  // expressions on function declaration and function definition as the
  // same, resulting in count expression being evaluated with ParamDecl
  // not in the function scope.
  ID.AddPointer(CountExpr);
}

/// getArrayElementTypeNoTypeQual - If this is an array type, return the
/// element type of the array, potentially with type qualifiers missing.
/// This method should never be used when type qualifiers are meaningful.
const Type *Type::getArrayElementTypeNoTypeQual() const {
  // If this is directly an array type, return it.
  if (const auto *ATy = dyn_cast<ArrayType>(this))
    return ATy->getElementType().getTypePtr();

  // If the canonical form of this type isn't the right kind, reject it.
  if (!isa<ArrayType>(CanonicalType))
    return nullptr;

  // If this is a typedef for an array type, strip the typedef off without
  // losing all typedef information.
  return cast<ArrayType>(getUnqualifiedDesugaredType())
      ->getElementType()
      .getTypePtr();
}

/// getDesugaredType - Return the specified type with any "sugar" removed from
/// the type.  This takes off typedefs, typeof's etc.  If the outer level of
/// the type is already concrete, it returns it unmodified.  This is similar
/// to getting the canonical type, but it doesn't remove *all* typedefs.  For
/// example, it returns "T*" as "T*", (not as "int*"), because the pointer is
/// concrete.
QualType QualType::getDesugaredType(QualType T, const ASTContext &Context) {
  SplitQualType split = getSplitDesugaredType(T);
  return Context.getQualifiedType(split.Ty, split.Quals);
}

QualType QualType::getSingleStepDesugaredTypeImpl(QualType type,
                                                  const ASTContext &Context) {
  SplitQualType split = type.split();
  QualType desugar = split.Ty->getLocallyUnqualifiedSingleStepDesugaredType();
  return Context.getQualifiedType(desugar, split.Quals);
}

// Check that no type class is polymorphic. LLVM style RTTI should be used
// instead. If absolutely needed an exception can still be added here by
// defining the appropriate macro (but please don't do this).
#define TYPE(CLASS, BASE)                                                      \
  static_assert(!std::is_polymorphic<CLASS##Type>::value,                      \
                #CLASS "Type should not be polymorphic!");
#include "clang/AST/TypeNodes.inc"

// Check that no type class has a non-trival destructor. Types are
// allocated with the BumpPtrAllocator from ASTContext and therefore
// their destructor is not executed.
#define TYPE(CLASS, BASE)                                                      \
  static_assert(std::is_trivially_destructible<CLASS##Type>::value,            \
                #CLASS "Type should be trivially destructible!");
#include "clang/AST/TypeNodes.inc"

QualType Type::getLocallyUnqualifiedSingleStepDesugaredType() const {
  switch (getTypeClass()) {
#define ABSTRACT_TYPE(Class, Parent)
#define TYPE(Class, Parent)                                                    \
  case Type::Class: {                                                          \
    const auto *ty = cast<Class##Type>(this);                                  \
    if (!ty->isSugared())                                                      \
      return QualType(ty, 0);                                                  \
    return ty->desugar();                                                      \
  }
#include "clang/AST/TypeNodes.inc"
  }
  llvm_unreachable("bad type kind!");
}

SplitQualType QualType::getSplitDesugaredType(QualType T) {
  QualifierCollector Qs;

  QualType Cur = T;
  while (true) {
    const Type *CurTy = Qs.strip(Cur);
    switch (CurTy->getTypeClass()) {
#define ABSTRACT_TYPE(Class, Parent)
#define TYPE(Class, Parent)                                                    \
  case Type::Class: {                                                          \
    const auto *Ty = cast<Class##Type>(CurTy);                                 \
    if (!Ty->isSugared())                                                      \
      return SplitQualType(Ty, Qs);                                            \
    Cur = Ty->desugar();                                                       \
    break;                                                                     \
  }
#include "clang/AST/TypeNodes.inc"
    }
  }
}

SplitQualType QualType::getSplitUnqualifiedTypeImpl(QualType type) {
  SplitQualType split = type.split();

  // All the qualifiers we've seen so far.
  Qualifiers quals = split.Quals;

  // The last type node we saw with any nodes inside it.
  const Type *lastTypeWithQuals = split.Ty;

  while (true) {
    QualType next;

    // Do a single-step desugar, aborting the loop if the type isn't
    // sugared.
    switch (split.Ty->getTypeClass()) {
#define ABSTRACT_TYPE(Class, Parent)
#define TYPE(Class, Parent)                                                    \
  case Type::Class: {                                                          \
    const auto *ty = cast<Class##Type>(split.Ty);                              \
    if (!ty->isSugared())                                                      \
      goto done;                                                               \
    next = ty->desugar();                                                      \
    break;                                                                     \
  }
#include "clang/AST/TypeNodes.inc"
    }

    // Otherwise, split the underlying type.  If that yields qualifiers,
    // update the information.
    split = next.split();
    if (!split.Quals.empty()) {
      lastTypeWithQuals = split.Ty;
      quals.addConsistentQualifiers(split.Quals);
    }
  }

done:
  return SplitQualType(lastTypeWithQuals, quals);
}

QualType QualType::IgnoreParens(QualType T) {
  // FIXME: this seems inherently un-qualifiers-safe.
  while (const auto *PT = T->getAs<ParenType>())
    T = PT->getInnerType();
  return T;
}

/// This will check for a T (which should be a Type which can act as
/// sugar, such as a TypedefType) by removing any existing sugar until it
/// reaches a T or a non-sugared type.
template <typename T> static const T *getAsSugar(const Type *Cur) {
  while (true) {
    if (const auto *Sugar = dyn_cast<T>(Cur))
      return Sugar;
    switch (Cur->getTypeClass()) {
#define ABSTRACT_TYPE(Class, Parent)
#define TYPE(Class, Parent)                                                    \
  case Type::Class: {                                                          \
    const auto *Ty = cast<Class##Type>(Cur);                                   \
    if (!Ty->isSugared())                                                      \
      return 0;                                                                \
    Cur = Ty->desugar().getTypePtr();                                          \
    break;                                                                     \
  }
#include "clang/AST/TypeNodes.inc"
    }
  }
}

template <> const TypedefType *Type::getAs() const {
  return getAsSugar<TypedefType>(this);
}

template <> const UsingType *Type::getAs() const {
  return getAsSugar<UsingType>(this);
}

template <> const TemplateSpecializationType *Type::getAs() const {
  return getAsSugar<TemplateSpecializationType>(this);
}

template <> const AttributedType *Type::getAs() const {
  return getAsSugar<AttributedType>(this);
}

template <> const BoundsAttributedType *Type::getAs() const {
  return getAsSugar<BoundsAttributedType>(this);
}

template <> const CountAttributedType *Type::getAs() const {
  return getAsSugar<CountAttributedType>(this);
}

/// getUnqualifiedDesugaredType - Pull any qualifiers and syntactic
/// sugar off the given type.  This should produce an object of the
/// same dynamic type as the canonical type.
const Type *Type::getUnqualifiedDesugaredType() const {
  const Type *Cur = this;

  while (true) {
    switch (Cur->getTypeClass()) {
#define ABSTRACT_TYPE(Class, Parent)
#define TYPE(Class, Parent)                                                    \
  case Class: {                                                                \
    const auto *Ty = cast<Class##Type>(Cur);                                   \
    if (!Ty->isSugared())                                                      \
      return Cur;                                                              \
    Cur = Ty->desugar().getTypePtr();                                          \
    break;                                                                     \
  }
#include "clang/AST/TypeNodes.inc"
    }
  }
}

bool Type::isClassType() const {
  if (const auto *RT = getAs<RecordType>())
    return RT->getDecl()->isClass();
  return false;
}

bool Type::isStructureType() const {
  if (const auto *RT = getAs<RecordType>())
    return RT->getDecl()->isStruct();
  return false;
}

bool Type::isStructureTypeWithFlexibleArrayMember() const {
  const auto *RT = getAs<RecordType>();
  if (!RT)
    return false;
  const auto *Decl = RT->getDecl();
  if (!Decl->isStruct())
    return false;
  return Decl->hasFlexibleArrayMember();
}

bool Type::isObjCBoxableRecordType() const {
  if (const auto *RT = getAs<RecordType>())
    return RT->getDecl()->hasAttr<ObjCBoxableAttr>();
  return false;
}

bool Type::isInterfaceType() const {
  if (const auto *RT = getAs<RecordType>())
    return RT->getDecl()->isInterface();
  return false;
}

bool Type::isStructureOrClassType() const {
  if (const auto *RT = getAs<RecordType>()) {
    RecordDecl *RD = RT->getDecl();
    return RD->isStruct() || RD->isClass() || RD->isInterface();
  }
  return false;
}

bool Type::isVoidPointerType() const {
  if (const auto *PT = getAs<PointerType>())
    return PT->getPointeeType()->isVoidType();
  return false;
}

bool Type::isUnionType() const {
  if (const auto *RT = getAs<RecordType>())
    return RT->getDecl()->isUnion();
  return false;
}

bool Type::isComplexType() const {
  if (const auto *CT = dyn_cast<ComplexType>(CanonicalType))
    return CT->getElementType()->isFloatingType();
  return false;
}

bool Type::isComplexIntegerType() const {
  // Check for GCC complex integer extension.
  return getAsComplexIntegerType();
}

bool Type::isScopedEnumeralType() const {
  if (const auto *ET = getAs<EnumType>())
    return ET->getDecl()->isScoped();
  return false;
}

bool Type::isCountAttributedType() const {
  return getAs<CountAttributedType>();
}

const ComplexType *Type::getAsComplexIntegerType() const {
  if (const auto *Complex = getAs<ComplexType>())
    if (Complex->getElementType()->isIntegerType())
      return Complex;
  return nullptr;
}

QualType Type::getPointeeType() const {
  if (const auto *PT = getAs<PointerType>())
    return PT->getPointeeType();
  if (const auto *OPT = getAs<ObjCObjectPointerType>())
    return OPT->getPointeeType();
  if (const auto *BPT = getAs<BlockPointerType>())
    return BPT->getPointeeType();
  if (const auto *RT = getAs<ReferenceType>())
    return RT->getPointeeType();
  if (const auto *MPT = getAs<MemberPointerType>())
    return MPT->getPointeeType();
  if (const auto *DT = getAs<DecayedType>())
    return DT->getPointeeType();
  return {};
}

const RecordType *Type::getAsStructureType() const {
  // If this is directly a structure type, return it.
  if (const auto *RT = dyn_cast<RecordType>(this)) {
    if (RT->getDecl()->isStruct())
      return RT;
  }

  // If the canonical form of this type isn't the right kind, reject it.
  if (const auto *RT = dyn_cast<RecordType>(CanonicalType)) {
    if (!RT->getDecl()->isStruct())
      return nullptr;

    // If this is a typedef for a structure type, strip the typedef off without
    // losing all typedef information.
    return cast<RecordType>(getUnqualifiedDesugaredType());
  }
  return nullptr;
}

const RecordType *Type::getAsUnionType() const {
  // If this is directly a union type, return it.
  if (const auto *RT = dyn_cast<RecordType>(this)) {
    if (RT->getDecl()->isUnion())
      return RT;
  }

  // If the canonical form of this type isn't the right kind, reject it.
  if (const auto *RT = dyn_cast<RecordType>(CanonicalType)) {
    if (!RT->getDecl()->isUnion())
      return nullptr;

    // If this is a typedef for a union type, strip the typedef off without
    // losing all typedef information.
    return cast<RecordType>(getUnqualifiedDesugaredType());
  }

  return nullptr;
}

bool Type::isObjCIdOrObjectKindOfType(const ASTContext &ctx,
                                      const ObjCObjectType *&bound) const {
  bound = nullptr;

  const auto *OPT = getAs<ObjCObjectPointerType>();
  if (!OPT)
    return false;

  // Easy case: id.
  if (OPT->isObjCIdType())
    return true;

  // If it's not a __kindof type, reject it now.
  if (!OPT->isKindOfType())
    return false;

  // If it's Class or qualified Class, it's not an object type.
  if (OPT->isObjCClassType() || OPT->isObjCQualifiedClassType())
    return false;

  // Figure out the type bound for the __kindof type.
  bound = OPT->getObjectType()
              ->stripObjCKindOfTypeAndQuals(ctx)
              ->getAs<ObjCObjectType>();
  return true;
}

bool Type::isObjCClassOrClassKindOfType() const {
  const auto *OPT = getAs<ObjCObjectPointerType>();
  if (!OPT)
    return false;

  // Easy case: Class.
  if (OPT->isObjCClassType())
    return true;

  // If it's not a __kindof type, reject it now.
  if (!OPT->isKindOfType())
    return false;

  // If it's Class or qualified Class, it's a class __kindof type.
  return OPT->isObjCClassType() || OPT->isObjCQualifiedClassType();
}

ObjCTypeParamType::ObjCTypeParamType(const ObjCTypeParamDecl *D, QualType can,
                                     ArrayRef<ObjCProtocolDecl *> protocols)
    : Type(ObjCTypeParam, can, toSemanticDependence(can->getDependence())),
      OTPDecl(const_cast<ObjCTypeParamDecl *>(D)) {
  initialize(protocols);
}

ObjCObjectType::ObjCObjectType(QualType Canonical, QualType Base,
                               ArrayRef<QualType> typeArgs,
                               ArrayRef<ObjCProtocolDecl *> protocols,
                               bool isKindOf)
    : Type(ObjCObject, Canonical, Base->getDependence()), BaseType(Base) {
  ObjCObjectTypeBits.IsKindOf = isKindOf;

  ObjCObjectTypeBits.NumTypeArgs = typeArgs.size();
  assert(getTypeArgsAsWritten().size() == typeArgs.size() &&
         "bitfield overflow in type argument count");
  if (!typeArgs.empty())
    memcpy(getTypeArgStorage(), typeArgs.data(),
           typeArgs.size() * sizeof(QualType));

  for (auto typeArg : typeArgs) {
    addDependence(typeArg->getDependence() & ~TypeDependence::VariablyModified);
  }
  // Initialize the protocol qualifiers. The protocol storage is known
  // after we set number of type arguments.
  initialize(protocols);
}

bool ObjCObjectType::isSpecialized() const {
  // If we have type arguments written here, the type is specialized.
  if (ObjCObjectTypeBits.NumTypeArgs > 0)
    return true;

  // Otherwise, check whether the base type is specialized.
  if (const auto objcObject = getBaseType()->getAs<ObjCObjectType>()) {
    // Terminate when we reach an interface type.
    if (isa<ObjCInterfaceType>(objcObject))
      return false;

    return objcObject->isSpecialized();
  }

  // Not specialized.
  return false;
}

ArrayRef<QualType> ObjCObjectType::getTypeArgs() const {
  // We have type arguments written on this type.
  if (isSpecializedAsWritten())
    return getTypeArgsAsWritten();

  // Look at the base type, which might have type arguments.
  if (const auto objcObject = getBaseType()->getAs<ObjCObjectType>()) {
    // Terminate when we reach an interface type.
    if (isa<ObjCInterfaceType>(objcObject))
      return {};

    return objcObject->getTypeArgs();
  }

  // No type arguments.
  return {};
}

bool ObjCObjectType::isKindOfType() const {
  if (isKindOfTypeAsWritten())
    return true;

  // Look at the base type, which might have type arguments.
  if (const auto objcObject = getBaseType()->getAs<ObjCObjectType>()) {
    // Terminate when we reach an interface type.
    if (isa<ObjCInterfaceType>(objcObject))
      return false;

    return objcObject->isKindOfType();
  }

  // Not a "__kindof" type.
  return false;
}

QualType
ObjCObjectType::stripObjCKindOfTypeAndQuals(const ASTContext &ctx) const {
  if (!isKindOfType() && qual_empty())
    return QualType(this, 0);

  // Recursively strip __kindof.
  SplitQualType splitBaseType = getBaseType().split();
  QualType baseType(splitBaseType.Ty, 0);
  if (const auto *baseObj = splitBaseType.Ty->getAs<ObjCObjectType>())
    baseType = baseObj->stripObjCKindOfTypeAndQuals(ctx);

  return ctx.getObjCObjectType(
      ctx.getQualifiedType(baseType, splitBaseType.Quals),
      getTypeArgsAsWritten(),
      /*protocols=*/{},
      /*isKindOf=*/false);
}

ObjCInterfaceDecl *ObjCInterfaceType::getDecl() const {
  ObjCInterfaceDecl *Canon = Decl->getCanonicalDecl();
  if (ObjCInterfaceDecl *Def = Canon->getDefinition())
    return Def;
  return Canon;
}

const ObjCObjectPointerType *ObjCObjectPointerType::stripObjCKindOfTypeAndQuals(
    const ASTContext &ctx) const {
  if (!isKindOfType() && qual_empty())
    return this;

  QualType obj = getObjectType()->stripObjCKindOfTypeAndQuals(ctx);
  return ctx.getObjCObjectPointerType(obj)->castAs<ObjCObjectPointerType>();
}

namespace {

/// Visitor used to perform a simple type transformation that does not change
/// the semantics of the type.
template <typename Derived>
struct SimpleTransformVisitor : public TypeVisitor<Derived, QualType> {
  ASTContext &Ctx;

  QualType recurse(QualType type) {
    // Split out the qualifiers from the type.
    SplitQualType splitType = type.split();

    // Visit the type itself.
    QualType result = static_cast<Derived *>(this)->Visit(splitType.Ty);
    if (result.isNull())
      return result;

    // Reconstruct the transformed type by applying the local qualifiers
    // from the split type.
    return Ctx.getQualifiedType(result, splitType.Quals);
  }

public:
  explicit SimpleTransformVisitor(ASTContext &ctx) : Ctx(ctx) {}

  // None of the clients of this transformation can occur where
  // there are dependent types, so skip dependent types.
#define TYPE(Class, Base)
#define DEPENDENT_TYPE(Class, Base)                                            \
  QualType Visit##Class##Type(const Class##Type *T) { return QualType(T, 0); }
#include "clang/AST/TypeNodes.inc"

#define TRIVIAL_TYPE_CLASS(Class)                                              \
  QualType Visit##Class##Type(const Class##Type *T) { return QualType(T, 0); }
#define SUGARED_TYPE_CLASS(Class)                                              \
  QualType Visit##Class##Type(const Class##Type *T) {                          \
    if (!T->isSugared())                                                       \
      return QualType(T, 0);                                                   \
    QualType desugaredType = recurse(T->desugar());                            \
    if (desugaredType.isNull())                                                \
      return {};                                                               \
    if (desugaredType.getAsOpaquePtr() == T->desugar().getAsOpaquePtr())       \
      return QualType(T, 0);                                                   \
    return desugaredType;                                                      \
  }

  TRIVIAL_TYPE_CLASS(Builtin)

  QualType VisitComplexType(const ComplexType *T) {
    QualType elementType = recurse(T->getElementType());
    if (elementType.isNull())
      return {};

    if (elementType.getAsOpaquePtr() == T->getElementType().getAsOpaquePtr())
      return QualType(T, 0);

    return Ctx.getComplexType(elementType);
  }

  QualType VisitPointerType(const PointerType *T) {
    QualType pointeeType = recurse(T->getPointeeType());
    if (pointeeType.isNull())
      return {};

    if (pointeeType.getAsOpaquePtr() == T->getPointeeType().getAsOpaquePtr())
      return QualType(T, 0);

    return Ctx.getPointerType(pointeeType);
  }

  QualType VisitBlockPointerType(const BlockPointerType *T) {
    QualType pointeeType = recurse(T->getPointeeType());
    if (pointeeType.isNull())
      return {};

    if (pointeeType.getAsOpaquePtr() == T->getPointeeType().getAsOpaquePtr())
      return QualType(T, 0);

    return Ctx.getBlockPointerType(pointeeType);
  }

  QualType VisitLValueReferenceType(const LValueReferenceType *T) {
    QualType pointeeType = recurse(T->getPointeeTypeAsWritten());
    if (pointeeType.isNull())
      return {};

    if (pointeeType.getAsOpaquePtr() ==
        T->getPointeeTypeAsWritten().getAsOpaquePtr())
      return QualType(T, 0);

    return Ctx.getLValueReferenceType(pointeeType, T->isSpelledAsLValue());
  }

  QualType VisitRValueReferenceType(const RValueReferenceType *T) {
    QualType pointeeType = recurse(T->getPointeeTypeAsWritten());
    if (pointeeType.isNull())
      return {};

    if (pointeeType.getAsOpaquePtr() ==
        T->getPointeeTypeAsWritten().getAsOpaquePtr())
      return QualType(T, 0);

    return Ctx.getRValueReferenceType(pointeeType);
  }

  QualType VisitMemberPointerType(const MemberPointerType *T) {
    QualType pointeeType = recurse(T->getPointeeType());
    if (pointeeType.isNull())
      return {};

    if (pointeeType.getAsOpaquePtr() == T->getPointeeType().getAsOpaquePtr())
      return QualType(T, 0);

    return Ctx.getMemberPointerType(pointeeType, T->getQualifier(),
                                    T->getMostRecentCXXRecordDecl());
  }

  QualType VisitConstantArrayType(const ConstantArrayType *T) {
    QualType elementType = recurse(T->getElementType());
    if (elementType.isNull())
      return {};

    if (elementType.getAsOpaquePtr() == T->getElementType().getAsOpaquePtr())
      return QualType(T, 0);

    return Ctx.getConstantArrayType(elementType, T->getSize(), T->getSizeExpr(),
                                    T->getSizeModifier(),
                                    T->getIndexTypeCVRQualifiers());
  }

  QualType VisitVariableArrayType(const VariableArrayType *T) {
    QualType elementType = recurse(T->getElementType());
    if (elementType.isNull())
      return {};

    if (elementType.getAsOpaquePtr() == T->getElementType().getAsOpaquePtr())
      return QualType(T, 0);

    return Ctx.getVariableArrayType(elementType, T->getSizeExpr(),
                                    T->getSizeModifier(),
                                    T->getIndexTypeCVRQualifiers());
  }

  QualType VisitIncompleteArrayType(const IncompleteArrayType *T) {
    QualType elementType = recurse(T->getElementType());
    if (elementType.isNull())
      return {};

    if (elementType.getAsOpaquePtr() == T->getElementType().getAsOpaquePtr())
      return QualType(T, 0);

    return Ctx.getIncompleteArrayType(elementType, T->getSizeModifier(),
                                      T->getIndexTypeCVRQualifiers());
  }

  QualType VisitVectorType(const VectorType *T) {
    QualType elementType = recurse(T->getElementType());
    if (elementType.isNull())
      return {};

    if (elementType.getAsOpaquePtr() == T->getElementType().getAsOpaquePtr())
      return QualType(T, 0);

    return Ctx.getVectorType(elementType, T->getNumElements(),
                             T->getVectorKind());
  }

  QualType VisitExtVectorType(const ExtVectorType *T) {
    QualType elementType = recurse(T->getElementType());
    if (elementType.isNull())
      return {};

    if (elementType.getAsOpaquePtr() == T->getElementType().getAsOpaquePtr())
      return QualType(T, 0);

    return Ctx.getExtVectorType(elementType, T->getNumElements());
  }

  QualType VisitConstantMatrixType(const ConstantMatrixType *T) {
    QualType elementType = recurse(T->getElementType());
    if (elementType.isNull())
      return {};
    if (elementType.getAsOpaquePtr() == T->getElementType().getAsOpaquePtr())
      return QualType(T, 0);

    return Ctx.getConstantMatrixType(elementType, T->getNumRows(),
                                     T->getNumColumns());
  }

  QualType VisitFunctionNoProtoType(const FunctionNoProtoType *T) {
    QualType returnType = recurse(T->getReturnType());
    if (returnType.isNull())
      return {};

    if (returnType.getAsOpaquePtr() == T->getReturnType().getAsOpaquePtr())
      return QualType(T, 0);

    return Ctx.getFunctionNoProtoType(returnType, T->getExtInfo());
  }

  QualType VisitFunctionProtoType(const FunctionProtoType *T) {
    QualType returnType = recurse(T->getReturnType());
    if (returnType.isNull())
      return {};

    // Transform parameter types.
    SmallVector<QualType, 4> paramTypes;
    bool paramChanged = false;
    for (auto paramType : T->getParamTypes()) {
      QualType newParamType = recurse(paramType);
      if (newParamType.isNull())
        return {};

      if (newParamType.getAsOpaquePtr() != paramType.getAsOpaquePtr())
        paramChanged = true;

      paramTypes.push_back(newParamType);
    }

    // Transform extended info.
    FunctionProtoType::ExtProtoInfo info = T->getExtProtoInfo();
    bool exceptionChanged = false;
    if (info.ExceptionSpec.Type == EST_Dynamic) {
      SmallVector<QualType, 4> exceptionTypes;
      for (auto exceptionType : info.ExceptionSpec.Exceptions) {
        QualType newExceptionType = recurse(exceptionType);
        if (newExceptionType.isNull())
          return {};

        if (newExceptionType.getAsOpaquePtr() != exceptionType.getAsOpaquePtr())
          exceptionChanged = true;

        exceptionTypes.push_back(newExceptionType);
      }

      if (exceptionChanged) {
        info.ExceptionSpec.Exceptions =
            llvm::ArrayRef(exceptionTypes).copy(Ctx);
      }
    }

    if (returnType.getAsOpaquePtr() == T->getReturnType().getAsOpaquePtr() &&
        !paramChanged && !exceptionChanged)
      return QualType(T, 0);

    return Ctx.getFunctionType(returnType, paramTypes, info);
  }

  QualType VisitParenType(const ParenType *T) {
    QualType innerType = recurse(T->getInnerType());
    if (innerType.isNull())
      return {};

    if (innerType.getAsOpaquePtr() == T->getInnerType().getAsOpaquePtr())
      return QualType(T, 0);

    return Ctx.getParenType(innerType);
  }

  SUGARED_TYPE_CLASS(Typedef)
  SUGARED_TYPE_CLASS(ObjCTypeParam)
  SUGARED_TYPE_CLASS(MacroQualified)

  QualType VisitAdjustedType(const AdjustedType *T) {
    QualType originalType = recurse(T->getOriginalType());
    if (originalType.isNull())
      return {};

    QualType adjustedType = recurse(T->getAdjustedType());
    if (adjustedType.isNull())
      return {};

    if (originalType.getAsOpaquePtr() ==
            T->getOriginalType().getAsOpaquePtr() &&
        adjustedType.getAsOpaquePtr() == T->getAdjustedType().getAsOpaquePtr())
      return QualType(T, 0);

    return Ctx.getAdjustedType(originalType, adjustedType);
  }

  QualType VisitDecayedType(const DecayedType *T) {
    QualType originalType = recurse(T->getOriginalType());
    if (originalType.isNull())
      return {};

    if (originalType.getAsOpaquePtr() == T->getOriginalType().getAsOpaquePtr())
      return QualType(T, 0);

    return Ctx.getDecayedType(originalType);
  }

  QualType VisitArrayParameterType(const ArrayParameterType *T) {
    QualType ArrTy = VisitConstantArrayType(T);
    if (ArrTy.isNull())
      return {};

    return Ctx.getArrayParameterType(ArrTy);
  }

  SUGARED_TYPE_CLASS(TypeOfExpr)
  SUGARED_TYPE_CLASS(TypeOf)
  SUGARED_TYPE_CLASS(Decltype)
  SUGARED_TYPE_CLASS(UnaryTransform)
  TRIVIAL_TYPE_CLASS(Record)
  TRIVIAL_TYPE_CLASS(Enum)

  // FIXME: Non-trivial to implement, but important for C++
  SUGARED_TYPE_CLASS(Elaborated)

  QualType VisitAttributedType(const AttributedType *T) {
    QualType modifiedType = recurse(T->getModifiedType());
    if (modifiedType.isNull())
      return {};

    QualType equivalentType = recurse(T->getEquivalentType());
    if (equivalentType.isNull())
      return {};

    if (modifiedType.getAsOpaquePtr() ==
            T->getModifiedType().getAsOpaquePtr() &&
        equivalentType.getAsOpaquePtr() ==
            T->getEquivalentType().getAsOpaquePtr())
      return QualType(T, 0);

    return Ctx.getAttributedType(T->getAttrKind(), modifiedType, equivalentType,
                                 T->getAttr());
  }

  QualType VisitSubstTemplateTypeParmType(const SubstTemplateTypeParmType *T) {
    QualType replacementType = recurse(T->getReplacementType());
    if (replacementType.isNull())
      return {};

    if (replacementType.getAsOpaquePtr() ==
        T->getReplacementType().getAsOpaquePtr())
      return QualType(T, 0);

    return Ctx.getSubstTemplateTypeParmType(
        replacementType, T->getAssociatedDecl(), T->getIndex(),
        T->getPackIndex(), T->getFinal());
  }

  // FIXME: Non-trivial to implement, but important for C++
  SUGARED_TYPE_CLASS(TemplateSpecialization)

  QualType VisitAutoType(const AutoType *T) {
    if (!T->isDeduced())
      return QualType(T, 0);

    QualType deducedType = recurse(T->getDeducedType());
    if (deducedType.isNull())
      return {};

    if (deducedType.getAsOpaquePtr() == T->getDeducedType().getAsOpaquePtr())
      return QualType(T, 0);

    return Ctx.getAutoType(deducedType, T->getKeyword(), T->isDependentType(),
                           /*IsPack=*/false, T->getTypeConstraintConcept(),
                           T->getTypeConstraintArguments());
  }

  QualType VisitObjCObjectType(const ObjCObjectType *T) {
    QualType baseType = recurse(T->getBaseType());
    if (baseType.isNull())
      return {};

    // Transform type arguments.
    bool typeArgChanged = false;
    SmallVector<QualType, 4> typeArgs;
    for (auto typeArg : T->getTypeArgsAsWritten()) {
      QualType newTypeArg = recurse(typeArg);
      if (newTypeArg.isNull())
        return {};

      if (newTypeArg.getAsOpaquePtr() != typeArg.getAsOpaquePtr())
        typeArgChanged = true;

      typeArgs.push_back(newTypeArg);
    }

    if (baseType.getAsOpaquePtr() == T->getBaseType().getAsOpaquePtr() &&
        !typeArgChanged)
      return QualType(T, 0);

    return Ctx.getObjCObjectType(
        baseType, typeArgs,
        llvm::ArrayRef(T->qual_begin(), T->getNumProtocols()),
        T->isKindOfTypeAsWritten());
  }

  TRIVIAL_TYPE_CLASS(ObjCInterface)

  QualType VisitObjCObjectPointerType(const ObjCObjectPointerType *T) {
    QualType pointeeType = recurse(T->getPointeeType());
    if (pointeeType.isNull())
      return {};

    if (pointeeType.getAsOpaquePtr() == T->getPointeeType().getAsOpaquePtr())
      return QualType(T, 0);

    return Ctx.getObjCObjectPointerType(pointeeType);
  }

  QualType VisitAtomicType(const AtomicType *T) {
    QualType valueType = recurse(T->getValueType());
    if (valueType.isNull())
      return {};

    if (valueType.getAsOpaquePtr() == T->getValueType().getAsOpaquePtr())
      return QualType(T, 0);

    return Ctx.getAtomicType(valueType);
  }

#undef TRIVIAL_TYPE_CLASS
#undef SUGARED_TYPE_CLASS
};

struct SubstObjCTypeArgsVisitor
    : public SimpleTransformVisitor<SubstObjCTypeArgsVisitor> {
  using BaseType = SimpleTransformVisitor<SubstObjCTypeArgsVisitor>;

  ArrayRef<QualType> TypeArgs;
  ObjCSubstitutionContext SubstContext;

  SubstObjCTypeArgsVisitor(ASTContext &ctx, ArrayRef<QualType> typeArgs,
                           ObjCSubstitutionContext context)
      : BaseType(ctx), TypeArgs(typeArgs), SubstContext(context) {}

  QualType VisitObjCTypeParamType(const ObjCTypeParamType *OTPTy) {
    // Replace an Objective-C type parameter reference with the corresponding
    // type argument.
    ObjCTypeParamDecl *typeParam = OTPTy->getDecl();
    // If we have type arguments, use them.
    if (!TypeArgs.empty()) {
      QualType argType = TypeArgs[typeParam->getIndex()];
      if (OTPTy->qual_empty())
        return argType;

      // Apply protocol lists if exists.
      bool hasError;
      SmallVector<ObjCProtocolDecl *, 8> protocolsVec;
      protocolsVec.append(OTPTy->qual_begin(), OTPTy->qual_end());
      ArrayRef<ObjCProtocolDecl *> protocolsToApply = protocolsVec;
      return Ctx.applyObjCProtocolQualifiers(
          argType, protocolsToApply, hasError, true /*allowOnPointerType*/);
    }

    switch (SubstContext) {
    case ObjCSubstitutionContext::Ordinary:
    case ObjCSubstitutionContext::Parameter:
    case ObjCSubstitutionContext::Superclass:
      // Substitute the bound.
      return typeParam->getUnderlyingType();

    case ObjCSubstitutionContext::Result:
    case ObjCSubstitutionContext::Property: {
      // Substitute the __kindof form of the underlying type.
      const auto *objPtr =
          typeParam->getUnderlyingType()->castAs<ObjCObjectPointerType>();

      // __kindof types, id, and Class don't need an additional
      // __kindof.
      if (objPtr->isKindOfType() || objPtr->isObjCIdOrClassType())
        return typeParam->getUnderlyingType();

      // Add __kindof.
      const auto *obj = objPtr->getObjectType();
      QualType resultTy = Ctx.getObjCObjectType(
          obj->getBaseType(), obj->getTypeArgsAsWritten(), obj->getProtocols(),
          /*isKindOf=*/true);

      // Rebuild object pointer type.
      return Ctx.getObjCObjectPointerType(resultTy);
    }
    }
    llvm_unreachable("Unexpected ObjCSubstitutionContext!");
  }

  QualType VisitFunctionType(const FunctionType *funcType) {
    // If we have a function type, update the substitution context
    // appropriately.

    // Substitute result type.
    QualType returnType = funcType->getReturnType().substObjCTypeArgs(
        Ctx, TypeArgs, ObjCSubstitutionContext::Result);
    if (returnType.isNull())
      return {};

    // Handle non-prototyped functions, which only substitute into the result
    // type.
    if (isa<FunctionNoProtoType>(funcType)) {
      // If the return type was unchanged, do nothing.
      if (returnType.getAsOpaquePtr() ==
          funcType->getReturnType().getAsOpaquePtr())
        return BaseType::VisitFunctionType(funcType);

      // Otherwise, build a new type.
      return Ctx.getFunctionNoProtoType(returnType, funcType->getExtInfo());
    }

    const auto *funcProtoType = cast<FunctionProtoType>(funcType);

    // Transform parameter types.
    SmallVector<QualType, 4> paramTypes;
    bool paramChanged = false;
    for (auto paramType : funcProtoType->getParamTypes()) {
      QualType newParamType = paramType.substObjCTypeArgs(
          Ctx, TypeArgs, ObjCSubstitutionContext::Parameter);
      if (newParamType.isNull())
        return {};

      if (newParamType.getAsOpaquePtr() != paramType.getAsOpaquePtr())
        paramChanged = true;

      paramTypes.push_back(newParamType);
    }

    // Transform extended info.
    FunctionProtoType::ExtProtoInfo info = funcProtoType->getExtProtoInfo();
    bool exceptionChanged = false;
    if (info.ExceptionSpec.Type == EST_Dynamic) {
      SmallVector<QualType, 4> exceptionTypes;
      for (auto exceptionType : info.ExceptionSpec.Exceptions) {
        QualType newExceptionType = exceptionType.substObjCTypeArgs(
            Ctx, TypeArgs, ObjCSubstitutionContext::Ordinary);
        if (newExceptionType.isNull())
          return {};

        if (newExceptionType.getAsOpaquePtr() != exceptionType.getAsOpaquePtr())
          exceptionChanged = true;

        exceptionTypes.push_back(newExceptionType);
      }

      if (exceptionChanged) {
        info.ExceptionSpec.Exceptions =
            llvm::ArrayRef(exceptionTypes).copy(Ctx);
      }
    }

    if (returnType.getAsOpaquePtr() ==
            funcProtoType->getReturnType().getAsOpaquePtr() &&
        !paramChanged && !exceptionChanged)
      return BaseType::VisitFunctionType(funcType);

    return Ctx.getFunctionType(returnType, paramTypes, info);
  }

  QualType VisitObjCObjectType(const ObjCObjectType *objcObjectType) {
    // Substitute into the type arguments of a specialized Objective-C object
    // type.
    if (objcObjectType->isSpecializedAsWritten()) {
      SmallVector<QualType, 4> newTypeArgs;
      bool anyChanged = false;
      for (auto typeArg : objcObjectType->getTypeArgsAsWritten()) {
        QualType newTypeArg = typeArg.substObjCTypeArgs(
            Ctx, TypeArgs, ObjCSubstitutionContext::Ordinary);
        if (newTypeArg.isNull())
          return {};

        if (newTypeArg.getAsOpaquePtr() != typeArg.getAsOpaquePtr()) {
          // If we're substituting based on an unspecialized context type,
          // produce an unspecialized type.
          ArrayRef<ObjCProtocolDecl *> protocols(
              objcObjectType->qual_begin(), objcObjectType->getNumProtocols());
          if (TypeArgs.empty() &&
              SubstContext != ObjCSubstitutionContext::Superclass) {
            return Ctx.getObjCObjectType(
                objcObjectType->getBaseType(), {}, protocols,
                objcObjectType->isKindOfTypeAsWritten());
          }

          anyChanged = true;
        }

        newTypeArgs.push_back(newTypeArg);
      }

      if (anyChanged) {
        ArrayRef<ObjCProtocolDecl *> protocols(
            objcObjectType->qual_begin(), objcObjectType->getNumProtocols());
        return Ctx.getObjCObjectType(objcObjectType->getBaseType(), newTypeArgs,
                                     protocols,
                                     objcObjectType->isKindOfTypeAsWritten());
      }
    }

    return BaseType::VisitObjCObjectType(objcObjectType);
  }

  QualType VisitAttributedType(const AttributedType *attrType) {
    QualType newType = BaseType::VisitAttributedType(attrType);
    if (newType.isNull())
      return {};

    const auto *newAttrType = dyn_cast<AttributedType>(newType.getTypePtr());
    if (!newAttrType || newAttrType->getAttrKind() != attr::ObjCKindOf)
      return newType;

    // Find out if it's an Objective-C object or object pointer type;
    QualType newEquivType = newAttrType->getEquivalentType();
    const ObjCObjectPointerType *ptrType =
        newEquivType->getAs<ObjCObjectPointerType>();
    const ObjCObjectType *objType = ptrType
                                        ? ptrType->getObjectType()
                                        : newEquivType->getAs<ObjCObjectType>();
    if (!objType)
      return newType;

    // Rebuild the "equivalent" type, which pushes __kindof down into
    // the object type.
    newEquivType = Ctx.getObjCObjectType(
        objType->getBaseType(), objType->getTypeArgsAsWritten(),
        objType->getProtocols(),
        // There is no need to apply kindof on an unqualified id type.
        /*isKindOf=*/objType->isObjCUnqualifiedId() ? false : true);

    // If we started with an object pointer type, rebuild it.
    if (ptrType)
      newEquivType = Ctx.getObjCObjectPointerType(newEquivType);

    // Rebuild the attributed type.
    return Ctx.getAttributedType(newAttrType->getAttrKind(),
                                 newAttrType->getModifiedType(), newEquivType,
                                 newAttrType->getAttr());
  }
};

struct StripObjCKindOfTypeVisitor
    : public SimpleTransformVisitor<StripObjCKindOfTypeVisitor> {
  using BaseType = SimpleTransformVisitor<StripObjCKindOfTypeVisitor>;

  explicit StripObjCKindOfTypeVisitor(ASTContext &ctx) : BaseType(ctx) {}

  QualType VisitObjCObjectType(const ObjCObjectType *objType) {
    if (!objType->isKindOfType())
      return BaseType::VisitObjCObjectType(objType);

    QualType baseType = objType->getBaseType().stripObjCKindOfType(Ctx);
    return Ctx.getObjCObjectType(baseType, objType->getTypeArgsAsWritten(),
                                 objType->getProtocols(),
                                 /*isKindOf=*/false);
  }
};

} // namespace

bool QualType::UseExcessPrecision(const ASTContext &Ctx) {
  const BuiltinType *BT = getTypePtr()->getAs<BuiltinType>();
  if (!BT) {
    const VectorType *VT = getTypePtr()->getAs<VectorType>();
    if (VT) {
      QualType ElementType = VT->getElementType();
      return ElementType.UseExcessPrecision(Ctx);
    }
  } else {
    switch (BT->getKind()) {
    case BuiltinType::Kind::Float16: {
      const TargetInfo &TI = Ctx.getTargetInfo();
      if (TI.hasFloat16Type() && !TI.hasLegalHalfType() &&
          Ctx.getLangOpts().getFloat16ExcessPrecision() !=
              Ctx.getLangOpts().ExcessPrecisionKind::FPP_None)
        return true;
      break;
    }
    case BuiltinType::Kind::BFloat16: {
      const TargetInfo &TI = Ctx.getTargetInfo();
      if (TI.hasBFloat16Type() && !TI.hasFullBFloat16Type() &&
          Ctx.getLangOpts().getBFloat16ExcessPrecision() !=
              Ctx.getLangOpts().ExcessPrecisionKind::FPP_None)
        return true;
      break;
    }
    default:
      return false;
    }
  }
  return false;
}

/// Substitute the given type arguments for Objective-C type
/// parameters within the given type, recursively.
QualType QualType::substObjCTypeArgs(ASTContext &ctx,
                                     ArrayRef<QualType> typeArgs,
                                     ObjCSubstitutionContext context) const {
  SubstObjCTypeArgsVisitor visitor(ctx, typeArgs, context);
  return visitor.recurse(*this);
}

QualType QualType::substObjCMemberType(QualType objectType,
                                       const DeclContext *dc,
                                       ObjCSubstitutionContext context) const {
  if (auto subs = objectType->getObjCSubstitutions(dc))
    return substObjCTypeArgs(dc->getParentASTContext(), *subs, context);

  return *this;
}

QualType QualType::stripObjCKindOfType(const ASTContext &constCtx) const {
  // FIXME: Because ASTContext::getAttributedType() is non-const.
  auto &ctx = const_cast<ASTContext &>(constCtx);
  StripObjCKindOfTypeVisitor visitor(ctx);
  return visitor.recurse(*this);
}

QualType QualType::getAtomicUnqualifiedType() const {
  QualType T = *this;
  if (const auto AT = T.getTypePtr()->getAs<AtomicType>())
    T = AT->getValueType();
  return T.getUnqualifiedType();
}

std::optional<ArrayRef<QualType>>
Type::getObjCSubstitutions(const DeclContext *dc) const {
  // Look through method scopes.
  if (const auto method = dyn_cast<ObjCMethodDecl>(dc))
    dc = method->getDeclContext();

  // Find the class or category in which the type we're substituting
  // was declared.
  const auto *dcClassDecl = dyn_cast<ObjCInterfaceDecl>(dc);
  const ObjCCategoryDecl *dcCategoryDecl = nullptr;
  ObjCTypeParamList *dcTypeParams = nullptr;
  if (dcClassDecl) {
    // If the class does not have any type parameters, there's no
    // substitution to do.
    dcTypeParams = dcClassDecl->getTypeParamList();
    if (!dcTypeParams)
      return std::nullopt;
  } else {
    // If we are in neither a class nor a category, there's no
    // substitution to perform.
    dcCategoryDecl = dyn_cast<ObjCCategoryDecl>(dc);
    if (!dcCategoryDecl)
      return std::nullopt;

    // If the category does not have any type parameters, there's no
    // substitution to do.
    dcTypeParams = dcCategoryDecl->getTypeParamList();
    if (!dcTypeParams)
      return std::nullopt;

    dcClassDecl = dcCategoryDecl->getClassInterface();
    if (!dcClassDecl)
      return std::nullopt;
  }
  assert(dcTypeParams && "No substitutions to perform");
  assert(dcClassDecl && "No class context");

  // Find the underlying object type.
  const ObjCObjectType *objectType;
  if (const auto *objectPointerType = getAs<ObjCObjectPointerType>()) {
    objectType = objectPointerType->getObjectType();
  } else if (getAs<BlockPointerType>()) {
    ASTContext &ctx = dc->getParentASTContext();
    objectType = ctx.getObjCObjectType(ctx.ObjCBuiltinIdTy, {}, {})
                     ->castAs<ObjCObjectType>();
  } else {
    objectType = getAs<ObjCObjectType>();
  }

  /// Extract the class from the receiver object type.
  ObjCInterfaceDecl *curClassDecl =
      objectType ? objectType->getInterface() : nullptr;
  if (!curClassDecl) {
    // If we don't have a context type (e.g., this is "id" or some
    // variant thereof), substitute the bounds.
    return llvm::ArrayRef<QualType>();
  }

  // Follow the superclass chain until we've mapped the receiver type
  // to the same class as the context.
  while (curClassDecl != dcClassDecl) {
    // Map to the superclass type.
    QualType superType = objectType->getSuperClassType();
    if (superType.isNull()) {
      objectType = nullptr;
      break;
    }

    objectType = superType->castAs<ObjCObjectType>();
    curClassDecl = objectType->getInterface();
  }

  // If we don't have a receiver type, or the receiver type does not
  // have type arguments, substitute in the defaults.
  if (!objectType || objectType->isUnspecialized()) {
    return llvm::ArrayRef<QualType>();
  }

  // The receiver type has the type arguments we want.
  return objectType->getTypeArgs();
}

bool Type::acceptsObjCTypeParams() const {
  if (auto *IfaceT = getAsObjCInterfaceType()) {
    if (auto *ID = IfaceT->getInterface()) {
      if (ID->getTypeParamList())
        return true;
    }
  }

  return false;
}

void ObjCObjectType::computeSuperClassTypeSlow() const {
  // Retrieve the class declaration for this type. If there isn't one
  // (e.g., this is some variant of "id" or "Class"), then there is no
  // superclass type.
  ObjCInterfaceDecl *classDecl = getInterface();
  if (!classDecl) {
    CachedSuperClassType.setInt(true);
    return;
  }

  // Extract the superclass type.
  const ObjCObjectType *superClassObjTy = classDecl->getSuperClassType();
  if (!superClassObjTy) {
    CachedSuperClassType.setInt(true);
    return;
  }

  ObjCInterfaceDecl *superClassDecl = superClassObjTy->getInterface();
  if (!superClassDecl) {
    CachedSuperClassType.setInt(true);
    return;
  }

  // If the superclass doesn't have type parameters, then there is no
  // substitution to perform.
  QualType superClassType(superClassObjTy, 0);
  ObjCTypeParamList *superClassTypeParams = superClassDecl->getTypeParamList();
  if (!superClassTypeParams) {
    CachedSuperClassType.setPointerAndInt(
        superClassType->castAs<ObjCObjectType>(), true);
    return;
  }

  // If the superclass reference is unspecialized, return it.
  if (superClassObjTy->isUnspecialized()) {
    CachedSuperClassType.setPointerAndInt(superClassObjTy, true);
    return;
  }

  // If the subclass is not parameterized, there aren't any type
  // parameters in the superclass reference to substitute.
  ObjCTypeParamList *typeParams = classDecl->getTypeParamList();
  if (!typeParams) {
    CachedSuperClassType.setPointerAndInt(
        superClassType->castAs<ObjCObjectType>(), true);
    return;
  }

  // If the subclass type isn't specialized, return the unspecialized
  // superclass.
  if (isUnspecialized()) {
    QualType unspecializedSuper =
        classDecl->getASTContext().getObjCInterfaceType(
            superClassObjTy->getInterface());
    CachedSuperClassType.setPointerAndInt(
        unspecializedSuper->castAs<ObjCObjectType>(), true);
    return;
  }

  // Substitute the provided type arguments into the superclass type.
  ArrayRef<QualType> typeArgs = getTypeArgs();
  assert(typeArgs.size() == typeParams->size());
  CachedSuperClassType.setPointerAndInt(
      superClassType
          .substObjCTypeArgs(classDecl->getASTContext(), typeArgs,
                             ObjCSubstitutionContext::Superclass)
          ->castAs<ObjCObjectType>(),
      true);
}

const ObjCInterfaceType *ObjCObjectPointerType::getInterfaceType() const {
  if (auto interfaceDecl = getObjectType()->getInterface()) {
    return interfaceDecl->getASTContext()
        .getObjCInterfaceType(interfaceDecl)
        ->castAs<ObjCInterfaceType>();
  }

  return nullptr;
}

QualType ObjCObjectPointerType::getSuperClassType() const {
  QualType superObjectType = getObjectType()->getSuperClassType();
  if (superObjectType.isNull())
    return superObjectType;

  ASTContext &ctx = getInterfaceDecl()->getASTContext();
  return ctx.getObjCObjectPointerType(superObjectType);
}

const ObjCObjectType *Type::getAsObjCQualifiedInterfaceType() const {
  // There is no sugar for ObjCObjectType's, just return the canonical
  // type pointer if it is the right class.  There is no typedef information to
  // return and these cannot be Address-space qualified.
  if (const auto *T = getAs<ObjCObjectType>())
    if (T->getNumProtocols() && T->getInterface())
      return T;
  return nullptr;
}

bool Type::isObjCQualifiedInterfaceType() const {
  return getAsObjCQualifiedInterfaceType() != nullptr;
}

const ObjCObjectPointerType *Type::getAsObjCQualifiedIdType() const {
  // There is no sugar for ObjCQualifiedIdType's, just return the canonical
  // type pointer if it is the right class.
  if (const auto *OPT = getAs<ObjCObjectPointerType>()) {
    if (OPT->isObjCQualifiedIdType())
      return OPT;
  }
  return nullptr;
}

const ObjCObjectPointerType *Type::getAsObjCQualifiedClassType() const {
  // There is no sugar for ObjCQualifiedClassType's, just return the canonical
  // type pointer if it is the right class.
  if (const auto *OPT = getAs<ObjCObjectPointerType>()) {
    if (OPT->isObjCQualifiedClassType())
      return OPT;
  }
  return nullptr;
}

const ObjCObjectType *Type::getAsObjCInterfaceType() const {
  if (const auto *OT = getAs<ObjCObjectType>()) {
    if (OT->getInterface())
      return OT;
  }
  return nullptr;
}

const ObjCObjectPointerType *Type::getAsObjCInterfacePointerType() const {
  if (const auto *OPT = getAs<ObjCObjectPointerType>()) {
    if (OPT->getInterfaceType())
      return OPT;
  }
  return nullptr;
}

const CXXRecordDecl *Type::getPointeeCXXRecordDecl() const {
  QualType PointeeType;
  if (const auto *PT = getAs<PointerType>())
    PointeeType = PT->getPointeeType();
  else if (const auto *RT = getAs<ReferenceType>())
    PointeeType = RT->getPointeeType();
  else
    return nullptr;

  if (const auto *RT = PointeeType->getAs<RecordType>())
    return dyn_cast<CXXRecordDecl>(RT->getDecl());

  return nullptr;
}

CXXRecordDecl *Type::getAsCXXRecordDecl() const {
  return dyn_cast_or_null<CXXRecordDecl>(getAsTagDecl());
}

RecordDecl *Type::getAsRecordDecl() const {
  return dyn_cast_or_null<RecordDecl>(getAsTagDecl());
}

TagDecl *Type::getAsTagDecl() const {
  if (const auto *TT = getAs<TagType>())
    return TT->getDecl();
  if (const auto *Injected = getAs<InjectedClassNameType>())
    return Injected->getDecl();

  return nullptr;
}

const TemplateSpecializationType *
Type::getAsNonAliasTemplateSpecializationType() const {
  const auto *TST = getAs<TemplateSpecializationType>();
  while (TST && TST->isTypeAlias())
    TST = TST->desugar()->getAs<TemplateSpecializationType>();
  return TST;
}

bool Type::hasAttr(attr::Kind AK) const {
  const Type *Cur = this;
  while (const auto *AT = Cur->getAs<AttributedType>()) {
    if (AT->getAttrKind() == AK)
      return true;
    Cur = AT->getEquivalentType().getTypePtr();
  }
  return false;
}

namespace {

class GetContainedDeducedTypeVisitor
    : public TypeVisitor<GetContainedDeducedTypeVisitor, Type *> {
  bool Syntactic;

public:
  GetContainedDeducedTypeVisitor(bool Syntactic = false)
      : Syntactic(Syntactic) {}

  using TypeVisitor<GetContainedDeducedTypeVisitor, Type *>::Visit;

  Type *Visit(QualType T) {
    if (T.isNull())
      return nullptr;
    return Visit(T.getTypePtr());
  }

  // The deduced type itself.
  Type *VisitDeducedType(const DeducedType *AT) {
    return const_cast<DeducedType *>(AT);
  }

  // Only these types can contain the desired 'auto' type.
  Type *VisitSubstTemplateTypeParmType(const SubstTemplateTypeParmType *T) {
    return Visit(T->getReplacementType());
  }

  Type *VisitElaboratedType(const ElaboratedType *T) {
    return Visit(T->getNamedType());
  }

  Type *VisitPointerType(const PointerType *T) {
    return Visit(T->getPointeeType());
  }

  Type *VisitBlockPointerType(const BlockPointerType *T) {
    return Visit(T->getPointeeType());
  }

  Type *VisitReferenceType(const ReferenceType *T) {
    return Visit(T->getPointeeTypeAsWritten());
  }

  Type *VisitMemberPointerType(const MemberPointerType *T) {
    return Visit(T->getPointeeType());
  }

  Type *VisitArrayType(const ArrayType *T) {
    return Visit(T->getElementType());
  }

  Type *VisitDependentSizedExtVectorType(const DependentSizedExtVectorType *T) {
    return Visit(T->getElementType());
  }

  Type *VisitVectorType(const VectorType *T) {
    return Visit(T->getElementType());
  }

  Type *VisitDependentSizedMatrixType(const DependentSizedMatrixType *T) {
    return Visit(T->getElementType());
  }

  Type *VisitConstantMatrixType(const ConstantMatrixType *T) {
    return Visit(T->getElementType());
  }

  Type *VisitFunctionProtoType(const FunctionProtoType *T) {
    if (Syntactic && T->hasTrailingReturn())
      return const_cast<FunctionProtoType *>(T);
    return VisitFunctionType(T);
  }

  Type *VisitFunctionType(const FunctionType *T) {
    return Visit(T->getReturnType());
  }

  Type *VisitParenType(const ParenType *T) { return Visit(T->getInnerType()); }

  Type *VisitAttributedType(const AttributedType *T) {
    return Visit(T->getModifiedType());
  }

  Type *VisitMacroQualifiedType(const MacroQualifiedType *T) {
    return Visit(T->getUnderlyingType());
  }

  Type *VisitAdjustedType(const AdjustedType *T) {
    return Visit(T->getOriginalType());
  }

  Type *VisitPackExpansionType(const PackExpansionType *T) {
    return Visit(T->getPattern());
  }
};

} // namespace

DeducedType *Type::getContainedDeducedType() const {
  return cast_or_null<DeducedType>(
      GetContainedDeducedTypeVisitor().Visit(this));
}

bool Type::hasAutoForTrailingReturnType() const {
  return isa_and_nonnull<FunctionType>(
      GetContainedDeducedTypeVisitor(true).Visit(this));
}

bool Type::hasIntegerRepresentation() const {
  if (const auto *VT = dyn_cast<VectorType>(CanonicalType))
    return VT->getElementType()->isIntegerType();
  if (CanonicalType->isSveVLSBuiltinType()) {
    const auto *VT = cast<BuiltinType>(CanonicalType);
    return VT->getKind() == BuiltinType::SveBool ||
           (VT->getKind() >= BuiltinType::SveInt8 &&
            VT->getKind() <= BuiltinType::SveUint64);
  }
  if (CanonicalType->isRVVVLSBuiltinType()) {
    const auto *VT = cast<BuiltinType>(CanonicalType);
    return (VT->getKind() >= BuiltinType::RvvInt8mf8 &&
            VT->getKind() <= BuiltinType::RvvUint64m8);
  }

  return isIntegerType();
}

/// Determine whether this type is an integral type.
///
/// This routine determines whether the given type is an integral type per
/// C++ [basic.fundamental]p7. Although the C standard does not define the
/// term "integral type", it has a similar term "integer type", and in C++
/// the two terms are equivalent. However, C's "integer type" includes
/// enumeration types, while C++'s "integer type" does not. The \c ASTContext
/// parameter is used to determine whether we should be following the C or
/// C++ rules when determining whether this type is an integral/integer type.
///
/// For cases where C permits "an integer type" and C++ permits "an integral
/// type", use this routine.
///
/// For cases where C permits "an integer type" and C++ permits "an integral
/// or enumeration type", use \c isIntegralOrEnumerationType() instead.
///
/// \param Ctx The context in which this type occurs.
///
/// \returns true if the type is considered an integral type, false otherwise.
bool Type::isIntegralType(const ASTContext &Ctx) const {
  if (const auto *BT = dyn_cast<BuiltinType>(CanonicalType))
    return BT->getKind() >= BuiltinType::Bool &&
           BT->getKind() <= BuiltinType::Int128;

  // Complete enum types are integral in C.
  if (!Ctx.getLangOpts().CPlusPlus)
    if (const auto *ET = dyn_cast<EnumType>(CanonicalType))
      return ET->getDecl()->isComplete();

  return isBitIntType();
}

bool Type::isIntegralOrUnscopedEnumerationType() const {
  if (const auto *BT = dyn_cast<BuiltinType>(CanonicalType))
    return BT->getKind() >= BuiltinType::Bool &&
           BT->getKind() <= BuiltinType::Int128;

  if (isBitIntType())
    return true;

  return isUnscopedEnumerationType();
}

bool Type::isUnscopedEnumerationType() const {
  if (const auto *ET = dyn_cast<EnumType>(CanonicalType))
    return !ET->getDecl()->isScoped();

  return false;
}

bool Type::isCharType() const {
  if (const auto *BT = dyn_cast<BuiltinType>(CanonicalType))
    return BT->getKind() == BuiltinType::Char_U ||
           BT->getKind() == BuiltinType::UChar ||
           BT->getKind() == BuiltinType::Char_S ||
           BT->getKind() == BuiltinType::SChar;
  return false;
}

bool Type::isWideCharType() const {
  if (const auto *BT = dyn_cast<BuiltinType>(CanonicalType))
    return BT->getKind() == BuiltinType::WChar_S ||
           BT->getKind() == BuiltinType::WChar_U;
  return false;
}

bool Type::isChar8Type() const {
  if (const BuiltinType *BT = dyn_cast<BuiltinType>(CanonicalType))
    return BT->getKind() == BuiltinType::Char8;
  return false;
}

bool Type::isChar16Type() const {
  if (const auto *BT = dyn_cast<BuiltinType>(CanonicalType))
    return BT->getKind() == BuiltinType::Char16;
  return false;
}

bool Type::isChar32Type() const {
  if (const auto *BT = dyn_cast<BuiltinType>(CanonicalType))
    return BT->getKind() == BuiltinType::Char32;
  return false;
}

/// Determine whether this type is any of the built-in character
/// types.
bool Type::isAnyCharacterType() const {
  const auto *BT = dyn_cast<BuiltinType>(CanonicalType);
  if (!BT)
    return false;
  switch (BT->getKind()) {
  default:
    return false;
  case BuiltinType::Char_U:
  case BuiltinType::UChar:
  case BuiltinType::WChar_U:
  case BuiltinType::Char8:
  case BuiltinType::Char16:
  case BuiltinType::Char32:
  case BuiltinType::Char_S:
  case BuiltinType::SChar:
  case BuiltinType::WChar_S:
    return true;
  }
}

/// isSignedIntegerType - Return true if this is an integer type that is
/// signed, according to C99 6.2.5p4 [char, signed char, short, int, long..],
/// an enum decl which has a signed representation
bool Type::isSignedIntegerType() const {
  if (const auto *BT = dyn_cast<BuiltinType>(CanonicalType)) {
    return BT->getKind() >= BuiltinType::Char_S &&
           BT->getKind() <= BuiltinType::Int128;
  }

  if (const EnumType *ET = dyn_cast<EnumType>(CanonicalType)) {
    // Incomplete enum types are not treated as integer types.
    // FIXME: In C++, enum types are never integer types.
    if (ET->getDecl()->isComplete() && !ET->getDecl()->isScoped())
      return ET->getDecl()->getIntegerType()->isSignedIntegerType();
  }

  if (const auto *IT = dyn_cast<BitIntType>(CanonicalType))
    return IT->isSigned();
  if (const auto *IT = dyn_cast<DependentBitIntType>(CanonicalType))
    return IT->isSigned();

  return false;
}

bool Type::isSignedIntegerOrEnumerationType() const {
  if (const auto *BT = dyn_cast<BuiltinType>(CanonicalType)) {
    return BT->getKind() >= BuiltinType::Char_S &&
           BT->getKind() <= BuiltinType::Int128;
  }

  if (const auto *ET = dyn_cast<EnumType>(CanonicalType)) {
    if (ET->getDecl()->isComplete())
      return ET->getDecl()->getIntegerType()->isSignedIntegerType();
  }

  if (const auto *IT = dyn_cast<BitIntType>(CanonicalType))
    return IT->isSigned();
  if (const auto *IT = dyn_cast<DependentBitIntType>(CanonicalType))
    return IT->isSigned();

  return false;
}

bool Type::hasSignedIntegerRepresentation() const {
  if (const auto *VT = dyn_cast<VectorType>(CanonicalType))
    return VT->getElementType()->isSignedIntegerOrEnumerationType();
  else
    return isSignedIntegerOrEnumerationType();
}

/// isUnsignedIntegerType - Return true if this is an integer type that is
/// unsigned, according to C99 6.2.5p6 [which returns true for _Bool], an enum
/// decl which has an unsigned representation
bool Type::isUnsignedIntegerType() const {
  if (const auto *BT = dyn_cast<BuiltinType>(CanonicalType)) {
    return BT->getKind() >= BuiltinType::Bool &&
           BT->getKind() <= BuiltinType::UInt128;
  }

  if (const auto *ET = dyn_cast<EnumType>(CanonicalType)) {
    // Incomplete enum types are not treated as integer types.
    // FIXME: In C++, enum types are never integer types.
    if (ET->getDecl()->isComplete() && !ET->getDecl()->isScoped())
      return ET->getDecl()->getIntegerType()->isUnsignedIntegerType();
  }

  if (const auto *IT = dyn_cast<BitIntType>(CanonicalType))
    return IT->isUnsigned();
  if (const auto *IT = dyn_cast<DependentBitIntType>(CanonicalType))
    return IT->isUnsigned();

  return false;
}

bool Type::isUnsignedIntegerOrEnumerationType() const {
  if (const auto *BT = dyn_cast<BuiltinType>(CanonicalType)) {
    return BT->getKind() >= BuiltinType::Bool &&
           BT->getKind() <= BuiltinType::UInt128;
  }

  if (const auto *ET = dyn_cast<EnumType>(CanonicalType)) {
    if (ET->getDecl()->isComplete())
      return ET->getDecl()->getIntegerType()->isUnsignedIntegerType();
  }

  if (const auto *IT = dyn_cast<BitIntType>(CanonicalType))
    return IT->isUnsigned();
  if (const auto *IT = dyn_cast<DependentBitIntType>(CanonicalType))
    return IT->isUnsigned();

  return false;
}

bool Type::hasUnsignedIntegerRepresentation() const {
  if (const auto *VT = dyn_cast<VectorType>(CanonicalType))
    return VT->getElementType()->isUnsignedIntegerOrEnumerationType();
  if (const auto *VT = dyn_cast<MatrixType>(CanonicalType))
    return VT->getElementType()->isUnsignedIntegerOrEnumerationType();
  if (CanonicalType->isSveVLSBuiltinType()) {
    const auto *VT = cast<BuiltinType>(CanonicalType);
    return VT->getKind() >= BuiltinType::SveUint8 &&
           VT->getKind() <= BuiltinType::SveUint64;
  }
  return isUnsignedIntegerOrEnumerationType();
}

bool Type::isFloatingType() const {
  if (const auto *BT = dyn_cast<BuiltinType>(CanonicalType))
    return BT->isFloatingPoint();
  if (const auto *CT = dyn_cast<ComplexType>(CanonicalType))
    return CT->getElementType()->isFloatingType();
  return false;
}

bool Type::hasFloatingRepresentation() const {
  if (const auto *VT = dyn_cast<VectorType>(CanonicalType))
    return VT->getElementType()->isFloatingType();
  if (const auto *MT = dyn_cast<MatrixType>(CanonicalType))
    return MT->getElementType()->isFloatingType();
  return isFloatingType();
}

bool Type::isRealFloatingType() const {
  if (const auto *BT = dyn_cast<BuiltinType>(CanonicalType))
    return BT->isFloatingPoint();
  return false;
}

bool Type::isRealType() const {
  if (const auto *BT = dyn_cast<BuiltinType>(CanonicalType))
    return BT->getKind() >= BuiltinType::Bool &&
           BT->getKind() <= BuiltinType::Ibm128;
  if (const auto *ET = dyn_cast<EnumType>(CanonicalType))
    return ET->getDecl()->isComplete() && !ET->getDecl()->isScoped();
  return isBitIntType();
}

bool Type::isArithmeticType() const {
  if (const auto *BT = dyn_cast<BuiltinType>(CanonicalType))
    return BT->getKind() >= BuiltinType::Bool &&
           BT->getKind() <= BuiltinType::Ibm128;
  if (const auto *ET = dyn_cast<EnumType>(CanonicalType))
    // GCC allows forward declaration of enum types (forbid by C99 6.7.2.3p2).
    // If a body isn't seen by the time we get here, return false.
    //
    // C++0x: Enumerations are not arithmetic types. For now, just return
    // false for scoped enumerations since that will disable any
    // unwanted implicit conversions.
    return !ET->getDecl()->isScoped() && ET->getDecl()->isComplete();
  return isa<ComplexType>(CanonicalType) || isBitIntType();
}

bool Type::hasBooleanRepresentation() const {
  if (const auto *VT = dyn_cast<VectorType>(CanonicalType))
    return VT->getElementType()->isBooleanType();
  if (const auto *ET = dyn_cast<EnumType>(CanonicalType)) {
    return ET->getDecl()->isComplete() &&
           ET->getDecl()->getIntegerType()->isBooleanType();
  }
  if (const auto *IT = dyn_cast<BitIntType>(CanonicalType))
    return IT->getNumBits() == 1;
  return isBooleanType();
}

Type::ScalarTypeKind Type::getScalarTypeKind() const {
  assert(isScalarType());

  const Type *T = CanonicalType.getTypePtr();
  if (const auto *BT = dyn_cast<BuiltinType>(T)) {
    if (BT->getKind() == BuiltinType::Bool)
      return STK_Bool;
    if (BT->getKind() == BuiltinType::NullPtr)
      return STK_CPointer;
    if (BT->isInteger())
      return STK_Integral;
    if (BT->isFloatingPoint())
      return STK_Floating;
    if (BT->isFixedPointType())
      return STK_FixedPoint;
    llvm_unreachable("unknown scalar builtin type");
  } else if (isa<PointerType>(T)) {
    return STK_CPointer;
  } else if (isa<BlockPointerType>(T)) {
    return STK_BlockPointer;
  } else if (isa<ObjCObjectPointerType>(T)) {
    return STK_ObjCObjectPointer;
  } else if (isa<MemberPointerType>(T)) {
    return STK_MemberPointer;
  } else if (isa<EnumType>(T)) {
    assert(cast<EnumType>(T)->getDecl()->isComplete());
    return STK_Integral;
  } else if (const auto *CT = dyn_cast<ComplexType>(T)) {
    if (CT->getElementType()->isRealFloatingType())
      return STK_FloatingComplex;
    return STK_IntegralComplex;
  } else if (isBitIntType()) {
    return STK_Integral;
  }

  llvm_unreachable("unknown scalar type");
}

/// Determines whether the type is a C++ aggregate type or C
/// aggregate or union type.
///
/// An aggregate type is an array or a class type (struct, union, or
/// class) that has no user-declared constructors, no private or
/// protected non-static data members, no base classes, and no virtual
/// functions (C++ [dcl.init.aggr]p1). The notion of an aggregate type
/// subsumes the notion of C aggregates (C99 6.2.5p21) because it also
/// includes union types.
bool Type::isAggregateType() const {
  if (const auto *Record = dyn_cast<RecordType>(CanonicalType)) {
    if (const auto *ClassDecl = dyn_cast<CXXRecordDecl>(Record->getDecl()))
      return ClassDecl->isAggregate();

    return true;
  }

  return isa<ArrayType>(CanonicalType);
}

/// isConstantSizeType - Return true if this is not a variable sized type,
/// according to the rules of C99 6.7.5p3.  It is not legal to call this on
/// incomplete types or dependent types.
bool Type::isConstantSizeType() const {
  assert(!isIncompleteType() && "This doesn't make sense for incomplete types");
  assert(!isDependentType() && "This doesn't make sense for dependent types");
  // The VAT must have a size, as it is known to be complete.
  return !isa<VariableArrayType>(CanonicalType);
}

/// isIncompleteType - Return true if this is an incomplete type (C99 6.2.5p1)
/// - a type that can describe objects, but which lacks information needed to
/// determine its size.
bool Type::isIncompleteType(NamedDecl **Def) const {
  if (Def)
    *Def = nullptr;

  switch (CanonicalType->getTypeClass()) {
  default:
    return false;
  case Builtin:
    // Void is the only incomplete builtin type.  Per C99 6.2.5p19, it can never
    // be completed.
    return isVoidType();
  case Enum: {
    EnumDecl *EnumD = cast<EnumType>(CanonicalType)->getDecl();
    if (Def)
      *Def = EnumD;
    return !EnumD->isComplete();
  }
  case Record: {
    // A tagged type (struct/union/enum/class) is incomplete if the decl is a
    // forward declaration, but not a full definition (C99 6.2.5p22).
    RecordDecl *Rec = cast<RecordType>(CanonicalType)->getDecl();
    if (Def)
      *Def = Rec;
    return !Rec->isCompleteDefinition();
  }
  case InjectedClassName: {
    CXXRecordDecl *Rec = cast<InjectedClassNameType>(CanonicalType)->getDecl();
    if (!Rec->isBeingDefined())
      return false;
    if (Def)
      *Def = Rec;
    return true;
  }
  case ConstantArray:
  case VariableArray:
    // An array is incomplete if its element type is incomplete
    // (C++ [dcl.array]p1).
    // We don't handle dependent-sized arrays (dependent types are never treated
    // as incomplete).
    return cast<ArrayType>(CanonicalType)
        ->getElementType()
        ->isIncompleteType(Def);
  case IncompleteArray:
    // An array of unknown size is an incomplete type (C99 6.2.5p22).
    return true;
  case MemberPointer: {
    // Member pointers in the MS ABI have special behavior in
    // RequireCompleteType: they attach a MSInheritanceAttr to the CXXRecordDecl
    // to indicate which inheritance model to use.
    // The inheritance attribute might only be present on the most recent
    // CXXRecordDecl.
    const CXXRecordDecl *RD =
        cast<MemberPointerType>(CanonicalType)->getMostRecentCXXRecordDecl();
    // Member pointers with dependent class types don't get special treatment.
    if (!RD || RD->isDependentType())
      return false;
    ASTContext &Context = RD->getASTContext();
    // Member pointers not in the MS ABI don't get special treatment.
    if (!Context.getTargetInfo().getCXXABI().isMicrosoft())
      return false;
    // Nothing interesting to do if the inheritance attribute is already set.
    if (RD->hasAttr<MSInheritanceAttr>())
      return false;
    return true;
  }
  case ObjCObject:
    return cast<ObjCObjectType>(CanonicalType)
        ->getBaseType()
        ->isIncompleteType(Def);
  case ObjCInterface: {
    // ObjC interfaces are incomplete if they are @class, not @interface.
    ObjCInterfaceDecl *Interface =
        cast<ObjCInterfaceType>(CanonicalType)->getDecl();
    if (Def)
      *Def = Interface;
    return !Interface->hasDefinition();
  }
  }
}

bool Type::isAlwaysIncompleteType() const {
  if (!isIncompleteType())
    return false;

  // Forward declarations of structs, classes, enums, and unions could be later
  // completed in a compilation unit by providing a type definition.
  if (getAsTagDecl())
    return false;

  // Other types are incompletable.
  //
  // E.g. `char[]` and `void`. The type is incomplete and no future
  // type declarations can make the type complete.
  return true;
}

bool Type::isSizelessBuiltinType() const {
  if (isSizelessVectorType())
    return true;

  if (const BuiltinType *BT = getAs<BuiltinType>()) {
    switch (BT->getKind()) {
      // WebAssembly reference types
#define WASM_TYPE(Name, Id, SingletonId) case BuiltinType::Id:
#include "clang/Basic/WebAssemblyReferenceTypes.def"
      // HLSL intangible types
#define HLSL_INTANGIBLE_TYPE(Name, Id, SingletonId) case BuiltinType::Id:
#include "clang/Basic/HLSLIntangibleTypes.def"
      return true;
    default:
      return false;
    }
  }
  return false;
}

bool Type::isWebAssemblyExternrefType() const {
  if (const auto *BT = getAs<BuiltinType>())
    return BT->getKind() == BuiltinType::WasmExternRef;
  return false;
}

bool Type::isWebAssemblyTableType() const {
  if (const auto *ATy = dyn_cast<ArrayType>(this))
    return ATy->getElementType().isWebAssemblyReferenceType();

  if (const auto *PTy = dyn_cast<PointerType>(this))
    return PTy->getPointeeType().isWebAssemblyReferenceType();

  return false;
}

bool Type::isSizelessType() const { return isSizelessBuiltinType(); }

bool Type::isSizelessVectorType() const {
  return isSVESizelessBuiltinType() || isRVVSizelessBuiltinType();
}

bool Type::isSVESizelessBuiltinType() const {
  if (const BuiltinType *BT = getAs<BuiltinType>()) {
    switch (BT->getKind()) {
      // SVE Types
#define SVE_VECTOR_TYPE(Name, MangledName, Id, SingletonId)                    \
  case BuiltinType::Id:                                                        \
    return true;
#define SVE_OPAQUE_TYPE(Name, MangledName, Id, SingletonId)                    \
  case BuiltinType::Id:                                                        \
    return true;
#define SVE_PREDICATE_TYPE(Name, MangledName, Id, SingletonId)                 \
  case BuiltinType::Id:                                                        \
    return true;
#define SVE_TYPE(Name, Id, SingletonId)
#include "clang/Basic/AArch64SVEACLETypes.def"
    default:
      return false;
    }
  }
  return false;
}

bool Type::isRVVSizelessBuiltinType() const {
  if (const BuiltinType *BT = getAs<BuiltinType>()) {
    switch (BT->getKind()) {
#define RVV_TYPE(Name, Id, SingletonId) case BuiltinType::Id:
#include "clang/Basic/RISCVVTypes.def"
      return true;
    default:
      return false;
    }
  }
  return false;
}

bool Type::isSveVLSBuiltinType() const {
  if (const BuiltinType *BT = getAs<BuiltinType>()) {
    switch (BT->getKind()) {
    case BuiltinType::SveInt8:
    case BuiltinType::SveInt16:
    case BuiltinType::SveInt32:
    case BuiltinType::SveInt64:
    case BuiltinType::SveUint8:
    case BuiltinType::SveUint16:
    case BuiltinType::SveUint32:
    case BuiltinType::SveUint64:
    case BuiltinType::SveFloat16:
    case BuiltinType::SveFloat32:
    case BuiltinType::SveFloat64:
    case BuiltinType::SveBFloat16:
    case BuiltinType::SveBool:
    case BuiltinType::SveBoolx2:
    case BuiltinType::SveBoolx4:
    case BuiltinType::SveMFloat8:
      return true;
    default:
      return false;
    }
  }
  return false;
}

QualType Type::getSizelessVectorEltType(const ASTContext &Ctx) const {
  assert(isSizelessVectorType() && "Must be sizeless vector type");
  // Currently supports SVE and RVV
  if (isSVESizelessBuiltinType())
    return getSveEltType(Ctx);

  if (isRVVSizelessBuiltinType())
    return getRVVEltType(Ctx);

  llvm_unreachable("Unhandled type");
}

QualType Type::getSveEltType(const ASTContext &Ctx) const {
  assert(isSveVLSBuiltinType() && "unsupported type!");

  const BuiltinType *BTy = castAs<BuiltinType>();
  if (BTy->getKind() == BuiltinType::SveBool)
    // Represent predicates as i8 rather than i1 to avoid any layout issues.
    // The type is bitcasted to a scalable predicate type when casting between
    // scalable and fixed-length vectors.
    return Ctx.UnsignedCharTy;
  else
    return Ctx.getBuiltinVectorTypeInfo(BTy).ElementType;
}

bool Type::isRVVVLSBuiltinType() const {
  if (const BuiltinType *BT = getAs<BuiltinType>()) {
    switch (BT->getKind()) {
#define RVV_VECTOR_TYPE(Name, Id, SingletonId, NumEls, ElBits, NF, IsSigned,   \
                        IsFP, IsBF)                                            \
  case BuiltinType::Id:                                                        \
    return NF == 1;
#define RVV_PREDICATE_TYPE(Name, Id, SingletonId, NumEls)                      \
  case BuiltinType::Id:                                                        \
    return true;
#include "clang/Basic/RISCVVTypes.def"
    default:
      return false;
    }
  }
  return false;
}

QualType Type::getRVVEltType(const ASTContext &Ctx) const {
  assert(isRVVVLSBuiltinType() && "unsupported type!");

  const BuiltinType *BTy = castAs<BuiltinType>();

  switch (BTy->getKind()) {
#define RVV_PREDICATE_TYPE(Name, Id, SingletonId, NumEls)                      \
  case BuiltinType::Id:                                                        \
    return Ctx.UnsignedCharTy;
  default:
    return Ctx.getBuiltinVectorTypeInfo(BTy).ElementType;
#include "clang/Basic/RISCVVTypes.def"
  }

  llvm_unreachable("Unhandled type");
}

bool QualType::isPODType(const ASTContext &Context) const {
  // C++11 has a more relaxed definition of POD.
  if (Context.getLangOpts().CPlusPlus11)
    return isCXX11PODType(Context);

  return isCXX98PODType(Context);
}

bool QualType::isCXX98PODType(const ASTContext &Context) const {
  // The compiler shouldn't query this for incomplete types, but the user might.
  // We return false for that case. Except for incomplete arrays of PODs, which
  // are PODs according to the standard.
  if (isNull())
    return false;

  if ((*this)->isIncompleteArrayType())
    return Context.getBaseElementType(*this).isCXX98PODType(Context);

  if ((*this)->isIncompleteType())
    return false;

  if (hasNonTrivialObjCLifetime())
    return false;

  QualType CanonicalType = getTypePtr()->CanonicalType;
  switch (CanonicalType->getTypeClass()) {
    // Everything not explicitly mentioned is not POD.
  default:
    return false;
  case Type::VariableArray:
  case Type::ConstantArray:
    // IncompleteArray is handled above.
    return Context.getBaseElementType(*this).isCXX98PODType(Context);

  case Type::ObjCObjectPointer:
  case Type::BlockPointer:
  case Type::Builtin:
  case Type::Complex:
  case Type::Pointer:
  case Type::MemberPointer:
  case Type::Vector:
  case Type::ExtVector:
  case Type::BitInt:
    return true;

  case Type::Enum:
    return true;

  case Type::Record:
    if (const auto *ClassDecl =
            dyn_cast<CXXRecordDecl>(cast<RecordType>(CanonicalType)->getDecl()))
      return ClassDecl->isPOD();

    // C struct/union is POD.
    return true;
  }
}

bool QualType::isTrivialType(const ASTContext &Context) const {
  // The compiler shouldn't query this for incomplete types, but the user might.
  // We return false for that case. Except for incomplete arrays of PODs, which
  // are PODs according to the standard.
  if (isNull())
    return false;

  if ((*this)->isArrayType())
    return Context.getBaseElementType(*this).isTrivialType(Context);

  if ((*this)->isSizelessBuiltinType())
    return true;

  // Return false for incomplete types after skipping any incomplete array
  // types which are expressly allowed by the standard and thus our API.
  if ((*this)->isIncompleteType())
    return false;

  if (hasNonTrivialObjCLifetime())
    return false;

  QualType CanonicalType = getTypePtr()->CanonicalType;
  if (CanonicalType->isDependentType())
    return false;

  // C++0x [basic.types]p9:
  //   Scalar types, trivial class types, arrays of such types, and
  //   cv-qualified versions of these types are collectively called trivial
  //   types.

  // As an extension, Clang treats vector types as Scalar types.
  if (CanonicalType->isScalarType() || CanonicalType->isVectorType())
    return true;
  if (const auto *RT = CanonicalType->getAs<RecordType>()) {
    if (const auto *ClassDecl = dyn_cast<CXXRecordDecl>(RT->getDecl())) {
      // C++20 [class]p6:
      //   A trivial class is a class that is trivially copyable, and
      //     has one or more eligible default constructors such that each is
      //     trivial.
      // FIXME: We should merge this definition of triviality into
      // CXXRecordDecl::isTrivial. Currently it computes the wrong thing.
      return ClassDecl->hasTrivialDefaultConstructor() &&
             !ClassDecl->hasNonTrivialDefaultConstructor() &&
             ClassDecl->isTriviallyCopyable();
    }

    return true;
  }

  // No other types can match.
  return false;
}

static bool isTriviallyCopyableTypeImpl(const QualType &type,
                                        const ASTContext &Context,
                                        bool IsCopyConstructible) {
  if (type->isArrayType())
    return isTriviallyCopyableTypeImpl(Context.getBaseElementType(type),
                                       Context, IsCopyConstructible);

  if (type.hasNonTrivialObjCLifetime())
    return false;

  // C++11 [basic.types]p9 - See Core 2094
  //   Scalar types, trivially copyable class types, arrays of such types, and
  //   cv-qualified versions of these types are collectively
  //   called trivially copy constructible types.

  QualType CanonicalType = type.getCanonicalType();
  if (CanonicalType->isDependentType())
    return false;

  if (CanonicalType->isSizelessBuiltinType())
    return true;

  // Return false for incomplete types after skipping any incomplete array types
  // which are expressly allowed by the standard and thus our API.
  if (CanonicalType->isIncompleteType())
    return false;

  if (CanonicalType.hasAddressDiscriminatedPointerAuth())
    return false;

  // As an extension, Clang treats vector types as Scalar types.
  if (CanonicalType->isScalarType() || CanonicalType->isVectorType())
    return true;

  if (const auto *RT = CanonicalType->getAs<RecordType>()) {
    if (const auto *ClassDecl = dyn_cast<CXXRecordDecl>(RT->getDecl())) {
      if (IsCopyConstructible) {
        return ClassDecl->isTriviallyCopyConstructible();
      } else {
        return ClassDecl->isTriviallyCopyable();
      }
    }
    return !RT->getDecl()->isNonTrivialToPrimitiveCopy();
  }
  // No other types can match.
  return false;
}

bool QualType::isTriviallyCopyableType(const ASTContext &Context) const {
  return isTriviallyCopyableTypeImpl(*this, Context,
                                     /*IsCopyConstructible=*/false);
}

// FIXME: each call will trigger a full computation, cache the result.
bool QualType::isBitwiseCloneableType(const ASTContext &Context) const {
  auto CanonicalType = getCanonicalType();
  if (CanonicalType.hasNonTrivialObjCLifetime())
    return false;
  if (CanonicalType->isArrayType())
    return Context.getBaseElementType(CanonicalType)
        .isBitwiseCloneableType(Context);

  if (CanonicalType->isIncompleteType())
    return false;
  const auto *RD = CanonicalType->getAsRecordDecl(); // struct/union/class
  if (!RD)
    return true;

  // Never allow memcpy when we're adding poisoned padding bits to the struct.
  // Accessing these posioned bits will trigger false alarms on
  // SanitizeAddressFieldPadding etc.
  if (RD->mayInsertExtraPadding())
    return false;

  for (auto *const Field : RD->fields()) {
    if (!Field->getType().isBitwiseCloneableType(Context))
      return false;
  }

  if (const auto *CXXRD = dyn_cast<CXXRecordDecl>(RD)) {
    for (auto Base : CXXRD->bases())
      if (!Base.getType().isBitwiseCloneableType(Context))
        return false;
    for (auto VBase : CXXRD->vbases())
      if (!VBase.getType().isBitwiseCloneableType(Context))
        return false;
  }
  return true;
}

bool QualType::isTriviallyCopyConstructibleType(
    const ASTContext &Context) const {
  return isTriviallyCopyableTypeImpl(*this, Context,
                                     /*IsCopyConstructible=*/true);
}

<<<<<<< HEAD
bool QualType::isTriviallyRelocatableType(const ASTContext &Context) const {
  QualType BaseElementType = Context.getBaseElementType(*this);

  if (BaseElementType->isIncompleteType()) {
    return false;
  } else if (!BaseElementType->isObjectType()) {
    return false;
  } else if (const auto *RD = BaseElementType->getAsRecordDecl()) {
    return RD->canPassInRegisters() &&
           (Context.arePFPFieldsTriviallyRelocatable(RD) ||
            !Context.hasPFPFields(BaseElementType));
  } else if (BaseElementType.isTriviallyCopyableType(Context)) {
    return true;
  } else {
    switch (isNonTrivialToPrimitiveDestructiveMove()) {
    case PCK_Trivial:
      return !isDestructedType();
    case PCK_ARCStrong:
      return true;
    default:
      return false;
    }
  }
}

=======
>>>>>>> e44c5902
bool QualType::isNonWeakInMRRWithObjCWeak(const ASTContext &Context) const {
  return !Context.getLangOpts().ObjCAutoRefCount &&
         Context.getLangOpts().ObjCWeak &&
         getObjCLifetime() != Qualifiers::OCL_Weak;
}

bool QualType::hasNonTrivialToPrimitiveDefaultInitializeCUnion(
    const RecordDecl *RD) {
  return RD->hasNonTrivialToPrimitiveDefaultInitializeCUnion();
}

bool QualType::hasNonTrivialToPrimitiveDestructCUnion(const RecordDecl *RD) {
  return RD->hasNonTrivialToPrimitiveDestructCUnion();
}

bool QualType::hasNonTrivialToPrimitiveCopyCUnion(const RecordDecl *RD) {
  return RD->hasNonTrivialToPrimitiveCopyCUnion();
}

bool QualType::isWebAssemblyReferenceType() const {
  return isWebAssemblyExternrefType() || isWebAssemblyFuncrefType();
}

bool QualType::isWebAssemblyExternrefType() const {
  return getTypePtr()->isWebAssemblyExternrefType();
}

bool QualType::isWebAssemblyFuncrefType() const {
  return getTypePtr()->isFunctionPointerType() &&
         getAddressSpace() == LangAS::wasm_funcref;
}

QualType::PrimitiveDefaultInitializeKind
QualType::isNonTrivialToPrimitiveDefaultInitialize() const {
  if (const auto *RT =
          getTypePtr()->getBaseElementTypeUnsafe()->getAs<RecordType>())
    if (RT->getDecl()->isNonTrivialToPrimitiveDefaultInitialize())
      return PDIK_Struct;

  switch (getQualifiers().getObjCLifetime()) {
  case Qualifiers::OCL_Strong:
    return PDIK_ARCStrong;
  case Qualifiers::OCL_Weak:
    return PDIK_ARCWeak;
  default:
    return PDIK_Trivial;
  }
}

QualType::PrimitiveCopyKind QualType::isNonTrivialToPrimitiveCopy() const {
  if (const auto *RT =
          getTypePtr()->getBaseElementTypeUnsafe()->getAs<RecordType>())
    if (RT->getDecl()->isNonTrivialToPrimitiveCopy())
      return PCK_Struct;

  Qualifiers Qs = getQualifiers();
  switch (Qs.getObjCLifetime()) {
  case Qualifiers::OCL_Strong:
    return PCK_ARCStrong;
  case Qualifiers::OCL_Weak:
    return PCK_ARCWeak;
  default:
    if (hasAddressDiscriminatedPointerAuth())
      return PCK_PtrAuth;
    return Qs.hasVolatile() ? PCK_VolatileTrivial : PCK_Trivial;
  }
}

QualType::PrimitiveCopyKind
QualType::isNonTrivialToPrimitiveDestructiveMove() const {
  return isNonTrivialToPrimitiveCopy();
}

bool Type::isLiteralType(const ASTContext &Ctx) const {
  if (isDependentType())
    return false;

  // C++1y [basic.types]p10:
  //   A type is a literal type if it is:
  //   -- cv void; or
  if (Ctx.getLangOpts().CPlusPlus14 && isVoidType())
    return true;

  // C++11 [basic.types]p10:
  //   A type is a literal type if it is:
  //   [...]
  //   -- an array of literal type other than an array of runtime bound; or
  if (isVariableArrayType())
    return false;
  const Type *BaseTy = getBaseElementTypeUnsafe();
  assert(BaseTy && "NULL element type");

  // Return false for incomplete types after skipping any incomplete array
  // types; those are expressly allowed by the standard and thus our API.
  if (BaseTy->isIncompleteType())
    return false;

  // C++11 [basic.types]p10:
  //   A type is a literal type if it is:
  //    -- a scalar type; or
  // As an extension, Clang treats vector types and complex types as
  // literal types.
  if (BaseTy->isScalarType() || BaseTy->isVectorType() ||
      BaseTy->isAnyComplexType())
    return true;
  //    -- a reference type; or
  if (BaseTy->isReferenceType())
    return true;
  //    -- a class type that has all of the following properties:
  if (const auto *RT = BaseTy->getAs<RecordType>()) {
    //    -- a trivial destructor,
    //    -- every constructor call and full-expression in the
    //       brace-or-equal-initializers for non-static data members (if any)
    //       is a constant expression,
    //    -- it is an aggregate type or has at least one constexpr
    //       constructor or constructor template that is not a copy or move
    //       constructor, and
    //    -- all non-static data members and base classes of literal types
    //
    // We resolve DR1361 by ignoring the second bullet.
    if (const auto *ClassDecl = dyn_cast<CXXRecordDecl>(RT->getDecl()))
      return ClassDecl->isLiteral();

    return true;
  }

  // We treat _Atomic T as a literal type if T is a literal type.
  if (const auto *AT = BaseTy->getAs<AtomicType>())
    return AT->getValueType()->isLiteralType(Ctx);

  // If this type hasn't been deduced yet, then conservatively assume that
  // it'll work out to be a literal type.
  if (isa<AutoType>(BaseTy->getCanonicalTypeInternal()))
    return true;

  return false;
}

bool Type::isStructuralType() const {
  // C++20 [temp.param]p6:
  //   A structural type is one of the following:
  //   -- a scalar type; or
  //   -- a vector type [Clang extension]; or
  if (isScalarType() || isVectorType())
    return true;
  //   -- an lvalue reference type; or
  if (isLValueReferenceType())
    return true;
  //  -- a literal class type [...under some conditions]
  if (const CXXRecordDecl *RD = getAsCXXRecordDecl())
    return RD->isStructural();
  return false;
}

bool Type::isStandardLayoutType() const {
  if (isDependentType())
    return false;

  // C++0x [basic.types]p9:
  //   Scalar types, standard-layout class types, arrays of such types, and
  //   cv-qualified versions of these types are collectively called
  //   standard-layout types.
  const Type *BaseTy = getBaseElementTypeUnsafe();
  assert(BaseTy && "NULL element type");

  // Return false for incomplete types after skipping any incomplete array
  // types which are expressly allowed by the standard and thus our API.
  if (BaseTy->isIncompleteType())
    return false;

  // As an extension, Clang treats vector types as Scalar types.
  if (BaseTy->isScalarType() || BaseTy->isVectorType())
    return true;
  if (const auto *RT = BaseTy->getAs<RecordType>()) {
    if (const auto *ClassDecl = dyn_cast<CXXRecordDecl>(RT->getDecl()))
      if (!ClassDecl->isStandardLayout())
        return false;

    // Default to 'true' for non-C++ class types.
    // FIXME: This is a bit dubious, but plain C structs should trivially meet
    // all the requirements of standard layout classes.
    return true;
  }

  // No other types can match.
  return false;
}

// This is effectively the intersection of isTrivialType and
// isStandardLayoutType. We implement it directly to avoid redundant
// conversions from a type to a CXXRecordDecl.
bool QualType::isCXX11PODType(const ASTContext &Context) const {
  const Type *ty = getTypePtr();
  if (ty->isDependentType())
    return false;

  if (hasNonTrivialObjCLifetime())
    return false;

  // C++11 [basic.types]p9:
  //   Scalar types, POD classes, arrays of such types, and cv-qualified
  //   versions of these types are collectively called trivial types.
  const Type *BaseTy = ty->getBaseElementTypeUnsafe();
  assert(BaseTy && "NULL element type");

  if (BaseTy->isSizelessBuiltinType())
    return true;

  // Return false for incomplete types after skipping any incomplete array
  // types which are expressly allowed by the standard and thus our API.
  if (BaseTy->isIncompleteType())
    return false;

  // As an extension, Clang treats vector types as Scalar types.
  if (BaseTy->isScalarType() || BaseTy->isVectorType())
    return true;
  if (const auto *RT = BaseTy->getAs<RecordType>()) {
    if (const auto *ClassDecl = dyn_cast<CXXRecordDecl>(RT->getDecl())) {
      // C++11 [class]p10:
      //   A POD struct is a non-union class that is both a trivial class [...]
      if (!ClassDecl->isTrivial())
        return false;

      // C++11 [class]p10:
      //   A POD struct is a non-union class that is both a trivial class and
      //   a standard-layout class [...]
      if (!ClassDecl->isStandardLayout())
        return false;

      // C++11 [class]p10:
      //   A POD struct is a non-union class that is both a trivial class and
      //   a standard-layout class, and has no non-static data members of type
      //   non-POD struct, non-POD union (or array of such types). [...]
      //
      // We don't directly query the recursive aspect as the requirements for
      // both standard-layout classes and trivial classes apply recursively
      // already.
    }

    return true;
  }

  // No other types can match.
  return false;
}

bool Type::isNothrowT() const {
  if (const auto *RD = getAsCXXRecordDecl()) {
    IdentifierInfo *II = RD->getIdentifier();
    if (II && II->isStr("nothrow_t") && RD->isInStdNamespace())
      return true;
  }
  return false;
}

bool Type::isAlignValT() const {
  if (const auto *ET = getAs<EnumType>()) {
    IdentifierInfo *II = ET->getDecl()->getIdentifier();
    if (II && II->isStr("align_val_t") && ET->getDecl()->isInStdNamespace())
      return true;
  }
  return false;
}

bool Type::isStdByteType() const {
  if (const auto *ET = getAs<EnumType>()) {
    IdentifierInfo *II = ET->getDecl()->getIdentifier();
    if (II && II->isStr("byte") && ET->getDecl()->isInStdNamespace())
      return true;
  }
  return false;
}

bool Type::isSpecifierType() const {
  // Note that this intentionally does not use the canonical type.
  switch (getTypeClass()) {
  case Builtin:
  case Record:
  case Enum:
  case Typedef:
  case Complex:
  case TypeOfExpr:
  case TypeOf:
  case TemplateTypeParm:
  case SubstTemplateTypeParm:
  case TemplateSpecialization:
  case Elaborated:
  case DependentName:
  case DependentTemplateSpecialization:
  case ObjCInterface:
  case ObjCObject:
    return true;
  default:
    return false;
  }
}

ElaboratedTypeKeyword
TypeWithKeyword::getKeywordForTypeSpec(unsigned TypeSpec) {
  switch (TypeSpec) {
  default:
    return ElaboratedTypeKeyword::None;
  case TST_typename:
    return ElaboratedTypeKeyword::Typename;
  case TST_class:
    return ElaboratedTypeKeyword::Class;
  case TST_struct:
    return ElaboratedTypeKeyword::Struct;
  case TST_interface:
    return ElaboratedTypeKeyword::Interface;
  case TST_union:
    return ElaboratedTypeKeyword::Union;
  case TST_enum:
    return ElaboratedTypeKeyword::Enum;
  }
}

TagTypeKind TypeWithKeyword::getTagTypeKindForTypeSpec(unsigned TypeSpec) {
  switch (TypeSpec) {
  case TST_class:
    return TagTypeKind::Class;
  case TST_struct:
    return TagTypeKind::Struct;
  case TST_interface:
    return TagTypeKind::Interface;
  case TST_union:
    return TagTypeKind::Union;
  case TST_enum:
    return TagTypeKind::Enum;
  }

  llvm_unreachable("Type specifier is not a tag type kind.");
}

ElaboratedTypeKeyword
TypeWithKeyword::getKeywordForTagTypeKind(TagTypeKind Kind) {
  switch (Kind) {
  case TagTypeKind::Class:
    return ElaboratedTypeKeyword::Class;
  case TagTypeKind::Struct:
    return ElaboratedTypeKeyword::Struct;
  case TagTypeKind::Interface:
    return ElaboratedTypeKeyword::Interface;
  case TagTypeKind::Union:
    return ElaboratedTypeKeyword::Union;
  case TagTypeKind::Enum:
    return ElaboratedTypeKeyword::Enum;
  }
  llvm_unreachable("Unknown tag type kind.");
}

TagTypeKind
TypeWithKeyword::getTagTypeKindForKeyword(ElaboratedTypeKeyword Keyword) {
  switch (Keyword) {
  case ElaboratedTypeKeyword::Class:
    return TagTypeKind::Class;
  case ElaboratedTypeKeyword::Struct:
    return TagTypeKind::Struct;
  case ElaboratedTypeKeyword::Interface:
    return TagTypeKind::Interface;
  case ElaboratedTypeKeyword::Union:
    return TagTypeKind::Union;
  case ElaboratedTypeKeyword::Enum:
    return TagTypeKind::Enum;
  case ElaboratedTypeKeyword::None: // Fall through.
  case ElaboratedTypeKeyword::Typename:
    llvm_unreachable("Elaborated type keyword is not a tag type kind.");
  }
  llvm_unreachable("Unknown elaborated type keyword.");
}

bool TypeWithKeyword::KeywordIsTagTypeKind(ElaboratedTypeKeyword Keyword) {
  switch (Keyword) {
  case ElaboratedTypeKeyword::None:
  case ElaboratedTypeKeyword::Typename:
    return false;
  case ElaboratedTypeKeyword::Class:
  case ElaboratedTypeKeyword::Struct:
  case ElaboratedTypeKeyword::Interface:
  case ElaboratedTypeKeyword::Union:
  case ElaboratedTypeKeyword::Enum:
    return true;
  }
  llvm_unreachable("Unknown elaborated type keyword.");
}

StringRef TypeWithKeyword::getKeywordName(ElaboratedTypeKeyword Keyword) {
  switch (Keyword) {
  case ElaboratedTypeKeyword::None:
    return {};
  case ElaboratedTypeKeyword::Typename:
    return "typename";
  case ElaboratedTypeKeyword::Class:
    return "class";
  case ElaboratedTypeKeyword::Struct:
    return "struct";
  case ElaboratedTypeKeyword::Interface:
    return "__interface";
  case ElaboratedTypeKeyword::Union:
    return "union";
  case ElaboratedTypeKeyword::Enum:
    return "enum";
  }

  llvm_unreachable("Unknown elaborated type keyword.");
}

DependentTemplateSpecializationType::DependentTemplateSpecializationType(
    ElaboratedTypeKeyword Keyword, const DependentTemplateStorage &Name,
    ArrayRef<TemplateArgument> Args, QualType Canon)
    : TypeWithKeyword(Keyword, DependentTemplateSpecialization, Canon,

                      toTypeDependence(Name.getDependence())),
      Name(Name) {
  DependentTemplateSpecializationTypeBits.NumArgs = Args.size();
  auto *ArgBuffer = const_cast<TemplateArgument *>(template_arguments().data());
  for (const TemplateArgument &Arg : Args) {
    addDependence(toTypeDependence(Arg.getDependence() &
                                   TemplateArgumentDependence::UnexpandedPack));

    new (ArgBuffer++) TemplateArgument(Arg);
  }
}

void DependentTemplateSpecializationType::Profile(
    llvm::FoldingSetNodeID &ID, const ASTContext &Context,
    ElaboratedTypeKeyword Keyword, const DependentTemplateStorage &Name,
    ArrayRef<TemplateArgument> Args) {
  ID.AddInteger(llvm::to_underlying(Keyword));
  Name.Profile(ID);
  for (const TemplateArgument &Arg : Args)
    Arg.Profile(ID, Context);
}

bool Type::isElaboratedTypeSpecifier() const {
  ElaboratedTypeKeyword Keyword;
  if (const auto *Elab = dyn_cast<ElaboratedType>(this))
    Keyword = Elab->getKeyword();
  else if (const auto *DepName = dyn_cast<DependentNameType>(this))
    Keyword = DepName->getKeyword();
  else if (const auto *DepTST =
               dyn_cast<DependentTemplateSpecializationType>(this))
    Keyword = DepTST->getKeyword();
  else
    return false;

  return TypeWithKeyword::KeywordIsTagTypeKind(Keyword);
}

const char *Type::getTypeClassName() const {
  switch (TypeBits.TC) {
#define ABSTRACT_TYPE(Derived, Base)
#define TYPE(Derived, Base)                                                    \
  case Derived:                                                                \
    return #Derived;
#include "clang/AST/TypeNodes.inc"
  }

  llvm_unreachable("Invalid type class.");
}

StringRef BuiltinType::getName(const PrintingPolicy &Policy) const {
  switch (getKind()) {
  case Void:
    return "void";
  case Bool:
    return Policy.Bool ? "bool" : "_Bool";
  case Char_S:
    return "char";
  case Char_U:
    return "char";
  case SChar:
    return "signed char";
  case Short:
    return "short";
  case Int:
    return "int";
  case Long:
    return "long";
  case LongLong:
    return "long long";
  case Int128:
    return "__int128";
  case UChar:
    return "unsigned char";
  case UShort:
    return "unsigned short";
  case UInt:
    return "unsigned int";
  case ULong:
    return "unsigned long";
  case ULongLong:
    return "unsigned long long";
  case UInt128:
    return "unsigned __int128";
  case Half:
    return Policy.Half ? "half" : "__fp16";
  case BFloat16:
    return "__bf16";
  case Float:
    return "float";
  case Double:
    return "double";
  case LongDouble:
    return "long double";
  case ShortAccum:
    return "short _Accum";
  case Accum:
    return "_Accum";
  case LongAccum:
    return "long _Accum";
  case UShortAccum:
    return "unsigned short _Accum";
  case UAccum:
    return "unsigned _Accum";
  case ULongAccum:
    return "unsigned long _Accum";
  case BuiltinType::ShortFract:
    return "short _Fract";
  case BuiltinType::Fract:
    return "_Fract";
  case BuiltinType::LongFract:
    return "long _Fract";
  case BuiltinType::UShortFract:
    return "unsigned short _Fract";
  case BuiltinType::UFract:
    return "unsigned _Fract";
  case BuiltinType::ULongFract:
    return "unsigned long _Fract";
  case BuiltinType::SatShortAccum:
    return "_Sat short _Accum";
  case BuiltinType::SatAccum:
    return "_Sat _Accum";
  case BuiltinType::SatLongAccum:
    return "_Sat long _Accum";
  case BuiltinType::SatUShortAccum:
    return "_Sat unsigned short _Accum";
  case BuiltinType::SatUAccum:
    return "_Sat unsigned _Accum";
  case BuiltinType::SatULongAccum:
    return "_Sat unsigned long _Accum";
  case BuiltinType::SatShortFract:
    return "_Sat short _Fract";
  case BuiltinType::SatFract:
    return "_Sat _Fract";
  case BuiltinType::SatLongFract:
    return "_Sat long _Fract";
  case BuiltinType::SatUShortFract:
    return "_Sat unsigned short _Fract";
  case BuiltinType::SatUFract:
    return "_Sat unsigned _Fract";
  case BuiltinType::SatULongFract:
    return "_Sat unsigned long _Fract";
  case Float16:
    return "_Float16";
  case Float128:
    return "__float128";
  case Ibm128:
    return "__ibm128";
  case WChar_S:
  case WChar_U:
    return Policy.MSWChar ? "__wchar_t" : "wchar_t";
  case Char8:
    return "char8_t";
  case Char16:
    return "char16_t";
  case Char32:
    return "char32_t";
  case NullPtr:
    return Policy.NullptrTypeInNamespace ? "std::nullptr_t" : "nullptr_t";
  case Overload:
    return "<overloaded function type>";
  case BoundMember:
    return "<bound member function type>";
  case UnresolvedTemplate:
    return "<unresolved template type>";
  case PseudoObject:
    return "<pseudo-object type>";
  case Dependent:
    return "<dependent type>";
  case UnknownAny:
    return "<unknown type>";
  case ARCUnbridgedCast:
    return "<ARC unbridged cast type>";
  case BuiltinFn:
    return "<builtin fn type>";
  case ObjCId:
    return "id";
  case ObjCClass:
    return "Class";
  case ObjCSel:
    return "SEL";
#define IMAGE_TYPE(ImgType, Id, SingletonId, Access, Suffix)                   \
  case Id:                                                                     \
    return "__" #Access " " #ImgType "_t";
#include "clang/Basic/OpenCLImageTypes.def"
  case OCLSampler:
    return "sampler_t";
  case OCLEvent:
    return "event_t";
  case OCLClkEvent:
    return "clk_event_t";
  case OCLQueue:
    return "queue_t";
  case OCLReserveID:
    return "reserve_id_t";
  case IncompleteMatrixIdx:
    return "<incomplete matrix index type>";
  case ArraySection:
    return "<array section type>";
  case OMPArrayShaping:
    return "<OpenMP array shaping type>";
  case OMPIterator:
    return "<OpenMP iterator type>";
#define EXT_OPAQUE_TYPE(ExtType, Id, Ext)                                      \
  case Id:                                                                     \
    return #ExtType;
#include "clang/Basic/OpenCLExtensionTypes.def"
#define SVE_TYPE(Name, Id, SingletonId)                                        \
  case Id:                                                                     \
    return #Name;
#include "clang/Basic/AArch64SVEACLETypes.def"
#define PPC_VECTOR_TYPE(Name, Id, Size)                                        \
  case Id:                                                                     \
    return #Name;
#include "clang/Basic/PPCTypes.def"
#define RVV_TYPE(Name, Id, SingletonId)                                        \
  case Id:                                                                     \
    return Name;
#include "clang/Basic/RISCVVTypes.def"
#define WASM_TYPE(Name, Id, SingletonId)                                       \
  case Id:                                                                     \
    return Name;
#include "clang/Basic/WebAssemblyReferenceTypes.def"
#define AMDGPU_TYPE(Name, Id, SingletonId, Width, Align)                       \
  case Id:                                                                     \
    return Name;
#include "clang/Basic/AMDGPUTypes.def"
#define HLSL_INTANGIBLE_TYPE(Name, Id, SingletonId)                            \
  case Id:                                                                     \
    return #Name;
#include "clang/Basic/HLSLIntangibleTypes.def"
  }

  llvm_unreachable("Invalid builtin type.");
}

QualType QualType::getNonPackExpansionType() const {
  // We never wrap type sugar around a PackExpansionType.
  if (auto *PET = dyn_cast<PackExpansionType>(getTypePtr()))
    return PET->getPattern();
  return *this;
}

QualType QualType::getNonLValueExprType(const ASTContext &Context) const {
  if (const auto *RefType = getTypePtr()->getAs<ReferenceType>())
    return RefType->getPointeeType();

  // C++0x [basic.lval]:
  //   Class prvalues can have cv-qualified types; non-class prvalues always
  //   have cv-unqualified types.
  //
  // See also C99 6.3.2.1p2.
  if (!Context.getLangOpts().CPlusPlus ||
      (!getTypePtr()->isDependentType() && !getTypePtr()->isRecordType()))
    return getUnqualifiedType();

  return *this;
}

StringRef FunctionType::getNameForCallConv(CallingConv CC) {
  switch (CC) {
  case CC_C:
    return "cdecl";
  case CC_X86StdCall:
    return "stdcall";
  case CC_X86FastCall:
    return "fastcall";
  case CC_X86ThisCall:
    return "thiscall";
  case CC_X86Pascal:
    return "pascal";
  case CC_X86VectorCall:
    return "vectorcall";
  case CC_Win64:
    return "ms_abi";
  case CC_X86_64SysV:
    return "sysv_abi";
  case CC_X86RegCall:
    return "regcall";
  case CC_AAPCS:
    return "aapcs";
  case CC_AAPCS_VFP:
    return "aapcs-vfp";
  case CC_AArch64VectorCall:
    return "aarch64_vector_pcs";
  case CC_AArch64SVEPCS:
    return "aarch64_sve_pcs";
  case CC_AMDGPUKernelCall:
    return "amdgpu_kernel";
  case CC_IntelOclBicc:
    return "intel_ocl_bicc";
  case CC_SpirFunction:
    return "spir_function";
  case CC_OpenCLKernel:
    return "opencl_kernel";
  case CC_Swift:
    return "swiftcall";
  case CC_SwiftAsync:
    return "swiftasynccall";
  case CC_PreserveMost:
    return "preserve_most";
  case CC_PreserveAll:
    return "preserve_all";
  case CC_M68kRTD:
    return "m68k_rtd";
  case CC_PreserveNone:
    return "preserve_none";
    // clang-format off
  case CC_RISCVVectorCall: return "riscv_vector_cc";
#define CC_VLS_CASE(ABI_VLEN) \
  case CC_RISCVVLSCall_##ABI_VLEN: return "riscv_vls_cc(" #ABI_VLEN ")";
  CC_VLS_CASE(32)
  CC_VLS_CASE(64)
  CC_VLS_CASE(128)
  CC_VLS_CASE(256)
  CC_VLS_CASE(512)
  CC_VLS_CASE(1024)
  CC_VLS_CASE(2048)
  CC_VLS_CASE(4096)
  CC_VLS_CASE(8192)
  CC_VLS_CASE(16384)
  CC_VLS_CASE(32768)
  CC_VLS_CASE(65536)
#undef CC_VLS_CASE
    // clang-format on
  }

  llvm_unreachable("Invalid calling convention.");
}

void FunctionProtoType::ExceptionSpecInfo::instantiate() {
  assert(Type == EST_Uninstantiated);
  NoexceptExpr =
      cast<FunctionProtoType>(SourceTemplate->getType())->getNoexceptExpr();
  Type = EST_DependentNoexcept;
}

FunctionProtoType::FunctionProtoType(QualType result, ArrayRef<QualType> params,
                                     QualType canonical,
                                     const ExtProtoInfo &epi)
    : FunctionType(FunctionProto, result, canonical, result->getDependence(),
                   epi.ExtInfo) {
  FunctionTypeBits.FastTypeQuals = epi.TypeQuals.getFastQualifiers();
  FunctionTypeBits.RefQualifier = epi.RefQualifier;
  FunctionTypeBits.NumParams = params.size();
  assert(getNumParams() == params.size() && "NumParams overflow!");
  FunctionTypeBits.ExceptionSpecType = epi.ExceptionSpec.Type;
  FunctionTypeBits.HasExtParameterInfos = !!epi.ExtParameterInfos;
  FunctionTypeBits.Variadic = epi.Variadic;
  FunctionTypeBits.HasTrailingReturn = epi.HasTrailingReturn;

  if (epi.requiresFunctionProtoTypeExtraBitfields()) {
    FunctionTypeBits.HasExtraBitfields = true;
    auto &ExtraBits = *getTrailingObjects<FunctionTypeExtraBitfields>();
    ExtraBits = FunctionTypeExtraBitfields();
  } else {
    FunctionTypeBits.HasExtraBitfields = false;
  }

  if (epi.requiresFunctionProtoTypeArmAttributes()) {
    auto &ArmTypeAttrs = *getTrailingObjects<FunctionTypeArmAttributes>();
    ArmTypeAttrs = FunctionTypeArmAttributes();

    // Also set the bit in FunctionTypeExtraBitfields
    auto &ExtraBits = *getTrailingObjects<FunctionTypeExtraBitfields>();
    ExtraBits.HasArmTypeAttributes = true;
  }

  // Fill in the trailing argument array.
  auto *argSlot = getTrailingObjects<QualType>();
  for (unsigned i = 0; i != getNumParams(); ++i) {
    addDependence(params[i]->getDependence() &
                  ~TypeDependence::VariablyModified);
    argSlot[i] = params[i];
  }

  // Propagate the SME ACLE attributes.
  if (epi.AArch64SMEAttributes != SME_NormalFunction) {
    auto &ArmTypeAttrs = *getTrailingObjects<FunctionTypeArmAttributes>();
    assert(epi.AArch64SMEAttributes <= SME_AttributeMask &&
           "Not enough bits to encode SME attributes");
    ArmTypeAttrs.AArch64SMEAttributes = epi.AArch64SMEAttributes;
  }

  // Fill in the exception type array if present.
  if (getExceptionSpecType() == EST_Dynamic) {
    auto &ExtraBits = *getTrailingObjects<FunctionTypeExtraBitfields>();
    size_t NumExceptions = epi.ExceptionSpec.Exceptions.size();
    assert(NumExceptions <= 1023 && "Not enough bits to encode exceptions");
    ExtraBits.NumExceptionType = NumExceptions;

    assert(hasExtraBitfields() && "missing trailing extra bitfields!");
    auto *exnSlot =
        reinterpret_cast<QualType *>(getTrailingObjects<ExceptionType>());
    unsigned I = 0;
    for (QualType ExceptionType : epi.ExceptionSpec.Exceptions) {
      // Note that, before C++17, a dependent exception specification does
      // *not* make a type dependent; it's not even part of the C++ type
      // system.
      addDependence(
          ExceptionType->getDependence() &
          (TypeDependence::Instantiation | TypeDependence::UnexpandedPack));

      exnSlot[I++] = ExceptionType;
    }
  }
  // Fill in the Expr * in the exception specification if present.
  else if (isComputedNoexcept(getExceptionSpecType())) {
    assert(epi.ExceptionSpec.NoexceptExpr && "computed noexcept with no expr");
    assert((getExceptionSpecType() == EST_DependentNoexcept) ==
           epi.ExceptionSpec.NoexceptExpr->isValueDependent());

    // Store the noexcept expression and context.
    *getTrailingObjects<Expr *>() = epi.ExceptionSpec.NoexceptExpr;

    addDependence(
        toTypeDependence(epi.ExceptionSpec.NoexceptExpr->getDependence()) &
        (TypeDependence::Instantiation | TypeDependence::UnexpandedPack));
  }
  // Fill in the FunctionDecl * in the exception specification if present.
  else if (getExceptionSpecType() == EST_Uninstantiated) {
    // Store the function decl from which we will resolve our
    // exception specification.
    auto **slot = getTrailingObjects<FunctionDecl *>();
    slot[0] = epi.ExceptionSpec.SourceDecl;
    slot[1] = epi.ExceptionSpec.SourceTemplate;
    // This exception specification doesn't make the type dependent, because
    // it's not instantiated as part of instantiating the type.
  } else if (getExceptionSpecType() == EST_Unevaluated) {
    // Store the function decl from which we will resolve our
    // exception specification.
    auto **slot = getTrailingObjects<FunctionDecl *>();
    slot[0] = epi.ExceptionSpec.SourceDecl;
  }

  // If this is a canonical type, and its exception specification is dependent,
  // then it's a dependent type. This only happens in C++17 onwards.
  if (isCanonicalUnqualified()) {
    if (getExceptionSpecType() == EST_Dynamic ||
        getExceptionSpecType() == EST_DependentNoexcept) {
      assert(hasDependentExceptionSpec() && "type should not be canonical");
      addDependence(TypeDependence::DependentInstantiation);
    }
  } else if (getCanonicalTypeInternal()->isDependentType()) {
    // Ask our canonical type whether our exception specification was dependent.
    addDependence(TypeDependence::DependentInstantiation);
  }

  // Fill in the extra parameter info if present.
  if (epi.ExtParameterInfos) {
    auto *extParamInfos = getTrailingObjects<ExtParameterInfo>();
    for (unsigned i = 0; i != getNumParams(); ++i)
      extParamInfos[i] = epi.ExtParameterInfos[i];
  }

  if (epi.TypeQuals.hasNonFastQualifiers()) {
    FunctionTypeBits.HasExtQuals = 1;
    *getTrailingObjects<Qualifiers>() = epi.TypeQuals;
  } else {
    FunctionTypeBits.HasExtQuals = 0;
  }

  // Fill in the Ellipsis location info if present.
  if (epi.Variadic) {
    auto &EllipsisLoc = *getTrailingObjects<SourceLocation>();
    EllipsisLoc = epi.EllipsisLoc;
  }

  if (!epi.FunctionEffects.empty()) {
    auto &ExtraBits = *getTrailingObjects<FunctionTypeExtraBitfields>();
    size_t EffectsCount = epi.FunctionEffects.size();
    ExtraBits.NumFunctionEffects = EffectsCount;
    assert(ExtraBits.NumFunctionEffects == EffectsCount &&
           "effect bitfield overflow");

    ArrayRef<FunctionEffect> SrcFX = epi.FunctionEffects.effects();
    auto *DestFX = getTrailingObjects<FunctionEffect>();
    llvm::uninitialized_copy(SrcFX, DestFX);

    ArrayRef<EffectConditionExpr> SrcConds = epi.FunctionEffects.conditions();
    if (!SrcConds.empty()) {
      ExtraBits.EffectsHaveConditions = true;
      auto *DestConds = getTrailingObjects<EffectConditionExpr>();
      llvm::uninitialized_copy(SrcConds, DestConds);
      assert(std::any_of(SrcConds.begin(), SrcConds.end(),
                         [](const EffectConditionExpr &EC) {
                           if (const Expr *E = EC.getCondition())
                             return E->isTypeDependent() ||
                                    E->isValueDependent();
                           return false;
                         }) &&
             "expected a dependent expression among the conditions");
      addDependence(TypeDependence::DependentInstantiation);
    }
  }
}

bool FunctionProtoType::hasDependentExceptionSpec() const {
  if (Expr *NE = getNoexceptExpr())
    return NE->isValueDependent();
  for (QualType ET : exceptions())
    // A pack expansion with a non-dependent pattern is still dependent,
    // because we don't know whether the pattern is in the exception spec
    // or not (that depends on whether the pack has 0 expansions).
    if (ET->isDependentType() || ET->getAs<PackExpansionType>())
      return true;
  return false;
}

bool FunctionProtoType::hasInstantiationDependentExceptionSpec() const {
  if (Expr *NE = getNoexceptExpr())
    return NE->isInstantiationDependent();
  for (QualType ET : exceptions())
    if (ET->isInstantiationDependentType())
      return true;
  return false;
}

CanThrowResult FunctionProtoType::canThrow() const {
  switch (getExceptionSpecType()) {
  case EST_Unparsed:
  case EST_Unevaluated:
    llvm_unreachable("should not call this with unresolved exception specs");

  case EST_DynamicNone:
  case EST_BasicNoexcept:
  case EST_NoexceptTrue:
  case EST_NoThrow:
    return CT_Cannot;

  case EST_None:
  case EST_MSAny:
  case EST_NoexceptFalse:
    return CT_Can;

  case EST_Dynamic:
    // A dynamic exception specification is throwing unless every exception
    // type is an (unexpanded) pack expansion type.
    for (unsigned I = 0; I != getNumExceptions(); ++I)
      if (!getExceptionType(I)->getAs<PackExpansionType>())
        return CT_Can;
    return CT_Dependent;

  case EST_Uninstantiated:
  case EST_DependentNoexcept:
    return CT_Dependent;
  }

  llvm_unreachable("unexpected exception specification kind");
}

bool FunctionProtoType::isTemplateVariadic() const {
  for (unsigned ArgIdx = getNumParams(); ArgIdx; --ArgIdx)
    if (isa<PackExpansionType>(getParamType(ArgIdx - 1)))
      return true;

  return false;
}

void FunctionProtoType::Profile(llvm::FoldingSetNodeID &ID, QualType Result,
                                const QualType *ArgTys, unsigned NumParams,
                                const ExtProtoInfo &epi,
                                const ASTContext &Context, bool Canonical) {
  // We have to be careful not to get ambiguous profile encodings.
  // Note that valid type pointers are never ambiguous with anything else.
  //
  // The encoding grammar begins:
  //      type type* bool int bool
  // If that final bool is true, then there is a section for the EH spec:
  //      bool type*
  // This is followed by an optional "consumed argument" section of the
  // same length as the first type sequence:
  //      bool*
  // This is followed by the ext info:
  //      int
  // Finally we have a trailing return type flag (bool)
  // combined with AArch64 SME Attributes, to save space:
  //      int
  // combined with any FunctionEffects
  //
  // There is no ambiguity between the consumed arguments and an empty EH
  // spec because of the leading 'bool' which unambiguously indicates
  // whether the following bool is the EH spec or part of the arguments.

  ID.AddPointer(Result.getAsOpaquePtr());
  for (unsigned i = 0; i != NumParams; ++i)
    ID.AddPointer(ArgTys[i].getAsOpaquePtr());
  // This method is relatively performance sensitive, so as a performance
  // shortcut, use one AddInteger call instead of four for the next four
  // fields.
  assert(!(unsigned(epi.Variadic) & ~1) && !(unsigned(epi.RefQualifier) & ~3) &&
         !(unsigned(epi.ExceptionSpec.Type) & ~15) &&
         "Values larger than expected.");
  ID.AddInteger(unsigned(epi.Variadic) + (epi.RefQualifier << 1) +
                (epi.ExceptionSpec.Type << 3));
  ID.Add(epi.TypeQuals);
  if (epi.ExceptionSpec.Type == EST_Dynamic) {
    for (QualType Ex : epi.ExceptionSpec.Exceptions)
      ID.AddPointer(Ex.getAsOpaquePtr());
  } else if (isComputedNoexcept(epi.ExceptionSpec.Type)) {
    epi.ExceptionSpec.NoexceptExpr->Profile(ID, Context, Canonical);
  } else if (epi.ExceptionSpec.Type == EST_Uninstantiated ||
             epi.ExceptionSpec.Type == EST_Unevaluated) {
    ID.AddPointer(epi.ExceptionSpec.SourceDecl->getCanonicalDecl());
  }
  if (epi.ExtParameterInfos) {
    for (unsigned i = 0; i != NumParams; ++i)
      ID.AddInteger(epi.ExtParameterInfos[i].getOpaqueValue());
  }

  epi.ExtInfo.Profile(ID);

  unsigned EffectCount = epi.FunctionEffects.size();
  bool HasConds = !epi.FunctionEffects.Conditions.empty();

  ID.AddInteger((EffectCount << 3) | (HasConds << 2) |
                (epi.AArch64SMEAttributes << 1) | epi.HasTrailingReturn);

  for (unsigned Idx = 0; Idx != EffectCount; ++Idx) {
    ID.AddInteger(epi.FunctionEffects.Effects[Idx].toOpaqueInt32());
    if (HasConds)
      ID.AddPointer(epi.FunctionEffects.Conditions[Idx].getCondition());
  }
}

void FunctionProtoType::Profile(llvm::FoldingSetNodeID &ID,
                                const ASTContext &Ctx) {
  Profile(ID, getReturnType(), param_type_begin(), getNumParams(),
          getExtProtoInfo(), Ctx, isCanonicalUnqualified());
}

TypeCoupledDeclRefInfo::TypeCoupledDeclRefInfo(ValueDecl *D, bool Deref)
    : Data(D, Deref << DerefShift) {}

bool TypeCoupledDeclRefInfo::isDeref() const {
  return Data.getInt() & DerefMask;
}
ValueDecl *TypeCoupledDeclRefInfo::getDecl() const { return Data.getPointer(); }
unsigned TypeCoupledDeclRefInfo::getInt() const { return Data.getInt(); }
void *TypeCoupledDeclRefInfo::getOpaqueValue() const {
  return Data.getOpaqueValue();
}
bool TypeCoupledDeclRefInfo::operator==(
    const TypeCoupledDeclRefInfo &Other) const {
  return getOpaqueValue() == Other.getOpaqueValue();
}
void TypeCoupledDeclRefInfo::setFromOpaqueValue(void *V) {
  Data.setFromOpaqueValue(V);
}

BoundsAttributedType::BoundsAttributedType(TypeClass TC, QualType Wrapped,
                                           QualType Canon)
    : Type(TC, Canon, Wrapped->getDependence()), WrappedTy(Wrapped) {}

CountAttributedType::CountAttributedType(
    QualType Wrapped, QualType Canon, Expr *CountExpr, bool CountInBytes,
    bool OrNull, ArrayRef<TypeCoupledDeclRefInfo> CoupledDecls)
    : BoundsAttributedType(CountAttributed, Wrapped, Canon),
      CountExpr(CountExpr) {
  CountAttributedTypeBits.NumCoupledDecls = CoupledDecls.size();
  CountAttributedTypeBits.CountInBytes = CountInBytes;
  CountAttributedTypeBits.OrNull = OrNull;
  auto *DeclSlot = getTrailingObjects<TypeCoupledDeclRefInfo>();
  Decls = llvm::ArrayRef(DeclSlot, CoupledDecls.size());
  for (unsigned i = 0; i != CoupledDecls.size(); ++i)
    DeclSlot[i] = CoupledDecls[i];
}

StringRef CountAttributedType::getAttributeName(bool WithMacroPrefix) const {
// TODO: This method isn't really ideal because it doesn't return the spelling
// of the attribute that was used in the user's code. This method is used for
// diagnostics so the fact it doesn't use the spelling of the attribute in
// the user's code could be confusing (#113585).
#define ENUMERATE_ATTRS(PREFIX)                                                \
  do {                                                                         \
    if (isCountInBytes()) {                                                    \
      if (isOrNull())                                                          \
        return PREFIX "sized_by_or_null";                                      \
      return PREFIX "sized_by";                                                \
    }                                                                          \
    if (isOrNull())                                                            \
      return PREFIX "counted_by_or_null";                                      \
    return PREFIX "counted_by";                                                \
  } while (0)

  if (WithMacroPrefix)
    ENUMERATE_ATTRS("__");
  else
    ENUMERATE_ATTRS("");

#undef ENUMERATE_ATTRS
}

TypedefType::TypedefType(TypeClass tc, const TypedefNameDecl *D,
                         QualType Underlying, QualType can)
    : Type(tc, can, toSemanticDependence(can->getDependence())),
      Decl(const_cast<TypedefNameDecl *>(D)) {
  assert(!isa<TypedefType>(can) && "Invalid canonical type");
  TypedefBits.hasTypeDifferentFromDecl = !Underlying.isNull();
  if (!typeMatchesDecl())
    *getTrailingObjects<QualType>() = Underlying;
}

QualType TypedefType::desugar() const {
  return typeMatchesDecl() ? Decl->getUnderlyingType()
                           : *getTrailingObjects<QualType>();
}

UsingType::UsingType(const UsingShadowDecl *Found, QualType Underlying,
                     QualType Canon)
    : Type(Using, Canon, toSemanticDependence(Canon->getDependence())),
      Found(const_cast<UsingShadowDecl *>(Found)) {
  UsingBits.hasTypeDifferentFromDecl = !Underlying.isNull();
  if (!typeMatchesDecl())
    *getTrailingObjects<QualType>() = Underlying;
}

QualType UsingType::getUnderlyingType() const {
  return typeMatchesDecl()
             ? QualType(
                   cast<TypeDecl>(Found->getTargetDecl())->getTypeForDecl(), 0)
             : *getTrailingObjects<QualType>();
}

QualType MacroQualifiedType::desugar() const { return getUnderlyingType(); }

QualType MacroQualifiedType::getModifiedType() const {
  // Step over MacroQualifiedTypes from the same macro to find the type
  // ultimately qualified by the macro qualifier.
  QualType Inner = cast<AttributedType>(getUnderlyingType())->getModifiedType();
  while (auto *InnerMQT = dyn_cast<MacroQualifiedType>(Inner)) {
    if (InnerMQT->getMacroIdentifier() != getMacroIdentifier())
      break;
    Inner = InnerMQT->getModifiedType();
  }
  return Inner;
}

TypeOfExprType::TypeOfExprType(const ASTContext &Context, Expr *E,
                               TypeOfKind Kind, QualType Can)
    : Type(TypeOfExpr,
           // We have to protect against 'Can' being invalid through its
           // default argument.
           Kind == TypeOfKind::Unqualified && !Can.isNull()
               ? Context.getUnqualifiedArrayType(Can).getAtomicUnqualifiedType()
               : Can,
           toTypeDependence(E->getDependence()) |
               (E->getType()->getDependence() &
                TypeDependence::VariablyModified)),
      TOExpr(E), Context(Context) {
  TypeOfBits.Kind = static_cast<unsigned>(Kind);
}

bool TypeOfExprType::isSugared() const { return !TOExpr->isTypeDependent(); }

QualType TypeOfExprType::desugar() const {
  if (isSugared()) {
    QualType QT = getUnderlyingExpr()->getType();
    return getKind() == TypeOfKind::Unqualified
               ? Context.getUnqualifiedArrayType(QT).getAtomicUnqualifiedType()
               : QT;
  }
  return QualType(this, 0);
}

void DependentTypeOfExprType::Profile(llvm::FoldingSetNodeID &ID,
                                      const ASTContext &Context, Expr *E,
                                      bool IsUnqual) {
  E->Profile(ID, Context, true);
  ID.AddBoolean(IsUnqual);
}

TypeOfType::TypeOfType(const ASTContext &Context, QualType T, QualType Can,
                       TypeOfKind Kind)
    : Type(TypeOf,
           Kind == TypeOfKind::Unqualified
               ? Context.getUnqualifiedArrayType(Can).getAtomicUnqualifiedType()
               : Can,
           T->getDependence()),
      TOType(T), Context(Context) {
  TypeOfBits.Kind = static_cast<unsigned>(Kind);
}

QualType TypeOfType::desugar() const {
  QualType QT = getUnmodifiedType();
  return getKind() == TypeOfKind::Unqualified
             ? Context.getUnqualifiedArrayType(QT).getAtomicUnqualifiedType()
             : QT;
}

DecltypeType::DecltypeType(Expr *E, QualType underlyingType, QualType can)
    // C++11 [temp.type]p2: "If an expression e involves a template parameter,
    // decltype(e) denotes a unique dependent type." Hence a decltype type is
    // type-dependent even if its expression is only instantiation-dependent.
    : Type(Decltype, can,
           toTypeDependence(E->getDependence()) |
               (E->isInstantiationDependent() ? TypeDependence::Dependent
                                              : TypeDependence::None) |
               (E->getType()->getDependence() &
                TypeDependence::VariablyModified)),
      E(E), UnderlyingType(underlyingType) {}

bool DecltypeType::isSugared() const { return !E->isInstantiationDependent(); }

QualType DecltypeType::desugar() const {
  if (isSugared())
    return getUnderlyingType();

  return QualType(this, 0);
}

DependentDecltypeType::DependentDecltypeType(Expr *E)
    : DecltypeType(E, QualType()) {}

void DependentDecltypeType::Profile(llvm::FoldingSetNodeID &ID,
                                    const ASTContext &Context, Expr *E) {
  E->Profile(ID, Context, true);
}

PackIndexingType::PackIndexingType(QualType Canonical, QualType Pattern,
                                   Expr *IndexExpr, bool FullySubstituted,
                                   ArrayRef<QualType> Expansions)
    : Type(PackIndexing, Canonical,
           computeDependence(Pattern, IndexExpr, Expansions)),
      Pattern(Pattern), IndexExpr(IndexExpr), Size(Expansions.size()),
      FullySubstituted(FullySubstituted) {

  llvm::uninitialized_copy(Expansions, getTrailingObjects<QualType>());
}

UnsignedOrNone PackIndexingType::getSelectedIndex() const {
  if (isInstantiationDependentType())
    return std::nullopt;
  // Should only be not a constant for error recovery.
  ConstantExpr *CE = dyn_cast<ConstantExpr>(getIndexExpr());
  if (!CE)
    return std::nullopt;
  auto Index = CE->getResultAsAPSInt();
  assert(Index.isNonNegative() && "Invalid index");
  return static_cast<unsigned>(Index.getExtValue());
}

TypeDependence
PackIndexingType::computeDependence(QualType Pattern, Expr *IndexExpr,
                                    ArrayRef<QualType> Expansions) {
  TypeDependence IndexD = toTypeDependence(IndexExpr->getDependence());

  TypeDependence TD = IndexD | (IndexExpr->isInstantiationDependent()
                                    ? TypeDependence::DependentInstantiation
                                    : TypeDependence::None);
  if (Expansions.empty())
    TD |= Pattern->getDependence() & TypeDependence::DependentInstantiation;
  else
    for (const QualType &T : Expansions)
      TD |= T->getDependence();

  if (!(IndexD & TypeDependence::UnexpandedPack))
    TD &= ~TypeDependence::UnexpandedPack;

  // If the pattern does not contain an unexpended pack,
  // the type is still dependent, and invalid
  if (!Pattern->containsUnexpandedParameterPack())
    TD |= TypeDependence::Error | TypeDependence::DependentInstantiation;

  return TD;
}

void PackIndexingType::Profile(llvm::FoldingSetNodeID &ID,
                               const ASTContext &Context) {
  Profile(ID, Context, getPattern(), getIndexExpr(), isFullySubstituted(),
          getExpansions());
}

void PackIndexingType::Profile(llvm::FoldingSetNodeID &ID,
                               const ASTContext &Context, QualType Pattern,
                               Expr *E, bool FullySubstituted,
                               ArrayRef<QualType> Expansions) {

  E->Profile(ID, Context, true);
  ID.AddBoolean(FullySubstituted);
  if (!Expansions.empty()) {
    ID.AddInteger(Expansions.size());
    for (QualType T : Expansions)
      T.getCanonicalType().Profile(ID);
  } else {
    Pattern.Profile(ID);
  }
}

UnaryTransformType::UnaryTransformType(QualType BaseType,
                                       QualType UnderlyingType, UTTKind UKind,
                                       QualType CanonicalType)
    : Type(UnaryTransform, CanonicalType, BaseType->getDependence()),
      BaseType(BaseType), UnderlyingType(UnderlyingType), UKind(UKind) {}

TagType::TagType(TypeClass TC, const TagDecl *D, QualType can)
    : Type(TC, can,
           D->isDependentType() ? TypeDependence::DependentInstantiation
                                : TypeDependence::None),
      decl(const_cast<TagDecl *>(D)) {}

static TagDecl *getInterestingTagDecl(TagDecl *decl) {
  for (auto *I : decl->redecls()) {
    if (I->isCompleteDefinition() || I->isBeingDefined())
      return I;
  }
  // If there's no definition (not even in progress), return what we have.
  return decl;
}

TagDecl *TagType::getDecl() const { return getInterestingTagDecl(decl); }

bool TagType::isBeingDefined() const { return getDecl()->isBeingDefined(); }

bool RecordType::hasConstFields() const {
  std::vector<const RecordType *> RecordTypeList;
  RecordTypeList.push_back(this);
  unsigned NextToCheckIndex = 0;

  while (RecordTypeList.size() > NextToCheckIndex) {
    for (FieldDecl *FD :
         RecordTypeList[NextToCheckIndex]->getDecl()->fields()) {
      QualType FieldTy = FD->getType();
      if (FieldTy.isConstQualified())
        return true;
      FieldTy = FieldTy.getCanonicalType();
      if (const auto *FieldRecTy = FieldTy->getAs<RecordType>()) {
        if (!llvm::is_contained(RecordTypeList, FieldRecTy))
          RecordTypeList.push_back(FieldRecTy);
      }
    }
    ++NextToCheckIndex;
  }
  return false;
}

AttributedType::AttributedType(QualType canon, const Attr *attr,
                               QualType modified, QualType equivalent)
    : AttributedType(canon, attr->getKind(), attr, modified, equivalent) {}

AttributedType::AttributedType(QualType canon, attr::Kind attrKind,
                               const Attr *attr, QualType modified,
                               QualType equivalent)
    : Type(Attributed, canon, equivalent->getDependence()), Attribute(attr),
      ModifiedType(modified), EquivalentType(equivalent) {
  AttributedTypeBits.AttrKind = attrKind;
  assert(!attr || attr->getKind() == attrKind);
}

bool AttributedType::isQualifier() const {
  // FIXME: Generate this with TableGen.
  switch (getAttrKind()) {
  // These are type qualifiers in the traditional C sense: they annotate
  // something about a specific value/variable of a type.  (They aren't
  // always part of the canonical type, though.)
  case attr::ObjCGC:
  case attr::ObjCOwnership:
  case attr::ObjCInertUnsafeUnretained:
  case attr::TypeNonNull:
  case attr::TypeNullable:
  case attr::TypeNullableResult:
  case attr::TypeNullUnspecified:
  case attr::LifetimeBound:
  case attr::AddressSpace:
    return true;

  // All other type attributes aren't qualifiers; they rewrite the modified
  // type to be a semantically different type.
  default:
    return false;
  }
}

bool AttributedType::isMSTypeSpec() const {
  // FIXME: Generate this with TableGen?
  switch (getAttrKind()) {
  default:
    return false;
  case attr::Ptr32:
  case attr::Ptr64:
  case attr::SPtr:
  case attr::UPtr:
    return true;
  }
  llvm_unreachable("invalid attr kind");
}

bool AttributedType::isWebAssemblyFuncrefSpec() const {
  return getAttrKind() == attr::WebAssemblyFuncref;
}

bool AttributedType::isCallingConv() const {
  // FIXME: Generate this with TableGen.
  switch (getAttrKind()) {
  default:
    return false;
  case attr::Pcs:
  case attr::CDecl:
  case attr::FastCall:
  case attr::StdCall:
  case attr::ThisCall:
  case attr::RegCall:
  case attr::SwiftCall:
  case attr::SwiftAsyncCall:
  case attr::VectorCall:
  case attr::AArch64VectorPcs:
  case attr::AArch64SVEPcs:
  case attr::AMDGPUKernelCall:
  case attr::Pascal:
  case attr::MSABI:
  case attr::SysVABI:
  case attr::IntelOclBicc:
  case attr::PreserveMost:
  case attr::PreserveAll:
  case attr::M68kRTD:
  case attr::PreserveNone:
  case attr::RISCVVectorCC:
  case attr::RISCVVLSCC:
    return true;
  }
  llvm_unreachable("invalid attr kind");
}

CXXRecordDecl *InjectedClassNameType::getDecl() const {
  return cast<CXXRecordDecl>(getInterestingTagDecl(Decl));
}

IdentifierInfo *TemplateTypeParmType::getIdentifier() const {
  return isCanonicalUnqualified() ? nullptr : getDecl()->getIdentifier();
}

static const TemplateTypeParmDecl *getReplacedParameter(Decl *D,
                                                        unsigned Index) {
  if (const auto *TTP = dyn_cast<TemplateTypeParmDecl>(D))
    return TTP;
  return cast<TemplateTypeParmDecl>(
      getReplacedTemplateParameterList(D)->getParam(Index));
}

SubstTemplateTypeParmType::SubstTemplateTypeParmType(QualType Replacement,
                                                     Decl *AssociatedDecl,
                                                     unsigned Index,
                                                     UnsignedOrNone PackIndex,
                                                     bool Final)
    : Type(SubstTemplateTypeParm, Replacement.getCanonicalType(),
           Replacement->getDependence()),
      AssociatedDecl(AssociatedDecl) {
  SubstTemplateTypeParmTypeBits.HasNonCanonicalUnderlyingType =
      Replacement != getCanonicalTypeInternal();
  if (SubstTemplateTypeParmTypeBits.HasNonCanonicalUnderlyingType)
    *getTrailingObjects<QualType>() = Replacement;

  SubstTemplateTypeParmTypeBits.Index = Index;
  SubstTemplateTypeParmTypeBits.Final = Final;
  SubstTemplateTypeParmTypeBits.PackIndex =
      PackIndex.toInternalRepresentation();
  assert(AssociatedDecl != nullptr);
}

const TemplateTypeParmDecl *
SubstTemplateTypeParmType::getReplacedParameter() const {
  return ::getReplacedParameter(getAssociatedDecl(), getIndex());
}

void SubstTemplateTypeParmType::Profile(llvm::FoldingSetNodeID &ID,
                                        QualType Replacement,
                                        const Decl *AssociatedDecl,
                                        unsigned Index,
                                        UnsignedOrNone PackIndex, bool Final) {
  Replacement.Profile(ID);
  ID.AddPointer(AssociatedDecl);
  ID.AddInteger(Index);
  ID.AddInteger(PackIndex.toInternalRepresentation());
  ID.AddBoolean(Final);
}

SubstTemplateTypeParmPackType::SubstTemplateTypeParmPackType(
    QualType Canon, Decl *AssociatedDecl, unsigned Index, bool Final,
    const TemplateArgument &ArgPack)
    : Type(SubstTemplateTypeParmPack, Canon,
           TypeDependence::DependentInstantiation |
               TypeDependence::UnexpandedPack),
      Arguments(ArgPack.pack_begin()),
      AssociatedDeclAndFinal(AssociatedDecl, Final) {
  SubstTemplateTypeParmPackTypeBits.Index = Index;
  SubstTemplateTypeParmPackTypeBits.NumArgs = ArgPack.pack_size();
  assert(AssociatedDecl != nullptr);
}

Decl *SubstTemplateTypeParmPackType::getAssociatedDecl() const {
  return AssociatedDeclAndFinal.getPointer();
}

bool SubstTemplateTypeParmPackType::getFinal() const {
  return AssociatedDeclAndFinal.getInt();
}

const TemplateTypeParmDecl *
SubstTemplateTypeParmPackType::getReplacedParameter() const {
  return ::getReplacedParameter(getAssociatedDecl(), getIndex());
}

IdentifierInfo *SubstTemplateTypeParmPackType::getIdentifier() const {
  return getReplacedParameter()->getIdentifier();
}

TemplateArgument SubstTemplateTypeParmPackType::getArgumentPack() const {
  return TemplateArgument(llvm::ArrayRef(Arguments, getNumArgs()));
}

void SubstTemplateTypeParmPackType::Profile(llvm::FoldingSetNodeID &ID) {
  Profile(ID, getAssociatedDecl(), getIndex(), getFinal(), getArgumentPack());
}

void SubstTemplateTypeParmPackType::Profile(llvm::FoldingSetNodeID &ID,
                                            const Decl *AssociatedDecl,
                                            unsigned Index, bool Final,
                                            const TemplateArgument &ArgPack) {
  ID.AddPointer(AssociatedDecl);
  ID.AddInteger(Index);
  ID.AddBoolean(Final);
  ID.AddInteger(ArgPack.pack_size());
  for (const auto &P : ArgPack.pack_elements())
    ID.AddPointer(P.getAsType().getAsOpaquePtr());
}

bool TemplateSpecializationType::anyDependentTemplateArguments(
    const TemplateArgumentListInfo &Args,
    ArrayRef<TemplateArgument> Converted) {
  return anyDependentTemplateArguments(Args.arguments(), Converted);
}

bool TemplateSpecializationType::anyDependentTemplateArguments(
    ArrayRef<TemplateArgumentLoc> Args, ArrayRef<TemplateArgument> Converted) {
  for (const TemplateArgument &Arg : Converted)
    if (Arg.isDependent())
      return true;
  return false;
}

bool TemplateSpecializationType::anyInstantiationDependentTemplateArguments(
    ArrayRef<TemplateArgumentLoc> Args) {
  for (const TemplateArgumentLoc &ArgLoc : Args) {
    if (ArgLoc.getArgument().isInstantiationDependent())
      return true;
  }
  return false;
}

TemplateSpecializationType::TemplateSpecializationType(
    TemplateName T, bool IsAlias, ArrayRef<TemplateArgument> Args,
    QualType Underlying)
    : Type(TemplateSpecialization,
           Underlying.isNull() ? QualType(this, 0)
                               : Underlying.getCanonicalType(),
           (Underlying.isNull()
                ? TypeDependence::DependentInstantiation
                : toSemanticDependence(Underlying->getDependence())) |
               (toTypeDependence(T.getDependence()) &
                TypeDependence::UnexpandedPack)),
      Template(T) {
  TemplateSpecializationTypeBits.NumArgs = Args.size();
  TemplateSpecializationTypeBits.TypeAlias = IsAlias;

  assert(!T.getAsDependentTemplateName() &&
         "Use DependentTemplateSpecializationType for dependent template-name");
  assert((T.getKind() == TemplateName::Template ||
          T.getKind() == TemplateName::SubstTemplateTemplateParm ||
          T.getKind() == TemplateName::SubstTemplateTemplateParmPack ||
          T.getKind() == TemplateName::UsingTemplate ||
          T.getKind() == TemplateName::QualifiedTemplate ||
          T.getKind() == TemplateName::DeducedTemplate ||
          T.getKind() == TemplateName::AssumedTemplate) &&
         "Unexpected template name for TemplateSpecializationType");

  auto *TemplateArgs =
      const_cast<TemplateArgument *>(template_arguments().data());
  for (const TemplateArgument &Arg : Args) {
    // Update instantiation-dependent, variably-modified, and error bits.
    // If the canonical type exists and is non-dependent, the template
    // specialization type can be non-dependent even if one of the type
    // arguments is. Given:
    //   template<typename T> using U = int;
    // U<T> is always non-dependent, irrespective of the type T.
    // However, U<Ts> contains an unexpanded parameter pack, even though
    // its expansion (and thus its desugared type) doesn't.
    addDependence(toTypeDependence(Arg.getDependence()) &
                  ~TypeDependence::Dependent);
    if (Arg.getKind() == TemplateArgument::Type)
      addDependence(Arg.getAsType()->getDependence() &
                    TypeDependence::VariablyModified);
    new (TemplateArgs++) TemplateArgument(Arg);
  }

  // Store the aliased type after the template arguments, if this is a type
  // alias template specialization.
  if (IsAlias)
    *reinterpret_cast<QualType *>(TemplateArgs) = Underlying;
}

QualType TemplateSpecializationType::getAliasedType() const {
  assert(isTypeAlias() && "not a type alias template specialization");
  return *reinterpret_cast<const QualType *>(template_arguments().end());
}

void TemplateSpecializationType::Profile(llvm::FoldingSetNodeID &ID,
                                         const ASTContext &Ctx) {
  Profile(ID, Template, template_arguments(),
          isSugared() ? desugar() : QualType(), Ctx);
}

void TemplateSpecializationType::Profile(llvm::FoldingSetNodeID &ID,
                                         TemplateName T,
                                         ArrayRef<TemplateArgument> Args,
                                         QualType Underlying,
                                         const ASTContext &Context) {
  T.Profile(ID);
  Underlying.Profile(ID);

  ID.AddInteger(Args.size());
  for (const TemplateArgument &Arg : Args)
    Arg.Profile(ID, Context);
}

QualType QualifierCollector::apply(const ASTContext &Context,
                                   QualType QT) const {
  if (!hasNonFastQualifiers())
    return QT.withFastQualifiers(getFastQualifiers());

  return Context.getQualifiedType(QT, *this);
}

QualType QualifierCollector::apply(const ASTContext &Context,
                                   const Type *T) const {
  if (!hasNonFastQualifiers())
    return QualType(T, getFastQualifiers());

  return Context.getQualifiedType(T, *this);
}

void ObjCObjectTypeImpl::Profile(llvm::FoldingSetNodeID &ID, QualType BaseType,
                                 ArrayRef<QualType> typeArgs,
                                 ArrayRef<ObjCProtocolDecl *> protocols,
                                 bool isKindOf) {
  ID.AddPointer(BaseType.getAsOpaquePtr());
  ID.AddInteger(typeArgs.size());
  for (auto typeArg : typeArgs)
    ID.AddPointer(typeArg.getAsOpaquePtr());
  ID.AddInteger(protocols.size());
  for (auto *proto : protocols)
    ID.AddPointer(proto);
  ID.AddBoolean(isKindOf);
}

void ObjCObjectTypeImpl::Profile(llvm::FoldingSetNodeID &ID) {
  Profile(ID, getBaseType(), getTypeArgsAsWritten(),
          llvm::ArrayRef(qual_begin(), getNumProtocols()),
          isKindOfTypeAsWritten());
}

void ObjCTypeParamType::Profile(llvm::FoldingSetNodeID &ID,
                                const ObjCTypeParamDecl *OTPDecl,
                                QualType CanonicalType,
                                ArrayRef<ObjCProtocolDecl *> protocols) {
  ID.AddPointer(OTPDecl);
  ID.AddPointer(CanonicalType.getAsOpaquePtr());
  ID.AddInteger(protocols.size());
  for (auto *proto : protocols)
    ID.AddPointer(proto);
}

void ObjCTypeParamType::Profile(llvm::FoldingSetNodeID &ID) {
  Profile(ID, getDecl(), getCanonicalTypeInternal(),
          llvm::ArrayRef(qual_begin(), getNumProtocols()));
}

namespace {

/// The cached properties of a type.
class CachedProperties {
  Linkage L;
  bool local;

public:
  CachedProperties(Linkage L, bool local) : L(L), local(local) {}

  Linkage getLinkage() const { return L; }
  bool hasLocalOrUnnamedType() const { return local; }

  friend CachedProperties merge(CachedProperties L, CachedProperties R) {
    Linkage MergedLinkage = minLinkage(L.L, R.L);
    return CachedProperties(MergedLinkage, L.hasLocalOrUnnamedType() ||
                                               R.hasLocalOrUnnamedType());
  }
};

} // namespace

static CachedProperties computeCachedProperties(const Type *T);

namespace clang {

/// The type-property cache.  This is templated so as to be
/// instantiated at an internal type to prevent unnecessary symbol
/// leakage.
template <class Private> class TypePropertyCache {
public:
  static CachedProperties get(QualType T) { return get(T.getTypePtr()); }

  static CachedProperties get(const Type *T) {
    ensure(T);
    return CachedProperties(T->TypeBits.getLinkage(),
                            T->TypeBits.hasLocalOrUnnamedType());
  }

  static void ensure(const Type *T) {
    // If the cache is valid, we're okay.
    if (T->TypeBits.isCacheValid())
      return;

    // If this type is non-canonical, ask its canonical type for the
    // relevant information.
    if (!T->isCanonicalUnqualified()) {
      const Type *CT = T->getCanonicalTypeInternal().getTypePtr();
      ensure(CT);
      T->TypeBits.CacheValid = true;
      T->TypeBits.CachedLinkage = CT->TypeBits.CachedLinkage;
      T->TypeBits.CachedLocalOrUnnamed = CT->TypeBits.CachedLocalOrUnnamed;
      return;
    }

    // Compute the cached properties and then set the cache.
    CachedProperties Result = computeCachedProperties(T);
    T->TypeBits.CacheValid = true;
    T->TypeBits.CachedLinkage = llvm::to_underlying(Result.getLinkage());
    T->TypeBits.CachedLocalOrUnnamed = Result.hasLocalOrUnnamedType();
  }
};

} // namespace clang

// Instantiate the friend template at a private class.  In a
// reasonable implementation, these symbols will be internal.
// It is terrible that this is the best way to accomplish this.
namespace {

class Private {};

} // namespace

using Cache = TypePropertyCache<Private>;

static CachedProperties computeCachedProperties(const Type *T) {
  switch (T->getTypeClass()) {
#define TYPE(Class, Base)
#define NON_CANONICAL_TYPE(Class, Base) case Type::Class:
#include "clang/AST/TypeNodes.inc"
    llvm_unreachable("didn't expect a non-canonical type here");

#define TYPE(Class, Base)
#define DEPENDENT_TYPE(Class, Base) case Type::Class:
#define NON_CANONICAL_UNLESS_DEPENDENT_TYPE(Class, Base) case Type::Class:
#include "clang/AST/TypeNodes.inc"
    // Treat instantiation-dependent types as external.
    assert(T->isInstantiationDependentType());
    return CachedProperties(Linkage::External, false);

  case Type::Auto:
  case Type::DeducedTemplateSpecialization:
    // Give non-deduced 'auto' types external linkage. We should only see them
    // here in error recovery.
    return CachedProperties(Linkage::External, false);

  case Type::BitInt:
  case Type::Builtin:
    // C++ [basic.link]p8:
    //   A type is said to have linkage if and only if:
    //     - it is a fundamental type (3.9.1); or
    return CachedProperties(Linkage::External, false);

  case Type::Record:
  case Type::Enum: {
    const TagDecl *Tag = cast<TagType>(T)->getDecl();

    // C++ [basic.link]p8:
    //     - it is a class or enumeration type that is named (or has a name
    //       for linkage purposes (7.1.3)) and the name has linkage; or
    //     -  it is a specialization of a class template (14); or
    Linkage L = Tag->getLinkageInternal();
    bool IsLocalOrUnnamed = Tag->getDeclContext()->isFunctionOrMethod() ||
                            !Tag->hasNameForLinkage();
    return CachedProperties(L, IsLocalOrUnnamed);
  }

    // C++ [basic.link]p8:
    //   - it is a compound type (3.9.2) other than a class or enumeration,
    //     compounded exclusively from types that have linkage; or
  case Type::Complex:
    return Cache::get(cast<ComplexType>(T)->getElementType());
  case Type::Pointer:
    return Cache::get(cast<PointerType>(T)->getPointeeType());
  case Type::BlockPointer:
    return Cache::get(cast<BlockPointerType>(T)->getPointeeType());
  case Type::LValueReference:
  case Type::RValueReference:
    return Cache::get(cast<ReferenceType>(T)->getPointeeType());
  case Type::MemberPointer: {
    const auto *MPT = cast<MemberPointerType>(T);
    CachedProperties Cls = [&] {
      if (auto *RD = MPT->getMostRecentCXXRecordDecl())
        return Cache::get(QualType(RD->getTypeForDecl(), 0));
      if (const Type *T = MPT->getQualifier()->getAsType())
        return Cache::get(T);
      // Treat as a dependent type.
      return CachedProperties(Linkage::External, false);
    }();
    return merge(Cls, Cache::get(MPT->getPointeeType()));
  }
  case Type::ConstantArray:
  case Type::IncompleteArray:
  case Type::VariableArray:
  case Type::ArrayParameter:
    return Cache::get(cast<ArrayType>(T)->getElementType());
  case Type::Vector:
  case Type::ExtVector:
    return Cache::get(cast<VectorType>(T)->getElementType());
  case Type::ConstantMatrix:
    return Cache::get(cast<ConstantMatrixType>(T)->getElementType());
  case Type::FunctionNoProto:
    return Cache::get(cast<FunctionType>(T)->getReturnType());
  case Type::FunctionProto: {
    const auto *FPT = cast<FunctionProtoType>(T);
    CachedProperties result = Cache::get(FPT->getReturnType());
    for (const auto &ai : FPT->param_types())
      result = merge(result, Cache::get(ai));
    return result;
  }
  case Type::ObjCInterface: {
    Linkage L = cast<ObjCInterfaceType>(T)->getDecl()->getLinkageInternal();
    return CachedProperties(L, false);
  }
  case Type::ObjCObject:
    return Cache::get(cast<ObjCObjectType>(T)->getBaseType());
  case Type::ObjCObjectPointer:
    return Cache::get(cast<ObjCObjectPointerType>(T)->getPointeeType());
  case Type::Atomic:
    return Cache::get(cast<AtomicType>(T)->getValueType());
  case Type::Pipe:
    return Cache::get(cast<PipeType>(T)->getElementType());
  case Type::HLSLAttributedResource:
    return Cache::get(cast<HLSLAttributedResourceType>(T)->getWrappedType());
  }

  llvm_unreachable("unhandled type class");
}

/// Determine the linkage of this type.
Linkage Type::getLinkage() const {
  Cache::ensure(this);
  return TypeBits.getLinkage();
}

bool Type::hasUnnamedOrLocalType() const {
  Cache::ensure(this);
  return TypeBits.hasLocalOrUnnamedType();
}

LinkageInfo LinkageComputer::computeTypeLinkageInfo(const Type *T) {
  switch (T->getTypeClass()) {
#define TYPE(Class, Base)
#define NON_CANONICAL_TYPE(Class, Base) case Type::Class:
#include "clang/AST/TypeNodes.inc"
    llvm_unreachable("didn't expect a non-canonical type here");

#define TYPE(Class, Base)
#define DEPENDENT_TYPE(Class, Base) case Type::Class:
#define NON_CANONICAL_UNLESS_DEPENDENT_TYPE(Class, Base) case Type::Class:
#include "clang/AST/TypeNodes.inc"
    // Treat instantiation-dependent types as external.
    assert(T->isInstantiationDependentType());
    return LinkageInfo::external();

  case Type::BitInt:
  case Type::Builtin:
    return LinkageInfo::external();

  case Type::Auto:
  case Type::DeducedTemplateSpecialization:
    return LinkageInfo::external();

  case Type::Record:
  case Type::Enum:
    return getDeclLinkageAndVisibility(cast<TagType>(T)->getDecl());

  case Type::Complex:
    return computeTypeLinkageInfo(cast<ComplexType>(T)->getElementType());
  case Type::Pointer:
    return computeTypeLinkageInfo(cast<PointerType>(T)->getPointeeType());
  case Type::BlockPointer:
    return computeTypeLinkageInfo(cast<BlockPointerType>(T)->getPointeeType());
  case Type::LValueReference:
  case Type::RValueReference:
    return computeTypeLinkageInfo(cast<ReferenceType>(T)->getPointeeType());
  case Type::MemberPointer: {
    const auto *MPT = cast<MemberPointerType>(T);
    LinkageInfo LV;
    if (auto *D = MPT->getMostRecentCXXRecordDecl()) {
      LV.merge(getDeclLinkageAndVisibility(D));
    } else if (auto *Ty = MPT->getQualifier()->getAsType()) {
      LV.merge(computeTypeLinkageInfo(Ty));
    }
    LV.merge(computeTypeLinkageInfo(MPT->getPointeeType()));
    return LV;
  }
  case Type::ConstantArray:
  case Type::IncompleteArray:
  case Type::VariableArray:
  case Type::ArrayParameter:
    return computeTypeLinkageInfo(cast<ArrayType>(T)->getElementType());
  case Type::Vector:
  case Type::ExtVector:
    return computeTypeLinkageInfo(cast<VectorType>(T)->getElementType());
  case Type::ConstantMatrix:
    return computeTypeLinkageInfo(
        cast<ConstantMatrixType>(T)->getElementType());
  case Type::FunctionNoProto:
    return computeTypeLinkageInfo(cast<FunctionType>(T)->getReturnType());
  case Type::FunctionProto: {
    const auto *FPT = cast<FunctionProtoType>(T);
    LinkageInfo LV = computeTypeLinkageInfo(FPT->getReturnType());
    for (const auto &ai : FPT->param_types())
      LV.merge(computeTypeLinkageInfo(ai));
    return LV;
  }
  case Type::ObjCInterface:
    return getDeclLinkageAndVisibility(cast<ObjCInterfaceType>(T)->getDecl());
  case Type::ObjCObject:
    return computeTypeLinkageInfo(cast<ObjCObjectType>(T)->getBaseType());
  case Type::ObjCObjectPointer:
    return computeTypeLinkageInfo(
        cast<ObjCObjectPointerType>(T)->getPointeeType());
  case Type::Atomic:
    return computeTypeLinkageInfo(cast<AtomicType>(T)->getValueType());
  case Type::Pipe:
    return computeTypeLinkageInfo(cast<PipeType>(T)->getElementType());
  case Type::HLSLAttributedResource:
    return computeTypeLinkageInfo(cast<HLSLAttributedResourceType>(T)
                                      ->getContainedType()
                                      ->getCanonicalTypeInternal());
  }

  llvm_unreachable("unhandled type class");
}

bool Type::isLinkageValid() const {
  if (!TypeBits.isCacheValid())
    return true;

  Linkage L = LinkageComputer{}
                  .computeTypeLinkageInfo(getCanonicalTypeInternal())
                  .getLinkage();
  return L == TypeBits.getLinkage();
}

LinkageInfo LinkageComputer::getTypeLinkageAndVisibility(const Type *T) {
  if (!T->isCanonicalUnqualified())
    return computeTypeLinkageInfo(T->getCanonicalTypeInternal());

  LinkageInfo LV = computeTypeLinkageInfo(T);
  assert(LV.getLinkage() == T->getLinkage());
  return LV;
}

LinkageInfo Type::getLinkageAndVisibility() const {
  return LinkageComputer{}.getTypeLinkageAndVisibility(this);
}

std::optional<NullabilityKind> Type::getNullability() const {
  QualType Type(this, 0);
  while (const auto *AT = Type->getAs<AttributedType>()) {
    // Check whether this is an attributed type with nullability
    // information.
    if (auto Nullability = AT->getImmediateNullability())
      return Nullability;

    Type = AT->getEquivalentType();
  }
  return std::nullopt;
}

bool Type::canHaveNullability(bool ResultIfUnknown) const {
  QualType type = getCanonicalTypeInternal();

  switch (type->getTypeClass()) {
#define NON_CANONICAL_TYPE(Class, Parent)                                      \
  /* We'll only see canonical types here. */                                   \
  case Type::Class:                                                            \
    llvm_unreachable("non-canonical type");
#define TYPE(Class, Parent)
#include "clang/AST/TypeNodes.inc"

  // Pointer types.
  case Type::Pointer:
  case Type::BlockPointer:
  case Type::MemberPointer:
  case Type::ObjCObjectPointer:
    return true;

  // Dependent types that could instantiate to pointer types.
  case Type::UnresolvedUsing:
  case Type::TypeOfExpr:
  case Type::TypeOf:
  case Type::Decltype:
  case Type::PackIndexing:
  case Type::UnaryTransform:
  case Type::TemplateTypeParm:
  case Type::SubstTemplateTypeParmPack:
  case Type::DependentName:
  case Type::DependentTemplateSpecialization:
  case Type::Auto:
    return ResultIfUnknown;

  // Dependent template specializations could instantiate to pointer types.
  case Type::TemplateSpecialization:
    // If it's a known class template, we can already check if it's nullable.
    if (TemplateDecl *templateDecl =
            cast<TemplateSpecializationType>(type.getTypePtr())
                ->getTemplateName()
                .getAsTemplateDecl())
      if (auto *CTD = dyn_cast<ClassTemplateDecl>(templateDecl))
        return llvm::any_of(
            CTD->redecls(), [](const RedeclarableTemplateDecl *RTD) {
              return RTD->getTemplatedDecl()->hasAttr<TypeNullableAttr>();
            });
    return ResultIfUnknown;

  case Type::Builtin:
    switch (cast<BuiltinType>(type.getTypePtr())->getKind()) {
      // Signed, unsigned, and floating-point types cannot have nullability.
#define SIGNED_TYPE(Id, SingletonId) case BuiltinType::Id:
#define UNSIGNED_TYPE(Id, SingletonId) case BuiltinType::Id:
#define FLOATING_TYPE(Id, SingletonId) case BuiltinType::Id:
#define BUILTIN_TYPE(Id, SingletonId)
#include "clang/AST/BuiltinTypes.def"
      return false;

    case BuiltinType::UnresolvedTemplate:
    // Dependent types that could instantiate to a pointer type.
    case BuiltinType::Dependent:
    case BuiltinType::Overload:
    case BuiltinType::BoundMember:
    case BuiltinType::PseudoObject:
    case BuiltinType::UnknownAny:
    case BuiltinType::ARCUnbridgedCast:
      return ResultIfUnknown;

    case BuiltinType::Void:
    case BuiltinType::ObjCId:
    case BuiltinType::ObjCClass:
    case BuiltinType::ObjCSel:
#define IMAGE_TYPE(ImgType, Id, SingletonId, Access, Suffix)                   \
  case BuiltinType::Id:
#include "clang/Basic/OpenCLImageTypes.def"
#define EXT_OPAQUE_TYPE(ExtType, Id, Ext) case BuiltinType::Id:
#include "clang/Basic/OpenCLExtensionTypes.def"
    case BuiltinType::OCLSampler:
    case BuiltinType::OCLEvent:
    case BuiltinType::OCLClkEvent:
    case BuiltinType::OCLQueue:
    case BuiltinType::OCLReserveID:
#define SVE_TYPE(Name, Id, SingletonId) case BuiltinType::Id:
#include "clang/Basic/AArch64SVEACLETypes.def"
#define PPC_VECTOR_TYPE(Name, Id, Size) case BuiltinType::Id:
#include "clang/Basic/PPCTypes.def"
#define RVV_TYPE(Name, Id, SingletonId) case BuiltinType::Id:
#include "clang/Basic/RISCVVTypes.def"
#define WASM_TYPE(Name, Id, SingletonId) case BuiltinType::Id:
#include "clang/Basic/WebAssemblyReferenceTypes.def"
#define AMDGPU_TYPE(Name, Id, SingletonId, Width, Align) case BuiltinType::Id:
#include "clang/Basic/AMDGPUTypes.def"
#define HLSL_INTANGIBLE_TYPE(Name, Id, SingletonId) case BuiltinType::Id:
#include "clang/Basic/HLSLIntangibleTypes.def"
    case BuiltinType::BuiltinFn:
    case BuiltinType::NullPtr:
    case BuiltinType::IncompleteMatrixIdx:
    case BuiltinType::ArraySection:
    case BuiltinType::OMPArrayShaping:
    case BuiltinType::OMPIterator:
      return false;
    }
    llvm_unreachable("unknown builtin type");

  case Type::Record: {
    const RecordDecl *RD = cast<RecordType>(type)->getDecl();
    // For template specializations, look only at primary template attributes.
    // This is a consistent regardless of whether the instantiation is known.
    if (const auto *CTSD = dyn_cast<ClassTemplateSpecializationDecl>(RD))
      return llvm::any_of(
          CTSD->getSpecializedTemplate()->redecls(),
          [](const RedeclarableTemplateDecl *RTD) {
            return RTD->getTemplatedDecl()->hasAttr<TypeNullableAttr>();
          });
    return llvm::any_of(RD->redecls(), [](const TagDecl *RD) {
      return RD->hasAttr<TypeNullableAttr>();
    });
  }

  // Non-pointer types.
  case Type::Complex:
  case Type::LValueReference:
  case Type::RValueReference:
  case Type::ConstantArray:
  case Type::IncompleteArray:
  case Type::VariableArray:
  case Type::DependentSizedArray:
  case Type::DependentVector:
  case Type::DependentSizedExtVector:
  case Type::Vector:
  case Type::ExtVector:
  case Type::ConstantMatrix:
  case Type::DependentSizedMatrix:
  case Type::DependentAddressSpace:
  case Type::FunctionProto:
  case Type::FunctionNoProto:
  case Type::DeducedTemplateSpecialization:
  case Type::Enum:
  case Type::InjectedClassName:
  case Type::PackExpansion:
  case Type::ObjCObject:
  case Type::ObjCInterface:
  case Type::Atomic:
  case Type::Pipe:
  case Type::BitInt:
  case Type::DependentBitInt:
  case Type::ArrayParameter:
  case Type::HLSLAttributedResource:
    return false;
  }
  llvm_unreachable("bad type kind!");
}

std::optional<NullabilityKind> AttributedType::getImmediateNullability() const {
  if (getAttrKind() == attr::TypeNonNull)
    return NullabilityKind::NonNull;
  if (getAttrKind() == attr::TypeNullable)
    return NullabilityKind::Nullable;
  if (getAttrKind() == attr::TypeNullUnspecified)
    return NullabilityKind::Unspecified;
  if (getAttrKind() == attr::TypeNullableResult)
    return NullabilityKind::NullableResult;
  return std::nullopt;
}

std::optional<NullabilityKind>
AttributedType::stripOuterNullability(QualType &T) {
  QualType AttrTy = T;
  if (auto MacroTy = dyn_cast<MacroQualifiedType>(T))
    AttrTy = MacroTy->getUnderlyingType();

  if (auto attributed = dyn_cast<AttributedType>(AttrTy)) {
    if (auto nullability = attributed->getImmediateNullability()) {
      T = attributed->getModifiedType();
      return nullability;
    }
  }

  return std::nullopt;
}

bool Type::isSignableIntegerType(const ASTContext &Ctx) const {
  if (!isIntegralType(Ctx) || isEnumeralType())
    return false;
  return Ctx.getTypeSize(this) == Ctx.getTypeSize(Ctx.VoidPtrTy);
}

bool Type::isBlockCompatibleObjCPointerType(ASTContext &ctx) const {
  const auto *objcPtr = getAs<ObjCObjectPointerType>();
  if (!objcPtr)
    return false;

  if (objcPtr->isObjCIdType()) {
    // id is always okay.
    return true;
  }

  // Blocks are NSObjects.
  if (ObjCInterfaceDecl *iface = objcPtr->getInterfaceDecl()) {
    if (iface->getIdentifier() != ctx.getNSObjectName())
      return false;

    // Continue to check qualifiers, below.
  } else if (objcPtr->isObjCQualifiedIdType()) {
    // Continue to check qualifiers, below.
  } else {
    return false;
  }

  // Check protocol qualifiers.
  for (ObjCProtocolDecl *proto : objcPtr->quals()) {
    // Blocks conform to NSObject and NSCopying.
    if (proto->getIdentifier() != ctx.getNSObjectName() &&
        proto->getIdentifier() != ctx.getNSCopyingName())
      return false;
  }

  return true;
}

Qualifiers::ObjCLifetime Type::getObjCARCImplicitLifetime() const {
  if (isObjCARCImplicitlyUnretainedType())
    return Qualifiers::OCL_ExplicitNone;
  return Qualifiers::OCL_Strong;
}

bool Type::isObjCARCImplicitlyUnretainedType() const {
  assert(isObjCLifetimeType() &&
         "cannot query implicit lifetime for non-inferrable type");

  const Type *canon = getCanonicalTypeInternal().getTypePtr();

  // Walk down to the base type.  We don't care about qualifiers for this.
  while (const auto *array = dyn_cast<ArrayType>(canon))
    canon = array->getElementType().getTypePtr();

  if (const auto *opt = dyn_cast<ObjCObjectPointerType>(canon)) {
    // Class and Class<Protocol> don't require retention.
    if (opt->getObjectType()->isObjCClass())
      return true;
  }

  return false;
}

bool Type::isObjCNSObjectType() const {
  if (const auto *typedefType = getAs<TypedefType>())
    return typedefType->getDecl()->hasAttr<ObjCNSObjectAttr>();
  return false;
}

bool Type::isObjCIndependentClassType() const {
  if (const auto *typedefType = getAs<TypedefType>())
    return typedefType->getDecl()->hasAttr<ObjCIndependentClassAttr>();
  return false;
}

bool Type::isObjCRetainableType() const {
  return isObjCObjectPointerType() || isBlockPointerType() ||
         isObjCNSObjectType();
}

bool Type::isObjCIndirectLifetimeType() const {
  if (isObjCLifetimeType())
    return true;
  if (const auto *OPT = getAs<PointerType>())
    return OPT->getPointeeType()->isObjCIndirectLifetimeType();
  if (const auto *Ref = getAs<ReferenceType>())
    return Ref->getPointeeType()->isObjCIndirectLifetimeType();
  if (const auto *MemPtr = getAs<MemberPointerType>())
    return MemPtr->getPointeeType()->isObjCIndirectLifetimeType();
  return false;
}

/// Returns true if objects of this type have lifetime semantics under
/// ARC.
bool Type::isObjCLifetimeType() const {
  const Type *type = this;
  while (const ArrayType *array = type->getAsArrayTypeUnsafe())
    type = array->getElementType().getTypePtr();
  return type->isObjCRetainableType();
}

/// Determine whether the given type T is a "bridgable" Objective-C type,
/// which is either an Objective-C object pointer type or an
bool Type::isObjCARCBridgableType() const {
  return isObjCObjectPointerType() || isBlockPointerType();
}

/// Determine whether the given type T is a "bridgeable" C type.
bool Type::isCARCBridgableType() const {
  const auto *Pointer = getAs<PointerType>();
  if (!Pointer)
    return false;

  QualType Pointee = Pointer->getPointeeType();
  return Pointee->isVoidType() || Pointee->isRecordType();
}

/// Check if the specified type is the CUDA device builtin surface type.
bool Type::isCUDADeviceBuiltinSurfaceType() const {
  if (const auto *RT = getAs<RecordType>())
    return RT->getDecl()->hasAttr<CUDADeviceBuiltinSurfaceTypeAttr>();
  return false;
}

/// Check if the specified type is the CUDA device builtin texture type.
bool Type::isCUDADeviceBuiltinTextureType() const {
  if (const auto *RT = getAs<RecordType>())
    return RT->getDecl()->hasAttr<CUDADeviceBuiltinTextureTypeAttr>();
  return false;
}

bool Type::hasSizedVLAType() const {
  if (!isVariablyModifiedType())
    return false;

  if (const auto *ptr = getAs<PointerType>())
    return ptr->getPointeeType()->hasSizedVLAType();
  if (const auto *ref = getAs<ReferenceType>())
    return ref->getPointeeType()->hasSizedVLAType();
  if (const ArrayType *arr = getAsArrayTypeUnsafe()) {
    if (isa<VariableArrayType>(arr) &&
        cast<VariableArrayType>(arr)->getSizeExpr())
      return true;

    return arr->getElementType()->hasSizedVLAType();
  }

  return false;
}

bool Type::isHLSLResourceRecord() const {
  return HLSLAttributedResourceType::findHandleTypeOnResource(this) != nullptr;
}

bool Type::isHLSLIntangibleType() const {
  const Type *Ty = getUnqualifiedDesugaredType();

  // check if it's a builtin type first
  if (Ty->isBuiltinType())
    return Ty->isHLSLBuiltinIntangibleType();

  // unwrap arrays
  while (isa<ConstantArrayType>(Ty))
    Ty = Ty->getArrayElementTypeNoTypeQual();

  const RecordType *RT =
      dyn_cast<RecordType>(Ty->getUnqualifiedDesugaredType());
  if (!RT)
    return false;

  CXXRecordDecl *RD = RT->getAsCXXRecordDecl();
  assert(RD != nullptr &&
         "all HLSL structs and classes should be CXXRecordDecl");
  assert(RD->isCompleteDefinition() && "expecting complete type");
  return RD->isHLSLIntangible();
}

QualType::DestructionKind QualType::isDestructedTypeImpl(QualType type) {
  switch (type.getObjCLifetime()) {
  case Qualifiers::OCL_None:
  case Qualifiers::OCL_ExplicitNone:
  case Qualifiers::OCL_Autoreleasing:
    break;

  case Qualifiers::OCL_Strong:
    return DK_objc_strong_lifetime;
  case Qualifiers::OCL_Weak:
    return DK_objc_weak_lifetime;
  }

  if (const auto *RT = type->getBaseElementTypeUnsafe()->getAs<RecordType>()) {
    const RecordDecl *RD = RT->getDecl();
    if (const auto *CXXRD = dyn_cast<CXXRecordDecl>(RD)) {
      /// Check if this is a C++ object with a non-trivial destructor.
      if (CXXRD->hasDefinition() && !CXXRD->hasTrivialDestructor())
        return DK_cxx_destructor;
    } else {
      /// Check if this is a C struct that is non-trivial to destroy or an array
      /// that contains such a struct.
      if (RD->isNonTrivialToPrimitiveDestroy())
        return DK_nontrivial_c_struct;
    }
  }

  return DK_none;
}

bool MemberPointerType::isSugared() const {
  CXXRecordDecl *D1 = getMostRecentCXXRecordDecl(),
                *D2 = getQualifier()->getAsRecordDecl();
  assert(!D1 == !D2);
  return D1 != D2 && D1->getCanonicalDecl() != D2->getCanonicalDecl();
}

void MemberPointerType::Profile(llvm::FoldingSetNodeID &ID, QualType Pointee,
                                const NestedNameSpecifier *Qualifier,
                                const CXXRecordDecl *Cls) {
  ID.AddPointer(Pointee.getAsOpaquePtr());
  ID.AddPointer(Qualifier);
  if (Cls)
    ID.AddPointer(Cls->getCanonicalDecl());
}

CXXRecordDecl *MemberPointerType::getCXXRecordDecl() const {
  return dyn_cast<MemberPointerType>(getCanonicalTypeInternal())
      ->getQualifier()
      ->getAsRecordDecl();
}

CXXRecordDecl *MemberPointerType::getMostRecentCXXRecordDecl() const {
  auto *RD = getCXXRecordDecl();
  if (!RD)
    return nullptr;
  return RD->getMostRecentNonInjectedDecl();
}

void clang::FixedPointValueToString(SmallVectorImpl<char> &Str,
                                    llvm::APSInt Val, unsigned Scale) {
  llvm::FixedPointSemantics FXSema(Val.getBitWidth(), Scale, Val.isSigned(),
                                   /*IsSaturated=*/false,
                                   /*HasUnsignedPadding=*/false);
  llvm::APFixedPoint(Val, FXSema).toString(Str);
}

AutoType::AutoType(QualType DeducedAsType, AutoTypeKeyword Keyword,
                   TypeDependence ExtraDependence, QualType Canon,
                   ConceptDecl *TypeConstraintConcept,
                   ArrayRef<TemplateArgument> TypeConstraintArgs)
    : DeducedType(Auto, DeducedAsType, ExtraDependence, Canon) {
  AutoTypeBits.Keyword = llvm::to_underlying(Keyword);
  AutoTypeBits.NumArgs = TypeConstraintArgs.size();
  this->TypeConstraintConcept = TypeConstraintConcept;
  assert(TypeConstraintConcept || AutoTypeBits.NumArgs == 0);
  if (TypeConstraintConcept) {
    auto *ArgBuffer =
        const_cast<TemplateArgument *>(getTypeConstraintArguments().data());
    for (const TemplateArgument &Arg : TypeConstraintArgs) {
      // We only syntactically depend on the constraint arguments. They don't
      // affect the deduced type, only its validity.
      addDependence(
          toSyntacticDependence(toTypeDependence(Arg.getDependence())));

      new (ArgBuffer++) TemplateArgument(Arg);
    }
  }
}

void AutoType::Profile(llvm::FoldingSetNodeID &ID, const ASTContext &Context,
                       QualType Deduced, AutoTypeKeyword Keyword,
                       bool IsDependent, ConceptDecl *CD,
                       ArrayRef<TemplateArgument> Arguments) {
  ID.AddPointer(Deduced.getAsOpaquePtr());
  ID.AddInteger((unsigned)Keyword);
  ID.AddBoolean(IsDependent);
  ID.AddPointer(CD);
  for (const TemplateArgument &Arg : Arguments)
    Arg.Profile(ID, Context);
}

void AutoType::Profile(llvm::FoldingSetNodeID &ID, const ASTContext &Context) {
  Profile(ID, Context, getDeducedType(), getKeyword(), isDependentType(),
          getTypeConstraintConcept(), getTypeConstraintArguments());
}

FunctionEffect::Kind FunctionEffect::oppositeKind() const {
  switch (kind()) {
  case Kind::NonBlocking:
    return Kind::Blocking;
  case Kind::Blocking:
    return Kind::NonBlocking;
  case Kind::NonAllocating:
    return Kind::Allocating;
  case Kind::Allocating:
    return Kind::NonAllocating;
  }
  llvm_unreachable("unknown effect kind");
}

StringRef FunctionEffect::name() const {
  switch (kind()) {
  case Kind::NonBlocking:
    return "nonblocking";
  case Kind::NonAllocating:
    return "nonallocating";
  case Kind::Blocking:
    return "blocking";
  case Kind::Allocating:
    return "allocating";
  }
  llvm_unreachable("unknown effect kind");
}

std::optional<FunctionEffect> FunctionEffect::effectProhibitingInference(
    const Decl &Callee, FunctionEffectKindSet CalleeFX) const {
  switch (kind()) {
  case Kind::NonAllocating:
  case Kind::NonBlocking: {
    for (FunctionEffect Effect : CalleeFX) {
      // nonblocking/nonallocating cannot call allocating.
      if (Effect.kind() == Kind::Allocating)
        return Effect;
      // nonblocking cannot call blocking.
      if (kind() == Kind::NonBlocking && Effect.kind() == Kind::Blocking)
        return Effect;
    }
    return std::nullopt;
  }

  case Kind::Allocating:
  case Kind::Blocking:
    assert(0 && "effectProhibitingInference with non-inferable effect kind");
    break;
  }
  llvm_unreachable("unknown effect kind");
}

bool FunctionEffect::shouldDiagnoseFunctionCall(
    bool Direct, FunctionEffectKindSet CalleeFX) const {
  switch (kind()) {
  case Kind::NonAllocating:
  case Kind::NonBlocking: {
    const Kind CallerKind = kind();
    for (FunctionEffect Effect : CalleeFX) {
      const Kind EK = Effect.kind();
      // Does callee have same or stronger constraint?
      if (EK == CallerKind ||
          (CallerKind == Kind::NonAllocating && EK == Kind::NonBlocking)) {
        return false; // no diagnostic
      }
    }
    return true; // warning
  }
  case Kind::Allocating:
  case Kind::Blocking:
    return false;
  }
  llvm_unreachable("unknown effect kind");
}

// =====

bool FunctionEffectSet::insert(const FunctionEffectWithCondition &NewEC,
                               Conflicts &Errs) {
  FunctionEffect::Kind NewOppositeKind = NewEC.Effect.oppositeKind();
  Expr *NewCondition = NewEC.Cond.getCondition();

  // The index at which insertion will take place; default is at end
  // but we might find an earlier insertion point.
  unsigned InsertIdx = Effects.size();
  unsigned Idx = 0;
  for (const FunctionEffectWithCondition &EC : *this) {
    // Note about effects with conditions: They are considered distinct from
    // those without conditions; they are potentially unique, redundant, or
    // in conflict, but we can't tell which until the condition is evaluated.
    if (EC.Cond.getCondition() == nullptr && NewCondition == nullptr) {
      if (EC.Effect.kind() == NewEC.Effect.kind()) {
        // There is no condition, and the effect kind is already present,
        // so just fail to insert the new one (creating a duplicate),
        // and return success.
        return true;
      }

      if (EC.Effect.kind() == NewOppositeKind) {
        Errs.push_back({EC, NewEC});
        return false;
      }
    }

    if (NewEC.Effect.kind() < EC.Effect.kind() && InsertIdx > Idx)
      InsertIdx = Idx;

    ++Idx;
  }

  if (NewCondition || !Conditions.empty()) {
    if (Conditions.empty() && !Effects.empty())
      Conditions.resize(Effects.size());
    Conditions.insert(Conditions.begin() + InsertIdx,
                      NewEC.Cond.getCondition());
  }
  Effects.insert(Effects.begin() + InsertIdx, NewEC.Effect);
  return true;
}

bool FunctionEffectSet::insert(const FunctionEffectsRef &Set, Conflicts &Errs) {
  for (const auto &Item : Set)
    insert(Item, Errs);
  return Errs.empty();
}

FunctionEffectSet FunctionEffectSet::getIntersection(FunctionEffectsRef LHS,
                                                     FunctionEffectsRef RHS) {
  FunctionEffectSet Result;
  FunctionEffectSet::Conflicts Errs;

  // We could use std::set_intersection but that would require expanding the
  // container interface to include push_back, making it available to clients
  // who might fail to maintain invariants.
  auto IterA = LHS.begin(), EndA = LHS.end();
  auto IterB = RHS.begin(), EndB = RHS.end();

  auto FEWCLess = [](const FunctionEffectWithCondition &LHS,
                     const FunctionEffectWithCondition &RHS) {
    return std::tuple(LHS.Effect, uintptr_t(LHS.Cond.getCondition())) <
           std::tuple(RHS.Effect, uintptr_t(RHS.Cond.getCondition()));
  };

  while (IterA != EndA && IterB != EndB) {
    FunctionEffectWithCondition A = *IterA;
    FunctionEffectWithCondition B = *IterB;
    if (FEWCLess(A, B))
      ++IterA;
    else if (FEWCLess(B, A))
      ++IterB;
    else {
      Result.insert(A, Errs);
      ++IterA;
      ++IterB;
    }
  }

  // Insertion shouldn't be able to fail; that would mean both input
  // sets contained conflicts.
  assert(Errs.empty() && "conflict shouldn't be possible in getIntersection");

  return Result;
}

FunctionEffectSet FunctionEffectSet::getUnion(FunctionEffectsRef LHS,
                                              FunctionEffectsRef RHS,
                                              Conflicts &Errs) {
  // Optimize for either of the two sets being empty (very common).
  if (LHS.empty())
    return FunctionEffectSet(RHS);

  FunctionEffectSet Combined(LHS);
  Combined.insert(RHS, Errs);
  return Combined;
}

namespace clang {

raw_ostream &operator<<(raw_ostream &OS,
                        const FunctionEffectWithCondition &CFE) {
  OS << CFE.Effect.name();
  if (Expr *E = CFE.Cond.getCondition()) {
    OS << '(';
    E->dump();
    OS << ')';
  }
  return OS;
}

} // namespace clang

LLVM_DUMP_METHOD void FunctionEffectsRef::dump(llvm::raw_ostream &OS) const {
  OS << "Effects{";
  llvm::interleaveComma(*this, OS);
  OS << "}";
}

LLVM_DUMP_METHOD void FunctionEffectSet::dump(llvm::raw_ostream &OS) const {
  FunctionEffectsRef(*this).dump(OS);
}

LLVM_DUMP_METHOD void FunctionEffectKindSet::dump(llvm::raw_ostream &OS) const {
  OS << "Effects{";
  llvm::interleaveComma(*this, OS);
  OS << "}";
}

FunctionEffectsRef
FunctionEffectsRef::create(ArrayRef<FunctionEffect> FX,
                           ArrayRef<EffectConditionExpr> Conds) {
  assert(std::is_sorted(FX.begin(), FX.end()) && "effects should be sorted");
  assert((Conds.empty() || Conds.size() == FX.size()) &&
         "effects size should match conditions size");
  return FunctionEffectsRef(FX, Conds);
}

std::string FunctionEffectWithCondition::description() const {
  std::string Result(Effect.name().str());
  if (Cond.getCondition() != nullptr)
    Result += "(expr)";
  return Result;
}

const HLSLAttributedResourceType *
HLSLAttributedResourceType::findHandleTypeOnResource(const Type *RT) {
  // If the type RT is an HLSL resource class, the first field must
  // be the resource handle of type HLSLAttributedResourceType
  const clang::Type *Ty = RT->getUnqualifiedDesugaredType();
  if (const RecordDecl *RD = Ty->getAsCXXRecordDecl()) {
    if (!RD->fields().empty()) {
      const auto &FirstFD = RD->fields().begin();
      return dyn_cast<HLSLAttributedResourceType>(
          FirstFD->getType().getTypePtr());
    }
  }
  return nullptr;
}<|MERGE_RESOLUTION|>--- conflicted
+++ resolved
@@ -2895,34 +2895,6 @@
                                      /*IsCopyConstructible=*/true);
 }
 
-<<<<<<< HEAD
-bool QualType::isTriviallyRelocatableType(const ASTContext &Context) const {
-  QualType BaseElementType = Context.getBaseElementType(*this);
-
-  if (BaseElementType->isIncompleteType()) {
-    return false;
-  } else if (!BaseElementType->isObjectType()) {
-    return false;
-  } else if (const auto *RD = BaseElementType->getAsRecordDecl()) {
-    return RD->canPassInRegisters() &&
-           (Context.arePFPFieldsTriviallyRelocatable(RD) ||
-            !Context.hasPFPFields(BaseElementType));
-  } else if (BaseElementType.isTriviallyCopyableType(Context)) {
-    return true;
-  } else {
-    switch (isNonTrivialToPrimitiveDestructiveMove()) {
-    case PCK_Trivial:
-      return !isDestructedType();
-    case PCK_ARCStrong:
-      return true;
-    default:
-      return false;
-    }
-  }
-}
-
-=======
->>>>>>> e44c5902
 bool QualType::isNonWeakInMRRWithObjCWeak(const ASTContext &Context) const {
   return !Context.getLangOpts().ObjCAutoRefCount &&
          Context.getLangOpts().ObjCWeak &&
