//===---- OpenACCClause.cpp - Classes for OpenACC Clauses  ----------------===//
//
// Part of the LLVM Project, under the Apache License v2.0 with LLVM Exceptions.
// See https://llvm.org/LICENSE.txt for license information.
// SPDX-License-Identifier: Apache-2.0 WITH LLVM-exception
//
//===----------------------------------------------------------------------===//
//
// This file implements the subclasses of the OpenACCClause class declared in
// OpenACCClause.h
//
//===----------------------------------------------------------------------===//

#include "clang/AST/OpenACCClause.h"
#include "clang/AST/ASTContext.h"
#include "clang/AST/Expr.h"

using namespace clang;

bool OpenACCClauseWithParams::classof(const OpenACCClause *C) {
  return OpenACCDeviceTypeClause::classof(C) ||
         OpenACCClauseWithCondition::classof(C) ||
         OpenACCClauseWithExprs::classof(C);
}
bool OpenACCClauseWithExprs::classof(const OpenACCClause *C) {
  return OpenACCWaitClause::classof(C) || OpenACCNumGangsClause::classof(C) ||
         OpenACCTileClause::classof(C) ||
         OpenACCClauseWithSingleIntExpr::classof(C) ||
         OpenACCGangClause::classof(C) || OpenACCClauseWithVarList::classof(C);
}
bool OpenACCClauseWithVarList::classof(const OpenACCClause *C) {
  return OpenACCPrivateClause::classof(C) ||
         OpenACCFirstPrivateClause::classof(C) ||
         OpenACCDevicePtrClause::classof(C) ||
         OpenACCDeleteClause::classof(C) ||
         OpenACCUseDeviceClause::classof(C) ||
         OpenACCDetachClause::classof(C) || OpenACCAttachClause::classof(C) ||
         OpenACCNoCreateClause::classof(C) ||
         OpenACCPresentClause::classof(C) || OpenACCCopyClause::classof(C) ||
         OpenACCCopyInClause::classof(C) || OpenACCCopyOutClause::classof(C) ||
         OpenACCReductionClause::classof(C) || OpenACCCreateClause::classof(C);
}
bool OpenACCClauseWithCondition::classof(const OpenACCClause *C) {
  return OpenACCIfClause::classof(C) || OpenACCSelfClause::classof(C);
}
bool OpenACCClauseWithSingleIntExpr::classof(const OpenACCClause *C) {
  return OpenACCNumWorkersClause::classof(C) ||
         OpenACCVectorLengthClause::classof(C) ||
<<<<<<< HEAD
=======
         OpenACCDeviceNumClause::classof(C) ||
>>>>>>> ce7c17d5
         OpenACCVectorClause::classof(C) || OpenACCWorkerClause::classof(C) ||
         OpenACCCollapseClause::classof(C) || OpenACCAsyncClause::classof(C);
}
OpenACCDefaultClause *OpenACCDefaultClause::Create(const ASTContext &C,
                                                   OpenACCDefaultClauseKind K,
                                                   SourceLocation BeginLoc,
                                                   SourceLocation LParenLoc,
                                                   SourceLocation EndLoc) {
  void *Mem =
      C.Allocate(sizeof(OpenACCDefaultClause), alignof(OpenACCDefaultClause));

  return new (Mem) OpenACCDefaultClause(K, BeginLoc, LParenLoc, EndLoc);
}

OpenACCIfClause *OpenACCIfClause::Create(const ASTContext &C,
                                         SourceLocation BeginLoc,
                                         SourceLocation LParenLoc,
                                         Expr *ConditionExpr,
                                         SourceLocation EndLoc) {
  void *Mem = C.Allocate(sizeof(OpenACCIfClause), alignof(OpenACCIfClause));
  return new (Mem) OpenACCIfClause(BeginLoc, LParenLoc, ConditionExpr, EndLoc);
}

OpenACCIfClause::OpenACCIfClause(SourceLocation BeginLoc,
                                 SourceLocation LParenLoc, Expr *ConditionExpr,
                                 SourceLocation EndLoc)
    : OpenACCClauseWithCondition(OpenACCClauseKind::If, BeginLoc, LParenLoc,
                                 ConditionExpr, EndLoc) {
  assert(ConditionExpr && "if clause requires condition expr");
  assert((ConditionExpr->isInstantiationDependent() ||
          ConditionExpr->getType()->isScalarType()) &&
         "Condition expression type not scalar/dependent");
}

OpenACCSelfClause *OpenACCSelfClause::Create(const ASTContext &C,
                                             SourceLocation BeginLoc,
                                             SourceLocation LParenLoc,
                                             Expr *ConditionExpr,
                                             SourceLocation EndLoc) {
  void *Mem = C.Allocate(sizeof(OpenACCIfClause), alignof(OpenACCIfClause));
  return new (Mem)
      OpenACCSelfClause(BeginLoc, LParenLoc, ConditionExpr, EndLoc);
}

OpenACCSelfClause::OpenACCSelfClause(SourceLocation BeginLoc,
                                     SourceLocation LParenLoc,
                                     Expr *ConditionExpr, SourceLocation EndLoc)
    : OpenACCClauseWithCondition(OpenACCClauseKind::Self, BeginLoc, LParenLoc,
                                 ConditionExpr, EndLoc) {
  assert((!ConditionExpr || ConditionExpr->isInstantiationDependent() ||
          ConditionExpr->getType()->isScalarType()) &&
         "Condition expression type not scalar/dependent");
}

OpenACCClause::child_range OpenACCClause::children() {
  switch (getClauseKind()) {
  default:
    assert(false && "Clause children function not implemented");
    break;
#define VISIT_CLAUSE(CLAUSE_NAME)                                              \
  case OpenACCClauseKind::CLAUSE_NAME:                                         \
    return cast<OpenACC##CLAUSE_NAME##Clause>(this)->children();
#define CLAUSE_ALIAS(ALIAS_NAME, CLAUSE_NAME, DEPRECATED)                      \
  case OpenACCClauseKind::ALIAS_NAME:                                          \
    return cast<OpenACC##CLAUSE_NAME##Clause>(this)->children();

#include "clang/Basic/OpenACCClauses.def"
  }
  return child_range(child_iterator(), child_iterator());
}

OpenACCNumWorkersClause::OpenACCNumWorkersClause(SourceLocation BeginLoc,
                                                 SourceLocation LParenLoc,
                                                 Expr *IntExpr,
                                                 SourceLocation EndLoc)
    : OpenACCClauseWithSingleIntExpr(OpenACCClauseKind::NumWorkers, BeginLoc,
                                     LParenLoc, IntExpr, EndLoc) {
  assert((!IntExpr || IntExpr->isInstantiationDependent() ||
          IntExpr->getType()->isIntegerType()) &&
         "Condition expression type not scalar/dependent");
}

OpenACCGangClause::OpenACCGangClause(SourceLocation BeginLoc,
                                     SourceLocation LParenLoc,
                                     ArrayRef<OpenACCGangKind> GangKinds,
                                     ArrayRef<Expr *> IntExprs,
                                     SourceLocation EndLoc)
    : OpenACCClauseWithExprs(OpenACCClauseKind::Gang, BeginLoc, LParenLoc,
                             EndLoc) {
  assert(GangKinds.size() == IntExprs.size() && "Mismatch exprs/kind?");
  std::uninitialized_copy(IntExprs.begin(), IntExprs.end(),
                          getTrailingObjects<Expr *>());
  setExprs(MutableArrayRef(getTrailingObjects<Expr *>(), IntExprs.size()));
  std::uninitialized_copy(GangKinds.begin(), GangKinds.end(),
                          getTrailingObjects<OpenACCGangKind>());
}

OpenACCNumWorkersClause *
OpenACCNumWorkersClause::Create(const ASTContext &C, SourceLocation BeginLoc,
                                SourceLocation LParenLoc, Expr *IntExpr,
                                SourceLocation EndLoc) {
  void *Mem = C.Allocate(sizeof(OpenACCNumWorkersClause),
                         alignof(OpenACCNumWorkersClause));
  return new (Mem)
      OpenACCNumWorkersClause(BeginLoc, LParenLoc, IntExpr, EndLoc);
}

OpenACCCollapseClause::OpenACCCollapseClause(SourceLocation BeginLoc,
                                             SourceLocation LParenLoc,
                                             bool HasForce, Expr *LoopCount,
                                             SourceLocation EndLoc)
    : OpenACCClauseWithSingleIntExpr(OpenACCClauseKind::Collapse, BeginLoc,
                                     LParenLoc, LoopCount, EndLoc),
      HasForce(HasForce) {
  assert(LoopCount && "LoopCount required");
}

OpenACCCollapseClause *
OpenACCCollapseClause::Create(const ASTContext &C, SourceLocation BeginLoc,
                              SourceLocation LParenLoc, bool HasForce,
                              Expr *LoopCount, SourceLocation EndLoc) {
  assert(
      LoopCount &&
      (LoopCount->isInstantiationDependent() || isa<ConstantExpr>(LoopCount)) &&
      "Loop count not constant expression");
  void *Mem =
      C.Allocate(sizeof(OpenACCCollapseClause), alignof(OpenACCCollapseClause));
  return new (Mem)
      OpenACCCollapseClause(BeginLoc, LParenLoc, HasForce, LoopCount, EndLoc);
}

OpenACCVectorLengthClause::OpenACCVectorLengthClause(SourceLocation BeginLoc,
                                                     SourceLocation LParenLoc,
                                                     Expr *IntExpr,
                                                     SourceLocation EndLoc)
    : OpenACCClauseWithSingleIntExpr(OpenACCClauseKind::VectorLength, BeginLoc,
                                     LParenLoc, IntExpr, EndLoc) {
  assert((!IntExpr || IntExpr->isInstantiationDependent() ||
          IntExpr->getType()->isIntegerType()) &&
         "Condition expression type not scalar/dependent");
}

OpenACCVectorLengthClause *
OpenACCVectorLengthClause::Create(const ASTContext &C, SourceLocation BeginLoc,
                                  SourceLocation LParenLoc, Expr *IntExpr,
                                  SourceLocation EndLoc) {
  void *Mem = C.Allocate(sizeof(OpenACCVectorLengthClause),
                         alignof(OpenACCVectorLengthClause));
  return new (Mem)
      OpenACCVectorLengthClause(BeginLoc, LParenLoc, IntExpr, EndLoc);
}

OpenACCAsyncClause::OpenACCAsyncClause(SourceLocation BeginLoc,
                                       SourceLocation LParenLoc, Expr *IntExpr,
                                       SourceLocation EndLoc)
    : OpenACCClauseWithSingleIntExpr(OpenACCClauseKind::Async, BeginLoc,
                                     LParenLoc, IntExpr, EndLoc) {
  assert((!IntExpr || IntExpr->isInstantiationDependent() ||
          IntExpr->getType()->isIntegerType()) &&
         "Condition expression type not scalar/dependent");
}

OpenACCAsyncClause *OpenACCAsyncClause::Create(const ASTContext &C,
                                               SourceLocation BeginLoc,
                                               SourceLocation LParenLoc,
                                               Expr *IntExpr,
                                               SourceLocation EndLoc) {
  void *Mem =
      C.Allocate(sizeof(OpenACCAsyncClause), alignof(OpenACCAsyncClause));
  return new (Mem) OpenACCAsyncClause(BeginLoc, LParenLoc, IntExpr, EndLoc);
}

OpenACCDeviceNumClause::OpenACCDeviceNumClause(SourceLocation BeginLoc,
                                       SourceLocation LParenLoc, Expr *IntExpr,
                                       SourceLocation EndLoc)
    : OpenACCClauseWithSingleIntExpr(OpenACCClauseKind::DeviceNum, BeginLoc,
                                     LParenLoc, IntExpr, EndLoc) {
  assert((IntExpr->isInstantiationDependent() ||
          IntExpr->getType()->isIntegerType()) &&
         "device_num expression type not scalar/dependent");
}

OpenACCDeviceNumClause *OpenACCDeviceNumClause::Create(const ASTContext &C,
                                               SourceLocation BeginLoc,
                                               SourceLocation LParenLoc,
                                               Expr *IntExpr,
                                               SourceLocation EndLoc) {
  void *Mem =
      C.Allocate(sizeof(OpenACCDeviceNumClause), alignof(OpenACCDeviceNumClause));
  return new (Mem) OpenACCDeviceNumClause(BeginLoc, LParenLoc, IntExpr, EndLoc);
}

OpenACCWaitClause *OpenACCWaitClause::Create(
    const ASTContext &C, SourceLocation BeginLoc, SourceLocation LParenLoc,
    Expr *DevNumExpr, SourceLocation QueuesLoc, ArrayRef<Expr *> QueueIdExprs,
    SourceLocation EndLoc) {
  // Allocates enough room in trailing storage for all the int-exprs, plus a
  // placeholder for the devnum.
  void *Mem = C.Allocate(
      OpenACCWaitClause::totalSizeToAlloc<Expr *>(QueueIdExprs.size() + 1));
  return new (Mem) OpenACCWaitClause(BeginLoc, LParenLoc, DevNumExpr, QueuesLoc,
                                     QueueIdExprs, EndLoc);
}

OpenACCNumGangsClause *OpenACCNumGangsClause::Create(const ASTContext &C,
                                                     SourceLocation BeginLoc,
                                                     SourceLocation LParenLoc,
                                                     ArrayRef<Expr *> IntExprs,
                                                     SourceLocation EndLoc) {
  void *Mem = C.Allocate(
      OpenACCNumGangsClause::totalSizeToAlloc<Expr *>(IntExprs.size()));
  return new (Mem) OpenACCNumGangsClause(BeginLoc, LParenLoc, IntExprs, EndLoc);
}

OpenACCTileClause *OpenACCTileClause::Create(const ASTContext &C,
                                             SourceLocation BeginLoc,
                                             SourceLocation LParenLoc,
                                             ArrayRef<Expr *> SizeExprs,
                                             SourceLocation EndLoc) {
  void *Mem =
      C.Allocate(OpenACCTileClause::totalSizeToAlloc<Expr *>(SizeExprs.size()));
  return new (Mem) OpenACCTileClause(BeginLoc, LParenLoc, SizeExprs, EndLoc);
}

OpenACCPrivateClause *OpenACCPrivateClause::Create(const ASTContext &C,
                                                   SourceLocation BeginLoc,
                                                   SourceLocation LParenLoc,
                                                   ArrayRef<Expr *> VarList,
                                                   SourceLocation EndLoc) {
  void *Mem = C.Allocate(
      OpenACCPrivateClause::totalSizeToAlloc<Expr *>(VarList.size()));
  return new (Mem) OpenACCPrivateClause(BeginLoc, LParenLoc, VarList, EndLoc);
}

OpenACCFirstPrivateClause *OpenACCFirstPrivateClause::Create(
    const ASTContext &C, SourceLocation BeginLoc, SourceLocation LParenLoc,
    ArrayRef<Expr *> VarList, SourceLocation EndLoc) {
  void *Mem = C.Allocate(
      OpenACCFirstPrivateClause::totalSizeToAlloc<Expr *>(VarList.size()));
  return new (Mem)
      OpenACCFirstPrivateClause(BeginLoc, LParenLoc, VarList, EndLoc);
}

OpenACCAttachClause *OpenACCAttachClause::Create(const ASTContext &C,
                                                 SourceLocation BeginLoc,
                                                 SourceLocation LParenLoc,
                                                 ArrayRef<Expr *> VarList,
                                                 SourceLocation EndLoc) {
  void *Mem =
      C.Allocate(OpenACCAttachClause::totalSizeToAlloc<Expr *>(VarList.size()));
  return new (Mem) OpenACCAttachClause(BeginLoc, LParenLoc, VarList, EndLoc);
}

OpenACCDetachClause *OpenACCDetachClause::Create(const ASTContext &C,
                                                 SourceLocation BeginLoc,
                                                 SourceLocation LParenLoc,
                                                 ArrayRef<Expr *> VarList,
                                                 SourceLocation EndLoc) {
  void *Mem =
      C.Allocate(OpenACCDetachClause::totalSizeToAlloc<Expr *>(VarList.size()));
  return new (Mem) OpenACCDetachClause(BeginLoc, LParenLoc, VarList, EndLoc);
}

OpenACCDeleteClause *OpenACCDeleteClause::Create(const ASTContext &C,
                                                 SourceLocation BeginLoc,
                                                 SourceLocation LParenLoc,
                                                 ArrayRef<Expr *> VarList,
                                                 SourceLocation EndLoc) {
  void *Mem =
      C.Allocate(OpenACCDeleteClause::totalSizeToAlloc<Expr *>(VarList.size()));
  return new (Mem) OpenACCDeleteClause(BeginLoc, LParenLoc, VarList, EndLoc);
}

OpenACCUseDeviceClause *OpenACCUseDeviceClause::Create(const ASTContext &C,
                                                       SourceLocation BeginLoc,
                                                       SourceLocation LParenLoc,
                                                       ArrayRef<Expr *> VarList,
                                                       SourceLocation EndLoc) {
  void *Mem = C.Allocate(
      OpenACCUseDeviceClause::totalSizeToAlloc<Expr *>(VarList.size()));
  return new (Mem) OpenACCUseDeviceClause(BeginLoc, LParenLoc, VarList, EndLoc);
}

OpenACCDevicePtrClause *OpenACCDevicePtrClause::Create(const ASTContext &C,
                                                       SourceLocation BeginLoc,
                                                       SourceLocation LParenLoc,
                                                       ArrayRef<Expr *> VarList,
                                                       SourceLocation EndLoc) {
  void *Mem = C.Allocate(
      OpenACCDevicePtrClause::totalSizeToAlloc<Expr *>(VarList.size()));
  return new (Mem) OpenACCDevicePtrClause(BeginLoc, LParenLoc, VarList, EndLoc);
}

OpenACCNoCreateClause *OpenACCNoCreateClause::Create(const ASTContext &C,
                                                     SourceLocation BeginLoc,
                                                     SourceLocation LParenLoc,
                                                     ArrayRef<Expr *> VarList,
                                                     SourceLocation EndLoc) {
  void *Mem = C.Allocate(
      OpenACCNoCreateClause::totalSizeToAlloc<Expr *>(VarList.size()));
  return new (Mem) OpenACCNoCreateClause(BeginLoc, LParenLoc, VarList, EndLoc);
}

OpenACCPresentClause *OpenACCPresentClause::Create(const ASTContext &C,
                                                   SourceLocation BeginLoc,
                                                   SourceLocation LParenLoc,
                                                   ArrayRef<Expr *> VarList,
                                                   SourceLocation EndLoc) {
  void *Mem = C.Allocate(
      OpenACCPresentClause::totalSizeToAlloc<Expr *>(VarList.size()));
  return new (Mem) OpenACCPresentClause(BeginLoc, LParenLoc, VarList, EndLoc);
}

OpenACCCopyClause *
OpenACCCopyClause::Create(const ASTContext &C, OpenACCClauseKind Spelling,
                          SourceLocation BeginLoc, SourceLocation LParenLoc,
                          ArrayRef<Expr *> VarList, SourceLocation EndLoc) {
  void *Mem =
      C.Allocate(OpenACCCopyClause::totalSizeToAlloc<Expr *>(VarList.size()));
  return new (Mem)
      OpenACCCopyClause(Spelling, BeginLoc, LParenLoc, VarList, EndLoc);
}

OpenACCCopyInClause *
OpenACCCopyInClause::Create(const ASTContext &C, OpenACCClauseKind Spelling,
                            SourceLocation BeginLoc, SourceLocation LParenLoc,
                            bool IsReadOnly, ArrayRef<Expr *> VarList,
                            SourceLocation EndLoc) {
  void *Mem =
      C.Allocate(OpenACCCopyInClause::totalSizeToAlloc<Expr *>(VarList.size()));
  return new (Mem) OpenACCCopyInClause(Spelling, BeginLoc, LParenLoc,
                                       IsReadOnly, VarList, EndLoc);
}

OpenACCCopyOutClause *
OpenACCCopyOutClause::Create(const ASTContext &C, OpenACCClauseKind Spelling,
                             SourceLocation BeginLoc, SourceLocation LParenLoc,
                             bool IsZero, ArrayRef<Expr *> VarList,
                             SourceLocation EndLoc) {
  void *Mem = C.Allocate(
      OpenACCCopyOutClause::totalSizeToAlloc<Expr *>(VarList.size()));
  return new (Mem) OpenACCCopyOutClause(Spelling, BeginLoc, LParenLoc, IsZero,
                                        VarList, EndLoc);
}

OpenACCCreateClause *
OpenACCCreateClause::Create(const ASTContext &C, OpenACCClauseKind Spelling,
                            SourceLocation BeginLoc, SourceLocation LParenLoc,
                            bool IsZero, ArrayRef<Expr *> VarList,
                            SourceLocation EndLoc) {
  void *Mem =
      C.Allocate(OpenACCCreateClause::totalSizeToAlloc<Expr *>(VarList.size()));
  return new (Mem) OpenACCCreateClause(Spelling, BeginLoc, LParenLoc, IsZero,
                                       VarList, EndLoc);
}

OpenACCDeviceTypeClause *OpenACCDeviceTypeClause::Create(
    const ASTContext &C, OpenACCClauseKind K, SourceLocation BeginLoc,
    SourceLocation LParenLoc, ArrayRef<DeviceTypeArgument> Archs,
    SourceLocation EndLoc) {
  void *Mem =
      C.Allocate(OpenACCDeviceTypeClause::totalSizeToAlloc<DeviceTypeArgument>(
          Archs.size()));
  return new (Mem)
      OpenACCDeviceTypeClause(K, BeginLoc, LParenLoc, Archs, EndLoc);
}

OpenACCReductionClause *OpenACCReductionClause::Create(
    const ASTContext &C, SourceLocation BeginLoc, SourceLocation LParenLoc,
    OpenACCReductionOperator Operator, ArrayRef<Expr *> VarList,
    SourceLocation EndLoc) {
  void *Mem = C.Allocate(
      OpenACCReductionClause::totalSizeToAlloc<Expr *>(VarList.size()));
  return new (Mem)
      OpenACCReductionClause(BeginLoc, LParenLoc, Operator, VarList, EndLoc);
}

OpenACCAutoClause *OpenACCAutoClause::Create(const ASTContext &C,
                                             SourceLocation BeginLoc,
                                             SourceLocation EndLoc) {
  void *Mem = C.Allocate(sizeof(OpenACCAutoClause));
  return new (Mem) OpenACCAutoClause(BeginLoc, EndLoc);
}

OpenACCIndependentClause *
OpenACCIndependentClause::Create(const ASTContext &C, SourceLocation BeginLoc,
                                 SourceLocation EndLoc) {
  void *Mem = C.Allocate(sizeof(OpenACCIndependentClause));
  return new (Mem) OpenACCIndependentClause(BeginLoc, EndLoc);
}

OpenACCSeqClause *OpenACCSeqClause::Create(const ASTContext &C,
                                           SourceLocation BeginLoc,
                                           SourceLocation EndLoc) {
  void *Mem = C.Allocate(sizeof(OpenACCSeqClause));
  return new (Mem) OpenACCSeqClause(BeginLoc, EndLoc);
}

OpenACCGangClause *
OpenACCGangClause::Create(const ASTContext &C, SourceLocation BeginLoc,
                          SourceLocation LParenLoc,
                          ArrayRef<OpenACCGangKind> GangKinds,
                          ArrayRef<Expr *> IntExprs, SourceLocation EndLoc) {
  void *Mem =
      C.Allocate(OpenACCGangClause::totalSizeToAlloc<Expr *, OpenACCGangKind>(
          IntExprs.size(), GangKinds.size()));
  return new (Mem)
      OpenACCGangClause(BeginLoc, LParenLoc, GangKinds, IntExprs, EndLoc);
}

OpenACCWorkerClause::OpenACCWorkerClause(SourceLocation BeginLoc,
                                         SourceLocation LParenLoc,
                                         Expr *IntExpr, SourceLocation EndLoc)
    : OpenACCClauseWithSingleIntExpr(OpenACCClauseKind::Worker, BeginLoc,
                                     LParenLoc, IntExpr, EndLoc) {
  assert((!IntExpr || IntExpr->isInstantiationDependent() ||
          IntExpr->getType()->isIntegerType()) &&
         "Int expression type not scalar/dependent");
}

OpenACCWorkerClause *OpenACCWorkerClause::Create(const ASTContext &C,
                                                 SourceLocation BeginLoc,
                                                 SourceLocation LParenLoc,
                                                 Expr *IntExpr,
                                                 SourceLocation EndLoc) {
  void *Mem =
      C.Allocate(sizeof(OpenACCWorkerClause), alignof(OpenACCWorkerClause));
  return new (Mem) OpenACCWorkerClause(BeginLoc, LParenLoc, IntExpr, EndLoc);
}

OpenACCVectorClause::OpenACCVectorClause(SourceLocation BeginLoc,
                                         SourceLocation LParenLoc,
                                         Expr *IntExpr, SourceLocation EndLoc)
    : OpenACCClauseWithSingleIntExpr(OpenACCClauseKind::Vector, BeginLoc,
                                     LParenLoc, IntExpr, EndLoc) {
  assert((!IntExpr || IntExpr->isInstantiationDependent() ||
          IntExpr->getType()->isIntegerType()) &&
         "Int expression type not scalar/dependent");
}

OpenACCVectorClause *OpenACCVectorClause::Create(const ASTContext &C,
                                                 SourceLocation BeginLoc,
                                                 SourceLocation LParenLoc,
                                                 Expr *IntExpr,
                                                 SourceLocation EndLoc) {
  void *Mem =
      C.Allocate(sizeof(OpenACCVectorClause), alignof(OpenACCVectorClause));
  return new (Mem) OpenACCVectorClause(BeginLoc, LParenLoc, IntExpr, EndLoc);
<<<<<<< HEAD
=======
}

OpenACCFinalizeClause *OpenACCFinalizeClause::Create(const ASTContext &C,
                                                     SourceLocation BeginLoc,
                                                     SourceLocation EndLoc) {
  void *Mem =
      C.Allocate(sizeof(OpenACCFinalizeClause), alignof(OpenACCFinalizeClause));
  return new (Mem) OpenACCFinalizeClause(BeginLoc, EndLoc);
}

OpenACCIfPresentClause *OpenACCIfPresentClause::Create(const ASTContext &C,
                                                       SourceLocation BeginLoc,
                                                       SourceLocation EndLoc) {
  void *Mem = C.Allocate(sizeof(OpenACCIfPresentClause),
                         alignof(OpenACCIfPresentClause));
  return new (Mem) OpenACCIfPresentClause(BeginLoc, EndLoc);
>>>>>>> ce7c17d5
}

//===----------------------------------------------------------------------===//
//  OpenACC clauses printing methods
//===----------------------------------------------------------------------===//

void OpenACCClausePrinter::printExpr(const Expr *E) {
  E->printPretty(OS, nullptr, Policy, 0);
}

void OpenACCClausePrinter::VisitDefaultClause(const OpenACCDefaultClause &C) {
  OS << "default(" << C.getDefaultClauseKind() << ")";
}

void OpenACCClausePrinter::VisitIfClause(const OpenACCIfClause &C) {
  OS << "if(";
  printExpr(C.getConditionExpr());
  OS << ")";
}

void OpenACCClausePrinter::VisitSelfClause(const OpenACCSelfClause &C) {
  OS << "self";
  if (const Expr *CondExpr = C.getConditionExpr()) {
    OS << "(";
    printExpr(CondExpr);
    OS << ")";
  }
}

void OpenACCClausePrinter::VisitNumGangsClause(const OpenACCNumGangsClause &C) {
  OS << "num_gangs(";
  llvm::interleaveComma(C.getIntExprs(), OS,
                        [&](const Expr *E) { printExpr(E); });
  OS << ")";
}

void OpenACCClausePrinter::VisitTileClause(const OpenACCTileClause &C) {
  OS << "tile(";
  llvm::interleaveComma(C.getSizeExprs(), OS,
                        [&](const Expr *E) { printExpr(E); });
  OS << ")";
}

void OpenACCClausePrinter::VisitNumWorkersClause(
    const OpenACCNumWorkersClause &C) {
  OS << "num_workers(";
  printExpr(C.getIntExpr());
  OS << ")";
}

void OpenACCClausePrinter::VisitVectorLengthClause(
    const OpenACCVectorLengthClause &C) {
  OS << "vector_length(";
  printExpr(C.getIntExpr());
  OS << ")";
}

void OpenACCClausePrinter::VisitDeviceNumClause(
    const OpenACCDeviceNumClause &C) {
  OS << "device_num(";
  printExpr(C.getIntExpr());
  OS << ")";
}

void OpenACCClausePrinter::VisitAsyncClause(const OpenACCAsyncClause &C) {
  OS << "async";
  if (C.hasIntExpr()) {
    OS << "(";
    printExpr(C.getIntExpr());
    OS << ")";
  }
}

void OpenACCClausePrinter::VisitPrivateClause(const OpenACCPrivateClause &C) {
  OS << "private(";
  llvm::interleaveComma(C.getVarList(), OS,
                        [&](const Expr *E) { printExpr(E); });
  OS << ")";
}

void OpenACCClausePrinter::VisitFirstPrivateClause(
    const OpenACCFirstPrivateClause &C) {
  OS << "firstprivate(";
  llvm::interleaveComma(C.getVarList(), OS,
                        [&](const Expr *E) { printExpr(E); });
  OS << ")";
}

void OpenACCClausePrinter::VisitAttachClause(const OpenACCAttachClause &C) {
  OS << "attach(";
  llvm::interleaveComma(C.getVarList(), OS,
                        [&](const Expr *E) { printExpr(E); });
  OS << ")";
}

void OpenACCClausePrinter::VisitDetachClause(const OpenACCDetachClause &C) {
  OS << "detach(";
  llvm::interleaveComma(C.getVarList(), OS,
                        [&](const Expr *E) { printExpr(E); });
  OS << ")";
}

void OpenACCClausePrinter::VisitDeleteClause(const OpenACCDeleteClause &C) {
  OS << "delete(";
  llvm::interleaveComma(C.getVarList(), OS,
                        [&](const Expr *E) { printExpr(E); });
  OS << ")";
}

void OpenACCClausePrinter::VisitUseDeviceClause(
    const OpenACCUseDeviceClause &C) {
  OS << "use_device(";
  llvm::interleaveComma(C.getVarList(), OS,
                        [&](const Expr *E) { printExpr(E); });
  OS << ")";
}

void OpenACCClausePrinter::VisitDevicePtrClause(
    const OpenACCDevicePtrClause &C) {
  OS << "deviceptr(";
  llvm::interleaveComma(C.getVarList(), OS,
                        [&](const Expr *E) { printExpr(E); });
  OS << ")";
}

void OpenACCClausePrinter::VisitNoCreateClause(const OpenACCNoCreateClause &C) {
  OS << "no_create(";
  llvm::interleaveComma(C.getVarList(), OS,
                        [&](const Expr *E) { printExpr(E); });
  OS << ")";
}

void OpenACCClausePrinter::VisitPresentClause(const OpenACCPresentClause &C) {
  OS << "present(";
  llvm::interleaveComma(C.getVarList(), OS,
                        [&](const Expr *E) { printExpr(E); });
  OS << ")";
}

void OpenACCClausePrinter::VisitCopyClause(const OpenACCCopyClause &C) {
  OS << C.getClauseKind() << '(';
  llvm::interleaveComma(C.getVarList(), OS,
                        [&](const Expr *E) { printExpr(E); });
  OS << ")";
}

void OpenACCClausePrinter::VisitCopyInClause(const OpenACCCopyInClause &C) {
  OS << C.getClauseKind() << '(';
  if (C.isReadOnly())
    OS << "readonly: ";
  llvm::interleaveComma(C.getVarList(), OS,
                        [&](const Expr *E) { printExpr(E); });
  OS << ")";
}

void OpenACCClausePrinter::VisitCopyOutClause(const OpenACCCopyOutClause &C) {
  OS << C.getClauseKind() << '(';
  if (C.isZero())
    OS << "zero: ";
  llvm::interleaveComma(C.getVarList(), OS,
                        [&](const Expr *E) { printExpr(E); });
  OS << ")";
}

void OpenACCClausePrinter::VisitCreateClause(const OpenACCCreateClause &C) {
  OS << C.getClauseKind() << '(';
  if (C.isZero())
    OS << "zero: ";
  llvm::interleaveComma(C.getVarList(), OS,
                        [&](const Expr *E) { printExpr(E); });
  OS << ")";
}

void OpenACCClausePrinter::VisitReductionClause(
    const OpenACCReductionClause &C) {
  OS << "reduction(" << C.getReductionOp() << ": ";
  llvm::interleaveComma(C.getVarList(), OS,
                        [&](const Expr *E) { printExpr(E); });
  OS << ")";
}

void OpenACCClausePrinter::VisitWaitClause(const OpenACCWaitClause &C) {
  OS << "wait";
  if (!C.getLParenLoc().isInvalid()) {
    OS << "(";
    if (C.hasDevNumExpr()) {
      OS << "devnum: ";
      printExpr(C.getDevNumExpr());
      OS << " : ";
    }

    if (C.hasQueuesTag())
      OS << "queues: ";

    llvm::interleaveComma(C.getQueueIdExprs(), OS,
                          [&](const Expr *E) { printExpr(E); });
    OS << ")";
  }
}

void OpenACCClausePrinter::VisitDeviceTypeClause(
    const OpenACCDeviceTypeClause &C) {
  OS << C.getClauseKind();
  OS << "(";
  llvm::interleaveComma(C.getArchitectures(), OS,
                        [&](const DeviceTypeArgument &Arch) {
                          if (Arch.first == nullptr)
                            OS << "*";
                          else
                            OS << Arch.first->getName();
                        });
  OS << ")";
}

void OpenACCClausePrinter::VisitAutoClause(const OpenACCAutoClause &C) {
  OS << "auto";
}

void OpenACCClausePrinter::VisitIndependentClause(
    const OpenACCIndependentClause &C) {
  OS << "independent";
}

void OpenACCClausePrinter::VisitSeqClause(const OpenACCSeqClause &C) {
  OS << "seq";
}

void OpenACCClausePrinter::VisitCollapseClause(const OpenACCCollapseClause &C) {
  OS << "collapse(";
  if (C.hasForce())
    OS << "force:";
  printExpr(C.getLoopCount());
  OS << ")";
}

void OpenACCClausePrinter::VisitGangClause(const OpenACCGangClause &C) {
  OS << "gang";

  if (C.getNumExprs() > 0) {
    OS << "(";
    bool first = true;
    for (unsigned I = 0; I < C.getNumExprs(); ++I) {
      if (!first)
        OS << ", ";
      first = false;

      OS << C.getExpr(I).first << ": ";
      printExpr(C.getExpr(I).second);
    }
    OS << ")";
  }
}

void OpenACCClausePrinter::VisitWorkerClause(const OpenACCWorkerClause &C) {
  OS << "worker";

  if (C.hasIntExpr()) {
    OS << "(num: ";
    printExpr(C.getIntExpr());
    OS << ")";
  }
}

void OpenACCClausePrinter::VisitVectorClause(const OpenACCVectorClause &C) {
  OS << "vector";

  if (C.hasIntExpr()) {
    OS << "(length: ";
    printExpr(C.getIntExpr());
    OS << ")";
  }
<<<<<<< HEAD
=======
}

void OpenACCClausePrinter::VisitFinalizeClause(const OpenACCFinalizeClause &C) {
  OS << "finalize";
}

void OpenACCClausePrinter::VisitIfPresentClause(
    const OpenACCIfPresentClause &C) {
  OS << "if_present";
>>>>>>> ce7c17d5
}<|MERGE_RESOLUTION|>--- conflicted
+++ resolved
@@ -46,10 +46,7 @@
 bool OpenACCClauseWithSingleIntExpr::classof(const OpenACCClause *C) {
   return OpenACCNumWorkersClause::classof(C) ||
          OpenACCVectorLengthClause::classof(C) ||
-<<<<<<< HEAD
-=======
          OpenACCDeviceNumClause::classof(C) ||
->>>>>>> ce7c17d5
          OpenACCVectorClause::classof(C) || OpenACCWorkerClause::classof(C) ||
          OpenACCCollapseClause::classof(C) || OpenACCAsyncClause::classof(C);
 }
@@ -498,8 +495,6 @@
   void *Mem =
       C.Allocate(sizeof(OpenACCVectorClause), alignof(OpenACCVectorClause));
   return new (Mem) OpenACCVectorClause(BeginLoc, LParenLoc, IntExpr, EndLoc);
-<<<<<<< HEAD
-=======
 }
 
 OpenACCFinalizeClause *OpenACCFinalizeClause::Create(const ASTContext &C,
@@ -516,7 +511,6 @@
   void *Mem = C.Allocate(sizeof(OpenACCIfPresentClause),
                          alignof(OpenACCIfPresentClause));
   return new (Mem) OpenACCIfPresentClause(BeginLoc, EndLoc);
->>>>>>> ce7c17d5
 }
 
 //===----------------------------------------------------------------------===//
@@ -788,8 +782,6 @@
     printExpr(C.getIntExpr());
     OS << ")";
   }
-<<<<<<< HEAD
-=======
 }
 
 void OpenACCClausePrinter::VisitFinalizeClause(const OpenACCFinalizeClause &C) {
@@ -799,5 +791,4 @@
 void OpenACCClausePrinter::VisitIfPresentClause(
     const OpenACCIfPresentClause &C) {
   OS << "if_present";
->>>>>>> ce7c17d5
 }