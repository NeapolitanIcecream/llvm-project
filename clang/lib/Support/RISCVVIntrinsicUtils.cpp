--- conflicted
+++ resolved
@@ -1207,55 +1207,8 @@
   return OS;
 }
 
-<<<<<<< HEAD
-llvm::raw_ostream &operator<<(llvm::raw_ostream &OS, enum RVVRequire Require) {
-  switch (Require) {
-    STRINGIFY(RVV_REQ_RV64)
-    STRINGIFY(RVV_REQ_Zvfhmin)
-    STRINGIFY(RVV_REQ_Xandesvdot)
-    STRINGIFY(RVV_REQ_Xandesvpackfph)
-    STRINGIFY(RVV_REQ_Xsfvcp)
-    STRINGIFY(RVV_REQ_Xsfvfnrclipxfqf)
-    STRINGIFY(RVV_REQ_Xsfvfwmaccqqq)
-    STRINGIFY(RVV_REQ_Xsfvqmaccdod)
-    STRINGIFY(RVV_REQ_Xsfvqmaccqoq)
-    STRINGIFY(RVV_REQ_Zvbb)
-    STRINGIFY(RVV_REQ_Zvbc)
-    STRINGIFY(RVV_REQ_Zvkb)
-    STRINGIFY(RVV_REQ_Zvkg)
-    STRINGIFY(RVV_REQ_Zvkned)
-    STRINGIFY(RVV_REQ_Zvknha)
-    STRINGIFY(RVV_REQ_Zvknhb)
-    STRINGIFY(RVV_REQ_Zvksed)
-    STRINGIFY(RVV_REQ_Zvksh)
-    STRINGIFY(RVV_REQ_Zvfbfwma)
-    STRINGIFY(RVV_REQ_Zvfbfmin)
-    STRINGIFY(RVV_REQ_Zvfh)
-    STRINGIFY(RVV_REQ_Experimental)
-  default:
-    llvm_unreachable("Unsupported RVVRequire!");
-    break;
-  }
-  return OS;
-}
-
 #undef STRINGIFY
 
-llvm::raw_ostream &operator<<(llvm::raw_ostream &OS,
-                              const RequiredExtensionBits &Exts) {
-  OS << "{";
-  ListSeparator LS;
-  for (unsigned I = 0; I < RVV_REQ_NUM; I++)
-    if (Exts[I])
-      OS << LS << static_cast<RVVRequire>(I);
-  OS << "}";
-  return OS;
-}
-
-=======
-#undef STRINGIFY
-
->>>>>>> 4084ffcf
 raw_ostream &operator<<(raw_ostream &OS, const RVVIntrinsicRecord &Record) {
   OS << "{";
   OS << "/*Name=*/\"" << Record.Name << "\", ";
@@ -1264,11 +1217,7 @@
     OS << "/*OverloadedName=*/nullptr, ";
   else
     OS << "/*OverloadedName=*/\"" << Record.OverloadedName << "\", ";
-<<<<<<< HEAD
-  OS << "/*RequiredExtensions=*/" << Record.RequiredExtensions << ", ";
-=======
   OS << "/*RequiredExtensions=*/\"" << Record.RequiredExtensions << "\", ";
->>>>>>> 4084ffcf
   OS << "/*PrototypeIndex=*/" << Record.PrototypeIndex << ", ";
   OS << "/*SuffixIndex=*/" << Record.SuffixIndex << ", ";
   OS << "/*OverloadedSuffixIndex=*/" << Record.OverloadedSuffixIndex << ", ";
