--- conflicted
+++ resolved
@@ -92,11 +92,7 @@
   };
 
   auto AttemptOnce = [&](const llvm::SMTSolverRef &Solver) -> Z3Result {
-<<<<<<< HEAD
-    constexpr auto getCurrentTime = llvm::TimeRecord::getCurrentTime;
-=======
     auto getCurrentTime = llvm::TimeRecord::getCurrentTime;
->>>>>>> eb0f1dc0
     unsigned InitialRLimit = GetUsedRLimit(Solver);
     double Start = getCurrentTime(/*Start=*/true).getWallTime();
     std::optional<bool> IsSAT = Solver->check();
