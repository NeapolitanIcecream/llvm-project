//=======- PtrTypesSemantics.cpp ---------------------------------*- C++ -*-==//
//
// Part of the LLVM Project, under the Apache License v2.0 with LLVM Exceptions.
// See https://llvm.org/LICENSE.txt for license information.
// SPDX-License-Identifier: Apache-2.0 WITH LLVM-exception
//
//===----------------------------------------------------------------------===//

#ifndef LLVM_CLANG_ANALYZER_WEBKIT_PTRTYPESEMANTICS_H
#define LLVM_CLANG_ANALYZER_WEBKIT_PTRTYPESEMANTICS_H

#include "llvm/ADT/APInt.h"
#include "llvm/ADT/DenseMap.h"
#include "llvm/ADT/DenseSet.h"
#include "llvm/ADT/PointerUnion.h"
#include <optional>

namespace clang {
class CXXBaseSpecifier;
class CXXMethodDecl;
class CXXRecordDecl;
class Decl;
class FunctionDecl;
class QualType;
class RecordType;
class Stmt;
class TranslationUnitDecl;
class Type;
class TypedefDecl;

// Ref-countability of a type is implicitly defined by Ref<T> and RefPtr<T>
// implementation. It can be modeled as: type T having public methods ref() and
// deref()

// In WebKit there are two ref-counted templated smart pointers: RefPtr<T> and
// Ref<T>.

/// \returns CXXRecordDecl of the base if the type has ref as a public method,
/// nullptr if not, std::nullopt if inconclusive.
std::optional<const clang::CXXRecordDecl *>
hasPublicMethodInBase(const CXXBaseSpecifier *Base,
                      llvm::StringRef NameToMatch);

/// \returns true if \p Class is ref-countable, false if not, std::nullopt if
/// inconclusive.
std::optional<bool> isRefCountable(const clang::CXXRecordDecl *Class);

/// \returns true if \p Class is checked-pointer compatible, false if not,
/// std::nullopt if inconclusive.
std::optional<bool> isCheckedPtrCapable(const clang::CXXRecordDecl *Class);

/// \returns true if \p Class is ref-counted, false if not.
bool isRefCounted(const clang::CXXRecordDecl *Class);

/// \returns true if \p Class is a CheckedPtr / CheckedRef, false if not.
bool isCheckedPtr(const clang::CXXRecordDecl *Class);

/// \returns true if \p Class is a RetainPtr, false if not.
bool isRetainPtr(const clang::CXXRecordDecl *Class);

/// \returns true if \p Class is a smart pointer (RefPtr, WeakPtr, etc...),
/// false if not.
bool isSmartPtr(const clang::CXXRecordDecl *Class);

/// \returns true if \p Class is ref-countable AND not ref-counted, false if
/// not, std::nullopt if inconclusive.
std::optional<bool> isUncounted(const clang::QualType T);

/// \returns true if \p Class is CheckedPtr capable AND not checked, false if
/// not, std::nullopt if inconclusive.
std::optional<bool> isUnchecked(const clang::QualType T);

/// An inter-procedural analysis facility that detects CF types with the
/// underlying pointer type.
class RetainTypeChecker {
  llvm::DenseSet<const RecordType *> CFPointees;
  llvm::DenseSet<const Type *> RecordlessTypes;
  bool IsARCEnabled{false};
<<<<<<< HEAD
=======
  bool DefaultSynthProperties{true};
>>>>>>> eb0f1dc0

public:
  void visitTranslationUnitDecl(const TranslationUnitDecl *);
  void visitTypedef(const TypedefDecl *);
  bool isUnretained(const QualType, bool ignoreARC = false);
  bool isARCEnabled() const { return IsARCEnabled; }
<<<<<<< HEAD
=======
  bool defaultSynthProperties() const { return DefaultSynthProperties; }
>>>>>>> eb0f1dc0
};

/// \returns true if \p Class is NS or CF objects AND not retained, false if
/// not, std::nullopt if inconclusive.
std::optional<bool> isUnretained(const clang::QualType T, bool IsARCEnabled);

/// \returns true if \p Class is ref-countable AND not ref-counted, false if
/// not, std::nullopt if inconclusive.
std::optional<bool> isUncounted(const clang::CXXRecordDecl* Class);

/// \returns true if \p Class is CheckedPtr capable AND not checked, false if
/// not, std::nullopt if inconclusive.
std::optional<bool> isUnchecked(const clang::CXXRecordDecl *Class);

/// \returns true if \p T is either a raw pointer or reference to an uncounted
/// class, false if not, std::nullopt if inconclusive.
std::optional<bool> isUncountedPtr(const clang::QualType T);

/// \returns true if \p T is either a raw pointer or reference to an unchecked
/// class, false if not, std::nullopt if inconclusive.
std::optional<bool> isUncheckedPtr(const clang::QualType T);

/// \returns true if \p T is either a raw pointer or reference to an uncounted
/// or unchecked class, false if not, std::nullopt if inconclusive.
std::optional<bool> isUnsafePtr(const QualType T, bool IsArcEnabled);

/// \returns true if \p T is a RefPtr, Ref, CheckedPtr, CheckedRef, or its
/// variant, false if not.
bool isRefOrCheckedPtrType(const clang::QualType T);

/// \returns true if \p T is a RetainPtr, false if not.
bool isRetainPtrType(const clang::QualType T);

/// \returns true if \p T is a RefPtr, Ref, CheckedPtr, CheckedRef, or
/// unique_ptr, false if not.
bool isOwnerPtrType(const clang::QualType T);

/// \returns true if \p F creates ref-countable object from uncounted parameter,
/// false if not.
bool isCtorOfRefCounted(const clang::FunctionDecl *F);

/// \returns true if \p F creates checked ptr object from uncounted parameter,
/// false if not.
bool isCtorOfCheckedPtr(const clang::FunctionDecl *F);

/// \returns true if \p F creates ref-countable or checked ptr object from
/// uncounted parameter, false if not.
bool isCtorOfSafePtr(const clang::FunctionDecl *F);

/// \returns true if \p Name is RefPtr, Ref, or its variant, false if not.
bool isRefType(const std::string &Name);

/// \returns true if \p Name is CheckedRef or CheckedPtr, false if not.
bool isCheckedPtr(const std::string &Name);

/// \returns true if \p Name is RetainPtr or its variant, false if not.
bool isRetainPtr(const std::string &Name);

/// \returns true if \p Name is a smart pointer type name, false if not.
bool isSmartPtrClass(const std::string &Name);

/// \returns true if \p M is getter of a ref-counted class, false if not.
std::optional<bool> isGetterOfSafePtr(const clang::CXXMethodDecl *Method);

/// \returns true if \p F is a conversion between ref-countable or ref-counted
/// pointer types.
bool isPtrConversion(const FunctionDecl *F);

/// \returns true if \p F is a builtin function which is considered trivial.
bool isTrivialBuiltinFunction(const FunctionDecl *F);

/// \returns true if \p F is a static singleton function.
bool isSingleton(const FunctionDecl *F);

/// An inter-procedural analysis facility that detects functions with "trivial"
/// behavior with respect to reference counting, such as simple field getters.
class TrivialFunctionAnalysis {
public:
  /// \returns true if \p D is a "trivial" function.
  bool isTrivial(const Decl *D) const { return isTrivialImpl(D, TheCache); }
  bool isTrivial(const Stmt *S) const { return isTrivialImpl(S, TheCache); }

private:
  friend class TrivialFunctionAnalysisVisitor;

  using CacheTy =
      llvm::DenseMap<llvm::PointerUnion<const Decl *, const Stmt *>, bool>;
  mutable CacheTy TheCache{};

  static bool isTrivialImpl(const Decl *D, CacheTy &Cache);
  static bool isTrivialImpl(const Stmt *S, CacheTy &Cache);
};

} // namespace clang

#endif<|MERGE_RESOLUTION|>--- conflicted
+++ resolved
@@ -76,20 +76,14 @@
   llvm::DenseSet<const RecordType *> CFPointees;
   llvm::DenseSet<const Type *> RecordlessTypes;
   bool IsARCEnabled{false};
-<<<<<<< HEAD
-=======
   bool DefaultSynthProperties{true};
->>>>>>> eb0f1dc0
 
 public:
   void visitTranslationUnitDecl(const TranslationUnitDecl *);
   void visitTypedef(const TypedefDecl *);
   bool isUnretained(const QualType, bool ignoreARC = false);
   bool isARCEnabled() const { return IsARCEnabled; }
-<<<<<<< HEAD
-=======
   bool defaultSynthProperties() const { return DefaultSynthProperties; }
->>>>>>> eb0f1dc0
 };
 
 /// \returns true if \p Class is NS or CF objects AND not retained, false if
