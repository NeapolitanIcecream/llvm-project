//=======- ASTUtis.h ---------------------------------------------*- C++ -*-==//
//
// Part of the LLVM Project, under the Apache License v2.0 with LLVM Exceptions.
// See https://llvm.org/LICENSE.txt for license information.
// SPDX-License-Identifier: Apache-2.0 WITH LLVM-exception
//
//===----------------------------------------------------------------------===//

#ifndef LLVM_CLANG_ANALYZER_WEBKIT_ASTUTILS_H
#define LLVM_CLANG_ANALYZER_WEBKIT_ASTUTILS_H

#include "clang/AST/Decl.h"
#include "llvm/ADT/APInt.h"
#include "llvm/Support/Casting.h"

#include <functional>
#include <string>
#include <utility>

namespace clang {
class Expr;

/// This function de-facto defines a set of transformations that we consider
/// safe (in heuristical sense). These transformation if passed a safe value as
/// an input should provide a safe value (or an object that provides safe
/// values).
///
/// For more context see Static Analyzer checkers documentation - specifically
/// webkit.UncountedCallArgsChecker checker. Allowed list of transformations:
/// - constructors of ref-counted types (including factory methods)
/// - getters of ref-counted types
/// - member overloaded operators
/// - casts
/// - unary operators like ``&`` or ``*``
///
/// If passed expression is of type uncounted pointer/reference we try to find
/// the "origin" of the pointer value.
/// Origin can be for example a local variable, nullptr, constant or
/// this-pointer.
///
/// Certain subexpression nodes represent transformations that don't affect
/// where the memory address originates from. We try to traverse such
/// subexpressions to get to the relevant child nodes. Whenever we encounter a
/// subexpression that either can't be ignored, we don't model its semantics or
/// that has multiple children we stop.
///
/// \p E is an expression of uncounted pointer/reference type.
/// If \p StopAtFirstRefCountedObj is true and we encounter a subexpression that
/// represents ref-counted object during the traversal we return relevant
/// sub-expression and true.
///
/// Calls \p callback with the subexpression that we traversed to and if \p
/// StopAtFirstRefCountedObj is true we also specify whether we stopped early.
/// Returns false if any of calls to callbacks returned false. Otherwise true.
bool tryToFindPtrOrigin(
    const clang::Expr *E, bool StopAtFirstRefCountedObj,
    std::function<bool(const clang::CXXRecordDecl *)> isSafePtr,
    std::function<bool(const clang::QualType)> isSafePtrType,
    std::function<bool(const clang::Expr *, bool)> callback);

/// For \p E referring to a ref-countable/-counted pointer/reference we return
/// whether it's a safe call argument. Examples: function parameter or
/// this-pointer. The logic relies on the set of recursive rules we enforce for
/// WebKit codebase.
///
/// \returns Whether \p E is a safe call arugment.
bool isASafeCallArg(const clang::Expr *E);

/// \returns true if E is a MemberExpr accessing a const smart pointer type.
bool isConstOwnerPtrMemberExpr(const clang::Expr *E);

<<<<<<< HEAD
=======
/// \returns true if E is a MemberExpr accessing a member variable which
/// supports CheckedPtr.
bool isExprToGetCheckedPtrCapableMember(const clang::Expr *E);

>>>>>>> eb0f1dc0
/// \returns true if E is a CXXMemberCallExpr which returns a const smart
/// pointer type.
class EnsureFunctionAnalysis {
  using CacheTy = llvm::DenseMap<const FunctionDecl *, bool>;
  mutable CacheTy Cache{};

public:
  bool isACallToEnsureFn(const Expr *E) const;
};

/// \returns name of AST node or empty string.
template <typename T> std::string safeGetName(const T *ASTNode) {
  const auto *const ND = llvm::dyn_cast_or_null<clang::NamedDecl>(ASTNode);
  if (!ND)
    return "";

  // In case F is for example "operator|" the getName() method below would
  // assert.
  if (!ND->getDeclName().isIdentifier())
    return "";

  return ND->getName().str();
}

} // namespace clang

#endif<|MERGE_RESOLUTION|>--- conflicted
+++ resolved
@@ -69,13 +69,10 @@
 /// \returns true if E is a MemberExpr accessing a const smart pointer type.
 bool isConstOwnerPtrMemberExpr(const clang::Expr *E);
 
-<<<<<<< HEAD
-=======
 /// \returns true if E is a MemberExpr accessing a member variable which
 /// supports CheckedPtr.
 bool isExprToGetCheckedPtrCapableMember(const clang::Expr *E);
 
->>>>>>> eb0f1dc0
 /// \returns true if E is a CXXMemberCallExpr which returns a const smart
 /// pointer type.
 class EnsureFunctionAnalysis {
