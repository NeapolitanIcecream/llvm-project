//===--- SystemZ.h - Declare SystemZ target feature support -----*- C++ -*-===//
//
// Part of the LLVM Project, under the Apache License v2.0 with LLVM Exceptions.
// See https://llvm.org/LICENSE.txt for license information.
// SPDX-License-Identifier: Apache-2.0 WITH LLVM-exception
//
//===----------------------------------------------------------------------===//
//
// This file declares SystemZ TargetInfo objects.
//
//===----------------------------------------------------------------------===//

#ifndef LLVM_CLANG_LIB_BASIC_TARGETS_SYSTEMZ_H
#define LLVM_CLANG_LIB_BASIC_TARGETS_SYSTEMZ_H

#include "clang/Basic/TargetInfo.h"
#include "clang/Basic/TargetOptions.h"
#include "llvm/Support/Compiler.h"
#include "llvm/TargetParser/Triple.h"

namespace clang {
namespace targets {

static const unsigned ZOSAddressMap[] = {
    0, // Default
    0, // opencl_global
    0, // opencl_local
    0, // opencl_constant
    0, // opencl_private
    0, // opencl_generic
    0, // opencl_global_device
    0, // opencl_global_host
    0, // cuda_device
    0, // cuda_constant
    0, // cuda_shared
    0, // sycl_global
    0, // sycl_global_device
    0, // sycl_global_host
    0, // sycl_local
    0, // sycl_private
    0, // ptr32_sptr
    1, // ptr32_uptr
    0, // ptr64
    0, // hlsl_groupshared
    0, // hlsl_constant
    0, // hlsl_private
    0, // hlsl_device
<<<<<<< HEAD
=======
    0, // hlsl_input
>>>>>>> eb0f1dc0
    0  // wasm_funcref
};

class LLVM_LIBRARY_VISIBILITY SystemZTargetInfo : public TargetInfo {

  static const char *const GCCRegNames[];
  int ISARevision;
  bool HasTransactionalExecution;
  bool HasVector;
  bool SoftFloat;
  bool UnalignedSymbols;
  enum AddrSpace { ptr32 = 1 };

public:
  SystemZTargetInfo(const llvm::Triple &Triple, const TargetOptions &)
      : TargetInfo(Triple), ISARevision(getISARevision("z10")),
        HasTransactionalExecution(false), HasVector(false), SoftFloat(false),
        UnalignedSymbols(false) {
    IntMaxType = SignedLong;
    Int64Type = SignedLong;
    IntWidth = IntAlign = 32;
    LongWidth = LongLongWidth = LongAlign = LongLongAlign = 64;
    Int128Align = 64;
    PointerWidth = PointerAlign = 64;
    LongDoubleWidth = 128;
    LongDoubleAlign = 64;
    LongDoubleFormat = &llvm::APFloat::IEEEquad();
    DefaultAlignForAttributeAligned = 64;
    MinGlobalAlign = 16;
    HasUnalignedAccess = true;
    if (Triple.isOSzOS()) {
      if (Triple.isArch64Bit()) {
        AddrSpaceMap = &ZOSAddressMap;
      }
      TLSSupported = false;
      // All vector types are default aligned on an 8-byte boundary, even if the
      // vector facility is not available. That is different from Linux.
      MaxVectorAlign = 64;
      // Compared to Linux/ELF, the data layout differs only in some details:
      // - name mangling is GOFF.
      // - 32 bit pointers, either as default or special address space
      resetDataLayout("E-m:l-p1:32:32-i1:8:16-i8:8:16-i64:64-f128:64-v128:64-"
                      "a:8:16-n32:64");
    } else {
      TLSSupported = true;
      resetDataLayout("E-m:e-i1:8:16-i8:8:16-i64:64-f128:64"
                      "-v128:64-a:8:16-n32:64");
    }
    MaxAtomicPromoteWidth = MaxAtomicInlineWidth = 128;

    // True if the backend supports operations on the half LLVM IR type.
    // By setting this to false, conversions will happen for _Float16 around
    // a statement by default, with operations done in float. However, if
    // -ffloat16-excess-precision=none is given, no conversions will be made
    // and instead the backend will promote each half operation to float
    // individually.
    HasLegalHalfType = false;
    // Support _Float16.
    HasFloat16 = true;

    HasStrictFP = true;
  }

  unsigned getMinGlobalAlign(uint64_t Size, bool HasNonWeakDef) const override;

  bool useFP16ConversionIntrinsics() const override { return false; }

  void getTargetDefines(const LangOptions &Opts,
                        MacroBuilder &Builder) const override;

  llvm::SmallVector<Builtin::InfosShard> getTargetBuiltins() const override;

  ArrayRef<const char *> getGCCRegNames() const override;

  ArrayRef<TargetInfo::GCCRegAlias> getGCCRegAliases() const override {
    // No aliases.
    return {};
  }

  ArrayRef<TargetInfo::AddlRegName> getGCCAddlRegNames() const override;

  bool isSPRegName(StringRef RegName) const override {
    return RegName == "r15";
  }

  bool validateAsmConstraint(const char *&Name,
                             TargetInfo::ConstraintInfo &info) const override;

  std::string convertConstraint(const char *&Constraint) const override {
    switch (Constraint[0]) {
    case 'p': // Keep 'p' constraint.
      return std::string("p");
    case 'Z':
      switch (Constraint[1]) {
      case 'Q': // Address with base and unsigned 12-bit displacement
      case 'R': // Likewise, plus an index
      case 'S': // Address with base and signed 20-bit displacement
      case 'T': // Likewise, plus an index
        // "^" hints llvm that this is a 2 letter constraint.
        // "Constraint++" is used to promote the string iterator
        // to the next constraint.
        return std::string("^") + std::string(Constraint++, 2);
      default:
        break;
      }
      break;
    default:
      break;
    }
    return TargetInfo::convertConstraint(Constraint);
  }

  std::string_view getClobbers() const override {
    // FIXME: Is this really right?
    return "";
  }

  BuiltinVaListKind getBuiltinVaListKind() const override {
    return TargetInfo::SystemZBuiltinVaList;
  }

  int getISARevision(StringRef Name) const;

  bool isValidCPUName(StringRef Name) const override {
    return getISARevision(Name) != -1;
  }

  void fillValidCPUList(SmallVectorImpl<StringRef> &Values) const override;

  bool isValidTuneCPUName(StringRef Name) const override {
    return isValidCPUName(Name);
  }

  void fillValidTuneCPUList(SmallVectorImpl<StringRef> &Values) const override {
    fillValidCPUList(Values);
  }

  bool setCPU(const std::string &Name) override {
    ISARevision = getISARevision(Name);
    return ISARevision != -1;
  }

  bool
  initFeatureMap(llvm::StringMap<bool> &Features, DiagnosticsEngine &Diags,
                 StringRef CPU,
                 const std::vector<std::string> &FeaturesVec) const override {
    int ISARevision = getISARevision(CPU);
    if (ISARevision >= 10)
      Features["transactional-execution"] = true;
    if (ISARevision >= 11)
      Features["vector"] = true;
    if (ISARevision >= 12)
      Features["vector-enhancements-1"] = true;
    if (ISARevision >= 13)
      Features["vector-enhancements-2"] = true;
    if (ISARevision >= 14)
      Features["nnp-assist"] = true;
    if (ISARevision >= 15) {
      Features["miscellaneous-extensions-4"] = true;
      Features["vector-enhancements-3"] = true;
    }
    return TargetInfo::initFeatureMap(Features, Diags, CPU, FeaturesVec);
  }

  bool handleTargetFeatures(std::vector<std::string> &Features,
                            DiagnosticsEngine &Diags) override {
    HasTransactionalExecution = false;
    HasVector = false;
    SoftFloat = false;
    UnalignedSymbols = false;
    for (const auto &Feature : Features) {
      if (Feature == "+transactional-execution")
        HasTransactionalExecution = true;
      else if (Feature == "+vector")
        HasVector = true;
      else if (Feature == "+soft-float")
        SoftFloat = true;
      else if (Feature == "+unaligned-symbols")
        UnalignedSymbols = true;
    }
    HasVector &= !SoftFloat;

    // If we use the vector ABI, vector types are 64-bit aligned. The
    // DataLayout string is always set to this alignment as it is not a
    // requirement that it follows the alignment emitted by the front end. It
    // is assumed generally that the Datalayout should reflect only the
    // target triple and not any specific feature.
    if (HasVector && !getTriple().isOSzOS())
      MaxVectorAlign = 64;

    return true;
  }

  bool hasFeature(StringRef Feature) const override;

  CallingConvCheckResult checkCallingConvention(CallingConv CC) const override {
    switch (CC) {
    case CC_C:
    case CC_Swift:
    case CC_DeviceKernel:
      return CCCR_OK;
    case CC_SwiftAsync:
      return CCCR_Error;
    default:
      return CCCR_Warning;
    }
  }

  StringRef getABI() const override {
    if (HasVector)
      return "vector";
    return "";
  }

  const char *getLongDoubleMangling() const override { return "g"; }

  bool hasBitIntType() const override { return true; }

  int getEHDataRegisterNumber(unsigned RegNo) const override {
    return RegNo < 4 ? 6 + RegNo : -1;
  }

  bool hasSjLjLowering() const override { return true; }

  std::pair<unsigned, unsigned> hardwareInterferenceSizes() const override {
    return std::make_pair(256, 256);
  }
  uint64_t getPointerWidthV(LangAS AddrSpace) const override {
    return (getTriple().isOSzOS() && getTriple().isArch64Bit() &&
            getTargetAddressSpace(AddrSpace) == ptr32)
               ? 32
               : PointerWidth;
  }

  uint64_t getPointerAlignV(LangAS AddrSpace) const override {
    return getPointerWidthV(AddrSpace);
  }
};
} // namespace targets
} // namespace clang
#endif // LLVM_CLANG_LIB_BASIC_TARGETS_SYSTEMZ_H<|MERGE_RESOLUTION|>--- conflicted
+++ resolved
@@ -45,10 +45,7 @@
     0, // hlsl_constant
     0, // hlsl_private
     0, // hlsl_device
-<<<<<<< HEAD
-=======
     0, // hlsl_input
->>>>>>> eb0f1dc0
     0  // wasm_funcref
 };
 
