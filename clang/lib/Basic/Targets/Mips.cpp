--- conflicted
+++ resolved
@@ -336,11 +336,7 @@
   case CC_X86VectorCall:
     return CCCR_Ignore;
   case CC_C:
-<<<<<<< HEAD
-  case CC_OpenCLKernel:
-=======
   case CC_DeviceKernel:
->>>>>>> 4084ffcf
   case CC_PreserveMost:
   case CC_PreserveAll:
   case CC_Swift:
