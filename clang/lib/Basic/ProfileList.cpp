//===--- ProfileList.h - ProfileList filter ---------------------*- C++ -*-===//
//
// Part of the LLVM Project, under the Apache License v2.0 with LLVM Exceptions.
// See https://llvm.org/LICENSE.txt for license information.
// SPDX-License-Identifier: Apache-2.0 WITH LLVM-exception
//
//===----------------------------------------------------------------------===//
//
// User-provided filters include/exclude profile instrumentation in certain
// functions or files.
//
//===----------------------------------------------------------------------===//

#include "clang/Basic/ProfileList.h"
#include "clang/Basic/FileManager.h"
#include "clang/Basic/SourceManager.h"
#include "llvm/Support/SpecialCaseList.h"

#include <optional>

using namespace clang;

namespace clang {

class ProfileSpecialCaseList : public llvm::SpecialCaseList {
public:
  static std::unique_ptr<ProfileSpecialCaseList>
  create(const std::vector<std::string> &Paths, llvm::vfs::FileSystem &VFS,
         std::string &Error);

  static std::unique_ptr<ProfileSpecialCaseList>
  createOrDie(const std::vector<std::string> &Paths,
              llvm::vfs::FileSystem &VFS);

  bool isEmpty() const { return Sections.empty(); }

  bool hasPrefix(StringRef Prefix) const {
    for (const auto &It : Sections)
      if (It.Entries.count(Prefix) > 0)
        return true;
    return false;
  }
};

std::unique_ptr<ProfileSpecialCaseList>
ProfileSpecialCaseList::create(const std::vector<std::string> &Paths,
                               llvm::vfs::FileSystem &VFS, std::string &Error) {
  auto PSCL = std::make_unique<ProfileSpecialCaseList>();
  if (PSCL->createInternal(Paths, VFS, Error))
    return PSCL;
  return nullptr;
}

std::unique_ptr<ProfileSpecialCaseList>
ProfileSpecialCaseList::createOrDie(const std::vector<std::string> &Paths,
                                    llvm::vfs::FileSystem &VFS) {
  std::string Error;
  if (auto PSCL = create(Paths, VFS, Error))
    return PSCL;
  llvm::report_fatal_error(llvm::Twine(Error));
}

} // namespace clang

ProfileList::ProfileList(ArrayRef<std::string> Paths, SourceManager &SM)
    : SCL(ProfileSpecialCaseList::createOrDie(
          Paths, SM.getFileManager().getVirtualFileSystem())),
      Empty(SCL->isEmpty()), SM(SM) {}

ProfileList::~ProfileList() = default;

static StringRef getSectionName(llvm::driver::ProfileInstrKind Kind) {
  switch (Kind) {
  case llvm::driver::ProfileInstrKind::ProfileNone:
    return "";
  case llvm::driver::ProfileInstrKind::ProfileClangInstr:
    return "clang";
  case llvm::driver::ProfileInstrKind::ProfileIRInstr:
    return "llvm";
  case llvm::driver::ProfileInstrKind::ProfileCSIRInstr:
    return "csllvm";
<<<<<<< HEAD
  case CodeGenOptions::ProfileIRSampleColdCov:
=======
  case llvm::driver::ProfileInstrKind::ProfileIRSampleColdCov:
>>>>>>> eb0f1dc0
    return "sample-coldcov";
  }
  llvm_unreachable("Unhandled llvm::driver::ProfileInstrKind enum");
}

ProfileList::ExclusionType
ProfileList::getDefault(llvm::driver::ProfileInstrKind Kind) const {
  StringRef Section = getSectionName(Kind);
  // Check for "default:<type>"
  if (SCL->inSection(Section, "default", "allow"))
    return Allow;
  if (SCL->inSection(Section, "default", "skip"))
    return Skip;
  if (SCL->inSection(Section, "default", "forbid"))
    return Forbid;
  // If any cases use "fun" or "src", set the default to FORBID.
  if (SCL->hasPrefix("fun") || SCL->hasPrefix("src"))
    return Forbid;
  return Allow;
}

std::optional<ProfileList::ExclusionType>
ProfileList::inSection(StringRef Section, StringRef Prefix,
                       StringRef Query) const {
  if (SCL->inSection(Section, Prefix, Query, "allow"))
    return Allow;
  if (SCL->inSection(Section, Prefix, Query, "skip"))
    return Skip;
  if (SCL->inSection(Section, Prefix, Query, "forbid"))
    return Forbid;
  if (SCL->inSection(Section, Prefix, Query))
    return Allow;
  return std::nullopt;
}

std::optional<ProfileList::ExclusionType>
ProfileList::isFunctionExcluded(StringRef FunctionName,
                                llvm::driver::ProfileInstrKind Kind) const {
  StringRef Section = getSectionName(Kind);
  // Check for "function:<regex>=<case>"
  if (auto V = inSection(Section, "function", FunctionName))
    return V;
  if (SCL->inSection(Section, "!fun", FunctionName))
    return Forbid;
  if (SCL->inSection(Section, "fun", FunctionName))
    return Allow;
  return std::nullopt;
}

std::optional<ProfileList::ExclusionType>
ProfileList::isLocationExcluded(SourceLocation Loc,
                                llvm::driver::ProfileInstrKind Kind) const {
  return isFileExcluded(SM.getFilename(SM.getFileLoc(Loc)), Kind);
}

std::optional<ProfileList::ExclusionType>
ProfileList::isFileExcluded(StringRef FileName,
                            llvm::driver::ProfileInstrKind Kind) const {
  StringRef Section = getSectionName(Kind);
  // Check for "source:<regex>=<case>"
  if (auto V = inSection(Section, "source", FileName))
    return V;
  if (SCL->inSection(Section, "!src", FileName))
    return Forbid;
  if (SCL->inSection(Section, "src", FileName))
    return Allow;
  return std::nullopt;
}<|MERGE_RESOLUTION|>--- conflicted
+++ resolved
@@ -79,11 +79,7 @@
     return "llvm";
   case llvm::driver::ProfileInstrKind::ProfileCSIRInstr:
     return "csllvm";
-<<<<<<< HEAD
-  case CodeGenOptions::ProfileIRSampleColdCov:
-=======
   case llvm::driver::ProfileInstrKind::ProfileIRSampleColdCov:
->>>>>>> eb0f1dc0
     return "sample-coldcov";
   }
   llvm_unreachable("Unhandled llvm::driver::ProfileInstrKind enum");
