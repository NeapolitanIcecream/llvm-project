//===- ASTReaderStmt.cpp - Stmt/Expr Deserialization ----------------------===//
//
// Part of the LLVM Project, under the Apache License v2.0 with LLVM Exceptions.
// See https://llvm.org/LICENSE.txt for license information.
// SPDX-License-Identifier: Apache-2.0 WITH LLVM-exception
//
//===----------------------------------------------------------------------===//
//
// Statement/expression deserialization.  This implements the
// ASTReader::ReadStmt method.
//
//===----------------------------------------------------------------------===//

#include "clang/AST/ASTConcept.h"
#include "clang/AST/ASTContext.h"
#include "clang/AST/AttrIterator.h"
#include "clang/AST/Decl.h"
#include "clang/AST/DeclAccessPair.h"
#include "clang/AST/DeclCXX.h"
#include "clang/AST/DeclGroup.h"
#include "clang/AST/DeclObjC.h"
#include "clang/AST/DeclTemplate.h"
#include "clang/AST/DeclarationName.h"
#include "clang/AST/DependenceFlags.h"
#include "clang/AST/Expr.h"
#include "clang/AST/ExprCXX.h"
#include "clang/AST/ExprObjC.h"
#include "clang/AST/ExprOpenMP.h"
#include "clang/AST/NestedNameSpecifier.h"
#include "clang/AST/OpenMPClause.h"
#include "clang/AST/OperationKinds.h"
#include "clang/AST/Stmt.h"
#include "clang/AST/StmtCXX.h"
#include "clang/AST/StmtObjC.h"
#include "clang/AST/StmtOpenMP.h"
#include "clang/AST/StmtSYCL.h"
#include "clang/AST/StmtVisitor.h"
#include "clang/AST/TemplateBase.h"
#include "clang/AST/Type.h"
#include "clang/AST/UnresolvedSet.h"
#include "clang/Basic/CapturedStmt.h"
#include "clang/Basic/ExpressionTraits.h"
#include "clang/Basic/LLVM.h"
#include "clang/Basic/LangOptions.h"
#include "clang/Basic/OpenMPKinds.h"
#include "clang/Basic/SourceLocation.h"
#include "clang/Basic/Specifiers.h"
#include "clang/Basic/TypeTraits.h"
#include "clang/Lex/Token.h"
#include "clang/Serialization/ASTBitCodes.h"
#include "clang/Serialization/ASTRecordReader.h"
#include "llvm/ADT/DenseMap.h"
#include "llvm/ADT/SmallVector.h"
#include "llvm/ADT/StringRef.h"
#include "llvm/Bitstream/BitstreamReader.h"
#include "llvm/Support/ErrorHandling.h"
#include <algorithm>
#include <cassert>
#include <cstdint>
#include <optional>
#include <string>

using namespace clang;
using namespace serialization;

namespace clang {

  class ASTStmtReader : public StmtVisitor<ASTStmtReader> {
    ASTRecordReader &Record;
    llvm::BitstreamCursor &DeclsCursor;

    std::optional<BitsUnpacker> CurrentUnpackingBits;

    SourceLocation readSourceLocation() {
      return Record.readSourceLocation();
    }

    SourceRange readSourceRange() {
      return Record.readSourceRange();
    }

    std::string readString() {
      return Record.readString();
    }

    TypeSourceInfo *readTypeSourceInfo() {
      return Record.readTypeSourceInfo();
    }

    Decl *readDecl() {
      return Record.readDecl();
    }

    template<typename T>
    T *readDeclAs() {
      return Record.readDeclAs<T>();
    }

  public:
    ASTStmtReader(ASTRecordReader &Record, llvm::BitstreamCursor &Cursor)
        : Record(Record), DeclsCursor(Cursor) {}

    /// The number of record fields required for the Stmt class
    /// itself.
    static const unsigned NumStmtFields = 0;

    /// The number of record fields required for the Expr class
    /// itself.
    static const unsigned NumExprFields = NumStmtFields + 2;

    /// The number of bits required for the packing bits for the Expr class.
    static const unsigned NumExprBits = 10;

    /// Read and initialize a ExplicitTemplateArgumentList structure.
    void ReadTemplateKWAndArgsInfo(ASTTemplateKWAndArgsInfo &Args,
                                   TemplateArgumentLoc *ArgsLocArray,
                                   unsigned NumTemplateArgs);

    void VisitStmt(Stmt *S);
#define STMT(Type, Base) \
    void Visit##Type(Type *);
#include "clang/AST/StmtNodes.inc"
  };

} // namespace clang

void ASTStmtReader::ReadTemplateKWAndArgsInfo(ASTTemplateKWAndArgsInfo &Args,
                                              TemplateArgumentLoc *ArgsLocArray,
                                              unsigned NumTemplateArgs) {
  SourceLocation TemplateKWLoc = readSourceLocation();
  TemplateArgumentListInfo ArgInfo;
  ArgInfo.setLAngleLoc(readSourceLocation());
  ArgInfo.setRAngleLoc(readSourceLocation());
  for (unsigned i = 0; i != NumTemplateArgs; ++i)
    ArgInfo.addArgument(Record.readTemplateArgumentLoc());
  Args.initializeFrom(TemplateKWLoc, ArgInfo, ArgsLocArray);
}

void ASTStmtReader::VisitStmt(Stmt *S) {
  assert(Record.getIdx() == NumStmtFields && "Incorrect statement field count");
}

void ASTStmtReader::VisitNullStmt(NullStmt *S) {
  VisitStmt(S);
  S->setSemiLoc(readSourceLocation());
  S->NullStmtBits.HasLeadingEmptyMacro = Record.readInt();
}

void ASTStmtReader::VisitCompoundStmt(CompoundStmt *S) {
  VisitStmt(S);
  SmallVector<Stmt *, 16> Stmts;
  unsigned NumStmts = Record.readInt();
  unsigned HasFPFeatures = Record.readInt();
  assert(S->hasStoredFPFeatures() == HasFPFeatures);
  while (NumStmts--)
    Stmts.push_back(Record.readSubStmt());
  S->setStmts(Stmts);
  if (HasFPFeatures)
    S->setStoredFPFeatures(
        FPOptionsOverride::getFromOpaqueInt(Record.readInt()));
  S->LBraceLoc = readSourceLocation();
  S->RBraceLoc = readSourceLocation();
}

void ASTStmtReader::VisitSwitchCase(SwitchCase *S) {
  VisitStmt(S);
  Record.recordSwitchCaseID(S, Record.readInt());
  S->setKeywordLoc(readSourceLocation());
  S->setColonLoc(readSourceLocation());
}

void ASTStmtReader::VisitCaseStmt(CaseStmt *S) {
  VisitSwitchCase(S);
  bool CaseStmtIsGNURange = Record.readInt();
  S->setLHS(Record.readSubExpr());
  S->setSubStmt(Record.readSubStmt());
  if (CaseStmtIsGNURange) {
    S->setRHS(Record.readSubExpr());
    S->setEllipsisLoc(readSourceLocation());
  }
}

void ASTStmtReader::VisitDefaultStmt(DefaultStmt *S) {
  VisitSwitchCase(S);
  S->setSubStmt(Record.readSubStmt());
}

void ASTStmtReader::VisitLabelStmt(LabelStmt *S) {
  VisitStmt(S);
  bool IsSideEntry = Record.readInt();
  auto *LD = readDeclAs<LabelDecl>();
  LD->setStmt(S);
  S->setDecl(LD);
  S->setSubStmt(Record.readSubStmt());
  S->setIdentLoc(readSourceLocation());
  S->setSideEntry(IsSideEntry);
}

void ASTStmtReader::VisitAttributedStmt(AttributedStmt *S) {
  VisitStmt(S);
  // NumAttrs in AttributedStmt is set when creating an empty
  // AttributedStmt in AttributedStmt::CreateEmpty, since it is needed
  // to allocate the right amount of space for the trailing Attr *.
  uint64_t NumAttrs = Record.readInt();
  AttrVec Attrs;
  Record.readAttributes(Attrs);
  (void)NumAttrs;
  assert(NumAttrs == S->AttributedStmtBits.NumAttrs);
  assert(NumAttrs == Attrs.size());
  std::copy(Attrs.begin(), Attrs.end(), S->getAttrArrayPtr());
  S->SubStmt = Record.readSubStmt();
  S->AttributedStmtBits.AttrLoc = readSourceLocation();
}

void ASTStmtReader::VisitIfStmt(IfStmt *S) {
  VisitStmt(S);

  CurrentUnpackingBits.emplace(Record.readInt());

  bool HasElse = CurrentUnpackingBits->getNextBit();
  bool HasVar = CurrentUnpackingBits->getNextBit();
  bool HasInit = CurrentUnpackingBits->getNextBit();

  S->setStatementKind(static_cast<IfStatementKind>(Record.readInt()));
  S->setCond(Record.readSubExpr());
  S->setThen(Record.readSubStmt());
  if (HasElse)
    S->setElse(Record.readSubStmt());
  if (HasVar)
    S->setConditionVariableDeclStmt(cast<DeclStmt>(Record.readSubStmt()));
  if (HasInit)
    S->setInit(Record.readSubStmt());

  S->setIfLoc(readSourceLocation());
  S->setLParenLoc(readSourceLocation());
  S->setRParenLoc(readSourceLocation());
  if (HasElse)
    S->setElseLoc(readSourceLocation());
}

void ASTStmtReader::VisitSwitchStmt(SwitchStmt *S) {
  VisitStmt(S);

  bool HasInit = Record.readInt();
  bool HasVar = Record.readInt();
  bool AllEnumCasesCovered = Record.readInt();
  if (AllEnumCasesCovered)
    S->setAllEnumCasesCovered();

  S->setCond(Record.readSubExpr());
  S->setBody(Record.readSubStmt());
  if (HasInit)
    S->setInit(Record.readSubStmt());
  if (HasVar)
    S->setConditionVariableDeclStmt(cast<DeclStmt>(Record.readSubStmt()));

  S->setSwitchLoc(readSourceLocation());
  S->setLParenLoc(readSourceLocation());
  S->setRParenLoc(readSourceLocation());

  SwitchCase *PrevSC = nullptr;
  for (auto E = Record.size(); Record.getIdx() != E; ) {
    SwitchCase *SC = Record.getSwitchCaseWithID(Record.readInt());
    if (PrevSC)
      PrevSC->setNextSwitchCase(SC);
    else
      S->setSwitchCaseList(SC);

    PrevSC = SC;
  }
}

void ASTStmtReader::VisitWhileStmt(WhileStmt *S) {
  VisitStmt(S);

  bool HasVar = Record.readInt();

  S->setCond(Record.readSubExpr());
  S->setBody(Record.readSubStmt());
  if (HasVar)
    S->setConditionVariableDeclStmt(cast<DeclStmt>(Record.readSubStmt()));

  S->setWhileLoc(readSourceLocation());
  S->setLParenLoc(readSourceLocation());
  S->setRParenLoc(readSourceLocation());
}

void ASTStmtReader::VisitDoStmt(DoStmt *S) {
  VisitStmt(S);
  S->setCond(Record.readSubExpr());
  S->setBody(Record.readSubStmt());
  S->setDoLoc(readSourceLocation());
  S->setWhileLoc(readSourceLocation());
  S->setRParenLoc(readSourceLocation());
}

void ASTStmtReader::VisitForStmt(ForStmt *S) {
  VisitStmt(S);
  S->setInit(Record.readSubStmt());
  S->setCond(Record.readSubExpr());
  S->setConditionVariableDeclStmt(cast_or_null<DeclStmt>(Record.readSubStmt()));
  S->setInc(Record.readSubExpr());
  S->setBody(Record.readSubStmt());
  S->setForLoc(readSourceLocation());
  S->setLParenLoc(readSourceLocation());
  S->setRParenLoc(readSourceLocation());
}

void ASTStmtReader::VisitGotoStmt(GotoStmt *S) {
  VisitStmt(S);
  S->setLabel(readDeclAs<LabelDecl>());
  S->setGotoLoc(readSourceLocation());
  S->setLabelLoc(readSourceLocation());
}

void ASTStmtReader::VisitIndirectGotoStmt(IndirectGotoStmt *S) {
  VisitStmt(S);
  S->setGotoLoc(readSourceLocation());
  S->setStarLoc(readSourceLocation());
  S->setTarget(Record.readSubExpr());
}

void ASTStmtReader::VisitContinueStmt(ContinueStmt *S) {
  VisitStmt(S);
  S->setContinueLoc(readSourceLocation());
}

void ASTStmtReader::VisitBreakStmt(BreakStmt *S) {
  VisitStmt(S);
  S->setBreakLoc(readSourceLocation());
}

void ASTStmtReader::VisitReturnStmt(ReturnStmt *S) {
  VisitStmt(S);

  bool HasNRVOCandidate = Record.readInt();

  S->setRetValue(Record.readSubExpr());
  if (HasNRVOCandidate)
    S->setNRVOCandidate(readDeclAs<VarDecl>());

  S->setReturnLoc(readSourceLocation());
}

void ASTStmtReader::VisitDeclStmt(DeclStmt *S) {
  VisitStmt(S);
  S->setStartLoc(readSourceLocation());
  S->setEndLoc(readSourceLocation());

  if (Record.size() - Record.getIdx() == 1) {
    // Single declaration
    S->setDeclGroup(DeclGroupRef(readDecl()));
  } else {
    SmallVector<Decl *, 16> Decls;
    int N = Record.size() - Record.getIdx();
    Decls.reserve(N);
    for (int I = 0; I < N; ++I)
      Decls.push_back(readDecl());
    S->setDeclGroup(DeclGroupRef(DeclGroup::Create(Record.getContext(),
                                                   Decls.data(),
                                                   Decls.size())));
  }
}

void ASTStmtReader::VisitAsmStmt(AsmStmt *S) {
  VisitStmt(S);
  S->NumOutputs = Record.readInt();
  S->NumInputs = Record.readInt();
  S->NumClobbers = Record.readInt();
  S->setAsmLoc(readSourceLocation());
  S->setVolatile(Record.readInt());
  S->setSimple(Record.readInt());
}

void ASTStmtReader::VisitGCCAsmStmt(GCCAsmStmt *S) {
  VisitAsmStmt(S);
  S->NumLabels = Record.readInt();
  S->setRParenLoc(readSourceLocation());
  S->setAsmStringExpr(cast_or_null<Expr>(Record.readSubStmt()));

  unsigned NumOutputs = S->getNumOutputs();
  unsigned NumInputs = S->getNumInputs();
  unsigned NumClobbers = S->getNumClobbers();
  unsigned NumLabels = S->getNumLabels();

  // Outputs and inputs
  SmallVector<IdentifierInfo *, 16> Names;
  SmallVector<Expr *, 16> Constraints;
  SmallVector<Stmt*, 16> Exprs;
  for (unsigned I = 0, N = NumOutputs + NumInputs; I != N; ++I) {
    Names.push_back(Record.readIdentifier());
    Constraints.push_back(cast_or_null<Expr>(Record.readSubStmt()));
    Exprs.push_back(Record.readSubStmt());
  }

  // Constraints
  SmallVector<Expr *, 16> Clobbers;
  for (unsigned I = 0; I != NumClobbers; ++I)
    Clobbers.push_back(cast_or_null<Expr>(Record.readSubStmt()));

  // Labels
  for (unsigned I = 0, N = NumLabels; I != N; ++I) {
    Names.push_back(Record.readIdentifier());
    Exprs.push_back(Record.readSubStmt());
  }

  S->setOutputsAndInputsAndClobbers(Record.getContext(),
                                    Names.data(), Constraints.data(),
                                    Exprs.data(), NumOutputs, NumInputs,
                                    NumLabels,
                                    Clobbers.data(), NumClobbers);
}

void ASTStmtReader::VisitMSAsmStmt(MSAsmStmt *S) {
  VisitAsmStmt(S);
  S->LBraceLoc = readSourceLocation();
  S->EndLoc = readSourceLocation();
  S->NumAsmToks = Record.readInt();
  std::string AsmStr = readString();

  // Read the tokens.
  SmallVector<Token, 16> AsmToks;
  AsmToks.reserve(S->NumAsmToks);
  for (unsigned i = 0, e = S->NumAsmToks; i != e; ++i) {
    AsmToks.push_back(Record.readToken());
  }

  // The calls to reserve() for the FooData vectors are mandatory to
  // prevent dead StringRefs in the Foo vectors.

  // Read the clobbers.
  SmallVector<std::string, 16> ClobbersData;
  SmallVector<StringRef, 16> Clobbers;
  ClobbersData.reserve(S->NumClobbers);
  Clobbers.reserve(S->NumClobbers);
  for (unsigned i = 0, e = S->NumClobbers; i != e; ++i) {
    ClobbersData.push_back(readString());
    Clobbers.push_back(ClobbersData.back());
  }

  // Read the operands.
  unsigned NumOperands = S->NumOutputs + S->NumInputs;
  SmallVector<Expr*, 16> Exprs;
  SmallVector<std::string, 16> ConstraintsData;
  SmallVector<StringRef, 16> Constraints;
  Exprs.reserve(NumOperands);
  ConstraintsData.reserve(NumOperands);
  Constraints.reserve(NumOperands);
  for (unsigned i = 0; i != NumOperands; ++i) {
    Exprs.push_back(cast<Expr>(Record.readSubStmt()));
    ConstraintsData.push_back(readString());
    Constraints.push_back(ConstraintsData.back());
  }

  S->initialize(Record.getContext(), AsmStr, AsmToks,
                Constraints, Exprs, Clobbers);
}

void ASTStmtReader::VisitCoroutineBodyStmt(CoroutineBodyStmt *S) {
  VisitStmt(S);
  assert(Record.peekInt() == S->NumParams);
  Record.skipInts(1);
  auto *StoredStmts = S->getStoredStmts();
  for (unsigned i = 0;
       i < CoroutineBodyStmt::SubStmt::FirstParamMove + S->NumParams; ++i)
    StoredStmts[i] = Record.readSubStmt();
}

void ASTStmtReader::VisitCoreturnStmt(CoreturnStmt *S) {
  VisitStmt(S);
  S->CoreturnLoc = Record.readSourceLocation();
  for (auto &SubStmt: S->SubStmts)
    SubStmt = Record.readSubStmt();
  S->IsImplicit = Record.readInt() != 0;
}

void ASTStmtReader::VisitCoawaitExpr(CoawaitExpr *E) {
  VisitExpr(E);
  E->KeywordLoc = readSourceLocation();
  for (auto &SubExpr: E->SubExprs)
    SubExpr = Record.readSubStmt();
  E->OpaqueValue = cast_or_null<OpaqueValueExpr>(Record.readSubStmt());
  E->setIsImplicit(Record.readInt() != 0);
}

void ASTStmtReader::VisitCoyieldExpr(CoyieldExpr *E) {
  VisitExpr(E);
  E->KeywordLoc = readSourceLocation();
  for (auto &SubExpr: E->SubExprs)
    SubExpr = Record.readSubStmt();
  E->OpaqueValue = cast_or_null<OpaqueValueExpr>(Record.readSubStmt());
}

void ASTStmtReader::VisitDependentCoawaitExpr(DependentCoawaitExpr *E) {
  VisitExpr(E);
  E->KeywordLoc = readSourceLocation();
  for (auto &SubExpr: E->SubExprs)
    SubExpr = Record.readSubStmt();
}

void ASTStmtReader::VisitCapturedStmt(CapturedStmt *S) {
  VisitStmt(S);
  Record.skipInts(1);
  S->setCapturedDecl(readDeclAs<CapturedDecl>());
  S->setCapturedRegionKind(static_cast<CapturedRegionKind>(Record.readInt()));
  S->setCapturedRecordDecl(readDeclAs<RecordDecl>());

  // Capture inits
  for (CapturedStmt::capture_init_iterator I = S->capture_init_begin(),
                                           E = S->capture_init_end();
       I != E; ++I)
    *I = Record.readSubExpr();

  // Body
  S->setCapturedStmt(Record.readSubStmt());
  S->getCapturedDecl()->setBody(S->getCapturedStmt());

  // Captures
  for (auto &I : S->captures()) {
    I.VarAndKind.setPointer(readDeclAs<VarDecl>());
    I.VarAndKind.setInt(
        static_cast<CapturedStmt::VariableCaptureKind>(Record.readInt()));
    I.Loc = readSourceLocation();
  }
}

void ASTStmtReader::VisitSYCLKernelCallStmt(SYCLKernelCallStmt *S) {
  VisitStmt(S);
  S->setOriginalStmt(cast<CompoundStmt>(Record.readSubStmt()));
  S->setOutlinedFunctionDecl(readDeclAs<OutlinedFunctionDecl>());
}

void ASTStmtReader::VisitExpr(Expr *E) {
  VisitStmt(E);
  CurrentUnpackingBits.emplace(Record.readInt());
  E->setDependence(static_cast<ExprDependence>(
      CurrentUnpackingBits->getNextBits(/*Width=*/5)));
  E->setValueKind(static_cast<ExprValueKind>(
      CurrentUnpackingBits->getNextBits(/*Width=*/2)));
  E->setObjectKind(static_cast<ExprObjectKind>(
      CurrentUnpackingBits->getNextBits(/*Width=*/3)));

  E->setType(Record.readType());
  assert(Record.getIdx() == NumExprFields &&
         "Incorrect expression field count");
}

void ASTStmtReader::VisitConstantExpr(ConstantExpr *E) {
  VisitExpr(E);

  auto StorageKind = static_cast<ConstantResultStorageKind>(Record.readInt());
  assert(E->getResultStorageKind() == StorageKind && "Wrong ResultKind!");

  E->ConstantExprBits.APValueKind = Record.readInt();
  E->ConstantExprBits.IsUnsigned = Record.readInt();
  E->ConstantExprBits.BitWidth = Record.readInt();
  E->ConstantExprBits.HasCleanup = false; // Not serialized, see below.
  E->ConstantExprBits.IsImmediateInvocation = Record.readInt();

  switch (StorageKind) {
  case ConstantResultStorageKind::None:
    break;

  case ConstantResultStorageKind::Int64:
    E->Int64Result() = Record.readInt();
    break;

  case ConstantResultStorageKind::APValue:
    E->APValueResult() = Record.readAPValue();
    if (E->APValueResult().needsCleanup()) {
      E->ConstantExprBits.HasCleanup = true;
      Record.getContext().addDestruction(&E->APValueResult());
    }
    break;
  }

  E->setSubExpr(Record.readSubExpr());
}

void ASTStmtReader::VisitOpenACCAsteriskSizeExpr(OpenACCAsteriskSizeExpr *E) {
  VisitExpr(E);
  E->setAsteriskLocation(readSourceLocation());
}

void ASTStmtReader::VisitSYCLUniqueStableNameExpr(SYCLUniqueStableNameExpr *E) {
  VisitExpr(E);

  E->setLocation(readSourceLocation());
  E->setLParenLocation(readSourceLocation());
  E->setRParenLocation(readSourceLocation());

  E->setTypeSourceInfo(Record.readTypeSourceInfo());
}

void ASTStmtReader::VisitPredefinedExpr(PredefinedExpr *E) {
  VisitExpr(E);
  bool HasFunctionName = Record.readInt();
  E->PredefinedExprBits.HasFunctionName = HasFunctionName;
  E->PredefinedExprBits.Kind = Record.readInt();
  E->PredefinedExprBits.IsTransparent = Record.readInt();
  E->setLocation(readSourceLocation());
  if (HasFunctionName)
    E->setFunctionName(cast<StringLiteral>(Record.readSubExpr()));
}

void ASTStmtReader::VisitDeclRefExpr(DeclRefExpr *E) {
  VisitExpr(E);

  CurrentUnpackingBits.emplace(Record.readInt());
  E->DeclRefExprBits.HadMultipleCandidates = CurrentUnpackingBits->getNextBit();
  E->DeclRefExprBits.RefersToEnclosingVariableOrCapture =
      CurrentUnpackingBits->getNextBit();
  E->DeclRefExprBits.NonOdrUseReason =
      CurrentUnpackingBits->getNextBits(/*Width=*/2);
  E->DeclRefExprBits.IsImmediateEscalating = CurrentUnpackingBits->getNextBit();
  E->DeclRefExprBits.HasFoundDecl = CurrentUnpackingBits->getNextBit();
  E->DeclRefExprBits.HasQualifier = CurrentUnpackingBits->getNextBit();
  E->DeclRefExprBits.HasTemplateKWAndArgsInfo =
      CurrentUnpackingBits->getNextBit();
  E->DeclRefExprBits.CapturedByCopyInLambdaWithExplicitObjectParameter = false;
  unsigned NumTemplateArgs = 0;
  if (E->hasTemplateKWAndArgsInfo())
    NumTemplateArgs = Record.readInt();

  if (E->hasQualifier())
    new (E->getTrailingObjects<NestedNameSpecifierLoc>())
        NestedNameSpecifierLoc(Record.readNestedNameSpecifierLoc());

  if (E->hasFoundDecl())
    *E->getTrailingObjects<NamedDecl *>() = readDeclAs<NamedDecl>();

  if (E->hasTemplateKWAndArgsInfo())
    ReadTemplateKWAndArgsInfo(
        *E->getTrailingObjects<ASTTemplateKWAndArgsInfo>(),
        E->getTrailingObjects<TemplateArgumentLoc>(), NumTemplateArgs);

  E->D = readDeclAs<ValueDecl>();
  E->setLocation(readSourceLocation());
  E->DNLoc = Record.readDeclarationNameLoc(E->getDecl()->getDeclName());
}

void ASTStmtReader::VisitIntegerLiteral(IntegerLiteral *E) {
  VisitExpr(E);
  E->setLocation(readSourceLocation());
  E->setValue(Record.getContext(), Record.readAPInt());
}

void ASTStmtReader::VisitFixedPointLiteral(FixedPointLiteral *E) {
  VisitExpr(E);
  E->setLocation(readSourceLocation());
  E->setScale(Record.readInt());
  E->setValue(Record.getContext(), Record.readAPInt());
}

void ASTStmtReader::VisitFloatingLiteral(FloatingLiteral *E) {
  VisitExpr(E);
  E->setRawSemantics(
      static_cast<llvm::APFloatBase::Semantics>(Record.readInt()));
  E->setExact(Record.readInt());
  E->setValue(Record.getContext(), Record.readAPFloat(E->getSemantics()));
  E->setLocation(readSourceLocation());
}

void ASTStmtReader::VisitImaginaryLiteral(ImaginaryLiteral *E) {
  VisitExpr(E);
  E->setSubExpr(Record.readSubExpr());
}

void ASTStmtReader::VisitStringLiteral(StringLiteral *E) {
  VisitExpr(E);

  // NumConcatenated, Length and CharByteWidth are set by the empty
  // ctor since they are needed to allocate storage for the trailing objects.
  unsigned NumConcatenated = Record.readInt();
  unsigned Length = Record.readInt();
  unsigned CharByteWidth = Record.readInt();
  assert((NumConcatenated == E->getNumConcatenated()) &&
         "Wrong number of concatenated tokens!");
  assert((Length == E->getLength()) && "Wrong Length!");
  assert((CharByteWidth == E->getCharByteWidth()) && "Wrong character width!");
  E->StringLiteralBits.Kind = Record.readInt();
  E->StringLiteralBits.IsPascal = Record.readInt();

  // The character width is originally computed via mapCharByteWidth.
  // Check that the deserialized character width is consistant with the result
  // of calling mapCharByteWidth.
  assert((CharByteWidth ==
          StringLiteral::mapCharByteWidth(Record.getContext().getTargetInfo(),
                                          E->getKind())) &&
         "Wrong character width!");

  // Deserialize the trailing array of SourceLocation.
  for (unsigned I = 0; I < NumConcatenated; ++I)
    E->setStrTokenLoc(I, readSourceLocation());

  // Deserialize the trailing array of char holding the string data.
  char *StrData = E->getStrDataAsChar();
  for (unsigned I = 0; I < Length * CharByteWidth; ++I)
    StrData[I] = Record.readInt();
}

void ASTStmtReader::VisitCharacterLiteral(CharacterLiteral *E) {
  VisitExpr(E);
  E->setValue(Record.readInt());
  E->setLocation(readSourceLocation());
  E->setKind(static_cast<CharacterLiteralKind>(Record.readInt()));
}

void ASTStmtReader::VisitParenExpr(ParenExpr *E) {
  VisitExpr(E);
  E->setIsProducedByFoldExpansion(Record.readInt());
  E->setLParen(readSourceLocation());
  E->setRParen(readSourceLocation());
  E->setSubExpr(Record.readSubExpr());
}

void ASTStmtReader::VisitParenListExpr(ParenListExpr *E) {
  VisitExpr(E);
  unsigned NumExprs = Record.readInt();
  assert((NumExprs == E->getNumExprs()) && "Wrong NumExprs!");
  for (unsigned I = 0; I != NumExprs; ++I)
    E->getTrailingObjects()[I] = Record.readSubStmt();
  E->LParenLoc = readSourceLocation();
  E->RParenLoc = readSourceLocation();
}

void ASTStmtReader::VisitUnaryOperator(UnaryOperator *E) {
  VisitExpr(E);
  bool hasFP_Features = CurrentUnpackingBits->getNextBit();
  assert(hasFP_Features == E->hasStoredFPFeatures());
  E->setSubExpr(Record.readSubExpr());
  E->setOpcode(
      (UnaryOperator::Opcode)CurrentUnpackingBits->getNextBits(/*Width=*/5));
  E->setOperatorLoc(readSourceLocation());
  E->setCanOverflow(CurrentUnpackingBits->getNextBit());
  if (hasFP_Features)
    E->setStoredFPFeatures(
        FPOptionsOverride::getFromOpaqueInt(Record.readInt()));
}

void ASTStmtReader::VisitOffsetOfExpr(OffsetOfExpr *E) {
  VisitExpr(E);
  assert(E->getNumComponents() == Record.peekInt());
  Record.skipInts(1);
  assert(E->getNumExpressions() == Record.peekInt());
  Record.skipInts(1);
  E->setOperatorLoc(readSourceLocation());
  E->setRParenLoc(readSourceLocation());
  E->setTypeSourceInfo(readTypeSourceInfo());
  for (unsigned I = 0, N = E->getNumComponents(); I != N; ++I) {
    auto Kind = static_cast<OffsetOfNode::Kind>(Record.readInt());
    SourceLocation Start = readSourceLocation();
    SourceLocation End = readSourceLocation();
    switch (Kind) {
    case OffsetOfNode::Array:
      E->setComponent(I, OffsetOfNode(Start, Record.readInt(), End));
      break;

    case OffsetOfNode::Field:
      E->setComponent(
          I, OffsetOfNode(Start, readDeclAs<FieldDecl>(), End));
      break;

    case OffsetOfNode::Identifier:
      E->setComponent(
          I,
          OffsetOfNode(Start, Record.readIdentifier(), End));
      break;

    case OffsetOfNode::Base: {
      auto *Base = new (Record.getContext()) CXXBaseSpecifier();
      *Base = Record.readCXXBaseSpecifier();
      E->setComponent(I, OffsetOfNode(Base));
      break;
    }
    }
  }

  for (unsigned I = 0, N = E->getNumExpressions(); I != N; ++I)
    E->setIndexExpr(I, Record.readSubExpr());
}

void ASTStmtReader::VisitUnaryExprOrTypeTraitExpr(UnaryExprOrTypeTraitExpr *E) {
  VisitExpr(E);
  E->setKind(static_cast<UnaryExprOrTypeTrait>(Record.readInt()));
  if (Record.peekInt() == 0) {
    E->setArgument(Record.readSubExpr());
    Record.skipInts(1);
  } else {
    E->setArgument(readTypeSourceInfo());
  }
  E->setOperatorLoc(readSourceLocation());
  E->setRParenLoc(readSourceLocation());
}

static ConstraintSatisfaction
readConstraintSatisfaction(ASTRecordReader &Record) {
  ConstraintSatisfaction Satisfaction;
  Satisfaction.IsSatisfied = Record.readInt();
  Satisfaction.ContainsErrors = Record.readInt();
  const ASTContext &C = Record.getContext();
  if (!Satisfaction.IsSatisfied) {
    unsigned NumDetailRecords = Record.readInt();
    for (unsigned i = 0; i != NumDetailRecords; ++i) {
      if (/* IsDiagnostic */Record.readInt()) {
        SourceLocation DiagLocation = Record.readSourceLocation();
        StringRef DiagMessage = C.backupStr(Record.readString());

        Satisfaction.Details.emplace_back(
            new (C) ConstraintSatisfaction::SubstitutionDiagnostic(
                DiagLocation, DiagMessage));
      } else
        Satisfaction.Details.emplace_back(Record.readExpr());
    }
  }
  return Satisfaction;
}

void ASTStmtReader::VisitConceptSpecializationExpr(
        ConceptSpecializationExpr *E) {
  VisitExpr(E);
  E->SpecDecl = Record.readDeclAs<ImplicitConceptSpecializationDecl>();
  if (Record.readBool())
    E->ConceptRef = Record.readConceptReference();
  E->Satisfaction = E->isValueDependent() ? nullptr :
      ASTConstraintSatisfaction::Create(Record.getContext(),
                                        readConstraintSatisfaction(Record));
}

static concepts::Requirement::SubstitutionDiagnostic *
readSubstitutionDiagnostic(ASTRecordReader &Record) {
  const ASTContext &C = Record.getContext();
  StringRef SubstitutedEntity = C.backupStr(Record.readString());
  SourceLocation DiagLoc = Record.readSourceLocation();
  StringRef DiagMessage = C.backupStr(Record.readString());

  return new (Record.getContext())
      concepts::Requirement::SubstitutionDiagnostic{SubstitutedEntity, DiagLoc,
                                                    DiagMessage};
}

void ASTStmtReader::VisitRequiresExpr(RequiresExpr *E) {
  VisitExpr(E);
  unsigned NumLocalParameters = Record.readInt();
  unsigned NumRequirements = Record.readInt();
  E->RequiresExprBits.RequiresKWLoc = Record.readSourceLocation();
  E->RequiresExprBits.IsSatisfied = Record.readInt();
  E->Body = Record.readDeclAs<RequiresExprBodyDecl>();
  llvm::SmallVector<ParmVarDecl *, 4> LocalParameters;
  for (unsigned i = 0; i < NumLocalParameters; ++i)
    LocalParameters.push_back(cast<ParmVarDecl>(Record.readDecl()));
  std::copy(LocalParameters.begin(), LocalParameters.end(),
            E->getTrailingObjects<ParmVarDecl *>());
  llvm::SmallVector<concepts::Requirement *, 4> Requirements;
  for (unsigned i = 0; i < NumRequirements; ++i) {
    auto RK =
        static_cast<concepts::Requirement::RequirementKind>(Record.readInt());
    concepts::Requirement *R = nullptr;
    switch (RK) {
      case concepts::Requirement::RK_Type: {
        auto Status =
            static_cast<concepts::TypeRequirement::SatisfactionStatus>(
                Record.readInt());
        if (Status == concepts::TypeRequirement::SS_SubstitutionFailure)
          R = new (Record.getContext())
              concepts::TypeRequirement(readSubstitutionDiagnostic(Record));
        else
          R = new (Record.getContext())
              concepts::TypeRequirement(Record.readTypeSourceInfo());
      } break;
      case concepts::Requirement::RK_Simple:
      case concepts::Requirement::RK_Compound: {
        auto Status =
            static_cast<concepts::ExprRequirement::SatisfactionStatus>(
                Record.readInt());
        llvm::PointerUnion<concepts::Requirement::SubstitutionDiagnostic *,
                           Expr *> E;
        if (Status == concepts::ExprRequirement::SS_ExprSubstitutionFailure) {
          E = readSubstitutionDiagnostic(Record);
        } else
          E = Record.readExpr();

        std::optional<concepts::ExprRequirement::ReturnTypeRequirement> Req;
        ConceptSpecializationExpr *SubstitutedConstraintExpr = nullptr;
        SourceLocation NoexceptLoc;
        if (RK == concepts::Requirement::RK_Simple) {
          Req.emplace();
        } else {
          NoexceptLoc = Record.readSourceLocation();
          switch (/* returnTypeRequirementKind */Record.readInt()) {
            case 0:
              // No return type requirement.
              Req.emplace();
              break;
            case 1: {
              // type-constraint
              TemplateParameterList *TPL = Record.readTemplateParameterList();
              if (Status >=
                  concepts::ExprRequirement::SS_ConstraintsNotSatisfied)
                SubstitutedConstraintExpr =
                    cast<ConceptSpecializationExpr>(Record.readExpr());
              Req.emplace(TPL);
            } break;
            case 2:
              // Substitution failure
              Req.emplace(readSubstitutionDiagnostic(Record));
              break;
          }
        }
        if (Expr *Ex = E.dyn_cast<Expr *>())
          R = new (Record.getContext()) concepts::ExprRequirement(
                  Ex, RK == concepts::Requirement::RK_Simple, NoexceptLoc,
                  std::move(*Req), Status, SubstitutedConstraintExpr);
        else
          R = new (Record.getContext()) concepts::ExprRequirement(
              cast<concepts::Requirement::SubstitutionDiagnostic *>(E),
              RK == concepts::Requirement::RK_Simple, NoexceptLoc,
              std::move(*Req));
      } break;
      case concepts::Requirement::RK_Nested: {
        ASTContext &C = Record.getContext();
        bool HasInvalidConstraint = Record.readInt();
        if (HasInvalidConstraint) {
          StringRef InvalidConstraint = C.backupStr(Record.readString());
          R = new (C) concepts::NestedRequirement(
              Record.getContext(), InvalidConstraint,
              readConstraintSatisfaction(Record));
          break;
        }
        Expr *E = Record.readExpr();
        if (E->isInstantiationDependent())
          R = new (C) concepts::NestedRequirement(E);
        else
          R = new (C) concepts::NestedRequirement(
              C, E, readConstraintSatisfaction(Record));
      } break;
    }
    if (!R)
      continue;
    Requirements.push_back(R);
  }
  std::copy(Requirements.begin(), Requirements.end(),
            E->getTrailingObjects<concepts::Requirement *>());
  E->LParenLoc = Record.readSourceLocation();
  E->RParenLoc = Record.readSourceLocation();
  E->RBraceLoc = Record.readSourceLocation();
}

void ASTStmtReader::VisitArraySubscriptExpr(ArraySubscriptExpr *E) {
  VisitExpr(E);
  E->setLHS(Record.readSubExpr());
  E->setRHS(Record.readSubExpr());
  E->setRBracketLoc(readSourceLocation());
}

void ASTStmtReader::VisitMatrixSubscriptExpr(MatrixSubscriptExpr *E) {
  VisitExpr(E);
  E->setBase(Record.readSubExpr());
  E->setRowIdx(Record.readSubExpr());
  E->setColumnIdx(Record.readSubExpr());
  E->setRBracketLoc(readSourceLocation());
}

void ASTStmtReader::VisitArraySectionExpr(ArraySectionExpr *E) {
  VisitExpr(E);
  E->ASType = Record.readEnum<ArraySectionExpr::ArraySectionType>();

  E->setBase(Record.readSubExpr());
  E->setLowerBound(Record.readSubExpr());
  E->setLength(Record.readSubExpr());

  if (E->isOMPArraySection())
    E->setStride(Record.readSubExpr());

  E->setColonLocFirst(readSourceLocation());

  if (E->isOMPArraySection())
    E->setColonLocSecond(readSourceLocation());

  E->setRBracketLoc(readSourceLocation());
}

void ASTStmtReader::VisitOMPArrayShapingExpr(OMPArrayShapingExpr *E) {
  VisitExpr(E);
  unsigned NumDims = Record.readInt();
  E->setBase(Record.readSubExpr());
  SmallVector<Expr *, 4> Dims(NumDims);
  for (unsigned I = 0; I < NumDims; ++I)
    Dims[I] = Record.readSubExpr();
  E->setDimensions(Dims);
  SmallVector<SourceRange, 4> SRs(NumDims);
  for (unsigned I = 0; I < NumDims; ++I)
    SRs[I] = readSourceRange();
  E->setBracketsRanges(SRs);
  E->setLParenLoc(readSourceLocation());
  E->setRParenLoc(readSourceLocation());
}

void ASTStmtReader::VisitOMPIteratorExpr(OMPIteratorExpr *E) {
  VisitExpr(E);
  unsigned NumIters = Record.readInt();
  E->setIteratorKwLoc(readSourceLocation());
  E->setLParenLoc(readSourceLocation());
  E->setRParenLoc(readSourceLocation());
  for (unsigned I = 0; I < NumIters; ++I) {
    E->setIteratorDeclaration(I, Record.readDeclRef());
    E->setAssignmentLoc(I, readSourceLocation());
    Expr *Begin = Record.readSubExpr();
    Expr *End = Record.readSubExpr();
    Expr *Step = Record.readSubExpr();
    SourceLocation ColonLoc = readSourceLocation();
    SourceLocation SecColonLoc;
    if (Step)
      SecColonLoc = readSourceLocation();
    E->setIteratorRange(I, Begin, ColonLoc, End, SecColonLoc, Step);
    // Deserialize helpers
    OMPIteratorHelperData HD;
    HD.CounterVD = cast_or_null<VarDecl>(Record.readDeclRef());
    HD.Upper = Record.readSubExpr();
    HD.Update = Record.readSubExpr();
    HD.CounterUpdate = Record.readSubExpr();
    E->setHelper(I, HD);
  }
}

void ASTStmtReader::VisitCallExpr(CallExpr *E) {
  VisitExpr(E);

  unsigned NumArgs = Record.readInt();
  CurrentUnpackingBits.emplace(Record.readInt());
  E->setADLCallKind(
      static_cast<CallExpr::ADLCallKind>(CurrentUnpackingBits->getNextBit()));
  bool HasFPFeatures = CurrentUnpackingBits->getNextBit();
  E->setCoroElideSafe(CurrentUnpackingBits->getNextBit());
  E->setUsesMemberSyntax(CurrentUnpackingBits->getNextBit());
  assert((NumArgs == E->getNumArgs()) && "Wrong NumArgs!");
  E->setRParenLoc(readSourceLocation());
  E->setCallee(Record.readSubExpr());
  for (unsigned I = 0; I != NumArgs; ++I)
    E->setArg(I, Record.readSubExpr());

  if (HasFPFeatures)
    E->setStoredFPFeatures(
        FPOptionsOverride::getFromOpaqueInt(Record.readInt()));

  if (E->getStmtClass() == Stmt::CallExprClass)
    E->updateTrailingSourceLoc();
}

void ASTStmtReader::VisitCXXMemberCallExpr(CXXMemberCallExpr *E) {
  VisitCallExpr(E);
}

void ASTStmtReader::VisitMemberExpr(MemberExpr *E) {
  VisitExpr(E);

  CurrentUnpackingBits.emplace(Record.readInt());
  bool HasQualifier = CurrentUnpackingBits->getNextBit();
  bool HasFoundDecl = CurrentUnpackingBits->getNextBit();
  bool HasTemplateInfo = CurrentUnpackingBits->getNextBit();
  unsigned NumTemplateArgs = Record.readInt();

  E->Base = Record.readSubExpr();
  E->MemberDecl = Record.readDeclAs<ValueDecl>();
  E->MemberDNLoc = Record.readDeclarationNameLoc(E->MemberDecl->getDeclName());
  E->MemberLoc = Record.readSourceLocation();
  E->MemberExprBits.IsArrow = CurrentUnpackingBits->getNextBit();
  E->MemberExprBits.HasQualifier = HasQualifier;
  E->MemberExprBits.HasFoundDecl = HasFoundDecl;
  E->MemberExprBits.HasTemplateKWAndArgsInfo = HasTemplateInfo;
  E->MemberExprBits.HadMultipleCandidates = CurrentUnpackingBits->getNextBit();
  E->MemberExprBits.NonOdrUseReason =
      CurrentUnpackingBits->getNextBits(/*Width=*/2);
  E->MemberExprBits.OperatorLoc = Record.readSourceLocation();

  if (HasQualifier)
    new (E->getTrailingObjects<NestedNameSpecifierLoc>())
        NestedNameSpecifierLoc(Record.readNestedNameSpecifierLoc());

  if (HasFoundDecl) {
    auto *FoundD = Record.readDeclAs<NamedDecl>();
    auto AS = (AccessSpecifier)CurrentUnpackingBits->getNextBits(/*Width=*/2);
    *E->getTrailingObjects<DeclAccessPair>() = DeclAccessPair::make(FoundD, AS);
  }

  if (HasTemplateInfo)
    ReadTemplateKWAndArgsInfo(
        *E->getTrailingObjects<ASTTemplateKWAndArgsInfo>(),
        E->getTrailingObjects<TemplateArgumentLoc>(), NumTemplateArgs);
}

void ASTStmtReader::VisitObjCIsaExpr(ObjCIsaExpr *E) {
  VisitExpr(E);
  E->setBase(Record.readSubExpr());
  E->setIsaMemberLoc(readSourceLocation());
  E->setOpLoc(readSourceLocation());
  E->setArrow(Record.readInt());
}

void ASTStmtReader::
VisitObjCIndirectCopyRestoreExpr(ObjCIndirectCopyRestoreExpr *E) {
  VisitExpr(E);
  E->Operand = Record.readSubExpr();
  E->setShouldCopy(Record.readInt());
}

void ASTStmtReader::VisitObjCBridgedCastExpr(ObjCBridgedCastExpr *E) {
  VisitExplicitCastExpr(E);
  E->LParenLoc = readSourceLocation();
  E->BridgeKeywordLoc = readSourceLocation();
  E->Kind = Record.readInt();
}

void ASTStmtReader::VisitCastExpr(CastExpr *E) {
  VisitExpr(E);
  unsigned NumBaseSpecs = Record.readInt();
  assert(NumBaseSpecs == E->path_size());

  CurrentUnpackingBits.emplace(Record.readInt());
  E->setCastKind((CastKind)CurrentUnpackingBits->getNextBits(/*Width=*/7));
  unsigned HasFPFeatures = CurrentUnpackingBits->getNextBit();
  assert(E->hasStoredFPFeatures() == HasFPFeatures);

  E->setSubExpr(Record.readSubExpr());

  CastExpr::path_iterator BaseI = E->path_begin();
  while (NumBaseSpecs--) {
    auto *BaseSpec = new (Record.getContext()) CXXBaseSpecifier;
    *BaseSpec = Record.readCXXBaseSpecifier();
    *BaseI++ = BaseSpec;
  }
  if (HasFPFeatures)
    *E->getTrailingFPFeatures() =
        FPOptionsOverride::getFromOpaqueInt(Record.readInt());
}

void ASTStmtReader::VisitBinaryOperator(BinaryOperator *E) {
  VisitExpr(E);
  CurrentUnpackingBits.emplace(Record.readInt());
  E->setOpcode(
      (BinaryOperator::Opcode)CurrentUnpackingBits->getNextBits(/*Width=*/6));
  bool hasFP_Features = CurrentUnpackingBits->getNextBit();
  E->setHasStoredFPFeatures(hasFP_Features);
  E->setExcludedOverflowPattern(CurrentUnpackingBits->getNextBit());
  E->setLHS(Record.readSubExpr());
  E->setRHS(Record.readSubExpr());
  E->setOperatorLoc(readSourceLocation());
  if (hasFP_Features)
    E->setStoredFPFeatures(
        FPOptionsOverride::getFromOpaqueInt(Record.readInt()));
}

void ASTStmtReader::VisitCompoundAssignOperator(CompoundAssignOperator *E) {
  VisitBinaryOperator(E);
  E->setComputationLHSType(Record.readType());
  E->setComputationResultType(Record.readType());
}

void ASTStmtReader::VisitConditionalOperator(ConditionalOperator *E) {
  VisitExpr(E);
  E->SubExprs[ConditionalOperator::COND] = Record.readSubExpr();
  E->SubExprs[ConditionalOperator::LHS] = Record.readSubExpr();
  E->SubExprs[ConditionalOperator::RHS] = Record.readSubExpr();
  E->QuestionLoc = readSourceLocation();
  E->ColonLoc = readSourceLocation();
}

void
ASTStmtReader::VisitBinaryConditionalOperator(BinaryConditionalOperator *E) {
  VisitExpr(E);
  E->OpaqueValue = cast<OpaqueValueExpr>(Record.readSubExpr());
  E->SubExprs[BinaryConditionalOperator::COMMON] = Record.readSubExpr();
  E->SubExprs[BinaryConditionalOperator::COND] = Record.readSubExpr();
  E->SubExprs[BinaryConditionalOperator::LHS] = Record.readSubExpr();
  E->SubExprs[BinaryConditionalOperator::RHS] = Record.readSubExpr();
  E->QuestionLoc = readSourceLocation();
  E->ColonLoc = readSourceLocation();
}

void ASTStmtReader::VisitImplicitCastExpr(ImplicitCastExpr *E) {
  VisitCastExpr(E);
  E->setIsPartOfExplicitCast(CurrentUnpackingBits->getNextBit());
}

void ASTStmtReader::VisitExplicitCastExpr(ExplicitCastExpr *E) {
  VisitCastExpr(E);
  E->setTypeInfoAsWritten(readTypeSourceInfo());
}

void ASTStmtReader::VisitCStyleCastExpr(CStyleCastExpr *E) {
  VisitExplicitCastExpr(E);
  E->setLParenLoc(readSourceLocation());
  E->setRParenLoc(readSourceLocation());
}

void ASTStmtReader::VisitCompoundLiteralExpr(CompoundLiteralExpr *E) {
  VisitExpr(E);
  E->setLParenLoc(readSourceLocation());
  E->setTypeSourceInfo(readTypeSourceInfo());
  E->setInitializer(Record.readSubExpr());
  E->setFileScope(Record.readInt());
}

void ASTStmtReader::VisitExtVectorElementExpr(ExtVectorElementExpr *E) {
  VisitExpr(E);
  E->setBase(Record.readSubExpr());
  E->setAccessor(Record.readIdentifier());
  E->setAccessorLoc(readSourceLocation());
}

void ASTStmtReader::VisitInitListExpr(InitListExpr *E) {
  VisitExpr(E);
  if (auto *SyntForm = cast_or_null<InitListExpr>(Record.readSubStmt()))
    E->setSyntacticForm(SyntForm);
  E->setLBraceLoc(readSourceLocation());
  E->setRBraceLoc(readSourceLocation());
  bool isArrayFiller = Record.readInt();
  Expr *filler = nullptr;
  if (isArrayFiller) {
    filler = Record.readSubExpr();
    E->ArrayFillerOrUnionFieldInit = filler;
  } else
    E->ArrayFillerOrUnionFieldInit = readDeclAs<FieldDecl>();
  E->sawArrayRangeDesignator(Record.readInt());
  unsigned NumInits = Record.readInt();
  E->reserveInits(Record.getContext(), NumInits);
  if (isArrayFiller) {
    for (unsigned I = 0; I != NumInits; ++I) {
      Expr *init = Record.readSubExpr();
      E->updateInit(Record.getContext(), I, init ? init : filler);
    }
  } else {
    for (unsigned I = 0; I != NumInits; ++I)
      E->updateInit(Record.getContext(), I, Record.readSubExpr());
  }
}

void ASTStmtReader::VisitDesignatedInitExpr(DesignatedInitExpr *E) {
  using Designator = DesignatedInitExpr::Designator;

  VisitExpr(E);
  unsigned NumSubExprs = Record.readInt();
  assert(NumSubExprs == E->getNumSubExprs() && "Wrong number of subexprs");
  for (unsigned I = 0; I != NumSubExprs; ++I)
    E->setSubExpr(I, Record.readSubExpr());
  E->setEqualOrColonLoc(readSourceLocation());
  E->setGNUSyntax(Record.readInt());

  SmallVector<Designator, 4> Designators;
  while (Record.getIdx() < Record.size()) {
    switch ((DesignatorTypes)Record.readInt()) {
    case DESIG_FIELD_DECL: {
      auto *Field = readDeclAs<FieldDecl>();
      SourceLocation DotLoc = readSourceLocation();
      SourceLocation FieldLoc = readSourceLocation();
      Designators.push_back(Designator::CreateFieldDesignator(
          Field->getIdentifier(), DotLoc, FieldLoc));
      Designators.back().setFieldDecl(Field);
      break;
    }

    case DESIG_FIELD_NAME: {
      const IdentifierInfo *Name = Record.readIdentifier();
      SourceLocation DotLoc = readSourceLocation();
      SourceLocation FieldLoc = readSourceLocation();
      Designators.push_back(Designator::CreateFieldDesignator(Name, DotLoc,
                                                              FieldLoc));
      break;
    }

    case DESIG_ARRAY: {
      unsigned Index = Record.readInt();
      SourceLocation LBracketLoc = readSourceLocation();
      SourceLocation RBracketLoc = readSourceLocation();
      Designators.push_back(Designator::CreateArrayDesignator(Index,
                                                              LBracketLoc,
                                                              RBracketLoc));
      break;
    }

    case DESIG_ARRAY_RANGE: {
      unsigned Index = Record.readInt();
      SourceLocation LBracketLoc = readSourceLocation();
      SourceLocation EllipsisLoc = readSourceLocation();
      SourceLocation RBracketLoc = readSourceLocation();
      Designators.push_back(Designator::CreateArrayRangeDesignator(
          Index, LBracketLoc, EllipsisLoc, RBracketLoc));
      break;
    }
    }
  }
  E->setDesignators(Record.getContext(),
                    Designators.data(), Designators.size());
}

void ASTStmtReader::VisitDesignatedInitUpdateExpr(DesignatedInitUpdateExpr *E) {
  VisitExpr(E);
  E->setBase(Record.readSubExpr());
  E->setUpdater(Record.readSubExpr());
}

void ASTStmtReader::VisitNoInitExpr(NoInitExpr *E) {
  VisitExpr(E);
}

void ASTStmtReader::VisitArrayInitLoopExpr(ArrayInitLoopExpr *E) {
  VisitExpr(E);
  E->SubExprs[0] = Record.readSubExpr();
  E->SubExprs[1] = Record.readSubExpr();
}

void ASTStmtReader::VisitArrayInitIndexExpr(ArrayInitIndexExpr *E) {
  VisitExpr(E);
}

void ASTStmtReader::VisitImplicitValueInitExpr(ImplicitValueInitExpr *E) {
  VisitExpr(E);
}

void ASTStmtReader::VisitVAArgExpr(VAArgExpr *E) {
  VisitExpr(E);
  E->setSubExpr(Record.readSubExpr());
  E->setWrittenTypeInfo(readTypeSourceInfo());
  E->setBuiltinLoc(readSourceLocation());
  E->setRParenLoc(readSourceLocation());
  E->setIsMicrosoftABI(Record.readInt());
}

void ASTStmtReader::VisitSourceLocExpr(SourceLocExpr *E) {
  VisitExpr(E);
  E->ParentContext = readDeclAs<DeclContext>();
  E->BuiltinLoc = readSourceLocation();
  E->RParenLoc = readSourceLocation();
  E->SourceLocExprBits.Kind = Record.readInt();
}

void ASTStmtReader::VisitEmbedExpr(EmbedExpr *E) {
  VisitExpr(E);
  E->EmbedKeywordLoc = readSourceLocation();
  EmbedDataStorage *Data = new (Record.getContext()) EmbedDataStorage;
  Data->BinaryData = cast<StringLiteral>(Record.readSubStmt());
  E->Data = Data;
  E->Begin = Record.readInt();
  E->NumOfElements = Record.readInt();
}

void ASTStmtReader::VisitAddrLabelExpr(AddrLabelExpr *E) {
  VisitExpr(E);
  E->setAmpAmpLoc(readSourceLocation());
  E->setLabelLoc(readSourceLocation());
  E->setLabel(readDeclAs<LabelDecl>());
}

void ASTStmtReader::VisitStmtExpr(StmtExpr *E) {
  VisitExpr(E);
  E->setLParenLoc(readSourceLocation());
  E->setRParenLoc(readSourceLocation());
  E->setSubStmt(cast_or_null<CompoundStmt>(Record.readSubStmt()));
  E->StmtExprBits.TemplateDepth = Record.readInt();
}

void ASTStmtReader::VisitChooseExpr(ChooseExpr *E) {
  VisitExpr(E);
  E->setCond(Record.readSubExpr());
  E->setLHS(Record.readSubExpr());
  E->setRHS(Record.readSubExpr());
  E->setBuiltinLoc(readSourceLocation());
  E->setRParenLoc(readSourceLocation());
  E->setIsConditionTrue(Record.readInt());
}

void ASTStmtReader::VisitGNUNullExpr(GNUNullExpr *E) {
  VisitExpr(E);
  E->setTokenLocation(readSourceLocation());
}

void ASTStmtReader::VisitShuffleVectorExpr(ShuffleVectorExpr *E) {
  VisitExpr(E);
  SmallVector<Expr *, 16> Exprs;
  unsigned NumExprs = Record.readInt();
  while (NumExprs--)
    Exprs.push_back(Record.readSubExpr());
  E->setExprs(Record.getContext(), Exprs);
  E->setBuiltinLoc(readSourceLocation());
  E->setRParenLoc(readSourceLocation());
}

void ASTStmtReader::VisitConvertVectorExpr(ConvertVectorExpr *E) {
  VisitExpr(E);
  bool HasFPFeatures = CurrentUnpackingBits->getNextBit();
  assert(HasFPFeatures == E->hasStoredFPFeatures());
  E->BuiltinLoc = readSourceLocation();
  E->RParenLoc = readSourceLocation();
  E->TInfo = readTypeSourceInfo();
  E->SrcExpr = Record.readSubExpr();
  if (HasFPFeatures)
    E->setStoredFPFeatures(
        FPOptionsOverride::getFromOpaqueInt(Record.readInt()));
}

void ASTStmtReader::VisitBlockExpr(BlockExpr *E) {
  VisitExpr(E);
  E->setBlockDecl(readDeclAs<BlockDecl>());
}

void ASTStmtReader::VisitGenericSelectionExpr(GenericSelectionExpr *E) {
  VisitExpr(E);

  unsigned NumAssocs = Record.readInt();
  assert(NumAssocs == E->getNumAssocs() && "Wrong NumAssocs!");
  E->IsExprPredicate = Record.readInt();
  E->ResultIndex = Record.readInt();
  E->GenericSelectionExprBits.GenericLoc = readSourceLocation();
  E->DefaultLoc = readSourceLocation();
  E->RParenLoc = readSourceLocation();

  Stmt **Stmts = E->getTrailingObjects<Stmt *>();
  // Add 1 to account for the controlling expression which is the first
  // expression in the trailing array of Stmt *. This is not needed for
  // the trailing array of TypeSourceInfo *.
  for (unsigned I = 0, N = NumAssocs + 1; I < N; ++I)
    Stmts[I] = Record.readSubExpr();

  TypeSourceInfo **TSIs = E->getTrailingObjects<TypeSourceInfo *>();
  for (unsigned I = 0, N = NumAssocs; I < N; ++I)
    TSIs[I] = readTypeSourceInfo();
}

void ASTStmtReader::VisitPseudoObjectExpr(PseudoObjectExpr *E) {
  VisitExpr(E);
  unsigned numSemanticExprs = Record.readInt();
  assert(numSemanticExprs + 1 == E->PseudoObjectExprBits.NumSubExprs);
  E->PseudoObjectExprBits.ResultIndex = Record.readInt();

  // Read the syntactic expression.
  E->getTrailingObjects()[0] = Record.readSubExpr();

  // Read all the semantic expressions.
  for (unsigned i = 0; i != numSemanticExprs; ++i) {
    Expr *subExpr = Record.readSubExpr();
    E->getTrailingObjects()[i + 1] = subExpr;
  }
}

void ASTStmtReader::VisitAtomicExpr(AtomicExpr *E) {
  VisitExpr(E);
  E->Op = AtomicExpr::AtomicOp(Record.readInt());
  E->NumSubExprs = AtomicExpr::getNumSubExprs(E->Op);
  for (unsigned I = 0; I != E->NumSubExprs; ++I)
    E->SubExprs[I] = Record.readSubExpr();
  E->BuiltinLoc = readSourceLocation();
  E->RParenLoc = readSourceLocation();
}

//===----------------------------------------------------------------------===//
// Objective-C Expressions and Statements

void ASTStmtReader::VisitObjCStringLiteral(ObjCStringLiteral *E) {
  VisitExpr(E);
  E->setString(cast<StringLiteral>(Record.readSubStmt()));
  E->setAtLoc(readSourceLocation());
}

void ASTStmtReader::VisitObjCBoxedExpr(ObjCBoxedExpr *E) {
  VisitExpr(E);
  // could be one of several IntegerLiteral, FloatLiteral, etc.
  E->SubExpr = Record.readSubStmt();
  E->BoxingMethod = readDeclAs<ObjCMethodDecl>();
  E->Range = readSourceRange();
}

void ASTStmtReader::VisitObjCArrayLiteral(ObjCArrayLiteral *E) {
  VisitExpr(E);
  unsigned NumElements = Record.readInt();
  assert(NumElements == E->getNumElements() && "Wrong number of elements");
  Expr **Elements = E->getElements();
  for (unsigned I = 0, N = NumElements; I != N; ++I)
    Elements[I] = Record.readSubExpr();
  E->ArrayWithObjectsMethod = readDeclAs<ObjCMethodDecl>();
  E->Range = readSourceRange();
}

void ASTStmtReader::VisitObjCDictionaryLiteral(ObjCDictionaryLiteral *E) {
  VisitExpr(E);
  unsigned NumElements = Record.readInt();
  assert(NumElements == E->getNumElements() && "Wrong number of elements");
  bool HasPackExpansions = Record.readInt();
  assert(HasPackExpansions == E->HasPackExpansions &&"Pack expansion mismatch");
  auto *KeyValues =
      E->getTrailingObjects<ObjCDictionaryLiteral::KeyValuePair>();
  auto *Expansions =
      E->getTrailingObjects<ObjCDictionaryLiteral::ExpansionData>();
  for (unsigned I = 0; I != NumElements; ++I) {
    KeyValues[I].Key = Record.readSubExpr();
    KeyValues[I].Value = Record.readSubExpr();
    if (HasPackExpansions) {
      Expansions[I].EllipsisLoc = readSourceLocation();
      Expansions[I].NumExpansionsPlusOne = Record.readInt();
    }
  }
  E->DictWithObjectsMethod = readDeclAs<ObjCMethodDecl>();
  E->Range = readSourceRange();
}

void ASTStmtReader::VisitObjCEncodeExpr(ObjCEncodeExpr *E) {
  VisitExpr(E);
  E->setEncodedTypeSourceInfo(readTypeSourceInfo());
  E->setAtLoc(readSourceLocation());
  E->setRParenLoc(readSourceLocation());
}

void ASTStmtReader::VisitObjCSelectorExpr(ObjCSelectorExpr *E) {
  VisitExpr(E);
  E->setSelector(Record.readSelector());
  E->setAtLoc(readSourceLocation());
  E->setRParenLoc(readSourceLocation());
}

void ASTStmtReader::VisitObjCProtocolExpr(ObjCProtocolExpr *E) {
  VisitExpr(E);
  E->setProtocol(readDeclAs<ObjCProtocolDecl>());
  E->setAtLoc(readSourceLocation());
  E->ProtoLoc = readSourceLocation();
  E->setRParenLoc(readSourceLocation());
}

void ASTStmtReader::VisitObjCIvarRefExpr(ObjCIvarRefExpr *E) {
  VisitExpr(E);
  E->setDecl(readDeclAs<ObjCIvarDecl>());
  E->setLocation(readSourceLocation());
  E->setOpLoc(readSourceLocation());
  E->setBase(Record.readSubExpr());
  E->setIsArrow(Record.readInt());
  E->setIsFreeIvar(Record.readInt());
}

void ASTStmtReader::VisitObjCPropertyRefExpr(ObjCPropertyRefExpr *E) {
  VisitExpr(E);
  unsigned MethodRefFlags = Record.readInt();
  bool Implicit = Record.readInt() != 0;
  if (Implicit) {
    auto *Getter = readDeclAs<ObjCMethodDecl>();
    auto *Setter = readDeclAs<ObjCMethodDecl>();
    E->setImplicitProperty(Getter, Setter, MethodRefFlags);
  } else {
    E->setExplicitProperty(readDeclAs<ObjCPropertyDecl>(), MethodRefFlags);
  }
  E->setLocation(readSourceLocation());
  E->setReceiverLocation(readSourceLocation());
  switch (Record.readInt()) {
  case 0:
    E->setBase(Record.readSubExpr());
    break;
  case 1:
    E->setSuperReceiver(Record.readType());
    break;
  case 2:
    E->setClassReceiver(readDeclAs<ObjCInterfaceDecl>());
    break;
  }
}

void ASTStmtReader::VisitObjCSubscriptRefExpr(ObjCSubscriptRefExpr *E) {
  VisitExpr(E);
  E->setRBracket(readSourceLocation());
  E->setBaseExpr(Record.readSubExpr());
  E->setKeyExpr(Record.readSubExpr());
  E->GetAtIndexMethodDecl = readDeclAs<ObjCMethodDecl>();
  E->SetAtIndexMethodDecl = readDeclAs<ObjCMethodDecl>();
}

void ASTStmtReader::VisitObjCMessageExpr(ObjCMessageExpr *E) {
  VisitExpr(E);
  assert(Record.peekInt() == E->getNumArgs());
  Record.skipInts(1);
  unsigned NumStoredSelLocs = Record.readInt();
  E->SelLocsKind = Record.readInt();
  E->setDelegateInitCall(Record.readInt());
  E->IsImplicit = Record.readInt();
  auto Kind = static_cast<ObjCMessageExpr::ReceiverKind>(Record.readInt());
  switch (Kind) {
  case ObjCMessageExpr::Instance:
    E->setInstanceReceiver(Record.readSubExpr());
    break;

  case ObjCMessageExpr::Class:
    E->setClassReceiver(readTypeSourceInfo());
    break;

  case ObjCMessageExpr::SuperClass:
  case ObjCMessageExpr::SuperInstance: {
    QualType T = Record.readType();
    SourceLocation SuperLoc = readSourceLocation();
    E->setSuper(SuperLoc, T, Kind == ObjCMessageExpr::SuperInstance);
    break;
  }
  }

  assert(Kind == E->getReceiverKind());

  if (Record.readInt())
    E->setMethodDecl(readDeclAs<ObjCMethodDecl>());
  else
    E->setSelector(Record.readSelector());

  E->LBracLoc = readSourceLocation();
  E->RBracLoc = readSourceLocation();

  for (unsigned I = 0, N = E->getNumArgs(); I != N; ++I)
    E->setArg(I, Record.readSubExpr());

  SourceLocation *Locs = E->getStoredSelLocs();
  for (unsigned I = 0; I != NumStoredSelLocs; ++I)
    Locs[I] = readSourceLocation();
}

void ASTStmtReader::VisitObjCForCollectionStmt(ObjCForCollectionStmt *S) {
  VisitStmt(S);
  S->setElement(Record.readSubStmt());
  S->setCollection(Record.readSubExpr());
  S->setBody(Record.readSubStmt());
  S->setForLoc(readSourceLocation());
  S->setRParenLoc(readSourceLocation());
}

void ASTStmtReader::VisitObjCAtCatchStmt(ObjCAtCatchStmt *S) {
  VisitStmt(S);
  S->setCatchBody(Record.readSubStmt());
  S->setCatchParamDecl(readDeclAs<VarDecl>());
  S->setAtCatchLoc(readSourceLocation());
  S->setRParenLoc(readSourceLocation());
}

void ASTStmtReader::VisitObjCAtFinallyStmt(ObjCAtFinallyStmt *S) {
  VisitStmt(S);
  S->setFinallyBody(Record.readSubStmt());
  S->setAtFinallyLoc(readSourceLocation());
}

void ASTStmtReader::VisitObjCAutoreleasePoolStmt(ObjCAutoreleasePoolStmt *S) {
  VisitStmt(S); // FIXME: no test coverage.
  S->setSubStmt(Record.readSubStmt());
  S->setAtLoc(readSourceLocation());
}

void ASTStmtReader::VisitObjCAtTryStmt(ObjCAtTryStmt *S) {
  VisitStmt(S);
  assert(Record.peekInt() == S->getNumCatchStmts());
  Record.skipInts(1);
  bool HasFinally = Record.readInt();
  S->setTryBody(Record.readSubStmt());
  for (unsigned I = 0, N = S->getNumCatchStmts(); I != N; ++I)
    S->setCatchStmt(I, cast_or_null<ObjCAtCatchStmt>(Record.readSubStmt()));

  if (HasFinally)
    S->setFinallyStmt(Record.readSubStmt());
  S->setAtTryLoc(readSourceLocation());
}

void ASTStmtReader::VisitObjCAtSynchronizedStmt(ObjCAtSynchronizedStmt *S) {
  VisitStmt(S); // FIXME: no test coverage.
  S->setSynchExpr(Record.readSubStmt());
  S->setSynchBody(Record.readSubStmt());
  S->setAtSynchronizedLoc(readSourceLocation());
}

void ASTStmtReader::VisitObjCAtThrowStmt(ObjCAtThrowStmt *S) {
  VisitStmt(S); // FIXME: no test coverage.
  S->setThrowExpr(Record.readSubStmt());
  S->setThrowLoc(readSourceLocation());
}

void ASTStmtReader::VisitObjCBoolLiteralExpr(ObjCBoolLiteralExpr *E) {
  VisitExpr(E);
  E->setValue(Record.readInt());
  E->setLocation(readSourceLocation());
}

void ASTStmtReader::VisitObjCAvailabilityCheckExpr(ObjCAvailabilityCheckExpr *E) {
  VisitExpr(E);
  SourceRange R = Record.readSourceRange();
  E->AtLoc = R.getBegin();
  E->RParen = R.getEnd();
  E->VersionToCheck = Record.readVersionTuple();
}

//===----------------------------------------------------------------------===//
// C++ Expressions and Statements
//===----------------------------------------------------------------------===//

void ASTStmtReader::VisitCXXCatchStmt(CXXCatchStmt *S) {
  VisitStmt(S);
  S->CatchLoc = readSourceLocation();
  S->ExceptionDecl = readDeclAs<VarDecl>();
  S->HandlerBlock = Record.readSubStmt();
}

void ASTStmtReader::VisitCXXTryStmt(CXXTryStmt *S) {
  VisitStmt(S);
  assert(Record.peekInt() == S->getNumHandlers() && "NumStmtFields is wrong ?");
  Record.skipInts(1);
  S->TryLoc = readSourceLocation();
  S->getStmts()[0] = Record.readSubStmt();
  for (unsigned i = 0, e = S->getNumHandlers(); i != e; ++i)
    S->getStmts()[i + 1] = Record.readSubStmt();
}

void ASTStmtReader::VisitCXXForRangeStmt(CXXForRangeStmt *S) {
  VisitStmt(S);
  S->ForLoc = readSourceLocation();
  S->CoawaitLoc = readSourceLocation();
  S->ColonLoc = readSourceLocation();
  S->RParenLoc = readSourceLocation();
  S->setInit(Record.readSubStmt());
  S->setRangeStmt(Record.readSubStmt());
  S->setBeginStmt(Record.readSubStmt());
  S->setEndStmt(Record.readSubStmt());
  S->setCond(Record.readSubExpr());
  S->setInc(Record.readSubExpr());
  S->setLoopVarStmt(Record.readSubStmt());
  S->setBody(Record.readSubStmt());
}

void ASTStmtReader::VisitMSDependentExistsStmt(MSDependentExistsStmt *S) {
  VisitStmt(S);
  S->KeywordLoc = readSourceLocation();
  S->IsIfExists = Record.readInt();
  S->QualifierLoc = Record.readNestedNameSpecifierLoc();
  S->NameInfo = Record.readDeclarationNameInfo();
  S->SubStmt = Record.readSubStmt();
}

void ASTStmtReader::VisitCXXOperatorCallExpr(CXXOperatorCallExpr *E) {
  VisitCallExpr(E);
  E->CXXOperatorCallExprBits.OperatorKind = Record.readInt();
  E->Range = Record.readSourceRange();
}

void ASTStmtReader::VisitCXXRewrittenBinaryOperator(
    CXXRewrittenBinaryOperator *E) {
  VisitExpr(E);
  E->CXXRewrittenBinaryOperatorBits.IsReversed = Record.readInt();
  E->SemanticForm = Record.readSubExpr();
}

void ASTStmtReader::VisitCXXConstructExpr(CXXConstructExpr *E) {
  VisitExpr(E);

  unsigned NumArgs = Record.readInt();
  assert((NumArgs == E->getNumArgs()) && "Wrong NumArgs!");

  E->CXXConstructExprBits.Elidable = Record.readInt();
  E->CXXConstructExprBits.HadMultipleCandidates = Record.readInt();
  E->CXXConstructExprBits.ListInitialization = Record.readInt();
  E->CXXConstructExprBits.StdInitListInitialization = Record.readInt();
  E->CXXConstructExprBits.ZeroInitialization = Record.readInt();
  E->CXXConstructExprBits.ConstructionKind = Record.readInt();
  E->CXXConstructExprBits.IsImmediateEscalating = Record.readInt();
  E->CXXConstructExprBits.Loc = readSourceLocation();
  E->Constructor = readDeclAs<CXXConstructorDecl>();
  E->ParenOrBraceRange = readSourceRange();

  for (unsigned I = 0; I != NumArgs; ++I)
    E->setArg(I, Record.readSubExpr());
}

void ASTStmtReader::VisitCXXInheritedCtorInitExpr(CXXInheritedCtorInitExpr *E) {
  VisitExpr(E);
  E->Constructor = readDeclAs<CXXConstructorDecl>();
  E->Loc = readSourceLocation();
  E->ConstructsVirtualBase = Record.readInt();
  E->InheritedFromVirtualBase = Record.readInt();
}

void ASTStmtReader::VisitCXXTemporaryObjectExpr(CXXTemporaryObjectExpr *E) {
  VisitCXXConstructExpr(E);
  E->TSI = readTypeSourceInfo();
}

void ASTStmtReader::VisitLambdaExpr(LambdaExpr *E) {
  VisitExpr(E);
  unsigned NumCaptures = Record.readInt();
  (void)NumCaptures;
  assert(NumCaptures == E->LambdaExprBits.NumCaptures);
  E->IntroducerRange = readSourceRange();
  E->LambdaExprBits.CaptureDefault = Record.readInt();
  E->CaptureDefaultLoc = readSourceLocation();
  E->LambdaExprBits.ExplicitParams = Record.readInt();
  E->LambdaExprBits.ExplicitResultType = Record.readInt();
  E->ClosingBrace = readSourceLocation();

  // Read capture initializers.
  for (LambdaExpr::capture_init_iterator C = E->capture_init_begin(),
                                         CEnd = E->capture_init_end();
       C != CEnd; ++C)
    *C = Record.readSubExpr();

  // The body will be lazily deserialized when needed from the call operator
  // declaration.
}

void
ASTStmtReader::VisitCXXStdInitializerListExpr(CXXStdInitializerListExpr *E) {
  VisitExpr(E);
  E->SubExpr = Record.readSubExpr();
}

void ASTStmtReader::VisitCXXNamedCastExpr(CXXNamedCastExpr *E) {
  VisitExplicitCastExpr(E);
  SourceRange R = readSourceRange();
  E->Loc = R.getBegin();
  E->RParenLoc = R.getEnd();
  if (CurrentUnpackingBits->getNextBit())
    E->AngleBrackets = readSourceRange();
}

void ASTStmtReader::VisitCXXStaticCastExpr(CXXStaticCastExpr *E) {
  return VisitCXXNamedCastExpr(E);
}

void ASTStmtReader::VisitCXXDynamicCastExpr(CXXDynamicCastExpr *E) {
  return VisitCXXNamedCastExpr(E);
}

void ASTStmtReader::VisitCXXReinterpretCastExpr(CXXReinterpretCastExpr *E) {
  return VisitCXXNamedCastExpr(E);
}

void ASTStmtReader::VisitCXXAddrspaceCastExpr(CXXAddrspaceCastExpr *E) {
  return VisitCXXNamedCastExpr(E);
}

void ASTStmtReader::VisitCXXConstCastExpr(CXXConstCastExpr *E) {
  return VisitCXXNamedCastExpr(E);
}

void ASTStmtReader::VisitCXXFunctionalCastExpr(CXXFunctionalCastExpr *E) {
  VisitExplicitCastExpr(E);
  E->setLParenLoc(readSourceLocation());
  E->setRParenLoc(readSourceLocation());
}

void ASTStmtReader::VisitBuiltinBitCastExpr(BuiltinBitCastExpr *E) {
  VisitExplicitCastExpr(E);
  E->KWLoc = readSourceLocation();
  E->RParenLoc = readSourceLocation();
}

void ASTStmtReader::VisitUserDefinedLiteral(UserDefinedLiteral *E) {
  VisitCallExpr(E);
  E->UDSuffixLoc = readSourceLocation();
}

void ASTStmtReader::VisitCXXBoolLiteralExpr(CXXBoolLiteralExpr *E) {
  VisitExpr(E);
  E->setValue(Record.readInt());
  E->setLocation(readSourceLocation());
}

void ASTStmtReader::VisitCXXNullPtrLiteralExpr(CXXNullPtrLiteralExpr *E) {
  VisitExpr(E);
  E->setLocation(readSourceLocation());
}

void ASTStmtReader::VisitCXXTypeidExpr(CXXTypeidExpr *E) {
  VisitExpr(E);
  E->setSourceRange(readSourceRange());
  if (E->isTypeOperand())
    E->Operand = readTypeSourceInfo();
  else
    E->Operand = Record.readSubExpr();
}

void ASTStmtReader::VisitCXXThisExpr(CXXThisExpr *E) {
  VisitExpr(E);
  E->setLocation(readSourceLocation());
  E->setImplicit(Record.readInt());
  E->setCapturedByCopyInLambdaWithExplicitObjectParameter(Record.readInt());
}

void ASTStmtReader::VisitCXXThrowExpr(CXXThrowExpr *E) {
  VisitExpr(E);
  E->CXXThrowExprBits.ThrowLoc = readSourceLocation();
  E->Operand = Record.readSubExpr();
  E->CXXThrowExprBits.IsThrownVariableInScope = Record.readInt();
}

void ASTStmtReader::VisitCXXDefaultArgExpr(CXXDefaultArgExpr *E) {
  VisitExpr(E);
  E->Param = readDeclAs<ParmVarDecl>();
  E->UsedContext = readDeclAs<DeclContext>();
  E->CXXDefaultArgExprBits.Loc = readSourceLocation();
  E->CXXDefaultArgExprBits.HasRewrittenInit = Record.readInt();
  if (E->CXXDefaultArgExprBits.HasRewrittenInit)
    *E->getTrailingObjects() = Record.readSubExpr();
}

void ASTStmtReader::VisitCXXDefaultInitExpr(CXXDefaultInitExpr *E) {
  VisitExpr(E);
  E->CXXDefaultInitExprBits.HasRewrittenInit = Record.readInt();
  E->Field = readDeclAs<FieldDecl>();
  E->UsedContext = readDeclAs<DeclContext>();
  E->CXXDefaultInitExprBits.Loc = readSourceLocation();
  if (E->CXXDefaultInitExprBits.HasRewrittenInit)
    *E->getTrailingObjects() = Record.readSubExpr();
}

void ASTStmtReader::VisitCXXBindTemporaryExpr(CXXBindTemporaryExpr *E) {
  VisitExpr(E);
  E->setTemporary(Record.readCXXTemporary());
  E->setSubExpr(Record.readSubExpr());
}

void ASTStmtReader::VisitCXXScalarValueInitExpr(CXXScalarValueInitExpr *E) {
  VisitExpr(E);
  E->TypeInfo = readTypeSourceInfo();
  E->CXXScalarValueInitExprBits.RParenLoc = readSourceLocation();
}

void ASTStmtReader::VisitCXXNewExpr(CXXNewExpr *E) {
  VisitExpr(E);

  bool IsArray = Record.readInt();
  bool HasInit = Record.readInt();
  unsigned NumPlacementArgs = Record.readInt();
  bool IsParenTypeId = Record.readInt();

  E->CXXNewExprBits.IsGlobalNew = Record.readInt();
  E->CXXNewExprBits.ShouldPassAlignment = Record.readInt();
  E->CXXNewExprBits.ShouldPassTypeIdentity = Record.readInt();
  E->CXXNewExprBits.UsualArrayDeleteWantsSize = Record.readInt();
  E->CXXNewExprBits.HasInitializer = Record.readInt();
  E->CXXNewExprBits.StoredInitializationStyle = Record.readInt();

  assert((IsArray == E->isArray()) && "Wrong IsArray!");
  assert((HasInit == E->hasInitializer()) && "Wrong HasInit!");
  assert((NumPlacementArgs == E->getNumPlacementArgs()) &&
         "Wrong NumPlacementArgs!");
  assert((IsParenTypeId == E->isParenTypeId()) && "Wrong IsParenTypeId!");
  (void)IsArray;
  (void)HasInit;
  (void)NumPlacementArgs;

  E->setOperatorNew(readDeclAs<FunctionDecl>());
  E->setOperatorDelete(readDeclAs<FunctionDecl>());
  E->AllocatedTypeInfo = readTypeSourceInfo();
  if (IsParenTypeId)
    E->getTrailingObjects<SourceRange>()[0] = readSourceRange();
  E->Range = readSourceRange();
  E->DirectInitRange = readSourceRange();

  // Install all the subexpressions.
  for (CXXNewExpr::raw_arg_iterator I = E->raw_arg_begin(),
                                    N = E->raw_arg_end();
       I != N; ++I)
    *I = Record.readSubStmt();
}

void ASTStmtReader::VisitCXXDeleteExpr(CXXDeleteExpr *E) {
  VisitExpr(E);
  E->CXXDeleteExprBits.GlobalDelete = Record.readInt();
  E->CXXDeleteExprBits.ArrayForm = Record.readInt();
  E->CXXDeleteExprBits.ArrayFormAsWritten = Record.readInt();
  E->CXXDeleteExprBits.UsualArrayDeleteWantsSize = Record.readInt();
  E->OperatorDelete = readDeclAs<FunctionDecl>();
  E->Argument = Record.readSubExpr();
  E->CXXDeleteExprBits.Loc = readSourceLocation();
}

void ASTStmtReader::VisitCXXPseudoDestructorExpr(CXXPseudoDestructorExpr *E) {
  VisitExpr(E);

  E->Base = Record.readSubExpr();
  E->IsArrow = Record.readInt();
  E->OperatorLoc = readSourceLocation();
  E->QualifierLoc = Record.readNestedNameSpecifierLoc();
  E->ScopeType = readTypeSourceInfo();
  E->ColonColonLoc = readSourceLocation();
  E->TildeLoc = readSourceLocation();

  IdentifierInfo *II = Record.readIdentifier();
  if (II)
    E->setDestroyedType(II, readSourceLocation());
  else
    E->setDestroyedType(readTypeSourceInfo());
}

void ASTStmtReader::VisitExprWithCleanups(ExprWithCleanups *E) {
  VisitExpr(E);

  unsigned NumObjects = Record.readInt();
  assert(NumObjects == E->getNumObjects());
  for (unsigned i = 0; i != NumObjects; ++i) {
    unsigned CleanupKind = Record.readInt();
    ExprWithCleanups::CleanupObject Obj;
    if (CleanupKind == COK_Block)
      Obj = readDeclAs<BlockDecl>();
    else if (CleanupKind == COK_CompoundLiteral)
      Obj = cast<CompoundLiteralExpr>(Record.readSubExpr());
    else
      llvm_unreachable("unexpected cleanup object type");
    E->getTrailingObjects()[i] = Obj;
  }

  E->ExprWithCleanupsBits.CleanupsHaveSideEffects = Record.readInt();
  E->SubExpr = Record.readSubExpr();
}

void ASTStmtReader::VisitCXXDependentScopeMemberExpr(
    CXXDependentScopeMemberExpr *E) {
  VisitExpr(E);

  unsigned NumTemplateArgs = Record.readInt();
  CurrentUnpackingBits.emplace(Record.readInt());
  bool HasTemplateKWAndArgsInfo = CurrentUnpackingBits->getNextBit();
  bool HasFirstQualifierFoundInScope = CurrentUnpackingBits->getNextBit();

  assert((HasTemplateKWAndArgsInfo == E->hasTemplateKWAndArgsInfo()) &&
         "Wrong HasTemplateKWAndArgsInfo!");
  assert(
      (HasFirstQualifierFoundInScope == E->hasFirstQualifierFoundInScope()) &&
      "Wrong HasFirstQualifierFoundInScope!");

  if (HasTemplateKWAndArgsInfo)
    ReadTemplateKWAndArgsInfo(
        *E->getTrailingObjects<ASTTemplateKWAndArgsInfo>(),
        E->getTrailingObjects<TemplateArgumentLoc>(), NumTemplateArgs);

  assert((NumTemplateArgs == E->getNumTemplateArgs()) &&
         "Wrong NumTemplateArgs!");

  E->CXXDependentScopeMemberExprBits.IsArrow =
      CurrentUnpackingBits->getNextBit();

  E->BaseType = Record.readType();
  E->QualifierLoc = Record.readNestedNameSpecifierLoc();
  // not ImplicitAccess
  if (CurrentUnpackingBits->getNextBit())
    E->Base = Record.readSubExpr();
  else
    E->Base = nullptr;

  E->CXXDependentScopeMemberExprBits.OperatorLoc = readSourceLocation();

  if (HasFirstQualifierFoundInScope)
    *E->getTrailingObjects<NamedDecl *>() = readDeclAs<NamedDecl>();

  E->MemberNameInfo = Record.readDeclarationNameInfo();
}

void
ASTStmtReader::VisitDependentScopeDeclRefExpr(DependentScopeDeclRefExpr *E) {
  VisitExpr(E);

  if (CurrentUnpackingBits->getNextBit()) // HasTemplateKWAndArgsInfo
    ReadTemplateKWAndArgsInfo(
        *E->getTrailingObjects<ASTTemplateKWAndArgsInfo>(),
        E->getTrailingObjects<TemplateArgumentLoc>(),
        /*NumTemplateArgs=*/CurrentUnpackingBits->getNextBits(/*Width=*/16));

  E->QualifierLoc = Record.readNestedNameSpecifierLoc();
  E->NameInfo = Record.readDeclarationNameInfo();
}

void
ASTStmtReader::VisitCXXUnresolvedConstructExpr(CXXUnresolvedConstructExpr *E) {
  VisitExpr(E);
  assert(Record.peekInt() == E->getNumArgs() &&
         "Read wrong record during creation ?");
  Record.skipInts(1);
  for (unsigned I = 0, N = E->getNumArgs(); I != N; ++I)
    E->setArg(I, Record.readSubExpr());
  E->TypeAndInitForm.setPointer(readTypeSourceInfo());
  E->setLParenLoc(readSourceLocation());
  E->setRParenLoc(readSourceLocation());
  E->TypeAndInitForm.setInt(Record.readInt());
}

void ASTStmtReader::VisitOverloadExpr(OverloadExpr *E) {
  VisitExpr(E);

  unsigned NumResults = Record.readInt();
  CurrentUnpackingBits.emplace(Record.readInt());
  bool HasTemplateKWAndArgsInfo = CurrentUnpackingBits->getNextBit();
  assert((E->getNumDecls() == NumResults) && "Wrong NumResults!");
  assert((E->hasTemplateKWAndArgsInfo() == HasTemplateKWAndArgsInfo) &&
         "Wrong HasTemplateKWAndArgsInfo!");

  if (HasTemplateKWAndArgsInfo) {
    unsigned NumTemplateArgs = Record.readInt();
    ReadTemplateKWAndArgsInfo(*E->getTrailingASTTemplateKWAndArgsInfo(),
                              E->getTrailingTemplateArgumentLoc(),
                              NumTemplateArgs);
    assert((E->getNumTemplateArgs() == NumTemplateArgs) &&
           "Wrong NumTemplateArgs!");
  }

  UnresolvedSet<8> Decls;
  for (unsigned I = 0; I != NumResults; ++I) {
    auto *D = readDeclAs<NamedDecl>();
    auto AS = (AccessSpecifier)Record.readInt();
    Decls.addDecl(D, AS);
  }

  DeclAccessPair *Results = E->getTrailingResults();
  UnresolvedSetIterator Iter = Decls.begin();
  for (unsigned I = 0; I != NumResults; ++I) {
    Results[I] = (Iter + I).getPair();
  }

  E->NameInfo = Record.readDeclarationNameInfo();
  E->QualifierLoc = Record.readNestedNameSpecifierLoc();
}

void ASTStmtReader::VisitUnresolvedMemberExpr(UnresolvedMemberExpr *E) {
  VisitOverloadExpr(E);
  E->UnresolvedMemberExprBits.IsArrow = CurrentUnpackingBits->getNextBit();
  E->UnresolvedMemberExprBits.HasUnresolvedUsing =
      CurrentUnpackingBits->getNextBit();

  if (/*!isImplicitAccess=*/CurrentUnpackingBits->getNextBit())
    E->Base = Record.readSubExpr();
  else
    E->Base = nullptr;

  E->OperatorLoc = readSourceLocation();

  E->BaseType = Record.readType();
}

void ASTStmtReader::VisitUnresolvedLookupExpr(UnresolvedLookupExpr *E) {
  VisitOverloadExpr(E);
  E->UnresolvedLookupExprBits.RequiresADL = CurrentUnpackingBits->getNextBit();
  E->NamingClass = readDeclAs<CXXRecordDecl>();
}

void ASTStmtReader::VisitTypeTraitExpr(TypeTraitExpr *E) {
  VisitExpr(E);
  E->TypeTraitExprBits.IsBooleanTypeTrait = Record.readInt();
  E->TypeTraitExprBits.NumArgs = Record.readInt();
  E->TypeTraitExprBits.Kind = Record.readInt();

  if (E->TypeTraitExprBits.IsBooleanTypeTrait)
    E->TypeTraitExprBits.Value = Record.readInt();
  else
    *E->getTrailingObjects<APValue>() = Record.readAPValue();

  SourceRange Range = readSourceRange();
  E->Loc = Range.getBegin();
  E->RParenLoc = Range.getEnd();

  auto **Args = E->getTrailingObjects<TypeSourceInfo *>();
  for (unsigned I = 0, N = E->getNumArgs(); I != N; ++I)
    Args[I] = readTypeSourceInfo();
}

void ASTStmtReader::VisitArrayTypeTraitExpr(ArrayTypeTraitExpr *E) {
  VisitExpr(E);
  E->ArrayTypeTraitExprBits.ATT = (ArrayTypeTrait)Record.readInt();
  E->Value = (unsigned int)Record.readInt();
  SourceRange Range = readSourceRange();
  E->Loc = Range.getBegin();
  E->RParen = Range.getEnd();
  E->QueriedType = readTypeSourceInfo();
  E->Dimension = Record.readSubExpr();
}

void ASTStmtReader::VisitExpressionTraitExpr(ExpressionTraitExpr *E) {
  VisitExpr(E);
  E->ExpressionTraitExprBits.ET = (ExpressionTrait)Record.readInt();
  E->ExpressionTraitExprBits.Value = (bool)Record.readInt();
  SourceRange Range = readSourceRange();
  E->QueriedExpression = Record.readSubExpr();
  E->Loc = Range.getBegin();
  E->RParen = Range.getEnd();
}

void ASTStmtReader::VisitCXXNoexceptExpr(CXXNoexceptExpr *E) {
  VisitExpr(E);
  E->CXXNoexceptExprBits.Value = Record.readInt();
  E->Range = readSourceRange();
  E->Operand = Record.readSubExpr();
}

void ASTStmtReader::VisitPackExpansionExpr(PackExpansionExpr *E) {
  VisitExpr(E);
  E->EllipsisLoc = readSourceLocation();
  E->NumExpansions = Record.readInt();
  E->Pattern = Record.readSubExpr();
}

void ASTStmtReader::VisitSizeOfPackExpr(SizeOfPackExpr *E) {
  VisitExpr(E);
  unsigned NumPartialArgs = Record.readInt();
  E->OperatorLoc = readSourceLocation();
  E->PackLoc = readSourceLocation();
  E->RParenLoc = readSourceLocation();
  E->Pack = Record.readDeclAs<NamedDecl>();
  if (E->isPartiallySubstituted()) {
    assert(E->Length == NumPartialArgs);
    for (auto *I = E->getTrailingObjects(), *E = I + NumPartialArgs; I != E;
         ++I)
      new (I) TemplateArgument(Record.readTemplateArgument());
  } else if (!E->isValueDependent()) {
    E->Length = Record.readInt();
  }
}

void ASTStmtReader::VisitPackIndexingExpr(PackIndexingExpr *E) {
  VisitExpr(E);
<<<<<<< HEAD
  E->TransformedExpressions = Record.readInt();
  E->FullySubstituted = Record.readInt();
=======
  E->PackIndexingExprBits.TransformedExpressions = Record.readInt();
  E->PackIndexingExprBits.FullySubstituted = Record.readInt();
>>>>>>> eb0f1dc0
  E->EllipsisLoc = readSourceLocation();
  E->RSquareLoc = readSourceLocation();
  E->SubExprs[0] = Record.readStmt();
  E->SubExprs[1] = Record.readStmt();
  auto **Exprs = E->getTrailingObjects();
  for (unsigned I = 0; I < E->PackIndexingExprBits.TransformedExpressions; ++I)
    Exprs[I] = Record.readExpr();
}

void ASTStmtReader::VisitSubstNonTypeTemplateParmExpr(
                                              SubstNonTypeTemplateParmExpr *E) {
  VisitExpr(E);
  E->AssociatedDeclAndRef.setPointer(readDeclAs<Decl>());
  E->AssociatedDeclAndRef.setInt(CurrentUnpackingBits->getNextBit());
  E->Index = CurrentUnpackingBits->getNextBits(/*Width=*/12);
  E->PackIndex = Record.readUnsignedOrNone().toInternalRepresentation();
  E->Final = CurrentUnpackingBits->getNextBit();
  E->SubstNonTypeTemplateParmExprBits.NameLoc = readSourceLocation();
  E->Replacement = Record.readSubExpr();
}

void ASTStmtReader::VisitSubstNonTypeTemplateParmPackExpr(
                                          SubstNonTypeTemplateParmPackExpr *E) {
  VisitExpr(E);
  E->AssociatedDecl = readDeclAs<Decl>();
  E->Final = CurrentUnpackingBits->getNextBit();
  E->Index = Record.readInt();
  TemplateArgument ArgPack = Record.readTemplateArgument();
  if (ArgPack.getKind() != TemplateArgument::Pack)
    return;

  E->Arguments = ArgPack.pack_begin();
  E->NumArguments = ArgPack.pack_size();
  E->NameLoc = readSourceLocation();
}

void ASTStmtReader::VisitFunctionParmPackExpr(FunctionParmPackExpr *E) {
  VisitExpr(E);
  E->NumParameters = Record.readInt();
  E->ParamPack = readDeclAs<ValueDecl>();
  E->NameLoc = readSourceLocation();
<<<<<<< HEAD
  auto **Parms = E->getTrailingObjects<ValueDecl *>();
=======
  auto **Parms = E->getTrailingObjects();
>>>>>>> eb0f1dc0
  for (unsigned i = 0, n = E->NumParameters; i != n; ++i)
    Parms[i] = readDeclAs<ValueDecl>();
}

void ASTStmtReader::VisitMaterializeTemporaryExpr(MaterializeTemporaryExpr *E) {
  VisitExpr(E);
  bool HasMaterialzedDecl = Record.readInt();
  if (HasMaterialzedDecl)
    E->State = cast<LifetimeExtendedTemporaryDecl>(Record.readDecl());
  else
    E->State = Record.readSubExpr();
}

void ASTStmtReader::VisitCXXFoldExpr(CXXFoldExpr *E) {
  VisitExpr(E);
  E->LParenLoc = readSourceLocation();
  E->EllipsisLoc = readSourceLocation();
  E->RParenLoc = readSourceLocation();
  E->NumExpansions = Record.readUnsignedOrNone();
  E->SubExprs[0] = Record.readSubExpr();
  E->SubExprs[1] = Record.readSubExpr();
  E->SubExprs[2] = Record.readSubExpr();
  E->CXXFoldExprBits.Opcode = (BinaryOperatorKind)Record.readInt();
}

void ASTStmtReader::VisitCXXParenListInitExpr(CXXParenListInitExpr *E) {
  VisitExpr(E);
  unsigned ExpectedNumExprs = Record.readInt();
  assert(E->NumExprs == ExpectedNumExprs &&
         "expected number of expressions does not equal the actual number of "
         "serialized expressions.");
  E->NumUserSpecifiedExprs = Record.readInt();
  E->InitLoc = readSourceLocation();
  E->LParenLoc = readSourceLocation();
  E->RParenLoc = readSourceLocation();
  for (unsigned I = 0; I < ExpectedNumExprs; I++)
    E->getTrailingObjects()[I] = Record.readSubExpr();

  bool HasArrayFillerOrUnionDecl = Record.readBool();
  if (HasArrayFillerOrUnionDecl) {
    bool HasArrayFiller = Record.readBool();
    if (HasArrayFiller) {
      E->setArrayFiller(Record.readSubExpr());
    } else {
      E->setInitializedFieldInUnion(readDeclAs<FieldDecl>());
    }
  }
  E->updateDependence();
}

void ASTStmtReader::VisitOpaqueValueExpr(OpaqueValueExpr *E) {
  VisitExpr(E);
  E->SourceExpr = Record.readSubExpr();
  E->OpaqueValueExprBits.Loc = readSourceLocation();
  E->setIsUnique(Record.readInt());
}

void ASTStmtReader::VisitRecoveryExpr(RecoveryExpr *E) {
  VisitExpr(E);
  unsigned NumArgs = Record.readInt();
  E->BeginLoc = readSourceLocation();
  E->EndLoc = readSourceLocation();
  assert((NumArgs + 0LL ==
          std::distance(E->children().begin(), E->children().end())) &&
         "Wrong NumArgs!");
  (void)NumArgs;
  for (Stmt *&Child : E->children())
    Child = Record.readSubStmt();
}

//===----------------------------------------------------------------------===//
// Microsoft Expressions and Statements
//===----------------------------------------------------------------------===//
void ASTStmtReader::VisitMSPropertyRefExpr(MSPropertyRefExpr *E) {
  VisitExpr(E);
  E->IsArrow = (Record.readInt() != 0);
  E->BaseExpr = Record.readSubExpr();
  E->QualifierLoc = Record.readNestedNameSpecifierLoc();
  E->MemberLoc = readSourceLocation();
  E->TheDecl = readDeclAs<MSPropertyDecl>();
}

void ASTStmtReader::VisitMSPropertySubscriptExpr(MSPropertySubscriptExpr *E) {
  VisitExpr(E);
  E->setBase(Record.readSubExpr());
  E->setIdx(Record.readSubExpr());
  E->setRBracketLoc(readSourceLocation());
}

void ASTStmtReader::VisitCXXUuidofExpr(CXXUuidofExpr *E) {
  VisitExpr(E);
  E->setSourceRange(readSourceRange());
  E->Guid = readDeclAs<MSGuidDecl>();
  if (E->isTypeOperand())
    E->Operand = readTypeSourceInfo();
  else
    E->Operand = Record.readSubExpr();
}

void ASTStmtReader::VisitSEHLeaveStmt(SEHLeaveStmt *S) {
  VisitStmt(S);
  S->setLeaveLoc(readSourceLocation());
}

void ASTStmtReader::VisitSEHExceptStmt(SEHExceptStmt *S) {
  VisitStmt(S);
  S->Loc = readSourceLocation();
  S->Children[SEHExceptStmt::FILTER_EXPR] = Record.readSubStmt();
  S->Children[SEHExceptStmt::BLOCK] = Record.readSubStmt();
}

void ASTStmtReader::VisitSEHFinallyStmt(SEHFinallyStmt *S) {
  VisitStmt(S);
  S->Loc = readSourceLocation();
  S->Block = Record.readSubStmt();
}

void ASTStmtReader::VisitSEHTryStmt(SEHTryStmt *S) {
  VisitStmt(S);
  S->IsCXXTry = Record.readInt();
  S->TryLoc = readSourceLocation();
  S->Children[SEHTryStmt::TRY] = Record.readSubStmt();
  S->Children[SEHTryStmt::HANDLER] = Record.readSubStmt();
}

//===----------------------------------------------------------------------===//
// CUDA Expressions and Statements
//===----------------------------------------------------------------------===//

void ASTStmtReader::VisitCUDAKernelCallExpr(CUDAKernelCallExpr *E) {
  VisitCallExpr(E);
  E->setPreArg(CUDAKernelCallExpr::CONFIG, Record.readSubExpr());
}

//===----------------------------------------------------------------------===//
// OpenCL Expressions and Statements.
//===----------------------------------------------------------------------===//
void ASTStmtReader::VisitAsTypeExpr(AsTypeExpr *E) {
  VisitExpr(E);
  E->BuiltinLoc = readSourceLocation();
  E->RParenLoc = readSourceLocation();
  E->SrcExpr = Record.readSubExpr();
}

//===----------------------------------------------------------------------===//
// OpenMP Directives.
//===----------------------------------------------------------------------===//

void ASTStmtReader::VisitOMPCanonicalLoop(OMPCanonicalLoop *S) {
  VisitStmt(S);
  for (Stmt *&SubStmt : S->SubStmts)
    SubStmt = Record.readSubStmt();
}

void ASTStmtReader::VisitOMPExecutableDirective(OMPExecutableDirective *E) {
  Record.readOMPChildren(E->Data);
  E->setLocStart(readSourceLocation());
  E->setLocEnd(readSourceLocation());
}

void ASTStmtReader::VisitOMPLoopBasedDirective(OMPLoopBasedDirective *D) {
  VisitStmt(D);
  // Field CollapsedNum was read in ReadStmtFromStream.
  Record.skipInts(1);
  VisitOMPExecutableDirective(D);
}

void ASTStmtReader::VisitOMPLoopDirective(OMPLoopDirective *D) {
  VisitOMPLoopBasedDirective(D);
}

void ASTStmtReader::VisitOMPMetaDirective(OMPMetaDirective *D) {
  VisitStmt(D);
  // The NumClauses field was read in ReadStmtFromStream.
  Record.skipInts(1);
  VisitOMPExecutableDirective(D);
}

void ASTStmtReader::VisitOMPParallelDirective(OMPParallelDirective *D) {
  VisitStmt(D);
  VisitOMPExecutableDirective(D);
  D->setHasCancel(Record.readBool());
}

void ASTStmtReader::VisitOMPSimdDirective(OMPSimdDirective *D) {
  VisitOMPLoopDirective(D);
}

void ASTStmtReader::VisitOMPLoopTransformationDirective(
    OMPLoopTransformationDirective *D) {
  VisitOMPLoopBasedDirective(D);
  D->setNumGeneratedLoops(Record.readUInt32());
}

void ASTStmtReader::VisitOMPTileDirective(OMPTileDirective *D) {
  VisitOMPLoopTransformationDirective(D);
}

void ASTStmtReader::VisitOMPStripeDirective(OMPStripeDirective *D) {
  VisitOMPLoopTransformationDirective(D);
}

void ASTStmtReader::VisitOMPUnrollDirective(OMPUnrollDirective *D) {
  VisitOMPLoopTransformationDirective(D);
}

void ASTStmtReader::VisitOMPReverseDirective(OMPReverseDirective *D) {
  VisitOMPLoopTransformationDirective(D);
}

void ASTStmtReader::VisitOMPInterchangeDirective(OMPInterchangeDirective *D) {
  VisitOMPLoopTransformationDirective(D);
}

void ASTStmtReader::VisitOMPForDirective(OMPForDirective *D) {
  VisitOMPLoopDirective(D);
  D->setHasCancel(Record.readBool());
}

void ASTStmtReader::VisitOMPForSimdDirective(OMPForSimdDirective *D) {
  VisitOMPLoopDirective(D);
}

void ASTStmtReader::VisitOMPSectionsDirective(OMPSectionsDirective *D) {
  VisitStmt(D);
  VisitOMPExecutableDirective(D);
  D->setHasCancel(Record.readBool());
}

void ASTStmtReader::VisitOMPSectionDirective(OMPSectionDirective *D) {
  VisitStmt(D);
  VisitOMPExecutableDirective(D);
  D->setHasCancel(Record.readBool());
}

void ASTStmtReader::VisitOMPScopeDirective(OMPScopeDirective *D) {
  VisitStmt(D);
  VisitOMPExecutableDirective(D);
}

void ASTStmtReader::VisitOMPSingleDirective(OMPSingleDirective *D) {
  VisitStmt(D);
  VisitOMPExecutableDirective(D);
}

void ASTStmtReader::VisitOMPMasterDirective(OMPMasterDirective *D) {
  VisitStmt(D);
  VisitOMPExecutableDirective(D);
}

void ASTStmtReader::VisitOMPCriticalDirective(OMPCriticalDirective *D) {
  VisitStmt(D);
  VisitOMPExecutableDirective(D);
  D->DirName = Record.readDeclarationNameInfo();
}

void ASTStmtReader::VisitOMPParallelForDirective(OMPParallelForDirective *D) {
  VisitOMPLoopDirective(D);
  D->setHasCancel(Record.readBool());
}

void ASTStmtReader::VisitOMPParallelForSimdDirective(
    OMPParallelForSimdDirective *D) {
  VisitOMPLoopDirective(D);
}

void ASTStmtReader::VisitOMPParallelMasterDirective(
    OMPParallelMasterDirective *D) {
  VisitStmt(D);
  VisitOMPExecutableDirective(D);
}

void ASTStmtReader::VisitOMPParallelMaskedDirective(
    OMPParallelMaskedDirective *D) {
  VisitStmt(D);
  VisitOMPExecutableDirective(D);
}

void ASTStmtReader::VisitOMPParallelSectionsDirective(
    OMPParallelSectionsDirective *D) {
  VisitStmt(D);
  VisitOMPExecutableDirective(D);
  D->setHasCancel(Record.readBool());
}

void ASTStmtReader::VisitOMPTaskDirective(OMPTaskDirective *D) {
  VisitStmt(D);
  VisitOMPExecutableDirective(D);
  D->setHasCancel(Record.readBool());
}

void ASTStmtReader::VisitOMPTaskyieldDirective(OMPTaskyieldDirective *D) {
  VisitStmt(D);
  VisitOMPExecutableDirective(D);
}

void ASTStmtReader::VisitOMPBarrierDirective(OMPBarrierDirective *D) {
  VisitStmt(D);
  VisitOMPExecutableDirective(D);
}

void ASTStmtReader::VisitOMPTaskwaitDirective(OMPTaskwaitDirective *D) {
  VisitStmt(D);
  // The NumClauses field was read in ReadStmtFromStream.
  Record.skipInts(1);
  VisitOMPExecutableDirective(D);
}

void ASTStmtReader::VisitOMPAssumeDirective(OMPAssumeDirective *D) {
  VisitStmt(D);
  VisitOMPExecutableDirective(D);
}

void ASTStmtReader::VisitOMPErrorDirective(OMPErrorDirective *D) {
  VisitStmt(D);
  // The NumClauses field was read in ReadStmtFromStream.
  Record.skipInts(1);
  VisitOMPExecutableDirective(D);
}

void ASTStmtReader::VisitOMPTaskgroupDirective(OMPTaskgroupDirective *D) {
  VisitStmt(D);
  VisitOMPExecutableDirective(D);
}

void ASTStmtReader::VisitOMPFlushDirective(OMPFlushDirective *D) {
  VisitStmt(D);
  VisitOMPExecutableDirective(D);
}

void ASTStmtReader::VisitOMPDepobjDirective(OMPDepobjDirective *D) {
  VisitStmt(D);
  VisitOMPExecutableDirective(D);
}

void ASTStmtReader::VisitOMPScanDirective(OMPScanDirective *D) {
  VisitStmt(D);
  VisitOMPExecutableDirective(D);
}

void ASTStmtReader::VisitOMPOrderedDirective(OMPOrderedDirective *D) {
  VisitStmt(D);
  VisitOMPExecutableDirective(D);
}

void ASTStmtReader::VisitOMPAtomicDirective(OMPAtomicDirective *D) {
  VisitStmt(D);
  VisitOMPExecutableDirective(D);
  D->Flags.IsXLHSInRHSPart = Record.readBool() ? 1 : 0;
  D->Flags.IsPostfixUpdate = Record.readBool() ? 1 : 0;
  D->Flags.IsFailOnly = Record.readBool() ? 1 : 0;
}

void ASTStmtReader::VisitOMPTargetDirective(OMPTargetDirective *D) {
  VisitStmt(D);
  VisitOMPExecutableDirective(D);
}

void ASTStmtReader::VisitOMPTargetDataDirective(OMPTargetDataDirective *D) {
  VisitStmt(D);
  VisitOMPExecutableDirective(D);
}

void ASTStmtReader::VisitOMPTargetEnterDataDirective(
    OMPTargetEnterDataDirective *D) {
  VisitStmt(D);
  VisitOMPExecutableDirective(D);
}

void ASTStmtReader::VisitOMPTargetExitDataDirective(
    OMPTargetExitDataDirective *D) {
  VisitStmt(D);
  VisitOMPExecutableDirective(D);
}

void ASTStmtReader::VisitOMPTargetParallelDirective(
    OMPTargetParallelDirective *D) {
  VisitStmt(D);
  VisitOMPExecutableDirective(D);
  D->setHasCancel(Record.readBool());
}

void ASTStmtReader::VisitOMPTargetParallelForDirective(
    OMPTargetParallelForDirective *D) {
  VisitOMPLoopDirective(D);
  D->setHasCancel(Record.readBool());
}

void ASTStmtReader::VisitOMPTeamsDirective(OMPTeamsDirective *D) {
  VisitStmt(D);
  VisitOMPExecutableDirective(D);
}

void ASTStmtReader::VisitOMPCancellationPointDirective(
    OMPCancellationPointDirective *D) {
  VisitStmt(D);
  VisitOMPExecutableDirective(D);
  D->setCancelRegion(Record.readEnum<OpenMPDirectiveKind>());
}

void ASTStmtReader::VisitOMPCancelDirective(OMPCancelDirective *D) {
  VisitStmt(D);
  VisitOMPExecutableDirective(D);
  D->setCancelRegion(Record.readEnum<OpenMPDirectiveKind>());
}

void ASTStmtReader::VisitOMPTaskLoopDirective(OMPTaskLoopDirective *D) {
  VisitOMPLoopDirective(D);
  D->setHasCancel(Record.readBool());
}

void ASTStmtReader::VisitOMPTaskLoopSimdDirective(OMPTaskLoopSimdDirective *D) {
  VisitOMPLoopDirective(D);
}

void ASTStmtReader::VisitOMPMasterTaskLoopDirective(
    OMPMasterTaskLoopDirective *D) {
  VisitOMPLoopDirective(D);
  D->setHasCancel(Record.readBool());
}

void ASTStmtReader::VisitOMPMaskedTaskLoopDirective(
    OMPMaskedTaskLoopDirective *D) {
  VisitOMPLoopDirective(D);
  D->setHasCancel(Record.readBool());
}

void ASTStmtReader::VisitOMPMasterTaskLoopSimdDirective(
    OMPMasterTaskLoopSimdDirective *D) {
  VisitOMPLoopDirective(D);
}

void ASTStmtReader::VisitOMPMaskedTaskLoopSimdDirective(
    OMPMaskedTaskLoopSimdDirective *D) {
  VisitOMPLoopDirective(D);
}

void ASTStmtReader::VisitOMPParallelMasterTaskLoopDirective(
    OMPParallelMasterTaskLoopDirective *D) {
  VisitOMPLoopDirective(D);
  D->setHasCancel(Record.readBool());
}

void ASTStmtReader::VisitOMPParallelMaskedTaskLoopDirective(
    OMPParallelMaskedTaskLoopDirective *D) {
  VisitOMPLoopDirective(D);
  D->setHasCancel(Record.readBool());
}

void ASTStmtReader::VisitOMPParallelMasterTaskLoopSimdDirective(
    OMPParallelMasterTaskLoopSimdDirective *D) {
  VisitOMPLoopDirective(D);
}

void ASTStmtReader::VisitOMPParallelMaskedTaskLoopSimdDirective(
    OMPParallelMaskedTaskLoopSimdDirective *D) {
  VisitOMPLoopDirective(D);
}

void ASTStmtReader::VisitOMPDistributeDirective(OMPDistributeDirective *D) {
  VisitOMPLoopDirective(D);
}

void ASTStmtReader::VisitOMPTargetUpdateDirective(OMPTargetUpdateDirective *D) {
  VisitStmt(D);
  VisitOMPExecutableDirective(D);
}

void ASTStmtReader::VisitOMPDistributeParallelForDirective(
    OMPDistributeParallelForDirective *D) {
  VisitOMPLoopDirective(D);
  D->setHasCancel(Record.readBool());
}

void ASTStmtReader::VisitOMPDistributeParallelForSimdDirective(
    OMPDistributeParallelForSimdDirective *D) {
  VisitOMPLoopDirective(D);
}

void ASTStmtReader::VisitOMPDistributeSimdDirective(
    OMPDistributeSimdDirective *D) {
  VisitOMPLoopDirective(D);
}

void ASTStmtReader::VisitOMPTargetParallelForSimdDirective(
    OMPTargetParallelForSimdDirective *D) {
  VisitOMPLoopDirective(D);
}

void ASTStmtReader::VisitOMPTargetSimdDirective(OMPTargetSimdDirective *D) {
  VisitOMPLoopDirective(D);
}

void ASTStmtReader::VisitOMPTeamsDistributeDirective(
    OMPTeamsDistributeDirective *D) {
  VisitOMPLoopDirective(D);
}

void ASTStmtReader::VisitOMPTeamsDistributeSimdDirective(
    OMPTeamsDistributeSimdDirective *D) {
  VisitOMPLoopDirective(D);
}

void ASTStmtReader::VisitOMPTeamsDistributeParallelForSimdDirective(
    OMPTeamsDistributeParallelForSimdDirective *D) {
  VisitOMPLoopDirective(D);
}

void ASTStmtReader::VisitOMPTeamsDistributeParallelForDirective(
    OMPTeamsDistributeParallelForDirective *D) {
  VisitOMPLoopDirective(D);
  D->setHasCancel(Record.readBool());
}

void ASTStmtReader::VisitOMPTargetTeamsDirective(OMPTargetTeamsDirective *D) {
  VisitStmt(D);
  VisitOMPExecutableDirective(D);
}

void ASTStmtReader::VisitOMPTargetTeamsDistributeDirective(
    OMPTargetTeamsDistributeDirective *D) {
  VisitOMPLoopDirective(D);
}

void ASTStmtReader::VisitOMPTargetTeamsDistributeParallelForDirective(
    OMPTargetTeamsDistributeParallelForDirective *D) {
  VisitOMPLoopDirective(D);
  D->setHasCancel(Record.readBool());
}

void ASTStmtReader::VisitOMPTargetTeamsDistributeParallelForSimdDirective(
    OMPTargetTeamsDistributeParallelForSimdDirective *D) {
  VisitOMPLoopDirective(D);
}

void ASTStmtReader::VisitOMPTargetTeamsDistributeSimdDirective(
    OMPTargetTeamsDistributeSimdDirective *D) {
  VisitOMPLoopDirective(D);
}

void ASTStmtReader::VisitOMPInteropDirective(OMPInteropDirective *D) {
  VisitStmt(D);
  VisitOMPExecutableDirective(D);
}

void ASTStmtReader::VisitOMPDispatchDirective(OMPDispatchDirective *D) {
  VisitStmt(D);
  VisitOMPExecutableDirective(D);
  D->setTargetCallLoc(Record.readSourceLocation());
}

void ASTStmtReader::VisitOMPMaskedDirective(OMPMaskedDirective *D) {
  VisitStmt(D);
  VisitOMPExecutableDirective(D);
}

void ASTStmtReader::VisitOMPGenericLoopDirective(OMPGenericLoopDirective *D) {
  VisitOMPLoopDirective(D);
}

void ASTStmtReader::VisitOMPTeamsGenericLoopDirective(
    OMPTeamsGenericLoopDirective *D) {
  VisitOMPLoopDirective(D);
}

void ASTStmtReader::VisitOMPTargetTeamsGenericLoopDirective(
    OMPTargetTeamsGenericLoopDirective *D) {
  VisitOMPLoopDirective(D);
  D->setCanBeParallelFor(Record.readBool());
}

void ASTStmtReader::VisitOMPParallelGenericLoopDirective(
    OMPParallelGenericLoopDirective *D) {
  VisitOMPLoopDirective(D);
}

void ASTStmtReader::VisitOMPTargetParallelGenericLoopDirective(
    OMPTargetParallelGenericLoopDirective *D) {
  VisitOMPLoopDirective(D);
}

//===----------------------------------------------------------------------===//
// OpenACC Constructs/Directives.
//===----------------------------------------------------------------------===//
void ASTStmtReader::VisitOpenACCConstructStmt(OpenACCConstructStmt *S) {
  (void)Record.readInt();
  S->Kind = Record.readEnum<OpenACCDirectiveKind>();
  S->Range = Record.readSourceRange();
  S->DirectiveLoc = Record.readSourceLocation();
  Record.readOpenACCClauseList(S->Clauses);
}

void ASTStmtReader::VisitOpenACCAssociatedStmtConstruct(
    OpenACCAssociatedStmtConstruct *S) {
  VisitOpenACCConstructStmt(S);
  S->setAssociatedStmt(Record.readSubStmt());
}

void ASTStmtReader::VisitOpenACCComputeConstruct(OpenACCComputeConstruct *S) {
  VisitStmt(S);
  VisitOpenACCAssociatedStmtConstruct(S);
}

void ASTStmtReader::VisitOpenACCLoopConstruct(OpenACCLoopConstruct *S) {
  VisitStmt(S);
  VisitOpenACCAssociatedStmtConstruct(S);
  S->ParentComputeConstructKind = Record.readEnum<OpenACCDirectiveKind>();
}

void ASTStmtReader::VisitOpenACCCombinedConstruct(OpenACCCombinedConstruct *S) {
  VisitStmt(S);
  VisitOpenACCAssociatedStmtConstruct(S);
}

void ASTStmtReader::VisitOpenACCDataConstruct(OpenACCDataConstruct *S) {
  VisitStmt(S);
  VisitOpenACCAssociatedStmtConstruct(S);
}

void ASTStmtReader::VisitOpenACCEnterDataConstruct(
    OpenACCEnterDataConstruct *S) {
  VisitStmt(S);
  VisitOpenACCConstructStmt(S);
}

void ASTStmtReader::VisitOpenACCExitDataConstruct(OpenACCExitDataConstruct *S) {
  VisitStmt(S);
  VisitOpenACCConstructStmt(S);
}

void ASTStmtReader::VisitOpenACCInitConstruct(OpenACCInitConstruct *S) {
  VisitStmt(S);
  VisitOpenACCConstructStmt(S);
}

void ASTStmtReader::VisitOpenACCShutdownConstruct(OpenACCShutdownConstruct *S) {
  VisitStmt(S);
  VisitOpenACCConstructStmt(S);
}

void ASTStmtReader::VisitOpenACCSetConstruct(OpenACCSetConstruct *S) {
  VisitStmt(S);
  VisitOpenACCConstructStmt(S);
}

void ASTStmtReader::VisitOpenACCUpdateConstruct(OpenACCUpdateConstruct *S) {
  VisitStmt(S);
  VisitOpenACCConstructStmt(S);
}

void ASTStmtReader::VisitOpenACCHostDataConstruct(OpenACCHostDataConstruct *S) {
  VisitStmt(S);
  VisitOpenACCAssociatedStmtConstruct(S);
}

void ASTStmtReader::VisitOpenACCWaitConstruct(OpenACCWaitConstruct *S) {
  VisitStmt(S);
  // Consume the count of Expressions.
  (void)Record.readInt();
  VisitOpenACCConstructStmt(S);
  S->LParenLoc = Record.readSourceLocation();
  S->RParenLoc = Record.readSourceLocation();
  S->QueuesLoc = Record.readSourceLocation();

  for (unsigned I = 0; I < S->NumExprs; ++I) {
    S->getExprPtr()[I] = cast_if_present<Expr>(Record.readSubStmt());
    assert((I == 0 || S->getExprPtr()[I] != nullptr) &&
           "Only first expression should be null");
  }
}

void ASTStmtReader::VisitOpenACCCacheConstruct(OpenACCCacheConstruct *S) {
  VisitStmt(S);
  (void)Record.readInt();
  VisitOpenACCConstructStmt(S);
  S->ParensLoc = Record.readSourceRange();
  S->ReadOnlyLoc = Record.readSourceLocation();
  for (unsigned I = 0; I < S->NumVars; ++I)
    S->getVarList()[I] = cast<Expr>(Record.readSubStmt());
}

void ASTStmtReader::VisitOpenACCAtomicConstruct(OpenACCAtomicConstruct *S) {
  VisitStmt(S);
  VisitOpenACCConstructStmt(S);
  S->AtomicKind = Record.readEnum<OpenACCAtomicKind>();
  S->setAssociatedStmt(Record.readSubStmt());
}

//===----------------------------------------------------------------------===//
// HLSL Constructs/Directives.
//===----------------------------------------------------------------------===//

void ASTStmtReader::VisitHLSLOutArgExpr(HLSLOutArgExpr *S) {
  VisitExpr(S);
  S->SubExprs[HLSLOutArgExpr::BaseLValue] = Record.readSubExpr();
  S->SubExprs[HLSLOutArgExpr::CastedTemporary] = Record.readSubExpr();
  S->SubExprs[HLSLOutArgExpr::WritebackCast] = Record.readSubExpr();
  S->IsInOut = Record.readBool();
}

//===----------------------------------------------------------------------===//
// ASTReader Implementation
//===----------------------------------------------------------------------===//

Stmt *ASTReader::ReadStmt(ModuleFile &F) {
  switch (ReadingKind) {
  case Read_None:
    llvm_unreachable("should not call this when not reading anything");
  case Read_Decl:
  case Read_Type:
    return ReadStmtFromStream(F);
  case Read_Stmt:
    return ReadSubStmt();
  }

  llvm_unreachable("ReadingKind not set ?");
}

Expr *ASTReader::ReadExpr(ModuleFile &F) {
  return cast_or_null<Expr>(ReadStmt(F));
}

Expr *ASTReader::ReadSubExpr() {
  return cast_or_null<Expr>(ReadSubStmt());
}

// Within the bitstream, expressions are stored in Reverse Polish
// Notation, with each of the subexpressions preceding the
// expression they are stored in. Subexpressions are stored from last to first.
// To evaluate expressions, we continue reading expressions and placing them on
// the stack, with expressions having operands removing those operands from the
// stack. Evaluation terminates when we see a STMT_STOP record, and
// the single remaining expression on the stack is our result.
Stmt *ASTReader::ReadStmtFromStream(ModuleFile &F) {
  ReadingKindTracker ReadingKind(Read_Stmt, *this);
  llvm::BitstreamCursor &Cursor = F.DeclsCursor;

  // Map of offset to previously deserialized stmt. The offset points
  // just after the stmt record.
  llvm::DenseMap<uint64_t, Stmt *> StmtEntries;

#ifndef NDEBUG
  unsigned PrevNumStmts = StmtStack.size();
#endif

  ASTRecordReader Record(*this, F);
  ASTStmtReader Reader(Record, Cursor);
  Stmt::EmptyShell Empty;

  while (true) {
    llvm::Expected<llvm::BitstreamEntry> MaybeEntry =
        Cursor.advanceSkippingSubblocks();
    if (!MaybeEntry) {
      Error(toString(MaybeEntry.takeError()));
      return nullptr;
    }
    llvm::BitstreamEntry Entry = MaybeEntry.get();

    switch (Entry.Kind) {
    case llvm::BitstreamEntry::SubBlock: // Handled for us already.
    case llvm::BitstreamEntry::Error:
      Error("malformed block record in AST file");
      return nullptr;
    case llvm::BitstreamEntry::EndBlock:
      goto Done;
    case llvm::BitstreamEntry::Record:
      // The interesting case.
      break;
    }

    ASTContext &Context = getContext();
    Stmt *S = nullptr;
    bool Finished = false;
    bool IsStmtReference = false;
    Expected<unsigned> MaybeStmtCode = Record.readRecord(Cursor, Entry.ID);
    if (!MaybeStmtCode) {
      Error(toString(MaybeStmtCode.takeError()));
      return nullptr;
    }
    switch ((StmtCode)MaybeStmtCode.get()) {
    case STMT_STOP:
      Finished = true;
      break;

    case STMT_REF_PTR:
      IsStmtReference = true;
      assert(StmtEntries.contains(Record[0]) &&
             "No stmt was recorded for this offset reference!");
      S = StmtEntries[Record.readInt()];
      break;

    case STMT_NULL_PTR:
      S = nullptr;
      break;

    case STMT_NULL:
      S = new (Context) NullStmt(Empty);
      break;

    case STMT_COMPOUND: {
      unsigned NumStmts = Record[ASTStmtReader::NumStmtFields];
      bool HasFPFeatures = Record[ASTStmtReader::NumStmtFields + 1];
      S = CompoundStmt::CreateEmpty(Context, NumStmts, HasFPFeatures);
      break;
    }

    case STMT_CASE:
      S = CaseStmt::CreateEmpty(
          Context,
          /*CaseStmtIsGNURange*/ Record[ASTStmtReader::NumStmtFields + 3]);
      break;

    case STMT_DEFAULT:
      S = new (Context) DefaultStmt(Empty);
      break;

    case STMT_LABEL:
      S = new (Context) LabelStmt(Empty);
      break;

    case STMT_ATTRIBUTED:
      S = AttributedStmt::CreateEmpty(
        Context,
        /*NumAttrs*/Record[ASTStmtReader::NumStmtFields]);
      break;

    case STMT_IF: {
      BitsUnpacker IfStmtBits(Record[ASTStmtReader::NumStmtFields]);
      bool HasElse = IfStmtBits.getNextBit();
      bool HasVar = IfStmtBits.getNextBit();
      bool HasInit = IfStmtBits.getNextBit();
      S = IfStmt::CreateEmpty(Context, HasElse, HasVar, HasInit);
      break;
    }

    case STMT_SWITCH:
      S = SwitchStmt::CreateEmpty(
          Context,
          /* HasInit=*/Record[ASTStmtReader::NumStmtFields],
          /* HasVar=*/Record[ASTStmtReader::NumStmtFields + 1]);
      break;

    case STMT_WHILE:
      S = WhileStmt::CreateEmpty(
          Context,
          /* HasVar=*/Record[ASTStmtReader::NumStmtFields]);
      break;

    case STMT_DO:
      S = new (Context) DoStmt(Empty);
      break;

    case STMT_FOR:
      S = new (Context) ForStmt(Empty);
      break;

    case STMT_GOTO:
      S = new (Context) GotoStmt(Empty);
      break;

    case STMT_INDIRECT_GOTO:
      S = new (Context) IndirectGotoStmt(Empty);
      break;

    case STMT_CONTINUE:
      S = new (Context) ContinueStmt(Empty);
      break;

    case STMT_BREAK:
      S = new (Context) BreakStmt(Empty);
      break;

    case STMT_RETURN:
      S = ReturnStmt::CreateEmpty(
          Context, /* HasNRVOCandidate=*/Record[ASTStmtReader::NumStmtFields]);
      break;

    case STMT_DECL:
      S = new (Context) DeclStmt(Empty);
      break;

    case STMT_GCCASM:
      S = new (Context) GCCAsmStmt(Empty);
      break;

    case STMT_MSASM:
      S = new (Context) MSAsmStmt(Empty);
      break;

    case STMT_CAPTURED:
      S = CapturedStmt::CreateDeserialized(
          Context, Record[ASTStmtReader::NumStmtFields]);
      break;

    case STMT_SYCLKERNELCALL:
      S = new (Context) SYCLKernelCallStmt(Empty);
      break;

    case EXPR_CONSTANT:
      S = ConstantExpr::CreateEmpty(
          Context, static_cast<ConstantResultStorageKind>(
                       /*StorageKind=*/Record[ASTStmtReader::NumExprFields]));
      break;

    case EXPR_SYCL_UNIQUE_STABLE_NAME:
      S = SYCLUniqueStableNameExpr::CreateEmpty(Context);
      break;

    case EXPR_OPENACC_ASTERISK_SIZE:
      S = OpenACCAsteriskSizeExpr::CreateEmpty(Context);
      break;

    case EXPR_PREDEFINED:
      S = PredefinedExpr::CreateEmpty(
          Context,
          /*HasFunctionName*/ Record[ASTStmtReader::NumExprFields]);
      break;

    case EXPR_DECL_REF: {
      BitsUnpacker DeclRefExprBits(Record[ASTStmtReader::NumExprFields]);
      DeclRefExprBits.advance(5);
      bool HasFoundDecl = DeclRefExprBits.getNextBit();
      bool HasQualifier = DeclRefExprBits.getNextBit();
      bool HasTemplateKWAndArgsInfo = DeclRefExprBits.getNextBit();
      unsigned NumTemplateArgs = HasTemplateKWAndArgsInfo
                                     ? Record[ASTStmtReader::NumExprFields + 1]
                                     : 0;
      S = DeclRefExpr::CreateEmpty(Context, HasQualifier, HasFoundDecl,
                                   HasTemplateKWAndArgsInfo, NumTemplateArgs);
      break;
    }

    case EXPR_INTEGER_LITERAL:
      S = IntegerLiteral::Create(Context, Empty);
      break;

    case EXPR_FIXEDPOINT_LITERAL:
      S = FixedPointLiteral::Create(Context, Empty);
      break;

    case EXPR_FLOATING_LITERAL:
      S = FloatingLiteral::Create(Context, Empty);
      break;

    case EXPR_IMAGINARY_LITERAL:
      S = new (Context) ImaginaryLiteral(Empty);
      break;

    case EXPR_STRING_LITERAL:
      S = StringLiteral::CreateEmpty(
          Context,
          /* NumConcatenated=*/Record[ASTStmtReader::NumExprFields],
          /* Length=*/Record[ASTStmtReader::NumExprFields + 1],
          /* CharByteWidth=*/Record[ASTStmtReader::NumExprFields + 2]);
      break;

    case EXPR_CHARACTER_LITERAL:
      S = new (Context) CharacterLiteral(Empty);
      break;

    case EXPR_PAREN:
      S = new (Context) ParenExpr(Empty);
      break;

    case EXPR_PAREN_LIST:
      S = ParenListExpr::CreateEmpty(
          Context,
          /* NumExprs=*/Record[ASTStmtReader::NumExprFields]);
      break;

    case EXPR_UNARY_OPERATOR: {
      BitsUnpacker UnaryOperatorBits(Record[ASTStmtReader::NumStmtFields]);
      UnaryOperatorBits.advance(ASTStmtReader::NumExprBits);
      bool HasFPFeatures = UnaryOperatorBits.getNextBit();
      S = UnaryOperator::CreateEmpty(Context, HasFPFeatures);
      break;
    }

    case EXPR_OFFSETOF:
      S = OffsetOfExpr::CreateEmpty(Context,
                                    Record[ASTStmtReader::NumExprFields],
                                    Record[ASTStmtReader::NumExprFields + 1]);
      break;

    case EXPR_SIZEOF_ALIGN_OF:
      S = new (Context) UnaryExprOrTypeTraitExpr(Empty);
      break;

    case EXPR_ARRAY_SUBSCRIPT:
      S = new (Context) ArraySubscriptExpr(Empty);
      break;

    case EXPR_MATRIX_SUBSCRIPT:
      S = new (Context) MatrixSubscriptExpr(Empty);
      break;

    case EXPR_ARRAY_SECTION:
      S = new (Context) ArraySectionExpr(Empty);
      break;

    case EXPR_OMP_ARRAY_SHAPING:
      S = OMPArrayShapingExpr::CreateEmpty(
          Context, Record[ASTStmtReader::NumExprFields]);
      break;

    case EXPR_OMP_ITERATOR:
      S = OMPIteratorExpr::CreateEmpty(Context,
                                       Record[ASTStmtReader::NumExprFields]);
      break;

    case EXPR_CALL: {
      auto NumArgs = Record[ASTStmtReader::NumExprFields];
      BitsUnpacker CallExprBits(Record[ASTStmtReader::NumExprFields + 1]);
      CallExprBits.advance(1);
      auto HasFPFeatures = CallExprBits.getNextBit();
      S = CallExpr::CreateEmpty(Context, NumArgs, HasFPFeatures, Empty);
      break;
    }

    case EXPR_RECOVERY:
      S = RecoveryExpr::CreateEmpty(
          Context, /*NumArgs=*/Record[ASTStmtReader::NumExprFields]);
      break;

    case EXPR_MEMBER: {
      BitsUnpacker ExprMemberBits(Record[ASTStmtReader::NumExprFields]);
      bool HasQualifier = ExprMemberBits.getNextBit();
      bool HasFoundDecl = ExprMemberBits.getNextBit();
      bool HasTemplateInfo = ExprMemberBits.getNextBit();
      unsigned NumTemplateArgs = Record[ASTStmtReader::NumExprFields + 1];
      S = MemberExpr::CreateEmpty(Context, HasQualifier, HasFoundDecl,
                                  HasTemplateInfo, NumTemplateArgs);
      break;
    }

    case EXPR_BINARY_OPERATOR: {
      BitsUnpacker BinaryOperatorBits(Record[ASTStmtReader::NumExprFields]);
      BinaryOperatorBits.advance(/*Size of opcode*/ 6);
      bool HasFPFeatures = BinaryOperatorBits.getNextBit();
      S = BinaryOperator::CreateEmpty(Context, HasFPFeatures);
      break;
    }

    case EXPR_COMPOUND_ASSIGN_OPERATOR: {
      BitsUnpacker BinaryOperatorBits(Record[ASTStmtReader::NumExprFields]);
      BinaryOperatorBits.advance(/*Size of opcode*/ 6);
      bool HasFPFeatures = BinaryOperatorBits.getNextBit();
      S = CompoundAssignOperator::CreateEmpty(Context, HasFPFeatures);
      break;
    }

    case EXPR_CONDITIONAL_OPERATOR:
      S = new (Context) ConditionalOperator(Empty);
      break;

    case EXPR_BINARY_CONDITIONAL_OPERATOR:
      S = new (Context) BinaryConditionalOperator(Empty);
      break;

    case EXPR_IMPLICIT_CAST: {
      unsigned PathSize = Record[ASTStmtReader::NumExprFields];
      BitsUnpacker CastExprBits(Record[ASTStmtReader::NumExprFields + 1]);
      CastExprBits.advance(7);
      bool HasFPFeatures = CastExprBits.getNextBit();
      S = ImplicitCastExpr::CreateEmpty(Context, PathSize, HasFPFeatures);
      break;
    }

    case EXPR_CSTYLE_CAST: {
      unsigned PathSize = Record[ASTStmtReader::NumExprFields];
      BitsUnpacker CastExprBits(Record[ASTStmtReader::NumExprFields + 1]);
      CastExprBits.advance(7);
      bool HasFPFeatures = CastExprBits.getNextBit();
      S = CStyleCastExpr::CreateEmpty(Context, PathSize, HasFPFeatures);
      break;
    }

    case EXPR_COMPOUND_LITERAL:
      S = new (Context) CompoundLiteralExpr(Empty);
      break;

    case EXPR_EXT_VECTOR_ELEMENT:
      S = new (Context) ExtVectorElementExpr(Empty);
      break;

    case EXPR_INIT_LIST:
      S = new (Context) InitListExpr(Empty);
      break;

    case EXPR_DESIGNATED_INIT:
      S = DesignatedInitExpr::CreateEmpty(Context,
                                     Record[ASTStmtReader::NumExprFields] - 1);

      break;

    case EXPR_DESIGNATED_INIT_UPDATE:
      S = new (Context) DesignatedInitUpdateExpr(Empty);
      break;

    case EXPR_IMPLICIT_VALUE_INIT:
      S = new (Context) ImplicitValueInitExpr(Empty);
      break;

    case EXPR_NO_INIT:
      S = new (Context) NoInitExpr(Empty);
      break;

    case EXPR_ARRAY_INIT_LOOP:
      S = new (Context) ArrayInitLoopExpr(Empty);
      break;

    case EXPR_ARRAY_INIT_INDEX:
      S = new (Context) ArrayInitIndexExpr(Empty);
      break;

    case EXPR_VA_ARG:
      S = new (Context) VAArgExpr(Empty);
      break;

    case EXPR_SOURCE_LOC:
      S = new (Context) SourceLocExpr(Empty);
      break;

    case EXPR_BUILTIN_PP_EMBED:
      S = new (Context) EmbedExpr(Empty);
      break;

    case EXPR_ADDR_LABEL:
      S = new (Context) AddrLabelExpr(Empty);
      break;

    case EXPR_STMT:
      S = new (Context) StmtExpr(Empty);
      break;

    case EXPR_CHOOSE:
      S = new (Context) ChooseExpr(Empty);
      break;

    case EXPR_GNU_NULL:
      S = new (Context) GNUNullExpr(Empty);
      break;

    case EXPR_SHUFFLE_VECTOR:
      S = new (Context) ShuffleVectorExpr(Empty);
      break;

    case EXPR_CONVERT_VECTOR: {
      BitsUnpacker ConvertVectorExprBits(Record[ASTStmtReader::NumStmtFields]);
      ConvertVectorExprBits.advance(ASTStmtReader::NumExprBits);
      bool HasFPFeatures = ConvertVectorExprBits.getNextBit();
      S = ConvertVectorExpr::CreateEmpty(Context, HasFPFeatures);
      break;
    }

    case EXPR_BLOCK:
      S = new (Context) BlockExpr(Empty);
      break;

    case EXPR_GENERIC_SELECTION:
      S = GenericSelectionExpr::CreateEmpty(
          Context,
          /*NumAssocs=*/Record[ASTStmtReader::NumExprFields]);
      break;

    case EXPR_OBJC_STRING_LITERAL:
      S = new (Context) ObjCStringLiteral(Empty);
      break;

    case EXPR_OBJC_BOXED_EXPRESSION:
      S = new (Context) ObjCBoxedExpr(Empty);
      break;

    case EXPR_OBJC_ARRAY_LITERAL:
      S = ObjCArrayLiteral::CreateEmpty(Context,
                                        Record[ASTStmtReader::NumExprFields]);
      break;

    case EXPR_OBJC_DICTIONARY_LITERAL:
      S = ObjCDictionaryLiteral::CreateEmpty(Context,
            Record[ASTStmtReader::NumExprFields],
            Record[ASTStmtReader::NumExprFields + 1]);
      break;

    case EXPR_OBJC_ENCODE:
      S = new (Context) ObjCEncodeExpr(Empty);
      break;

    case EXPR_OBJC_SELECTOR_EXPR:
      S = new (Context) ObjCSelectorExpr(Empty);
      break;

    case EXPR_OBJC_PROTOCOL_EXPR:
      S = new (Context) ObjCProtocolExpr(Empty);
      break;

    case EXPR_OBJC_IVAR_REF_EXPR:
      S = new (Context) ObjCIvarRefExpr(Empty);
      break;

    case EXPR_OBJC_PROPERTY_REF_EXPR:
      S = new (Context) ObjCPropertyRefExpr(Empty);
      break;

    case EXPR_OBJC_SUBSCRIPT_REF_EXPR:
      S = new (Context) ObjCSubscriptRefExpr(Empty);
      break;

    case EXPR_OBJC_KVC_REF_EXPR:
      llvm_unreachable("mismatching AST file");

    case EXPR_OBJC_MESSAGE_EXPR:
      S = ObjCMessageExpr::CreateEmpty(Context,
                                     Record[ASTStmtReader::NumExprFields],
                                     Record[ASTStmtReader::NumExprFields + 1]);
      break;

    case EXPR_OBJC_ISA:
      S = new (Context) ObjCIsaExpr(Empty);
      break;

    case EXPR_OBJC_INDIRECT_COPY_RESTORE:
      S = new (Context) ObjCIndirectCopyRestoreExpr(Empty);
      break;

    case EXPR_OBJC_BRIDGED_CAST:
      S = new (Context) ObjCBridgedCastExpr(Empty);
      break;

    case STMT_OBJC_FOR_COLLECTION:
      S = new (Context) ObjCForCollectionStmt(Empty);
      break;

    case STMT_OBJC_CATCH:
      S = new (Context) ObjCAtCatchStmt(Empty);
      break;

    case STMT_OBJC_FINALLY:
      S = new (Context) ObjCAtFinallyStmt(Empty);
      break;

    case STMT_OBJC_AT_TRY:
      S = ObjCAtTryStmt::CreateEmpty(Context,
                                     Record[ASTStmtReader::NumStmtFields],
                                     Record[ASTStmtReader::NumStmtFields + 1]);
      break;

    case STMT_OBJC_AT_SYNCHRONIZED:
      S = new (Context) ObjCAtSynchronizedStmt(Empty);
      break;

    case STMT_OBJC_AT_THROW:
      S = new (Context) ObjCAtThrowStmt(Empty);
      break;

    case STMT_OBJC_AUTORELEASE_POOL:
      S = new (Context) ObjCAutoreleasePoolStmt(Empty);
      break;

    case EXPR_OBJC_BOOL_LITERAL:
      S = new (Context) ObjCBoolLiteralExpr(Empty);
      break;

    case EXPR_OBJC_AVAILABILITY_CHECK:
      S = new (Context) ObjCAvailabilityCheckExpr(Empty);
      break;

    case STMT_SEH_LEAVE:
      S = new (Context) SEHLeaveStmt(Empty);
      break;

    case STMT_SEH_EXCEPT:
      S = new (Context) SEHExceptStmt(Empty);
      break;

    case STMT_SEH_FINALLY:
      S = new (Context) SEHFinallyStmt(Empty);
      break;

    case STMT_SEH_TRY:
      S = new (Context) SEHTryStmt(Empty);
      break;

    case STMT_CXX_CATCH:
      S = new (Context) CXXCatchStmt(Empty);
      break;

    case STMT_CXX_TRY:
      S = CXXTryStmt::Create(Context, Empty,
             /*numHandlers=*/Record[ASTStmtReader::NumStmtFields]);
      break;

    case STMT_CXX_FOR_RANGE:
      S = new (Context) CXXForRangeStmt(Empty);
      break;

    case STMT_MS_DEPENDENT_EXISTS:
      S = new (Context) MSDependentExistsStmt(SourceLocation(), true,
                                              NestedNameSpecifierLoc(),
                                              DeclarationNameInfo(),
                                              nullptr);
      break;

    case STMT_OMP_CANONICAL_LOOP:
      S = OMPCanonicalLoop::createEmpty(Context);
      break;

    case STMT_OMP_META_DIRECTIVE:
      S = OMPMetaDirective::CreateEmpty(
          Context, Record[ASTStmtReader::NumStmtFields], Empty);
      break;

    case STMT_OMP_PARALLEL_DIRECTIVE:
      S =
        OMPParallelDirective::CreateEmpty(Context,
                                          Record[ASTStmtReader::NumStmtFields],
                                          Empty);
      break;

    case STMT_OMP_SIMD_DIRECTIVE: {
      unsigned CollapsedNum = Record[ASTStmtReader::NumStmtFields];
      unsigned NumClauses = Record[ASTStmtReader::NumStmtFields + 1];
      S = OMPSimdDirective::CreateEmpty(Context, NumClauses,
                                        CollapsedNum, Empty);
      break;
    }

    case STMT_OMP_TILE_DIRECTIVE: {
      unsigned NumLoops = Record[ASTStmtReader::NumStmtFields];
      unsigned NumClauses = Record[ASTStmtReader::NumStmtFields + 1];
      S = OMPTileDirective::CreateEmpty(Context, NumClauses, NumLoops);
      break;
    }

    case STMP_OMP_STRIPE_DIRECTIVE: {
      unsigned NumLoops = Record[ASTStmtReader::NumStmtFields];
      unsigned NumClauses = Record[ASTStmtReader::NumStmtFields + 1];
      S = OMPStripeDirective::CreateEmpty(Context, NumClauses, NumLoops);
      break;
    }

    case STMT_OMP_UNROLL_DIRECTIVE: {
      assert(Record[ASTStmtReader::NumStmtFields] == 1 && "Unroll directive accepts only a single loop");
      unsigned NumClauses = Record[ASTStmtReader::NumStmtFields + 1];
      S = OMPUnrollDirective::CreateEmpty(Context, NumClauses);
      break;
    }

    case STMT_OMP_REVERSE_DIRECTIVE: {
      unsigned NumLoops = Record[ASTStmtReader::NumStmtFields];
      assert(Record[ASTStmtReader::NumStmtFields + 1] == 0 &&
             "Reverse directive has no clauses");
      S = OMPReverseDirective::CreateEmpty(Context, NumLoops);
      break;
    }

    case STMT_OMP_INTERCHANGE_DIRECTIVE: {
      unsigned NumLoops = Record[ASTStmtReader::NumStmtFields];
      unsigned NumClauses = Record[ASTStmtReader::NumStmtFields + 1];
      S = OMPInterchangeDirective::CreateEmpty(Context, NumClauses, NumLoops);
      break;
    }

    case STMT_OMP_FOR_DIRECTIVE: {
      unsigned CollapsedNum = Record[ASTStmtReader::NumStmtFields];
      unsigned NumClauses = Record[ASTStmtReader::NumStmtFields + 1];
      S = OMPForDirective::CreateEmpty(Context, NumClauses, CollapsedNum,
                                       Empty);
      break;
    }

    case STMT_OMP_FOR_SIMD_DIRECTIVE: {
      unsigned CollapsedNum = Record[ASTStmtReader::NumStmtFields];
      unsigned NumClauses = Record[ASTStmtReader::NumStmtFields + 1];
      S = OMPForSimdDirective::CreateEmpty(Context, NumClauses, CollapsedNum,
                                           Empty);
      break;
    }

    case STMT_OMP_SECTIONS_DIRECTIVE:
      S = OMPSectionsDirective::CreateEmpty(
          Context, Record[ASTStmtReader::NumStmtFields], Empty);
      break;

    case STMT_OMP_SECTION_DIRECTIVE:
      S = OMPSectionDirective::CreateEmpty(Context, Empty);
      break;

    case STMT_OMP_SCOPE_DIRECTIVE:
      S = OMPScopeDirective::CreateEmpty(
          Context, Record[ASTStmtReader::NumStmtFields], Empty);
      break;

    case STMT_OMP_SINGLE_DIRECTIVE:
      S = OMPSingleDirective::CreateEmpty(
          Context, Record[ASTStmtReader::NumStmtFields], Empty);
      break;

    case STMT_OMP_MASTER_DIRECTIVE:
      S = OMPMasterDirective::CreateEmpty(Context, Empty);
      break;

    case STMT_OMP_CRITICAL_DIRECTIVE:
      S = OMPCriticalDirective::CreateEmpty(
          Context, Record[ASTStmtReader::NumStmtFields], Empty);
      break;

    case STMT_OMP_PARALLEL_FOR_DIRECTIVE: {
      unsigned CollapsedNum = Record[ASTStmtReader::NumStmtFields];
      unsigned NumClauses = Record[ASTStmtReader::NumStmtFields + 1];
      S = OMPParallelForDirective::CreateEmpty(Context, NumClauses,
                                               CollapsedNum, Empty);
      break;
    }

    case STMT_OMP_PARALLEL_FOR_SIMD_DIRECTIVE: {
      unsigned CollapsedNum = Record[ASTStmtReader::NumStmtFields];
      unsigned NumClauses = Record[ASTStmtReader::NumStmtFields + 1];
      S = OMPParallelForSimdDirective::CreateEmpty(Context, NumClauses,
                                                   CollapsedNum, Empty);
      break;
    }

    case STMT_OMP_PARALLEL_MASTER_DIRECTIVE:
      S = OMPParallelMasterDirective::CreateEmpty(
          Context, Record[ASTStmtReader::NumStmtFields], Empty);
      break;

    case STMT_OMP_PARALLEL_MASKED_DIRECTIVE:
      S = OMPParallelMaskedDirective::CreateEmpty(
          Context, Record[ASTStmtReader::NumStmtFields], Empty);
      break;

    case STMT_OMP_PARALLEL_SECTIONS_DIRECTIVE:
      S = OMPParallelSectionsDirective::CreateEmpty(
          Context, Record[ASTStmtReader::NumStmtFields], Empty);
      break;

    case STMT_OMP_TASK_DIRECTIVE:
      S = OMPTaskDirective::CreateEmpty(
          Context, Record[ASTStmtReader::NumStmtFields], Empty);
      break;

    case STMT_OMP_TASKYIELD_DIRECTIVE:
      S = OMPTaskyieldDirective::CreateEmpty(Context, Empty);
      break;

    case STMT_OMP_BARRIER_DIRECTIVE:
      S = OMPBarrierDirective::CreateEmpty(Context, Empty);
      break;

    case STMT_OMP_TASKWAIT_DIRECTIVE:
      S = OMPTaskwaitDirective::CreateEmpty(
          Context, Record[ASTStmtReader::NumStmtFields], Empty);
      break;

    case STMT_OMP_ERROR_DIRECTIVE:
      S = OMPErrorDirective::CreateEmpty(
          Context, Record[ASTStmtReader::NumStmtFields], Empty);
      break;

    case STMT_OMP_TASKGROUP_DIRECTIVE:
      S = OMPTaskgroupDirective::CreateEmpty(
          Context, Record[ASTStmtReader::NumStmtFields], Empty);
      break;

    case STMT_OMP_FLUSH_DIRECTIVE:
      S = OMPFlushDirective::CreateEmpty(
          Context, Record[ASTStmtReader::NumStmtFields], Empty);
      break;

    case STMT_OMP_DEPOBJ_DIRECTIVE:
      S = OMPDepobjDirective::CreateEmpty(
          Context, Record[ASTStmtReader::NumStmtFields], Empty);
      break;

    case STMT_OMP_SCAN_DIRECTIVE:
      S = OMPScanDirective::CreateEmpty(
          Context, Record[ASTStmtReader::NumStmtFields], Empty);
      break;

    case STMT_OMP_ORDERED_DIRECTIVE: {
      unsigned NumClauses = Record[ASTStmtReader::NumStmtFields];
      bool HasAssociatedStmt = Record[ASTStmtReader::NumStmtFields + 2];
      S = OMPOrderedDirective::CreateEmpty(Context, NumClauses,
                                           !HasAssociatedStmt, Empty);
      break;
    }

    case STMT_OMP_ATOMIC_DIRECTIVE:
      S = OMPAtomicDirective::CreateEmpty(
          Context, Record[ASTStmtReader::NumStmtFields], Empty);
      break;

    case STMT_OMP_TARGET_DIRECTIVE:
      S = OMPTargetDirective::CreateEmpty(
          Context, Record[ASTStmtReader::NumStmtFields], Empty);
      break;

    case STMT_OMP_TARGET_DATA_DIRECTIVE:
      S = OMPTargetDataDirective::CreateEmpty(
          Context, Record[ASTStmtReader::NumStmtFields], Empty);
      break;

    case STMT_OMP_TARGET_ENTER_DATA_DIRECTIVE:
      S = OMPTargetEnterDataDirective::CreateEmpty(
          Context, Record[ASTStmtReader::NumStmtFields], Empty);
      break;

    case STMT_OMP_TARGET_EXIT_DATA_DIRECTIVE:
      S = OMPTargetExitDataDirective::CreateEmpty(
          Context, Record[ASTStmtReader::NumStmtFields], Empty);
      break;

    case STMT_OMP_TARGET_PARALLEL_DIRECTIVE:
      S = OMPTargetParallelDirective::CreateEmpty(
          Context, Record[ASTStmtReader::NumStmtFields], Empty);
      break;

    case STMT_OMP_TARGET_PARALLEL_FOR_DIRECTIVE: {
      unsigned CollapsedNum = Record[ASTStmtReader::NumStmtFields];
      unsigned NumClauses = Record[ASTStmtReader::NumStmtFields + 1];
      S = OMPTargetParallelForDirective::CreateEmpty(Context, NumClauses,
                                                     CollapsedNum, Empty);
      break;
    }

    case STMT_OMP_TARGET_UPDATE_DIRECTIVE:
      S = OMPTargetUpdateDirective::CreateEmpty(
          Context, Record[ASTStmtReader::NumStmtFields], Empty);
      break;

    case STMT_OMP_TEAMS_DIRECTIVE:
      S = OMPTeamsDirective::CreateEmpty(
          Context, Record[ASTStmtReader::NumStmtFields], Empty);
      break;

    case STMT_OMP_CANCELLATION_POINT_DIRECTIVE:
      S = OMPCancellationPointDirective::CreateEmpty(Context, Empty);
      break;

    case STMT_OMP_CANCEL_DIRECTIVE:
      S = OMPCancelDirective::CreateEmpty(
          Context, Record[ASTStmtReader::NumStmtFields], Empty);
      break;

    case STMT_OMP_TASKLOOP_DIRECTIVE: {
      unsigned CollapsedNum = Record[ASTStmtReader::NumStmtFields];
      unsigned NumClauses = Record[ASTStmtReader::NumStmtFields + 1];
      S = OMPTaskLoopDirective::CreateEmpty(Context, NumClauses, CollapsedNum,
                                            Empty);
      break;
    }

    case STMT_OMP_TASKLOOP_SIMD_DIRECTIVE: {
      unsigned CollapsedNum = Record[ASTStmtReader::NumStmtFields];
      unsigned NumClauses = Record[ASTStmtReader::NumStmtFields + 1];
      S = OMPTaskLoopSimdDirective::CreateEmpty(Context, NumClauses,
                                                CollapsedNum, Empty);
      break;
    }

    case STMT_OMP_MASTER_TASKLOOP_DIRECTIVE: {
      unsigned CollapsedNum = Record[ASTStmtReader::NumStmtFields];
      unsigned NumClauses = Record[ASTStmtReader::NumStmtFields + 1];
      S = OMPMasterTaskLoopDirective::CreateEmpty(Context, NumClauses,
                                                  CollapsedNum, Empty);
      break;
    }

    case STMT_OMP_MASKED_TASKLOOP_DIRECTIVE: {
      unsigned CollapsedNum = Record[ASTStmtReader::NumStmtFields];
      unsigned NumClauses = Record[ASTStmtReader::NumStmtFields + 1];
      S = OMPMaskedTaskLoopDirective::CreateEmpty(Context, NumClauses,
                                                  CollapsedNum, Empty);
      break;
    }

    case STMT_OMP_MASTER_TASKLOOP_SIMD_DIRECTIVE: {
      unsigned CollapsedNum = Record[ASTStmtReader::NumStmtFields];
      unsigned NumClauses = Record[ASTStmtReader::NumStmtFields + 1];
      S = OMPMasterTaskLoopSimdDirective::CreateEmpty(Context, NumClauses,
                                                      CollapsedNum, Empty);
      break;
    }

    case STMT_OMP_MASKED_TASKLOOP_SIMD_DIRECTIVE: {
      unsigned CollapsedNum = Record[ASTStmtReader::NumStmtFields];
      unsigned NumClauses = Record[ASTStmtReader::NumStmtFields + 1];
      S = OMPMaskedTaskLoopSimdDirective::CreateEmpty(Context, NumClauses,
                                                      CollapsedNum, Empty);
      break;
    }

    case STMT_OMP_PARALLEL_MASTER_TASKLOOP_DIRECTIVE: {
      unsigned CollapsedNum = Record[ASTStmtReader::NumStmtFields];
      unsigned NumClauses = Record[ASTStmtReader::NumStmtFields + 1];
      S = OMPParallelMasterTaskLoopDirective::CreateEmpty(Context, NumClauses,
                                                          CollapsedNum, Empty);
      break;
    }

    case STMT_OMP_PARALLEL_MASKED_TASKLOOP_DIRECTIVE: {
      unsigned CollapsedNum = Record[ASTStmtReader::NumStmtFields];
      unsigned NumClauses = Record[ASTStmtReader::NumStmtFields + 1];
      S = OMPParallelMaskedTaskLoopDirective::CreateEmpty(Context, NumClauses,
                                                          CollapsedNum, Empty);
      break;
    }

    case STMT_OMP_PARALLEL_MASTER_TASKLOOP_SIMD_DIRECTIVE: {
      unsigned CollapsedNum = Record[ASTStmtReader::NumStmtFields];
      unsigned NumClauses = Record[ASTStmtReader::NumStmtFields + 1];
      S = OMPParallelMasterTaskLoopSimdDirective::CreateEmpty(
          Context, NumClauses, CollapsedNum, Empty);
      break;
    }

    case STMT_OMP_PARALLEL_MASKED_TASKLOOP_SIMD_DIRECTIVE: {
      unsigned CollapsedNum = Record[ASTStmtReader::NumStmtFields];
      unsigned NumClauses = Record[ASTStmtReader::NumStmtFields + 1];
      S = OMPParallelMaskedTaskLoopSimdDirective::CreateEmpty(
          Context, NumClauses, CollapsedNum, Empty);
      break;
    }

    case STMT_OMP_DISTRIBUTE_DIRECTIVE: {
      unsigned CollapsedNum = Record[ASTStmtReader::NumStmtFields];
      unsigned NumClauses = Record[ASTStmtReader::NumStmtFields + 1];
      S = OMPDistributeDirective::CreateEmpty(Context, NumClauses, CollapsedNum,
                                              Empty);
      break;
    }

    case STMT_OMP_DISTRIBUTE_PARALLEL_FOR_DIRECTIVE: {
      unsigned CollapsedNum = Record[ASTStmtReader::NumStmtFields];
      unsigned NumClauses = Record[ASTStmtReader::NumStmtFields + 1];
      S = OMPDistributeParallelForDirective::CreateEmpty(Context, NumClauses,
                                                         CollapsedNum, Empty);
      break;
    }

    case STMT_OMP_DISTRIBUTE_PARALLEL_FOR_SIMD_DIRECTIVE: {
      unsigned CollapsedNum = Record[ASTStmtReader::NumStmtFields];
      unsigned NumClauses = Record[ASTStmtReader::NumStmtFields + 1];
      S = OMPDistributeParallelForSimdDirective::CreateEmpty(Context, NumClauses,
                                                             CollapsedNum,
                                                             Empty);
      break;
    }

    case STMT_OMP_DISTRIBUTE_SIMD_DIRECTIVE: {
      unsigned CollapsedNum = Record[ASTStmtReader::NumStmtFields];
      unsigned NumClauses = Record[ASTStmtReader::NumStmtFields + 1];
      S = OMPDistributeSimdDirective::CreateEmpty(Context, NumClauses,
                                                  CollapsedNum, Empty);
      break;
    }

    case STMT_OMP_TARGET_PARALLEL_FOR_SIMD_DIRECTIVE: {
      unsigned CollapsedNum = Record[ASTStmtReader::NumStmtFields];
      unsigned NumClauses = Record[ASTStmtReader::NumStmtFields + 1];
      S = OMPTargetParallelForSimdDirective::CreateEmpty(Context, NumClauses,
                                                         CollapsedNum, Empty);
      break;
    }

    case STMT_OMP_TARGET_SIMD_DIRECTIVE: {
      unsigned CollapsedNum = Record[ASTStmtReader::NumStmtFields];
      unsigned NumClauses = Record[ASTStmtReader::NumStmtFields + 1];
      S = OMPTargetSimdDirective::CreateEmpty(Context, NumClauses, CollapsedNum,
                                              Empty);
      break;
    }

     case STMT_OMP_TEAMS_DISTRIBUTE_DIRECTIVE: {
       unsigned CollapsedNum = Record[ASTStmtReader::NumStmtFields];
       unsigned NumClauses = Record[ASTStmtReader::NumStmtFields + 1];
       S = OMPTeamsDistributeDirective::CreateEmpty(Context, NumClauses,
                                                    CollapsedNum, Empty);
       break;
    }

    case STMT_OMP_TEAMS_DISTRIBUTE_SIMD_DIRECTIVE: {
      unsigned CollapsedNum = Record[ASTStmtReader::NumStmtFields];
      unsigned NumClauses = Record[ASTStmtReader::NumStmtFields + 1];
      S = OMPTeamsDistributeSimdDirective::CreateEmpty(Context, NumClauses,
                                                       CollapsedNum, Empty);
      break;
    }

    case STMT_OMP_TEAMS_DISTRIBUTE_PARALLEL_FOR_SIMD_DIRECTIVE: {
      unsigned CollapsedNum = Record[ASTStmtReader::NumStmtFields];
      unsigned NumClauses = Record[ASTStmtReader::NumStmtFields + 1];
      S = OMPTeamsDistributeParallelForSimdDirective::CreateEmpty(
          Context, NumClauses, CollapsedNum, Empty);
      break;
    }

    case STMT_OMP_TEAMS_DISTRIBUTE_PARALLEL_FOR_DIRECTIVE: {
      unsigned CollapsedNum = Record[ASTStmtReader::NumStmtFields];
      unsigned NumClauses = Record[ASTStmtReader::NumStmtFields + 1];
      S = OMPTeamsDistributeParallelForDirective::CreateEmpty(
          Context, NumClauses, CollapsedNum, Empty);
      break;
    }

    case STMT_OMP_TARGET_TEAMS_DIRECTIVE:
      S = OMPTargetTeamsDirective::CreateEmpty(
          Context, Record[ASTStmtReader::NumStmtFields], Empty);
      break;

    case STMT_OMP_TARGET_TEAMS_DISTRIBUTE_DIRECTIVE: {
      unsigned CollapsedNum = Record[ASTStmtReader::NumStmtFields];
      unsigned NumClauses = Record[ASTStmtReader::NumStmtFields + 1];
      S = OMPTargetTeamsDistributeDirective::CreateEmpty(Context, NumClauses,
                                                         CollapsedNum, Empty);
      break;
    }

    case STMT_OMP_TARGET_TEAMS_DISTRIBUTE_PARALLEL_FOR_DIRECTIVE: {
      unsigned CollapsedNum = Record[ASTStmtReader::NumStmtFields];
      unsigned NumClauses = Record[ASTStmtReader::NumStmtFields + 1];
      S = OMPTargetTeamsDistributeParallelForDirective::CreateEmpty(
          Context, NumClauses, CollapsedNum, Empty);
      break;
    }

    case STMT_OMP_TARGET_TEAMS_DISTRIBUTE_PARALLEL_FOR_SIMD_DIRECTIVE: {
      unsigned CollapsedNum = Record[ASTStmtReader::NumStmtFields];
      unsigned NumClauses = Record[ASTStmtReader::NumStmtFields + 1];
      S = OMPTargetTeamsDistributeParallelForSimdDirective::CreateEmpty(
          Context, NumClauses, CollapsedNum, Empty);
      break;
    }

    case STMT_OMP_TARGET_TEAMS_DISTRIBUTE_SIMD_DIRECTIVE: {
      unsigned CollapsedNum = Record[ASTStmtReader::NumStmtFields];
      unsigned NumClauses = Record[ASTStmtReader::NumStmtFields + 1];
      S = OMPTargetTeamsDistributeSimdDirective::CreateEmpty(
          Context, NumClauses, CollapsedNum, Empty);
      break;
    }

    case STMT_OMP_INTEROP_DIRECTIVE:
      S = OMPInteropDirective::CreateEmpty(
          Context, Record[ASTStmtReader::NumStmtFields], Empty);
      break;

    case STMT_OMP_DISPATCH_DIRECTIVE:
      S = OMPDispatchDirective::CreateEmpty(
          Context, Record[ASTStmtReader::NumStmtFields], Empty);
      break;

    case STMT_OMP_MASKED_DIRECTIVE:
      S = OMPMaskedDirective::CreateEmpty(
          Context, Record[ASTStmtReader::NumStmtFields], Empty);
      break;

    case STMT_OMP_GENERIC_LOOP_DIRECTIVE: {
      unsigned CollapsedNum = Record[ASTStmtReader::NumStmtFields];
      unsigned NumClauses = Record[ASTStmtReader::NumStmtFields + 1];
      S = OMPGenericLoopDirective::CreateEmpty(Context, NumClauses,
                                               CollapsedNum, Empty);
      break;
    }

    case STMT_OMP_TEAMS_GENERIC_LOOP_DIRECTIVE: {
      unsigned CollapsedNum = Record[ASTStmtReader::NumStmtFields];
      unsigned NumClauses = Record[ASTStmtReader::NumStmtFields + 1];
      S = OMPTeamsGenericLoopDirective::CreateEmpty(Context, NumClauses,
                                                    CollapsedNum, Empty);
      break;
    }

    case STMT_OMP_TARGET_TEAMS_GENERIC_LOOP_DIRECTIVE: {
      unsigned CollapsedNum = Record[ASTStmtReader::NumStmtFields];
      unsigned NumClauses = Record[ASTStmtReader::NumStmtFields + 1];
      S = OMPTargetTeamsGenericLoopDirective::CreateEmpty(Context, NumClauses,
                                                          CollapsedNum, Empty);
      break;
    }

    case STMT_OMP_PARALLEL_GENERIC_LOOP_DIRECTIVE: {
      unsigned CollapsedNum = Record[ASTStmtReader::NumStmtFields];
      unsigned NumClauses = Record[ASTStmtReader::NumStmtFields + 1];
      S = OMPParallelGenericLoopDirective::CreateEmpty(Context, NumClauses,
                                                       CollapsedNum, Empty);
      break;
    }

    case STMT_OMP_TARGET_PARALLEL_GENERIC_LOOP_DIRECTIVE: {
      unsigned CollapsedNum = Record[ASTStmtReader::NumStmtFields];
      unsigned NumClauses = Record[ASTStmtReader::NumStmtFields + 1];
      S = OMPTargetParallelGenericLoopDirective::CreateEmpty(
          Context, NumClauses, CollapsedNum, Empty);
      break;
    }

    case STMT_OMP_ASSUME_DIRECTIVE: {
      unsigned NumClauses = Record[ASTStmtReader::NumStmtFields];
      S = OMPAssumeDirective::CreateEmpty(Context, NumClauses, Empty);
      break;
    }

    case EXPR_CXX_OPERATOR_CALL: {
      auto NumArgs = Record[ASTStmtReader::NumExprFields];
      BitsUnpacker CallExprBits(Record[ASTStmtReader::NumExprFields + 1]);
      CallExprBits.advance(1);
      auto HasFPFeatures = CallExprBits.getNextBit();
      S = CXXOperatorCallExpr::CreateEmpty(Context, NumArgs, HasFPFeatures,
                                           Empty);
      break;
    }

    case EXPR_CXX_MEMBER_CALL: {
      auto NumArgs = Record[ASTStmtReader::NumExprFields];
      BitsUnpacker CallExprBits(Record[ASTStmtReader::NumExprFields + 1]);
      CallExprBits.advance(1);
      auto HasFPFeatures = CallExprBits.getNextBit();
      S = CXXMemberCallExpr::CreateEmpty(Context, NumArgs, HasFPFeatures,
                                         Empty);
      break;
    }

    case EXPR_CXX_REWRITTEN_BINARY_OPERATOR:
      S = new (Context) CXXRewrittenBinaryOperator(Empty);
      break;

    case EXPR_CXX_CONSTRUCT:
      S = CXXConstructExpr::CreateEmpty(
          Context,
          /* NumArgs=*/Record[ASTStmtReader::NumExprFields]);
      break;

    case EXPR_CXX_INHERITED_CTOR_INIT:
      S = new (Context) CXXInheritedCtorInitExpr(Empty);
      break;

    case EXPR_CXX_TEMPORARY_OBJECT:
      S = CXXTemporaryObjectExpr::CreateEmpty(
          Context,
          /* NumArgs=*/Record[ASTStmtReader::NumExprFields]);
      break;

    case EXPR_CXX_STATIC_CAST: {
      unsigned PathSize = Record[ASTStmtReader::NumExprFields];
      BitsUnpacker CastExprBits(Record[ASTStmtReader::NumExprFields + 1]);
      CastExprBits.advance(7);
      bool HasFPFeatures = CastExprBits.getNextBit();
      S = CXXStaticCastExpr::CreateEmpty(Context, PathSize, HasFPFeatures);
      break;
    }

    case EXPR_CXX_DYNAMIC_CAST: {
      unsigned PathSize = Record[ASTStmtReader::NumExprFields];
      S = CXXDynamicCastExpr::CreateEmpty(Context, PathSize);
      break;
    }

    case EXPR_CXX_REINTERPRET_CAST: {
      unsigned PathSize = Record[ASTStmtReader::NumExprFields];
      S = CXXReinterpretCastExpr::CreateEmpty(Context, PathSize);
      break;
    }

    case EXPR_CXX_CONST_CAST:
      S = CXXConstCastExpr::CreateEmpty(Context);
      break;

    case EXPR_CXX_ADDRSPACE_CAST:
      S = CXXAddrspaceCastExpr::CreateEmpty(Context);
      break;

    case EXPR_CXX_FUNCTIONAL_CAST: {
      unsigned PathSize = Record[ASTStmtReader::NumExprFields];
      BitsUnpacker CastExprBits(Record[ASTStmtReader::NumExprFields + 1]);
      CastExprBits.advance(7);
      bool HasFPFeatures = CastExprBits.getNextBit();
      S = CXXFunctionalCastExpr::CreateEmpty(Context, PathSize, HasFPFeatures);
      break;
    }

    case EXPR_BUILTIN_BIT_CAST: {
#ifndef NDEBUG
      unsigned PathSize = Record[ASTStmtReader::NumExprFields];
      assert(PathSize == 0 && "Wrong PathSize!");
#endif
      S = new (Context) BuiltinBitCastExpr(Empty);
      break;
    }

    case EXPR_USER_DEFINED_LITERAL: {
      auto NumArgs = Record[ASTStmtReader::NumExprFields];
      BitsUnpacker CallExprBits(Record[ASTStmtReader::NumExprFields + 1]);
      CallExprBits.advance(1);
      auto HasFPFeatures = CallExprBits.getNextBit();
      S = UserDefinedLiteral::CreateEmpty(Context, NumArgs, HasFPFeatures,
                                          Empty);
      break;
    }

    case EXPR_CXX_STD_INITIALIZER_LIST:
      S = new (Context) CXXStdInitializerListExpr(Empty);
      break;

    case EXPR_CXX_BOOL_LITERAL:
      S = new (Context) CXXBoolLiteralExpr(Empty);
      break;

    case EXPR_CXX_NULL_PTR_LITERAL:
      S = new (Context) CXXNullPtrLiteralExpr(Empty);
      break;

    case EXPR_CXX_TYPEID_EXPR:
      S = new (Context) CXXTypeidExpr(Empty, true);
      break;

    case EXPR_CXX_TYPEID_TYPE:
      S = new (Context) CXXTypeidExpr(Empty, false);
      break;

    case EXPR_CXX_UUIDOF_EXPR:
      S = new (Context) CXXUuidofExpr(Empty, true);
      break;

    case EXPR_CXX_PROPERTY_REF_EXPR:
      S = new (Context) MSPropertyRefExpr(Empty);
      break;

    case EXPR_CXX_PROPERTY_SUBSCRIPT_EXPR:
      S = new (Context) MSPropertySubscriptExpr(Empty);
      break;

    case EXPR_CXX_UUIDOF_TYPE:
      S = new (Context) CXXUuidofExpr(Empty, false);
      break;

    case EXPR_CXX_THIS:
      S = CXXThisExpr::CreateEmpty(Context);
      break;

    case EXPR_CXX_THROW:
      S = new (Context) CXXThrowExpr(Empty);
      break;

    case EXPR_CXX_DEFAULT_ARG:
      S = CXXDefaultArgExpr::CreateEmpty(
          Context, /*HasRewrittenInit=*/Record[ASTStmtReader::NumExprFields]);
      break;

    case EXPR_CXX_DEFAULT_INIT:
      S = CXXDefaultInitExpr::CreateEmpty(
          Context, /*HasRewrittenInit=*/Record[ASTStmtReader::NumExprFields]);
      break;

    case EXPR_CXX_BIND_TEMPORARY:
      S = new (Context) CXXBindTemporaryExpr(Empty);
      break;

    case EXPR_CXX_SCALAR_VALUE_INIT:
      S = new (Context) CXXScalarValueInitExpr(Empty);
      break;

    case EXPR_CXX_NEW:
      S = CXXNewExpr::CreateEmpty(
          Context,
          /*IsArray=*/Record[ASTStmtReader::NumExprFields],
          /*HasInit=*/Record[ASTStmtReader::NumExprFields + 1],
          /*NumPlacementArgs=*/Record[ASTStmtReader::NumExprFields + 2],
          /*IsParenTypeId=*/Record[ASTStmtReader::NumExprFields + 3]);
      break;

    case EXPR_CXX_DELETE:
      S = new (Context) CXXDeleteExpr(Empty);
      break;

    case EXPR_CXX_PSEUDO_DESTRUCTOR:
      S = new (Context) CXXPseudoDestructorExpr(Empty);
      break;

    case EXPR_EXPR_WITH_CLEANUPS:
      S = ExprWithCleanups::Create(Context, Empty,
                                   Record[ASTStmtReader::NumExprFields]);
      break;

    case EXPR_CXX_DEPENDENT_SCOPE_MEMBER: {
      unsigned NumTemplateArgs = Record[ASTStmtReader::NumExprFields];
      BitsUnpacker DependentScopeMemberBits(
          Record[ASTStmtReader::NumExprFields + 1]);
      bool HasTemplateKWAndArgsInfo = DependentScopeMemberBits.getNextBit();

      bool HasFirstQualifierFoundInScope =
          DependentScopeMemberBits.getNextBit();
      S = CXXDependentScopeMemberExpr::CreateEmpty(
          Context, HasTemplateKWAndArgsInfo, NumTemplateArgs,
          HasFirstQualifierFoundInScope);
      break;
    }

    case EXPR_CXX_DEPENDENT_SCOPE_DECL_REF: {
      BitsUnpacker DependentScopeDeclRefBits(
          Record[ASTStmtReader::NumStmtFields]);
      DependentScopeDeclRefBits.advance(ASTStmtReader::NumExprBits);
      bool HasTemplateKWAndArgsInfo = DependentScopeDeclRefBits.getNextBit();
      unsigned NumTemplateArgs =
          HasTemplateKWAndArgsInfo
              ? DependentScopeDeclRefBits.getNextBits(/*Width=*/16)
              : 0;
      S = DependentScopeDeclRefExpr::CreateEmpty(
          Context, HasTemplateKWAndArgsInfo, NumTemplateArgs);
      break;
    }

    case EXPR_CXX_UNRESOLVED_CONSTRUCT:
      S = CXXUnresolvedConstructExpr::CreateEmpty(Context,
                              /*NumArgs=*/Record[ASTStmtReader::NumExprFields]);
      break;

    case EXPR_CXX_UNRESOLVED_MEMBER: {
      auto NumResults = Record[ASTStmtReader::NumExprFields];
      BitsUnpacker OverloadExprBits(Record[ASTStmtReader::NumExprFields + 1]);
      auto HasTemplateKWAndArgsInfo = OverloadExprBits.getNextBit();
      auto NumTemplateArgs = HasTemplateKWAndArgsInfo
                                 ? Record[ASTStmtReader::NumExprFields + 2]
                                 : 0;
      S = UnresolvedMemberExpr::CreateEmpty(
          Context, NumResults, HasTemplateKWAndArgsInfo, NumTemplateArgs);
      break;
    }

    case EXPR_CXX_UNRESOLVED_LOOKUP: {
      auto NumResults = Record[ASTStmtReader::NumExprFields];
      BitsUnpacker OverloadExprBits(Record[ASTStmtReader::NumExprFields + 1]);
      auto HasTemplateKWAndArgsInfo = OverloadExprBits.getNextBit();
      auto NumTemplateArgs = HasTemplateKWAndArgsInfo
                                 ? Record[ASTStmtReader::NumExprFields + 2]
                                 : 0;
      S = UnresolvedLookupExpr::CreateEmpty(
          Context, NumResults, HasTemplateKWAndArgsInfo, NumTemplateArgs);
      break;
    }

    case EXPR_TYPE_TRAIT:
      S = TypeTraitExpr::CreateDeserialized(
          Context, Record[ASTStmtReader::NumExprFields],
          Record[ASTStmtReader::NumExprFields + 1]);
      break;

    case EXPR_ARRAY_TYPE_TRAIT:
      S = new (Context) ArrayTypeTraitExpr(Empty);
      break;

    case EXPR_CXX_EXPRESSION_TRAIT:
      S = new (Context) ExpressionTraitExpr(Empty);
      break;

    case EXPR_CXX_NOEXCEPT:
      S = new (Context) CXXNoexceptExpr(Empty);
      break;

    case EXPR_PACK_EXPANSION:
      S = new (Context) PackExpansionExpr(Empty);
      break;

    case EXPR_SIZEOF_PACK:
      S = SizeOfPackExpr::CreateDeserialized(
              Context,
              /*NumPartialArgs=*/Record[ASTStmtReader::NumExprFields]);
      break;

    case EXPR_PACK_INDEXING:
      S = PackIndexingExpr::CreateDeserialized(
          Context,
          /*TransformedExprs=*/Record[ASTStmtReader::NumExprFields]);
      break;

    case EXPR_SUBST_NON_TYPE_TEMPLATE_PARM:
      S = new (Context) SubstNonTypeTemplateParmExpr(Empty);
      break;

    case EXPR_SUBST_NON_TYPE_TEMPLATE_PARM_PACK:
      S = new (Context) SubstNonTypeTemplateParmPackExpr(Empty);
      break;

    case EXPR_FUNCTION_PARM_PACK:
      S = FunctionParmPackExpr::CreateEmpty(Context,
                                          Record[ASTStmtReader::NumExprFields]);
      break;

    case EXPR_MATERIALIZE_TEMPORARY:
      S = new (Context) MaterializeTemporaryExpr(Empty);
      break;

    case EXPR_CXX_FOLD:
      S = new (Context) CXXFoldExpr(Empty);
      break;

    case EXPR_CXX_PAREN_LIST_INIT:
      S = CXXParenListInitExpr::CreateEmpty(
          Context, /*numExprs=*/Record[ASTStmtReader::NumExprFields], Empty);
      break;

    case EXPR_OPAQUE_VALUE:
      S = new (Context) OpaqueValueExpr(Empty);
      break;

    case EXPR_CUDA_KERNEL_CALL: {
      auto NumArgs = Record[ASTStmtReader::NumExprFields];
      BitsUnpacker CallExprBits(Record[ASTStmtReader::NumExprFields + 1]);
      CallExprBits.advance(1);
      auto HasFPFeatures = CallExprBits.getNextBit();
      S = CUDAKernelCallExpr::CreateEmpty(Context, NumArgs, HasFPFeatures,
                                          Empty);
      break;
    }

    case EXPR_ASTYPE:
      S = new (Context) AsTypeExpr(Empty);
      break;

    case EXPR_PSEUDO_OBJECT: {
      unsigned numSemanticExprs = Record[ASTStmtReader::NumExprFields];
      S = PseudoObjectExpr::Create(Context, Empty, numSemanticExprs);
      break;
    }

    case EXPR_ATOMIC:
      S = new (Context) AtomicExpr(Empty);
      break;

    case EXPR_LAMBDA: {
      unsigned NumCaptures = Record[ASTStmtReader::NumExprFields];
      S = LambdaExpr::CreateDeserialized(Context, NumCaptures);
      break;
    }

    case STMT_COROUTINE_BODY: {
      unsigned NumParams = Record[ASTStmtReader::NumStmtFields];
      S = CoroutineBodyStmt::Create(Context, Empty, NumParams);
      break;
    }

    case STMT_CORETURN:
      S = new (Context) CoreturnStmt(Empty);
      break;

    case EXPR_COAWAIT:
      S = new (Context) CoawaitExpr(Empty);
      break;

    case EXPR_COYIELD:
      S = new (Context) CoyieldExpr(Empty);
      break;

    case EXPR_DEPENDENT_COAWAIT:
      S = new (Context) DependentCoawaitExpr(Empty);
      break;

    case EXPR_CONCEPT_SPECIALIZATION: {
      S = new (Context) ConceptSpecializationExpr(Empty);
      break;
    }
    case STMT_OPENACC_COMPUTE_CONSTRUCT: {
      unsigned NumClauses = Record[ASTStmtReader::NumStmtFields];
      S = OpenACCComputeConstruct::CreateEmpty(Context, NumClauses);
      break;
    }
    case STMT_OPENACC_LOOP_CONSTRUCT: {
      unsigned NumClauses = Record[ASTStmtReader::NumStmtFields];
      S = OpenACCLoopConstruct::CreateEmpty(Context, NumClauses);
      break;
    }
    case STMT_OPENACC_COMBINED_CONSTRUCT: {
      unsigned NumClauses = Record[ASTStmtReader::NumStmtFields];
      S = OpenACCCombinedConstruct::CreateEmpty(Context, NumClauses);
      break;
    }
    case STMT_OPENACC_DATA_CONSTRUCT: {
      unsigned NumClauses = Record[ASTStmtReader::NumStmtFields];
      S = OpenACCDataConstruct::CreateEmpty(Context, NumClauses);
      break;
    }
    case STMT_OPENACC_ENTER_DATA_CONSTRUCT: {
      unsigned NumClauses = Record[ASTStmtReader::NumStmtFields];
      S = OpenACCEnterDataConstruct::CreateEmpty(Context, NumClauses);
      break;
    }
    case STMT_OPENACC_EXIT_DATA_CONSTRUCT: {
      unsigned NumClauses = Record[ASTStmtReader::NumStmtFields];
      S = OpenACCExitDataConstruct::CreateEmpty(Context, NumClauses);
      break;
    }
    case STMT_OPENACC_HOST_DATA_CONSTRUCT: {
      unsigned NumClauses = Record[ASTStmtReader::NumStmtFields];
      S = OpenACCHostDataConstruct::CreateEmpty(Context, NumClauses);
      break;
    }
    case STMT_OPENACC_WAIT_CONSTRUCT: {
      unsigned NumExprs = Record[ASTStmtReader::NumStmtFields];
      unsigned NumClauses = Record[ASTStmtReader::NumStmtFields + 1];
      S = OpenACCWaitConstruct::CreateEmpty(Context, NumExprs, NumClauses);
      break;
    }
    case STMT_OPENACC_CACHE_CONSTRUCT: {
      unsigned NumVars = Record[ASTStmtReader::NumStmtFields];
      S = OpenACCCacheConstruct::CreateEmpty(Context, NumVars);
      break;
    }
    case STMT_OPENACC_INIT_CONSTRUCT: {
      unsigned NumClauses = Record[ASTStmtReader::NumStmtFields];
      S = OpenACCInitConstruct::CreateEmpty(Context, NumClauses);
      break;
    }
    case STMT_OPENACC_SHUTDOWN_CONSTRUCT: {
      unsigned NumClauses = Record[ASTStmtReader::NumStmtFields];
      S = OpenACCShutdownConstruct::CreateEmpty(Context, NumClauses);
      break;
    }
    case STMT_OPENACC_SET_CONSTRUCT: {
      unsigned NumClauses = Record[ASTStmtReader::NumStmtFields];
      S = OpenACCSetConstruct::CreateEmpty(Context, NumClauses);
      break;
    }
    case STMT_OPENACC_UPDATE_CONSTRUCT: {
      unsigned NumClauses = Record[ASTStmtReader::NumStmtFields];
      S = OpenACCUpdateConstruct::CreateEmpty(Context, NumClauses);
      break;
    }
    case STMT_OPENACC_ATOMIC_CONSTRUCT: {
      unsigned NumClauses = Record[ASTStmtReader::NumStmtFields];
      S = OpenACCAtomicConstruct::CreateEmpty(Context, NumClauses);
      break;
    }
    case EXPR_REQUIRES: {
      unsigned numLocalParameters = Record[ASTStmtReader::NumExprFields];
      unsigned numRequirement = Record[ASTStmtReader::NumExprFields + 1];
      S = RequiresExpr::Create(Context, Empty, numLocalParameters,
                               numRequirement);
      break;
    }
    case EXPR_HLSL_OUT_ARG:
      S = HLSLOutArgExpr::CreateEmpty(Context);
      break;
    }

    // We hit a STMT_STOP, so we're done with this expression.
    if (Finished)
      break;

    ++NumStatementsRead;

    if (S && !IsStmtReference) {
      Reader.Visit(S);
      StmtEntries[Cursor.GetCurrentBitNo()] = S;
    }

    assert(Record.getIdx() == Record.size() &&
           "Invalid deserialization of statement");
    StmtStack.push_back(S);
  }
Done:
  assert(StmtStack.size() > PrevNumStmts && "Read too many sub-stmts!");
  assert(StmtStack.size() == PrevNumStmts + 1 && "Extra expressions on stack!");
  return StmtStack.pop_back_val();
}<|MERGE_RESOLUTION|>--- conflicted
+++ resolved
@@ -2208,13 +2208,8 @@
 
 void ASTStmtReader::VisitPackIndexingExpr(PackIndexingExpr *E) {
   VisitExpr(E);
-<<<<<<< HEAD
-  E->TransformedExpressions = Record.readInt();
-  E->FullySubstituted = Record.readInt();
-=======
   E->PackIndexingExprBits.TransformedExpressions = Record.readInt();
   E->PackIndexingExprBits.FullySubstituted = Record.readInt();
->>>>>>> eb0f1dc0
   E->EllipsisLoc = readSourceLocation();
   E->RSquareLoc = readSourceLocation();
   E->SubExprs[0] = Record.readStmt();
@@ -2256,11 +2251,7 @@
   E->NumParameters = Record.readInt();
   E->ParamPack = readDeclAs<ValueDecl>();
   E->NameLoc = readSourceLocation();
-<<<<<<< HEAD
-  auto **Parms = E->getTrailingObjects<ValueDecl *>();
-=======
   auto **Parms = E->getTrailingObjects();
->>>>>>> eb0f1dc0
   for (unsigned i = 0, n = E->NumParameters; i != n; ++i)
     Parms[i] = readDeclAs<ValueDecl>();
 }
