--- conflicted
+++ resolved
@@ -42,7 +42,6 @@
 #include "clang/Basic/Diagnostic.h"
 #include "clang/Basic/Module.h"
 #include "clang/Basic/SourceManager.h"
-#include "clang/Basic/Stack.h"
 #include "clang/Basic/TargetInfo.h"
 #include "clang/Basic/Version.h"
 #include "clang/CodeGen/BackendUtil.h"
@@ -4295,19 +4294,9 @@
             if (TVA->isDefaultVersion() && IsDefined)
               ShouldEmitResolver = true;
             llvm::Function *Func = createFunction(CurFD);
-<<<<<<< HEAD
-            if (getTarget().getTriple().isRISCV()) {
-              Feats.push_back(TVA->getName());
-            } else {
-              assert(getTarget().getTriple().isAArch64());
-              TVA->getFeatures(Feats);
-            }
-            Options.emplace_back(Func, /*Architecture*/ "", Feats);
-=======
             char Delim = getTarget().getTriple().isAArch64() ? '+' : ',';
             TVA->getFeatures(Feats, Delim);
             Options.emplace_back(Func, Feats);
->>>>>>> ce7c17d5
           } else if (const auto *TC = CurFD->getAttr<TargetClonesAttr>()) {
             if (IsDefined)
               ShouldEmitResolver = true;
