//===--- CodeGenPGO.cpp - PGO Instrumentation for LLVM CodeGen --*- C++ -*-===//
//
// Part of the LLVM Project, under the Apache License v2.0 with LLVM Exceptions.
// See https://llvm.org/LICENSE.txt for license information.
// SPDX-License-Identifier: Apache-2.0 WITH LLVM-exception
//
//===----------------------------------------------------------------------===//
//
// Instrumentation-based profile-guided optimization
//
//===----------------------------------------------------------------------===//

#include "CodeGenPGO.h"
#include "CodeGenFunction.h"
#include "CoverageMappingGen.h"
#include "clang/AST/RecursiveASTVisitor.h"
#include "clang/AST/StmtVisitor.h"
#include "llvm/IR/Intrinsics.h"
#include "llvm/IR/MDBuilder.h"
#include "llvm/Support/CommandLine.h"
#include "llvm/Support/Endian.h"
#include "llvm/Support/MD5.h"
#include <optional>

namespace llvm {
extern cl::opt<bool> EnableSingleByteCoverage;
} // namespace llvm

static llvm::cl::opt<bool>
    EnableValueProfiling("enable-value-profiling",
                         llvm::cl::desc("Enable value profiling"),
                         llvm::cl::Hidden, llvm::cl::init(false));

using namespace clang;
using namespace CodeGen;

void CodeGenPGO::setFuncName(StringRef Name,
                             llvm::GlobalValue::LinkageTypes Linkage) {
  llvm::IndexedInstrProfReader *PGOReader = CGM.getPGOReader();
  FuncName = llvm::getPGOFuncName(
      Name, Linkage, CGM.getCodeGenOpts().MainFileName,
      PGOReader ? PGOReader->getVersion() : llvm::IndexedInstrProf::Version);

  // If we're generating a profile, create a variable for the name.
  if (CGM.getCodeGenOpts().hasProfileClangInstr())
    FuncNameVar = llvm::createPGOFuncNameVar(CGM.getModule(), Linkage, FuncName);
}

void CodeGenPGO::setFuncName(llvm::Function *Fn) {
  setFuncName(Fn->getName(), Fn->getLinkage());
  // Create PGOFuncName meta data.
  llvm::createPGOFuncNameMetadata(*Fn, FuncName);
}

/// The version of the PGO hash algorithm.
enum PGOHashVersion : unsigned {
  PGO_HASH_V1,
  PGO_HASH_V2,
  PGO_HASH_V3,

  // Keep this set to the latest hash version.
  PGO_HASH_LATEST = PGO_HASH_V3
};

namespace {
/// Stable hasher for PGO region counters.
///
/// PGOHash produces a stable hash of a given function's control flow.
///
/// Changing the output of this hash will invalidate all previously generated
/// profiles -- i.e., don't do it.
///
/// \note  When this hash does eventually change (years?), we still need to
/// support old hashes.  We'll need to pull in the version number from the
/// profile data format and use the matching hash function.
class PGOHash {
  uint64_t Working;
  unsigned Count;
  PGOHashVersion HashVersion;
  llvm::MD5 MD5;

  static const int NumBitsPerType = 6;
  static const unsigned NumTypesPerWord = sizeof(uint64_t) * 8 / NumBitsPerType;
  static const unsigned TooBig = 1u << NumBitsPerType;

public:
  /// Hash values for AST nodes.
  ///
  /// Distinct values for AST nodes that have region counters attached.
  ///
  /// These values must be stable.  All new members must be added at the end,
  /// and no members should be removed.  Changing the enumeration value for an
  /// AST node will affect the hash of every function that contains that node.
  enum HashType : unsigned char {
    None = 0,
    LabelStmt = 1,
    WhileStmt,
    DoStmt,
    ForStmt,
    CXXForRangeStmt,
    ObjCForCollectionStmt,
    SwitchStmt,
    CaseStmt,
    DefaultStmt,
    IfStmt,
    CXXTryStmt,
    CXXCatchStmt,
    ConditionalOperator,
    BinaryOperatorLAnd,
    BinaryOperatorLOr,
    BinaryConditionalOperator,
    // The preceding values are available with PGO_HASH_V1.

    EndOfScope,
    IfThenBranch,
    IfElseBranch,
    GotoStmt,
    IndirectGotoStmt,
    BreakStmt,
    ContinueStmt,
    ReturnStmt,
    ThrowExpr,
    UnaryOperatorLNot,
    BinaryOperatorLT,
    BinaryOperatorGT,
    BinaryOperatorLE,
    BinaryOperatorGE,
    BinaryOperatorEQ,
    BinaryOperatorNE,
    // The preceding values are available since PGO_HASH_V2.

    // Keep this last.  It's for the static assert that follows.
    LastHashType
  };
  static_assert(LastHashType <= TooBig, "Too many types in HashType");

  PGOHash(PGOHashVersion HashVersion)
      : Working(0), Count(0), HashVersion(HashVersion) {}
  void combine(HashType Type);
  uint64_t finalize();
  PGOHashVersion getHashVersion() const { return HashVersion; }
};
const int PGOHash::NumBitsPerType;
const unsigned PGOHash::NumTypesPerWord;
const unsigned PGOHash::TooBig;

/// Get the PGO hash version used in the given indexed profile.
static PGOHashVersion getPGOHashVersion(llvm::IndexedInstrProfReader *PGOReader,
                                        CodeGenModule &CGM) {
  if (PGOReader->getVersion() <= 4)
    return PGO_HASH_V1;
  if (PGOReader->getVersion() <= 5)
    return PGO_HASH_V2;
  return PGO_HASH_V3;
}

/// A RecursiveASTVisitor that fills a map of statements to PGO counters.
struct MapRegionCounters : public RecursiveASTVisitor<MapRegionCounters> {
  using Base = RecursiveASTVisitor<MapRegionCounters>;

  /// The next counter value to assign.
  unsigned NextCounter;
  /// The function hash.
  PGOHash Hash;
  /// The map of statements to counters.
  llvm::DenseMap<const Stmt *, CounterPair> &CounterMap;
  /// The state of MC/DC Coverage in this function.
  MCDC::State &MCDCState;
  /// Maximum number of supported MC/DC conditions in a boolean expression.
  unsigned MCDCMaxCond;
  /// The profile version.
  uint64_t ProfileVersion;
  /// Diagnostics Engine used to report warnings.
  DiagnosticsEngine &Diag;

  MapRegionCounters(PGOHashVersion HashVersion, uint64_t ProfileVersion,
                    llvm::DenseMap<const Stmt *, CounterPair> &CounterMap,
                    MCDC::State &MCDCState, unsigned MCDCMaxCond,
                    DiagnosticsEngine &Diag)
      : NextCounter(0), Hash(HashVersion), CounterMap(CounterMap),
        MCDCState(MCDCState), MCDCMaxCond(MCDCMaxCond),
        ProfileVersion(ProfileVersion), Diag(Diag) {}

  // Blocks and lambdas are handled as separate functions, so we need not
  // traverse them in the parent context.
  bool TraverseBlockExpr(BlockExpr *BE) { return true; }
  bool TraverseLambdaExpr(LambdaExpr *LE) {
    // Traverse the captures, but not the body.
    for (auto C : zip(LE->captures(), LE->capture_inits()))
      TraverseLambdaCapture(LE, &std::get<0>(C), std::get<1>(C));
    return true;
  }
  bool TraverseCapturedStmt(CapturedStmt *CS) { return true; }

  bool VisitDecl(const Decl *D) {
    switch (D->getKind()) {
    default:
      break;
    case Decl::Function:
    case Decl::CXXMethod:
    case Decl::CXXConstructor:
    case Decl::CXXDestructor:
    case Decl::CXXConversion:
    case Decl::ObjCMethod:
    case Decl::Block:
    case Decl::Captured:
      CounterMap[D->getBody()] = NextCounter++;
      break;
    }
    return true;
  }

  /// If \p S gets a fresh counter, update the counter mappings. Return the
  /// V1 hash of \p S.
  PGOHash::HashType updateCounterMappings(Stmt *S) {
    auto Type = getHashType(PGO_HASH_V1, S);
    if (Type != PGOHash::None)
      CounterMap[S] = NextCounter++;
    return Type;
  }

  /// The following stacks are used with dataTraverseStmtPre() and
  /// dataTraverseStmtPost() to track the depth of nested logical operators in a
  /// boolean expression in a function.  The ultimate purpose is to keep track
  /// of the number of leaf-level conditions in the boolean expression so that a
  /// profile bitmap can be allocated based on that number.
  ///
  /// The stacks are also used to find error cases and notify the user.  A
  /// standard logical operator nest for a boolean expression could be in a form
  /// similar to this: "x = a && b && c && (d || f)"
  struct DecisionState {
    llvm::DenseSet<const Stmt *> Leaves; // Not BinOp
    const Expr *DecisionExpr;            // Root
    bool Split;

    DecisionState() = delete;
    DecisionState(const Expr *E, bool Split = false)
        : DecisionExpr(E), Split(Split) {}
  };

  SmallVector<DecisionState, 1> DecisionStack;

  // Hook: dataTraverseStmtPre() is invoked prior to visiting an AST Stmt node.
  bool dataTraverseStmtPre(Stmt *S) {
    /// If MC/DC is not enabled, MCDCMaxCond will be set to 0. Do nothing.
    if (MCDCMaxCond == 0)
      return true;

<<<<<<< HEAD
    /// At the top of the logical operator nest, reset the number of conditions,
    /// also forget previously seen split nesting cases.
    if (LogOpStack.empty()) {
      NumCond = 0;
      SplitNestedLogicalOp = false;
    }

    if (const Expr *E = dyn_cast<Expr>(S)) {
      if (const auto *BinOp =
              dyn_cast<BinaryOperator>(CodeGenFunction::stripCond(E));
          BinOp && BinOp->isLogicalOp()) {
        /// Check for "split-nested" logical operators. This happens when a new
        /// boolean expression logical-op nest is encountered within an existing
        /// boolean expression, separated by a non-logical operator.  For
        /// example, in "x = (a && b && c && foo(d && f))", the "d && f" case
        /// starts a new boolean expression that is separated from the other
        /// conditions by the operator foo(). Split-nested cases are not
        /// supported by MC/DC.
        SplitNestedLogicalOp = SplitNestedLogicalOp || !NonLogOpStack.empty();

        LogOpStack.push_back(BinOp);
=======
    /// Mark "in splitting" when a leaf is met.
    if (!DecisionStack.empty()) {
      auto &StackTop = DecisionStack.back();
      if (!StackTop.Split) {
        if (StackTop.Leaves.contains(S)) {
          assert(!StackTop.Split);
          StackTop.Split = true;
        }
>>>>>>> c56ecc30
        return true;
      }

      // Split
      assert(StackTop.Split);
      assert(!StackTop.Leaves.contains(S));
    }

    if (const auto *E = dyn_cast<Expr>(S)) {
      if (const auto *BinOp =
              dyn_cast<BinaryOperator>(CodeGenFunction::stripCond(E));
          BinOp && BinOp->isLogicalOp())
        DecisionStack.emplace_back(E);
    }

    return true;
  }

  // Hook: dataTraverseStmtPost() is invoked by the AST visitor after visiting
  // an AST Stmt node.  MC/DC will use it to to signal when the top of a
  // logical operation (boolean expression) nest is encountered.
  bool dataTraverseStmtPost(Stmt *S) {
    if (DecisionStack.empty())
      return true;

<<<<<<< HEAD
    if (const Expr *E = dyn_cast<Expr>(S)) {
      const BinaryOperator *BinOp =
          dyn_cast<BinaryOperator>(CodeGenFunction::stripCond(E));
      if (BinOp && BinOp->isLogicalOp()) {
        assert(LogOpStack.back() == BinOp);
        LogOpStack.pop_back();

        /// At the top of logical operator nest:
        if (LogOpStack.empty()) {
          /// Was the "split-nested" logical operator case encountered?
          if (SplitNestedLogicalOp) {
            unsigned DiagID = Diag.getCustomDiagID(
                DiagnosticsEngine::Warning,
                "unsupported MC/DC boolean expression; "
                "contains an operation with a nested boolean expression. "
                "Expression will not be covered");
            Diag.Report(S->getBeginLoc(), DiagID);
            return true;
          }

          /// Was the maximum number of conditions encountered?
          if (NumCond > MCDCMaxCond) {
            unsigned DiagID = Diag.getCustomDiagID(
                DiagnosticsEngine::Warning,
                "unsupported MC/DC boolean expression; "
                "number of conditions (%0) exceeds max (%1). "
                "Expression will not be covered");
            Diag.Report(S->getBeginLoc(), DiagID) << NumCond << MCDCMaxCond;
            return true;
          }

          // Otherwise, allocate the Decision.
          MCDCState.DecisionByStmt[BinOp].BitmapIdx = 0;
        }
        return true;
=======
    /// If MC/DC is not enabled, MCDCMaxCond will be set to 0. Do nothing.
    assert(MCDCMaxCond > 0);

    auto &StackTop = DecisionStack.back();

    if (StackTop.DecisionExpr != S) {
      if (StackTop.Leaves.contains(S)) {
        assert(StackTop.Split);
        StackTop.Split = false;
>>>>>>> c56ecc30
      }

      return true;
    }

    /// Allocate the entry (with Valid=false)
    auto &DecisionEntry =
        MCDCState
            .DecisionByStmt[CodeGenFunction::stripCond(StackTop.DecisionExpr)];

    /// Was the "split-nested" logical operator case encountered?
    if (false && DecisionStack.size() > 1) {
      unsigned DiagID = Diag.getCustomDiagID(
          DiagnosticsEngine::Warning,
          "unsupported MC/DC boolean expression; "
          "contains an operation with a nested boolean expression. "
          "Expression will not be covered");
      Diag.Report(S->getBeginLoc(), DiagID);
      DecisionStack.pop_back();
      return true;
    }

    /// Was the maximum number of conditions encountered?
    auto NumCond = StackTop.Leaves.size();
    if (NumCond > MCDCMaxCond) {
      unsigned DiagID =
          Diag.getCustomDiagID(DiagnosticsEngine::Warning,
                               "unsupported MC/DC boolean expression; "
                               "number of conditions (%0) exceeds max (%1). "
                               "Expression will not be covered");
      Diag.Report(S->getBeginLoc(), DiagID) << NumCond << MCDCMaxCond;
      DecisionStack.pop_back();
      return true;
    }

    // The Decision is validated.
    DecisionEntry.ID = MCDCState.DecisionByStmt.size() - 1;

    DecisionStack.pop_back();

    return true;
  }

  /// The RHS of all logical operators gets a fresh counter in order to count
  /// how many times the RHS evaluates to true or false, depending on the
  /// semantics of the operator. This is only valid for ">= v7" of the profile
  /// version so that we facilitate backward compatibility. In addition, in
  /// order to use MC/DC, count the number of total LHS and RHS conditions.
  bool VisitBinaryOperator(BinaryOperator *S) {
    if (S->isLogicalOp()) {
      if (CodeGenFunction::isInstrumentedCondition(S->getLHS())) {
        if (!DecisionStack.empty())
          DecisionStack.back().Leaves.insert(S->getLHS());
      }

      if (CodeGenFunction::isInstrumentedCondition(S->getRHS())) {
        if (ProfileVersion >= llvm::IndexedInstrProf::Version7)
          CounterMap[S->getRHS()] = NextCounter++;

        if (!DecisionStack.empty())
          DecisionStack.back().Leaves.insert(S->getRHS());
      }
    }
    return Base::VisitBinaryOperator(S);
  }

  bool VisitConditionalOperator(ConditionalOperator *S) {
    if (llvm::EnableSingleByteCoverage && S->getTrueExpr())
      CounterMap[S->getTrueExpr()] = NextCounter++;
    if (llvm::EnableSingleByteCoverage && S->getFalseExpr())
      CounterMap[S->getFalseExpr()] = NextCounter++;
    return Base::VisitConditionalOperator(S);
  }

  /// Include \p S in the function hash.
  bool VisitStmt(Stmt *S) {
    auto Type = updateCounterMappings(S);
    if (Hash.getHashVersion() != PGO_HASH_V1)
      Type = getHashType(Hash.getHashVersion(), S);
    if (Type != PGOHash::None)
      Hash.combine(Type);
    return true;
  }

  bool TraverseIfStmt(IfStmt *If) {
    // If we used the V1 hash, use the default traversal.
    if (Hash.getHashVersion() == PGO_HASH_V1)
      return Base::TraverseIfStmt(If);

    // When single byte coverage mode is enabled, add a counter to then and
    // else.
    bool NoSingleByteCoverage = !llvm::EnableSingleByteCoverage;
    for (Stmt *CS : If->children()) {
      if (!CS || NoSingleByteCoverage)
        continue;
      if (CS == If->getThen())
        CounterMap[If->getThen()] = NextCounter++;
      else if (CS == If->getElse())
        CounterMap[If->getElse()] = NextCounter++;
    }

    // Otherwise, keep track of which branch we're in while traversing.
    VisitStmt(If);

    for (Stmt *CS : If->children()) {
      if (!CS)
        continue;
      if (CS == If->getThen())
        Hash.combine(PGOHash::IfThenBranch);
      else if (CS == If->getElse())
        Hash.combine(PGOHash::IfElseBranch);
      TraverseStmt(CS);
    }
    Hash.combine(PGOHash::EndOfScope);
    return true;
  }

  bool TraverseWhileStmt(WhileStmt *While) {
    // When single byte coverage mode is enabled, add a counter to condition and
    // body.
    bool NoSingleByteCoverage = !llvm::EnableSingleByteCoverage;
    for (Stmt *CS : While->children()) {
      if (!CS || NoSingleByteCoverage)
        continue;
      if (CS == While->getCond())
        CounterMap[While->getCond()] = NextCounter++;
      else if (CS == While->getBody())
        CounterMap[While->getBody()] = NextCounter++;
    }

    Base::TraverseWhileStmt(While);
    if (Hash.getHashVersion() != PGO_HASH_V1)
      Hash.combine(PGOHash::EndOfScope);
    return true;
  }

  bool TraverseDoStmt(DoStmt *Do) {
    // When single byte coverage mode is enabled, add a counter to condition and
    // body.
    bool NoSingleByteCoverage = !llvm::EnableSingleByteCoverage;
    for (Stmt *CS : Do->children()) {
      if (!CS || NoSingleByteCoverage)
        continue;
      if (CS == Do->getCond())
        CounterMap[Do->getCond()] = NextCounter++;
      else if (CS == Do->getBody())
        CounterMap[Do->getBody()] = NextCounter++;
    }

    Base::TraverseDoStmt(Do);
    if (Hash.getHashVersion() != PGO_HASH_V1)
      Hash.combine(PGOHash::EndOfScope);
    return true;
  }

  bool TraverseForStmt(ForStmt *For) {
    // When single byte coverage mode is enabled, add a counter to condition,
    // increment and body.
    bool NoSingleByteCoverage = !llvm::EnableSingleByteCoverage;
    for (Stmt *CS : For->children()) {
      if (!CS || NoSingleByteCoverage)
        continue;
      if (CS == For->getCond())
        CounterMap[For->getCond()] = NextCounter++;
      else if (CS == For->getInc())
        CounterMap[For->getInc()] = NextCounter++;
      else if (CS == For->getBody())
        CounterMap[For->getBody()] = NextCounter++;
    }

    Base::TraverseForStmt(For);
    if (Hash.getHashVersion() != PGO_HASH_V1)
      Hash.combine(PGOHash::EndOfScope);
    return true;
  }

  bool TraverseCXXForRangeStmt(CXXForRangeStmt *ForRange) {
    // When single byte coverage mode is enabled, add a counter to body.
    bool NoSingleByteCoverage = !llvm::EnableSingleByteCoverage;
    for (Stmt *CS : ForRange->children()) {
      if (!CS || NoSingleByteCoverage)
        continue;
      if (CS == ForRange->getBody())
        CounterMap[ForRange->getBody()] = NextCounter++;
    }

    Base::TraverseCXXForRangeStmt(ForRange);
    if (Hash.getHashVersion() != PGO_HASH_V1)
      Hash.combine(PGOHash::EndOfScope);
    return true;
  }

// If the statement type \p N is nestable, and its nesting impacts profile
// stability, define a custom traversal which tracks the end of the statement
// in the hash (provided we're not using the V1 hash).
#define DEFINE_NESTABLE_TRAVERSAL(N)                                           \
  bool Traverse##N(N *S) {                                                     \
    Base::Traverse##N(S);                                                      \
    if (Hash.getHashVersion() != PGO_HASH_V1)                                  \
      Hash.combine(PGOHash::EndOfScope);                                       \
    return true;                                                               \
  }

  DEFINE_NESTABLE_TRAVERSAL(ObjCForCollectionStmt)
  DEFINE_NESTABLE_TRAVERSAL(CXXTryStmt)
  DEFINE_NESTABLE_TRAVERSAL(CXXCatchStmt)

  /// Get version \p HashVersion of the PGO hash for \p S.
  PGOHash::HashType getHashType(PGOHashVersion HashVersion, const Stmt *S) {
    switch (S->getStmtClass()) {
    default:
      break;
    case Stmt::LabelStmtClass:
      return PGOHash::LabelStmt;
    case Stmt::WhileStmtClass:
      return PGOHash::WhileStmt;
    case Stmt::DoStmtClass:
      return PGOHash::DoStmt;
    case Stmt::ForStmtClass:
      return PGOHash::ForStmt;
    case Stmt::CXXForRangeStmtClass:
      return PGOHash::CXXForRangeStmt;
    case Stmt::ObjCForCollectionStmtClass:
      return PGOHash::ObjCForCollectionStmt;
    case Stmt::SwitchStmtClass:
      return PGOHash::SwitchStmt;
    case Stmt::CaseStmtClass:
      return PGOHash::CaseStmt;
    case Stmt::DefaultStmtClass:
      return PGOHash::DefaultStmt;
    case Stmt::IfStmtClass:
      return PGOHash::IfStmt;
    case Stmt::CXXTryStmtClass:
      return PGOHash::CXXTryStmt;
    case Stmt::CXXCatchStmtClass:
      return PGOHash::CXXCatchStmt;
    case Stmt::ConditionalOperatorClass:
      return PGOHash::ConditionalOperator;
    case Stmt::BinaryConditionalOperatorClass:
      return PGOHash::BinaryConditionalOperator;
    case Stmt::BinaryOperatorClass: {
      const BinaryOperator *BO = cast<BinaryOperator>(S);
      if (BO->getOpcode() == BO_LAnd)
        return PGOHash::BinaryOperatorLAnd;
      if (BO->getOpcode() == BO_LOr)
        return PGOHash::BinaryOperatorLOr;
      if (HashVersion >= PGO_HASH_V2) {
        switch (BO->getOpcode()) {
        default:
          break;
        case BO_LT:
          return PGOHash::BinaryOperatorLT;
        case BO_GT:
          return PGOHash::BinaryOperatorGT;
        case BO_LE:
          return PGOHash::BinaryOperatorLE;
        case BO_GE:
          return PGOHash::BinaryOperatorGE;
        case BO_EQ:
          return PGOHash::BinaryOperatorEQ;
        case BO_NE:
          return PGOHash::BinaryOperatorNE;
        }
      }
      break;
    }
    }

    if (HashVersion >= PGO_HASH_V2) {
      switch (S->getStmtClass()) {
      default:
        break;
      case Stmt::GotoStmtClass:
        return PGOHash::GotoStmt;
      case Stmt::IndirectGotoStmtClass:
        return PGOHash::IndirectGotoStmt;
      case Stmt::BreakStmtClass:
        return PGOHash::BreakStmt;
      case Stmt::ContinueStmtClass:
        return PGOHash::ContinueStmt;
      case Stmt::ReturnStmtClass:
        return PGOHash::ReturnStmt;
      case Stmt::CXXThrowExprClass:
        return PGOHash::ThrowExpr;
      case Stmt::UnaryOperatorClass: {
        const UnaryOperator *UO = cast<UnaryOperator>(S);
        if (UO->getOpcode() == UO_LNot)
          return PGOHash::UnaryOperatorLNot;
        break;
      }
      }
    }

    return PGOHash::None;
  }
};

/// A StmtVisitor that propagates the raw counts through the AST and
/// records the count at statements where the value may change.
struct ComputeRegionCounts : public ConstStmtVisitor<ComputeRegionCounts> {
  /// PGO state.
  CodeGenPGO &PGO;

  /// A flag that is set when the current count should be recorded on the
  /// next statement, such as at the exit of a loop.
  bool RecordNextStmtCount;

  /// The count at the current location in the traversal.
  uint64_t CurrentCount;

  /// The map of statements to count values.
  llvm::DenseMap<const Stmt *, uint64_t> &CountMap;

  /// BreakContinueStack - Keep counts of breaks and continues inside loops.
  struct BreakContinue {
    uint64_t BreakCount = 0;
    uint64_t ContinueCount = 0;
    BreakContinue() = default;
  };
  SmallVector<BreakContinue, 8> BreakContinueStack;

  ComputeRegionCounts(llvm::DenseMap<const Stmt *, uint64_t> &CountMap,
                      CodeGenPGO &PGO)
      : PGO(PGO), RecordNextStmtCount(false), CountMap(CountMap) {}

  void RecordStmtCount(const Stmt *S) {
    if (RecordNextStmtCount) {
      CountMap[S] = CurrentCount;
      RecordNextStmtCount = false;
    }
  }

  /// Set and return the current count.
  uint64_t setCount(uint64_t Count) {
    CurrentCount = Count;
    return Count;
  }

  void VisitStmt(const Stmt *S) {
    RecordStmtCount(S);
    for (const Stmt *Child : S->children())
      if (Child)
        this->Visit(Child);
  }

  void VisitFunctionDecl(const FunctionDecl *D) {
    // Counter tracks entry to the function body.
    uint64_t BodyCount = setCount(PGO.getRegionCount(D->getBody()));
    CountMap[D->getBody()] = BodyCount;
    Visit(D->getBody());
  }

  // Skip lambda expressions. We visit these as FunctionDecls when we're
  // generating them and aren't interested in the body when generating a
  // parent context.
  void VisitLambdaExpr(const LambdaExpr *LE) {}

  void VisitCapturedDecl(const CapturedDecl *D) {
    // Counter tracks entry to the capture body.
    uint64_t BodyCount = setCount(PGO.getRegionCount(D->getBody()));
    CountMap[D->getBody()] = BodyCount;
    Visit(D->getBody());
  }

  void VisitObjCMethodDecl(const ObjCMethodDecl *D) {
    // Counter tracks entry to the method body.
    uint64_t BodyCount = setCount(PGO.getRegionCount(D->getBody()));
    CountMap[D->getBody()] = BodyCount;
    Visit(D->getBody());
  }

  void VisitBlockDecl(const BlockDecl *D) {
    // Counter tracks entry to the block body.
    uint64_t BodyCount = setCount(PGO.getRegionCount(D->getBody()));
    CountMap[D->getBody()] = BodyCount;
    Visit(D->getBody());
  }

  void VisitReturnStmt(const ReturnStmt *S) {
    RecordStmtCount(S);
    if (S->getRetValue())
      Visit(S->getRetValue());
    CurrentCount = 0;
    RecordNextStmtCount = true;
  }

  void VisitCXXThrowExpr(const CXXThrowExpr *E) {
    RecordStmtCount(E);
    if (E->getSubExpr())
      Visit(E->getSubExpr());
    CurrentCount = 0;
    RecordNextStmtCount = true;
  }

  void VisitGotoStmt(const GotoStmt *S) {
    RecordStmtCount(S);
    CurrentCount = 0;
    RecordNextStmtCount = true;
  }

  void VisitLabelStmt(const LabelStmt *S) {
    RecordNextStmtCount = false;
    // Counter tracks the block following the label.
    uint64_t BlockCount = setCount(PGO.getRegionCount(S));
    CountMap[S] = BlockCount;
    Visit(S->getSubStmt());
  }

  void VisitBreakStmt(const BreakStmt *S) {
    RecordStmtCount(S);
    assert(!BreakContinueStack.empty() && "break not in a loop or switch!");
    BreakContinueStack.back().BreakCount += CurrentCount;
    CurrentCount = 0;
    RecordNextStmtCount = true;
  }

  void VisitContinueStmt(const ContinueStmt *S) {
    RecordStmtCount(S);
    assert(!BreakContinueStack.empty() && "continue stmt not in a loop!");
    BreakContinueStack.back().ContinueCount += CurrentCount;
    CurrentCount = 0;
    RecordNextStmtCount = true;
  }

  void VisitWhileStmt(const WhileStmt *S) {
    RecordStmtCount(S);
    uint64_t ParentCount = CurrentCount;

    BreakContinueStack.push_back(BreakContinue());
    // Visit the body region first so the break/continue adjustments can be
    // included when visiting the condition.
    uint64_t BodyCount = setCount(PGO.getRegionCount(S));
    CountMap[S->getBody()] = CurrentCount;
    Visit(S->getBody());
    uint64_t BackedgeCount = CurrentCount;

    // ...then go back and propagate counts through the condition. The count
    // at the start of the condition is the sum of the incoming edges,
    // the backedge from the end of the loop body, and the edges from
    // continue statements.
    BreakContinue BC = BreakContinueStack.pop_back_val();
    uint64_t CondCount =
        setCount(ParentCount + BackedgeCount + BC.ContinueCount);
    CountMap[S->getCond()] = CondCount;
    Visit(S->getCond());
    setCount(BC.BreakCount + CondCount - BodyCount);
    RecordNextStmtCount = true;
  }

  void VisitDoStmt(const DoStmt *S) {
    RecordStmtCount(S);
    uint64_t LoopCount = PGO.getRegionCount(S);

    BreakContinueStack.push_back(BreakContinue());
    // The count doesn't include the fallthrough from the parent scope. Add it.
    uint64_t BodyCount = setCount(LoopCount + CurrentCount);
    CountMap[S->getBody()] = BodyCount;
    Visit(S->getBody());
    uint64_t BackedgeCount = CurrentCount;

    BreakContinue BC = BreakContinueStack.pop_back_val();
    // The count at the start of the condition is equal to the count at the
    // end of the body, plus any continues.
    uint64_t CondCount = setCount(BackedgeCount + BC.ContinueCount);
    CountMap[S->getCond()] = CondCount;
    Visit(S->getCond());
    setCount(BC.BreakCount + CondCount - LoopCount);
    RecordNextStmtCount = true;
  }

  void VisitForStmt(const ForStmt *S) {
    RecordStmtCount(S);
    if (S->getInit())
      Visit(S->getInit());

    uint64_t ParentCount = CurrentCount;

    BreakContinueStack.push_back(BreakContinue());
    // Visit the body region first. (This is basically the same as a while
    // loop; see further comments in VisitWhileStmt.)
    uint64_t BodyCount = setCount(PGO.getRegionCount(S));
    CountMap[S->getBody()] = BodyCount;
    Visit(S->getBody());
    uint64_t BackedgeCount = CurrentCount;
    BreakContinue BC = BreakContinueStack.pop_back_val();

    // The increment is essentially part of the body but it needs to include
    // the count for all the continue statements.
    if (S->getInc()) {
      uint64_t IncCount = setCount(BackedgeCount + BC.ContinueCount);
      CountMap[S->getInc()] = IncCount;
      Visit(S->getInc());
    }

    // ...then go back and propagate counts through the condition.
    uint64_t CondCount =
        setCount(ParentCount + BackedgeCount + BC.ContinueCount);
    if (S->getCond()) {
      CountMap[S->getCond()] = CondCount;
      Visit(S->getCond());
    }
    setCount(BC.BreakCount + CondCount - BodyCount);
    RecordNextStmtCount = true;
  }

  void VisitCXXForRangeStmt(const CXXForRangeStmt *S) {
    RecordStmtCount(S);
    if (S->getInit())
      Visit(S->getInit());
    Visit(S->getLoopVarStmt());
    Visit(S->getRangeStmt());
    Visit(S->getBeginStmt());
    Visit(S->getEndStmt());

    uint64_t ParentCount = CurrentCount;
    BreakContinueStack.push_back(BreakContinue());
    // Visit the body region first. (This is basically the same as a while
    // loop; see further comments in VisitWhileStmt.)
    uint64_t BodyCount = setCount(PGO.getRegionCount(S));
    CountMap[S->getBody()] = BodyCount;
    Visit(S->getBody());
    uint64_t BackedgeCount = CurrentCount;
    BreakContinue BC = BreakContinueStack.pop_back_val();

    // The increment is essentially part of the body but it needs to include
    // the count for all the continue statements.
    uint64_t IncCount = setCount(BackedgeCount + BC.ContinueCount);
    CountMap[S->getInc()] = IncCount;
    Visit(S->getInc());

    // ...then go back and propagate counts through the condition.
    uint64_t CondCount =
        setCount(ParentCount + BackedgeCount + BC.ContinueCount);
    CountMap[S->getCond()] = CondCount;
    Visit(S->getCond());
    setCount(BC.BreakCount + CondCount - BodyCount);
    RecordNextStmtCount = true;
  }

  void VisitObjCForCollectionStmt(const ObjCForCollectionStmt *S) {
    RecordStmtCount(S);
    Visit(S->getElement());
    uint64_t ParentCount = CurrentCount;
    BreakContinueStack.push_back(BreakContinue());
    // Counter tracks the body of the loop.
    uint64_t BodyCount = setCount(PGO.getRegionCount(S));
    CountMap[S->getBody()] = BodyCount;
    Visit(S->getBody());
    uint64_t BackedgeCount = CurrentCount;
    BreakContinue BC = BreakContinueStack.pop_back_val();

    setCount(BC.BreakCount + ParentCount + BackedgeCount + BC.ContinueCount -
             BodyCount);
    RecordNextStmtCount = true;
  }

  void VisitSwitchStmt(const SwitchStmt *S) {
    RecordStmtCount(S);
    if (S->getInit())
      Visit(S->getInit());
    Visit(S->getCond());
    CurrentCount = 0;
    BreakContinueStack.push_back(BreakContinue());
    Visit(S->getBody());
    // If the switch is inside a loop, add the continue counts.
    BreakContinue BC = BreakContinueStack.pop_back_val();
    if (!BreakContinueStack.empty())
      BreakContinueStack.back().ContinueCount += BC.ContinueCount;
    // Counter tracks the exit block of the switch.
    setCount(PGO.getRegionCount(S));
    RecordNextStmtCount = true;
  }

  void VisitSwitchCase(const SwitchCase *S) {
    RecordNextStmtCount = false;
    // Counter for this particular case. This counts only jumps from the
    // switch header and does not include fallthrough from the case before
    // this one.
    uint64_t CaseCount = PGO.getRegionCount(S);
    setCount(CurrentCount + CaseCount);
    // We need the count without fallthrough in the mapping, so it's more useful
    // for branch probabilities.
    CountMap[S] = CaseCount;
    RecordNextStmtCount = true;
    Visit(S->getSubStmt());
  }

  void VisitIfStmt(const IfStmt *S) {
    RecordStmtCount(S);

    if (S->isConsteval()) {
      const Stmt *Stm = S->isNegatedConsteval() ? S->getThen() : S->getElse();
      if (Stm)
        Visit(Stm);
      return;
    }

    uint64_t ParentCount = CurrentCount;
    if (S->getInit())
      Visit(S->getInit());
    Visit(S->getCond());

    // Counter tracks the "then" part of an if statement. The count for
    // the "else" part, if it exists, will be calculated from this counter.
    uint64_t ThenCount = setCount(PGO.getRegionCount(S));
    CountMap[S->getThen()] = ThenCount;
    Visit(S->getThen());
    uint64_t OutCount = CurrentCount;

    uint64_t ElseCount = ParentCount - ThenCount;
    if (S->getElse()) {
      setCount(ElseCount);
      CountMap[S->getElse()] = ElseCount;
      Visit(S->getElse());
      OutCount += CurrentCount;
    } else
      OutCount += ElseCount;
    setCount(OutCount);
    RecordNextStmtCount = true;
  }

  void VisitCXXTryStmt(const CXXTryStmt *S) {
    RecordStmtCount(S);
    Visit(S->getTryBlock());
    for (unsigned I = 0, E = S->getNumHandlers(); I < E; ++I)
      Visit(S->getHandler(I));
    // Counter tracks the continuation block of the try statement.
    setCount(PGO.getRegionCount(S));
    RecordNextStmtCount = true;
  }

  void VisitCXXCatchStmt(const CXXCatchStmt *S) {
    RecordNextStmtCount = false;
    // Counter tracks the catch statement's handler block.
    uint64_t CatchCount = setCount(PGO.getRegionCount(S));
    CountMap[S] = CatchCount;
    Visit(S->getHandlerBlock());
  }

  void VisitAbstractConditionalOperator(const AbstractConditionalOperator *E) {
    RecordStmtCount(E);
    uint64_t ParentCount = CurrentCount;
    Visit(E->getCond());

    // Counter tracks the "true" part of a conditional operator. The
    // count in the "false" part will be calculated from this counter.
    uint64_t TrueCount = setCount(PGO.getRegionCount(E));
    CountMap[E->getTrueExpr()] = TrueCount;
    Visit(E->getTrueExpr());
    uint64_t OutCount = CurrentCount;

    uint64_t FalseCount = setCount(ParentCount - TrueCount);
    CountMap[E->getFalseExpr()] = FalseCount;
    Visit(E->getFalseExpr());
    OutCount += CurrentCount;

    setCount(OutCount);
    RecordNextStmtCount = true;
  }

  void VisitBinLAnd(const BinaryOperator *E) {
    RecordStmtCount(E);
    uint64_t ParentCount = CurrentCount;
    Visit(E->getLHS());
    // Counter tracks the right hand side of a logical and operator.
    uint64_t RHSCount = setCount(PGO.getRegionCount(E));
    CountMap[E->getRHS()] = RHSCount;
    Visit(E->getRHS());
    setCount(ParentCount + RHSCount - CurrentCount);
    RecordNextStmtCount = true;
  }

  void VisitBinLOr(const BinaryOperator *E) {
    RecordStmtCount(E);
    uint64_t ParentCount = CurrentCount;
    Visit(E->getLHS());
    // Counter tracks the right hand side of a logical or operator.
    uint64_t RHSCount = setCount(PGO.getRegionCount(E));
    CountMap[E->getRHS()] = RHSCount;
    Visit(E->getRHS());
    setCount(ParentCount + RHSCount - CurrentCount);
    RecordNextStmtCount = true;
  }
};
} // end anonymous namespace

void PGOHash::combine(HashType Type) {
  // Check that we never combine 0 and only have six bits.
  assert(Type && "Hash is invalid: unexpected type 0");
  assert(unsigned(Type) < TooBig && "Hash is invalid: too many types");

  // Pass through MD5 if enough work has built up.
  if (Count && Count % NumTypesPerWord == 0) {
    using namespace llvm::support;
    uint64_t Swapped =
        endian::byte_swap<uint64_t, llvm::endianness::little>(Working);
    MD5.update(llvm::ArrayRef((uint8_t *)&Swapped, sizeof(Swapped)));
    Working = 0;
  }

  // Accumulate the current type.
  ++Count;
  Working = Working << NumBitsPerType | Type;
}

uint64_t PGOHash::finalize() {
  // Use Working as the hash directly if we never used MD5.
  if (Count <= NumTypesPerWord)
    // No need to byte swap here, since none of the math was endian-dependent.
    // This number will be byte-swapped as required on endianness transitions,
    // so we will see the same value on the other side.
    return Working;

  // Check for remaining work in Working.
  if (Working) {
    // Keep the buggy behavior from v1 and v2 for backward-compatibility. This
    // is buggy because it converts a uint64_t into an array of uint8_t.
    if (HashVersion < PGO_HASH_V3) {
      MD5.update({(uint8_t)Working});
    } else {
      using namespace llvm::support;
      uint64_t Swapped =
          endian::byte_swap<uint64_t, llvm::endianness::little>(Working);
      MD5.update(llvm::ArrayRef((uint8_t *)&Swapped, sizeof(Swapped)));
    }
  }

  // Finalize the MD5 and return the hash.
  llvm::MD5::MD5Result Result;
  MD5.final(Result);
  return Result.low();
}

void CodeGenPGO::assignRegionCounters(GlobalDecl GD, llvm::Function *Fn) {
  const Decl *D = GD.getDecl();
  if (!D->hasBody())
    return;

  // Skip CUDA/HIP kernel launch stub functions.
  if (CGM.getLangOpts().CUDA && !CGM.getLangOpts().CUDAIsDevice &&
      D->hasAttr<CUDAGlobalAttr>())
    return;

  bool InstrumentRegions = CGM.getCodeGenOpts().hasProfileClangInstr();
  llvm::IndexedInstrProfReader *PGOReader = CGM.getPGOReader();
  if (!InstrumentRegions && !PGOReader)
    return;
  if (D->isImplicit())
    return;
  // Constructors and destructors may be represented by several functions in IR.
  // If so, instrument only base variant, others are implemented by delegation
  // to the base one, it would be counted twice otherwise.
  if (CGM.getTarget().getCXXABI().hasConstructorVariants()) {
    if (const auto *CCD = dyn_cast<CXXConstructorDecl>(D))
      if (GD.getCtorType() != Ctor_Base &&
          CodeGenFunction::IsConstructorDelegationValid(CCD))
        return;
  }
  if (isa<CXXDestructorDecl>(D) && GD.getDtorType() != Dtor_Base)
    return;

  CGM.ClearUnusedCoverageMapping(D);
  if (Fn->hasFnAttribute(llvm::Attribute::NoProfile))
    return;
  if (Fn->hasFnAttribute(llvm::Attribute::SkipProfile))
    return;

  SourceManager &SM = CGM.getContext().getSourceManager();
  if (!llvm::coverage::SystemHeadersCoverage &&
      SM.isInSystemHeader(D->getLocation()))
    return;

  setFuncName(Fn);

  mapRegionCounters(D);
  if (CGM.getCodeGenOpts().CoverageMapping)
    emitCounterRegionMapping(D);
  if (PGOReader) {
    loadRegionCounts(PGOReader, SM.isInMainFile(D->getLocation()));
    computeRegionCounts(D);
    applyFunctionAttributes(PGOReader, Fn);
  }
}

void CodeGenPGO::mapRegionCounters(const Decl *D) {
  // Use the latest hash version when inserting instrumentation, but use the
  // version in the indexed profile if we're reading PGO data.
  PGOHashVersion HashVersion = PGO_HASH_LATEST;
  uint64_t ProfileVersion = llvm::IndexedInstrProf::Version;
  if (auto *PGOReader = CGM.getPGOReader()) {
    HashVersion = getPGOHashVersion(PGOReader, CGM);
    ProfileVersion = PGOReader->getVersion();
  }

  // If MC/DC is enabled, set the MaxConditions to a preset value. Otherwise,
  // set it to zero. This value impacts the number of conditions accepted in a
  // given boolean expression, which impacts the size of the bitmap used to
  // track test vector execution for that boolean expression.  Because the
  // bitmap scales exponentially (2^n) based on the number of conditions seen,
  // the maximum value is hard-coded at 6 conditions, which is more than enough
  // for most embedded applications. Setting a maximum value prevents the
  // bitmap footprint from growing too large without the user's knowledge. In
  // the future, this value could be adjusted with a command-line option.
  unsigned MCDCMaxConditions =
      (CGM.getCodeGenOpts().MCDCCoverage ? CGM.getCodeGenOpts().MCDCMaxConds
                                         : 0);

  RegionCounterMap.reset(new llvm::DenseMap<const Stmt *, CounterPair>);
  RegionMCDCState.reset(new MCDC::State);
  MapRegionCounters Walker(HashVersion, ProfileVersion, *RegionCounterMap,
                           *RegionMCDCState, MCDCMaxConditions, CGM.getDiags());
  if (const FunctionDecl *FD = dyn_cast_or_null<FunctionDecl>(D))
    Walker.TraverseDecl(const_cast<FunctionDecl *>(FD));
  else if (const ObjCMethodDecl *MD = dyn_cast_or_null<ObjCMethodDecl>(D))
    Walker.TraverseDecl(const_cast<ObjCMethodDecl *>(MD));
  else if (const BlockDecl *BD = dyn_cast_or_null<BlockDecl>(D))
    Walker.TraverseDecl(const_cast<BlockDecl *>(BD));
  else if (const CapturedDecl *CD = dyn_cast_or_null<CapturedDecl>(D))
    Walker.TraverseDecl(const_cast<CapturedDecl *>(CD));
  assert(Walker.NextCounter > 0 && "no entry counter mapped for decl");
  NumRegionCounters = Walker.NextCounter;
  FunctionHash = Walker.Hash.finalize();
}

bool CodeGenPGO::skipRegionMappingForDecl(const Decl *D) {
  if (!D->getBody())
    return true;

  // Skip host-only functions in the CUDA device compilation and device-only
  // functions in the host compilation. Just roughly filter them out based on
  // the function attributes. If there are effectively host-only or device-only
  // ones, their coverage mapping may still be generated.
  if (CGM.getLangOpts().CUDA &&
      ((CGM.getLangOpts().CUDAIsDevice && !D->hasAttr<CUDADeviceAttr>() &&
        !D->hasAttr<CUDAGlobalAttr>()) ||
       (!CGM.getLangOpts().CUDAIsDevice &&
        (D->hasAttr<CUDAGlobalAttr>() ||
         (!D->hasAttr<CUDAHostAttr>() && D->hasAttr<CUDADeviceAttr>())))))
    return true;

  // Don't map the functions in system headers.
  const auto &SM = CGM.getContext().getSourceManager();
  auto Loc = D->getBody()->getBeginLoc();
  return !llvm::coverage::SystemHeadersCoverage && SM.isInSystemHeader(Loc);
}

void CodeGenPGO::emitCounterRegionMapping(const Decl *D) {
  if (skipRegionMappingForDecl(D))
    return;

  std::string CoverageMapping;
  llvm::raw_string_ostream OS(CoverageMapping);
  RegionMCDCState->BranchByStmt.clear();
  CoverageMappingGen MappingGen(
      *CGM.getCoverageMapping(), CGM.getContext().getSourceManager(),
      CGM.getLangOpts(), RegionCounterMap.get(), RegionMCDCState.get());
  MappingGen.emitCounterMapping(D, OS);

  if (CoverageMapping.empty())
    return;

  CGM.getCoverageMapping()->addFunctionMappingRecord(
      FuncNameVar, FuncName, FunctionHash, CoverageMapping);
}

void
CodeGenPGO::emitEmptyCounterMapping(const Decl *D, StringRef Name,
                                    llvm::GlobalValue::LinkageTypes Linkage) {
  if (skipRegionMappingForDecl(D))
    return;

  std::string CoverageMapping;
  llvm::raw_string_ostream OS(CoverageMapping);
  CoverageMappingGen MappingGen(*CGM.getCoverageMapping(),
                                CGM.getContext().getSourceManager(),
                                CGM.getLangOpts());
  MappingGen.emitEmptyMapping(D, OS);

  if (CoverageMapping.empty())
    return;

  setFuncName(Name, Linkage);
  CGM.getCoverageMapping()->addFunctionMappingRecord(
      FuncNameVar, FuncName, FunctionHash, CoverageMapping, false);
}

void CodeGenPGO::computeRegionCounts(const Decl *D) {
  StmtCountMap.reset(new llvm::DenseMap<const Stmt *, uint64_t>);
  ComputeRegionCounts Walker(*StmtCountMap, *this);
  if (const FunctionDecl *FD = dyn_cast_or_null<FunctionDecl>(D))
    Walker.VisitFunctionDecl(FD);
  else if (const ObjCMethodDecl *MD = dyn_cast_or_null<ObjCMethodDecl>(D))
    Walker.VisitObjCMethodDecl(MD);
  else if (const BlockDecl *BD = dyn_cast_or_null<BlockDecl>(D))
    Walker.VisitBlockDecl(BD);
  else if (const CapturedDecl *CD = dyn_cast_or_null<CapturedDecl>(D))
    Walker.VisitCapturedDecl(const_cast<CapturedDecl *>(CD));
}

void
CodeGenPGO::applyFunctionAttributes(llvm::IndexedInstrProfReader *PGOReader,
                                    llvm::Function *Fn) {
  if (!haveRegionCounts())
    return;

  uint64_t FunctionCount = getRegionCount(nullptr);
  Fn->setEntryCount(FunctionCount);
}

std::pair<bool, bool> CodeGenPGO::getIsCounterPair(const Stmt *S) const {
  if (!RegionCounterMap)
    return {false, false};

  auto I = RegionCounterMap->find(S);
  if (I == RegionCounterMap->end())
    return {false, false};

  return {I->second.Executed.hasValue(), I->second.Skipped.hasValue()};
}

void CodeGenPGO::emitCounterSetOrIncrement(CGBuilderTy &Builder, const Stmt *S,
                                           llvm::Value *StepV) {
  if (!RegionCounterMap || !Builder.GetInsertBlock())
    return;

  unsigned Counter = (*RegionCounterMap)[S].Executed;

  // Make sure that pointer to global is passed in with zero addrspace
  // This is relevant during GPU profiling
  auto *NormalizedFuncNameVarPtr =
      llvm::ConstantExpr::getPointerBitCastOrAddrSpaceCast(
          FuncNameVar, llvm::PointerType::get(CGM.getLLVMContext(), 0));

  llvm::Value *Args[] = {
      NormalizedFuncNameVarPtr, Builder.getInt64(FunctionHash),
      Builder.getInt32(NumRegionCounters), Builder.getInt32(Counter), StepV};

  if (llvm::EnableSingleByteCoverage)
    Builder.CreateCall(CGM.getIntrinsic(llvm::Intrinsic::instrprof_cover),
                       ArrayRef(Args, 4));
  else if (!StepV)
    Builder.CreateCall(CGM.getIntrinsic(llvm::Intrinsic::instrprof_increment),
                       ArrayRef(Args, 4));
  else
    Builder.CreateCall(
        CGM.getIntrinsic(llvm::Intrinsic::instrprof_increment_step), Args);
}

bool CodeGenPGO::canEmitMCDCCoverage(const CGBuilderTy &Builder) {
  return (CGM.getCodeGenOpts().hasProfileClangInstr() &&
          CGM.getCodeGenOpts().MCDCCoverage && Builder.GetInsertBlock());
}

void CodeGenPGO::emitMCDCParameters(CGBuilderTy &Builder) {
  if (!canEmitMCDCCoverage(Builder) || !RegionMCDCState)
    return;

  auto *I8PtrTy = llvm::PointerType::getUnqual(CGM.getLLVMContext());

  // Emit intrinsic representing MCDC bitmap parameters at function entry.
  // This is used by the instrumentation pass, but it isn't actually lowered to
  // anything.
  llvm::Value *Args[3] = {llvm::ConstantExpr::getBitCast(FuncNameVar, I8PtrTy),
                          Builder.getInt64(FunctionHash),
                          Builder.getInt32(RegionMCDCState->BitmapBits)};
  Builder.CreateCall(
      CGM.getIntrinsic(llvm::Intrinsic::instrprof_mcdc_parameters), Args);
}

/// Fill mcdc.addr order by ID.
std::vector<Address *>
CodeGenPGO::getMCDCCondBitmapAddrArray(CGBuilderTy &Builder) {
  std::vector<Address *> Result;

  if (!canEmitMCDCCoverage(Builder) || !RegionMCDCState)
    return Result;

  SmallVector<std::pair<unsigned, Address *>> SortedPair;
  for (auto &[_, V] : RegionMCDCState->DecisionByStmt)
    if (V.isValid())
      SortedPair.emplace_back(V.ID, &V.MCDCCondBitmapAddr);

  llvm::sort(SortedPair);

  for (auto &[_, MCDCCondBitmapAddr] : SortedPair)
    Result.push_back(MCDCCondBitmapAddr);

  return Result;
}

void CodeGenPGO::emitMCDCTestVectorBitmapUpdate(CGBuilderTy &Builder,
                                                const Expr *S,
                                                CodeGenFunction &CGF) {
  if (!canEmitMCDCCoverage(Builder) || !RegionMCDCState)
    return;

  S = S->IgnoreParens();

  auto DecisionStateIter = RegionMCDCState->DecisionByStmt.find(S);
  if (DecisionStateIter == RegionMCDCState->DecisionByStmt.end())
    return;

  auto &MCDCCondBitmapAddr = DecisionStateIter->second.MCDCCondBitmapAddr;
  if (!MCDCCondBitmapAddr.isValid())
    return;

  // Don't create tvbitmap_update if the record is allocated but excluded.
  // Or `bitmap |= (1 << 0)` would be wrongly executed to the next bitmap.
  if (DecisionStateIter->second.Indices.size() == 0)
    return;

  // Extract the offset of the global bitmap associated with this expression.
  unsigned MCDCTestVectorBitmapOffset = DecisionStateIter->second.BitmapIdx;
  auto *I8PtrTy = llvm::PointerType::getUnqual(CGM.getLLVMContext());

  // Emit intrinsic responsible for updating the global bitmap corresponding to
  // a boolean expression. The index being set is based on the value loaded
  // from a pointer to a dedicated temporary value on the stack that is itself
  // updated via emitMCDCCondBitmapReset() and emitMCDCCondBitmapUpdate(). The
  // index represents an executed test vector.
  llvm::Value *Args[4] = {llvm::ConstantExpr::getBitCast(FuncNameVar, I8PtrTy),
                          Builder.getInt64(FunctionHash),
                          Builder.getInt32(MCDCTestVectorBitmapOffset),
                          MCDCCondBitmapAddr.emitRawPointer(CGF)};
  Builder.CreateCall(
      CGM.getIntrinsic(llvm::Intrinsic::instrprof_mcdc_tvbitmap_update), Args);
}

void CodeGenPGO::emitMCDCCondBitmapReset(CGBuilderTy &Builder, const Expr *S) {
  if (!canEmitMCDCCoverage(Builder) || !RegionMCDCState)
    return;

  auto I = RegionMCDCState->DecisionByStmt.find(S->IgnoreParens());
  if (I == RegionMCDCState->DecisionByStmt.end())
    return;

  auto &MCDCCondBitmapAddr = I->second.MCDCCondBitmapAddr;
  if (!MCDCCondBitmapAddr.isValid())
    return;

  // Emit intrinsic that resets a dedicated temporary value on the stack to 0.
  Builder.CreateStore(Builder.getInt32(0), MCDCCondBitmapAddr);
}

void CodeGenPGO::emitMCDCCondBitmapUpdate(CGBuilderTy &Builder, const Expr *S,
                                          llvm::Value *Val,
                                          CodeGenFunction &CGF) {
  if (!canEmitMCDCCoverage(Builder) || !RegionMCDCState)
    return;

  // Even though, for simplicity, parentheses and unary logical-NOT operators
  // are considered part of their underlying condition for both MC/DC and
  // branch coverage, the condition IDs themselves are assigned and tracked
  // using the underlying condition itself.  This is done solely for
  // consistency since parentheses and logical-NOTs are ignored when checking
  // whether the condition is actually an instrumentable condition. This can
  // also make debugging a bit easier.
  S = CodeGenFunction::stripCond(S);

  auto BranchStateIter = RegionMCDCState->BranchByStmt.find(S);
  if (BranchStateIter == RegionMCDCState->BranchByStmt.end())
    return;

  // Extract the ID of the condition we are setting in the bitmap.
  const auto &Branch = BranchStateIter->second;
  assert(Branch.ID >= 0 && "Condition has no ID!");
  assert(Branch.DecisionStmt);

  // Cancel the emission if the Decision is erased after the allocation.
  const auto DecisionIter =
      RegionMCDCState->DecisionByStmt.find(Branch.DecisionStmt);
  if (DecisionIter == RegionMCDCState->DecisionByStmt.end())
    return;

  auto &MCDCCondBitmapAddr = DecisionIter->second.MCDCCondBitmapAddr;
  if (!MCDCCondBitmapAddr.isValid())
    return;

  const auto &TVIdxs = DecisionIter->second.Indices[Branch.ID];

  auto *CurTV = Builder.CreateLoad(MCDCCondBitmapAddr,
                                   "mcdc." + Twine(Branch.ID + 1) + ".cur");
  auto *NewTV = Builder.CreateAdd(CurTV, Builder.getInt32(TVIdxs[true]));
  NewTV = Builder.CreateSelect(
      Val, NewTV, Builder.CreateAdd(CurTV, Builder.getInt32(TVIdxs[false])));
  Builder.CreateStore(NewTV, MCDCCondBitmapAddr);
}

void CodeGenPGO::setValueProfilingFlag(llvm::Module &M) {
  if (CGM.getCodeGenOpts().hasProfileClangInstr())
    M.addModuleFlag(llvm::Module::Warning, "EnableValueProfiling",
                    uint32_t(EnableValueProfiling));
}

void CodeGenPGO::setProfileVersion(llvm::Module &M) {
  if (CGM.getCodeGenOpts().hasProfileClangInstr() &&
      llvm::EnableSingleByteCoverage) {
    const StringRef VarName(INSTR_PROF_QUOTE(INSTR_PROF_RAW_VERSION_VAR));
    llvm::Type *IntTy64 = llvm::Type::getInt64Ty(M.getContext());
    uint64_t ProfileVersion =
        (INSTR_PROF_RAW_VERSION | VARIANT_MASK_BYTE_COVERAGE);

    auto IRLevelVersionVariable = new llvm::GlobalVariable(
        M, IntTy64, true, llvm::GlobalValue::WeakAnyLinkage,
        llvm::Constant::getIntegerValue(IntTy64,
                                        llvm::APInt(64, ProfileVersion)),
        VarName);

    IRLevelVersionVariable->setVisibility(llvm::GlobalValue::HiddenVisibility);
    llvm::Triple TT(M.getTargetTriple());
    if (TT.supportsCOMDAT()) {
      IRLevelVersionVariable->setLinkage(llvm::GlobalValue::ExternalLinkage);
      IRLevelVersionVariable->setComdat(M.getOrInsertComdat(VarName));
    }
    IRLevelVersionVariable->setDSOLocal(true);
  }
}

// This method either inserts a call to the profile run-time during
// instrumentation or puts profile data into metadata for PGO use.
void CodeGenPGO::valueProfile(CGBuilderTy &Builder, uint32_t ValueKind,
    llvm::Instruction *ValueSite, llvm::Value *ValuePtr) {

  if (!EnableValueProfiling)
    return;

  if (!ValuePtr || !ValueSite || !Builder.GetInsertBlock())
    return;

  if (isa<llvm::Constant>(ValuePtr))
    return;

  bool InstrumentValueSites = CGM.getCodeGenOpts().hasProfileClangInstr();
  if (InstrumentValueSites && RegionCounterMap) {
    auto BuilderInsertPoint = Builder.saveIP();
    Builder.SetInsertPoint(ValueSite);
    llvm::Value *Args[5] = {
        FuncNameVar,
        Builder.getInt64(FunctionHash),
        Builder.CreatePtrToInt(ValuePtr, Builder.getInt64Ty()),
        Builder.getInt32(ValueKind),
        Builder.getInt32(NumValueSites[ValueKind]++)
    };
    Builder.CreateCall(
        CGM.getIntrinsic(llvm::Intrinsic::instrprof_value_profile), Args);
    Builder.restoreIP(BuilderInsertPoint);
    return;
  }

  llvm::IndexedInstrProfReader *PGOReader = CGM.getPGOReader();
  if (PGOReader && haveRegionCounts()) {
    // We record the top most called three functions at each call site.
    // Profile metadata contains "VP" string identifying this metadata
    // as value profiling data, then a uint32_t value for the value profiling
    // kind, a uint64_t value for the total number of times the call is
    // executed, followed by the function hash and execution count (uint64_t)
    // pairs for each function.
    if (NumValueSites[ValueKind] >= ProfRecord->getNumValueSites(ValueKind))
      return;

    llvm::annotateValueSite(CGM.getModule(), *ValueSite, *ProfRecord,
                            (llvm::InstrProfValueKind)ValueKind,
                            NumValueSites[ValueKind]);

    NumValueSites[ValueKind]++;
  }
}

void CodeGenPGO::loadRegionCounts(llvm::IndexedInstrProfReader *PGOReader,
                                  bool IsInMainFile) {
  CGM.getPGOStats().addVisited(IsInMainFile);
  RegionCounts.clear();
  llvm::Expected<llvm::InstrProfRecord> RecordExpected =
      PGOReader->getInstrProfRecord(FuncName, FunctionHash);
  if (auto E = RecordExpected.takeError()) {
    auto IPE = std::get<0>(llvm::InstrProfError::take(std::move(E)));
    if (IPE == llvm::instrprof_error::unknown_function)
      CGM.getPGOStats().addMissing(IsInMainFile);
    else if (IPE == llvm::instrprof_error::hash_mismatch)
      CGM.getPGOStats().addMismatched(IsInMainFile);
    else if (IPE == llvm::instrprof_error::malformed)
      // TODO: Consider a more specific warning for this case.
      CGM.getPGOStats().addMismatched(IsInMainFile);
    return;
  }
  ProfRecord =
      std::make_unique<llvm::InstrProfRecord>(std::move(RecordExpected.get()));
  RegionCounts = ProfRecord->Counts;
}

/// Calculate what to divide by to scale weights.
///
/// Given the maximum weight, calculate a divisor that will scale all the
/// weights to strictly less than UINT32_MAX.
static uint64_t calculateWeightScale(uint64_t MaxWeight) {
  return MaxWeight < UINT32_MAX ? 1 : MaxWeight / UINT32_MAX + 1;
}

/// Scale an individual branch weight (and add 1).
///
/// Scale a 64-bit weight down to 32-bits using \c Scale.
///
/// According to Laplace's Rule of Succession, it is better to compute the
/// weight based on the count plus 1, so universally add 1 to the value.
///
/// \pre \c Scale was calculated by \a calculateWeightScale() with a weight no
/// greater than \c Weight.
static uint32_t scaleBranchWeight(uint64_t Weight, uint64_t Scale) {
  assert(Scale && "scale by 0?");
  uint64_t Scaled = Weight / Scale + 1;
  assert(Scaled <= UINT32_MAX && "overflow 32-bits");
  return Scaled;
}

llvm::MDNode *CodeGenFunction::createProfileWeights(uint64_t TrueCount,
                                                    uint64_t FalseCount) const {
  // Check for empty weights.
  if (!TrueCount && !FalseCount)
    return nullptr;

  // Calculate how to scale down to 32-bits.
  uint64_t Scale = calculateWeightScale(std::max(TrueCount, FalseCount));

  llvm::MDBuilder MDHelper(CGM.getLLVMContext());
  return MDHelper.createBranchWeights(scaleBranchWeight(TrueCount, Scale),
                                      scaleBranchWeight(FalseCount, Scale));
}

llvm::MDNode *
CodeGenFunction::createProfileWeights(ArrayRef<uint64_t> Weights) const {
  // We need at least two elements to create meaningful weights.
  if (Weights.size() < 2)
    return nullptr;

  // Check for empty weights.
  uint64_t MaxWeight = *std::max_element(Weights.begin(), Weights.end());
  if (MaxWeight == 0)
    return nullptr;

  // Calculate how to scale down to 32-bits.
  uint64_t Scale = calculateWeightScale(MaxWeight);

  SmallVector<uint32_t, 16> ScaledWeights;
  ScaledWeights.reserve(Weights.size());
  for (uint64_t W : Weights)
    ScaledWeights.push_back(scaleBranchWeight(W, Scale));

  llvm::MDBuilder MDHelper(CGM.getLLVMContext());
  return MDHelper.createBranchWeights(ScaledWeights);
}

llvm::MDNode *
CodeGenFunction::createProfileWeightsForLoop(const Stmt *Cond,
                                             uint64_t LoopCount) const {
  if (!PGO.haveRegionCounts())
    return nullptr;
  std::optional<uint64_t> CondCount = PGO.getStmtCount(Cond);
  if (!CondCount || *CondCount == 0)
    return nullptr;
  return createProfileWeights(LoopCount,
                              std::max(*CondCount, LoopCount) - LoopCount);
}<|MERGE_RESOLUTION|>--- conflicted
+++ resolved
@@ -246,29 +246,6 @@
     if (MCDCMaxCond == 0)
       return true;
 
-<<<<<<< HEAD
-    /// At the top of the logical operator nest, reset the number of conditions,
-    /// also forget previously seen split nesting cases.
-    if (LogOpStack.empty()) {
-      NumCond = 0;
-      SplitNestedLogicalOp = false;
-    }
-
-    if (const Expr *E = dyn_cast<Expr>(S)) {
-      if (const auto *BinOp =
-              dyn_cast<BinaryOperator>(CodeGenFunction::stripCond(E));
-          BinOp && BinOp->isLogicalOp()) {
-        /// Check for "split-nested" logical operators. This happens when a new
-        /// boolean expression logical-op nest is encountered within an existing
-        /// boolean expression, separated by a non-logical operator.  For
-        /// example, in "x = (a && b && c && foo(d && f))", the "d && f" case
-        /// starts a new boolean expression that is separated from the other
-        /// conditions by the operator foo(). Split-nested cases are not
-        /// supported by MC/DC.
-        SplitNestedLogicalOp = SplitNestedLogicalOp || !NonLogOpStack.empty();
-
-        LogOpStack.push_back(BinOp);
-=======
     /// Mark "in splitting" when a leaf is met.
     if (!DecisionStack.empty()) {
       auto &StackTop = DecisionStack.back();
@@ -277,7 +254,6 @@
           assert(!StackTop.Split);
           StackTop.Split = true;
         }
->>>>>>> c56ecc30
         return true;
       }
 
@@ -303,43 +279,6 @@
     if (DecisionStack.empty())
       return true;
 
-<<<<<<< HEAD
-    if (const Expr *E = dyn_cast<Expr>(S)) {
-      const BinaryOperator *BinOp =
-          dyn_cast<BinaryOperator>(CodeGenFunction::stripCond(E));
-      if (BinOp && BinOp->isLogicalOp()) {
-        assert(LogOpStack.back() == BinOp);
-        LogOpStack.pop_back();
-
-        /// At the top of logical operator nest:
-        if (LogOpStack.empty()) {
-          /// Was the "split-nested" logical operator case encountered?
-          if (SplitNestedLogicalOp) {
-            unsigned DiagID = Diag.getCustomDiagID(
-                DiagnosticsEngine::Warning,
-                "unsupported MC/DC boolean expression; "
-                "contains an operation with a nested boolean expression. "
-                "Expression will not be covered");
-            Diag.Report(S->getBeginLoc(), DiagID);
-            return true;
-          }
-
-          /// Was the maximum number of conditions encountered?
-          if (NumCond > MCDCMaxCond) {
-            unsigned DiagID = Diag.getCustomDiagID(
-                DiagnosticsEngine::Warning,
-                "unsupported MC/DC boolean expression; "
-                "number of conditions (%0) exceeds max (%1). "
-                "Expression will not be covered");
-            Diag.Report(S->getBeginLoc(), DiagID) << NumCond << MCDCMaxCond;
-            return true;
-          }
-
-          // Otherwise, allocate the Decision.
-          MCDCState.DecisionByStmt[BinOp].BitmapIdx = 0;
-        }
-        return true;
-=======
     /// If MC/DC is not enabled, MCDCMaxCond will be set to 0. Do nothing.
     assert(MCDCMaxCond > 0);
 
@@ -349,7 +288,6 @@
       if (StackTop.Leaves.contains(S)) {
         assert(StackTop.Split);
         StackTop.Split = false;
->>>>>>> c56ecc30
       }
 
       return true;
