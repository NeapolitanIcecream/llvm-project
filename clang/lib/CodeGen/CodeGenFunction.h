//===-- CodeGenFunction.h - Per-Function state for LLVM CodeGen -*- C++ -*-===//
//
// Part of the LLVM Project, under the Apache License v2.0 with LLVM Exceptions.
// See https://llvm.org/LICENSE.txt for license information.
// SPDX-License-Identifier: Apache-2.0 WITH LLVM-exception
//
//===----------------------------------------------------------------------===//
//
// This is the internal per-function state used for llvm translation.
//
//===----------------------------------------------------------------------===//

#ifndef LLVM_CLANG_LIB_CODEGEN_CODEGENFUNCTION_H
#define LLVM_CLANG_LIB_CODEGEN_CODEGENFUNCTION_H

#include "CGBuilder.h"
#include "CGLoopInfo.h"
#include "CGValue.h"
#include "CodeGenModule.h"
#include "EHScopeStack.h"
#include "SanitizerHandler.h"
#include "VarBypassDetector.h"
#include "clang/AST/CharUnits.h"
#include "clang/AST/CurrentSourceLocExprScope.h"
#include "clang/AST/ExprCXX.h"
#include "clang/AST/ExprObjC.h"
#include "clang/AST/ExprOpenMP.h"
#include "clang/AST/StmtOpenACC.h"
#include "clang/AST/StmtOpenMP.h"
#include "clang/AST/StmtSYCL.h"
#include "clang/AST/Type.h"
#include "clang/Basic/ABI.h"
#include "clang/Basic/CapturedStmt.h"
#include "clang/Basic/CodeGenOptions.h"
#include "clang/Basic/OpenMPKinds.h"
#include "clang/Basic/TargetInfo.h"
#include "llvm/ADT/ArrayRef.h"
#include "llvm/ADT/DenseMap.h"
#include "llvm/ADT/MapVector.h"
#include "llvm/ADT/SmallVector.h"
#include "llvm/Frontend/OpenMP/OMPIRBuilder.h"
#include "llvm/IR/Instructions.h"
#include "llvm/IR/ValueHandle.h"
#include "llvm/Support/Debug.h"
#include "llvm/Transforms/Utils/SanitizerStats.h"
#include <optional>

namespace llvm {
class BasicBlock;
class ConvergenceControlInst;
class LLVMContext;
class MDNode;
class SwitchInst;
class Twine;
class Value;
class CanonicalLoopInfo;
} // namespace llvm

namespace clang {
class ASTContext;
class CXXDestructorDecl;
class CXXForRangeStmt;
class CXXTryStmt;
class Decl;
class LabelDecl;
class FunctionDecl;
class FunctionProtoType;
class LabelStmt;
class ObjCContainerDecl;
class ObjCInterfaceDecl;
class ObjCIvarDecl;
class ObjCMethodDecl;
class ObjCImplementationDecl;
class ObjCPropertyImplDecl;
class TargetInfo;
class VarDecl;
class ObjCForCollectionStmt;
class ObjCAtTryStmt;
class ObjCAtThrowStmt;
class ObjCAtSynchronizedStmt;
class ObjCAutoreleasePoolStmt;
class OMPUseDevicePtrClause;
class OMPUseDeviceAddrClause;
class SVETypeFlags;
class OMPExecutableDirective;

namespace analyze_os_log {
class OSLogBufferLayout;
}

namespace CodeGen {
class CodeGenTypes;
class CodeGenPGO;
class CGCallee;
class CGFunctionInfo;
class CGBlockInfo;
class CGCXXABI;
class BlockByrefHelpers;
class BlockByrefInfo;
class BlockFieldFlags;
class RegionCodeGenTy;
class TargetCodeGenInfo;
struct OMPTaskDataTy;
struct CGCoroData;

// clang-format off
/// The kind of evaluation to perform on values of a particular
/// type.  Basically, is the code in CGExprScalar, CGExprComplex, or
/// CGExprAgg?
///
/// TODO: should vectors maybe be split out into their own thing?
enum TypeEvaluationKind {
  TEK_Scalar,
  TEK_Complex,
  TEK_Aggregate
};
// clang-format on

/// Helper class with most of the code for saving a value for a
/// conditional expression cleanup.
struct DominatingLLVMValue {
  typedef llvm::PointerIntPair<llvm::Value *, 1, bool> saved_type;

  /// Answer whether the given value needs extra work to be saved.
  static bool needsSaving(llvm::Value *value) {
    if (!value)
      return false;

    // If it's not an instruction, we don't need to save.
    if (!isa<llvm::Instruction>(value))
      return false;

    // If it's an instruction in the entry block, we don't need to save.
    llvm::BasicBlock *block = cast<llvm::Instruction>(value)->getParent();
    return (block != &block->getParent()->getEntryBlock());
  }

  static saved_type save(CodeGenFunction &CGF, llvm::Value *value);
  static llvm::Value *restore(CodeGenFunction &CGF, saved_type value);
};

/// A partial specialization of DominatingValue for llvm::Values that
/// might be llvm::Instructions.
template <class T> struct DominatingPointer<T, true> : DominatingLLVMValue {
  typedef T *type;
  static type restore(CodeGenFunction &CGF, saved_type value) {
    return static_cast<T *>(DominatingLLVMValue::restore(CGF, value));
  }
};

/// A specialization of DominatingValue for Address.
template <> struct DominatingValue<Address> {
  typedef Address type;

  struct saved_type {
    DominatingLLVMValue::saved_type BasePtr;
    llvm::Type *ElementType;
    CharUnits Alignment;
    DominatingLLVMValue::saved_type Offset;
    llvm::PointerType *EffectiveType;
  };

  static bool needsSaving(type value) {
    if (DominatingLLVMValue::needsSaving(value.getBasePointer()) ||
        DominatingLLVMValue::needsSaving(value.getOffset()))
      return true;
    return false;
  }
  static saved_type save(CodeGenFunction &CGF, type value) {
    return {DominatingLLVMValue::save(CGF, value.getBasePointer()),
            value.getElementType(), value.getAlignment(),
            DominatingLLVMValue::save(CGF, value.getOffset()), value.getType()};
  }
  static type restore(CodeGenFunction &CGF, saved_type value) {
    return Address(DominatingLLVMValue::restore(CGF, value.BasePtr),
                   value.ElementType, value.Alignment, CGPointerAuthInfo(),
                   DominatingLLVMValue::restore(CGF, value.Offset));
  }
};

/// A specialization of DominatingValue for RValue.
template <> struct DominatingValue<RValue> {
  typedef RValue type;
  class saved_type {
    enum Kind {
      ScalarLiteral,
      ScalarAddress,
      AggregateLiteral,
      AggregateAddress,
      ComplexAddress
    };
    union {
      struct {
        DominatingLLVMValue::saved_type first, second;
      } Vals;
      DominatingValue<Address>::saved_type AggregateAddr;
    };
    LLVM_PREFERRED_TYPE(Kind)
    unsigned K : 3;

    saved_type(DominatingLLVMValue::saved_type Val1, unsigned K)
        : Vals{Val1, DominatingLLVMValue::saved_type()}, K(K) {}

    saved_type(DominatingLLVMValue::saved_type Val1,
               DominatingLLVMValue::saved_type Val2)
        : Vals{Val1, Val2}, K(ComplexAddress) {}

    saved_type(DominatingValue<Address>::saved_type AggregateAddr, unsigned K)
        : AggregateAddr(AggregateAddr), K(K) {}

  public:
    static bool needsSaving(RValue value);
    static saved_type save(CodeGenFunction &CGF, RValue value);
    RValue restore(CodeGenFunction &CGF);

    // implementations in CGCleanup.cpp
  };

  static bool needsSaving(type value) { return saved_type::needsSaving(value); }
  static saved_type save(CodeGenFunction &CGF, type value) {
    return saved_type::save(CGF, value);
  }
  static type restore(CodeGenFunction &CGF, saved_type value) {
    return value.restore(CGF);
  }
};

/// A scoped helper to set the current source atom group for
/// CGDebugInfo::addInstToCurrentSourceAtom. A source atom is a source construct
/// that is "interesting" for debug stepping purposes. We use an atom group
/// number to track the instruction(s) that implement the functionality for the
/// atom, plus backup instructions/source locations.
class ApplyAtomGroup {
  uint64_t OriginalAtom = 0;
  CGDebugInfo *DI = nullptr;

public:
  ApplyAtomGroup(CGDebugInfo *DI);
  ~ApplyAtomGroup();
};

/// CodeGenFunction - This class organizes the per-function state that is used
/// while generating LLVM code.
class CodeGenFunction : public CodeGenTypeCache {
  CodeGenFunction(const CodeGenFunction &) = delete;
  void operator=(const CodeGenFunction &) = delete;

  friend class CGCXXABI;

public:
  /// A jump destination is an abstract label, branching to which may
  /// require a jump out through normal cleanups.
  struct JumpDest {
    JumpDest() : Block(nullptr), Index(0) {}
    JumpDest(llvm::BasicBlock *Block, EHScopeStack::stable_iterator Depth,
             unsigned Index)
        : Block(Block), ScopeDepth(Depth), Index(Index) {}

    bool isValid() const { return Block != nullptr; }
    llvm::BasicBlock *getBlock() const { return Block; }
    EHScopeStack::stable_iterator getScopeDepth() const { return ScopeDepth; }
    unsigned getDestIndex() const { return Index; }

    // This should be used cautiously.
    void setScopeDepth(EHScopeStack::stable_iterator depth) {
      ScopeDepth = depth;
    }

  private:
    llvm::BasicBlock *Block;
    EHScopeStack::stable_iterator ScopeDepth;
    unsigned Index;
  };

  CodeGenModule &CGM; // Per-module state.
  const TargetInfo &Target;

  // For EH/SEH outlined funclets, this field points to parent's CGF
  CodeGenFunction *ParentCGF = nullptr;

  typedef std::pair<llvm::Value *, llvm::Value *> ComplexPairTy;
  LoopInfoStack LoopStack;
  CGBuilderTy Builder;

  // Stores variables for which we can't generate correct lifetime markers
  // because of jumps.
  VarBypassDetector Bypasses;

  /// List of recently emitted OMPCanonicalLoops.
  ///
  /// Since OMPCanonicalLoops are nested inside other statements (in particular
  /// CapturedStmt generated by OMPExecutableDirective and non-perfectly nested
  /// loops), we cannot directly call OMPEmitOMPCanonicalLoop and receive its
  /// llvm::CanonicalLoopInfo. Instead, we call EmitStmt and any
  /// OMPEmitOMPCanonicalLoop called by it will add its CanonicalLoopInfo to
  /// this stack when done. Entering a new loop requires clearing this list; it
  /// either means we start parsing a new loop nest (in which case the previous
  /// loop nest goes out of scope) or a second loop in the same level in which
  /// case it would be ambiguous into which of the two (or more) loops the loop
  /// nest would extend.
  SmallVector<llvm::CanonicalLoopInfo *, 4> OMPLoopNestStack;

  /// Stack to track the Logical Operator recursion nest for MC/DC.
  SmallVector<const BinaryOperator *, 16> MCDCLogOpStack;

  /// Stack to track the controlled convergence tokens.
  SmallVector<llvm::ConvergenceControlInst *, 4> ConvergenceTokenStack;

  /// Number of nested loop to be consumed by the last surrounding
  /// loop-associated directive.
  int ExpectedOMPLoopDepth = 0;

  // CodeGen lambda for loops and support for ordered clause
  typedef llvm::function_ref<void(CodeGenFunction &, const OMPLoopDirective &,
                                  JumpDest)>
      CodeGenLoopTy;
  typedef llvm::function_ref<void(CodeGenFunction &, SourceLocation,
                                  const unsigned, const bool)>
      CodeGenOrderedTy;

  // Codegen lambda for loop bounds in worksharing loop constructs
  typedef llvm::function_ref<std::pair<LValue, LValue>(
      CodeGenFunction &, const OMPExecutableDirective &S)>
      CodeGenLoopBoundsTy;

  // Codegen lambda for loop bounds in dispatch-based loop implementation
  typedef llvm::function_ref<std::pair<llvm::Value *, llvm::Value *>(
      CodeGenFunction &, const OMPExecutableDirective &S, Address LB,
      Address UB)>
      CodeGenDispatchBoundsTy;

  /// CGBuilder insert helper. This function is called after an
  /// instruction is created using Builder.
  void InsertHelper(llvm::Instruction *I, const llvm::Twine &Name,
                    llvm::BasicBlock::iterator InsertPt) const;

  /// CurFuncDecl - Holds the Decl for the current outermost
  /// non-closure context.
  const Decl *CurFuncDecl = nullptr;
  /// CurCodeDecl - This is the inner-most code context, which includes blocks.
  const Decl *CurCodeDecl = nullptr;
  const CGFunctionInfo *CurFnInfo = nullptr;
  QualType FnRetTy;
  llvm::Function *CurFn = nullptr;

  /// Save Parameter Decl for coroutine.
  llvm::SmallVector<const ParmVarDecl *, 4> FnArgs;

  // Holds coroutine data if the current function is a coroutine. We use a
  // wrapper to manage its lifetime, so that we don't have to define CGCoroData
  // in this header.
  struct CGCoroInfo {
    std::unique_ptr<CGCoroData> Data;
    bool InSuspendBlock = false;
    CGCoroInfo();
    ~CGCoroInfo();
  };
  CGCoroInfo CurCoro;

  bool isCoroutine() const { return CurCoro.Data != nullptr; }

  bool inSuspendBlock() const {
    return isCoroutine() && CurCoro.InSuspendBlock;
  }

  // Holds FramePtr for await_suspend wrapper generation,
  // so that __builtin_coro_frame call can be lowered
  // directly to value of its second argument
  struct AwaitSuspendWrapperInfo {
    llvm::Value *FramePtr = nullptr;
  };
  AwaitSuspendWrapperInfo CurAwaitSuspendWrapper;

  // Generates wrapper function for `llvm.coro.await.suspend.*` intrinisics.
  // It encapsulates SuspendExpr in a function, to separate it's body
  // from the main coroutine to avoid miscompilations. Intrinisic
  // is lowered to this function call in CoroSplit pass
  // Function signature is:
  // <type> __await_suspend_wrapper_<name>(ptr %awaiter, ptr %hdl)
  // where type is one of (void, i1, ptr)
  llvm::Function *generateAwaitSuspendWrapper(Twine const &CoroName,
                                              Twine const &SuspendPointName,
                                              CoroutineSuspendExpr const &S);

  /// CurGD - The GlobalDecl for the current function being compiled.
  GlobalDecl CurGD;

  /// PrologueCleanupDepth - The cleanup depth enclosing all the
  /// cleanups associated with the parameters.
  EHScopeStack::stable_iterator PrologueCleanupDepth;

  /// ReturnBlock - Unified return block.
  JumpDest ReturnBlock;

  /// ReturnValue - The temporary alloca to hold the return
  /// value. This is invalid iff the function has no return value.
  Address ReturnValue = Address::invalid();

  /// ReturnValuePointer - The temporary alloca to hold a pointer to sret.
  /// This is invalid if sret is not in use.
  Address ReturnValuePointer = Address::invalid();

  /// If a return statement is being visited, this holds the return statment's
  /// result expression.
  const Expr *RetExpr = nullptr;

  /// Return true if a label was seen in the current scope.
  bool hasLabelBeenSeenInCurrentScope() const {
    if (CurLexicalScope)
      return CurLexicalScope->hasLabels();
    return !LabelMap.empty();
  }

  /// AllocaInsertPoint - This is an instruction in the entry block before which
  /// we prefer to insert allocas.
  llvm::AssertingVH<llvm::Instruction> AllocaInsertPt;

private:
  /// PostAllocaInsertPt - This is a place in the prologue where code can be
  /// inserted that will be dominated by all the static allocas. This helps
  /// achieve two things:
  ///   1. Contiguity of all static allocas (within the prologue) is maintained.
  ///   2. All other prologue code (which are dominated by static allocas) do
  ///      appear in the source order immediately after all static allocas.
  ///
  /// PostAllocaInsertPt will be lazily created when it is *really* required.
  llvm::AssertingVH<llvm::Instruction> PostAllocaInsertPt = nullptr;

public:
  /// Return PostAllocaInsertPt. If it is not yet created, then insert it
  /// immediately after AllocaInsertPt.
  llvm::Instruction *getPostAllocaInsertPoint() {
    if (!PostAllocaInsertPt) {
      assert(AllocaInsertPt &&
             "Expected static alloca insertion point at function prologue");
      assert(AllocaInsertPt->getParent()->isEntryBlock() &&
             "EBB should be entry block of the current code gen function");
      PostAllocaInsertPt = AllocaInsertPt->clone();
      PostAllocaInsertPt->setName("postallocapt");
      PostAllocaInsertPt->insertAfter(AllocaInsertPt->getIterator());
    }

    return PostAllocaInsertPt;
  }

  /// API for captured statement code generation.
  class CGCapturedStmtInfo {
  public:
    explicit CGCapturedStmtInfo(CapturedRegionKind K = CR_Default)
        : Kind(K), ThisValue(nullptr), CXXThisFieldDecl(nullptr) {}
    explicit CGCapturedStmtInfo(const CapturedStmt &S,
                                CapturedRegionKind K = CR_Default)
        : Kind(K), ThisValue(nullptr), CXXThisFieldDecl(nullptr) {

      RecordDecl::field_iterator Field =
          S.getCapturedRecordDecl()->field_begin();
      for (CapturedStmt::const_capture_iterator I = S.capture_begin(),
                                                E = S.capture_end();
           I != E; ++I, ++Field) {
        if (I->capturesThis())
          CXXThisFieldDecl = *Field;
        else if (I->capturesVariable())
          CaptureFields[I->getCapturedVar()->getCanonicalDecl()] = *Field;
        else if (I->capturesVariableByCopy())
          CaptureFields[I->getCapturedVar()->getCanonicalDecl()] = *Field;
      }
    }

    virtual ~CGCapturedStmtInfo();

    CapturedRegionKind getKind() const { return Kind; }

    virtual void setContextValue(llvm::Value *V) { ThisValue = V; }
    // Retrieve the value of the context parameter.
    virtual llvm::Value *getContextValue() const { return ThisValue; }

    /// Lookup the captured field decl for a variable.
    virtual const FieldDecl *lookup(const VarDecl *VD) const {
      return CaptureFields.lookup(VD->getCanonicalDecl());
    }

    bool isCXXThisExprCaptured() const { return getThisFieldDecl() != nullptr; }
    virtual FieldDecl *getThisFieldDecl() const { return CXXThisFieldDecl; }

    static bool classof(const CGCapturedStmtInfo *) { return true; }

    /// Emit the captured statement body.
    virtual void EmitBody(CodeGenFunction &CGF, const Stmt *S) {
      CGF.incrementProfileCounter(S);
      CGF.EmitStmt(S);
    }

    /// Get the name of the capture helper.
    virtual StringRef getHelperName() const { return "__captured_stmt"; }

    /// Get the CaptureFields
    llvm::SmallDenseMap<const VarDecl *, FieldDecl *> getCaptureFields() {
      return CaptureFields;
    }

  private:
    /// The kind of captured statement being generated.
    CapturedRegionKind Kind;

    /// Keep the map between VarDecl and FieldDecl.
    llvm::SmallDenseMap<const VarDecl *, FieldDecl *> CaptureFields;

    /// The base address of the captured record, passed in as the first
    /// argument of the parallel region function.
    llvm::Value *ThisValue;

    /// Captured 'this' type.
    FieldDecl *CXXThisFieldDecl;
  };
  CGCapturedStmtInfo *CapturedStmtInfo = nullptr;

  /// RAII for correct setting/restoring of CapturedStmtInfo.
  class CGCapturedStmtRAII {
  private:
    CodeGenFunction &CGF;
    CGCapturedStmtInfo *PrevCapturedStmtInfo;

  public:
    CGCapturedStmtRAII(CodeGenFunction &CGF,
                       CGCapturedStmtInfo *NewCapturedStmtInfo)
        : CGF(CGF), PrevCapturedStmtInfo(CGF.CapturedStmtInfo) {
      CGF.CapturedStmtInfo = NewCapturedStmtInfo;
    }
    ~CGCapturedStmtRAII() { CGF.CapturedStmtInfo = PrevCapturedStmtInfo; }
  };

  /// An abstract representation of regular/ObjC call/message targets.
  class AbstractCallee {
    /// The function declaration of the callee.
    const Decl *CalleeDecl;

  public:
    AbstractCallee() : CalleeDecl(nullptr) {}
    AbstractCallee(const FunctionDecl *FD) : CalleeDecl(FD) {}
    AbstractCallee(const ObjCMethodDecl *OMD) : CalleeDecl(OMD) {}
    bool hasFunctionDecl() const {
      return isa_and_nonnull<FunctionDecl>(CalleeDecl);
    }
    const Decl *getDecl() const { return CalleeDecl; }
    unsigned getNumParams() const {
      if (const auto *FD = dyn_cast<FunctionDecl>(CalleeDecl))
        return FD->getNumParams();
      return cast<ObjCMethodDecl>(CalleeDecl)->param_size();
    }
    const ParmVarDecl *getParamDecl(unsigned I) const {
      if (const auto *FD = dyn_cast<FunctionDecl>(CalleeDecl))
        return FD->getParamDecl(I);
      return *(cast<ObjCMethodDecl>(CalleeDecl)->param_begin() + I);
    }
  };

  /// Sanitizers enabled for this function.
  SanitizerSet SanOpts;

  /// True if CodeGen currently emits code implementing sanitizer checks.
  bool IsSanitizerScope = false;

  /// RAII object to set/unset CodeGenFunction::IsSanitizerScope.
  class SanitizerScope {
    CodeGenFunction *CGF;

  public:
    SanitizerScope(CodeGenFunction *CGF);
    ~SanitizerScope();
  };

  /// In C++, whether we are code generating a thunk.  This controls whether we
  /// should emit cleanups.
  bool CurFuncIsThunk = false;

  /// In ARC, whether we should autorelease the return value.
  bool AutoreleaseResult = false;

  /// Whether we processed a Microsoft-style asm block during CodeGen. These can
  /// potentially set the return value.
  bool SawAsmBlock = false;

  GlobalDecl CurSEHParent;

  /// True if the current function is an outlined SEH helper. This can be a
  /// finally block or filter expression.
  bool IsOutlinedSEHHelper = false;

  /// True if CodeGen currently emits code inside presereved access index
  /// region.
  bool IsInPreservedAIRegion = false;

  /// True if the current statement has nomerge attribute.
  bool InNoMergeAttributedStmt = false;

  /// True if the current statement has noinline attribute.
  bool InNoInlineAttributedStmt = false;

  /// True if the current statement has always_inline attribute.
  bool InAlwaysInlineAttributedStmt = false;

  /// True if the current statement has noconvergent attribute.
  bool InNoConvergentAttributedStmt = false;

  /// HLSL Branch attribute.
  HLSLControlFlowHintAttr::Spelling HLSLControlFlowAttr =
      HLSLControlFlowHintAttr::SpellingNotCalculated;

  // The CallExpr within the current statement that the musttail attribute
  // applies to.  nullptr if there is no 'musttail' on the current statement.
  const CallExpr *MustTailCall = nullptr;

  /// Returns true if a function must make progress, which means the
  /// mustprogress attribute can be added.
  bool checkIfFunctionMustProgress() {
    if (CGM.getCodeGenOpts().getFiniteLoops() ==
        CodeGenOptions::FiniteLoopsKind::Never)
      return false;

    // C++11 and later guarantees that a thread eventually will do one of the
    // following (C++11 [intro.multithread]p24 and C++17 [intro.progress]p1):
    // - terminate,
    //  - make a call to a library I/O function,
    //  - perform an access through a volatile glvalue, or
    //  - perform a synchronization operation or an atomic operation.
    //
    // Hence each function is 'mustprogress' in C++11 or later.
    return getLangOpts().CPlusPlus11;
  }

  /// Returns true if a loop must make progress, which means the mustprogress
  /// attribute can be added. \p HasConstantCond indicates whether the branch
  /// condition is a known constant.
  bool checkIfLoopMustProgress(const Expr *, bool HasEmptyBody);

  const CodeGen::CGBlockInfo *BlockInfo = nullptr;
  llvm::Value *BlockPointer = nullptr;

  llvm::DenseMap<const ValueDecl *, FieldDecl *> LambdaCaptureFields;
  FieldDecl *LambdaThisCaptureField = nullptr;

  /// A mapping from NRVO variables to the flags used to indicate
  /// when the NRVO has been applied to this variable.
  llvm::DenseMap<const VarDecl *, llvm::Value *> NRVOFlags;

  EHScopeStack EHStack;
  llvm::SmallVector<char, 256> LifetimeExtendedCleanupStack;

  // A stack of cleanups which were added to EHStack but have to be deactivated
  // later before being popped or emitted. These are usually deactivated on
  // exiting a `CleanupDeactivationScope` scope. For instance, after a
  // full-expr.
  //
  // These are specially useful for correctly emitting cleanups while
  // encountering branches out of expression (through stmt-expr or coroutine
  // suspensions).
  struct DeferredDeactivateCleanup {
    EHScopeStack::stable_iterator Cleanup;
    llvm::Instruction *DominatingIP;
  };
  llvm::SmallVector<DeferredDeactivateCleanup> DeferredDeactivationCleanupStack;

  // Enters a new scope for capturing cleanups which are deferred to be
  // deactivated, all of which will be deactivated once the scope is exited.
  struct CleanupDeactivationScope {
    CodeGenFunction &CGF;
    size_t OldDeactivateCleanupStackSize;
    bool Deactivated;
    CleanupDeactivationScope(CodeGenFunction &CGF)
        : CGF(CGF), OldDeactivateCleanupStackSize(
                        CGF.DeferredDeactivationCleanupStack.size()),
          Deactivated(false) {}

    void ForceDeactivate() {
      assert(!Deactivated && "Deactivating already deactivated scope");
      auto &Stack = CGF.DeferredDeactivationCleanupStack;
      for (size_t I = Stack.size(); I > OldDeactivateCleanupStackSize; I--) {
        CGF.DeactivateCleanupBlock(Stack[I - 1].Cleanup,
                                   Stack[I - 1].DominatingIP);
        Stack[I - 1].DominatingIP->eraseFromParent();
      }
      Stack.resize(OldDeactivateCleanupStackSize);
      Deactivated = true;
    }

    ~CleanupDeactivationScope() {
      if (Deactivated)
        return;
      ForceDeactivate();
    }
  };

  llvm::SmallVector<const JumpDest *, 2> SEHTryEpilogueStack;

  llvm::Instruction *CurrentFuncletPad = nullptr;

  class CallLifetimeEnd final : public EHScopeStack::Cleanup {
    bool isRedundantBeforeReturn() override { return true; }

    llvm::Value *Addr;
    llvm::Value *Size;

  public:
    CallLifetimeEnd(RawAddress addr, llvm::Value *size)
        : Addr(addr.getPointer()), Size(size) {}

    void Emit(CodeGenFunction &CGF, Flags flags) override {
      CGF.EmitLifetimeEnd(Size, Addr);
    }
  };

  // We are using objects of this 'cleanup' class to emit fake.use calls
  // for -fextend-variable-liveness. They are placed at the end of a variable's
  // scope analogous to lifetime markers.
  class FakeUse final : public EHScopeStack::Cleanup {
    Address Addr;

  public:
    FakeUse(Address addr) : Addr(addr) {}

    void Emit(CodeGenFunction &CGF, Flags flags) override {
      CGF.EmitFakeUse(Addr);
    }
  };

  /// Header for data within LifetimeExtendedCleanupStack.
  struct LifetimeExtendedCleanupHeader {
    /// The size of the following cleanup object.
    unsigned Size;
    /// The kind of cleanup to push.
    LLVM_PREFERRED_TYPE(CleanupKind)
    unsigned Kind : 31;
    /// Whether this is a conditional cleanup.
    LLVM_PREFERRED_TYPE(bool)
    unsigned IsConditional : 1;

    size_t getSize() const { return Size; }
    CleanupKind getKind() const { return (CleanupKind)Kind; }
    bool isConditional() const { return IsConditional; }
  };

  /// i32s containing the indexes of the cleanup destinations.
  RawAddress NormalCleanupDest = RawAddress::invalid();

  unsigned NextCleanupDestIndex = 1;

  /// EHResumeBlock - Unified block containing a call to llvm.eh.resume.
  llvm::BasicBlock *EHResumeBlock = nullptr;

  /// The exception slot.  All landing pads write the current exception pointer
  /// into this alloca.
  llvm::Value *ExceptionSlot = nullptr;

  /// The selector slot.  Under the MandatoryCleanup model, all landing pads
  /// write the current selector value into this alloca.
  llvm::AllocaInst *EHSelectorSlot = nullptr;

  /// A stack of exception code slots. Entering an __except block pushes a slot
  /// on the stack and leaving pops one. The __exception_code() intrinsic loads
  /// a value from the top of the stack.
  SmallVector<Address, 1> SEHCodeSlotStack;

  /// Value returned by __exception_info intrinsic.
  llvm::Value *SEHInfo = nullptr;

  /// Emits a landing pad for the current EH stack.
  llvm::BasicBlock *EmitLandingPad();

  llvm::BasicBlock *getInvokeDestImpl();

  /// Parent loop-based directive for scan directive.
  const OMPExecutableDirective *OMPParentLoopDirectiveForScan = nullptr;
  llvm::BasicBlock *OMPBeforeScanBlock = nullptr;
  llvm::BasicBlock *OMPAfterScanBlock = nullptr;
  llvm::BasicBlock *OMPScanExitBlock = nullptr;
  llvm::BasicBlock *OMPScanDispatch = nullptr;
  bool OMPFirstScanLoop = false;

  /// Manages parent directive for scan directives.
  class ParentLoopDirectiveForScanRegion {
    CodeGenFunction &CGF;
    const OMPExecutableDirective *ParentLoopDirectiveForScan;

  public:
    ParentLoopDirectiveForScanRegion(
        CodeGenFunction &CGF,
        const OMPExecutableDirective &ParentLoopDirectiveForScan)
        : CGF(CGF),
          ParentLoopDirectiveForScan(CGF.OMPParentLoopDirectiveForScan) {
      CGF.OMPParentLoopDirectiveForScan = &ParentLoopDirectiveForScan;
    }
    ~ParentLoopDirectiveForScanRegion() {
      CGF.OMPParentLoopDirectiveForScan = ParentLoopDirectiveForScan;
    }
  };

  template <class T>
  typename DominatingValue<T>::saved_type saveValueInCond(T value) {
    return DominatingValue<T>::save(*this, value);
  }

  class CGFPOptionsRAII {
  public:
    CGFPOptionsRAII(CodeGenFunction &CGF, FPOptions FPFeatures);
    CGFPOptionsRAII(CodeGenFunction &CGF, const Expr *E);
    ~CGFPOptionsRAII();

  private:
    void ConstructorHelper(FPOptions FPFeatures);
    CodeGenFunction &CGF;
    FPOptions OldFPFeatures;
    llvm::fp::ExceptionBehavior OldExcept;
    llvm::RoundingMode OldRounding;
    std::optional<CGBuilderTy::FastMathFlagGuard> FMFGuard;
  };
  FPOptions CurFPFeatures;

  class CGAtomicOptionsRAII {
  public:
    CGAtomicOptionsRAII(CodeGenModule &CGM_, AtomicOptions AO)
        : CGM(CGM_), SavedAtomicOpts(CGM.getAtomicOpts()) {
      CGM.setAtomicOpts(AO);
    }
    CGAtomicOptionsRAII(CodeGenModule &CGM_, const AtomicAttr *AA)
        : CGM(CGM_), SavedAtomicOpts(CGM.getAtomicOpts()) {
      if (!AA)
        return;
      AtomicOptions AO = SavedAtomicOpts;
      for (auto Option : AA->atomicOptions()) {
        switch (Option) {
        case AtomicAttr::remote_memory:
          AO.remote_memory = true;
          break;
        case AtomicAttr::no_remote_memory:
          AO.remote_memory = false;
          break;
        case AtomicAttr::fine_grained_memory:
          AO.fine_grained_memory = true;
          break;
        case AtomicAttr::no_fine_grained_memory:
          AO.fine_grained_memory = false;
          break;
        case AtomicAttr::ignore_denormal_mode:
          AO.ignore_denormal_mode = true;
          break;
        case AtomicAttr::no_ignore_denormal_mode:
          AO.ignore_denormal_mode = false;
          break;
        }
      }
      CGM.setAtomicOpts(AO);
    }

    CGAtomicOptionsRAII(const CGAtomicOptionsRAII &) = delete;
    CGAtomicOptionsRAII &operator=(const CGAtomicOptionsRAII &) = delete;
    ~CGAtomicOptionsRAII() { CGM.setAtomicOpts(SavedAtomicOpts); }

  private:
    CodeGenModule &CGM;
    AtomicOptions SavedAtomicOpts;
  };

public:
  /// ObjCEHValueStack - Stack of Objective-C exception values, used for
  /// rethrows.
  SmallVector<llvm::Value *, 8> ObjCEHValueStack;

  /// A class controlling the emission of a finally block.
  class FinallyInfo {
    /// Where the catchall's edge through the cleanup should go.
    JumpDest RethrowDest;

    /// A function to call to enter the catch.
    llvm::FunctionCallee BeginCatchFn;

    /// An i1 variable indicating whether or not the @finally is
    /// running for an exception.
    llvm::AllocaInst *ForEHVar = nullptr;

    /// An i8* variable into which the exception pointer to rethrow
    /// has been saved.
    llvm::AllocaInst *SavedExnVar = nullptr;

  public:
    void enter(CodeGenFunction &CGF, const Stmt *Finally,
               llvm::FunctionCallee beginCatchFn,
               llvm::FunctionCallee endCatchFn, llvm::FunctionCallee rethrowFn);
    void exit(CodeGenFunction &CGF);
  };

  /// Returns true inside SEH __try blocks.
  bool isSEHTryScope() const { return !SEHTryEpilogueStack.empty(); }

  /// Returns true while emitting a cleanuppad.
  bool isCleanupPadScope() const {
    return CurrentFuncletPad && isa<llvm::CleanupPadInst>(CurrentFuncletPad);
  }

  /// pushFullExprCleanup - Push a cleanup to be run at the end of the
  /// current full-expression.  Safe against the possibility that
  /// we're currently inside a conditionally-evaluated expression.
  template <class T, class... As>
  void pushFullExprCleanup(CleanupKind kind, As... A) {
    // If we're not in a conditional branch, or if none of the
    // arguments requires saving, then use the unconditional cleanup.
    if (!isInConditionalBranch())
      return EHStack.pushCleanup<T>(kind, A...);

    // Stash values in a tuple so we can guarantee the order of saves.
    typedef std::tuple<typename DominatingValue<As>::saved_type...> SavedTuple;
    SavedTuple Saved{saveValueInCond(A)...};

    typedef EHScopeStack::ConditionalCleanup<T, As...> CleanupType;
    EHStack.pushCleanupTuple<CleanupType>(kind, Saved);
    initFullExprCleanup();
  }

  /// Queue a cleanup to be pushed after finishing the current full-expression,
  /// potentially with an active flag.
  template <class T, class... As>
  void pushCleanupAfterFullExpr(CleanupKind Kind, As... A) {
    if (!isInConditionalBranch())
      return pushCleanupAfterFullExprWithActiveFlag<T>(
          Kind, RawAddress::invalid(), A...);

    RawAddress ActiveFlag = createCleanupActiveFlag();
    assert(!DominatingValue<Address>::needsSaving(ActiveFlag) &&
           "cleanup active flag should never need saving");

    typedef std::tuple<typename DominatingValue<As>::saved_type...> SavedTuple;
    SavedTuple Saved{saveValueInCond(A)...};

    typedef EHScopeStack::ConditionalCleanup<T, As...> CleanupType;
    pushCleanupAfterFullExprWithActiveFlag<CleanupType>(Kind, ActiveFlag,
                                                        Saved);
  }

  template <class T, class... As>
  void pushCleanupAfterFullExprWithActiveFlag(CleanupKind Kind,
                                              RawAddress ActiveFlag, As... A) {
    LifetimeExtendedCleanupHeader Header = {sizeof(T), Kind,
                                            ActiveFlag.isValid()};

    size_t OldSize = LifetimeExtendedCleanupStack.size();
    LifetimeExtendedCleanupStack.resize(
        LifetimeExtendedCleanupStack.size() + sizeof(Header) + Header.Size +
        (Header.IsConditional ? sizeof(ActiveFlag) : 0));

    static_assert(sizeof(Header) % alignof(T) == 0,
                  "Cleanup will be allocated on misaligned address");
    char *Buffer = &LifetimeExtendedCleanupStack[OldSize];
    new (Buffer) LifetimeExtendedCleanupHeader(Header);
    new (Buffer + sizeof(Header)) T(A...);
    if (Header.IsConditional)
      new (Buffer + sizeof(Header) + sizeof(T)) RawAddress(ActiveFlag);
  }

  // Push a cleanup onto EHStack and deactivate it later. It is usually
  // deactivated when exiting a `CleanupDeactivationScope` (for example: after a
  // full expression).
  template <class T, class... As>
  void pushCleanupAndDeferDeactivation(CleanupKind Kind, As... A) {
    // Placeholder dominating IP for this cleanup.
    llvm::Instruction *DominatingIP =
        Builder.CreateFlagLoad(llvm::Constant::getNullValue(Int8PtrTy));
    EHStack.pushCleanup<T>(Kind, A...);
    DeferredDeactivationCleanupStack.push_back(
        {EHStack.stable_begin(), DominatingIP});
  }

  /// Set up the last cleanup that was pushed as a conditional
  /// full-expression cleanup.
  void initFullExprCleanup() {
    initFullExprCleanupWithFlag(createCleanupActiveFlag());
  }

  void initFullExprCleanupWithFlag(RawAddress ActiveFlag);
  RawAddress createCleanupActiveFlag();

  /// PushDestructorCleanup - Push a cleanup to call the
  /// complete-object destructor of an object of the given type at the
  /// given address.  Does nothing if T is not a C++ class type with a
  /// non-trivial destructor.
  void PushDestructorCleanup(QualType T, Address Addr);

  /// PushDestructorCleanup - Push a cleanup to call the
  /// complete-object variant of the given destructor on the object at
  /// the given address.
  void PushDestructorCleanup(const CXXDestructorDecl *Dtor, QualType T,
                             Address Addr);

  /// PopCleanupBlock - Will pop the cleanup entry on the stack and
  /// process all branch fixups.
  void PopCleanupBlock(bool FallThroughIsBranchThrough = false,
                       bool ForDeactivation = false);

  /// DeactivateCleanupBlock - Deactivates the given cleanup block.
  /// The block cannot be reactivated.  Pops it if it's the top of the
  /// stack.
  ///
  /// \param DominatingIP - An instruction which is known to
  ///   dominate the current IP (if set) and which lies along
  ///   all paths of execution between the current IP and the
  ///   the point at which the cleanup comes into scope.
  void DeactivateCleanupBlock(EHScopeStack::stable_iterator Cleanup,
                              llvm::Instruction *DominatingIP);

  /// ActivateCleanupBlock - Activates an initially-inactive cleanup.
  /// Cannot be used to resurrect a deactivated cleanup.
  ///
  /// \param DominatingIP - An instruction which is known to
  ///   dominate the current IP (if set) and which lies along
  ///   all paths of execution between the current IP and the
  ///   the point at which the cleanup comes into scope.
  void ActivateCleanupBlock(EHScopeStack::stable_iterator Cleanup,
                            llvm::Instruction *DominatingIP);

  /// Enters a new scope for capturing cleanups, all of which
  /// will be executed once the scope is exited.
  class RunCleanupsScope {
    EHScopeStack::stable_iterator CleanupStackDepth, OldCleanupScopeDepth;
    size_t LifetimeExtendedCleanupStackSize;
    CleanupDeactivationScope DeactivateCleanups;
    bool OldDidCallStackSave;

  protected:
    bool PerformCleanup;

  private:
    RunCleanupsScope(const RunCleanupsScope &) = delete;
    void operator=(const RunCleanupsScope &) = delete;

  protected:
    CodeGenFunction &CGF;

  public:
    /// Enter a new cleanup scope.
    explicit RunCleanupsScope(CodeGenFunction &CGF)
        : DeactivateCleanups(CGF), PerformCleanup(true), CGF(CGF) {
      CleanupStackDepth = CGF.EHStack.stable_begin();
      LifetimeExtendedCleanupStackSize =
          CGF.LifetimeExtendedCleanupStack.size();
      OldDidCallStackSave = CGF.DidCallStackSave;
      CGF.DidCallStackSave = false;
      OldCleanupScopeDepth = CGF.CurrentCleanupScopeDepth;
      CGF.CurrentCleanupScopeDepth = CleanupStackDepth;
    }

    /// Exit this cleanup scope, emitting any accumulated cleanups.
    ~RunCleanupsScope() {
      if (PerformCleanup)
        ForceCleanup();
    }

    /// Determine whether this scope requires any cleanups.
    bool requiresCleanups() const {
      return CGF.EHStack.stable_begin() != CleanupStackDepth;
    }

    /// Force the emission of cleanups now, instead of waiting
    /// until this object is destroyed.
    /// \param ValuesToReload - A list of values that need to be available at
    /// the insertion point after cleanup emission. If cleanup emission created
    /// a shared cleanup block, these value pointers will be rewritten.
    /// Otherwise, they not will be modified.
    void
    ForceCleanup(std::initializer_list<llvm::Value **> ValuesToReload = {}) {
      assert(PerformCleanup && "Already forced cleanup");
      CGF.DidCallStackSave = OldDidCallStackSave;
      DeactivateCleanups.ForceDeactivate();
      CGF.PopCleanupBlocks(CleanupStackDepth, LifetimeExtendedCleanupStackSize,
                           ValuesToReload);
      PerformCleanup = false;
      CGF.CurrentCleanupScopeDepth = OldCleanupScopeDepth;
    }
  };

  // Cleanup stack depth of the RunCleanupsScope that was pushed most recently.
  EHScopeStack::stable_iterator CurrentCleanupScopeDepth =
      EHScopeStack::stable_end();

  class LexicalScope : public RunCleanupsScope {
    SourceRange Range;
    SmallVector<const LabelDecl *, 4> Labels;
    LexicalScope *ParentScope;

    LexicalScope(const LexicalScope &) = delete;
    void operator=(const LexicalScope &) = delete;

  public:
    /// Enter a new cleanup scope.
    explicit LexicalScope(CodeGenFunction &CGF, SourceRange Range);

    void addLabel(const LabelDecl *label) {
      assert(PerformCleanup && "adding label to dead scope?");
      Labels.push_back(label);
    }

    /// Exit this cleanup scope, emitting any accumulated
    /// cleanups.
    ~LexicalScope();

    /// Force the emission of cleanups now, instead of waiting
    /// until this object is destroyed.
    void ForceCleanup() {
      CGF.CurLexicalScope = ParentScope;
      RunCleanupsScope::ForceCleanup();

      if (!Labels.empty())
        rescopeLabels();
    }

    bool hasLabels() const { return !Labels.empty(); }

    void rescopeLabels();
  };

  typedef llvm::DenseMap<const Decl *, Address> DeclMapTy;

  /// The class used to assign some variables some temporarily addresses.
  class OMPMapVars {
    DeclMapTy SavedLocals;
    DeclMapTy SavedTempAddresses;
    OMPMapVars(const OMPMapVars &) = delete;
    void operator=(const OMPMapVars &) = delete;

  public:
    explicit OMPMapVars() = default;
    ~OMPMapVars() {
      assert(SavedLocals.empty() && "Did not restored original addresses.");
    };

    /// Sets the address of the variable \p LocalVD to be \p TempAddr in
    /// function \p CGF.
    /// \return true if at least one variable was set already, false otherwise.
    bool setVarAddr(CodeGenFunction &CGF, const VarDecl *LocalVD,
                    Address TempAddr) {
      LocalVD = LocalVD->getCanonicalDecl();
      // Only save it once.
      if (SavedLocals.count(LocalVD))
        return false;

      // Copy the existing local entry to SavedLocals.
      auto it = CGF.LocalDeclMap.find(LocalVD);
      if (it != CGF.LocalDeclMap.end())
        SavedLocals.try_emplace(LocalVD, it->second);
      else
        SavedLocals.try_emplace(LocalVD, Address::invalid());

      // Generate the private entry.
      QualType VarTy = LocalVD->getType();
      if (VarTy->isReferenceType()) {
        Address Temp = CGF.CreateMemTemp(VarTy);
        CGF.Builder.CreateStore(TempAddr.emitRawPointer(CGF), Temp);
        TempAddr = Temp;
      }
      SavedTempAddresses.try_emplace(LocalVD, TempAddr);

      return true;
    }

    /// Applies new addresses to the list of the variables.
    /// \return true if at least one variable is using new address, false
    /// otherwise.
    bool apply(CodeGenFunction &CGF) {
      copyInto(SavedTempAddresses, CGF.LocalDeclMap);
      SavedTempAddresses.clear();
      return !SavedLocals.empty();
    }

    /// Restores original addresses of the variables.
    void restore(CodeGenFunction &CGF) {
      if (!SavedLocals.empty()) {
        copyInto(SavedLocals, CGF.LocalDeclMap);
        SavedLocals.clear();
      }
    }

  private:
    /// Copy all the entries in the source map over the corresponding
    /// entries in the destination, which must exist.
    static void copyInto(const DeclMapTy &Src, DeclMapTy &Dest) {
      for (auto &[Decl, Addr] : Src) {
        if (!Addr.isValid())
          Dest.erase(Decl);
        else
          Dest.insert_or_assign(Decl, Addr);
      }
    }
  };

  /// The scope used to remap some variables as private in the OpenMP loop body
  /// (or other captured region emitted without outlining), and to restore old
  /// vars back on exit.
  class OMPPrivateScope : public RunCleanupsScope {
    OMPMapVars MappedVars;
    OMPPrivateScope(const OMPPrivateScope &) = delete;
    void operator=(const OMPPrivateScope &) = delete;

  public:
    /// Enter a new OpenMP private scope.
    explicit OMPPrivateScope(CodeGenFunction &CGF) : RunCleanupsScope(CGF) {}

    /// Registers \p LocalVD variable as a private with \p Addr as the address
    /// of the corresponding private variable. \p
    /// PrivateGen is the address of the generated private variable.
    /// \return true if the variable is registered as private, false if it has
    /// been privatized already.
    bool addPrivate(const VarDecl *LocalVD, Address Addr) {
      assert(PerformCleanup && "adding private to dead scope");
      return MappedVars.setVarAddr(CGF, LocalVD, Addr);
    }

    /// Privatizes local variables previously registered as private.
    /// Registration is separate from the actual privatization to allow
    /// initializers use values of the original variables, not the private one.
    /// This is important, for example, if the private variable is a class
    /// variable initialized by a constructor that references other private
    /// variables. But at initialization original variables must be used, not
    /// private copies.
    /// \return true if at least one variable was privatized, false otherwise.
    bool Privatize() { return MappedVars.apply(CGF); }

    void ForceCleanup() {
      RunCleanupsScope::ForceCleanup();
      restoreMap();
    }

    /// Exit scope - all the mapped variables are restored.
    ~OMPPrivateScope() {
      if (PerformCleanup)
        ForceCleanup();
    }

    /// Checks if the global variable is captured in current function.
    bool isGlobalVarCaptured(const VarDecl *VD) const {
      VD = VD->getCanonicalDecl();
      return !VD->isLocalVarDeclOrParm() && CGF.LocalDeclMap.count(VD) > 0;
    }

    /// Restore all mapped variables w/o clean up. This is usefully when we want
    /// to reference the original variables but don't want the clean up because
    /// that could emit lifetime end too early, causing backend issue #56913.
    void restoreMap() { MappedVars.restore(CGF); }
  };

  /// Save/restore original map of previously emitted local vars in case when we
  /// need to duplicate emission of the same code several times in the same
  /// function for OpenMP code.
  class OMPLocalDeclMapRAII {
    CodeGenFunction &CGF;
    DeclMapTy SavedMap;

  public:
    OMPLocalDeclMapRAII(CodeGenFunction &CGF)
        : CGF(CGF), SavedMap(CGF.LocalDeclMap) {}
    ~OMPLocalDeclMapRAII() { SavedMap.swap(CGF.LocalDeclMap); }
  };

  /// Takes the old cleanup stack size and emits the cleanup blocks
  /// that have been added.
  void
  PopCleanupBlocks(EHScopeStack::stable_iterator OldCleanupStackSize,
                   std::initializer_list<llvm::Value **> ValuesToReload = {});

  /// Takes the old cleanup stack size and emits the cleanup blocks
  /// that have been added, then adds all lifetime-extended cleanups from
  /// the given position to the stack.
  void
  PopCleanupBlocks(EHScopeStack::stable_iterator OldCleanupStackSize,
                   size_t OldLifetimeExtendedStackSize,
                   std::initializer_list<llvm::Value **> ValuesToReload = {});

  void ResolveBranchFixups(llvm::BasicBlock *Target);

  /// The given basic block lies in the current EH scope, but may be a
  /// target of a potentially scope-crossing jump; get a stable handle
  /// to which we can perform this jump later.
  JumpDest getJumpDestInCurrentScope(llvm::BasicBlock *Target) {
    return JumpDest(Target, EHStack.getInnermostNormalCleanup(),
                    NextCleanupDestIndex++);
  }

  /// The given basic block lies in the current EH scope, but may be a
  /// target of a potentially scope-crossing jump; get a stable handle
  /// to which we can perform this jump later.
  JumpDest getJumpDestInCurrentScope(StringRef Name = StringRef()) {
    return getJumpDestInCurrentScope(createBasicBlock(Name));
  }

  /// EmitBranchThroughCleanup - Emit a branch from the current insert
  /// block through the normal cleanup handling code (if any) and then
  /// on to \arg Dest.
  void EmitBranchThroughCleanup(JumpDest Dest);

  /// isObviouslyBranchWithoutCleanups - Return true if a branch to the
  /// specified destination obviously has no cleanups to run.  'false' is always
  /// a conservatively correct answer for this method.
  bool isObviouslyBranchWithoutCleanups(JumpDest Dest) const;

  /// popCatchScope - Pops the catch scope at the top of the EHScope
  /// stack, emitting any required code (other than the catch handlers
  /// themselves).
  void popCatchScope();

  llvm::BasicBlock *getEHResumeBlock(bool isCleanup);
  llvm::BasicBlock *getEHDispatchBlock(EHScopeStack::stable_iterator scope);
  llvm::BasicBlock *
  getFuncletEHDispatchBlock(EHScopeStack::stable_iterator scope);

  /// An object to manage conditionally-evaluated expressions.
  class ConditionalEvaluation {
    llvm::BasicBlock *StartBB;

  public:
    ConditionalEvaluation(CodeGenFunction &CGF)
        : StartBB(CGF.Builder.GetInsertBlock()) {}

    void begin(CodeGenFunction &CGF) {
      assert(CGF.OutermostConditional != this);
      if (!CGF.OutermostConditional)
        CGF.OutermostConditional = this;
    }

    void end(CodeGenFunction &CGF) {
      assert(CGF.OutermostConditional != nullptr);
      if (CGF.OutermostConditional == this)
        CGF.OutermostConditional = nullptr;
    }

    /// Returns a block which will be executed prior to each
    /// evaluation of the conditional code.
    llvm::BasicBlock *getStartingBlock() const { return StartBB; }
  };

  /// isInConditionalBranch - Return true if we're currently emitting
  /// one branch or the other of a conditional expression.
  bool isInConditionalBranch() const { return OutermostConditional != nullptr; }

  void setBeforeOutermostConditional(llvm::Value *value, Address addr,
                                     CodeGenFunction &CGF) {
    assert(isInConditionalBranch());
    llvm::BasicBlock *block = OutermostConditional->getStartingBlock();
    auto store = new llvm::StoreInst(value, addr.emitRawPointer(CGF),
                                     block->back().getIterator());
    store->setAlignment(addr.getAlignment().getAsAlign());
  }

  /// An RAII object to record that we're evaluating a statement
  /// expression.
  class StmtExprEvaluation {
    CodeGenFunction &CGF;

    /// We have to save the outermost conditional: cleanups in a
    /// statement expression aren't conditional just because the
    /// StmtExpr is.
    ConditionalEvaluation *SavedOutermostConditional;

  public:
    StmtExprEvaluation(CodeGenFunction &CGF)
        : CGF(CGF), SavedOutermostConditional(CGF.OutermostConditional) {
      CGF.OutermostConditional = nullptr;
    }

    ~StmtExprEvaluation() {
      CGF.OutermostConditional = SavedOutermostConditional;
      CGF.EnsureInsertPoint();
    }
  };

  /// An object which temporarily prevents a value from being
  /// destroyed by aggressive peephole optimizations that assume that
  /// all uses of a value have been realized in the IR.
  class PeepholeProtection {
    llvm::Instruction *Inst = nullptr;
    friend class CodeGenFunction;

  public:
    PeepholeProtection() = default;
  };

  /// A non-RAII class containing all the information about a bound
  /// opaque value.  OpaqueValueMapping, below, is a RAII wrapper for
  /// this which makes individual mappings very simple; using this
  /// class directly is useful when you have a variable number of
  /// opaque values or don't want the RAII functionality for some
  /// reason.
  class OpaqueValueMappingData {
    const OpaqueValueExpr *OpaqueValue;
    bool BoundLValue;
    CodeGenFunction::PeepholeProtection Protection;

    OpaqueValueMappingData(const OpaqueValueExpr *ov, bool boundLValue)
        : OpaqueValue(ov), BoundLValue(boundLValue) {}

  public:
    OpaqueValueMappingData() : OpaqueValue(nullptr) {}

    static bool shouldBindAsLValue(const Expr *expr) {
      // gl-values should be bound as l-values for obvious reasons.
      // Records should be bound as l-values because IR generation
      // always keeps them in memory.  Expressions of function type
      // act exactly like l-values but are formally required to be
      // r-values in C.
      return expr->isGLValue() || expr->getType()->isFunctionType() ||
             hasAggregateEvaluationKind(expr->getType());
    }

    static OpaqueValueMappingData
    bind(CodeGenFunction &CGF, const OpaqueValueExpr *ov, const Expr *e) {
      if (shouldBindAsLValue(ov))
        return bind(CGF, ov, CGF.EmitLValue(e));
      return bind(CGF, ov, CGF.EmitAnyExpr(e));
    }

    static OpaqueValueMappingData
    bind(CodeGenFunction &CGF, const OpaqueValueExpr *ov, const LValue &lv) {
      assert(shouldBindAsLValue(ov));
      CGF.OpaqueLValues.insert(std::make_pair(ov, lv));
      return OpaqueValueMappingData(ov, true);
    }

    static OpaqueValueMappingData
    bind(CodeGenFunction &CGF, const OpaqueValueExpr *ov, const RValue &rv) {
      assert(!shouldBindAsLValue(ov));
      CGF.OpaqueRValues.insert(std::make_pair(ov, rv));

      OpaqueValueMappingData data(ov, false);

      // Work around an extremely aggressive peephole optimization in
      // EmitScalarConversion which assumes that all other uses of a
      // value are extant.
      data.Protection = CGF.protectFromPeepholes(rv);

      return data;
    }

    bool isValid() const { return OpaqueValue != nullptr; }
    void clear() { OpaqueValue = nullptr; }

    void unbind(CodeGenFunction &CGF) {
      assert(OpaqueValue && "no data to unbind!");

      if (BoundLValue) {
        CGF.OpaqueLValues.erase(OpaqueValue);
      } else {
        CGF.OpaqueRValues.erase(OpaqueValue);
        CGF.unprotectFromPeepholes(Protection);
      }
    }
  };

  /// An RAII object to set (and then clear) a mapping for an OpaqueValueExpr.
  class OpaqueValueMapping {
    CodeGenFunction &CGF;
    OpaqueValueMappingData Data;

  public:
    static bool shouldBindAsLValue(const Expr *expr) {
      return OpaqueValueMappingData::shouldBindAsLValue(expr);
    }

    /// Build the opaque value mapping for the given conditional
    /// operator if it's the GNU ?: extension.  This is a common
    /// enough pattern that the convenience operator is really
    /// helpful.
    ///
    OpaqueValueMapping(CodeGenFunction &CGF,
                       const AbstractConditionalOperator *op)
        : CGF(CGF) {
      if (isa<ConditionalOperator>(op))
        // Leave Data empty.
        return;

      const BinaryConditionalOperator *e = cast<BinaryConditionalOperator>(op);
      Data = OpaqueValueMappingData::bind(CGF, e->getOpaqueValue(),
                                          e->getCommon());
    }

    /// Build the opaque value mapping for an OpaqueValueExpr whose source
    /// expression is set to the expression the OVE represents.
    OpaqueValueMapping(CodeGenFunction &CGF, const OpaqueValueExpr *OV)
        : CGF(CGF) {
      if (OV) {
        assert(OV->getSourceExpr() && "wrong form of OpaqueValueMapping used "
                                      "for OVE with no source expression");
        Data = OpaqueValueMappingData::bind(CGF, OV, OV->getSourceExpr());
      }
    }

    OpaqueValueMapping(CodeGenFunction &CGF, const OpaqueValueExpr *opaqueValue,
                       LValue lvalue)
        : CGF(CGF),
          Data(OpaqueValueMappingData::bind(CGF, opaqueValue, lvalue)) {}

    OpaqueValueMapping(CodeGenFunction &CGF, const OpaqueValueExpr *opaqueValue,
                       RValue rvalue)
        : CGF(CGF),
          Data(OpaqueValueMappingData::bind(CGF, opaqueValue, rvalue)) {}

    void pop() {
      Data.unbind(CGF);
      Data.clear();
    }

    ~OpaqueValueMapping() {
      if (Data.isValid())
        Data.unbind(CGF);
    }
  };

private:
  CGDebugInfo *DebugInfo;
  /// Used to create unique names for artificial VLA size debug info variables.
  unsigned VLAExprCounter = 0;
  bool DisableDebugInfo = false;

  /// DidCallStackSave - Whether llvm.stacksave has been called. Used to avoid
  /// calling llvm.stacksave for multiple VLAs in the same scope.
  bool DidCallStackSave = false;

  /// IndirectBranch - The first time an indirect goto is seen we create a block
  /// with an indirect branch.  Every time we see the address of a label taken,
  /// we add the label to the indirect goto.  Every subsequent indirect goto is
  /// codegen'd as a jump to the IndirectBranch's basic block.
  llvm::IndirectBrInst *IndirectBranch = nullptr;

  /// LocalDeclMap - This keeps track of the LLVM allocas or globals for local C
  /// decls.
  DeclMapTy LocalDeclMap;

  // Keep track of the cleanups for callee-destructed parameters pushed to the
  // cleanup stack so that they can be deactivated later.
  llvm::DenseMap<const ParmVarDecl *, EHScopeStack::stable_iterator>
      CalleeDestructedParamCleanups;

  /// SizeArguments - If a ParmVarDecl had the pass_object_size attribute, this
  /// will contain a mapping from said ParmVarDecl to its implicit "object_size"
  /// parameter.
  llvm::SmallDenseMap<const ParmVarDecl *, const ImplicitParamDecl *, 2>
      SizeArguments;

  /// Track escaped local variables with auto storage. Used during SEH
  /// outlining to produce a call to llvm.localescape.
  llvm::DenseMap<llvm::AllocaInst *, int> EscapedLocals;

  /// LabelMap - This keeps track of the LLVM basic block for each C label.
  llvm::DenseMap<const LabelDecl *, JumpDest> LabelMap;

  // BreakContinueStack - This keeps track of where break and continue
  // statements should jump to.
  struct BreakContinue {
    BreakContinue(JumpDest Break, JumpDest Continue)
        : BreakBlock(Break), ContinueBlock(Continue) {}

    JumpDest BreakBlock;
    JumpDest ContinueBlock;
  };
  SmallVector<BreakContinue, 8> BreakContinueStack;

  /// Handles cancellation exit points in OpenMP-related constructs.
  class OpenMPCancelExitStack {
    /// Tracks cancellation exit point and join point for cancel-related exit
    /// and normal exit.
    struct CancelExit {
      CancelExit() = default;
      CancelExit(OpenMPDirectiveKind Kind, JumpDest ExitBlock,
                 JumpDest ContBlock)
          : Kind(Kind), ExitBlock(ExitBlock), ContBlock(ContBlock) {}
      OpenMPDirectiveKind Kind = llvm::omp::OMPD_unknown;
      /// true if the exit block has been emitted already by the special
      /// emitExit() call, false if the default codegen is used.
      bool HasBeenEmitted = false;
      JumpDest ExitBlock;
      JumpDest ContBlock;
    };

    SmallVector<CancelExit, 8> Stack;

  public:
    OpenMPCancelExitStack() : Stack(1) {}
    ~OpenMPCancelExitStack() = default;
    /// Fetches the exit block for the current OpenMP construct.
    JumpDest getExitBlock() const { return Stack.back().ExitBlock; }
    /// Emits exit block with special codegen procedure specific for the related
    /// OpenMP construct + emits code for normal construct cleanup.
    void emitExit(CodeGenFunction &CGF, OpenMPDirectiveKind Kind,
                  const llvm::function_ref<void(CodeGenFunction &)> CodeGen) {
      if (Stack.back().Kind == Kind && getExitBlock().isValid()) {
        assert(CGF.getOMPCancelDestination(Kind).isValid());
        assert(CGF.HaveInsertPoint());
        assert(!Stack.back().HasBeenEmitted);
        auto IP = CGF.Builder.saveAndClearIP();
        CGF.EmitBlock(Stack.back().ExitBlock.getBlock());
        CodeGen(CGF);
        CGF.EmitBranch(Stack.back().ContBlock.getBlock());
        CGF.Builder.restoreIP(IP);
        Stack.back().HasBeenEmitted = true;
      }
      CodeGen(CGF);
    }
    /// Enter the cancel supporting \a Kind construct.
    /// \param Kind OpenMP directive that supports cancel constructs.
    /// \param HasCancel true, if the construct has inner cancel directive,
    /// false otherwise.
    void enter(CodeGenFunction &CGF, OpenMPDirectiveKind Kind, bool HasCancel) {
      Stack.push_back({Kind,
                       HasCancel ? CGF.getJumpDestInCurrentScope("cancel.exit")
                                 : JumpDest(),
                       HasCancel ? CGF.getJumpDestInCurrentScope("cancel.cont")
                                 : JumpDest()});
    }
    /// Emits default exit point for the cancel construct (if the special one
    /// has not be used) + join point for cancel/normal exits.
    void exit(CodeGenFunction &CGF) {
      if (getExitBlock().isValid()) {
        assert(CGF.getOMPCancelDestination(Stack.back().Kind).isValid());
        bool HaveIP = CGF.HaveInsertPoint();
        if (!Stack.back().HasBeenEmitted) {
          if (HaveIP)
            CGF.EmitBranchThroughCleanup(Stack.back().ContBlock);
          CGF.EmitBlock(Stack.back().ExitBlock.getBlock());
          CGF.EmitBranchThroughCleanup(Stack.back().ContBlock);
        }
        CGF.EmitBlock(Stack.back().ContBlock.getBlock());
        if (!HaveIP) {
          CGF.Builder.CreateUnreachable();
          CGF.Builder.ClearInsertionPoint();
        }
      }
      Stack.pop_back();
    }
  };
  OpenMPCancelExitStack OMPCancelStack;

  /// Lower the Likelihood knowledge about the \p Cond via llvm.expect intrin.
  llvm::Value *emitCondLikelihoodViaExpectIntrinsic(llvm::Value *Cond,
                                                    Stmt::Likelihood LH);

  std::unique_ptr<CodeGenPGO> PGO;

  /// Bitmap used by MC/DC to track condition outcomes of a boolean expression.
  Address MCDCCondBitmapAddr = Address::invalid();

  /// Calculate branch weights appropriate for PGO data
  llvm::MDNode *createProfileWeights(uint64_t TrueCount,
                                     uint64_t FalseCount) const;
  llvm::MDNode *createProfileWeights(ArrayRef<uint64_t> Weights) const;
  llvm::MDNode *createProfileWeightsForLoop(const Stmt *Cond,
                                            uint64_t LoopCount) const;

public:
  std::pair<bool, bool> getIsCounterPair(const Stmt *S) const;
  void markStmtAsUsed(bool Skipped, const Stmt *S);
  void markStmtMaybeUsed(const Stmt *S);

  /// Increment the profiler's counter for the given statement by \p StepV.
  /// If \p StepV is null, the default increment is 1.
  void incrementProfileCounter(const Stmt *S, llvm::Value *StepV = nullptr);

  bool isMCDCCoverageEnabled() const {
    return (CGM.getCodeGenOpts().hasProfileClangInstr() &&
            CGM.getCodeGenOpts().MCDCCoverage &&
            !CurFn->hasFnAttribute(llvm::Attribute::NoProfile));
  }

  /// Allocate a temp value on the stack that MCDC can use to track condition
  /// results.
  void maybeCreateMCDCCondBitmap();

  bool isBinaryLogicalOp(const Expr *E) const {
    const BinaryOperator *BOp = dyn_cast<BinaryOperator>(E->IgnoreParens());
    return (BOp && BOp->isLogicalOp());
  }

  /// Zero-init the MCDC temp value.
  void maybeResetMCDCCondBitmap(const Expr *E);

  /// Increment the profiler's counter for the given expression by \p StepV.
  /// If \p StepV is null, the default increment is 1.
  void maybeUpdateMCDCTestVectorBitmap(const Expr *E);

  /// Update the MCDC temp value with the condition's evaluated result.
  void maybeUpdateMCDCCondBitmap(const Expr *E, llvm::Value *Val);

  /// Get the profiler's count for the given statement.
  uint64_t getProfileCount(const Stmt *S);

  /// Set the profiler's current count.
  void setCurrentProfileCount(uint64_t Count);

  /// Get the profiler's current count. This is generally the count for the most
  /// recently incremented counter.
  uint64_t getCurrentProfileCount();

  /// See CGDebugInfo::addInstToCurrentSourceAtom.
  void addInstToCurrentSourceAtom(llvm::Instruction *KeyInstruction,
                                  llvm::Value *Backup);
<<<<<<< HEAD

  /// See CGDebugInfo::addInstToSpecificSourceAtom.
  void addInstToSpecificSourceAtom(llvm::Instruction *KeyInstruction,
                                   llvm::Value *Backup, uint64_t Atom);

  /// Add \p KeyInstruction and an optional \p Backup instruction to a new atom
  /// group (See ApplyAtomGroup for more info).
  void addInstToNewSourceAtom(llvm::Instruction *KeyInstruction,
                              llvm::Value *Backup);

=======

  /// See CGDebugInfo::addInstToSpecificSourceAtom.
  void addInstToSpecificSourceAtom(llvm::Instruction *KeyInstruction,
                                   llvm::Value *Backup, uint64_t Atom);

  /// Add \p KeyInstruction and an optional \p Backup instruction to a new atom
  /// group (See ApplyAtomGroup for more info).
  void addInstToNewSourceAtom(llvm::Instruction *KeyInstruction,
                              llvm::Value *Backup);

>>>>>>> 4084ffcf
private:
  /// SwitchInsn - This is nearest current switch instruction. It is null if
  /// current context is not in a switch.
  llvm::SwitchInst *SwitchInsn = nullptr;
  /// The branch weights of SwitchInsn when doing instrumentation based PGO.
  SmallVector<uint64_t, 16> *SwitchWeights = nullptr;

  /// The likelihood attributes of the SwitchCase.
  SmallVector<Stmt::Likelihood, 16> *SwitchLikelihood = nullptr;

  /// CaseRangeBlock - This block holds if condition check for last case
  /// statement range in current switch instruction.
  llvm::BasicBlock *CaseRangeBlock = nullptr;

  /// OpaqueLValues - Keeps track of the current set of opaque value
  /// expressions.
  llvm::DenseMap<const OpaqueValueExpr *, LValue> OpaqueLValues;
  llvm::DenseMap<const OpaqueValueExpr *, RValue> OpaqueRValues;

  // VLASizeMap - This keeps track of the associated size for each VLA type.
  // We track this by the size expression rather than the type itself because
  // in certain situations, like a const qualifier applied to an VLA typedef,
  // multiple VLA types can share the same size expression.
  // FIXME: Maybe this could be a stack of maps that is pushed/popped as we
  // enter/leave scopes.
  llvm::DenseMap<const Expr *, llvm::Value *> VLASizeMap;

  /// A block containing a single 'unreachable' instruction.  Created
  /// lazily by getUnreachableBlock().
  llvm::BasicBlock *UnreachableBlock = nullptr;

  /// Counts of the number return expressions in the function.
  unsigned NumReturnExprs = 0;

  /// Count the number of simple (constant) return expressions in the function.
  unsigned NumSimpleReturnExprs = 0;

  /// The last regular (non-return) debug location (breakpoint) in the function.
  SourceLocation LastStopPoint;

public:
  /// Source location information about the default argument or member
  /// initializer expression we're evaluating, if any.
  CurrentSourceLocExprScope CurSourceLocExprScope;
  using SourceLocExprScopeGuard =
      CurrentSourceLocExprScope::SourceLocExprScopeGuard;

  /// A scope within which we are constructing the fields of an object which
  /// might use a CXXDefaultInitExpr. This stashes away a 'this' value to use
  /// if we need to evaluate a CXXDefaultInitExpr within the evaluation.
  class FieldConstructionScope {
  public:
    FieldConstructionScope(CodeGenFunction &CGF, Address This)
        : CGF(CGF), OldCXXDefaultInitExprThis(CGF.CXXDefaultInitExprThis) {
      CGF.CXXDefaultInitExprThis = This;
    }
    ~FieldConstructionScope() {
      CGF.CXXDefaultInitExprThis = OldCXXDefaultInitExprThis;
    }

  private:
    CodeGenFunction &CGF;
    Address OldCXXDefaultInitExprThis;
  };

  /// The scope of a CXXDefaultInitExpr. Within this scope, the value of 'this'
  /// is overridden to be the object under construction.
  class CXXDefaultInitExprScope {
  public:
    CXXDefaultInitExprScope(CodeGenFunction &CGF, const CXXDefaultInitExpr *E)
        : CGF(CGF), OldCXXThisValue(CGF.CXXThisValue),
          OldCXXThisAlignment(CGF.CXXThisAlignment),
          SourceLocScope(E, CGF.CurSourceLocExprScope) {
      CGF.CXXThisValue = CGF.CXXDefaultInitExprThis.getBasePointer();
      CGF.CXXThisAlignment = CGF.CXXDefaultInitExprThis.getAlignment();
    }
    ~CXXDefaultInitExprScope() {
      CGF.CXXThisValue = OldCXXThisValue;
      CGF.CXXThisAlignment = OldCXXThisAlignment;
    }

  public:
    CodeGenFunction &CGF;
    llvm::Value *OldCXXThisValue;
    CharUnits OldCXXThisAlignment;
    SourceLocExprScopeGuard SourceLocScope;
  };

  struct CXXDefaultArgExprScope : SourceLocExprScopeGuard {
    CXXDefaultArgExprScope(CodeGenFunction &CGF, const CXXDefaultArgExpr *E)
        : SourceLocExprScopeGuard(E, CGF.CurSourceLocExprScope) {}
  };

  /// The scope of an ArrayInitLoopExpr. Within this scope, the value of the
  /// current loop index is overridden.
  class ArrayInitLoopExprScope {
  public:
    ArrayInitLoopExprScope(CodeGenFunction &CGF, llvm::Value *Index)
        : CGF(CGF), OldArrayInitIndex(CGF.ArrayInitIndex) {
      CGF.ArrayInitIndex = Index;
    }
    ~ArrayInitLoopExprScope() { CGF.ArrayInitIndex = OldArrayInitIndex; }

  private:
    CodeGenFunction &CGF;
    llvm::Value *OldArrayInitIndex;
  };

  class InlinedInheritingConstructorScope {
  public:
    InlinedInheritingConstructorScope(CodeGenFunction &CGF, GlobalDecl GD)
        : CGF(CGF), OldCurGD(CGF.CurGD), OldCurFuncDecl(CGF.CurFuncDecl),
          OldCurCodeDecl(CGF.CurCodeDecl),
          OldCXXABIThisDecl(CGF.CXXABIThisDecl),
          OldCXXABIThisValue(CGF.CXXABIThisValue),
          OldCXXThisValue(CGF.CXXThisValue),
          OldCXXABIThisAlignment(CGF.CXXABIThisAlignment),
          OldCXXThisAlignment(CGF.CXXThisAlignment),
          OldReturnValue(CGF.ReturnValue), OldFnRetTy(CGF.FnRetTy),
          OldCXXInheritedCtorInitExprArgs(
              std::move(CGF.CXXInheritedCtorInitExprArgs)) {
      CGF.CurGD = GD;
      CGF.CurFuncDecl = CGF.CurCodeDecl =
          cast<CXXConstructorDecl>(GD.getDecl());
      CGF.CXXABIThisDecl = nullptr;
      CGF.CXXABIThisValue = nullptr;
      CGF.CXXThisValue = nullptr;
      CGF.CXXABIThisAlignment = CharUnits();
      CGF.CXXThisAlignment = CharUnits();
      CGF.ReturnValue = Address::invalid();
      CGF.FnRetTy = QualType();
      CGF.CXXInheritedCtorInitExprArgs.clear();
    }
    ~InlinedInheritingConstructorScope() {
      CGF.CurGD = OldCurGD;
      CGF.CurFuncDecl = OldCurFuncDecl;
      CGF.CurCodeDecl = OldCurCodeDecl;
      CGF.CXXABIThisDecl = OldCXXABIThisDecl;
      CGF.CXXABIThisValue = OldCXXABIThisValue;
      CGF.CXXThisValue = OldCXXThisValue;
      CGF.CXXABIThisAlignment = OldCXXABIThisAlignment;
      CGF.CXXThisAlignment = OldCXXThisAlignment;
      CGF.ReturnValue = OldReturnValue;
      CGF.FnRetTy = OldFnRetTy;
      CGF.CXXInheritedCtorInitExprArgs =
          std::move(OldCXXInheritedCtorInitExprArgs);
    }

  private:
    CodeGenFunction &CGF;
    GlobalDecl OldCurGD;
    const Decl *OldCurFuncDecl;
    const Decl *OldCurCodeDecl;
    ImplicitParamDecl *OldCXXABIThisDecl;
    llvm::Value *OldCXXABIThisValue;
    llvm::Value *OldCXXThisValue;
    CharUnits OldCXXABIThisAlignment;
    CharUnits OldCXXThisAlignment;
    Address OldReturnValue;
    QualType OldFnRetTy;
    CallArgList OldCXXInheritedCtorInitExprArgs;
  };

  // Helper class for the OpenMP IR Builder. Allows reusability of code used for
  // region body, and finalization codegen callbacks. This will class will also
  // contain privatization functions used by the privatization call backs
  //
  // TODO: this is temporary class for things that are being moved out of
  // CGOpenMPRuntime, new versions of current CodeGenFunction methods, or
  // utility function for use with the OMPBuilder. Once that move to use the
  // OMPBuilder is done, everything here will either become part of CodeGenFunc.
  // directly, or a new helper class that will contain functions used by both
  // this and the OMPBuilder

  struct OMPBuilderCBHelpers {

    OMPBuilderCBHelpers() = delete;
    OMPBuilderCBHelpers(const OMPBuilderCBHelpers &) = delete;
    OMPBuilderCBHelpers &operator=(const OMPBuilderCBHelpers &) = delete;

    using InsertPointTy = llvm::OpenMPIRBuilder::InsertPointTy;

    /// Cleanup action for allocate support.
    class OMPAllocateCleanupTy final : public EHScopeStack::Cleanup {

    private:
      llvm::CallInst *RTLFnCI;

    public:
      OMPAllocateCleanupTy(llvm::CallInst *RLFnCI) : RTLFnCI(RLFnCI) {
        RLFnCI->removeFromParent();
      }

      void Emit(CodeGenFunction &CGF, Flags /*flags*/) override {
        if (!CGF.HaveInsertPoint())
          return;
        CGF.Builder.Insert(RTLFnCI);
      }
    };

    /// Returns address of the threadprivate variable for the current
    /// thread. This Also create any necessary OMP runtime calls.
    ///
    /// \param VD VarDecl for Threadprivate variable.
    /// \param VDAddr Address of the Vardecl
    /// \param Loc  The location where the barrier directive was encountered
    static Address getAddrOfThreadPrivate(CodeGenFunction &CGF,
                                          const VarDecl *VD, Address VDAddr,
                                          SourceLocation Loc);

    /// Gets the OpenMP-specific address of the local variable /p VD.
    static Address getAddressOfLocalVariable(CodeGenFunction &CGF,
                                             const VarDecl *VD);
    /// Get the platform-specific name separator.
    /// \param Parts different parts of the final name that needs separation
    /// \param FirstSeparator First separator used between the initial two
    ///        parts of the name.
    /// \param Separator separator used between all of the rest consecutinve
    ///        parts of the name
    static std::string getNameWithSeparators(ArrayRef<StringRef> Parts,
                                             StringRef FirstSeparator = ".",
                                             StringRef Separator = ".");
    /// Emit the Finalization for an OMP region
    /// \param CGF	The Codegen function this belongs to
    /// \param IP	Insertion point for generating the finalization code.
    static void FinalizeOMPRegion(CodeGenFunction &CGF, InsertPointTy IP) {
      CGBuilderTy::InsertPointGuard IPG(CGF.Builder);
      assert(IP.getBlock()->end() != IP.getPoint() &&
             "OpenMP IR Builder should cause terminated block!");

      llvm::BasicBlock *IPBB = IP.getBlock();
      llvm::BasicBlock *DestBB = IPBB->getUniqueSuccessor();
      assert(DestBB && "Finalization block should have one successor!");

      // erase and replace with cleanup branch.
      IPBB->getTerminator()->eraseFromParent();
      CGF.Builder.SetInsertPoint(IPBB);
      CodeGenFunction::JumpDest Dest = CGF.getJumpDestInCurrentScope(DestBB);
      CGF.EmitBranchThroughCleanup(Dest);
    }

    /// Emit the body of an OMP region
    /// \param CGF	          The Codegen function this belongs to
    /// \param RegionBodyStmt The body statement for the OpenMP region being
    ///                       generated
    /// \param AllocaIP       Where to insert alloca instructions
    /// \param CodeGenIP      Where to insert the region code
    /// \param RegionName     Name to be used for new blocks
    static void EmitOMPInlinedRegionBody(CodeGenFunction &CGF,
                                         const Stmt *RegionBodyStmt,
                                         InsertPointTy AllocaIP,
                                         InsertPointTy CodeGenIP,
                                         Twine RegionName);

    static void EmitCaptureStmt(CodeGenFunction &CGF, InsertPointTy CodeGenIP,
                                llvm::BasicBlock &FiniBB, llvm::Function *Fn,
                                ArrayRef<llvm::Value *> Args) {
      llvm::BasicBlock *CodeGenIPBB = CodeGenIP.getBlock();
      if (llvm::Instruction *CodeGenIPBBTI = CodeGenIPBB->getTerminator())
        CodeGenIPBBTI->eraseFromParent();

      CGF.Builder.SetInsertPoint(CodeGenIPBB);

      if (Fn->doesNotThrow())
        CGF.EmitNounwindRuntimeCall(Fn, Args);
      else
        CGF.EmitRuntimeCall(Fn, Args);

      if (CGF.Builder.saveIP().isSet())
        CGF.Builder.CreateBr(&FiniBB);
    }

    /// Emit the body of an OMP region that will be outlined in
    /// OpenMPIRBuilder::finalize().
    /// \param CGF	          The Codegen function this belongs to
    /// \param RegionBodyStmt The body statement for the OpenMP region being
    ///                       generated
    /// \param AllocaIP       Where to insert alloca instructions
    /// \param CodeGenIP      Where to insert the region code
    /// \param RegionName     Name to be used for new blocks
    static void EmitOMPOutlinedRegionBody(CodeGenFunction &CGF,
                                          const Stmt *RegionBodyStmt,
                                          InsertPointTy AllocaIP,
                                          InsertPointTy CodeGenIP,
                                          Twine RegionName);

    /// RAII for preserving necessary info during Outlined region body codegen.
    class OutlinedRegionBodyRAII {

      llvm::AssertingVH<llvm::Instruction> OldAllocaIP;
      CodeGenFunction::JumpDest OldReturnBlock;
      CodeGenFunction &CGF;

    public:
      OutlinedRegionBodyRAII(CodeGenFunction &cgf, InsertPointTy &AllocaIP,
                             llvm::BasicBlock &RetBB)
          : CGF(cgf) {
        assert(AllocaIP.isSet() &&
               "Must specify Insertion point for allocas of outlined function");
        OldAllocaIP = CGF.AllocaInsertPt;
        CGF.AllocaInsertPt = &*AllocaIP.getPoint();

        OldReturnBlock = CGF.ReturnBlock;
        CGF.ReturnBlock = CGF.getJumpDestInCurrentScope(&RetBB);
      }

      ~OutlinedRegionBodyRAII() {
        CGF.AllocaInsertPt = OldAllocaIP;
        CGF.ReturnBlock = OldReturnBlock;
      }
    };

    /// RAII for preserving necessary info during inlined region body codegen.
    class InlinedRegionBodyRAII {

      llvm::AssertingVH<llvm::Instruction> OldAllocaIP;
      CodeGenFunction &CGF;

    public:
      InlinedRegionBodyRAII(CodeGenFunction &cgf, InsertPointTy &AllocaIP,
                            llvm::BasicBlock &FiniBB)
          : CGF(cgf) {
        // Alloca insertion block should be in the entry block of the containing
        // function so it expects an empty AllocaIP in which case will reuse the
        // old alloca insertion point, or a new AllocaIP in the same block as
        // the old one
        assert((!AllocaIP.isSet() ||
                CGF.AllocaInsertPt->getParent() == AllocaIP.getBlock()) &&
               "Insertion point should be in the entry block of containing "
               "function!");
        OldAllocaIP = CGF.AllocaInsertPt;
        if (AllocaIP.isSet())
          CGF.AllocaInsertPt = &*AllocaIP.getPoint();

        // TODO: Remove the call, after making sure the counter is not used by
        //       the EHStack.
        // Since this is an inlined region, it should not modify the
        // ReturnBlock, and should reuse the one for the enclosing outlined
        // region. So, the JumpDest being return by the function is discarded
        (void)CGF.getJumpDestInCurrentScope(&FiniBB);
      }

      ~InlinedRegionBodyRAII() { CGF.AllocaInsertPt = OldAllocaIP; }
    };
  };

private:
  /// CXXThisDecl - When generating code for a C++ member function,
  /// this will hold the implicit 'this' declaration.
  ImplicitParamDecl *CXXABIThisDecl = nullptr;
  llvm::Value *CXXABIThisValue = nullptr;
  llvm::Value *CXXThisValue = nullptr;
  CharUnits CXXABIThisAlignment;
  CharUnits CXXThisAlignment;

  /// The value of 'this' to use when evaluating CXXDefaultInitExprs within
  /// this expression.
  Address CXXDefaultInitExprThis = Address::invalid();

  /// The current array initialization index when evaluating an
  /// ArrayInitIndexExpr within an ArrayInitLoopExpr.
  llvm::Value *ArrayInitIndex = nullptr;

  /// The values of function arguments to use when evaluating
  /// CXXInheritedCtorInitExprs within this context.
  CallArgList CXXInheritedCtorInitExprArgs;

  /// CXXStructorImplicitParamDecl - When generating code for a constructor or
  /// destructor, this will hold the implicit argument (e.g. VTT).
  ImplicitParamDecl *CXXStructorImplicitParamDecl = nullptr;
  llvm::Value *CXXStructorImplicitParamValue = nullptr;

  /// OutermostConditional - Points to the outermost active
  /// conditional control.  This is used so that we know if a
  /// temporary should be destroyed conditionally.
  ConditionalEvaluation *OutermostConditional = nullptr;

  /// The current lexical scope.
  LexicalScope *CurLexicalScope = nullptr;

  /// The current source location that should be used for exception
  /// handling code.
  SourceLocation CurEHLocation;

  /// BlockByrefInfos - For each __block variable, contains
  /// information about the layout of the variable.
  llvm::DenseMap<const ValueDecl *, BlockByrefInfo> BlockByrefInfos;

  /// Used by -fsanitize=nullability-return to determine whether the return
  /// value can be checked.
  llvm::Value *RetValNullabilityPrecondition = nullptr;

  /// Check if -fsanitize=nullability-return instrumentation is required for
  /// this function.
  bool requiresReturnValueNullabilityCheck() const {
    return RetValNullabilityPrecondition;
  }

  /// Used to store precise source locations for return statements by the
  /// runtime return value checks.
  Address ReturnLocation = Address::invalid();

  /// Check if the return value of this function requires sanitization.
  bool requiresReturnValueCheck() const;

  bool isInAllocaArgument(CGCXXABI &ABI, QualType Ty);
  bool hasInAllocaArg(const CXXMethodDecl *MD);

  llvm::BasicBlock *TerminateLandingPad = nullptr;
  llvm::BasicBlock *TerminateHandler = nullptr;
  llvm::SmallVector<llvm::BasicBlock *, 2> TrapBBs;

  /// Terminate funclets keyed by parent funclet pad.
  llvm::MapVector<llvm::Value *, llvm::BasicBlock *> TerminateFunclets;

  /// Largest vector width used in ths function. Will be used to create a
  /// function attribute.
  unsigned LargestVectorWidth = 0;

  /// True if we need emit the life-time markers. This is initially set in
  /// the constructor, but could be overwritten to true if this is a coroutine.
  bool ShouldEmitLifetimeMarkers;

  /// Add OpenCL kernel arg metadata and the kernel attribute metadata to
  /// the function metadata.
  void EmitKernelMetadata(const FunctionDecl *FD, llvm::Function *Fn);

public:
  CodeGenFunction(CodeGenModule &cgm, bool suppressNewContext = false);
  ~CodeGenFunction();

  CodeGenTypes &getTypes() const { return CGM.getTypes(); }
  ASTContext &getContext() const { return CGM.getContext(); }
  CGDebugInfo *getDebugInfo() {
    if (DisableDebugInfo)
      return nullptr;
    return DebugInfo;
  }
  void disableDebugInfo() { DisableDebugInfo = true; }
  void enableDebugInfo() { DisableDebugInfo = false; }

  bool shouldUseFusedARCCalls() {
    return CGM.getCodeGenOpts().OptimizationLevel == 0;
  }

  const LangOptions &getLangOpts() const { return CGM.getLangOpts(); }

  /// Returns a pointer to the function's exception object and selector slot,
  /// which is assigned in every landing pad.
  Address getExceptionSlot();
  Address getEHSelectorSlot();

  /// Returns the contents of the function's exception object and selector
  /// slots.
  llvm::Value *getExceptionFromSlot();
  llvm::Value *getSelectorFromSlot();

  RawAddress getNormalCleanupDestSlot();

  llvm::BasicBlock *getUnreachableBlock() {
    if (!UnreachableBlock) {
      UnreachableBlock = createBasicBlock("unreachable");
      new llvm::UnreachableInst(getLLVMContext(), UnreachableBlock);
    }
    return UnreachableBlock;
  }

  llvm::BasicBlock *getInvokeDest() {
    if (!EHStack.requiresLandingPad())
      return nullptr;
    return getInvokeDestImpl();
  }

  bool currentFunctionUsesSEHTry() const { return !!CurSEHParent; }

  const TargetInfo &getTarget() const { return Target; }
  llvm::LLVMContext &getLLVMContext() { return CGM.getLLVMContext(); }
  const TargetCodeGenInfo &getTargetHooks() const {
    return CGM.getTargetCodeGenInfo();
  }

  //===--------------------------------------------------------------------===//
  //                                  Cleanups
  //===--------------------------------------------------------------------===//

  typedef void Destroyer(CodeGenFunction &CGF, Address addr, QualType ty);

  void pushIrregularPartialArrayCleanup(llvm::Value *arrayBegin,
                                        Address arrayEndPointer,
                                        QualType elementType,
                                        CharUnits elementAlignment,
                                        Destroyer *destroyer);
  void pushRegularPartialArrayCleanup(llvm::Value *arrayBegin,
                                      llvm::Value *arrayEnd,
                                      QualType elementType,
                                      CharUnits elementAlignment,
                                      Destroyer *destroyer);

  void pushDestroy(QualType::DestructionKind dtorKind, Address addr,
                   QualType type);
  void pushEHDestroy(QualType::DestructionKind dtorKind, Address addr,
                     QualType type);
  void pushDestroy(CleanupKind kind, Address addr, QualType type,
                   Destroyer *destroyer, bool useEHCleanupForArray);
  void pushDestroyAndDeferDeactivation(QualType::DestructionKind dtorKind,
                                       Address addr, QualType type);
  void pushDestroyAndDeferDeactivation(CleanupKind cleanupKind, Address addr,
                                       QualType type, Destroyer *destroyer,
                                       bool useEHCleanupForArray);
  void pushLifetimeExtendedDestroy(CleanupKind kind, Address addr,
                                   QualType type, Destroyer *destroyer,
                                   bool useEHCleanupForArray);
  void pushLifetimeExtendedDestroy(QualType::DestructionKind dtorKind,
                                   Address addr, QualType type);
  void pushCallObjectDeleteCleanup(const FunctionDecl *OperatorDelete,
                                   llvm::Value *CompletePtr,
                                   QualType ElementType);
  void pushStackRestore(CleanupKind kind, Address SPMem);
  void pushKmpcAllocFree(CleanupKind Kind,
                         std::pair<llvm::Value *, llvm::Value *> AddrSizePair);
  void emitDestroy(Address addr, QualType type, Destroyer *destroyer,
                   bool useEHCleanupForArray);
  llvm::Function *generateDestroyHelper(Address addr, QualType type,
                                        Destroyer *destroyer,
                                        bool useEHCleanupForArray,
                                        const VarDecl *VD);
  void emitArrayDestroy(llvm::Value *begin, llvm::Value *end,
                        QualType elementType, CharUnits elementAlign,
                        Destroyer *destroyer, bool checkZeroLength,
                        bool useEHCleanup);

  Destroyer *getDestroyer(QualType::DestructionKind destructionKind);

  /// Determines whether an EH cleanup is required to destroy a type
  /// with the given destruction kind.
  bool needsEHCleanup(QualType::DestructionKind kind) {
    switch (kind) {
    case QualType::DK_none:
      return false;
    case QualType::DK_cxx_destructor:
    case QualType::DK_objc_weak_lifetime:
    case QualType::DK_nontrivial_c_struct:
      return getLangOpts().Exceptions;
    case QualType::DK_objc_strong_lifetime:
      return getLangOpts().Exceptions &&
             CGM.getCodeGenOpts().ObjCAutoRefCountExceptions;
    }
    llvm_unreachable("bad destruction kind");
  }

  CleanupKind getCleanupKind(QualType::DestructionKind kind) {
    return (needsEHCleanup(kind) ? NormalAndEHCleanup : NormalCleanup);
  }

  //===--------------------------------------------------------------------===//
  //                                  Objective-C
  //===--------------------------------------------------------------------===//

  void GenerateObjCMethod(const ObjCMethodDecl *OMD);

  void StartObjCMethod(const ObjCMethodDecl *MD, const ObjCContainerDecl *CD);

  /// GenerateObjCGetter - Synthesize an Objective-C property getter function.
  void GenerateObjCGetter(ObjCImplementationDecl *IMP,
                          const ObjCPropertyImplDecl *PID);
  void generateObjCGetterBody(const ObjCImplementationDecl *classImpl,
                              const ObjCPropertyImplDecl *propImpl,
                              const ObjCMethodDecl *GetterMothodDecl,
                              llvm::Constant *AtomicHelperFn);

  void GenerateObjCCtorDtorMethod(ObjCImplementationDecl *IMP,
                                  ObjCMethodDecl *MD, bool ctor);

  /// GenerateObjCSetter - Synthesize an Objective-C property setter function
  /// for the given property.
  void GenerateObjCSetter(ObjCImplementationDecl *IMP,
                          const ObjCPropertyImplDecl *PID);
  void generateObjCSetterBody(const ObjCImplementationDecl *classImpl,
                              const ObjCPropertyImplDecl *propImpl,
                              llvm::Constant *AtomicHelperFn);

  //===--------------------------------------------------------------------===//
  //                                  Block Bits
  //===--------------------------------------------------------------------===//

  /// Emit block literal.
  /// \return an LLVM value which is a pointer to a struct which contains
  /// information about the block, including the block invoke function, the
  /// captured variables, etc.
  llvm::Value *EmitBlockLiteral(const BlockExpr *);

  llvm::Function *GenerateBlockFunction(GlobalDecl GD, const CGBlockInfo &Info,
                                        const DeclMapTy &ldm,
                                        bool IsLambdaConversionToBlock,
                                        bool BuildGlobalBlock);

  /// Check if \p T is a C++ class that has a destructor that can throw.
  static bool cxxDestructorCanThrow(QualType T);

  llvm::Constant *GenerateCopyHelperFunction(const CGBlockInfo &blockInfo);
  llvm::Constant *GenerateDestroyHelperFunction(const CGBlockInfo &blockInfo);
  llvm::Constant *
  GenerateObjCAtomicSetterCopyHelperFunction(const ObjCPropertyImplDecl *PID);
  llvm::Constant *
  GenerateObjCAtomicGetterCopyHelperFunction(const ObjCPropertyImplDecl *PID);
  llvm::Value *EmitBlockCopyAndAutorelease(llvm::Value *Block, QualType Ty);

  void BuildBlockRelease(llvm::Value *DeclPtr, BlockFieldFlags flags,
                         bool CanThrow);

  class AutoVarEmission;

  void emitByrefStructureInit(const AutoVarEmission &emission);

  /// Enter a cleanup to destroy a __block variable.  Note that this
  /// cleanup should be a no-op if the variable hasn't left the stack
  /// yet; if a cleanup is required for the variable itself, that needs
  /// to be done externally.
  ///
  /// \param Kind Cleanup kind.
  ///
  /// \param Addr When \p LoadBlockVarAddr is false, the address of the __block
  /// structure that will be passed to _Block_object_dispose. When
  /// \p LoadBlockVarAddr is true, the address of the field of the block
  /// structure that holds the address of the __block structure.
  ///
  /// \param Flags The flag that will be passed to _Block_object_dispose.
  ///
  /// \param LoadBlockVarAddr Indicates whether we need to emit a load from
  /// \p Addr to get the address of the __block structure.
  void enterByrefCleanup(CleanupKind Kind, Address Addr, BlockFieldFlags Flags,
                         bool LoadBlockVarAddr, bool CanThrow);

  void setBlockContextParameter(const ImplicitParamDecl *D, unsigned argNum,
                                llvm::Value *ptr);

  Address LoadBlockStruct();
  Address GetAddrOfBlockDecl(const VarDecl *var);

  /// BuildBlockByrefAddress - Computes the location of the
  /// data in a variable which is declared as __block.
  Address emitBlockByrefAddress(Address baseAddr, const VarDecl *V,
                                bool followForward = true);
  Address emitBlockByrefAddress(Address baseAddr, const BlockByrefInfo &info,
                                bool followForward, const llvm::Twine &name);

  const BlockByrefInfo &getBlockByrefInfo(const VarDecl *var);

  QualType BuildFunctionArgList(GlobalDecl GD, FunctionArgList &Args);

  void GenerateCode(GlobalDecl GD, llvm::Function *Fn,
                    const CGFunctionInfo &FnInfo);

  /// Annotate the function with an attribute that disables TSan checking at
  /// runtime.
  void markAsIgnoreThreadCheckingAtRuntime(llvm::Function *Fn);

  /// Emit code for the start of a function.
  /// \param Loc       The location to be associated with the function.
  /// \param StartLoc  The location of the function body.
  void StartFunction(GlobalDecl GD, QualType RetTy, llvm::Function *Fn,
                     const CGFunctionInfo &FnInfo, const FunctionArgList &Args,
                     SourceLocation Loc = SourceLocation(),
                     SourceLocation StartLoc = SourceLocation());

  static bool IsConstructorDelegationValid(const CXXConstructorDecl *Ctor);

  void EmitConstructorBody(FunctionArgList &Args);
  void EmitDestructorBody(FunctionArgList &Args);
  void emitImplicitAssignmentOperatorBody(FunctionArgList &Args);
  void EmitFunctionBody(const Stmt *Body);
  void EmitBlockWithFallThrough(llvm::BasicBlock *BB, const Stmt *S);

  void EmitForwardingCallToLambda(const CXXMethodDecl *LambdaCallOperator,
                                  CallArgList &CallArgs,
                                  const CGFunctionInfo *CallOpFnInfo = nullptr,
                                  llvm::Constant *CallOpFn = nullptr);
  void EmitLambdaBlockInvokeBody();
  void EmitLambdaStaticInvokeBody(const CXXMethodDecl *MD);
  void EmitLambdaDelegatingInvokeBody(const CXXMethodDecl *MD,
                                      CallArgList &CallArgs);
  void EmitLambdaInAllocaImplFn(const CXXMethodDecl *CallOp,
                                const CGFunctionInfo **ImplFnInfo,
                                llvm::Function **ImplFn);
  void EmitLambdaInAllocaCallOpBody(const CXXMethodDecl *MD);
  void EmitLambdaVLACapture(const VariableArrayType *VAT, LValue LV) {
    EmitStoreThroughLValue(RValue::get(VLASizeMap[VAT->getSizeExpr()]), LV);
  }
  void EmitAsanPrologueOrEpilogue(bool Prologue);

  /// Emit the unified return block, trying to avoid its emission when
  /// possible.
  /// \return The debug location of the user written return statement if the
  /// return block is avoided.
  llvm::DebugLoc EmitReturnBlock();

  /// FinishFunction - Complete IR generation of the current function. It is
  /// legal to call this function even if there is no current insertion point.
  void FinishFunction(SourceLocation EndLoc = SourceLocation());

  void StartThunk(llvm::Function *Fn, GlobalDecl GD,
                  const CGFunctionInfo &FnInfo, bool IsUnprototyped);

  void EmitCallAndReturnForThunk(llvm::FunctionCallee Callee,
                                 const ThunkInfo *Thunk, bool IsUnprototyped);

  void FinishThunk();

  /// Emit a musttail call for a thunk with a potentially adjusted this pointer.
  void EmitMustTailThunk(GlobalDecl GD, llvm::Value *AdjustedThisPtr,
                         llvm::FunctionCallee Callee);

  /// Generate a thunk for the given method.
  void generateThunk(llvm::Function *Fn, const CGFunctionInfo &FnInfo,
                     GlobalDecl GD, const ThunkInfo &Thunk,
                     bool IsUnprototyped);

  llvm::Function *GenerateVarArgsThunk(llvm::Function *Fn,
                                       const CGFunctionInfo &FnInfo,
                                       GlobalDecl GD, const ThunkInfo &Thunk);

  void EmitCtorPrologue(const CXXConstructorDecl *CD, CXXCtorType Type,
                        FunctionArgList &Args);

  void EmitInitializerForField(FieldDecl *Field, LValue LHS, Expr *Init);

  /// Struct with all information about dynamic [sub]class needed to set vptr.
  struct VPtr {
    BaseSubobject Base;
    const CXXRecordDecl *NearestVBase;
    CharUnits OffsetFromNearestVBase;
    const CXXRecordDecl *VTableClass;
  };

  /// Initialize the vtable pointer of the given subobject.
  void InitializeVTablePointer(const VPtr &vptr);

  typedef llvm::SmallVector<VPtr, 4> VPtrsVector;

  typedef llvm::SmallPtrSet<const CXXRecordDecl *, 4> VisitedVirtualBasesSetTy;
  VPtrsVector getVTablePointers(const CXXRecordDecl *VTableClass);

  void getVTablePointers(BaseSubobject Base, const CXXRecordDecl *NearestVBase,
                         CharUnits OffsetFromNearestVBase,
                         bool BaseIsNonVirtualPrimaryBase,
                         const CXXRecordDecl *VTableClass,
                         VisitedVirtualBasesSetTy &VBases, VPtrsVector &vptrs);

  void InitializeVTablePointers(const CXXRecordDecl *ClassDecl);

  // VTableTrapMode - whether we guarantee that loading the
  // vtable is guaranteed to trap on authentication failure,
  // even if the resulting vtable pointer is unused.
  enum class VTableAuthMode {
    Authenticate,
    MustTrap,
    UnsafeUbsanStrip // Should only be used for Vptr UBSan check
  };
  /// GetVTablePtr - Return the Value of the vtable pointer member pointed
  /// to by This.
  llvm::Value *
  GetVTablePtr(Address This, llvm::Type *VTableTy,
               const CXXRecordDecl *VTableClass,
               VTableAuthMode AuthMode = VTableAuthMode::Authenticate);

  enum CFITypeCheckKind {
    CFITCK_VCall,
    CFITCK_NVCall,
    CFITCK_DerivedCast,
    CFITCK_UnrelatedCast,
    CFITCK_ICall,
    CFITCK_NVMFCall,
    CFITCK_VMFCall,
  };

  /// Derived is the presumed address of an object of type T after a
  /// cast. If T is a polymorphic class type, emit a check that the virtual
  /// table for Derived belongs to a class derived from T.
  void EmitVTablePtrCheckForCast(QualType T, Address Derived, bool MayBeNull,
                                 CFITypeCheckKind TCK, SourceLocation Loc);

  /// EmitVTablePtrCheckForCall - Virtual method MD is being called via VTable.
  /// If vptr CFI is enabled, emit a check that VTable is valid.
  void EmitVTablePtrCheckForCall(const CXXRecordDecl *RD, llvm::Value *VTable,
                                 CFITypeCheckKind TCK, SourceLocation Loc);

  /// EmitVTablePtrCheck - Emit a check that VTable is a valid virtual table for
  /// RD using llvm.type.test.
  void EmitVTablePtrCheck(const CXXRecordDecl *RD, llvm::Value *VTable,
                          CFITypeCheckKind TCK, SourceLocation Loc);

  /// If whole-program virtual table optimization is enabled, emit an assumption
  /// that VTable is a member of RD's type identifier. Or, if vptr CFI is
  /// enabled, emit a check that VTable is a member of RD's type identifier.
  void EmitTypeMetadataCodeForVCall(const CXXRecordDecl *RD,
                                    llvm::Value *VTable, SourceLocation Loc);

  /// Returns whether we should perform a type checked load when loading a
  /// virtual function for virtual calls to members of RD. This is generally
  /// true when both vcall CFI and whole-program-vtables are enabled.
  bool ShouldEmitVTableTypeCheckedLoad(const CXXRecordDecl *RD);

  /// Emit a type checked load from the given vtable.
  llvm::Value *EmitVTableTypeCheckedLoad(const CXXRecordDecl *RD,
                                         llvm::Value *VTable,
                                         llvm::Type *VTableTy,
                                         uint64_t VTableByteOffset);

  /// EnterDtorCleanups - Enter the cleanups necessary to complete the
  /// given phase of destruction for a destructor.  The end result
  /// should call destructors on members and base classes in reverse
  /// order of their construction.
  void EnterDtorCleanups(const CXXDestructorDecl *Dtor, CXXDtorType Type);

  /// ShouldInstrumentFunction - Return true if the current function should be
  /// instrumented with __cyg_profile_func_* calls
  bool ShouldInstrumentFunction();

  /// ShouldSkipSanitizerInstrumentation - Return true if the current function
  /// should not be instrumented with sanitizers.
  bool ShouldSkipSanitizerInstrumentation();

  /// ShouldXRayInstrument - Return true if the current function should be
  /// instrumented with XRay nop sleds.
  bool ShouldXRayInstrumentFunction() const;

  /// AlwaysEmitXRayCustomEvents - Return true if we must unconditionally emit
  /// XRay custom event handling calls.
  bool AlwaysEmitXRayCustomEvents() const;

  /// AlwaysEmitXRayTypedEvents - Return true if clang must unconditionally emit
  /// XRay typed event handling calls.
  bool AlwaysEmitXRayTypedEvents() const;

  /// Return a type hash constant for a function instrumented by
  /// -fsanitize=function.
  llvm::ConstantInt *getUBSanFunctionTypeHash(QualType T) const;

  /// EmitFunctionProlog - Emit the target specific LLVM code to load the
  /// arguments for the given function. This is also responsible for naming the
  /// LLVM function arguments.
  void EmitFunctionProlog(const CGFunctionInfo &FI, llvm::Function *Fn,
                          const FunctionArgList &Args);

  /// EmitFunctionEpilog - Emit the target specific LLVM code to return the
  /// given temporary. Specify the source location atom group (Key Instructions
  /// debug info feature) for the `ret` using \p RetKeyInstructionsSourceAtom.
  /// If it's 0, the `ret` will get added to a new source atom group.
  void EmitFunctionEpilog(const CGFunctionInfo &FI, bool EmitRetDbgLoc,
                          SourceLocation EndLoc,
                          uint64_t RetKeyInstructionsSourceAtom);

  /// Emit a test that checks if the return value \p RV is nonnull.
  void EmitReturnValueCheck(llvm::Value *RV);

  /// EmitStartEHSpec - Emit the start of the exception spec.
  void EmitStartEHSpec(const Decl *D);

  /// EmitEndEHSpec - Emit the end of the exception spec.
  void EmitEndEHSpec(const Decl *D);

  /// getTerminateLandingPad - Return a landing pad that just calls terminate.
  llvm::BasicBlock *getTerminateLandingPad();

  /// getTerminateLandingPad - Return a cleanup funclet that just calls
  /// terminate.
  llvm::BasicBlock *getTerminateFunclet();

  /// getTerminateHandler - Return a handler (not a landing pad, just
  /// a catch handler) that just calls terminate.  This is used when
  /// a terminate scope encloses a try.
  llvm::BasicBlock *getTerminateHandler();

  llvm::Type *ConvertTypeForMem(QualType T);
  llvm::Type *ConvertType(QualType T);
  llvm::Type *convertTypeForLoadStore(QualType ASTTy,
                                      llvm::Type *LLVMTy = nullptr);
  llvm::Type *ConvertType(const TypeDecl *T) {
    return ConvertType(getContext().getTypeDeclType(T));
  }

  /// LoadObjCSelf - Load the value of self. This function is only valid while
  /// generating code for an Objective-C method.
  llvm::Value *LoadObjCSelf();

  /// TypeOfSelfObject - Return type of object that this self represents.
  QualType TypeOfSelfObject();

  /// getEvaluationKind - Return the TypeEvaluationKind of QualType \c T.
  static TypeEvaluationKind getEvaluationKind(QualType T);

  static bool hasScalarEvaluationKind(QualType T) {
    return getEvaluationKind(T) == TEK_Scalar;
  }

  static bool hasAggregateEvaluationKind(QualType T) {
    return getEvaluationKind(T) == TEK_Aggregate;
  }

  /// createBasicBlock - Create an LLVM basic block.
  llvm::BasicBlock *createBasicBlock(const Twine &name = "",
                                     llvm::Function *parent = nullptr,
                                     llvm::BasicBlock *before = nullptr) {
    return llvm::BasicBlock::Create(getLLVMContext(), name, parent, before);
  }

  /// getBasicBlockForLabel - Return the LLVM basicblock that the specified
  /// label maps to.
  JumpDest getJumpDestForLabel(const LabelDecl *S);

  /// SimplifyForwardingBlocks - If the given basic block is only a branch to
  /// another basic block, simplify it. This assumes that no other code could
  /// potentially reference the basic block.
  void SimplifyForwardingBlocks(llvm::BasicBlock *BB);

  /// EmitBlock - Emit the given block \arg BB and set it as the insert point,
  /// adding a fall-through branch from the current insert block if
  /// necessary. It is legal to call this function even if there is no current
  /// insertion point.
  ///
  /// IsFinished - If true, indicates that the caller has finished emitting
  /// branches to the given block and does not expect to emit code into it. This
  /// means the block can be ignored if it is unreachable.
  void EmitBlock(llvm::BasicBlock *BB, bool IsFinished = false);

  /// EmitBlockAfterUses - Emit the given block somewhere hopefully
  /// near its uses, and leave the insertion point in it.
  void EmitBlockAfterUses(llvm::BasicBlock *BB);

  /// EmitBranch - Emit a branch to the specified basic block from the current
  /// insert block, taking care to avoid creation of branches from dummy
  /// blocks. It is legal to call this function even if there is no current
  /// insertion point.
  ///
  /// This function clears the current insertion point. The caller should follow
  /// calls to this function with calls to Emit*Block prior to generation new
  /// code.
  void EmitBranch(llvm::BasicBlock *Block);

  /// HaveInsertPoint - True if an insertion point is defined. If not, this
  /// indicates that the current code being emitted is unreachable.
  bool HaveInsertPoint() const { return Builder.GetInsertBlock() != nullptr; }

  /// EnsureInsertPoint - Ensure that an insertion point is defined so that
  /// emitted IR has a place to go. Note that by definition, if this function
  /// creates a block then that block is unreachable; callers may do better to
  /// detect when no insertion point is defined and simply skip IR generation.
  void EnsureInsertPoint() {
    if (!HaveInsertPoint())
      EmitBlock(createBasicBlock());
  }

  /// ErrorUnsupported - Print out an error that codegen doesn't support the
  /// specified stmt yet.
  void ErrorUnsupported(const Stmt *S, const char *Type);

  //===--------------------------------------------------------------------===//
  //                                  Helpers
  //===--------------------------------------------------------------------===//

  Address mergeAddressesInConditionalExpr(Address LHS, Address RHS,
                                          llvm::BasicBlock *LHSBlock,
                                          llvm::BasicBlock *RHSBlock,
                                          llvm::BasicBlock *MergeBlock,
                                          QualType MergedType) {
    Builder.SetInsertPoint(MergeBlock);
    llvm::PHINode *PtrPhi = Builder.CreatePHI(LHS.getType(), 2, "cond");
    PtrPhi->addIncoming(LHS.getBasePointer(), LHSBlock);
    PtrPhi->addIncoming(RHS.getBasePointer(), RHSBlock);
    LHS.replaceBasePointer(PtrPhi);
    LHS.setAlignment(std::min(LHS.getAlignment(), RHS.getAlignment()));
    return LHS;
  }

  /// Construct an address with the natural alignment of T. If a pointer to T
  /// is expected to be signed, the pointer passed to this function must have
  /// been signed, and the returned Address will have the pointer authentication
  /// information needed to authenticate the signed pointer.
  Address makeNaturalAddressForPointer(
      llvm::Value *Ptr, QualType T, CharUnits Alignment = CharUnits::Zero(),
      bool ForPointeeType = false, LValueBaseInfo *BaseInfo = nullptr,
      TBAAAccessInfo *TBAAInfo = nullptr,
      KnownNonNull_t IsKnownNonNull = NotKnownNonNull) {
    if (Alignment.isZero())
      Alignment =
          CGM.getNaturalTypeAlignment(T, BaseInfo, TBAAInfo, ForPointeeType);
    return Address(Ptr, ConvertTypeForMem(T), Alignment,
                   CGM.getPointerAuthInfoForPointeeType(T), /*Offset=*/nullptr,
                   IsKnownNonNull);
  }

  LValue MakeAddrLValue(Address Addr, QualType T,
                        AlignmentSource Source = AlignmentSource::Type) {
    return MakeAddrLValue(Addr, T, LValueBaseInfo(Source),
                          CGM.getTBAAAccessInfo(T));
  }

  LValue MakeAddrLValue(Address Addr, QualType T, LValueBaseInfo BaseInfo,
                        TBAAAccessInfo TBAAInfo) {
    return LValue::MakeAddr(Addr, T, getContext(), BaseInfo, TBAAInfo);
  }

  LValue MakeAddrLValue(llvm::Value *V, QualType T, CharUnits Alignment,
                        AlignmentSource Source = AlignmentSource::Type) {
    return MakeAddrLValue(makeNaturalAddressForPointer(V, T, Alignment), T,
                          LValueBaseInfo(Source), CGM.getTBAAAccessInfo(T));
  }

  /// Same as MakeAddrLValue above except that the pointer is known to be
  /// unsigned.
  LValue MakeRawAddrLValue(llvm::Value *V, QualType T, CharUnits Alignment,
                           AlignmentSource Source = AlignmentSource::Type) {
    Address Addr(V, ConvertTypeForMem(T), Alignment);
    return LValue::MakeAddr(Addr, T, getContext(), LValueBaseInfo(Source),
                            CGM.getTBAAAccessInfo(T));
  }

  LValue
  MakeAddrLValueWithoutTBAA(Address Addr, QualType T,
                            AlignmentSource Source = AlignmentSource::Type) {
    return LValue::MakeAddr(Addr, T, getContext(), LValueBaseInfo(Source),
                            TBAAAccessInfo());
  }

  /// Given a value of type T* that may not be to a complete object, construct
  /// an l-value with the natural pointee alignment of T.
  LValue MakeNaturalAlignPointeeAddrLValue(llvm::Value *V, QualType T);

  LValue
  MakeNaturalAlignAddrLValue(llvm::Value *V, QualType T,
                             KnownNonNull_t IsKnownNonNull = NotKnownNonNull);

  /// Same as MakeNaturalAlignPointeeAddrLValue except that the pointer is known
  /// to be unsigned.
  LValue MakeNaturalAlignPointeeRawAddrLValue(llvm::Value *V, QualType T);

  LValue MakeNaturalAlignRawAddrLValue(llvm::Value *V, QualType T);

  Address EmitLoadOfReference(LValue RefLVal,
                              LValueBaseInfo *PointeeBaseInfo = nullptr,
                              TBAAAccessInfo *PointeeTBAAInfo = nullptr);
  LValue EmitLoadOfReferenceLValue(LValue RefLVal);
  LValue
  EmitLoadOfReferenceLValue(Address RefAddr, QualType RefTy,
                            AlignmentSource Source = AlignmentSource::Type) {
    LValue RefLVal = MakeAddrLValue(RefAddr, RefTy, LValueBaseInfo(Source),
                                    CGM.getTBAAAccessInfo(RefTy));
    return EmitLoadOfReferenceLValue(RefLVal);
  }

  /// Load a pointer with type \p PtrTy stored at address \p Ptr.
  /// Note that \p PtrTy is the type of the loaded pointer, not the addresses
  /// it is loaded from.
  Address EmitLoadOfPointer(Address Ptr, const PointerType *PtrTy,
                            LValueBaseInfo *BaseInfo = nullptr,
                            TBAAAccessInfo *TBAAInfo = nullptr);
  LValue EmitLoadOfPointerLValue(Address Ptr, const PointerType *PtrTy);

private:
  struct AllocaTracker {
    void Add(llvm::AllocaInst *I) { Allocas.push_back(I); }
    llvm::SmallVector<llvm::AllocaInst *> Take() { return std::move(Allocas); }

  private:
    llvm::SmallVector<llvm::AllocaInst *> Allocas;
  };
  AllocaTracker *Allocas = nullptr;

  /// CGDecl helper.
  void emitStoresForConstant(const VarDecl &D, Address Loc, bool isVolatile,
                             llvm::Constant *constant, bool IsAutoInit);
  /// CGDecl helper.
  void emitStoresForZeroInit(const VarDecl &D, Address Loc, bool isVolatile);
  /// CGDecl helper.
  void emitStoresForPatternInit(const VarDecl &D, Address Loc, bool isVolatile);
  /// CGDecl helper.
  void emitStoresForInitAfterBZero(llvm::Constant *Init, Address Loc,
                                   bool isVolatile, bool IsAutoInit);

public:
  // Captures all the allocas created during the scope of its RAII object.
  struct AllocaTrackerRAII {
    AllocaTrackerRAII(CodeGenFunction &CGF)
        : CGF(CGF), OldTracker(CGF.Allocas) {
      CGF.Allocas = &Tracker;
    }
    ~AllocaTrackerRAII() { CGF.Allocas = OldTracker; }

    llvm::SmallVector<llvm::AllocaInst *> Take() { return Tracker.Take(); }

  private:
    CodeGenFunction &CGF;
    AllocaTracker *OldTracker;
    AllocaTracker Tracker;
  };

  /// CreateTempAlloca - This creates an alloca and inserts it into the entry
  /// block if \p ArraySize is nullptr, otherwise inserts it at the current
  /// insertion point of the builder. The caller is responsible for setting an
  /// appropriate alignment on
  /// the alloca.
  ///
  /// \p ArraySize is the number of array elements to be allocated if it
  ///    is not nullptr.
  ///
  /// LangAS::Default is the address space of pointers to local variables and
  /// temporaries, as exposed in the source language. In certain
  /// configurations, this is not the same as the alloca address space, and a
  /// cast is needed to lift the pointer from the alloca AS into
  /// LangAS::Default. This can happen when the target uses a restricted
  /// address space for the stack but the source language requires
  /// LangAS::Default to be a generic address space. The latter condition is
  /// common for most programming languages; OpenCL is an exception in that
  /// LangAS::Default is the private address space, which naturally maps
  /// to the stack.
  ///
  /// Because the address of a temporary is often exposed to the program in
  /// various ways, this function will perform the cast. The original alloca
  /// instruction is returned through \p Alloca if it is not nullptr.
  ///
  /// The cast is not performaed in CreateTempAllocaWithoutCast. This is
  /// more efficient if the caller knows that the address will not be exposed.
  llvm::AllocaInst *CreateTempAlloca(llvm::Type *Ty, const Twine &Name = "tmp",
                                     llvm::Value *ArraySize = nullptr);

  /// CreateTempAlloca - This creates a alloca and inserts it into the entry
  /// block. The alloca is casted to the address space of \p UseAddrSpace if
  /// necessary.
  RawAddress CreateTempAlloca(llvm::Type *Ty, LangAS UseAddrSpace,
                              CharUnits align, const Twine &Name = "tmp",
                              llvm::Value *ArraySize = nullptr,
                              RawAddress *Alloca = nullptr);

  /// CreateTempAlloca - This creates a alloca and inserts it into the entry
  /// block. The alloca is casted to default address space if necessary.
  ///
  /// FIXME: This version should be removed, and context should provide the
  /// context use address space used instead of default.
  RawAddress CreateTempAlloca(llvm::Type *Ty, CharUnits align,
                              const Twine &Name = "tmp",
                              llvm::Value *ArraySize = nullptr,
                              RawAddress *Alloca = nullptr) {
    return CreateTempAlloca(Ty, LangAS::Default, align, Name, ArraySize,
                            Alloca);
  }

  RawAddress CreateTempAllocaWithoutCast(llvm::Type *Ty, CharUnits align,
                                         const Twine &Name = "tmp",
                                         llvm::Value *ArraySize = nullptr);

  /// CreateDefaultAlignedTempAlloca - This creates an alloca with the
  /// default ABI alignment of the given LLVM type.
  ///
  /// IMPORTANT NOTE: This is *not* generally the right alignment for
  /// any given AST type that happens to have been lowered to the
  /// given IR type.  This should only ever be used for function-local,
  /// IR-driven manipulations like saving and restoring a value.  Do
  /// not hand this address off to arbitrary IRGen routines, and especially
  /// do not pass it as an argument to a function that might expect a
  /// properly ABI-aligned value.
  RawAddress CreateDefaultAlignTempAlloca(llvm::Type *Ty,
                                          const Twine &Name = "tmp");

  /// CreateIRTemp - Create a temporary IR object of the given type, with
  /// appropriate alignment. This routine should only be used when an temporary
  /// value needs to be stored into an alloca (for example, to avoid explicit
  /// PHI construction), but the type is the IR type, not the type appropriate
  /// for storing in memory.
  ///
  /// That is, this is exactly equivalent to CreateMemTemp, but calling
  /// ConvertType instead of ConvertTypeForMem.
  RawAddress CreateIRTemp(QualType T, const Twine &Name = "tmp");

  /// CreateMemTemp - Create a temporary memory object of the given type, with
  /// appropriate alignmen and cast it to the default address space. Returns
  /// the original alloca instruction by \p Alloca if it is not nullptr.
  RawAddress CreateMemTemp(QualType T, const Twine &Name = "tmp",
                           RawAddress *Alloca = nullptr);
  RawAddress CreateMemTemp(QualType T, CharUnits Align,
                           const Twine &Name = "tmp",
                           RawAddress *Alloca = nullptr);

  /// CreateMemTemp - Create a temporary memory object of the given type, with
  /// appropriate alignmen without casting it to the default address space.
  RawAddress CreateMemTempWithoutCast(QualType T, const Twine &Name = "tmp");
  RawAddress CreateMemTempWithoutCast(QualType T, CharUnits Align,
                                      const Twine &Name = "tmp");

  /// CreateAggTemp - Create a temporary memory object for the given
  /// aggregate type.
  AggValueSlot CreateAggTemp(QualType T, const Twine &Name = "tmp",
                             RawAddress *Alloca = nullptr) {
    return AggValueSlot::forAddr(
        CreateMemTemp(T, Name, Alloca), T.getQualifiers(),
        AggValueSlot::IsNotDestructed, AggValueSlot::DoesNotNeedGCBarriers,
        AggValueSlot::IsNotAliased, AggValueSlot::DoesNotOverlap);
  }

  /// EvaluateExprAsBool - Perform the usual unary conversions on the specified
  /// expression and compare the result against zero, returning an Int1Ty value.
  llvm::Value *EvaluateExprAsBool(const Expr *E);

  /// Retrieve the implicit cast expression of the rhs in a binary operator
  /// expression by passing pointers to Value and QualType
  /// This is used for implicit bitfield conversion checks, which
  /// must compare with the value before potential truncation.
  llvm::Value *EmitWithOriginalRHSBitfieldAssignment(const BinaryOperator *E,
                                                     llvm::Value **Previous,
                                                     QualType *SrcType);

  /// Emit a check that an [implicit] conversion of a bitfield. It is not UB,
  /// so we use the value after conversion.
  void EmitBitfieldConversionCheck(llvm::Value *Src, QualType SrcType,
                                   llvm::Value *Dst, QualType DstType,
                                   const CGBitFieldInfo &Info,
                                   SourceLocation Loc);

  /// EmitIgnoredExpr - Emit an expression in a context which ignores the
  /// result.
  void EmitIgnoredExpr(const Expr *E);

  /// EmitAnyExpr - Emit code to compute the specified expression which can have
  /// any type.  The result is returned as an RValue struct.  If this is an
  /// aggregate expression, the aggloc/agglocvolatile arguments indicate where
  /// the result should be returned.
  ///
  /// \param ignoreResult True if the resulting value isn't used.
  RValue EmitAnyExpr(const Expr *E,
                     AggValueSlot aggSlot = AggValueSlot::ignored(),
                     bool ignoreResult = false);

  // EmitVAListRef - Emit a "reference" to a va_list; this is either the address
  // or the value of the expression, depending on how va_list is defined.
  Address EmitVAListRef(const Expr *E);

  /// Emit a "reference" to a __builtin_ms_va_list; this is
  /// always the value of the expression, because a __builtin_ms_va_list is a
  /// pointer to a char.
  Address EmitMSVAListRef(const Expr *E);

  /// EmitAnyExprToTemp - Similarly to EmitAnyExpr(), however, the result will
  /// always be accessible even if no aggregate location is provided.
  RValue EmitAnyExprToTemp(const Expr *E);

  /// EmitAnyExprToMem - Emits the code necessary to evaluate an
  /// arbitrary expression into the given memory location.
  void EmitAnyExprToMem(const Expr *E, Address Location, Qualifiers Quals,
                        bool IsInitializer);

  void EmitAnyExprToExn(const Expr *E, Address Addr);

  /// EmitInitializationToLValue - Emit an initializer to an LValue.
  void EmitInitializationToLValue(
      const Expr *E, LValue LV,
      AggValueSlot::IsZeroed_t IsZeroed = AggValueSlot::IsNotZeroed);

  /// EmitExprAsInit - Emits the code necessary to initialize a
  /// location in memory with the given initializer.
  void EmitExprAsInit(const Expr *init, const ValueDecl *D, LValue lvalue,
                      bool capturedByInit);

  /// hasVolatileMember - returns true if aggregate type has a volatile
  /// member.
  bool hasVolatileMember(QualType T) {
    if (const RecordType *RT = T->getAs<RecordType>()) {
      const RecordDecl *RD = cast<RecordDecl>(RT->getDecl());
      return RD->hasVolatileMember();
    }
    return false;
  }

  /// Determine whether a return value slot may overlap some other object.
  AggValueSlot::Overlap_t getOverlapForReturnValue() {
    // FIXME: Assuming no overlap here breaks guaranteed copy elision for base
    // class subobjects. These cases may need to be revisited depending on the
    // resolution of the relevant core issue.
    return AggValueSlot::DoesNotOverlap;
  }

  /// Determine whether a field initialization may overlap some other object.
  AggValueSlot::Overlap_t getOverlapForFieldInit(const FieldDecl *FD);

  /// Determine whether a base class initialization may overlap some other
  /// object.
  AggValueSlot::Overlap_t getOverlapForBaseInit(const CXXRecordDecl *RD,
                                                const CXXRecordDecl *BaseRD,
                                                bool IsVirtual);

  /// Emit an aggregate assignment.
  void EmitAggregateAssign(LValue Dest, LValue Src, QualType EltTy) {
    ApplyAtomGroup Grp(getDebugInfo());
    bool IsVolatile = hasVolatileMember(EltTy);
    EmitAggregateCopy(Dest, Src, EltTy, AggValueSlot::MayOverlap, IsVolatile);
  }

  void EmitAggregateCopyCtor(LValue Dest, LValue Src,
                             AggValueSlot::Overlap_t MayOverlap) {
    EmitAggregateCopy(Dest, Src, Src.getType(), MayOverlap);
  }

  /// EmitAggregateCopy - Emit an aggregate copy.
  ///
  /// \param isVolatile \c true iff either the source or the destination is
  ///        volatile.
  /// \param MayOverlap Whether the tail padding of the destination might be
  ///        occupied by some other object. More efficient code can often be
  ///        generated if not.
  void EmitAggregateCopy(LValue Dest, LValue Src, QualType EltTy,
                         AggValueSlot::Overlap_t MayOverlap,
                         bool isVolatile = false);

  /// GetAddrOfLocalVar - Return the address of a local variable.
  Address GetAddrOfLocalVar(const VarDecl *VD) {
    auto it = LocalDeclMap.find(VD);
    assert(it != LocalDeclMap.end() &&
           "Invalid argument to GetAddrOfLocalVar(), no decl!");
    return it->second;
  }

  /// Given an opaque value expression, return its LValue mapping if it exists,
  /// otherwise create one.
  LValue getOrCreateOpaqueLValueMapping(const OpaqueValueExpr *e);

  /// Given an opaque value expression, return its RValue mapping if it exists,
  /// otherwise create one.
  RValue getOrCreateOpaqueRValueMapping(const OpaqueValueExpr *e);

  /// isOpaqueValueEmitted - Return true if the opaque value expression has
  /// already been emitted.
  bool isOpaqueValueEmitted(const OpaqueValueExpr *E);

  /// Get the index of the current ArrayInitLoopExpr, if any.
  llvm::Value *getArrayInitIndex() { return ArrayInitIndex; }

  /// getAccessedFieldNo - Given an encoded value and a result number, return
  /// the input field number being accessed.
  static unsigned getAccessedFieldNo(unsigned Idx, const llvm::Constant *Elts);

  llvm::BlockAddress *GetAddrOfLabel(const LabelDecl *L);
  llvm::BasicBlock *GetIndirectGotoBlock();

  /// Check if \p E is a C++ "this" pointer wrapped in value-preserving casts.
  static bool IsWrappedCXXThis(const Expr *E);

  /// EmitNullInitialization - Generate code to set a value of the given type to
  /// null, If the type contains data member pointers, they will be initialized
  /// to -1 in accordance with the Itanium C++ ABI.
  void EmitNullInitialization(Address DestPtr, QualType Ty);

  /// Emits a call to an LLVM variable-argument intrinsic, either
  /// \c llvm.va_start or \c llvm.va_end.
  /// \param ArgValue A reference to the \c va_list as emitted by either
  /// \c EmitVAListRef or \c EmitMSVAListRef.
  /// \param IsStart If \c true, emits a call to \c llvm.va_start; otherwise,
  /// calls \c llvm.va_end.
  llvm::Value *EmitVAStartEnd(llvm::Value *ArgValue, bool IsStart);

  /// Generate code to get an argument from the passed in pointer
  /// and update it accordingly.
  /// \param VE The \c VAArgExpr for which to generate code.
  /// \param VAListAddr Receives a reference to the \c va_list as emitted by
  /// either \c EmitVAListRef or \c EmitMSVAListRef.
  /// \returns A pointer to the argument.
  // FIXME: We should be able to get rid of this method and use the va_arg
  // instruction in LLVM instead once it works well enough.
  RValue EmitVAArg(VAArgExpr *VE, Address &VAListAddr,
                   AggValueSlot Slot = AggValueSlot::ignored());

  /// emitArrayLength - Compute the length of an array, even if it's a
  /// VLA, and drill down to the base element type.
  llvm::Value *emitArrayLength(const ArrayType *arrayType, QualType &baseType,
                               Address &addr);

  /// EmitVLASize - Capture all the sizes for the VLA expressions in
  /// the given variably-modified type and store them in the VLASizeMap.
  ///
  /// This function can be called with a null (unreachable) insert point.
  void EmitVariablyModifiedType(QualType Ty);

  struct VlaSizePair {
    llvm::Value *NumElts;
    QualType Type;

    VlaSizePair(llvm::Value *NE, QualType T) : NumElts(NE), Type(T) {}
  };

  /// Return the number of elements for a single dimension
  /// for the given array type.
  VlaSizePair getVLAElements1D(const VariableArrayType *vla);
  VlaSizePair getVLAElements1D(QualType vla);

  /// Returns an LLVM value that corresponds to the size,
  /// in non-variably-sized elements, of a variable length array type,
  /// plus that largest non-variably-sized element type.  Assumes that
  /// the type has already been emitted with EmitVariablyModifiedType.
  VlaSizePair getVLASize(const VariableArrayType *vla);
  VlaSizePair getVLASize(QualType vla);

  /// LoadCXXThis - Load the value of 'this'. This function is only valid while
  /// generating code for an C++ member function.
  llvm::Value *LoadCXXThis() {
    assert(CXXThisValue && "no 'this' value for this function");
    return CXXThisValue;
  }
  Address LoadCXXThisAddress();

  /// LoadCXXVTT - Load the VTT parameter to base constructors/destructors have
  /// virtual bases.
  // FIXME: Every place that calls LoadCXXVTT is something
  // that needs to be abstracted properly.
  llvm::Value *LoadCXXVTT() {
    assert(CXXStructorImplicitParamValue && "no VTT value for this function");
    return CXXStructorImplicitParamValue;
  }

  /// GetAddressOfBaseOfCompleteClass - Convert the given pointer to a
  /// complete class to the given direct base.
  Address GetAddressOfDirectBaseInCompleteClass(Address Value,
                                                const CXXRecordDecl *Derived,
                                                const CXXRecordDecl *Base,
                                                bool BaseIsVirtual);

  static bool ShouldNullCheckClassCastValue(const CastExpr *Cast);

  /// GetAddressOfBaseClass - This function will add the necessary delta to the
  /// load of 'this' and returns address of the base class.
  Address GetAddressOfBaseClass(Address Value, const CXXRecordDecl *Derived,
                                CastExpr::path_const_iterator PathBegin,
                                CastExpr::path_const_iterator PathEnd,
                                bool NullCheckValue, SourceLocation Loc);

  Address GetAddressOfDerivedClass(Address Value, const CXXRecordDecl *Derived,
                                   CastExpr::path_const_iterator PathBegin,
                                   CastExpr::path_const_iterator PathEnd,
                                   bool NullCheckValue);

  /// GetVTTParameter - Return the VTT parameter that should be passed to a
  /// base constructor/destructor with virtual bases.
  /// FIXME: VTTs are Itanium ABI-specific, so the definition should move
  /// to ItaniumCXXABI.cpp together with all the references to VTT.
  llvm::Value *GetVTTParameter(GlobalDecl GD, bool ForVirtualBase,
                               bool Delegating);

  void EmitDelegateCXXConstructorCall(const CXXConstructorDecl *Ctor,
                                      CXXCtorType CtorType,
                                      const FunctionArgList &Args,
                                      SourceLocation Loc);
  // It's important not to confuse this and the previous function. Delegating
  // constructors are the C++0x feature. The constructor delegate optimization
  // is used to reduce duplication in the base and complete consturctors where
  // they are substantially the same.
  void EmitDelegatingCXXConstructorCall(const CXXConstructorDecl *Ctor,
                                        const FunctionArgList &Args);

  /// Emit a call to an inheriting constructor (that is, one that invokes a
  /// constructor inherited from a base class) by inlining its definition. This
  /// is necessary if the ABI does not support forwarding the arguments to the
  /// base class constructor (because they're variadic or similar).
  void EmitInlinedInheritingCXXConstructorCall(const CXXConstructorDecl *Ctor,
                                               CXXCtorType CtorType,
                                               bool ForVirtualBase,
                                               bool Delegating,
                                               CallArgList &Args);

  /// Emit a call to a constructor inherited from a base class, passing the
  /// current constructor's arguments along unmodified (without even making
  /// a copy).
  void EmitInheritedCXXConstructorCall(const CXXConstructorDecl *D,
                                       bool ForVirtualBase, Address This,
                                       bool InheritedFromVBase,
                                       const CXXInheritedCtorInitExpr *E);

  void EmitCXXConstructorCall(const CXXConstructorDecl *D, CXXCtorType Type,
                              bool ForVirtualBase, bool Delegating,
                              AggValueSlot ThisAVS, const CXXConstructExpr *E);

  void EmitCXXConstructorCall(const CXXConstructorDecl *D, CXXCtorType Type,
                              bool ForVirtualBase, bool Delegating,
                              Address This, CallArgList &Args,
                              AggValueSlot::Overlap_t Overlap,
                              SourceLocation Loc, bool NewPointerIsChecked,
                              llvm::CallBase **CallOrInvoke = nullptr);

  /// Emit assumption load for all bases. Requires to be called only on
  /// most-derived class and not under construction of the object.
  void EmitVTableAssumptionLoads(const CXXRecordDecl *ClassDecl, Address This);

  /// Emit assumption that vptr load == global vtable.
  void EmitVTableAssumptionLoad(const VPtr &vptr, Address This);

  void EmitSynthesizedCXXCopyCtorCall(const CXXConstructorDecl *D, Address This,
                                      Address Src, const CXXConstructExpr *E);

  void EmitCXXAggrConstructorCall(const CXXConstructorDecl *D,
                                  const ArrayType *ArrayTy, Address ArrayPtr,
                                  const CXXConstructExpr *E,
                                  bool NewPointerIsChecked,
                                  bool ZeroInitialization = false);

  void EmitCXXAggrConstructorCall(const CXXConstructorDecl *D,
                                  llvm::Value *NumElements, Address ArrayPtr,
                                  const CXXConstructExpr *E,
                                  bool NewPointerIsChecked,
                                  bool ZeroInitialization = false);

  static Destroyer destroyCXXObject;

  void EmitCXXDestructorCall(const CXXDestructorDecl *D, CXXDtorType Type,
                             bool ForVirtualBase, bool Delegating, Address This,
                             QualType ThisTy);

  void EmitNewArrayInitializer(const CXXNewExpr *E, QualType elementType,
                               llvm::Type *ElementTy, Address NewPtr,
                               llvm::Value *NumElements,
                               llvm::Value *AllocSizeWithoutCookie);

  void EmitCXXTemporary(const CXXTemporary *Temporary, QualType TempType,
                        Address Ptr);

  void EmitSehCppScopeBegin();
  void EmitSehCppScopeEnd();
  void EmitSehTryScopeBegin();
  void EmitSehTryScopeEnd();

  llvm::Value *EmitLifetimeStart(llvm::TypeSize Size, llvm::Value *Addr);
  void EmitLifetimeEnd(llvm::Value *Size, llvm::Value *Addr);

  llvm::Value *EmitCXXNewExpr(const CXXNewExpr *E);
  void EmitCXXDeleteExpr(const CXXDeleteExpr *E);

  void EmitDeleteCall(const FunctionDecl *DeleteFD, llvm::Value *Ptr,
                      QualType DeleteTy, llvm::Value *NumElements = nullptr,
                      CharUnits CookieSize = CharUnits());

  RValue EmitBuiltinNewDeleteCall(const FunctionProtoType *Type,
                                  const CallExpr *TheCallExpr, bool IsDelete);

  llvm::Value *EmitCXXTypeidExpr(const CXXTypeidExpr *E);
  llvm::Value *EmitDynamicCast(Address V, const CXXDynamicCastExpr *DCE);
  Address EmitCXXUuidofExpr(const CXXUuidofExpr *E);

  /// Situations in which we might emit a check for the suitability of a
  /// pointer or glvalue. Needs to be kept in sync with ubsan_handlers.cpp in
  /// compiler-rt.
  enum TypeCheckKind {
    /// Checking the operand of a load. Must be suitably sized and aligned.
    TCK_Load,
    /// Checking the destination of a store. Must be suitably sized and aligned.
    TCK_Store,
    /// Checking the bound value in a reference binding. Must be suitably sized
    /// and aligned, but is not required to refer to an object (until the
    /// reference is used), per core issue 453.
    TCK_ReferenceBinding,
    /// Checking the object expression in a non-static data member access. Must
    /// be an object within its lifetime.
    TCK_MemberAccess,
    /// Checking the 'this' pointer for a call to a non-static member function.
    /// Must be an object within its lifetime.
    TCK_MemberCall,
    /// Checking the 'this' pointer for a constructor call.
    TCK_ConstructorCall,
    /// Checking the operand of a static_cast to a derived pointer type. Must be
    /// null or an object within its lifetime.
    TCK_DowncastPointer,
    /// Checking the operand of a static_cast to a derived reference type. Must
    /// be an object within its lifetime.
    TCK_DowncastReference,
    /// Checking the operand of a cast to a base object. Must be suitably sized
    /// and aligned.
    TCK_Upcast,
    /// Checking the operand of a cast to a virtual base object. Must be an
    /// object within its lifetime.
    TCK_UpcastToVirtualBase,
    /// Checking the value assigned to a _Nonnull pointer. Must not be null.
    TCK_NonnullAssign,
    /// Checking the operand of a dynamic_cast or a typeid expression.  Must be
    /// null or an object within its lifetime.
    TCK_DynamicOperation
  };

  /// Determine whether the pointer type check \p TCK permits null pointers.
  static bool isNullPointerAllowed(TypeCheckKind TCK);

  /// Determine whether the pointer type check \p TCK requires a vptr check.
  static bool isVptrCheckRequired(TypeCheckKind TCK, QualType Ty);

  /// Whether any type-checking sanitizers are enabled. If \c false,
  /// calls to EmitTypeCheck can be skipped.
  bool sanitizePerformTypeCheck() const;

  void EmitTypeCheck(TypeCheckKind TCK, SourceLocation Loc, LValue LV,
                     QualType Type, SanitizerSet SkippedChecks = SanitizerSet(),
                     llvm::Value *ArraySize = nullptr) {
    if (!sanitizePerformTypeCheck())
      return;
    EmitTypeCheck(TCK, Loc, LV.emitRawPointer(*this), Type, LV.getAlignment(),
                  SkippedChecks, ArraySize);
  }

  void EmitTypeCheck(TypeCheckKind TCK, SourceLocation Loc, Address Addr,
                     QualType Type, CharUnits Alignment = CharUnits::Zero(),
                     SanitizerSet SkippedChecks = SanitizerSet(),
                     llvm::Value *ArraySize = nullptr) {
    if (!sanitizePerformTypeCheck())
      return;
    EmitTypeCheck(TCK, Loc, Addr.emitRawPointer(*this), Type, Alignment,
                  SkippedChecks, ArraySize);
  }

  /// Emit a check that \p V is the address of storage of the
  /// appropriate size and alignment for an object of type \p Type
  /// (or if ArraySize is provided, for an array of that bound).
  void EmitTypeCheck(TypeCheckKind TCK, SourceLocation Loc, llvm::Value *V,
                     QualType Type, CharUnits Alignment = CharUnits::Zero(),
                     SanitizerSet SkippedChecks = SanitizerSet(),
                     llvm::Value *ArraySize = nullptr);

  /// Emit a check that \p Base points into an array object, which
  /// we can access at index \p Index. \p Accessed should be \c false if we
  /// this expression is used as an lvalue, for instance in "&Arr[Idx]".
  void EmitBoundsCheck(const Expr *E, const Expr *Base, llvm::Value *Index,
                       QualType IndexType, bool Accessed);
  void EmitBoundsCheckImpl(const Expr *E, llvm::Value *Bound,
                           llvm::Value *Index, QualType IndexType,
                           QualType IndexedType, bool Accessed);

<<<<<<< HEAD
  /// Returns debug info, with additional annotation if enabled by
  /// CGM.getCodeGenOpts().SanitizeAnnotateDebugInfo[CheckKindOrdinal].
  llvm::DILocation *
  SanitizerAnnotateDebugInfo(SanitizerKind::SanitizerOrdinal CheckKindOrdinal);
=======
  /// Returns debug info, with additional annotation if
  /// CGM.getCodeGenOpts().SanitizeAnnotateDebugInfo[Ordinal] is enabled for
  /// any of the ordinals.
  llvm::DILocation *
  SanitizerAnnotateDebugInfo(ArrayRef<SanitizerKind::SanitizerOrdinal> Ordinals,
                             SanitizerHandler Handler);
>>>>>>> 4084ffcf

  llvm::Value *GetCountedByFieldExprGEP(const Expr *Base, const FieldDecl *FD,
                                        const FieldDecl *CountDecl);

  /// Build an expression accessing the "counted_by" field.
  llvm::Value *EmitLoadOfCountedByField(const Expr *Base, const FieldDecl *FD,
                                        const FieldDecl *CountDecl);

  // Emit bounds checking for flexible array and pointer members with the
  // counted_by attribute.
  void EmitCountedByBoundsChecking(const Expr *E, llvm::Value *Idx,
                                   Address Addr, QualType IdxTy,
                                   QualType ArrayTy, bool Accessed,
                                   bool FlexibleArray);

  llvm::Value *EmitScalarPrePostIncDec(const UnaryOperator *E, LValue LV,
                                       bool isInc, bool isPre);
  ComplexPairTy EmitComplexPrePostIncDec(const UnaryOperator *E, LValue LV,
                                         bool isInc, bool isPre);

  /// Converts Location to a DebugLoc, if debug information is enabled.
  llvm::DebugLoc SourceLocToDebugLoc(SourceLocation Location);

  /// Get the record field index as represented in debug info.
  unsigned getDebugInfoFIndex(const RecordDecl *Rec, unsigned FieldIndex);

  //===--------------------------------------------------------------------===//
  //                            Declaration Emission
  //===--------------------------------------------------------------------===//

  /// EmitDecl - Emit a declaration.
  ///
  /// This function can be called with a null (unreachable) insert point.
  void EmitDecl(const Decl &D, bool EvaluateConditionDecl = false);

  /// EmitVarDecl - Emit a local variable declaration.
  ///
  /// This function can be called with a null (unreachable) insert point.
  void EmitVarDecl(const VarDecl &D);

  void EmitScalarInit(const Expr *init, const ValueDecl *D, LValue lvalue,
                      bool capturedByInit);

  typedef void SpecialInitFn(CodeGenFunction &Init, const VarDecl &D,
                             llvm::Value *Address);

  /// Determine whether the given initializer is trivial in the sense
  /// that it requires no code to be generated.
  bool isTrivialInitializer(const Expr *Init);

  /// EmitAutoVarDecl - Emit an auto variable declaration.
  ///
  /// This function can be called with a null (unreachable) insert point.
  void EmitAutoVarDecl(const VarDecl &D);

  class AutoVarEmission {
    friend class CodeGenFunction;

    const VarDecl *Variable;

    /// The address of the alloca for languages with explicit address space
    /// (e.g. OpenCL) or alloca casted to generic pointer for address space
    /// agnostic languages (e.g. C++). Invalid if the variable was emitted
    /// as a global constant.
    Address Addr;

    llvm::Value *NRVOFlag;

    /// True if the variable is a __block variable that is captured by an
    /// escaping block.
    bool IsEscapingByRef;

    /// True if the variable is of aggregate type and has a constant
    /// initializer.
    bool IsConstantAggregate;

    /// Non-null if we should use lifetime annotations.
    llvm::Value *SizeForLifetimeMarkers;

    /// Address with original alloca instruction. Invalid if the variable was
    /// emitted as a global constant.
    RawAddress AllocaAddr;

    struct Invalid {};
    AutoVarEmission(Invalid)
        : Variable(nullptr), Addr(Address::invalid()),
          AllocaAddr(RawAddress::invalid()) {}

    AutoVarEmission(const VarDecl &variable)
        : Variable(&variable), Addr(Address::invalid()), NRVOFlag(nullptr),
          IsEscapingByRef(false), IsConstantAggregate(false),
          SizeForLifetimeMarkers(nullptr), AllocaAddr(RawAddress::invalid()) {}

    bool wasEmittedAsGlobal() const { return !Addr.isValid(); }

  public:
    static AutoVarEmission invalid() { return AutoVarEmission(Invalid()); }

    bool useLifetimeMarkers() const {
      return SizeForLifetimeMarkers != nullptr;
    }
    llvm::Value *getSizeForLifetimeMarkers() const {
      assert(useLifetimeMarkers());
      return SizeForLifetimeMarkers;
    }

    /// Returns the raw, allocated address, which is not necessarily
    /// the address of the object itself. It is casted to default
    /// address space for address space agnostic languages.
    Address getAllocatedAddress() const { return Addr; }

    /// Returns the address for the original alloca instruction.
    RawAddress getOriginalAllocatedAddress() const { return AllocaAddr; }

    /// Returns the address of the object within this declaration.
    /// Note that this does not chase the forwarding pointer for
    /// __block decls.
    Address getObjectAddress(CodeGenFunction &CGF) const {
      if (!IsEscapingByRef)
        return Addr;

      return CGF.emitBlockByrefAddress(Addr, Variable, /*forward*/ false);
    }
  };
  AutoVarEmission EmitAutoVarAlloca(const VarDecl &var);
  void EmitAutoVarInit(const AutoVarEmission &emission);
  void EmitAutoVarCleanups(const AutoVarEmission &emission);
  void emitAutoVarTypeCleanup(const AutoVarEmission &emission,
                              QualType::DestructionKind dtorKind);

  void MaybeEmitDeferredVarDeclInit(const VarDecl *var);

  /// Emits the alloca and debug information for the size expressions for each
  /// dimension of an array. It registers the association of its (1-dimensional)
  /// QualTypes and size expression's debug node, so that CGDebugInfo can
  /// reference this node when creating the DISubrange object to describe the
  /// array types.
  void EmitAndRegisterVariableArrayDimensions(CGDebugInfo *DI, const VarDecl &D,
                                              bool EmitDebugInfo);

  void EmitStaticVarDecl(const VarDecl &D,
                         llvm::GlobalValue::LinkageTypes Linkage);

  class ParamValue {
    union {
      Address Addr;
      llvm::Value *Value;
    };

    bool IsIndirect;

    ParamValue(llvm::Value *V) : Value(V), IsIndirect(false) {}
    ParamValue(Address A) : Addr(A), IsIndirect(true) {}

  public:
    static ParamValue forDirect(llvm::Value *value) {
      return ParamValue(value);
    }
    static ParamValue forIndirect(Address addr) {
      assert(!addr.getAlignment().isZero());
      return ParamValue(addr);
    }

    bool isIndirect() const { return IsIndirect; }
    llvm::Value *getAnyValue() const {
      if (!isIndirect())
        return Value;
      assert(!Addr.hasOffset() && "unexpected offset");
      return Addr.getBasePointer();
    }

    llvm::Value *getDirectValue() const {
      assert(!isIndirect());
      return Value;
    }

    Address getIndirectAddress() const {
      assert(isIndirect());
      return Addr;
    }
  };

  /// EmitParmDecl - Emit a ParmVarDecl or an ImplicitParamDecl.
  void EmitParmDecl(const VarDecl &D, ParamValue Arg, unsigned ArgNo);

  /// protectFromPeepholes - Protect a value that we're intending to
  /// store to the side, but which will probably be used later, from
  /// aggressive peepholing optimizations that might delete it.
  ///
  /// Pass the result to unprotectFromPeepholes to declare that
  /// protection is no longer required.
  ///
  /// There's no particular reason why this shouldn't apply to
  /// l-values, it's just that no existing peepholes work on pointers.
  PeepholeProtection protectFromPeepholes(RValue rvalue);
  void unprotectFromPeepholes(PeepholeProtection protection);

  void emitAlignmentAssumptionCheck(llvm::Value *Ptr, QualType Ty,
                                    SourceLocation Loc,
                                    SourceLocation AssumptionLoc,
                                    llvm::Value *Alignment,
                                    llvm::Value *OffsetValue,
                                    llvm::Value *TheCheck,
                                    llvm::Instruction *Assumption);

  void emitAlignmentAssumption(llvm::Value *PtrValue, QualType Ty,
                               SourceLocation Loc, SourceLocation AssumptionLoc,
                               llvm::Value *Alignment,
                               llvm::Value *OffsetValue = nullptr);

  void emitAlignmentAssumption(llvm::Value *PtrValue, const Expr *E,
                               SourceLocation AssumptionLoc,
                               llvm::Value *Alignment,
                               llvm::Value *OffsetValue = nullptr);

  //===--------------------------------------------------------------------===//
  //                             Statement Emission
  //===--------------------------------------------------------------------===//

  /// EmitStopPoint - Emit a debug stoppoint if we are emitting debug info.
  void EmitStopPoint(const Stmt *S);

  /// EmitStmt - Emit the code for the statement \arg S. It is legal to call
  /// this function even if there is no current insertion point.
  ///
  /// This function may clear the current insertion point; callers should use
  /// EnsureInsertPoint if they wish to subsequently generate code without first
  /// calling EmitBlock, EmitBranch, or EmitStmt.
  void EmitStmt(const Stmt *S, ArrayRef<const Attr *> Attrs = {});

  /// EmitSimpleStmt - Try to emit a "simple" statement which does not
  /// necessarily require an insertion point or debug information; typically
  /// because the statement amounts to a jump or a container of other
  /// statements.
  ///
  /// \return True if the statement was handled.
  bool EmitSimpleStmt(const Stmt *S, ArrayRef<const Attr *> Attrs);

  Address EmitCompoundStmt(const CompoundStmt &S, bool GetLast = false,
                           AggValueSlot AVS = AggValueSlot::ignored());
  Address
  EmitCompoundStmtWithoutScope(const CompoundStmt &S, bool GetLast = false,
                               AggValueSlot AVS = AggValueSlot::ignored());

  /// EmitLabel - Emit the block for the given label. It is legal to call this
  /// function even if there is no current insertion point.
  void EmitLabel(const LabelDecl *D); // helper for EmitLabelStmt.

  void EmitLabelStmt(const LabelStmt &S);
  void EmitAttributedStmt(const AttributedStmt &S);
  void EmitGotoStmt(const GotoStmt &S);
  void EmitIndirectGotoStmt(const IndirectGotoStmt &S);
  void EmitIfStmt(const IfStmt &S);

  void EmitWhileStmt(const WhileStmt &S, ArrayRef<const Attr *> Attrs = {});
  void EmitDoStmt(const DoStmt &S, ArrayRef<const Attr *> Attrs = {});
  void EmitForStmt(const ForStmt &S, ArrayRef<const Attr *> Attrs = {});
  void EmitReturnStmt(const ReturnStmt &S);
  void EmitDeclStmt(const DeclStmt &S);
  void EmitBreakStmt(const BreakStmt &S);
  void EmitContinueStmt(const ContinueStmt &S);
  void EmitSwitchStmt(const SwitchStmt &S);
  void EmitDefaultStmt(const DefaultStmt &S, ArrayRef<const Attr *> Attrs);
  void EmitCaseStmt(const CaseStmt &S, ArrayRef<const Attr *> Attrs);
  void EmitCaseStmtRange(const CaseStmt &S, ArrayRef<const Attr *> Attrs);
  void EmitAsmStmt(const AsmStmt &S);

  void EmitObjCForCollectionStmt(const ObjCForCollectionStmt &S);
  void EmitObjCAtTryStmt(const ObjCAtTryStmt &S);
  void EmitObjCAtThrowStmt(const ObjCAtThrowStmt &S);
  void EmitObjCAtSynchronizedStmt(const ObjCAtSynchronizedStmt &S);
  void EmitObjCAutoreleasePoolStmt(const ObjCAutoreleasePoolStmt &S);

  void EmitCoroutineBody(const CoroutineBodyStmt &S);
  void EmitCoreturnStmt(const CoreturnStmt &S);
  RValue EmitCoawaitExpr(const CoawaitExpr &E,
                         AggValueSlot aggSlot = AggValueSlot::ignored(),
                         bool ignoreResult = false);
  LValue EmitCoawaitLValue(const CoawaitExpr *E);
  RValue EmitCoyieldExpr(const CoyieldExpr &E,
                         AggValueSlot aggSlot = AggValueSlot::ignored(),
                         bool ignoreResult = false);
  LValue EmitCoyieldLValue(const CoyieldExpr *E);
  RValue EmitCoroutineIntrinsic(const CallExpr *E, unsigned int IID);

  void EnterCXXTryStmt(const CXXTryStmt &S, bool IsFnTryBlock = false);
  void ExitCXXTryStmt(const CXXTryStmt &S, bool IsFnTryBlock = false);

  void EmitCXXTryStmt(const CXXTryStmt &S);
  void EmitSEHTryStmt(const SEHTryStmt &S);
  void EmitSEHLeaveStmt(const SEHLeaveStmt &S);
  void EnterSEHTryStmt(const SEHTryStmt &S);
  void ExitSEHTryStmt(const SEHTryStmt &S);
  void VolatilizeTryBlocks(llvm::BasicBlock *BB,
                           llvm::SmallPtrSet<llvm::BasicBlock *, 10> &V);

  void pushSEHCleanup(CleanupKind kind, llvm::Function *FinallyFunc);
  void startOutlinedSEHHelper(CodeGenFunction &ParentCGF, bool IsFilter,
                              const Stmt *OutlinedStmt);

  llvm::Function *GenerateSEHFilterFunction(CodeGenFunction &ParentCGF,
                                            const SEHExceptStmt &Except);

  llvm::Function *GenerateSEHFinallyFunction(CodeGenFunction &ParentCGF,
                                             const SEHFinallyStmt &Finally);

  void EmitSEHExceptionCodeSave(CodeGenFunction &ParentCGF,
                                llvm::Value *ParentFP, llvm::Value *EntryEBP);
  llvm::Value *EmitSEHExceptionCode();
  llvm::Value *EmitSEHExceptionInfo();
  llvm::Value *EmitSEHAbnormalTermination();

  /// Emit simple code for OpenMP directives in Simd-only mode.
  void EmitSimpleOMPExecutableDirective(const OMPExecutableDirective &D);

  /// Scan the outlined statement for captures from the parent function. For
  /// each capture, mark the capture as escaped and emit a call to
  /// llvm.localrecover. Insert the localrecover result into the LocalDeclMap.
  void EmitCapturedLocals(CodeGenFunction &ParentCGF, const Stmt *OutlinedStmt,
                          bool IsFilter);

  /// Recovers the address of a local in a parent function. ParentVar is the
  /// address of the variable used in the immediate parent function. It can
  /// either be an alloca or a call to llvm.localrecover if there are nested
  /// outlined functions. ParentFP is the frame pointer of the outermost parent
  /// frame.
  Address recoverAddrOfEscapedLocal(CodeGenFunction &ParentCGF,
                                    Address ParentVar, llvm::Value *ParentFP);

  void EmitCXXForRangeStmt(const CXXForRangeStmt &S,
                           ArrayRef<const Attr *> Attrs = {});

  /// Controls insertion of cancellation exit blocks in worksharing constructs.
  class OMPCancelStackRAII {
    CodeGenFunction &CGF;

  public:
    OMPCancelStackRAII(CodeGenFunction &CGF, OpenMPDirectiveKind Kind,
                       bool HasCancel)
        : CGF(CGF) {
      CGF.OMPCancelStack.enter(CGF, Kind, HasCancel);
    }
    ~OMPCancelStackRAII() { CGF.OMPCancelStack.exit(CGF); }
  };

  /// Returns calculated size of the specified type.
  llvm::Value *getTypeSize(QualType Ty);
  LValue InitCapturedStruct(const CapturedStmt &S);
  llvm::Function *EmitCapturedStmt(const CapturedStmt &S, CapturedRegionKind K);
  llvm::Function *GenerateCapturedStmtFunction(const CapturedStmt &S);
  Address GenerateCapturedStmtArgument(const CapturedStmt &S);
  llvm::Function *GenerateOpenMPCapturedStmtFunction(const CapturedStmt &S,
                                                     SourceLocation Loc);
  void GenerateOpenMPCapturedVars(const CapturedStmt &S,
                                  SmallVectorImpl<llvm::Value *> &CapturedVars);
  void emitOMPSimpleStore(LValue LVal, RValue RVal, QualType RValTy,
                          SourceLocation Loc);
  /// Perform element by element copying of arrays with type \a
  /// OriginalType from \a SrcAddr to \a DestAddr using copying procedure
  /// generated by \a CopyGen.
  ///
  /// \param DestAddr Address of the destination array.
  /// \param SrcAddr Address of the source array.
  /// \param OriginalType Type of destination and source arrays.
  /// \param CopyGen Copying procedure that copies value of single array element
  /// to another single array element.
  void EmitOMPAggregateAssign(
      Address DestAddr, Address SrcAddr, QualType OriginalType,
      const llvm::function_ref<void(Address, Address)> CopyGen);
  /// Emit proper copying of data from one variable to another.
  ///
  /// \param OriginalType Original type of the copied variables.
  /// \param DestAddr Destination address.
  /// \param SrcAddr Source address.
  /// \param DestVD Destination variable used in \a CopyExpr (for arrays, has
  /// type of the base array element).
  /// \param SrcVD Source variable used in \a CopyExpr (for arrays, has type of
  /// the base array element).
  /// \param Copy Actual copygin expression for copying data from \a SrcVD to \a
  /// DestVD.
  void EmitOMPCopy(QualType OriginalType, Address DestAddr, Address SrcAddr,
                   const VarDecl *DestVD, const VarDecl *SrcVD,
                   const Expr *Copy);
  /// Emit atomic update code for constructs: \a X = \a X \a BO \a E or
  /// \a X = \a E \a BO \a E.
  ///
  /// \param X Value to be updated.
  /// \param E Update value.
  /// \param BO Binary operation for update operation.
  /// \param IsXLHSInRHSPart true if \a X is LHS in RHS part of the update
  /// expression, false otherwise.
  /// \param AO Atomic ordering of the generated atomic instructions.
  /// \param CommonGen Code generator for complex expressions that cannot be
  /// expressed through atomicrmw instruction.
  /// \returns <true, OldAtomicValue> if simple 'atomicrmw' instruction was
  /// generated, <false, RValue::get(nullptr)> otherwise.
  std::pair<bool, RValue> EmitOMPAtomicSimpleUpdateExpr(
      LValue X, RValue E, BinaryOperatorKind BO, bool IsXLHSInRHSPart,
      llvm::AtomicOrdering AO, SourceLocation Loc,
      const llvm::function_ref<RValue(RValue)> CommonGen);
  bool EmitOMPFirstprivateClause(const OMPExecutableDirective &D,
                                 OMPPrivateScope &PrivateScope);
  void EmitOMPPrivateClause(const OMPExecutableDirective &D,
                            OMPPrivateScope &PrivateScope);
  void EmitOMPUseDevicePtrClause(
      const OMPUseDevicePtrClause &C, OMPPrivateScope &PrivateScope,
      const llvm::DenseMap<const ValueDecl *, llvm::Value *>
          CaptureDeviceAddrMap);
  void EmitOMPUseDeviceAddrClause(
      const OMPUseDeviceAddrClause &C, OMPPrivateScope &PrivateScope,
      const llvm::DenseMap<const ValueDecl *, llvm::Value *>
          CaptureDeviceAddrMap);
  /// Emit code for copyin clause in \a D directive. The next code is
  /// generated at the start of outlined functions for directives:
  /// \code
  /// threadprivate_var1 = master_threadprivate_var1;
  /// operator=(threadprivate_var2, master_threadprivate_var2);
  /// ...
  /// __kmpc_barrier(&loc, global_tid);
  /// \endcode
  ///
  /// \param D OpenMP directive possibly with 'copyin' clause(s).
  /// \returns true if at least one copyin variable is found, false otherwise.
  bool EmitOMPCopyinClause(const OMPExecutableDirective &D);
  /// Emit initial code for lastprivate variables. If some variable is
  /// not also firstprivate, then the default initialization is used. Otherwise
  /// initialization of this variable is performed by EmitOMPFirstprivateClause
  /// method.
  ///
  /// \param D Directive that may have 'lastprivate' directives.
  /// \param PrivateScope Private scope for capturing lastprivate variables for
  /// proper codegen in internal captured statement.
  ///
  /// \returns true if there is at least one lastprivate variable, false
  /// otherwise.
  bool EmitOMPLastprivateClauseInit(const OMPExecutableDirective &D,
                                    OMPPrivateScope &PrivateScope);
  /// Emit final copying of lastprivate values to original variables at
  /// the end of the worksharing or simd directive.
  ///
  /// \param D Directive that has at least one 'lastprivate' directives.
  /// \param IsLastIterCond Boolean condition that must be set to 'i1 true' if
  /// it is the last iteration of the loop code in associated directive, or to
  /// 'i1 false' otherwise. If this item is nullptr, no final check is required.
  void EmitOMPLastprivateClauseFinal(const OMPExecutableDirective &D,
                                     bool NoFinals,
                                     llvm::Value *IsLastIterCond = nullptr);
  /// Emit initial code for linear clauses.
  void EmitOMPLinearClause(const OMPLoopDirective &D,
                           CodeGenFunction::OMPPrivateScope &PrivateScope);
  /// Emit final code for linear clauses.
  /// \param CondGen Optional conditional code for final part of codegen for
  /// linear clause.
  void EmitOMPLinearClauseFinal(
      const OMPLoopDirective &D,
      const llvm::function_ref<llvm::Value *(CodeGenFunction &)> CondGen);
  /// Emit initial code for reduction variables. Creates reduction copies
  /// and initializes them with the values according to OpenMP standard.
  ///
  /// \param D Directive (possibly) with the 'reduction' clause.
  /// \param PrivateScope Private scope for capturing reduction variables for
  /// proper codegen in internal captured statement.
  ///
  void EmitOMPReductionClauseInit(const OMPExecutableDirective &D,
                                  OMPPrivateScope &PrivateScope,
                                  bool ForInscan = false);
  /// Emit final update of reduction values to original variables at
  /// the end of the directive.
  ///
  /// \param D Directive that has at least one 'reduction' directives.
  /// \param ReductionKind The kind of reduction to perform.
  void EmitOMPReductionClauseFinal(const OMPExecutableDirective &D,
                                   const OpenMPDirectiveKind ReductionKind);
  /// Emit initial code for linear variables. Creates private copies
  /// and initializes them with the values according to OpenMP standard.
  ///
  /// \param D Directive (possibly) with the 'linear' clause.
  /// \return true if at least one linear variable is found that should be
  /// initialized with the value of the original variable, false otherwise.
  bool EmitOMPLinearClauseInit(const OMPLoopDirective &D);

  typedef const llvm::function_ref<void(CodeGenFunction & /*CGF*/,
                                        llvm::Function * /*OutlinedFn*/,
                                        const OMPTaskDataTy & /*Data*/)>
      TaskGenTy;
  void EmitOMPTaskBasedDirective(const OMPExecutableDirective &S,
                                 const OpenMPDirectiveKind CapturedRegion,
                                 const RegionCodeGenTy &BodyGen,
                                 const TaskGenTy &TaskGen, OMPTaskDataTy &Data);
  struct OMPTargetDataInfo {
    Address BasePointersArray = Address::invalid();
    Address PointersArray = Address::invalid();
    Address SizesArray = Address::invalid();
    Address MappersArray = Address::invalid();
    unsigned NumberOfTargetItems = 0;
    explicit OMPTargetDataInfo() = default;
    OMPTargetDataInfo(Address BasePointersArray, Address PointersArray,
                      Address SizesArray, Address MappersArray,
                      unsigned NumberOfTargetItems)
        : BasePointersArray(BasePointersArray), PointersArray(PointersArray),
          SizesArray(SizesArray), MappersArray(MappersArray),
          NumberOfTargetItems(NumberOfTargetItems) {}
  };
  void EmitOMPTargetTaskBasedDirective(const OMPExecutableDirective &S,
                                       const RegionCodeGenTy &BodyGen,
                                       OMPTargetDataInfo &InputInfo);
  void processInReduction(const OMPExecutableDirective &S, OMPTaskDataTy &Data,
                          CodeGenFunction &CGF, const CapturedStmt *CS,
                          OMPPrivateScope &Scope);
  void EmitOMPMetaDirective(const OMPMetaDirective &S);
  void EmitOMPParallelDirective(const OMPParallelDirective &S);
  void EmitOMPSimdDirective(const OMPSimdDirective &S);
  void EmitOMPTileDirective(const OMPTileDirective &S);
  void EmitOMPStripeDirective(const OMPStripeDirective &S);
  void EmitOMPUnrollDirective(const OMPUnrollDirective &S);
  void EmitOMPReverseDirective(const OMPReverseDirective &S);
  void EmitOMPInterchangeDirective(const OMPInterchangeDirective &S);
  void EmitOMPForDirective(const OMPForDirective &S);
  void EmitOMPForSimdDirective(const OMPForSimdDirective &S);
  void EmitOMPScopeDirective(const OMPScopeDirective &S);
  void EmitOMPSectionsDirective(const OMPSectionsDirective &S);
  void EmitOMPSectionDirective(const OMPSectionDirective &S);
  void EmitOMPSingleDirective(const OMPSingleDirective &S);
  void EmitOMPMasterDirective(const OMPMasterDirective &S);
  void EmitOMPMaskedDirective(const OMPMaskedDirective &S);
  void EmitOMPCriticalDirective(const OMPCriticalDirective &S);
  void EmitOMPParallelForDirective(const OMPParallelForDirective &S);
  void EmitOMPParallelForSimdDirective(const OMPParallelForSimdDirective &S);
  void EmitOMPParallelSectionsDirective(const OMPParallelSectionsDirective &S);
  void EmitOMPParallelMasterDirective(const OMPParallelMasterDirective &S);
  void EmitOMPTaskDirective(const OMPTaskDirective &S);
  void EmitOMPTaskyieldDirective(const OMPTaskyieldDirective &S);
  void EmitOMPErrorDirective(const OMPErrorDirective &S);
  void EmitOMPBarrierDirective(const OMPBarrierDirective &S);
  void EmitOMPTaskwaitDirective(const OMPTaskwaitDirective &S);
  void EmitOMPTaskgroupDirective(const OMPTaskgroupDirective &S);
  void EmitOMPFlushDirective(const OMPFlushDirective &S);
  void EmitOMPDepobjDirective(const OMPDepobjDirective &S);
  void EmitOMPScanDirective(const OMPScanDirective &S);
  void EmitOMPOrderedDirective(const OMPOrderedDirective &S);
  void EmitOMPAtomicDirective(const OMPAtomicDirective &S);
  void EmitOMPTargetDirective(const OMPTargetDirective &S);
  void EmitOMPTargetDataDirective(const OMPTargetDataDirective &S);
  void EmitOMPTargetEnterDataDirective(const OMPTargetEnterDataDirective &S);
  void EmitOMPTargetExitDataDirective(const OMPTargetExitDataDirective &S);
  void EmitOMPTargetUpdateDirective(const OMPTargetUpdateDirective &S);
  void EmitOMPTargetParallelDirective(const OMPTargetParallelDirective &S);
  void
  EmitOMPTargetParallelForDirective(const OMPTargetParallelForDirective &S);
  void EmitOMPTeamsDirective(const OMPTeamsDirective &S);
  void
  EmitOMPCancellationPointDirective(const OMPCancellationPointDirective &S);
  void EmitOMPCancelDirective(const OMPCancelDirective &S);
  void EmitOMPTaskLoopBasedDirective(const OMPLoopDirective &S);
  void EmitOMPTaskLoopDirective(const OMPTaskLoopDirective &S);
  void EmitOMPTaskLoopSimdDirective(const OMPTaskLoopSimdDirective &S);
  void EmitOMPMasterTaskLoopDirective(const OMPMasterTaskLoopDirective &S);
  void EmitOMPMaskedTaskLoopDirective(const OMPMaskedTaskLoopDirective &S);
  void
  EmitOMPMasterTaskLoopSimdDirective(const OMPMasterTaskLoopSimdDirective &S);
  void
  EmitOMPMaskedTaskLoopSimdDirective(const OMPMaskedTaskLoopSimdDirective &S);
  void EmitOMPParallelMasterTaskLoopDirective(
      const OMPParallelMasterTaskLoopDirective &S);
  void EmitOMPParallelMaskedTaskLoopDirective(
      const OMPParallelMaskedTaskLoopDirective &S);
  void EmitOMPParallelMasterTaskLoopSimdDirective(
      const OMPParallelMasterTaskLoopSimdDirective &S);
  void EmitOMPParallelMaskedTaskLoopSimdDirective(
      const OMPParallelMaskedTaskLoopSimdDirective &S);
  void EmitOMPDistributeDirective(const OMPDistributeDirective &S);
  void EmitOMPDistributeParallelForDirective(
      const OMPDistributeParallelForDirective &S);
  void EmitOMPDistributeParallelForSimdDirective(
      const OMPDistributeParallelForSimdDirective &S);
  void EmitOMPDistributeSimdDirective(const OMPDistributeSimdDirective &S);
  void EmitOMPTargetParallelForSimdDirective(
      const OMPTargetParallelForSimdDirective &S);
  void EmitOMPTargetSimdDirective(const OMPTargetSimdDirective &S);
  void EmitOMPTeamsDistributeDirective(const OMPTeamsDistributeDirective &S);
  void
  EmitOMPTeamsDistributeSimdDirective(const OMPTeamsDistributeSimdDirective &S);
  void EmitOMPTeamsDistributeParallelForSimdDirective(
      const OMPTeamsDistributeParallelForSimdDirective &S);
  void EmitOMPTeamsDistributeParallelForDirective(
      const OMPTeamsDistributeParallelForDirective &S);
  void EmitOMPTargetTeamsDirective(const OMPTargetTeamsDirective &S);
  void EmitOMPTargetTeamsDistributeDirective(
      const OMPTargetTeamsDistributeDirective &S);
  void EmitOMPTargetTeamsDistributeParallelForDirective(
      const OMPTargetTeamsDistributeParallelForDirective &S);
  void EmitOMPTargetTeamsDistributeParallelForSimdDirective(
      const OMPTargetTeamsDistributeParallelForSimdDirective &S);
  void EmitOMPTargetTeamsDistributeSimdDirective(
      const OMPTargetTeamsDistributeSimdDirective &S);
  void EmitOMPGenericLoopDirective(const OMPGenericLoopDirective &S);
  void EmitOMPParallelGenericLoopDirective(const OMPLoopDirective &S);
  void EmitOMPTargetParallelGenericLoopDirective(
      const OMPTargetParallelGenericLoopDirective &S);
  void EmitOMPTargetTeamsGenericLoopDirective(
      const OMPTargetTeamsGenericLoopDirective &S);
  void EmitOMPTeamsGenericLoopDirective(const OMPTeamsGenericLoopDirective &S);
  void EmitOMPInteropDirective(const OMPInteropDirective &S);
  void EmitOMPParallelMaskedDirective(const OMPParallelMaskedDirective &S);
  void EmitOMPAssumeDirective(const OMPAssumeDirective &S);

  /// Emit device code for the target directive.
  static void EmitOMPTargetDeviceFunction(CodeGenModule &CGM,
                                          StringRef ParentName,
                                          const OMPTargetDirective &S);
  static void
  EmitOMPTargetParallelDeviceFunction(CodeGenModule &CGM, StringRef ParentName,
                                      const OMPTargetParallelDirective &S);
  /// Emit device code for the target parallel for directive.
  static void EmitOMPTargetParallelForDeviceFunction(
      CodeGenModule &CGM, StringRef ParentName,
      const OMPTargetParallelForDirective &S);
  /// Emit device code for the target parallel for simd directive.
  static void EmitOMPTargetParallelForSimdDeviceFunction(
      CodeGenModule &CGM, StringRef ParentName,
      const OMPTargetParallelForSimdDirective &S);
  /// Emit device code for the target teams directive.
  static void
  EmitOMPTargetTeamsDeviceFunction(CodeGenModule &CGM, StringRef ParentName,
                                   const OMPTargetTeamsDirective &S);
  /// Emit device code for the target teams distribute directive.
  static void EmitOMPTargetTeamsDistributeDeviceFunction(
      CodeGenModule &CGM, StringRef ParentName,
      const OMPTargetTeamsDistributeDirective &S);
  /// Emit device code for the target teams distribute simd directive.
  static void EmitOMPTargetTeamsDistributeSimdDeviceFunction(
      CodeGenModule &CGM, StringRef ParentName,
      const OMPTargetTeamsDistributeSimdDirective &S);
  /// Emit device code for the target simd directive.
  static void EmitOMPTargetSimdDeviceFunction(CodeGenModule &CGM,
                                              StringRef ParentName,
                                              const OMPTargetSimdDirective &S);
  /// Emit device code for the target teams distribute parallel for simd
  /// directive.
  static void EmitOMPTargetTeamsDistributeParallelForSimdDeviceFunction(
      CodeGenModule &CGM, StringRef ParentName,
      const OMPTargetTeamsDistributeParallelForSimdDirective &S);

  /// Emit device code for the target teams loop directive.
  static void EmitOMPTargetTeamsGenericLoopDeviceFunction(
      CodeGenModule &CGM, StringRef ParentName,
      const OMPTargetTeamsGenericLoopDirective &S);

  /// Emit device code for the target parallel loop directive.
  static void EmitOMPTargetParallelGenericLoopDeviceFunction(
      CodeGenModule &CGM, StringRef ParentName,
      const OMPTargetParallelGenericLoopDirective &S);

  static void EmitOMPTargetTeamsDistributeParallelForDeviceFunction(
      CodeGenModule &CGM, StringRef ParentName,
      const OMPTargetTeamsDistributeParallelForDirective &S);

  /// Emit the Stmt \p S and return its topmost canonical loop, if any.
  /// TODO: The \p Depth paramter is not yet implemented and must be 1. In the
  /// future it is meant to be the number of loops expected in the loop nests
  /// (usually specified by the "collapse" clause) that are collapsed to a
  /// single loop by this function.
  llvm::CanonicalLoopInfo *EmitOMPCollapsedCanonicalLoopNest(const Stmt *S,
                                                             int Depth);

  /// Emit an OMPCanonicalLoop using the OpenMPIRBuilder.
  void EmitOMPCanonicalLoop(const OMPCanonicalLoop *S);

  /// Emit inner loop of the worksharing/simd construct.
  ///
  /// \param S Directive, for which the inner loop must be emitted.
  /// \param RequiresCleanup true, if directive has some associated private
  /// variables.
  /// \param LoopCond Bollean condition for loop continuation.
  /// \param IncExpr Increment expression for loop control variable.
  /// \param BodyGen Generator for the inner body of the inner loop.
  /// \param PostIncGen Genrator for post-increment code (required for ordered
  /// loop directvies).
  void EmitOMPInnerLoop(
      const OMPExecutableDirective &S, bool RequiresCleanup,
      const Expr *LoopCond, const Expr *IncExpr,
      const llvm::function_ref<void(CodeGenFunction &)> BodyGen,
      const llvm::function_ref<void(CodeGenFunction &)> PostIncGen);

  JumpDest getOMPCancelDestination(OpenMPDirectiveKind Kind);
  /// Emit initial code for loop counters of loop-based directives.
  void EmitOMPPrivateLoopCounters(const OMPLoopDirective &S,
                                  OMPPrivateScope &LoopScope);

  /// Helper for the OpenMP loop directives.
  void EmitOMPLoopBody(const OMPLoopDirective &D, JumpDest LoopExit);

  /// Emit code for the worksharing loop-based directive.
  /// \return true, if this construct has any lastprivate clause, false -
  /// otherwise.
  bool EmitOMPWorksharingLoop(const OMPLoopDirective &S, Expr *EUB,
                              const CodeGenLoopBoundsTy &CodeGenLoopBounds,
                              const CodeGenDispatchBoundsTy &CGDispatchBounds);

  /// Emit code for the distribute loop-based directive.
  void EmitOMPDistributeLoop(const OMPLoopDirective &S,
                             const CodeGenLoopTy &CodeGenLoop, Expr *IncExpr);

  /// Helpers for the OpenMP loop directives.
  void EmitOMPSimdInit(const OMPLoopDirective &D);
  void EmitOMPSimdFinal(
      const OMPLoopDirective &D,
      const llvm::function_ref<llvm::Value *(CodeGenFunction &)> CondGen);

  /// Emits the lvalue for the expression with possibly captured variable.
  LValue EmitOMPSharedLValue(const Expr *E);

private:
  /// Helpers for blocks.
  llvm::Value *EmitBlockLiteral(const CGBlockInfo &Info);

  /// struct with the values to be passed to the OpenMP loop-related functions
  struct OMPLoopArguments {
    /// loop lower bound
    Address LB = Address::invalid();
    /// loop upper bound
    Address UB = Address::invalid();
    /// loop stride
    Address ST = Address::invalid();
    /// isLastIteration argument for runtime functions
    Address IL = Address::invalid();
    /// Chunk value generated by sema
    llvm::Value *Chunk = nullptr;
    /// EnsureUpperBound
    Expr *EUB = nullptr;
    /// IncrementExpression
    Expr *IncExpr = nullptr;
    /// Loop initialization
    Expr *Init = nullptr;
    /// Loop exit condition
    Expr *Cond = nullptr;
    /// Update of LB after a whole chunk has been executed
    Expr *NextLB = nullptr;
    /// Update of UB after a whole chunk has been executed
    Expr *NextUB = nullptr;
    /// Distinguish between the for distribute and sections
    OpenMPDirectiveKind DKind = llvm::omp::OMPD_unknown;
    OMPLoopArguments() = default;
    OMPLoopArguments(Address LB, Address UB, Address ST, Address IL,
                     llvm::Value *Chunk = nullptr, Expr *EUB = nullptr,
                     Expr *IncExpr = nullptr, Expr *Init = nullptr,
                     Expr *Cond = nullptr, Expr *NextLB = nullptr,
                     Expr *NextUB = nullptr)
        : LB(LB), UB(UB), ST(ST), IL(IL), Chunk(Chunk), EUB(EUB),
          IncExpr(IncExpr), Init(Init), Cond(Cond), NextLB(NextLB),
          NextUB(NextUB) {}
  };
  void EmitOMPOuterLoop(bool DynamicOrOrdered, bool IsMonotonic,
                        const OMPLoopDirective &S, OMPPrivateScope &LoopScope,
                        const OMPLoopArguments &LoopArgs,
                        const CodeGenLoopTy &CodeGenLoop,
                        const CodeGenOrderedTy &CodeGenOrdered);
  void EmitOMPForOuterLoop(const OpenMPScheduleTy &ScheduleKind,
                           bool IsMonotonic, const OMPLoopDirective &S,
                           OMPPrivateScope &LoopScope, bool Ordered,
                           const OMPLoopArguments &LoopArgs,
                           const CodeGenDispatchBoundsTy &CGDispatchBounds);
  void EmitOMPDistributeOuterLoop(OpenMPDistScheduleClauseKind ScheduleKind,
                                  const OMPLoopDirective &S,
                                  OMPPrivateScope &LoopScope,
                                  const OMPLoopArguments &LoopArgs,
                                  const CodeGenLoopTy &CodeGenLoopContent);
  /// Emit code for sections directive.
  void EmitSections(const OMPExecutableDirective &S);

public:
  //===--------------------------------------------------------------------===//
  //                         OpenACC Emission
  //===--------------------------------------------------------------------===//
  void EmitOpenACCComputeConstruct(const OpenACCComputeConstruct &S) {
    // TODO OpenACC: Implement this.  It is currently implemented as a 'no-op',
    // simply emitting its structured block, but in the future we will implement
    // some sort of IR.
    EmitStmt(S.getStructuredBlock());
  }

  void EmitOpenACCLoopConstruct(const OpenACCLoopConstruct &S) {
    // TODO OpenACC: Implement this.  It is currently implemented as a 'no-op',
    // simply emitting its loop, but in the future we will implement
    // some sort of IR.
    EmitStmt(S.getLoop());
  }

  void EmitOpenACCCombinedConstruct(const OpenACCCombinedConstruct &S) {
    // TODO OpenACC: Implement this.  It is currently implemented as a 'no-op',
    // simply emitting its loop, but in the future we will implement
    // some sort of IR.
    EmitStmt(S.getLoop());
  }

  void EmitOpenACCDataConstruct(const OpenACCDataConstruct &S) {
    // TODO OpenACC: Implement this.  It is currently implemented as a 'no-op',
    // simply emitting its structured block, but in the future we will implement
    // some sort of IR.
    EmitStmt(S.getStructuredBlock());
  }

  void EmitOpenACCEnterDataConstruct(const OpenACCEnterDataConstruct &S) {
    // TODO OpenACC: Implement this.  It is currently implemented as a 'no-op',
    // but in the future we will implement some sort of IR.
  }

  void EmitOpenACCExitDataConstruct(const OpenACCExitDataConstruct &S) {
    // TODO OpenACC: Implement this.  It is currently implemented as a 'no-op',
    // but in the future we will implement some sort of IR.
  }

  void EmitOpenACCHostDataConstruct(const OpenACCHostDataConstruct &S) {
    // TODO OpenACC: Implement this.  It is currently implemented as a 'no-op',
    // simply emitting its structured block, but in the future we will implement
    // some sort of IR.
    EmitStmt(S.getStructuredBlock());
  }

  void EmitOpenACCWaitConstruct(const OpenACCWaitConstruct &S) {
    // TODO OpenACC: Implement this.  It is currently implemented as a 'no-op',
    // but in the future we will implement some sort of IR.
  }

  void EmitOpenACCInitConstruct(const OpenACCInitConstruct &S) {
    // TODO OpenACC: Implement this.  It is currently implemented as a 'no-op',
    // but in the future we will implement some sort of IR.
  }

  void EmitOpenACCShutdownConstruct(const OpenACCShutdownConstruct &S) {
    // TODO OpenACC: Implement this.  It is currently implemented as a 'no-op',
    // but in the future we will implement some sort of IR.
  }

  void EmitOpenACCSetConstruct(const OpenACCSetConstruct &S) {
    // TODO OpenACC: Implement this.  It is currently implemented as a 'no-op',
    // but in the future we will implement some sort of IR.
  }

  void EmitOpenACCUpdateConstruct(const OpenACCUpdateConstruct &S) {
    // TODO OpenACC: Implement this.  It is currently implemented as a 'no-op',
    // but in the future we will implement some sort of IR.
  }

  void EmitOpenACCAtomicConstruct(const OpenACCAtomicConstruct &S) {
    // TODO OpenACC: Implement this.  It is currently implemented as a 'no-op',
    // simply emitting its associated stmt, but in the future we will implement
    // some sort of IR.
    EmitStmt(S.getAssociatedStmt());
  }
  void EmitOpenACCCacheConstruct(const OpenACCCacheConstruct &S) {
    // TODO OpenACC: Implement this.  It is currently implemented as a 'no-op',
    // but in the future we will implement some sort of IR.
  }

  //===--------------------------------------------------------------------===//
  //                         LValue Expression Emission
  //===--------------------------------------------------------------------===//

  /// Create a check that a scalar RValue is non-null.
  llvm::Value *EmitNonNullRValueCheck(RValue RV, QualType T);

  /// GetUndefRValue - Get an appropriate 'undef' rvalue for the given type.
  RValue GetUndefRValue(QualType Ty);

  /// EmitUnsupportedRValue - Emit a dummy r-value using the type of E
  /// and issue an ErrorUnsupported style diagnostic (using the
  /// provided Name).
  RValue EmitUnsupportedRValue(const Expr *E, const char *Name);

  /// EmitUnsupportedLValue - Emit a dummy l-value using the type of E and issue
  /// an ErrorUnsupported style diagnostic (using the provided Name).
  LValue EmitUnsupportedLValue(const Expr *E, const char *Name);

  /// EmitLValue - Emit code to compute a designator that specifies the location
  /// of the expression.
  ///
  /// This can return one of two things: a simple address or a bitfield
  /// reference.  In either case, the LLVM Value* in the LValue structure is
  /// guaranteed to be an LLVM pointer type.
  ///
  /// If this returns a bitfield reference, nothing about the pointee type of
  /// the LLVM value is known: For example, it may not be a pointer to an
  /// integer.
  ///
  /// If this returns a normal address, and if the lvalue's C type is fixed
  /// size, this method guarantees that the returned pointer type will point to
  /// an LLVM type of the same size of the lvalue's type.  If the lvalue has a
  /// variable length type, this is not possible.
  ///
  LValue EmitLValue(const Expr *E,
                    KnownNonNull_t IsKnownNonNull = NotKnownNonNull);

private:
  LValue EmitLValueHelper(const Expr *E, KnownNonNull_t IsKnownNonNull);

public:
  /// Same as EmitLValue but additionally we generate checking code to
  /// guard against undefined behavior.  This is only suitable when we know
  /// that the address will be used to access the object.
  LValue EmitCheckedLValue(const Expr *E, TypeCheckKind TCK);

  RValue convertTempToRValue(Address addr, QualType type, SourceLocation Loc);

  void EmitAtomicInit(Expr *E, LValue lvalue);

  bool LValueIsSuitableForInlineAtomic(LValue Src);

  RValue EmitAtomicLoad(LValue LV, SourceLocation SL,
                        AggValueSlot Slot = AggValueSlot::ignored());

  RValue EmitAtomicLoad(LValue lvalue, SourceLocation loc,
                        llvm::AtomicOrdering AO, bool IsVolatile = false,
                        AggValueSlot slot = AggValueSlot::ignored());

  void EmitAtomicStore(RValue rvalue, LValue lvalue, bool isInit);

  void EmitAtomicStore(RValue rvalue, LValue lvalue, llvm::AtomicOrdering AO,
                       bool IsVolatile, bool isInit);

  std::pair<RValue, llvm::Value *> EmitAtomicCompareExchange(
      LValue Obj, RValue Expected, RValue Desired, SourceLocation Loc,
      llvm::AtomicOrdering Success =
          llvm::AtomicOrdering::SequentiallyConsistent,
      llvm::AtomicOrdering Failure =
          llvm::AtomicOrdering::SequentiallyConsistent,
      bool IsWeak = false, AggValueSlot Slot = AggValueSlot::ignored());

  /// Emit an atomicrmw instruction, and applying relevant metadata when
  /// applicable.
  llvm::AtomicRMWInst *emitAtomicRMWInst(
      llvm::AtomicRMWInst::BinOp Op, Address Addr, llvm::Value *Val,
      llvm::AtomicOrdering Order = llvm::AtomicOrdering::SequentiallyConsistent,
      llvm::SyncScope::ID SSID = llvm::SyncScope::System,
      const AtomicExpr *AE = nullptr);

  void EmitAtomicUpdate(LValue LVal, llvm::AtomicOrdering AO,
                        const llvm::function_ref<RValue(RValue)> &UpdateOp,
                        bool IsVolatile);

  /// EmitToMemory - Change a scalar value from its value
  /// representation to its in-memory representation.
  llvm::Value *EmitToMemory(llvm::Value *Value, QualType Ty);

  /// EmitFromMemory - Change a scalar value from its memory
  /// representation to its value representation.
  llvm::Value *EmitFromMemory(llvm::Value *Value, QualType Ty);

  /// Check if the scalar \p Value is within the valid range for the given
  /// type \p Ty.
  ///
  /// Returns true if a check is needed (even if the range is unknown).
  bool EmitScalarRangeCheck(llvm::Value *Value, QualType Ty,
                            SourceLocation Loc);

  /// EmitLoadOfScalar - Load a scalar value from an address, taking
  /// care to appropriately convert from the memory representation to
  /// the LLVM value representation.
  llvm::Value *EmitLoadOfScalar(Address Addr, bool Volatile, QualType Ty,
                                SourceLocation Loc,
                                AlignmentSource Source = AlignmentSource::Type,
                                bool isNontemporal = false) {
    return EmitLoadOfScalar(Addr, Volatile, Ty, Loc, LValueBaseInfo(Source),
                            CGM.getTBAAAccessInfo(Ty), isNontemporal);
  }

  llvm::Value *EmitLoadOfScalar(Address Addr, bool Volatile, QualType Ty,
                                SourceLocation Loc, LValueBaseInfo BaseInfo,
                                TBAAAccessInfo TBAAInfo,
                                bool isNontemporal = false);

  /// EmitLoadOfScalar - Load a scalar value from an address, taking
  /// care to appropriately convert from the memory representation to
  /// the LLVM value representation.  The l-value must be a simple
  /// l-value.
  llvm::Value *EmitLoadOfScalar(LValue lvalue, SourceLocation Loc);

  /// EmitStoreOfScalar - Store a scalar value to an address, taking
  /// care to appropriately convert from the memory representation to
  /// the LLVM value representation.
  void EmitStoreOfScalar(llvm::Value *Value, Address Addr, bool Volatile,
                         QualType Ty,
                         AlignmentSource Source = AlignmentSource::Type,
                         bool isInit = false, bool isNontemporal = false) {
    EmitStoreOfScalar(Value, Addr, Volatile, Ty, LValueBaseInfo(Source),
                      CGM.getTBAAAccessInfo(Ty), isInit, isNontemporal);
  }

  void EmitStoreOfScalar(llvm::Value *Value, Address Addr, bool Volatile,
                         QualType Ty, LValueBaseInfo BaseInfo,
                         TBAAAccessInfo TBAAInfo, bool isInit = false,
                         bool isNontemporal = false);

  /// EmitStoreOfScalar - Store a scalar value to an address, taking
  /// care to appropriately convert from the memory representation to
  /// the LLVM value representation.  The l-value must be a simple
  /// l-value.  The isInit flag indicates whether this is an initialization.
  /// If so, atomic qualifiers are ignored and the store is always non-atomic.
  void EmitStoreOfScalar(llvm::Value *value, LValue lvalue,
                         bool isInit = false);

  /// EmitLoadOfLValue - Given an expression that represents a value lvalue,
  /// this method emits the address of the lvalue, then loads the result as an
  /// rvalue, returning the rvalue.
  RValue EmitLoadOfLValue(LValue V, SourceLocation Loc);
  RValue EmitLoadOfExtVectorElementLValue(LValue V);
  RValue EmitLoadOfBitfieldLValue(LValue LV, SourceLocation Loc);
  RValue EmitLoadOfGlobalRegLValue(LValue LV);

  /// Like EmitLoadOfLValue but also handles complex and aggregate types.
  RValue EmitLoadOfAnyValue(LValue V,
                            AggValueSlot Slot = AggValueSlot::ignored(),
                            SourceLocation Loc = {});

  /// EmitStoreThroughLValue - Store the specified rvalue into the specified
  /// lvalue, where both are guaranteed to the have the same type, and that type
  /// is 'Ty'.
  void EmitStoreThroughLValue(RValue Src, LValue Dst, bool isInit = false);
  void EmitStoreThroughExtVectorComponentLValue(RValue Src, LValue Dst);
  void EmitStoreThroughGlobalRegLValue(RValue Src, LValue Dst);

  /// EmitStoreThroughBitfieldLValue - Store Src into Dst with same constraints
  /// as EmitStoreThroughLValue.
  ///
  /// \param Result [out] - If non-null, this will be set to a Value* for the
  /// bit-field contents after the store, appropriate for use as the result of
  /// an assignment to the bit-field.
  void EmitStoreThroughBitfieldLValue(RValue Src, LValue Dst,
                                      llvm::Value **Result = nullptr);

  /// Emit an l-value for an assignment (simple or compound) of complex type.
  LValue EmitComplexAssignmentLValue(const BinaryOperator *E);
  LValue EmitComplexCompoundAssignmentLValue(const CompoundAssignOperator *E);
  LValue EmitScalarCompoundAssignWithComplex(const CompoundAssignOperator *E,
                                             llvm::Value *&Result);

  // Note: only available for agg return types
  LValue EmitBinaryOperatorLValue(const BinaryOperator *E);
  LValue EmitCompoundAssignmentLValue(const CompoundAssignOperator *E);
  // Note: only available for agg return types
  LValue EmitCallExprLValue(const CallExpr *E,
                            llvm::CallBase **CallOrInvoke = nullptr);
  // Note: only available for agg return types
  LValue EmitVAArgExprLValue(const VAArgExpr *E);
  LValue EmitDeclRefLValue(const DeclRefExpr *E);
  LValue EmitStringLiteralLValue(const StringLiteral *E);
  LValue EmitObjCEncodeExprLValue(const ObjCEncodeExpr *E);
  LValue EmitPredefinedLValue(const PredefinedExpr *E);
  LValue EmitUnaryOpLValue(const UnaryOperator *E);
  LValue EmitArraySubscriptExpr(const ArraySubscriptExpr *E,
                                bool Accessed = false);
  llvm::Value *EmitMatrixIndexExpr(const Expr *E);
  LValue EmitMatrixSubscriptExpr(const MatrixSubscriptExpr *E);
  LValue EmitArraySectionExpr(const ArraySectionExpr *E,
                              bool IsLowerBound = true);
  LValue EmitExtVectorElementExpr(const ExtVectorElementExpr *E);
  LValue EmitMemberExpr(const MemberExpr *E);
  LValue EmitObjCIsaExpr(const ObjCIsaExpr *E);
  LValue EmitCompoundLiteralLValue(const CompoundLiteralExpr *E);
  LValue EmitInitListLValue(const InitListExpr *E);
  void EmitIgnoredConditionalOperator(const AbstractConditionalOperator *E);
  LValue EmitConditionalOperatorLValue(const AbstractConditionalOperator *E);
  LValue EmitCastLValue(const CastExpr *E);
  LValue EmitMaterializeTemporaryExpr(const MaterializeTemporaryExpr *E);
  LValue EmitOpaqueValueLValue(const OpaqueValueExpr *e);
  LValue EmitHLSLArrayAssignLValue(const BinaryOperator *E);

  std::pair<LValue, LValue> EmitHLSLOutArgLValues(const HLSLOutArgExpr *E,
                                                  QualType Ty);
  LValue EmitHLSLOutArgExpr(const HLSLOutArgExpr *E, CallArgList &Args,
                            QualType Ty);

  Address EmitExtVectorElementLValue(LValue V);

  RValue EmitRValueForField(LValue LV, const FieldDecl *FD, SourceLocation Loc);

  Address EmitArrayToPointerDecay(const Expr *Array,
                                  LValueBaseInfo *BaseInfo = nullptr,
                                  TBAAAccessInfo *TBAAInfo = nullptr);

  class ConstantEmission {
    llvm::PointerIntPair<llvm::Constant *, 1, bool> ValueAndIsReference;
    ConstantEmission(llvm::Constant *C, bool isReference)
        : ValueAndIsReference(C, isReference) {}

  public:
    ConstantEmission() {}
    static ConstantEmission forReference(llvm::Constant *C) {
      return ConstantEmission(C, true);
    }
    static ConstantEmission forValue(llvm::Constant *C) {
      return ConstantEmission(C, false);
    }

    explicit operator bool() const {
      return ValueAndIsReference.getOpaqueValue() != nullptr;
    }

    bool isReference() const { return ValueAndIsReference.getInt(); }
    LValue getReferenceLValue(CodeGenFunction &CGF, const Expr *RefExpr) const {
      assert(isReference());
      return CGF.MakeNaturalAlignAddrLValue(ValueAndIsReference.getPointer(),
                                            RefExpr->getType());
    }

    llvm::Constant *getValue() const {
      assert(!isReference());
      return ValueAndIsReference.getPointer();
    }
  };

  ConstantEmission tryEmitAsConstant(const DeclRefExpr *RefExpr);
  ConstantEmission tryEmitAsConstant(const MemberExpr *ME);
  llvm::Value *emitScalarConstant(const ConstantEmission &Constant, Expr *E);

  RValue EmitPseudoObjectRValue(const PseudoObjectExpr *e,
                                AggValueSlot slot = AggValueSlot::ignored());
  LValue EmitPseudoObjectLValue(const PseudoObjectExpr *e);

  void FlattenAccessAndType(
      Address Addr, QualType AddrTy,
      SmallVectorImpl<std::pair<Address, llvm::Value *>> &AccessList,
      SmallVectorImpl<QualType> &FlatTypes);

  llvm::Value *EmitIvarOffset(const ObjCInterfaceDecl *Interface,
                              const ObjCIvarDecl *Ivar);
  llvm::Value *EmitIvarOffsetAsPointerDiff(const ObjCInterfaceDecl *Interface,
                                           const ObjCIvarDecl *Ivar);
  LValue EmitLValueForField(LValue Base, const FieldDecl *Field,
                            bool IsInBounds = true);
  LValue EmitLValueForLambdaField(const FieldDecl *Field);
  LValue EmitLValueForLambdaField(const FieldDecl *Field,
                                  llvm::Value *ThisValue);

  /// EmitLValueForFieldInitialization - Like EmitLValueForField, except that
  /// if the Field is a reference, this will return the address of the reference
  /// and not the address of the value stored in the reference.
  LValue EmitLValueForFieldInitialization(LValue Base, const FieldDecl *Field);

  LValue EmitLValueForIvar(QualType ObjectTy, llvm::Value *Base,
                           const ObjCIvarDecl *Ivar, unsigned CVRQualifiers);

  LValue EmitCXXConstructLValue(const CXXConstructExpr *E);
  LValue EmitCXXBindTemporaryLValue(const CXXBindTemporaryExpr *E);
  LValue EmitCXXTypeidLValue(const CXXTypeidExpr *E);
  LValue EmitCXXUuidofLValue(const CXXUuidofExpr *E);

  LValue EmitObjCMessageExprLValue(const ObjCMessageExpr *E);
  LValue EmitObjCIvarRefLValue(const ObjCIvarRefExpr *E);
  LValue EmitStmtExprLValue(const StmtExpr *E);
  LValue EmitPointerToDataMemberBinaryExpr(const BinaryOperator *E);
  LValue EmitObjCSelectorLValue(const ObjCSelectorExpr *E);
  void EmitDeclRefExprDbgValue(const DeclRefExpr *E, const APValue &Init);

  //===--------------------------------------------------------------------===//
  //                         Scalar Expression Emission
  //===--------------------------------------------------------------------===//

  /// EmitCall - Generate a call of the given function, expecting the given
  /// result type, and using the given argument list which specifies both the
  /// LLVM arguments and the types they were derived from.
  RValue EmitCall(const CGFunctionInfo &CallInfo, const CGCallee &Callee,
                  ReturnValueSlot ReturnValue, const CallArgList &Args,
                  llvm::CallBase **CallOrInvoke, bool IsMustTail,
                  SourceLocation Loc,
                  bool IsVirtualFunctionPointerThunk = false);
  RValue EmitCall(const CGFunctionInfo &CallInfo, const CGCallee &Callee,
                  ReturnValueSlot ReturnValue, const CallArgList &Args,
                  llvm::CallBase **CallOrInvoke = nullptr,
                  bool IsMustTail = false) {
    return EmitCall(CallInfo, Callee, ReturnValue, Args, CallOrInvoke,
                    IsMustTail, SourceLocation());
  }
  RValue EmitCall(QualType FnType, const CGCallee &Callee, const CallExpr *E,
                  ReturnValueSlot ReturnValue, llvm::Value *Chain = nullptr,
                  llvm::CallBase **CallOrInvoke = nullptr,
                  CGFunctionInfo const **ResolvedFnInfo = nullptr);

  // If a Call or Invoke instruction was emitted for this CallExpr, this method
  // writes the pointer to `CallOrInvoke` if it's not null.
  RValue EmitCallExpr(const CallExpr *E,
                      ReturnValueSlot ReturnValue = ReturnValueSlot(),
                      llvm::CallBase **CallOrInvoke = nullptr);
  RValue EmitSimpleCallExpr(const CallExpr *E, ReturnValueSlot ReturnValue,
                            llvm::CallBase **CallOrInvoke = nullptr);
  CGCallee EmitCallee(const Expr *E);

  void checkTargetFeatures(const CallExpr *E, const FunctionDecl *TargetDecl);
  void checkTargetFeatures(SourceLocation Loc, const FunctionDecl *TargetDecl);

  llvm::CallInst *EmitRuntimeCall(llvm::FunctionCallee callee,
                                  const Twine &name = "");
  llvm::CallInst *EmitRuntimeCall(llvm::FunctionCallee callee,
                                  ArrayRef<llvm::Value *> args,
                                  const Twine &name = "");
  llvm::CallInst *EmitNounwindRuntimeCall(llvm::FunctionCallee callee,
                                          const Twine &name = "");
  llvm::CallInst *EmitNounwindRuntimeCall(llvm::FunctionCallee callee,
                                          ArrayRef<Address> args,
                                          const Twine &name = "");
  llvm::CallInst *EmitNounwindRuntimeCall(llvm::FunctionCallee callee,
                                          ArrayRef<llvm::Value *> args,
                                          const Twine &name = "");

  SmallVector<llvm::OperandBundleDef, 1>
  getBundlesForFunclet(llvm::Value *Callee);

  llvm::CallBase *EmitCallOrInvoke(llvm::FunctionCallee Callee,
                                   ArrayRef<llvm::Value *> Args,
                                   const Twine &Name = "");
  llvm::CallBase *EmitRuntimeCallOrInvoke(llvm::FunctionCallee callee,
                                          ArrayRef<llvm::Value *> args,
                                          const Twine &name = "");
  llvm::CallBase *EmitRuntimeCallOrInvoke(llvm::FunctionCallee callee,
                                          const Twine &name = "");
  void EmitNoreturnRuntimeCallOrInvoke(llvm::FunctionCallee callee,
                                       ArrayRef<llvm::Value *> args);

  CGCallee BuildAppleKextVirtualCall(const CXXMethodDecl *MD,
                                     NestedNameSpecifier *Qual, llvm::Type *Ty);

  CGCallee BuildAppleKextVirtualDestructorCall(const CXXDestructorDecl *DD,
                                               CXXDtorType Type,
                                               const CXXRecordDecl *RD);

  bool isPointerKnownNonNull(const Expr *E);
  /// Check whether the underlying base pointer is a constant null.
  bool isUnderlyingBasePointerConstantNull(const Expr *E);

  /// Create the discriminator from the storage address and the entity hash.
  llvm::Value *EmitPointerAuthBlendDiscriminator(llvm::Value *StorageAddress,
                                                 llvm::Value *Discriminator);
  CGPointerAuthInfo EmitPointerAuthInfo(const PointerAuthSchema &Schema,
                                        llvm::Value *StorageAddress,
                                        GlobalDecl SchemaDecl,
                                        QualType SchemaType);

  llvm::Value *EmitPointerAuthSign(const CGPointerAuthInfo &Info,
                                   llvm::Value *Pointer);

  llvm::Value *EmitPointerAuthAuth(const CGPointerAuthInfo &Info,
                                   llvm::Value *Pointer);

  llvm::Value *emitPointerAuthResign(llvm::Value *Pointer, QualType PointerType,
                                     const CGPointerAuthInfo &CurAuthInfo,
                                     const CGPointerAuthInfo &NewAuthInfo,
                                     bool IsKnownNonNull);
  llvm::Value *emitPointerAuthResignCall(llvm::Value *Pointer,
                                         const CGPointerAuthInfo &CurInfo,
                                         const CGPointerAuthInfo &NewInfo);

  void EmitPointerAuthOperandBundle(
      const CGPointerAuthInfo &Info,
      SmallVectorImpl<llvm::OperandBundleDef> &Bundles);

  CGPointerAuthInfo EmitPointerAuthInfo(PointerAuthQualifier Qualifier,
                                        Address StorageAddress);
  llvm::Value *EmitPointerAuthQualify(PointerAuthQualifier Qualifier,
                                      llvm::Value *Pointer, QualType ValueType,
                                      Address StorageAddress,
                                      bool IsKnownNonNull);
  llvm::Value *EmitPointerAuthQualify(PointerAuthQualifier Qualifier,
                                      const Expr *PointerExpr,
                                      Address StorageAddress);
  llvm::Value *EmitPointerAuthUnqualify(PointerAuthQualifier Qualifier,
                                        llvm::Value *Pointer,
                                        QualType PointerType,
                                        Address StorageAddress,
                                        bool IsKnownNonNull);
  void EmitPointerAuthCopy(PointerAuthQualifier Qualifier, QualType Type,
                           Address DestField, Address SrcField);

  std::pair<llvm::Value *, CGPointerAuthInfo>
  EmitOrigPointerRValue(const Expr *E);

  llvm::Value *authPointerToPointerCast(llvm::Value *ResultPtr,
                                        QualType SourceType, QualType DestType);
  Address authPointerToPointerCast(Address Ptr, QualType SourceType,
                                   QualType DestType);

  Address getAsNaturalAddressOf(Address Addr, QualType PointeeTy);

  llvm::Value *getAsNaturalPointerTo(Address Addr, QualType PointeeType) {
    return getAsNaturalAddressOf(Addr, PointeeType).getBasePointer();
  }

  // Return the copy constructor name with the prefix "__copy_constructor_"
  // removed.
  static std::string getNonTrivialCopyConstructorStr(QualType QT,
                                                     CharUnits Alignment,
                                                     bool IsVolatile,
                                                     ASTContext &Ctx);

  // Return the destructor name with the prefix "__destructor_" removed.
  static std::string getNonTrivialDestructorStr(QualType QT,
                                                CharUnits Alignment,
                                                bool IsVolatile,
                                                ASTContext &Ctx);

  // These functions emit calls to the special functions of non-trivial C
  // structs.
  void defaultInitNonTrivialCStructVar(LValue Dst);
  void callCStructDefaultConstructor(LValue Dst);
  void callCStructDestructor(LValue Dst);
  void callCStructCopyConstructor(LValue Dst, LValue Src);
  void callCStructMoveConstructor(LValue Dst, LValue Src);
  void callCStructCopyAssignmentOperator(LValue Dst, LValue Src);
  void callCStructMoveAssignmentOperator(LValue Dst, LValue Src);

  RValue EmitCXXMemberOrOperatorCall(
      const CXXMethodDecl *Method, const CGCallee &Callee,
      ReturnValueSlot ReturnValue, llvm::Value *This,
      llvm::Value *ImplicitParam, QualType ImplicitParamTy, const CallExpr *E,
      CallArgList *RtlArgs, llvm::CallBase **CallOrInvoke);
  RValue EmitCXXDestructorCall(GlobalDecl Dtor, const CGCallee &Callee,
                               llvm::Value *This, QualType ThisTy,
                               llvm::Value *ImplicitParam,
                               QualType ImplicitParamTy, const CallExpr *E,
                               llvm::CallBase **CallOrInvoke = nullptr);
  RValue EmitCXXMemberCallExpr(const CXXMemberCallExpr *E,
                               ReturnValueSlot ReturnValue,
                               llvm::CallBase **CallOrInvoke = nullptr);
  RValue EmitCXXMemberOrOperatorMemberCallExpr(
      const CallExpr *CE, const CXXMethodDecl *MD, ReturnValueSlot ReturnValue,
      bool HasQualifier, NestedNameSpecifier *Qualifier, bool IsArrow,
      const Expr *Base, llvm::CallBase **CallOrInvoke);
  // Compute the object pointer.
  Address EmitCXXMemberDataPointerAddress(
      const Expr *E, Address base, llvm::Value *memberPtr,
      const MemberPointerType *memberPtrType, bool IsInBounds,
      LValueBaseInfo *BaseInfo = nullptr, TBAAAccessInfo *TBAAInfo = nullptr);
  RValue EmitCXXMemberPointerCallExpr(const CXXMemberCallExpr *E,
                                      ReturnValueSlot ReturnValue,
                                      llvm::CallBase **CallOrInvoke);

  RValue EmitCXXOperatorMemberCallExpr(const CXXOperatorCallExpr *E,
                                       const CXXMethodDecl *MD,
                                       ReturnValueSlot ReturnValue,
                                       llvm::CallBase **CallOrInvoke);
  RValue EmitCXXPseudoDestructorExpr(const CXXPseudoDestructorExpr *E);

  RValue EmitCUDAKernelCallExpr(const CUDAKernelCallExpr *E,
                                ReturnValueSlot ReturnValue,
                                llvm::CallBase **CallOrInvoke);

  RValue EmitNVPTXDevicePrintfCallExpr(const CallExpr *E);
  RValue EmitAMDGPUDevicePrintfCallExpr(const CallExpr *E);

  RValue EmitBuiltinExpr(const GlobalDecl GD, unsigned BuiltinID,
                         const CallExpr *E, ReturnValueSlot ReturnValue);

  RValue emitRotate(const CallExpr *E, bool IsRotateRight);

  /// Emit IR for __builtin_os_log_format.
  RValue emitBuiltinOSLogFormat(const CallExpr &E);

  /// Emit IR for __builtin_is_aligned.
  RValue EmitBuiltinIsAligned(const CallExpr *E);
  /// Emit IR for __builtin_align_up/__builtin_align_down.
  RValue EmitBuiltinAlignTo(const CallExpr *E, bool AlignUp);

  llvm::Function *generateBuiltinOSLogHelperFunction(
      const analyze_os_log::OSLogBufferLayout &Layout,
      CharUnits BufferAlignment);

  RValue EmitBlockCallExpr(const CallExpr *E, ReturnValueSlot ReturnValue,
                           llvm::CallBase **CallOrInvoke);

  /// EmitTargetBuiltinExpr - Emit the given builtin call. Returns 0 if the call
  /// is unhandled by the current target.
  llvm::Value *EmitTargetBuiltinExpr(unsigned BuiltinID, const CallExpr *E,
                                     ReturnValueSlot ReturnValue);

  llvm::Value *
  EmitAArch64CompareBuiltinExpr(llvm::Value *Op, llvm::Type *Ty,
                                const llvm::CmpInst::Predicate Pred,
                                const llvm::Twine &Name = "");
  llvm::Value *EmitARMBuiltinExpr(unsigned BuiltinID, const CallExpr *E,
                                  ReturnValueSlot ReturnValue,
                                  llvm::Triple::ArchType Arch);
  llvm::Value *EmitARMMVEBuiltinExpr(unsigned BuiltinID, const CallExpr *E,
                                     ReturnValueSlot ReturnValue,
                                     llvm::Triple::ArchType Arch);
  llvm::Value *EmitARMCDEBuiltinExpr(unsigned BuiltinID, const CallExpr *E,
                                     ReturnValueSlot ReturnValue,
                                     llvm::Triple::ArchType Arch);
  llvm::Value *EmitCMSEClearRecord(llvm::Value *V, llvm::IntegerType *ITy,
                                   QualType RTy);
  llvm::Value *EmitCMSEClearRecord(llvm::Value *V, llvm::ArrayType *ATy,
                                   QualType RTy);

  llvm::Value *
  EmitCommonNeonBuiltinExpr(unsigned BuiltinID, unsigned LLVMIntrinsic,
                            unsigned AltLLVMIntrinsic, const char *NameHint,
                            unsigned Modifier, const CallExpr *E,
                            SmallVectorImpl<llvm::Value *> &Ops, Address PtrOp0,
                            Address PtrOp1, llvm::Triple::ArchType Arch);

  llvm::Function *LookupNeonLLVMIntrinsic(unsigned IntrinsicID,
                                          unsigned Modifier, llvm::Type *ArgTy,
                                          const CallExpr *E);
  llvm::Value *EmitNeonCall(llvm::Function *F,
                            SmallVectorImpl<llvm::Value *> &O, const char *name,
                            unsigned shift = 0, bool rightshift = false);
  llvm::Value *EmitFP8NeonCall(unsigned IID, ArrayRef<llvm::Type *> Tys,
                               SmallVectorImpl<llvm::Value *> &O,
                               const CallExpr *E, const char *name);
  llvm::Value *EmitFP8NeonCvtCall(unsigned IID, llvm::Type *Ty0,
                                  llvm::Type *Ty1, bool Extract,
                                  SmallVectorImpl<llvm::Value *> &Ops,
                                  const CallExpr *E, const char *name);
  llvm::Value *EmitFP8NeonFDOTCall(unsigned IID, bool ExtendLaneArg,
                                   llvm::Type *RetTy,
                                   SmallVectorImpl<llvm::Value *> &Ops,
                                   const CallExpr *E, const char *name);
  llvm::Value *EmitFP8NeonFMLACall(unsigned IID, bool ExtendLaneArg,
                                   llvm::Type *RetTy,
                                   SmallVectorImpl<llvm::Value *> &Ops,
                                   const CallExpr *E, const char *name);
  llvm::Value *EmitNeonSplat(llvm::Value *V, llvm::Constant *Idx,
                             const llvm::ElementCount &Count);
  llvm::Value *EmitNeonSplat(llvm::Value *V, llvm::Constant *Idx);
  llvm::Value *EmitNeonShiftVector(llvm::Value *V, llvm::Type *Ty,
                                   bool negateForRightShift);
  llvm::Value *EmitNeonRShiftImm(llvm::Value *Vec, llvm::Value *Amt,
                                 llvm::Type *Ty, bool usgn, const char *name);
  llvm::Value *vectorWrapScalar16(llvm::Value *Op);
  /// SVEBuiltinMemEltTy - Returns the memory element type for this memory
  /// access builtin.  Only required if it can't be inferred from the base
  /// pointer operand.
  llvm::Type *SVEBuiltinMemEltTy(const SVETypeFlags &TypeFlags);

  SmallVector<llvm::Type *, 2>
  getSVEOverloadTypes(const SVETypeFlags &TypeFlags, llvm::Type *ReturnType,
                      ArrayRef<llvm::Value *> Ops);
  llvm::Type *getEltType(const SVETypeFlags &TypeFlags);
  llvm::ScalableVectorType *getSVEType(const SVETypeFlags &TypeFlags);
  llvm::ScalableVectorType *getSVEPredType(const SVETypeFlags &TypeFlags);
  llvm::Value *EmitSVETupleSetOrGet(const SVETypeFlags &TypeFlags,
                                    ArrayRef<llvm::Value *> Ops);
  llvm::Value *EmitSVETupleCreate(const SVETypeFlags &TypeFlags,
                                  llvm::Type *ReturnType,
                                  ArrayRef<llvm::Value *> Ops);
  llvm::Value *EmitSVEAllTruePred(const SVETypeFlags &TypeFlags);
  llvm::Value *EmitSVEDupX(llvm::Value *Scalar);
  llvm::Value *EmitSVEDupX(llvm::Value *Scalar, llvm::Type *Ty);
  llvm::Value *EmitSVEReinterpret(llvm::Value *Val, llvm::Type *Ty);
  llvm::Value *EmitSVEPMull(const SVETypeFlags &TypeFlags,
                            llvm::SmallVectorImpl<llvm::Value *> &Ops,
                            unsigned BuiltinID);
  llvm::Value *EmitSVEMovl(const SVETypeFlags &TypeFlags,
                           llvm::ArrayRef<llvm::Value *> Ops,
                           unsigned BuiltinID);
  llvm::Value *EmitSVEPredicateCast(llvm::Value *Pred,
                                    llvm::ScalableVectorType *VTy);
  llvm::Value *EmitSVEPredicateTupleCast(llvm::Value *PredTuple,
                                         llvm::StructType *Ty);
  llvm::Value *EmitSVEGatherLoad(const SVETypeFlags &TypeFlags,
                                 llvm::SmallVectorImpl<llvm::Value *> &Ops,
                                 unsigned IntID);
  llvm::Value *EmitSVEScatterStore(const SVETypeFlags &TypeFlags,
                                   llvm::SmallVectorImpl<llvm::Value *> &Ops,
                                   unsigned IntID);
  llvm::Value *EmitSVEMaskedLoad(const CallExpr *, llvm::Type *ReturnTy,
                                 SmallVectorImpl<llvm::Value *> &Ops,
                                 unsigned BuiltinID, bool IsZExtReturn);
  llvm::Value *EmitSVEMaskedStore(const CallExpr *,
                                  SmallVectorImpl<llvm::Value *> &Ops,
                                  unsigned BuiltinID);
  llvm::Value *EmitSVEPrefetchLoad(const SVETypeFlags &TypeFlags,
                                   SmallVectorImpl<llvm::Value *> &Ops,
                                   unsigned BuiltinID);
  llvm::Value *EmitSVEGatherPrefetch(const SVETypeFlags &TypeFlags,
                                     SmallVectorImpl<llvm::Value *> &Ops,
                                     unsigned IntID);
  llvm::Value *EmitSVEStructLoad(const SVETypeFlags &TypeFlags,
                                 SmallVectorImpl<llvm::Value *> &Ops,
                                 unsigned IntID);
  llvm::Value *EmitSVEStructStore(const SVETypeFlags &TypeFlags,
                                  SmallVectorImpl<llvm::Value *> &Ops,
                                  unsigned IntID);
  llvm::Value *EmitAArch64SVEBuiltinExpr(unsigned BuiltinID, const CallExpr *E);

  llvm::Value *EmitSMELd1St1(const SVETypeFlags &TypeFlags,
                             llvm::SmallVectorImpl<llvm::Value *> &Ops,
                             unsigned IntID);
  llvm::Value *EmitSMEReadWrite(const SVETypeFlags &TypeFlags,
                                llvm::SmallVectorImpl<llvm::Value *> &Ops,
                                unsigned IntID);
  llvm::Value *EmitSMEZero(const SVETypeFlags &TypeFlags,
                           llvm::SmallVectorImpl<llvm::Value *> &Ops,
                           unsigned IntID);
  llvm::Value *EmitSMELdrStr(const SVETypeFlags &TypeFlags,
                             llvm::SmallVectorImpl<llvm::Value *> &Ops,
                             unsigned IntID);

  void GetAArch64SVEProcessedOperands(unsigned BuiltinID, const CallExpr *E,
                                      SmallVectorImpl<llvm::Value *> &Ops,
                                      SVETypeFlags TypeFlags);

  llvm::Value *EmitAArch64SMEBuiltinExpr(unsigned BuiltinID, const CallExpr *E);

  llvm::Value *EmitAArch64BuiltinExpr(unsigned BuiltinID, const CallExpr *E,
                                      llvm::Triple::ArchType Arch);
  llvm::Value *EmitBPFBuiltinExpr(unsigned BuiltinID, const CallExpr *E);

  llvm::Value *BuildVector(ArrayRef<llvm::Value *> Ops);
  llvm::Value *EmitX86BuiltinExpr(unsigned BuiltinID, const CallExpr *E);
  llvm::Value *EmitPPCBuiltinExpr(unsigned BuiltinID, const CallExpr *E);
  llvm::Value *EmitAMDGPUBuiltinExpr(unsigned BuiltinID, const CallExpr *E);
  llvm::Value *EmitHLSLBuiltinExpr(unsigned BuiltinID, const CallExpr *E,
                                   ReturnValueSlot ReturnValue);
<<<<<<< HEAD
=======

  // Returns a builtin function that the SPIR-V backend will expand into a spec
  // constant.
  llvm::Function *
  getSpecConstantFunction(const clang::QualType &SpecConstantType);

>>>>>>> 4084ffcf
  llvm::Value *EmitDirectXBuiltinExpr(unsigned BuiltinID, const CallExpr *E);
  llvm::Value *EmitSPIRVBuiltinExpr(unsigned BuiltinID, const CallExpr *E);
  llvm::Value *EmitScalarOrConstFoldImmArg(unsigned ICEArguments, unsigned Idx,
                                           const CallExpr *E);
  llvm::Value *EmitSystemZBuiltinExpr(unsigned BuiltinID, const CallExpr *E);
  llvm::Value *EmitNVPTXBuiltinExpr(unsigned BuiltinID, const CallExpr *E);
  llvm::Value *EmitWebAssemblyBuiltinExpr(unsigned BuiltinID,
                                          const CallExpr *E);
  llvm::Value *EmitHexagonBuiltinExpr(unsigned BuiltinID, const CallExpr *E);
  llvm::Value *EmitRISCVBuiltinExpr(unsigned BuiltinID, const CallExpr *E,
                                    ReturnValueSlot ReturnValue);

  llvm::Value *EmitRISCVCpuSupports(const CallExpr *E);
  llvm::Value *EmitRISCVCpuSupports(ArrayRef<StringRef> FeaturesStrs);
  llvm::Value *EmitRISCVCpuInit();
  llvm::Value *EmitRISCVCpuIs(const CallExpr *E);
  llvm::Value *EmitRISCVCpuIs(StringRef CPUStr);

  void AddAMDGPUFenceAddressSpaceMMRA(llvm::Instruction *Inst,
                                      const CallExpr *E);
  void ProcessOrderScopeAMDGCN(llvm::Value *Order, llvm::Value *Scope,
                               llvm::AtomicOrdering &AO,
                               llvm::SyncScope::ID &SSID);

  enum class MSVCIntrin;
  llvm::Value *EmitMSVCBuiltinExpr(MSVCIntrin BuiltinID, const CallExpr *E);

  llvm::Value *EmitBuiltinAvailable(const VersionTuple &Version);

  llvm::Value *EmitObjCProtocolExpr(const ObjCProtocolExpr *E);
  llvm::Value *EmitObjCStringLiteral(const ObjCStringLiteral *E);
  llvm::Value *EmitObjCBoxedExpr(const ObjCBoxedExpr *E);
  llvm::Value *EmitObjCArrayLiteral(const ObjCArrayLiteral *E);
  llvm::Value *EmitObjCDictionaryLiteral(const ObjCDictionaryLiteral *E);
  llvm::Value *
  EmitObjCCollectionLiteral(const Expr *E,
                            const ObjCMethodDecl *MethodWithObjects);
  llvm::Value *EmitObjCSelectorExpr(const ObjCSelectorExpr *E);
  RValue EmitObjCMessageExpr(const ObjCMessageExpr *E,
                             ReturnValueSlot Return = ReturnValueSlot());

  /// Retrieves the default cleanup kind for an ARC cleanup.
  /// Except under -fobjc-arc-eh, ARC cleanups are normal-only.
  CleanupKind getARCCleanupKind() {
    return CGM.getCodeGenOpts().ObjCAutoRefCountExceptions ? NormalAndEHCleanup
                                                           : NormalCleanup;
  }

  // ARC primitives.
  void EmitARCInitWeak(Address addr, llvm::Value *value);
  void EmitARCDestroyWeak(Address addr);
  llvm::Value *EmitARCLoadWeak(Address addr);
  llvm::Value *EmitARCLoadWeakRetained(Address addr);
  llvm::Value *EmitARCStoreWeak(Address addr, llvm::Value *value, bool ignored);
  void emitARCCopyAssignWeak(QualType Ty, Address DstAddr, Address SrcAddr);
  void emitARCMoveAssignWeak(QualType Ty, Address DstAddr, Address SrcAddr);
  void EmitARCCopyWeak(Address dst, Address src);
  void EmitARCMoveWeak(Address dst, Address src);
  llvm::Value *EmitARCRetainAutorelease(QualType type, llvm::Value *value);
  llvm::Value *EmitARCRetainAutoreleaseNonBlock(llvm::Value *value);
  llvm::Value *EmitARCStoreStrong(LValue lvalue, llvm::Value *value,
                                  bool resultIgnored);
  llvm::Value *EmitARCStoreStrongCall(Address addr, llvm::Value *value,
                                      bool resultIgnored);
  llvm::Value *EmitARCRetain(QualType type, llvm::Value *value);
  llvm::Value *EmitARCRetainNonBlock(llvm::Value *value);
  llvm::Value *EmitARCRetainBlock(llvm::Value *value, bool mandatory);
  void EmitARCDestroyStrong(Address addr, ARCPreciseLifetime_t precise);
  void EmitARCRelease(llvm::Value *value, ARCPreciseLifetime_t precise);
  llvm::Value *EmitARCAutorelease(llvm::Value *value);
  llvm::Value *EmitARCAutoreleaseReturnValue(llvm::Value *value);
  llvm::Value *EmitARCRetainAutoreleaseReturnValue(llvm::Value *value);
  llvm::Value *EmitARCRetainAutoreleasedReturnValue(llvm::Value *value);
  llvm::Value *EmitARCUnsafeClaimAutoreleasedReturnValue(llvm::Value *value);

  llvm::Value *EmitObjCAutorelease(llvm::Value *value, llvm::Type *returnType);
  llvm::Value *EmitObjCRetainNonBlock(llvm::Value *value,
                                      llvm::Type *returnType);
  void EmitObjCRelease(llvm::Value *value, ARCPreciseLifetime_t precise);

  std::pair<LValue, llvm::Value *>
  EmitARCStoreAutoreleasing(const BinaryOperator *e);
  std::pair<LValue, llvm::Value *> EmitARCStoreStrong(const BinaryOperator *e,
                                                      bool ignored);
  std::pair<LValue, llvm::Value *>
  EmitARCStoreUnsafeUnretained(const BinaryOperator *e, bool ignored);

  llvm::Value *EmitObjCAlloc(llvm::Value *value, llvm::Type *returnType);
  llvm::Value *EmitObjCAllocWithZone(llvm::Value *value,
                                     llvm::Type *returnType);
  llvm::Value *EmitObjCAllocInit(llvm::Value *value, llvm::Type *resultType);

  llvm::Value *EmitObjCThrowOperand(const Expr *expr);
  llvm::Value *EmitObjCConsumeObject(QualType T, llvm::Value *Ptr);
  llvm::Value *EmitObjCExtendObjectLifetime(QualType T, llvm::Value *Ptr);

  llvm::Value *EmitARCExtendBlockObject(const Expr *expr);
  llvm::Value *EmitARCReclaimReturnedObject(const Expr *e,
                                            bool allowUnsafeClaim);
  llvm::Value *EmitARCRetainScalarExpr(const Expr *expr);
  llvm::Value *EmitARCRetainAutoreleaseScalarExpr(const Expr *expr);
  llvm::Value *EmitARCUnsafeUnretainedScalarExpr(const Expr *expr);

  void EmitARCIntrinsicUse(ArrayRef<llvm::Value *> values);

  void EmitARCNoopIntrinsicUse(ArrayRef<llvm::Value *> values);

  static Destroyer destroyARCStrongImprecise;
  static Destroyer destroyARCStrongPrecise;
  static Destroyer destroyARCWeak;
  static Destroyer emitARCIntrinsicUse;
  static Destroyer destroyNonTrivialCStruct;

  void EmitObjCAutoreleasePoolPop(llvm::Value *Ptr);
  llvm::Value *EmitObjCAutoreleasePoolPush();
  llvm::Value *EmitObjCMRRAutoreleasePoolPush();
  void EmitObjCAutoreleasePoolCleanup(llvm::Value *Ptr);
  void EmitObjCMRRAutoreleasePoolPop(llvm::Value *Ptr);

  /// Emits a reference binding to the passed in expression.
  RValue EmitReferenceBindingToExpr(const Expr *E);

  //===--------------------------------------------------------------------===//
  //                           Expression Emission
  //===--------------------------------------------------------------------===//

  // Expressions are broken into three classes: scalar, complex, aggregate.

  /// EmitScalarExpr - Emit the computation of the specified expression of LLVM
  /// scalar type, returning the result.
  llvm::Value *EmitScalarExpr(const Expr *E, bool IgnoreResultAssign = false);

  /// Emit a conversion from the specified type to the specified destination
  /// type, both of which are LLVM scalar types.
  llvm::Value *EmitScalarConversion(llvm::Value *Src, QualType SrcTy,
                                    QualType DstTy, SourceLocation Loc);

  /// Emit a conversion from the specified complex type to the specified
  /// destination type, where the destination type is an LLVM scalar type.
  llvm::Value *EmitComplexToScalarConversion(ComplexPairTy Src, QualType SrcTy,
                                             QualType DstTy,
                                             SourceLocation Loc);

  /// EmitAggExpr - Emit the computation of the specified expression
  /// of aggregate type.  The result is computed into the given slot,
  /// which may be null to indicate that the value is not needed.
  void EmitAggExpr(const Expr *E, AggValueSlot AS);

  /// EmitAggExprToLValue - Emit the computation of the specified expression of
  /// aggregate type into a temporary LValue.
  LValue EmitAggExprToLValue(const Expr *E);

  enum ExprValueKind { EVK_RValue, EVK_NonRValue };

  /// EmitAggFinalDestCopy - Emit copy of the specified aggregate into
  /// destination address.
  void EmitAggFinalDestCopy(QualType Type, AggValueSlot Dest, const LValue &Src,
                            ExprValueKind SrcKind);

  /// Create a store to \arg DstPtr from \arg Src, truncating the stored value
  /// to at most \arg DstSize bytes.
  void CreateCoercedStore(llvm::Value *Src, Address Dst, llvm::TypeSize DstSize,
                          bool DstIsVolatile);

  /// EmitExtendGCLifetime - Given a pointer to an Objective-C object,
  /// make sure it survives garbage collection until this point.
  void EmitExtendGCLifetime(llvm::Value *object);

  /// EmitComplexExpr - Emit the computation of the specified expression of
  /// complex type, returning the result.
  ComplexPairTy EmitComplexExpr(const Expr *E, bool IgnoreReal = false,
                                bool IgnoreImag = false);

  /// EmitComplexExprIntoLValue - Emit the given expression of complex
  /// type and place its result into the specified l-value.
  void EmitComplexExprIntoLValue(const Expr *E, LValue dest, bool isInit);

  /// EmitStoreOfComplex - Store a complex number into the specified l-value.
  void EmitStoreOfComplex(ComplexPairTy V, LValue dest, bool isInit);

  /// EmitLoadOfComplex - Load a complex number from the specified l-value.
  ComplexPairTy EmitLoadOfComplex(LValue src, SourceLocation loc);

  ComplexPairTy EmitPromotedComplexExpr(const Expr *E, QualType PromotionType);
  llvm::Value *EmitPromotedScalarExpr(const Expr *E, QualType PromotionType);
  ComplexPairTy EmitPromotedValue(ComplexPairTy result, QualType PromotionType);
  ComplexPairTy EmitUnPromotedValue(ComplexPairTy result,
                                    QualType PromotionType);

  Address emitAddrOfRealComponent(Address complex, QualType complexType);
  Address emitAddrOfImagComponent(Address complex, QualType complexType);

  /// AddInitializerToStaticVarDecl - Add the initializer for 'D' to the
  /// global variable that has already been created for it.  If the initializer
  /// has a different type than GV does, this may free GV and return a different
  /// one.  Otherwise it just returns GV.
  llvm::GlobalVariable *AddInitializerToStaticVarDecl(const VarDecl &D,
                                                      llvm::GlobalVariable *GV);

  // Emit an @llvm.invariant.start call for the given memory region.
  void EmitInvariantStart(llvm::Constant *Addr, CharUnits Size);

  /// EmitCXXGlobalVarDeclInit - Create the initializer for a C++
  /// variable with global storage.
  void EmitCXXGlobalVarDeclInit(const VarDecl &D, llvm::GlobalVariable *GV,
                                bool PerformInit);

  llvm::Constant *createAtExitStub(const VarDecl &VD, llvm::FunctionCallee Dtor,
                                   llvm::Constant *Addr);

  llvm::Function *createTLSAtExitStub(const VarDecl &VD,
                                      llvm::FunctionCallee Dtor,
                                      llvm::Constant *Addr,
                                      llvm::FunctionCallee &AtExit);

  /// Call atexit() with a function that passes the given argument to
  /// the given function.
  void registerGlobalDtorWithAtExit(const VarDecl &D, llvm::FunctionCallee fn,
                                    llvm::Constant *addr);

  /// Registers the dtor using 'llvm.global_dtors' for platforms that do not
  /// support an 'atexit()' function.
  void registerGlobalDtorWithLLVM(const VarDecl &D, llvm::FunctionCallee fn,
                                  llvm::Constant *addr);

  /// Call atexit() with function dtorStub.
  void registerGlobalDtorWithAtExit(llvm::Constant *dtorStub);

  /// Call unatexit() with function dtorStub.
  llvm::Value *unregisterGlobalDtorWithUnAtExit(llvm::Constant *dtorStub);

  /// Emit code in this function to perform a guarded variable
  /// initialization.  Guarded initializations are used when it's not
  /// possible to prove that an initialization will be done exactly
  /// once, e.g. with a static local variable or a static data member
  /// of a class template.
  void EmitCXXGuardedInit(const VarDecl &D, llvm::GlobalVariable *DeclPtr,
                          bool PerformInit);

  enum class GuardKind { VariableGuard, TlsGuard };

  /// Emit a branch to select whether or not to perform guarded initialization.
  void EmitCXXGuardedInitBranch(llvm::Value *NeedsInit,
                                llvm::BasicBlock *InitBlock,
                                llvm::BasicBlock *NoInitBlock, GuardKind Kind,
                                const VarDecl *D);

  /// GenerateCXXGlobalInitFunc - Generates code for initializing global
  /// variables.
  void
  GenerateCXXGlobalInitFunc(llvm::Function *Fn,
                            ArrayRef<llvm::Function *> CXXThreadLocals,
                            ConstantAddress Guard = ConstantAddress::invalid());

  /// GenerateCXXGlobalCleanUpFunc - Generates code for cleaning up global
  /// variables.
  void GenerateCXXGlobalCleanUpFunc(
      llvm::Function *Fn,
      ArrayRef<std::tuple<llvm::FunctionType *, llvm::WeakTrackingVH,
                          llvm::Constant *>>
          DtorsOrStermFinalizers);

  void GenerateCXXGlobalVarDeclInitFunc(llvm::Function *Fn, const VarDecl *D,
                                        llvm::GlobalVariable *Addr,
                                        bool PerformInit);

  void EmitCXXConstructExpr(const CXXConstructExpr *E, AggValueSlot Dest);

  void EmitSynthesizedCXXCopyCtor(Address Dest, Address Src, const Expr *Exp);

  void EmitCXXThrowExpr(const CXXThrowExpr *E, bool KeepInsertionPoint = true);

  RValue EmitAtomicExpr(AtomicExpr *E);

  void EmitFakeUse(Address Addr);

  //===--------------------------------------------------------------------===//
  //                         Annotations Emission
  //===--------------------------------------------------------------------===//

  /// Emit an annotation call (intrinsic).
  llvm::Value *EmitAnnotationCall(llvm::Function *AnnotationFn,
                                  llvm::Value *AnnotatedVal,
                                  StringRef AnnotationStr,
                                  SourceLocation Location,
                                  const AnnotateAttr *Attr);

  /// Emit local annotations for the local variable V, declared by D.
  void EmitVarAnnotations(const VarDecl *D, llvm::Value *V);

  /// Emit field annotations for the given field & value. Returns the
  /// annotation result.
  Address EmitFieldAnnotations(const FieldDecl *D, Address V);

  //===--------------------------------------------------------------------===//
  //                             Internal Helpers
  //===--------------------------------------------------------------------===//

  /// ContainsLabel - Return true if the statement contains a label in it.  If
  /// this statement is not executed normally, it not containing a label means
  /// that we can just remove the code.
  static bool ContainsLabel(const Stmt *S, bool IgnoreCaseStmts = false);

  /// containsBreak - Return true if the statement contains a break out of it.
  /// If the statement (recursively) contains a switch or loop with a break
  /// inside of it, this is fine.
  static bool containsBreak(const Stmt *S);

  /// Determine if the given statement might introduce a declaration into the
  /// current scope, by being a (possibly-labelled) DeclStmt.
  static bool mightAddDeclToScope(const Stmt *S);

  /// ConstantFoldsToSimpleInteger - If the specified expression does not fold
  /// to a constant, or if it does but contains a label, return false.  If it
  /// constant folds return true and set the boolean result in Result.
  bool ConstantFoldsToSimpleInteger(const Expr *Cond, bool &Result,
                                    bool AllowLabels = false);

  /// ConstantFoldsToSimpleInteger - If the specified expression does not fold
  /// to a constant, or if it does but contains a label, return false.  If it
  /// constant folds return true and set the folded value.
  bool ConstantFoldsToSimpleInteger(const Expr *Cond, llvm::APSInt &Result,
                                    bool AllowLabels = false);

  /// Ignore parentheses and logical-NOT to track conditions consistently.
  static const Expr *stripCond(const Expr *C);

  /// isInstrumentedCondition - Determine whether the given condition is an
  /// instrumentable condition (i.e. no "&&" or "||").
  static bool isInstrumentedCondition(const Expr *C);

  /// EmitBranchToCounterBlock - Emit a conditional branch to a new block that
  /// increments a profile counter based on the semantics of the given logical
  /// operator opcode.  This is used to instrument branch condition coverage
  /// for logical operators.
  void EmitBranchToCounterBlock(const Expr *Cond, BinaryOperator::Opcode LOp,
                                llvm::BasicBlock *TrueBlock,
                                llvm::BasicBlock *FalseBlock,
                                uint64_t TrueCount = 0,
                                Stmt::Likelihood LH = Stmt::LH_None,
                                const Expr *CntrIdx = nullptr);

  /// EmitBranchOnBoolExpr - Emit a branch on a boolean condition (e.g. for an
  /// if statement) to the specified blocks.  Based on the condition, this might
  /// try to simplify the codegen of the conditional based on the branch.
  /// TrueCount should be the number of times we expect the condition to
  /// evaluate to true based on PGO data.
  void EmitBranchOnBoolExpr(const Expr *Cond, llvm::BasicBlock *TrueBlock,
                            llvm::BasicBlock *FalseBlock, uint64_t TrueCount,
                            Stmt::Likelihood LH = Stmt::LH_None,
                            const Expr *ConditionalOp = nullptr,
                            const VarDecl *ConditionalDecl = nullptr);

  /// Given an assignment `*LHS = RHS`, emit a test that checks if \p RHS is
  /// nonnull, if \p LHS is marked _Nonnull.
  void EmitNullabilityCheck(LValue LHS, llvm::Value *RHS, SourceLocation Loc);

  /// An enumeration which makes it easier to specify whether or not an
  /// operation is a subtraction.
  enum { NotSubtraction = false, IsSubtraction = true };

  /// Same as IRBuilder::CreateInBoundsGEP, but additionally emits a check to
  /// detect undefined behavior when the pointer overflow sanitizer is enabled.
  /// \p SignedIndices indicates whether any of the GEP indices are signed.
  /// \p IsSubtraction indicates whether the expression used to form the GEP
  /// is a subtraction.
  llvm::Value *EmitCheckedInBoundsGEP(llvm::Type *ElemTy, llvm::Value *Ptr,
                                      ArrayRef<llvm::Value *> IdxList,
                                      bool SignedIndices, bool IsSubtraction,
                                      SourceLocation Loc,
                                      const Twine &Name = "");

  Address EmitCheckedInBoundsGEP(Address Addr, ArrayRef<llvm::Value *> IdxList,
                                 llvm::Type *elementType, bool SignedIndices,
                                 bool IsSubtraction, SourceLocation Loc,
                                 CharUnits Align, const Twine &Name = "");

  /// Specifies which type of sanitizer check to apply when handling a
  /// particular builtin.
  enum BuiltinCheckKind {
    BCK_CTZPassedZero,
    BCK_CLZPassedZero,
    BCK_AssumePassedFalse,
  };

  /// Emits an argument for a call to a builtin. If the builtin sanitizer is
  /// enabled, a runtime check specified by \p Kind is also emitted.
  llvm::Value *EmitCheckedArgForBuiltin(const Expr *E, BuiltinCheckKind Kind);

  /// Emits an argument for a call to a `__builtin_assume`. If the builtin
  /// sanitizer is enabled, a runtime check is also emitted.
  llvm::Value *EmitCheckedArgForAssume(const Expr *E);

  /// Emit a description of a type in a format suitable for passing to
  /// a runtime sanitizer handler.
  llvm::Constant *EmitCheckTypeDescriptor(QualType T);

  /// Convert a value into a format suitable for passing to a runtime
  /// sanitizer handler.
  llvm::Value *EmitCheckValue(llvm::Value *V);

  /// Emit a description of a source location in a format suitable for
  /// passing to a runtime sanitizer handler.
  llvm::Constant *EmitCheckSourceLocation(SourceLocation Loc);

  void EmitKCFIOperandBundle(const CGCallee &Callee,
                             SmallVectorImpl<llvm::OperandBundleDef> &Bundles);

  /// Create a basic block that will either trap or call a handler function in
  /// the UBSan runtime with the provided arguments, and create a conditional
  /// branch to it.
  void
  EmitCheck(ArrayRef<std::pair<llvm::Value *, SanitizerKind::SanitizerOrdinal>>
                Checked,
            SanitizerHandler Check, ArrayRef<llvm::Constant *> StaticArgs,
            ArrayRef<llvm::Value *> DynamicArgs);

  /// Emit a slow path cross-DSO CFI check which calls __cfi_slowpath
  /// if Cond if false.
  void EmitCfiSlowPathCheck(SanitizerKind::SanitizerOrdinal Ordinal,
                            llvm::Value *Cond, llvm::ConstantInt *TypeId,
                            llvm::Value *Ptr,
                            ArrayRef<llvm::Constant *> StaticArgs);

  /// Emit a reached-unreachable diagnostic if \p Loc is valid and runtime
  /// checking is enabled. Otherwise, just emit an unreachable instruction.
  void EmitUnreachable(SourceLocation Loc);

  /// Create a basic block that will call the trap intrinsic, and emit a
  /// conditional branch to it, for the -ftrapv checks.
  void EmitTrapCheck(llvm::Value *Checked, SanitizerHandler CheckHandlerID,
                     bool NoMerge = false);

  /// Emit a call to trap or debugtrap and attach function attribute
  /// "trap-func-name" if specified.
  llvm::CallInst *EmitTrapCall(llvm::Intrinsic::ID IntrID);

  /// Emit a stub for the cross-DSO CFI check function.
  void EmitCfiCheckStub();

  /// Emit a cross-DSO CFI failure handling function.
  void EmitCfiCheckFail();

  /// Create a check for a function parameter that may potentially be
  /// declared as non-null.
  void EmitNonNullArgCheck(RValue RV, QualType ArgType, SourceLocation ArgLoc,
                           AbstractCallee AC, unsigned ParmNum);

  void EmitNonNullArgCheck(Address Addr, QualType ArgType,
                           SourceLocation ArgLoc, AbstractCallee AC,
                           unsigned ParmNum);

  /// EmitWriteback - Emit callbacks for function.
  void EmitWritebacks(const CallArgList &Args);

  /// EmitCallArg - Emit a single call argument.
  void EmitCallArg(CallArgList &args, const Expr *E, QualType ArgType);

  /// EmitDelegateCallArg - We are performing a delegate call; that
  /// is, the current function is delegating to another one.  Produce
  /// a r-value suitable for passing the given parameter.
  void EmitDelegateCallArg(CallArgList &args, const VarDecl *param,
                           SourceLocation loc);

  /// SetFPAccuracy - Set the minimum required accuracy of the given floating
  /// point operation, expressed as the maximum relative error in ulp.
  void SetFPAccuracy(llvm::Value *Val, float Accuracy);

  /// Set the minimum required accuracy of the given sqrt operation
  /// based on CodeGenOpts.
  void SetSqrtFPAccuracy(llvm::Value *Val);

  /// Set the minimum required accuracy of the given sqrt operation based on
  /// CodeGenOpts.
  void SetDivFPAccuracy(llvm::Value *Val);

  /// Set the codegen fast-math flags.
  void SetFastMathFlags(FPOptions FPFeatures);

  // Truncate or extend a boolean vector to the requested number of elements.
  llvm::Value *emitBoolVecConversion(llvm::Value *SrcVec,
                                     unsigned NumElementsDst,
                                     const llvm::Twine &Name = "");

  void maybeAttachRangeForLoad(llvm::LoadInst *Load, QualType Ty,
                               SourceLocation Loc);

private:
  // Emits a convergence_loop instruction for the given |BB|, with |ParentToken|
  // as it's parent convergence instr.
  llvm::ConvergenceControlInst *emitConvergenceLoopToken(llvm::BasicBlock *BB);

  // Adds a convergence_ctrl token with |ParentToken| as parent convergence
  // instr to the call |Input|.
  llvm::CallBase *addConvergenceControlToken(llvm::CallBase *Input);

  // Find the convergence_entry instruction |F|, or emits ones if none exists.
  // Returns the convergence instruction.
  llvm::ConvergenceControlInst *
  getOrEmitConvergenceEntryToken(llvm::Function *F);

private:
  llvm::MDNode *getRangeForLoadFromType(QualType Ty);
  void EmitReturnOfRValue(RValue RV, QualType Ty);

  void deferPlaceholderReplacement(llvm::Instruction *Old, llvm::Value *New);

  llvm::SmallVector<std::pair<llvm::WeakTrackingVH, llvm::Value *>, 4>
      DeferredReplacements;

  /// Set the address of a local variable.
  void setAddrOfLocalVar(const VarDecl *VD, Address Addr) {
    assert(!LocalDeclMap.count(VD) && "Decl already exists in LocalDeclMap!");
    LocalDeclMap.insert({VD, Addr});
  }

  /// ExpandTypeFromArgs - Reconstruct a structure of type \arg Ty
  /// from function arguments into \arg Dst. See ABIArgInfo::Expand.
  ///
  /// \param AI - The first function argument of the expansion.
  void ExpandTypeFromArgs(QualType Ty, LValue Dst,
                          llvm::Function::arg_iterator &AI);

  /// ExpandTypeToArgs - Expand an CallArg \arg Arg, with the LLVM type for \arg
  /// Ty, into individual arguments on the provided vector \arg IRCallArgs,
  /// starting at index \arg IRCallArgPos. See ABIArgInfo::Expand.
  void ExpandTypeToArgs(QualType Ty, CallArg Arg, llvm::FunctionType *IRFuncTy,
                        SmallVectorImpl<llvm::Value *> &IRCallArgs,
                        unsigned &IRCallArgPos);

  std::pair<llvm::Value *, llvm::Type *>
  EmitAsmInput(const TargetInfo::ConstraintInfo &Info, const Expr *InputExpr,
               std::string &ConstraintStr);

  std::pair<llvm::Value *, llvm::Type *>
  EmitAsmInputLValue(const TargetInfo::ConstraintInfo &Info, LValue InputValue,
                     QualType InputType, std::string &ConstraintStr,
                     SourceLocation Loc);

  /// Attempts to statically evaluate the object size of E. If that
  /// fails, emits code to figure the size of E out for us. This is
  /// pass_object_size aware.
  ///
  /// If EmittedExpr is non-null, this will use that instead of re-emitting E.
  llvm::Value *evaluateOrEmitBuiltinObjectSize(const Expr *E, unsigned Type,
                                               llvm::IntegerType *ResType,
                                               llvm::Value *EmittedE,
                                               bool IsDynamic);

  /// Emits the size of E, as required by __builtin_object_size. This
  /// function is aware of pass_object_size parameters, and will act accordingly
  /// if E is a parameter with the pass_object_size attribute.
  llvm::Value *emitBuiltinObjectSize(const Expr *E, unsigned Type,
                                     llvm::IntegerType *ResType,
                                     llvm::Value *EmittedE, bool IsDynamic);

  llvm::Value *emitCountedBySize(const Expr *E, llvm::Value *EmittedE,
                                 unsigned Type, llvm::IntegerType *ResType);

  llvm::Value *emitCountedByMemberSize(const MemberExpr *E, const Expr *Idx,
                                       llvm::Value *EmittedE,
                                       QualType CastedArrayElementTy,
                                       unsigned Type,
                                       llvm::IntegerType *ResType);

  llvm::Value *emitCountedByPointerSize(const ImplicitCastExpr *E,
                                        const Expr *Idx, llvm::Value *EmittedE,
                                        QualType CastedArrayElementTy,
                                        unsigned Type,
                                        llvm::IntegerType *ResType);

  void emitZeroOrPatternForAutoVarInit(QualType type, const VarDecl &D,
                                       Address Loc);

public:
  enum class EvaluationOrder {
    ///! No language constraints on evaluation order.
    Default,
    ///! Language semantics require left-to-right evaluation.
    ForceLeftToRight,
    ///! Language semantics require right-to-left evaluation.
    ForceRightToLeft
  };

  // Wrapper for function prototype sources. Wraps either a FunctionProtoType or
  // an ObjCMethodDecl.
  struct PrototypeWrapper {
    llvm::PointerUnion<const FunctionProtoType *, const ObjCMethodDecl *> P;

    PrototypeWrapper(const FunctionProtoType *FT) : P(FT) {}
    PrototypeWrapper(const ObjCMethodDecl *MD) : P(MD) {}
  };

  void EmitCallArgs(CallArgList &Args, PrototypeWrapper Prototype,
                    llvm::iterator_range<CallExpr::const_arg_iterator> ArgRange,
                    AbstractCallee AC = AbstractCallee(),
                    unsigned ParamsToSkip = 0,
                    EvaluationOrder Order = EvaluationOrder::Default);

  /// EmitPointerWithAlignment - Given an expression with a pointer type,
  /// emit the value and compute our best estimate of the alignment of the
  /// pointee.
  ///
  /// \param BaseInfo - If non-null, this will be initialized with
  /// information about the source of the alignment and the may-alias
  /// attribute.  Note that this function will conservatively fall back on
  /// the type when it doesn't recognize the expression and may-alias will
  /// be set to false.
  ///
  /// One reasonable way to use this information is when there's a language
  /// guarantee that the pointer must be aligned to some stricter value, and
  /// we're simply trying to ensure that sufficiently obvious uses of under-
  /// aligned objects don't get miscompiled; for example, a placement new
  /// into the address of a local variable.  In such a case, it's quite
  /// reasonable to just ignore the returned alignment when it isn't from an
  /// explicit source.
  Address
  EmitPointerWithAlignment(const Expr *Addr, LValueBaseInfo *BaseInfo = nullptr,
                           TBAAAccessInfo *TBAAInfo = nullptr,
                           KnownNonNull_t IsKnownNonNull = NotKnownNonNull);

  /// If \p E references a parameter with pass_object_size info or a constant
  /// array size modifier, emit the object size divided by the size of \p EltTy.
  /// Otherwise return null.
  llvm::Value *LoadPassedObjectSize(const Expr *E, QualType EltTy);

  void EmitSanitizerStatReport(llvm::SanitizerStatKind SSK);

  struct FMVResolverOption {
    llvm::Function *Function;
    llvm::SmallVector<StringRef, 8> Features;
    std::optional<StringRef> Architecture;

    FMVResolverOption(llvm::Function *F, ArrayRef<StringRef> Feats,
                      std::optional<StringRef> Arch = std::nullopt)
        : Function(F), Features(Feats), Architecture(Arch) {}
  };

  // Emits the body of a multiversion function's resolver. Assumes that the
  // options are already sorted in the proper order, with the 'default' option
  // last (if it exists).
  void EmitMultiVersionResolver(llvm::Function *Resolver,
                                ArrayRef<FMVResolverOption> Options);
  void EmitX86MultiVersionResolver(llvm::Function *Resolver,
                                   ArrayRef<FMVResolverOption> Options);
  void EmitAArch64MultiVersionResolver(llvm::Function *Resolver,
                                       ArrayRef<FMVResolverOption> Options);
  void EmitRISCVMultiVersionResolver(llvm::Function *Resolver,
                                     ArrayRef<FMVResolverOption> Options);

private:
  QualType getVarArgType(const Expr *Arg);

  void EmitDeclMetadata();

  BlockByrefHelpers *buildByrefHelpers(llvm::StructType &byrefType,
                                       const AutoVarEmission &emission);

  void AddObjCARCExceptionMetadata(llvm::Instruction *Inst);

  llvm::Value *GetValueForARMHint(unsigned BuiltinID);
  llvm::Value *EmitX86CpuIs(const CallExpr *E);
  llvm::Value *EmitX86CpuIs(StringRef CPUStr);
  llvm::Value *EmitX86CpuSupports(const CallExpr *E);
  llvm::Value *EmitX86CpuSupports(ArrayRef<StringRef> FeatureStrs);
  llvm::Value *EmitX86CpuSupports(std::array<uint32_t, 4> FeatureMask);
  llvm::Value *EmitX86CpuInit();
  llvm::Value *FormX86ResolverCondition(const FMVResolverOption &RO);
  llvm::Value *EmitAArch64CpuInit();
  llvm::Value *FormAArch64ResolverCondition(const FMVResolverOption &RO);
  llvm::Value *EmitAArch64CpuSupports(const CallExpr *E);
  llvm::Value *EmitAArch64CpuSupports(ArrayRef<StringRef> FeatureStrs);
};

inline DominatingLLVMValue::saved_type
DominatingLLVMValue::save(CodeGenFunction &CGF, llvm::Value *value) {
  if (!needsSaving(value))
    return saved_type(value, false);

  // Otherwise, we need an alloca.
  auto align = CharUnits::fromQuantity(
      CGF.CGM.getDataLayout().getPrefTypeAlign(value->getType()));
  Address alloca =
      CGF.CreateTempAlloca(value->getType(), align, "cond-cleanup.save");
  CGF.Builder.CreateStore(value, alloca);

  return saved_type(alloca.emitRawPointer(CGF), true);
}

inline llvm::Value *DominatingLLVMValue::restore(CodeGenFunction &CGF,
                                                 saved_type value) {
  // If the value says it wasn't saved, trust that it's still dominating.
  if (!value.getInt())
    return value.getPointer();

  // Otherwise, it should be an alloca instruction, as set up in save().
  auto alloca = cast<llvm::AllocaInst>(value.getPointer());
  return CGF.Builder.CreateAlignedLoad(alloca->getAllocatedType(), alloca,
                                       alloca->getAlign());
}

} // end namespace CodeGen

// Map the LangOption for floating point exception behavior into
// the corresponding enum in the IR.
llvm::fp::ExceptionBehavior
ToConstrainedExceptMD(LangOptions::FPExceptionModeKind Kind);
} // end namespace clang

#endif<|MERGE_RESOLUTION|>--- conflicted
+++ resolved
@@ -1696,7 +1696,6 @@
   /// See CGDebugInfo::addInstToCurrentSourceAtom.
   void addInstToCurrentSourceAtom(llvm::Instruction *KeyInstruction,
                                   llvm::Value *Backup);
-<<<<<<< HEAD
 
   /// See CGDebugInfo::addInstToSpecificSourceAtom.
   void addInstToSpecificSourceAtom(llvm::Instruction *KeyInstruction,
@@ -1707,18 +1706,6 @@
   void addInstToNewSourceAtom(llvm::Instruction *KeyInstruction,
                               llvm::Value *Backup);
 
-=======
-
-  /// See CGDebugInfo::addInstToSpecificSourceAtom.
-  void addInstToSpecificSourceAtom(llvm::Instruction *KeyInstruction,
-                                   llvm::Value *Backup, uint64_t Atom);
-
-  /// Add \p KeyInstruction and an optional \p Backup instruction to a new atom
-  /// group (See ApplyAtomGroup for more info).
-  void addInstToNewSourceAtom(llvm::Instruction *KeyInstruction,
-                              llvm::Value *Backup);
-
->>>>>>> 4084ffcf
 private:
   /// SwitchInsn - This is nearest current switch instruction. It is null if
   /// current context is not in a switch.
@@ -3345,19 +3332,12 @@
                            llvm::Value *Index, QualType IndexType,
                            QualType IndexedType, bool Accessed);
 
-<<<<<<< HEAD
-  /// Returns debug info, with additional annotation if enabled by
-  /// CGM.getCodeGenOpts().SanitizeAnnotateDebugInfo[CheckKindOrdinal].
-  llvm::DILocation *
-  SanitizerAnnotateDebugInfo(SanitizerKind::SanitizerOrdinal CheckKindOrdinal);
-=======
   /// Returns debug info, with additional annotation if
   /// CGM.getCodeGenOpts().SanitizeAnnotateDebugInfo[Ordinal] is enabled for
   /// any of the ordinals.
   llvm::DILocation *
   SanitizerAnnotateDebugInfo(ArrayRef<SanitizerKind::SanitizerOrdinal> Ordinals,
                              SanitizerHandler Handler);
->>>>>>> 4084ffcf
 
   llvm::Value *GetCountedByFieldExprGEP(const Expr *Base, const FieldDecl *FD,
                                         const FieldDecl *CountDecl);
@@ -4870,15 +4850,12 @@
   llvm::Value *EmitAMDGPUBuiltinExpr(unsigned BuiltinID, const CallExpr *E);
   llvm::Value *EmitHLSLBuiltinExpr(unsigned BuiltinID, const CallExpr *E,
                                    ReturnValueSlot ReturnValue);
-<<<<<<< HEAD
-=======
 
   // Returns a builtin function that the SPIR-V backend will expand into a spec
   // constant.
   llvm::Function *
   getSpecConstantFunction(const clang::QualType &SpecConstantType);
 
->>>>>>> 4084ffcf
   llvm::Value *EmitDirectXBuiltinExpr(unsigned BuiltinID, const CallExpr *E);
   llvm::Value *EmitSPIRVBuiltinExpr(unsigned BuiltinID, const CallExpr *E);
   llvm::Value *EmitScalarOrConstFoldImmArg(unsigned ICEArguments, unsigned Idx,
