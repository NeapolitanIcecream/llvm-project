//===--- CoverageMappingGen.cpp - Coverage mapping generation ---*- C++ -*-===//
//
// Part of the LLVM Project, under the Apache License v2.0 with LLVM Exceptions.
// See https://llvm.org/LICENSE.txt for license information.
// SPDX-License-Identifier: Apache-2.0 WITH LLVM-exception
//
//===----------------------------------------------------------------------===//
//
// Instrumentation-based code coverage mapping generator
//
//===----------------------------------------------------------------------===//

#include "CoverageMappingGen.h"
#include "CodeGenFunction.h"
#include "clang/AST/StmtVisitor.h"
#include "clang/Basic/Diagnostic.h"
#include "clang/Lex/Lexer.h"
#include "llvm/ADT/DenseSet.h"
#include "llvm/ADT/SmallSet.h"
#include "llvm/ADT/StringExtras.h"
#include "llvm/ProfileData/Coverage/CoverageMapping.h"
#include "llvm/ProfileData/Coverage/CoverageMappingReader.h"
#include "llvm/ProfileData/Coverage/CoverageMappingWriter.h"
#include "llvm/Support/FileSystem.h"
#include "llvm/Support/Path.h"
#include <optional>

// This selects the coverage mapping format defined when `InstrProfData.inc`
// is textually included.
#define COVMAP_V3

namespace llvm {
cl::opt<bool>
    EnableSingleByteCoverage("enable-single-byte-coverage",
                             llvm::cl::ZeroOrMore,
                             llvm::cl::desc("Enable single byte coverage"),
                             llvm::cl::Hidden, llvm::cl::init(false));
} // namespace llvm

static llvm::cl::opt<bool> EmptyLineCommentCoverage(
    "emptyline-comment-coverage",
    llvm::cl::desc("Emit emptylines and comment lines as skipped regions (only "
                   "disable it on test)"),
    llvm::cl::init(true), llvm::cl::Hidden);

namespace llvm::coverage {
cl::opt<bool> SystemHeadersCoverage(
    "system-headers-coverage",
    cl::desc("Enable collecting coverage from system headers"), cl::init(false),
    cl::Hidden);
}

using namespace clang;
using namespace CodeGen;
using namespace llvm::coverage;

CoverageSourceInfo *
CoverageMappingModuleGen::setUpCoverageCallbacks(Preprocessor &PP) {
  CoverageSourceInfo *CoverageInfo =
      new CoverageSourceInfo(PP.getSourceManager());
  PP.addPPCallbacks(std::unique_ptr<PPCallbacks>(CoverageInfo));
  if (EmptyLineCommentCoverage) {
    PP.addCommentHandler(CoverageInfo);
    PP.setEmptylineHandler(CoverageInfo);
    PP.setPreprocessToken(true);
    PP.setTokenWatcher([CoverageInfo](clang::Token Tok) {
      // Update previous token location.
      CoverageInfo->PrevTokLoc = Tok.getLocation();
      if (Tok.getKind() != clang::tok::eod)
        CoverageInfo->updateNextTokLoc(Tok.getLocation());
    });
  }
  return CoverageInfo;
}

void CoverageSourceInfo::AddSkippedRange(SourceRange Range,
                                         SkippedRange::Kind RangeKind) {
  if (EmptyLineCommentCoverage && !SkippedRanges.empty() &&
      PrevTokLoc == SkippedRanges.back().PrevTokLoc &&
      SourceMgr.isWrittenInSameFile(SkippedRanges.back().Range.getEnd(),
                                    Range.getBegin()))
    SkippedRanges.back().Range.setEnd(Range.getEnd());
  else
    SkippedRanges.push_back({Range, RangeKind, PrevTokLoc});
}

void CoverageSourceInfo::SourceRangeSkipped(SourceRange Range, SourceLocation) {
  AddSkippedRange(Range, SkippedRange::PPIfElse);
}

void CoverageSourceInfo::HandleEmptyline(SourceRange Range) {
  AddSkippedRange(Range, SkippedRange::EmptyLine);
}

bool CoverageSourceInfo::HandleComment(Preprocessor &PP, SourceRange Range) {
  AddSkippedRange(Range, SkippedRange::Comment);
  return false;
}

void CoverageSourceInfo::updateNextTokLoc(SourceLocation Loc) {
  if (!SkippedRanges.empty() && SkippedRanges.back().NextTokLoc.isInvalid())
    SkippedRanges.back().NextTokLoc = Loc;
}

namespace {
/// A region of source code that can be mapped to a counter.
class SourceMappingRegion {
  /// Primary Counter that is also used for Branch Regions for "True" branches.
  Counter Count;

  /// Secondary Counter used for Branch Regions for "False" branches.
  std::optional<Counter> FalseCount;

  /// Parameters used for Modified Condition/Decision Coverage
  mcdc::Parameters MCDCParams;

  /// The region's starting location.
  std::optional<SourceLocation> LocStart;

  /// The region's ending location.
  std::optional<SourceLocation> LocEnd;

  /// Whether this region is a gap region. The count from a gap region is set
  /// as the line execution count if there are no other regions on the line.
  bool GapRegion;

  /// Whetever this region is skipped ('if constexpr' or 'if consteval' untaken
  /// branch, or anything skipped but not empty line / comments)
  bool SkippedRegion;

public:
  SourceMappingRegion(Counter Count, std::optional<SourceLocation> LocStart,
                      std::optional<SourceLocation> LocEnd,
                      bool GapRegion = false)
      : Count(Count), LocStart(LocStart), LocEnd(LocEnd), GapRegion(GapRegion),
        SkippedRegion(false) {}

  SourceMappingRegion(Counter Count, std::optional<Counter> FalseCount,
                      mcdc::Parameters MCDCParams,
                      std::optional<SourceLocation> LocStart,
                      std::optional<SourceLocation> LocEnd,
                      bool GapRegion = false)
      : Count(Count), FalseCount(FalseCount), MCDCParams(MCDCParams),
        LocStart(LocStart), LocEnd(LocEnd), GapRegion(GapRegion),
        SkippedRegion(false) {}

  SourceMappingRegion(mcdc::Parameters MCDCParams,
                      std::optional<SourceLocation> LocStart,
                      std::optional<SourceLocation> LocEnd)
      : MCDCParams(MCDCParams), LocStart(LocStart), LocEnd(LocEnd),
        GapRegion(false), SkippedRegion(false) {}

  const Counter &getCounter() const { return Count; }

  const Counter &getFalseCounter() const {
    assert(FalseCount && "Region has no alternate counter");
    return *FalseCount;
  }

  void setCounter(Counter C) { Count = C; }

  bool hasStartLoc() const { return LocStart.has_value(); }

  void setStartLoc(SourceLocation Loc) { LocStart = Loc; }

  SourceLocation getBeginLoc() const {
    assert(LocStart && "Region has no start location");
    return *LocStart;
  }

  bool hasEndLoc() const { return LocEnd.has_value(); }

  void setEndLoc(SourceLocation Loc) {
    assert(Loc.isValid() && "Setting an invalid end location");
    LocEnd = Loc;
  }

  SourceLocation getEndLoc() const {
    assert(LocEnd && "Region has no end location");
    return *LocEnd;
  }

  bool isGap() const { return GapRegion; }

  void setGap(bool Gap) { GapRegion = Gap; }

  bool isSkipped() const { return SkippedRegion; }

  void setSkipped(bool Skipped) { SkippedRegion = Skipped; }

  bool isBranch() const { return FalseCount.has_value(); }

  bool isMCDCBranch() const {
    return std::holds_alternative<mcdc::BranchParameters>(MCDCParams);
  }

  const auto &getMCDCBranchParams() const {
    return mcdc::getParams<const mcdc::BranchParameters>(MCDCParams);
  }

  bool isMCDCDecision() const {
    return std::holds_alternative<mcdc::DecisionParameters>(MCDCParams);
  }

  const auto &getMCDCDecisionParams() const {
    return mcdc::getParams<const mcdc::DecisionParameters>(MCDCParams);
  }

  const mcdc::Parameters &getMCDCParams() const { return MCDCParams; }

  void resetMCDCParams() { MCDCParams = mcdc::Parameters(); }
};

/// Spelling locations for the start and end of a source region.
struct SpellingRegion {
  /// The line where the region starts.
  unsigned LineStart;

  /// The column where the region starts.
  unsigned ColumnStart;

  /// The line where the region ends.
  unsigned LineEnd;

  /// The column where the region ends.
  unsigned ColumnEnd;

  SpellingRegion(SourceManager &SM, SourceLocation LocStart,
                 SourceLocation LocEnd) {
    LineStart = SM.getSpellingLineNumber(LocStart);
    ColumnStart = SM.getSpellingColumnNumber(LocStart);
    LineEnd = SM.getSpellingLineNumber(LocEnd);
    ColumnEnd = SM.getSpellingColumnNumber(LocEnd);
  }

  SpellingRegion(SourceManager &SM, SourceMappingRegion &R)
      : SpellingRegion(SM, R.getBeginLoc(), R.getEndLoc()) {}

  /// Check if the start and end locations appear in source order, i.e
  /// top->bottom, left->right.
  bool isInSourceOrder() const {
    return (LineStart < LineEnd) ||
           (LineStart == LineEnd && ColumnStart <= ColumnEnd);
  }
};

/// Provides the common functionality for the different
/// coverage mapping region builders.
class CoverageMappingBuilder {
public:
  CoverageMappingModuleGen &CVM;
  SourceManager &SM;
  const LangOptions &LangOpts;

private:
  /// Map of clang's FileIDs to IDs used for coverage mapping.
  llvm::SmallDenseMap<FileID, std::pair<unsigned, SourceLocation>, 8>
      FileIDMapping;

public:
  /// The coverage mapping regions for this function
  llvm::SmallVector<CounterMappingRegion, 32> MappingRegions;
  /// The source mapping regions for this function.
  std::vector<SourceMappingRegion> SourceRegions;

  /// A set of regions which can be used as a filter.
  ///
  /// It is produced by emitExpansionRegions() and is used in
  /// emitSourceRegions() to suppress producing code regions if
  /// the same area is covered by expansion regions.
  typedef llvm::SmallSet<std::pair<SourceLocation, SourceLocation>, 8>
      SourceRegionFilter;

  CoverageMappingBuilder(CoverageMappingModuleGen &CVM, SourceManager &SM,
                         const LangOptions &LangOpts)
      : CVM(CVM), SM(SM), LangOpts(LangOpts) {}

  /// Return the precise end location for the given token.
  SourceLocation getPreciseTokenLocEnd(SourceLocation Loc) {
    // We avoid getLocForEndOfToken here, because it doesn't do what we want for
    // macro locations, which we just treat as expanded files.
    unsigned TokLen =
        Lexer::MeasureTokenLength(SM.getSpellingLoc(Loc), SM, LangOpts);
    return Loc.getLocWithOffset(TokLen);
  }

  /// Return the start location of an included file or expanded macro.
  SourceLocation getStartOfFileOrMacro(SourceLocation Loc) {
    if (Loc.isMacroID())
      return Loc.getLocWithOffset(-SM.getFileOffset(Loc));
    return SM.getLocForStartOfFile(SM.getFileID(Loc));
  }

  /// Return the end location of an included file or expanded macro.
  SourceLocation getEndOfFileOrMacro(SourceLocation Loc) {
    if (Loc.isMacroID())
      return Loc.getLocWithOffset(SM.getFileIDSize(SM.getFileID(Loc)) -
                                  SM.getFileOffset(Loc));
    return SM.getLocForEndOfFile(SM.getFileID(Loc));
  }

  /// Find out where a macro is expanded. If the immediate result is a
  /// <scratch space>, keep looking until the result isn't. Return a pair of
  /// \c SourceLocation. The first object is always the begin sloc of found
  /// result. The second should be checked by the caller: if it has value, it's
  /// the end sloc of the found result. Otherwise the while loop didn't get
  /// executed, which means the location wasn't changed and the caller has to
  /// learn the end sloc from somewhere else.
  std::pair<SourceLocation, std::optional<SourceLocation>>
  getNonScratchExpansionLoc(SourceLocation Loc) {
    std::optional<SourceLocation> EndLoc = std::nullopt;
    while (Loc.isMacroID() &&
           SM.isWrittenInScratchSpace(SM.getSpellingLoc(Loc))) {
      auto ExpansionRange = SM.getImmediateExpansionRange(Loc);
      Loc = ExpansionRange.getBegin();
      EndLoc = ExpansionRange.getEnd();
    }
    return std::make_pair(Loc, EndLoc);
  }

  /// Find out where the current file is included or macro is expanded. If
  /// \c AcceptScratch is set to false, keep looking for expansions until the
  /// found sloc is not a <scratch space>.
  SourceLocation getIncludeOrExpansionLoc(SourceLocation Loc,
                                          bool AcceptScratch = true) {
    if (!Loc.isMacroID())
      return SM.getIncludeLoc(SM.getFileID(Loc));
    Loc = SM.getImmediateExpansionRange(Loc).getBegin();
    if (AcceptScratch)
      return Loc;
    return getNonScratchExpansionLoc(Loc).first;
  }

  /// Return true if \c Loc is a location in a built-in macro.
  bool isInBuiltin(SourceLocation Loc) {
    return SM.getBufferName(SM.getSpellingLoc(Loc)) == "<built-in>";
  }

  /// Check whether \c Loc is included or expanded from \c Parent.
  bool isNestedIn(SourceLocation Loc, FileID Parent) {
    do {
      Loc = getIncludeOrExpansionLoc(Loc);
      if (Loc.isInvalid())
        return false;
    } while (!SM.isInFileID(Loc, Parent));
    return true;
  }

  /// Get the start of \c S ignoring macro arguments and builtin macros.
  SourceLocation getStart(const Stmt *S) {
    SourceLocation Loc = S->getBeginLoc();
    while (SM.isMacroArgExpansion(Loc) || isInBuiltin(Loc))
      Loc = SM.getImmediateExpansionRange(Loc).getBegin();
    return Loc;
  }

  /// Get the end of \c S ignoring macro arguments and builtin macros.
  SourceLocation getEnd(const Stmt *S) {
    SourceLocation Loc = S->getEndLoc();
    while (SM.isMacroArgExpansion(Loc) || isInBuiltin(Loc))
      Loc = SM.getImmediateExpansionRange(Loc).getBegin();
    return getPreciseTokenLocEnd(Loc);
  }

  /// Find the set of files we have regions for and assign IDs
  ///
  /// Fills \c Mapping with the virtual file mapping needed to write out
  /// coverage and collects the necessary file information to emit source and
  /// expansion regions.
  void gatherFileIDs(SmallVectorImpl<unsigned> &Mapping) {
    FileIDMapping.clear();

    llvm::SmallSet<FileID, 8> Visited;
    SmallVector<std::pair<SourceLocation, unsigned>, 8> FileLocs;
    for (auto &Region : SourceRegions) {
      SourceLocation Loc = Region.getBeginLoc();

      // Replace Region with its definition if it is in <scratch space>.
      auto NonScratchExpansionLoc = getNonScratchExpansionLoc(Loc);
      auto EndLoc = NonScratchExpansionLoc.second;
      if (EndLoc.has_value()) {
        Loc = NonScratchExpansionLoc.first;
        Region.setStartLoc(Loc);
        Region.setEndLoc(EndLoc.value());
      }

      // Replace Loc with FileLoc if it is expanded with system headers.
      if (!SystemHeadersCoverage && SM.isInSystemMacro(Loc)) {
        auto BeginLoc = SM.getSpellingLoc(Loc);
        auto EndLoc = SM.getSpellingLoc(Region.getEndLoc());
        if (SM.isWrittenInSameFile(BeginLoc, EndLoc)) {
          Loc = SM.getFileLoc(Loc);
          Region.setStartLoc(Loc);
          Region.setEndLoc(SM.getFileLoc(Region.getEndLoc()));
        }
      }

      FileID File = SM.getFileID(Loc);
      if (!Visited.insert(File).second)
        continue;

      assert(SystemHeadersCoverage ||
             !SM.isInSystemHeader(SM.getSpellingLoc(Loc)));

      unsigned Depth = 0;
      for (SourceLocation Parent = getIncludeOrExpansionLoc(Loc);
           Parent.isValid(); Parent = getIncludeOrExpansionLoc(Parent))
        ++Depth;
      FileLocs.push_back(std::make_pair(Loc, Depth));
    }
    llvm::stable_sort(FileLocs, llvm::less_second());

    for (const auto &FL : FileLocs) {
      SourceLocation Loc = FL.first;
      FileID SpellingFile = SM.getDecomposedSpellingLoc(Loc).first;
      auto Entry = SM.getFileEntryRefForID(SpellingFile);
      if (!Entry)
        continue;

      FileIDMapping[SM.getFileID(Loc)] = std::make_pair(Mapping.size(), Loc);
      Mapping.push_back(CVM.getFileID(*Entry));
    }
  }

  /// Get the coverage mapping file ID for \c Loc.
  ///
  /// If such file id doesn't exist, return std::nullopt.
  std::optional<unsigned> getCoverageFileID(SourceLocation Loc) {
    auto Mapping = FileIDMapping.find(SM.getFileID(Loc));
    if (Mapping != FileIDMapping.end())
      return Mapping->second.first;
    return std::nullopt;
  }

  /// This shrinks the skipped range if it spans a line that contains a
  /// non-comment token. If shrinking the skipped range would make it empty,
  /// this returns std::nullopt.
  /// Note this function can potentially be expensive because
  /// getSpellingLineNumber uses getLineNumber, which is expensive.
  std::optional<SpellingRegion> adjustSkippedRange(SourceManager &SM,
                                                   SourceLocation LocStart,
                                                   SourceLocation LocEnd,
                                                   SourceLocation PrevTokLoc,
                                                   SourceLocation NextTokLoc) {
    SpellingRegion SR{SM, LocStart, LocEnd};
    SR.ColumnStart = 1;
    if (PrevTokLoc.isValid() && SM.isWrittenInSameFile(LocStart, PrevTokLoc) &&
        SR.LineStart == SM.getSpellingLineNumber(PrevTokLoc))
      SR.LineStart++;
    if (NextTokLoc.isValid() && SM.isWrittenInSameFile(LocEnd, NextTokLoc) &&
        SR.LineEnd == SM.getSpellingLineNumber(NextTokLoc)) {
      SR.LineEnd--;
      SR.ColumnEnd++;
    }
    if (SR.isInSourceOrder())
      return SR;
    return std::nullopt;
  }

  /// Gather all the regions that were skipped by the preprocessor
  /// using the constructs like #if or comments.
  void gatherSkippedRegions() {
    /// An array of the minimum lineStarts and the maximum lineEnds
    /// for mapping regions from the appropriate source files.
    llvm::SmallVector<std::pair<unsigned, unsigned>, 8> FileLineRanges;
    FileLineRanges.resize(
        FileIDMapping.size(),
        std::make_pair(std::numeric_limits<unsigned>::max(), 0));
    for (const auto &R : MappingRegions) {
      FileLineRanges[R.FileID].first =
          std::min(FileLineRanges[R.FileID].first, R.LineStart);
      FileLineRanges[R.FileID].second =
          std::max(FileLineRanges[R.FileID].second, R.LineEnd);
    }

    auto SkippedRanges = CVM.getSourceInfo().getSkippedRanges();
    for (auto &I : SkippedRanges) {
      SourceRange Range = I.Range;
      auto LocStart = Range.getBegin();
      auto LocEnd = Range.getEnd();
      assert(SM.isWrittenInSameFile(LocStart, LocEnd) &&
             "region spans multiple files");

      auto CovFileID = getCoverageFileID(LocStart);
      if (!CovFileID)
        continue;
      std::optional<SpellingRegion> SR;
      if (I.isComment())
        SR = adjustSkippedRange(SM, LocStart, LocEnd, I.PrevTokLoc,
                                I.NextTokLoc);
      else if (I.isPPIfElse() || I.isEmptyLine())
        SR = {SM, LocStart, LocEnd};

      if (!SR)
        continue;
      auto Region = CounterMappingRegion::makeSkipped(
          *CovFileID, SR->LineStart, SR->ColumnStart, SR->LineEnd,
          SR->ColumnEnd);
      // Make sure that we only collect the regions that are inside
      // the source code of this function.
      if (Region.LineStart >= FileLineRanges[*CovFileID].first &&
          Region.LineEnd <= FileLineRanges[*CovFileID].second)
        MappingRegions.push_back(Region);
    }
  }

  /// Generate the coverage counter mapping regions from collected
  /// source regions.
  void emitSourceRegions(const SourceRegionFilter &Filter) {
    for (const auto &Region : SourceRegions) {
      assert(Region.hasEndLoc() && "incomplete region");

      SourceLocation LocStart = Region.getBeginLoc();
      assert(SM.getFileID(LocStart).isValid() && "region in invalid file");

      // Ignore regions from system headers unless collecting coverage from
      // system headers is explicitly enabled.
      if (!SystemHeadersCoverage &&
          SM.isInSystemHeader(SM.getSpellingLoc(LocStart))) {
        assert(!Region.isMCDCBranch() && !Region.isMCDCDecision() &&
               "Don't suppress the condition in system headers");
        continue;
      }

      auto CovFileID = getCoverageFileID(LocStart);
      // Ignore regions that don't have a file, such as builtin macros.
      if (!CovFileID) {
        assert(!Region.isMCDCBranch() && !Region.isMCDCDecision() &&
               "Don't suppress the condition in non-file regions");
        continue;
      }

      SourceLocation LocEnd = Region.getEndLoc();
      assert(SM.isWrittenInSameFile(LocStart, LocEnd) &&
             "region spans multiple files");

      // Don't add code regions for the area covered by expansion regions.
      // This not only suppresses redundant regions, but sometimes prevents
      // creating regions with wrong counters if, for example, a statement's
      // body ends at the end of a nested macro.
      if (Filter.count(std::make_pair(LocStart, LocEnd))) {
        assert(!Region.isMCDCBranch() && !Region.isMCDCDecision() &&
               "Don't suppress the condition");
        continue;
      }

      // Find the spelling locations for the mapping region.
      SpellingRegion SR{SM, LocStart, LocEnd};
      assert(SR.isInSourceOrder() && "region start and end out of order");

      if (Region.isGap()) {
        MappingRegions.push_back(CounterMappingRegion::makeGapRegion(
            Region.getCounter(), *CovFileID, SR.LineStart, SR.ColumnStart,
            SR.LineEnd, SR.ColumnEnd));
      } else if (Region.isSkipped()) {
        MappingRegions.push_back(CounterMappingRegion::makeSkipped(
            *CovFileID, SR.LineStart, SR.ColumnStart, SR.LineEnd,
            SR.ColumnEnd));
      } else if (Region.isBranch()) {
        MappingRegions.push_back(CounterMappingRegion::makeBranchRegion(
            Region.getCounter(), Region.getFalseCounter(), *CovFileID,
            SR.LineStart, SR.ColumnStart, SR.LineEnd, SR.ColumnEnd,
            Region.getMCDCParams()));
      } else if (Region.isMCDCDecision()) {
        MappingRegions.push_back(CounterMappingRegion::makeDecisionRegion(
            Region.getMCDCDecisionParams(), *CovFileID, SR.LineStart,
            SR.ColumnStart, SR.LineEnd, SR.ColumnEnd));
      } else {
        MappingRegions.push_back(CounterMappingRegion::makeRegion(
            Region.getCounter(), *CovFileID, SR.LineStart, SR.ColumnStart,
            SR.LineEnd, SR.ColumnEnd));
      }
    }
  }

  /// Generate expansion regions for each virtual file we've seen.
  SourceRegionFilter emitExpansionRegions() {
    SourceRegionFilter Filter;
    for (const auto &FM : FileIDMapping) {
      SourceLocation ExpandedLoc = FM.second.second;
      SourceLocation ParentLoc = getIncludeOrExpansionLoc(ExpandedLoc, false);
      if (ParentLoc.isInvalid())
        continue;

      auto ParentFileID = getCoverageFileID(ParentLoc);
      if (!ParentFileID)
        continue;
      auto ExpandedFileID = getCoverageFileID(ExpandedLoc);
      assert(ExpandedFileID && "expansion in uncovered file");

      SourceLocation LocEnd = getPreciseTokenLocEnd(ParentLoc);
      assert(SM.isWrittenInSameFile(ParentLoc, LocEnd) &&
             "region spans multiple files");
      Filter.insert(std::make_pair(ParentLoc, LocEnd));

      SpellingRegion SR{SM, ParentLoc, LocEnd};
      assert(SR.isInSourceOrder() && "region start and end out of order");
      MappingRegions.push_back(CounterMappingRegion::makeExpansion(
          *ParentFileID, *ExpandedFileID, SR.LineStart, SR.ColumnStart,
          SR.LineEnd, SR.ColumnEnd));
    }
    return Filter;
  }
};

/// Creates unreachable coverage regions for the functions that
/// are not emitted.
struct EmptyCoverageMappingBuilder : public CoverageMappingBuilder {
  EmptyCoverageMappingBuilder(CoverageMappingModuleGen &CVM, SourceManager &SM,
                              const LangOptions &LangOpts)
      : CoverageMappingBuilder(CVM, SM, LangOpts) {}

  void VisitDecl(const Decl *D) {
    if (!D->hasBody())
      return;
    auto Body = D->getBody();
    SourceLocation Start = getStart(Body);
    SourceLocation End = getEnd(Body);
    if (!SM.isWrittenInSameFile(Start, End)) {
      // Walk up to find the common ancestor.
      // Correct the locations accordingly.
      FileID StartFileID = SM.getFileID(Start);
      FileID EndFileID = SM.getFileID(End);
      while (StartFileID != EndFileID && !isNestedIn(End, StartFileID)) {
        Start = getIncludeOrExpansionLoc(Start);
        assert(Start.isValid() &&
               "Declaration start location not nested within a known region");
        StartFileID = SM.getFileID(Start);
      }
      while (StartFileID != EndFileID) {
        End = getPreciseTokenLocEnd(getIncludeOrExpansionLoc(End));
        assert(End.isValid() &&
               "Declaration end location not nested within a known region");
        EndFileID = SM.getFileID(End);
      }
    }
    SourceRegions.emplace_back(Counter(), Start, End);
  }

  /// Write the mapping data to the output stream
  void write(llvm::raw_ostream &OS) {
    SmallVector<unsigned, 16> FileIDMapping;
    gatherFileIDs(FileIDMapping);
    emitSourceRegions(SourceRegionFilter());

    if (MappingRegions.empty())
      return;

    CoverageMappingWriter Writer(FileIDMapping, {}, MappingRegions);
    Writer.write(OS);
  }
};

/// A wrapper object for maintaining stacks to track the resursive AST visitor
/// walks for the purpose of assigning IDs to leaf-level conditions measured by
/// MC/DC. The object is created with a reference to the MCDCBitmapMap that was
/// created during the initial AST walk. The presence of a bitmap associated
/// with a boolean expression (top-level logical operator nest) indicates that
/// the boolean expression qualified for MC/DC.  The resulting condition IDs
/// are preserved in a map reference that is also provided during object
/// creation.
struct MCDCCoverageBuilder {

  /// The AST walk recursively visits nested logical-AND or logical-OR binary
  /// operator nodes and then visits their LHS and RHS children nodes.  As this
  /// happens, the algorithm will assign IDs to each operator's LHS and RHS side
  /// as the walk moves deeper into the nest.  At each level of the recursive
  /// nest, the LHS and RHS may actually correspond to larger subtrees (not
  /// leaf-conditions). If this is the case, when that node is visited, the ID
  /// assigned to the subtree is re-assigned to its LHS, and a new ID is given
  /// to its RHS. At the end of the walk, all leaf-level conditions will have a
  /// unique ID -- keep in mind that the final set of IDs may not be in
  /// numerical order from left to right.
  ///
  /// Example: "x = (A && B) || (C && D) || (D && F)"
  ///
  ///      Visit Depth1:
  ///              (A && B) || (C && D) || (D && F)
  ///              ^-------LHS--------^    ^-RHS--^
  ///                      ID=1              ID=2
  ///
  ///      Visit LHS-Depth2:
  ///              (A && B) || (C && D)
  ///              ^-LHS--^    ^-RHS--^
  ///                ID=1        ID=3
  ///
  ///      Visit LHS-Depth3:
  ///               (A && B)
  ///               LHS   RHS
  ///               ID=1  ID=4
  ///
  ///      Visit RHS-Depth3:
  ///                         (C && D)
  ///                         LHS   RHS
  ///                         ID=3  ID=5
  ///
  ///      Visit RHS-Depth2:              (D && F)
  ///                                     LHS   RHS
  ///                                     ID=2  ID=6
  ///
  ///      Visit Depth1:
  ///              (A && B)  || (C && D)  || (D && F)
  ///              ID=1  ID=4   ID=3  ID=5   ID=2  ID=6
  ///
  /// A node ID of '0' always means MC/DC isn't being tracked.
  ///
  /// As the AST walk proceeds recursively, the algorithm will also use a stack
  /// to track the IDs of logical-AND and logical-OR operations on the RHS so
  /// that it can be determined which nodes are executed next, depending on how
  /// a LHS or RHS of a logical-AND or logical-OR is evaluated.  This
  /// information relies on the assigned IDs and are embedded within the
  /// coverage region IDs of each branch region associated with a leaf-level
  /// condition. This information helps the visualization tool reconstruct all
  /// possible test vectors for the purposes of MC/DC analysis. If a "next" node
  /// ID is '0', it means it's the end of the test vector. The following rules
  /// are used:
  ///
  /// For logical-AND ("LHS && RHS"):
  /// - If LHS is TRUE, execution goes to the RHS node.
  /// - If LHS is FALSE, execution goes to the LHS node of the next logical-OR.
  ///   If that does not exist, execution exits (ID == 0).
  ///
  /// - If RHS is TRUE, execution goes to LHS node of the next logical-AND.
  ///   If that does not exist, execution exits (ID == 0).
  /// - If RHS is FALSE, execution goes to the LHS node of the next logical-OR.
  ///   If that does not exist, execution exits (ID == 0).
  ///
  /// For logical-OR ("LHS || RHS"):
  /// - If LHS is TRUE, execution goes to the LHS node of the next logical-AND.
  ///   If that does not exist, execution exits (ID == 0).
  /// - If LHS is FALSE, execution goes to the RHS node.
  ///
  /// - If RHS is TRUE, execution goes to LHS node of the next logical-AND.
  ///   If that does not exist, execution exits (ID == 0).
  /// - If RHS is FALSE, execution goes to the LHS node of the next logical-OR.
  ///   If that does not exist, execution exits (ID == 0).
  ///
  /// Finally, the condition IDs are also used when instrumenting the code to
  /// indicate a unique offset into a temporary bitmap that represents the true
  /// or false evaluation of that particular condition.
  ///
  /// NOTE regarding the use of CodeGenFunction::stripCond(). Even though, for
  /// simplicity, parentheses and unary logical-NOT operators are considered
  /// part of their underlying condition for both MC/DC and branch coverage, the
  /// condition IDs themselves are assigned and tracked using the underlying
  /// condition itself.  This is done solely for consistency since parentheses
  /// and logical-NOTs are ignored when checking whether the condition is
  /// actually an instrumentable condition. This can also make debugging a bit
  /// easier.

private:
  CodeGenModule &CGM;

  llvm::SmallVector<mcdc::ConditionIDs> DecisionStack;
  MCDC::State &MCDCState;
  const Stmt *DecisionStmt = nullptr;
  mcdc::ConditionID NextID = 0;
  bool NotMapped = false;

  /// Represent a sentinel value as a pair of final decisions for the bottom
  // of DecisionStack.
  static constexpr mcdc::ConditionIDs DecisionStackSentinel{-1, -1};

  /// Is this a logical-AND operation?
  bool isLAnd(const BinaryOperator *E) const {
    return E->getOpcode() == BO_LAnd;
  }

public:
  MCDCCoverageBuilder(CodeGenModule &CGM, MCDC::State &MCDCState)
      : CGM(CGM), DecisionStack(1, DecisionStackSentinel),
        MCDCState(MCDCState) {}

  /// Return whether the build of the control flow map is at the top-level
  /// (root) of a logical operator nest in a boolean expression prior to the
  /// assignment of condition IDs.
  bool isIdle() const { return (NextID == 0 && !NotMapped); }

  /// Return whether any IDs have been assigned in the build of the control
  /// flow map, indicating that the map is being generated for this boolean
  /// expression.
  bool isBuilding() const { return (NextID > 0); }

  /// Set the given condition's ID.
  void setCondID(const Expr *Cond, mcdc::ConditionID ID) {
    MCDCState.BranchByStmt[CodeGenFunction::stripCond(Cond)] = {ID,
                                                                DecisionStmt};
  }

  /// Return the ID of a given condition.
  mcdc::ConditionID getCondID(const Expr *Cond) const {
    auto I = MCDCState.BranchByStmt.find(CodeGenFunction::stripCond(Cond));
    if (I == MCDCState.BranchByStmt.end())
      return -1;
    else
      return I->second.ID;
  }

  /// Return the LHS Decision ([0,0] if not set).
  const mcdc::ConditionIDs &back() const { return DecisionStack.back(); }

  /// Push the binary operator statement to track the nest level and assign IDs
  /// to the operator's LHS and RHS.  The RHS may be a larger subtree that is
  /// broken up on successive levels.
  void pushAndAssignIDs(const BinaryOperator *E) {
    if (!CGM.getCodeGenOpts().MCDCCoverage)
      return;

    // If binary expression is disqualified, don't do mapping.
    if (!isBuilding() &&
        !MCDCState.DecisionByStmt.contains(CodeGenFunction::stripCond(E)))
      NotMapped = true;

    // Don't go any further if we don't need to map condition IDs.
    if (NotMapped)
      return;

    if (NextID == 0) {
      DecisionStmt = E;
      assert(MCDCState.DecisionByStmt.contains(E));
    }

    const mcdc::ConditionIDs &ParentDecision = DecisionStack.back();

    // If the operator itself has an assigned ID, this means it represents a
    // larger subtree.  In this case, assign that ID to its LHS node.  Its RHS
    // will receive a new ID below. Otherwise, assign ID+1 to LHS.
    if (MCDCState.BranchByStmt.contains(CodeGenFunction::stripCond(E)))
      setCondID(E->getLHS(), getCondID(E));
    else
      setCondID(E->getLHS(), NextID++);

    // Assign a ID+1 for the RHS.
    mcdc::ConditionID RHSid = NextID++;
    setCondID(E->getRHS(), RHSid);

    // Push the LHS decision IDs onto the DecisionStack.
    if (isLAnd(E))
      DecisionStack.push_back({ParentDecision[false], RHSid});
    else
      DecisionStack.push_back({RHSid, ParentDecision[true]});
  }

  /// Pop and return the LHS Decision ([0,0] if not set).
  mcdc::ConditionIDs pop() {
    if (!CGM.getCodeGenOpts().MCDCCoverage || NotMapped)
      return DecisionStackSentinel;

    assert(DecisionStack.size() > 1);
    return DecisionStack.pop_back_val();
  }

  /// Return the total number of conditions and reset the state. The number of
  /// conditions is zero if the expression isn't mapped.
  unsigned getTotalConditionsAndReset(const BinaryOperator *E) {
    if (!CGM.getCodeGenOpts().MCDCCoverage)
      return 0;

    assert(!isIdle());
    assert(DecisionStack.size() == 1);

    // Reset state if not doing mapping.
    if (NotMapped) {
      NotMapped = false;
      assert(NextID == 0);
      return 0;
    }

    // Set number of conditions and reset.
    unsigned TotalConds = NextID;

    // Reset ID back to beginning.
    NextID = 0;

    return TotalConds;
  }
};

/// A StmtVisitor that creates coverage mapping regions which map
/// from the source code locations to the PGO counters.
struct CounterCoverageMappingBuilder
    : public CoverageMappingBuilder,
      public ConstStmtVisitor<CounterCoverageMappingBuilder> {
  /// The map of statements to count values.
  llvm::DenseMap<const Stmt *, CounterPair> &CounterMap;

  CounterExpressionBuilder::SubstMap MapToExpand;
  unsigned NextCounterNum;

  MCDC::State &MCDCState;

  /// A stack of currently live regions.
  llvm::SmallVector<SourceMappingRegion> RegionStack;

  /// Set if the Expr should be handled as a leaf even if it is kind of binary
  /// logical ops (&&, ||).
  llvm::DenseSet<const Stmt *> LeafExprSet;

  /// An object to manage MCDC regions.
  MCDCCoverageBuilder MCDCBuilder;

  CounterExpressionBuilder Builder;

  /// A location in the most recently visited file or macro.
  ///
  /// This is used to adjust the active source regions appropriately when
  /// expressions cross file or macro boundaries.
  SourceLocation MostRecentLocation;

  /// Whether the visitor at a terminate statement.
  bool HasTerminateStmt = false;

  /// Gap region counter after terminate statement.
  Counter GapRegionCounter;

  /// Return a counter for the subtraction of \c RHS from \c LHS
  Counter subtractCounters(Counter LHS, Counter RHS, bool Simplify = true) {
    assert(!llvm::EnableSingleByteCoverage &&
           "cannot add counters when single byte coverage mode is enabled");
    return Builder.subtract(LHS, RHS, Simplify);
  }

  /// Return a counter for the sum of \c LHS and \c RHS.
  Counter addCounters(Counter LHS, Counter RHS, bool Simplify = true) {
    return Builder.add(LHS, RHS, Simplify);
  }

  Counter addCounters(Counter C1, Counter C2, Counter C3,
                      bool Simplify = true) {
    return addCounters(addCounters(C1, C2, Simplify), C3, Simplify);
  }

  /// Return the region counter for the given statement.
  ///
  /// This should only be called on statements that have a dedicated counter.
  Counter getRegionCounter(const Stmt *S) {
    return Counter::getCounter(CounterMap[S].Executed);
  }

  struct BranchCounterPair {
    Counter Executed; ///< The Counter previously assigned.
    Counter Skipped;  ///< An expression (Parent-Executed), or equivalent to it.
  };

  /// Retrieve or assign the pair of Counter(s).
  ///
  /// This returns BranchCounterPair {Executed, Skipped}.
  /// Executed is the Counter associated with S assigned by an earlier
  /// CounterMapping pass.
  /// Skipped may be an expression (Executed - ParentCnt) or newly
  /// assigned Counter in EnableSingleByteCoverage, as subtract
  /// expressions are not available in this mode.
  ///
  /// \param S Key to the CounterMap
  /// \param ParentCnt The Counter representing how many times S is evaluated.
  /// \param SkipCntForOld (To be removed later) Optional fake Counter
  ///                      to override Skipped for adjustment of
  ///                      expressions in the old behavior of
  ///                      EnableSingleByteCoverage that is unaware of
  ///                      Branch coverage.
  BranchCounterPair
  getBranchCounterPair(const Stmt *S, Counter ParentCnt,
                       std::optional<Counter> SkipCntForOld = std::nullopt) {
    auto &TheMap = CounterMap[S];
    auto ExecCnt = Counter::getCounter(TheMap.Executed);

<<<<<<< HEAD
    // The old behavior of SingleByte shouldn't emit Branches.
    if (llvm::EnableSingleByteCoverage && SkipCntForOld)
=======
    // The old behavior of SingleByte is unaware of Branches.
    // Will be pruned after the migration of SingleByte.
    if (llvm::EnableSingleByteCoverage) {
      assert(SkipCntForOld &&
             "SingleByte must provide SkipCntForOld as a fake Skipped count.");
>>>>>>> bdcf47e4
      return {ExecCnt, *SkipCntForOld};

    BranchCounterPair Counters = {ExecCnt,
                                  Builder.subtract(ParentCnt, ExecCnt)};

    if (!llvm::EnableSingleByteCoverage || !Counters.Skipped.isExpression()) {
      assert(
          !TheMap.Skipped.hasValue() &&
          "SkipCnt shouldn't be allocated but refer to an existing counter.");
      return Counters;
    }

    // Assign second if second is not assigned yet.
    if (!TheMap.Skipped.hasValue())
      TheMap.Skipped = NextCounterNum++;

    // Replace an expression (ParentCnt - ExecCnt) with SkipCnt.
    Counter SkipCnt = Counter::getCounter(TheMap.Skipped);
    MapToExpand[SkipCnt] = Builder.subst(Counters.Skipped, MapToExpand);
    Counters.Skipped = SkipCnt;
    return Counters;
  }

  bool IsCounterEqual(Counter OutCount, Counter ParentCount) {
    if (OutCount == ParentCount)
      return true;

    // Try comaparison with pre-replaced expressions.
    //
    // For example, getBranchCounterPair(#0) returns {#1, #0 - #1}.
    // The sum of the pair should be equivalent to the Parent, #0.
    // OTOH when (#0 - #1) is replaced with the new counter #2,
    // The sum is (#1 + #2). If the reverse substitution #2 => (#0 - #1)
    // can be applied, the sum can be transformed to (#1 + (#0 - #1)).
    // To apply substitutions to both hand expressions, transform (LHS - RHS)
    // and check isZero.
    if (Builder.subst(Builder.subtract(OutCount, ParentCount), MapToExpand)
            .isZero())
      return true;

    return false;
  }

  /// Push a region onto the stack.
  ///
  /// Returns the index on the stack where the region was pushed. This can be
  /// used with popRegions to exit a "scope", ending the region that was pushed.
  size_t pushRegion(Counter Count,
                    std::optional<SourceLocation> StartLoc = std::nullopt,
                    std::optional<SourceLocation> EndLoc = std::nullopt,
                    std::optional<Counter> FalseCount = std::nullopt,
                    const mcdc::Parameters &BranchParams = std::monostate()) {

    if (StartLoc && !FalseCount) {
      MostRecentLocation = *StartLoc;
    }

    // If either of these locations is invalid, something elsewhere in the
    // compiler has broken.
    assert((!StartLoc || StartLoc->isValid()) && "Start location is not valid");
    assert((!EndLoc || EndLoc->isValid()) && "End location is not valid");

    // However, we can still recover without crashing.
    // If either location is invalid, set it to std::nullopt to avoid
    // letting users of RegionStack think that region has a valid start/end
    // location.
    if (StartLoc && StartLoc->isInvalid())
      StartLoc = std::nullopt;
    if (EndLoc && EndLoc->isInvalid())
      EndLoc = std::nullopt;
    RegionStack.emplace_back(Count, FalseCount, BranchParams, StartLoc, EndLoc);

    return RegionStack.size() - 1;
  }

  size_t pushRegion(const mcdc::DecisionParameters &DecisionParams,
                    std::optional<SourceLocation> StartLoc = std::nullopt,
                    std::optional<SourceLocation> EndLoc = std::nullopt) {

    RegionStack.emplace_back(DecisionParams, StartLoc, EndLoc);

    return RegionStack.size() - 1;
  }

  size_t locationDepth(SourceLocation Loc) {
    size_t Depth = 0;
    while (Loc.isValid()) {
      Loc = getIncludeOrExpansionLoc(Loc);
      Depth++;
    }
    return Depth;
  }

  /// Pop regions from the stack into the function's list of regions.
  ///
  /// Adds all regions from \c ParentIndex to the top of the stack to the
  /// function's \c SourceRegions.
  void popRegions(size_t ParentIndex) {
    assert(RegionStack.size() >= ParentIndex && "parent not in stack");
    while (RegionStack.size() > ParentIndex) {
      SourceMappingRegion &Region = RegionStack.back();
      if (Region.hasStartLoc() &&
          (Region.hasEndLoc() || RegionStack[ParentIndex].hasEndLoc())) {
        SourceLocation StartLoc = Region.getBeginLoc();
        SourceLocation EndLoc = Region.hasEndLoc()
                                    ? Region.getEndLoc()
                                    : RegionStack[ParentIndex].getEndLoc();
        bool isBranch = Region.isBranch();
        size_t StartDepth = locationDepth(StartLoc);
        size_t EndDepth = locationDepth(EndLoc);
        while (!SM.isWrittenInSameFile(StartLoc, EndLoc)) {
          bool UnnestStart = StartDepth >= EndDepth;
          bool UnnestEnd = EndDepth >= StartDepth;
          if (UnnestEnd) {
            // The region ends in a nested file or macro expansion. If the
            // region is not a branch region, create a separate region for each
            // expansion, and for all regions, update the EndLoc. Branch
            // regions should not be split in order to keep a straightforward
            // correspondance between the region and its associated branch
            // condition, even if the condition spans multiple depths.
            SourceLocation NestedLoc = getStartOfFileOrMacro(EndLoc);
            assert(SM.isWrittenInSameFile(NestedLoc, EndLoc));

            if (!isBranch && !isRegionAlreadyAdded(NestedLoc, EndLoc))
              SourceRegions.emplace_back(Region.getCounter(), NestedLoc,
                                         EndLoc);

            EndLoc = getPreciseTokenLocEnd(getIncludeOrExpansionLoc(EndLoc));
            if (EndLoc.isInvalid())
              llvm::report_fatal_error(
                  "File exit not handled before popRegions");
            EndDepth--;
          }
          if (UnnestStart) {
            // The region ends in a nested file or macro expansion. If the
            // region is not a branch region, create a separate region for each
            // expansion, and for all regions, update the StartLoc. Branch
            // regions should not be split in order to keep a straightforward
            // correspondance between the region and its associated branch
            // condition, even if the condition spans multiple depths.
            SourceLocation NestedLoc = getEndOfFileOrMacro(StartLoc);
            assert(SM.isWrittenInSameFile(StartLoc, NestedLoc));

            if (!isBranch && !isRegionAlreadyAdded(StartLoc, NestedLoc))
              SourceRegions.emplace_back(Region.getCounter(), StartLoc,
                                         NestedLoc);

            StartLoc = getIncludeOrExpansionLoc(StartLoc);
            if (StartLoc.isInvalid())
              llvm::report_fatal_error(
                  "File exit not handled before popRegions");
            StartDepth--;
          }
        }
        Region.setStartLoc(StartLoc);
        Region.setEndLoc(EndLoc);

        if (!isBranch) {
          MostRecentLocation = EndLoc;
          // If this region happens to span an entire expansion, we need to
          // make sure we don't overlap the parent region with it.
          if (StartLoc == getStartOfFileOrMacro(StartLoc) &&
              EndLoc == getEndOfFileOrMacro(EndLoc))
            MostRecentLocation = getIncludeOrExpansionLoc(EndLoc);
        }

        assert(SM.isWrittenInSameFile(Region.getBeginLoc(), EndLoc));
        assert(SpellingRegion(SM, Region).isInSourceOrder());
        SourceRegions.push_back(Region);
      }
      RegionStack.pop_back();
    }
  }

  /// Return the currently active region.
  SourceMappingRegion &getRegion() {
    assert(!RegionStack.empty() && "statement has no region");
    return RegionStack.back();
  }

  /// Propagate counts through the children of \p S if \p VisitChildren is true.
  /// Otherwise, only emit a count for \p S itself.
  Counter propagateCounts(Counter TopCount, const Stmt *S,
                          bool VisitChildren = true) {
    SourceLocation StartLoc = getStart(S);
    SourceLocation EndLoc = getEnd(S);
    size_t Index = pushRegion(TopCount, StartLoc, EndLoc);
    if (VisitChildren)
      Visit(S);
    Counter ExitCount = getRegion().getCounter();
    popRegions(Index);

    // The statement may be spanned by an expansion. Make sure we handle a file
    // exit out of this expansion before moving to the next statement.
    if (SM.isBeforeInTranslationUnit(StartLoc, S->getBeginLoc()))
      MostRecentLocation = EndLoc;

    return ExitCount;
  }

  /// Create a Branch Region around an instrumentable condition for coverage
  /// and add it to the function's SourceRegions.  A branch region tracks a
  /// "True" counter and a "False" counter for boolean expressions that
  /// result in the generation of a branch.
  void createBranchRegion(const Expr *C, Counter TrueCnt, Counter FalseCnt,
                          const mcdc::ConditionIDs &Conds = {}) {
    // Check for NULL conditions.
    if (!C)
      return;

    // Ensure we are an instrumentable condition (i.e. no "&&" or "||").  Push
    // region onto RegionStack but immediately pop it (which adds it to the
    // function's SourceRegions) because it doesn't apply to any other source
    // code other than the Condition.
    // With !SystemHeadersCoverage, binary logical ops in system headers may be
    // treated as instrumentable conditions.
    if (CodeGenFunction::isInstrumentedCondition(C) ||
        LeafExprSet.count(CodeGenFunction::stripCond(C))) {
      mcdc::Parameters BranchParams;
      mcdc::ConditionID ID = MCDCBuilder.getCondID(C);
      if (ID >= 0)
        BranchParams = mcdc::BranchParameters{ID, Conds};

      // If a condition can fold to true or false, the corresponding branch
      // will be removed.  Create a region with both counters hard-coded to
      // zero. This allows us to visualize them in a special way.
      // Alternatively, we can prevent any optimization done via
      // constant-folding by ensuring that ConstantFoldsToSimpleInteger() in
      // CodeGenFunction.c always returns false, but that is very heavy-handed.
      Expr::EvalResult Result;
      if (C->EvaluateAsInt(Result, CVM.getCodeGenModule().getContext())) {
        if (Result.Val.getInt().getBoolValue())
          FalseCnt = Counter::getZero();
        else
          TrueCnt = Counter::getZero();
      }
      popRegions(
          pushRegion(TrueCnt, getStart(C), getEnd(C), FalseCnt, BranchParams));
    }
  }

  /// Create a Decision Region with a BitmapIdx and number of Conditions. This
  /// type of region "contains" branch regions, one for each of the conditions.
  /// The visualization tool will group everything together.
  void createDecisionRegion(const Expr *C,
                            const mcdc::DecisionParameters &DecisionParams) {
    popRegions(pushRegion(DecisionParams, getStart(C), getEnd(C)));
  }

  /// Create a Branch Region around a SwitchCase for code coverage
  /// and add it to the function's SourceRegions.
  /// Returns Counter that corresponds to SC.
  Counter createSwitchCaseRegion(const SwitchCase *SC, Counter ParentCount) {
    Counter TrueCnt = getRegionCounter(SC);
    Counter FalseCnt = (llvm::EnableSingleByteCoverage
                            ? Counter::getZero() // Folded
                            : subtractCounters(ParentCount, TrueCnt));
    // Push region onto RegionStack but immediately pop it (which adds it to
    // the function's SourceRegions) because it doesn't apply to any other
    // source other than the SwitchCase.
    popRegions(pushRegion(TrueCnt, getStart(SC), SC->getColonLoc(), FalseCnt));
    return TrueCnt;
  }

  /// Check whether a region with bounds \c StartLoc and \c EndLoc
  /// is already added to \c SourceRegions.
  bool isRegionAlreadyAdded(SourceLocation StartLoc, SourceLocation EndLoc,
                            bool isBranch = false) {
    return llvm::any_of(
        llvm::reverse(SourceRegions), [&](const SourceMappingRegion &Region) {
          return Region.getBeginLoc() == StartLoc &&
                 Region.getEndLoc() == EndLoc && Region.isBranch() == isBranch;
        });
  }

  /// Adjust the most recently visited location to \c EndLoc.
  ///
  /// This should be used after visiting any statements in non-source order.
  void adjustForOutOfOrderTraversal(SourceLocation EndLoc) {
    MostRecentLocation = EndLoc;
    // The code region for a whole macro is created in handleFileExit() when
    // it detects exiting of the virtual file of that macro. If we visited
    // statements in non-source order, we might already have such a region
    // added, for example, if a body of a loop is divided among multiple
    // macros. Avoid adding duplicate regions in such case.
    if (getRegion().hasEndLoc() &&
        MostRecentLocation == getEndOfFileOrMacro(MostRecentLocation) &&
        isRegionAlreadyAdded(getStartOfFileOrMacro(MostRecentLocation),
                             MostRecentLocation, getRegion().isBranch()))
      MostRecentLocation = getIncludeOrExpansionLoc(MostRecentLocation);
  }

  /// Adjust regions and state when \c NewLoc exits a file.
  ///
  /// If moving from our most recently tracked location to \c NewLoc exits any
  /// files, this adjusts our current region stack and creates the file regions
  /// for the exited file.
  void handleFileExit(SourceLocation NewLoc) {
    if (NewLoc.isInvalid() ||
        SM.isWrittenInSameFile(MostRecentLocation, NewLoc))
      return;

    // If NewLoc is not in a file that contains MostRecentLocation, walk up to
    // find the common ancestor.
    SourceLocation LCA = NewLoc;
    FileID ParentFile = SM.getFileID(LCA);
    while (!isNestedIn(MostRecentLocation, ParentFile)) {
      LCA = getIncludeOrExpansionLoc(LCA);
      if (LCA.isInvalid() || SM.isWrittenInSameFile(LCA, MostRecentLocation)) {
        // Since there isn't a common ancestor, no file was exited. We just need
        // to adjust our location to the new file.
        MostRecentLocation = NewLoc;
        return;
      }
      ParentFile = SM.getFileID(LCA);
    }

    llvm::SmallSet<SourceLocation, 8> StartLocs;
    std::optional<Counter> ParentCounter;
    for (SourceMappingRegion &I : llvm::reverse(RegionStack)) {
      if (!I.hasStartLoc())
        continue;
      SourceLocation Loc = I.getBeginLoc();
      if (!isNestedIn(Loc, ParentFile)) {
        ParentCounter = I.getCounter();
        break;
      }

      while (!SM.isInFileID(Loc, ParentFile)) {
        // The most nested region for each start location is the one with the
        // correct count. We avoid creating redundant regions by stopping once
        // we've seen this region.
        if (StartLocs.insert(Loc).second) {
          if (I.isBranch())
            SourceRegions.emplace_back(I.getCounter(), I.getFalseCounter(),
                                       I.getMCDCParams(), Loc,
                                       getEndOfFileOrMacro(Loc), I.isBranch());
          else
            SourceRegions.emplace_back(I.getCounter(), Loc,
                                       getEndOfFileOrMacro(Loc));
        }
        Loc = getIncludeOrExpansionLoc(Loc);
      }
      I.setStartLoc(getPreciseTokenLocEnd(Loc));
    }

    if (ParentCounter) {
      // If the file is contained completely by another region and doesn't
      // immediately start its own region, the whole file gets a region
      // corresponding to the parent.
      SourceLocation Loc = MostRecentLocation;
      while (isNestedIn(Loc, ParentFile)) {
        SourceLocation FileStart = getStartOfFileOrMacro(Loc);
        if (StartLocs.insert(FileStart).second) {
          SourceRegions.emplace_back(*ParentCounter, FileStart,
                                     getEndOfFileOrMacro(Loc));
          assert(SpellingRegion(SM, SourceRegions.back()).isInSourceOrder());
        }
        Loc = getIncludeOrExpansionLoc(Loc);
      }
    }

    MostRecentLocation = NewLoc;
  }

  /// Ensure that \c S is included in the current region.
  void extendRegion(const Stmt *S) {
    SourceMappingRegion &Region = getRegion();
    SourceLocation StartLoc = getStart(S);

    handleFileExit(StartLoc);
    if (!Region.hasStartLoc())
      Region.setStartLoc(StartLoc);
  }

  /// Mark \c S as a terminator, starting a zero region.
  void terminateRegion(const Stmt *S) {
    extendRegion(S);
    SourceMappingRegion &Region = getRegion();
    SourceLocation EndLoc = getEnd(S);
    if (!Region.hasEndLoc())
      Region.setEndLoc(EndLoc);
    pushRegion(Counter::getZero());
    HasTerminateStmt = true;
  }

  /// Find a valid gap range between \p AfterLoc and \p BeforeLoc.
  std::optional<SourceRange> findGapAreaBetween(SourceLocation AfterLoc,
                                                SourceLocation BeforeLoc) {
    // Some statements (like AttributedStmt and ImplicitValueInitExpr) don't
    // have valid source locations. Do not emit a gap region if this is the case
    // in either AfterLoc end or BeforeLoc end.
    if (AfterLoc.isInvalid() || BeforeLoc.isInvalid())
      return std::nullopt;

    // If AfterLoc is in function-like macro, use the right parenthesis
    // location.
    if (AfterLoc.isMacroID()) {
      FileID FID = SM.getFileID(AfterLoc);
      const SrcMgr::ExpansionInfo *EI = &SM.getSLocEntry(FID).getExpansion();
      if (EI->isFunctionMacroExpansion())
        AfterLoc = EI->getExpansionLocEnd();
    }

    size_t StartDepth = locationDepth(AfterLoc);
    size_t EndDepth = locationDepth(BeforeLoc);
    while (!SM.isWrittenInSameFile(AfterLoc, BeforeLoc)) {
      bool UnnestStart = StartDepth >= EndDepth;
      bool UnnestEnd = EndDepth >= StartDepth;
      if (UnnestEnd) {
        assert(SM.isWrittenInSameFile(getStartOfFileOrMacro(BeforeLoc),
                                      BeforeLoc));

        BeforeLoc = getIncludeOrExpansionLoc(BeforeLoc);
        assert(BeforeLoc.isValid());
        EndDepth--;
      }
      if (UnnestStart) {
        assert(SM.isWrittenInSameFile(AfterLoc,
                                      getEndOfFileOrMacro(AfterLoc)));

        AfterLoc = getIncludeOrExpansionLoc(AfterLoc);
        assert(AfterLoc.isValid());
        AfterLoc = getPreciseTokenLocEnd(AfterLoc);
        assert(AfterLoc.isValid());
        StartDepth--;
      }
    }
    AfterLoc = getPreciseTokenLocEnd(AfterLoc);
    // If the start and end locations of the gap are both within the same macro
    // file, the range may not be in source order.
    if (AfterLoc.isMacroID() || BeforeLoc.isMacroID())
      return std::nullopt;
    if (!SM.isWrittenInSameFile(AfterLoc, BeforeLoc) ||
        !SpellingRegion(SM, AfterLoc, BeforeLoc).isInSourceOrder())
      return std::nullopt;
    return {{AfterLoc, BeforeLoc}};
  }

  /// Emit a gap region between \p StartLoc and \p EndLoc with the given count.
  void fillGapAreaWithCount(SourceLocation StartLoc, SourceLocation EndLoc,
                            Counter Count) {
    if (StartLoc == EndLoc)
      return;
    assert(SpellingRegion(SM, StartLoc, EndLoc).isInSourceOrder());
    handleFileExit(StartLoc);
    size_t Index = pushRegion(Count, StartLoc, EndLoc);
    getRegion().setGap(true);
    handleFileExit(EndLoc);
    popRegions(Index);
  }

  /// Find a valid range starting with \p StartingLoc and ending before \p
  /// BeforeLoc.
  std::optional<SourceRange> findAreaStartingFromTo(SourceLocation StartingLoc,
                                                    SourceLocation BeforeLoc) {
    // If StartingLoc is in function-like macro, use its start location.
    if (StartingLoc.isMacroID()) {
      FileID FID = SM.getFileID(StartingLoc);
      const SrcMgr::ExpansionInfo *EI = &SM.getSLocEntry(FID).getExpansion();
      if (EI->isFunctionMacroExpansion())
        StartingLoc = EI->getExpansionLocStart();
    }

    size_t StartDepth = locationDepth(StartingLoc);
    size_t EndDepth = locationDepth(BeforeLoc);
    while (!SM.isWrittenInSameFile(StartingLoc, BeforeLoc)) {
      bool UnnestStart = StartDepth >= EndDepth;
      bool UnnestEnd = EndDepth >= StartDepth;
      if (UnnestEnd) {
        assert(SM.isWrittenInSameFile(getStartOfFileOrMacro(BeforeLoc),
                                      BeforeLoc));

        BeforeLoc = getIncludeOrExpansionLoc(BeforeLoc);
        assert(BeforeLoc.isValid());
        EndDepth--;
      }
      if (UnnestStart) {
        assert(SM.isWrittenInSameFile(StartingLoc,
                                      getStartOfFileOrMacro(StartingLoc)));

        StartingLoc = getIncludeOrExpansionLoc(StartingLoc);
        assert(StartingLoc.isValid());
        StartDepth--;
      }
    }
    // If the start and end locations of the gap are both within the same macro
    // file, the range may not be in source order.
    if (StartingLoc.isMacroID() || BeforeLoc.isMacroID())
      return std::nullopt;
    if (!SM.isWrittenInSameFile(StartingLoc, BeforeLoc) ||
        !SpellingRegion(SM, StartingLoc, BeforeLoc).isInSourceOrder())
      return std::nullopt;
    return {{StartingLoc, BeforeLoc}};
  }

  void markSkipped(SourceLocation StartLoc, SourceLocation BeforeLoc) {
    const auto Skipped = findAreaStartingFromTo(StartLoc, BeforeLoc);

    if (!Skipped)
      return;

    const auto NewStartLoc = Skipped->getBegin();
    const auto EndLoc = Skipped->getEnd();

    if (NewStartLoc == EndLoc)
      return;
    assert(SpellingRegion(SM, NewStartLoc, EndLoc).isInSourceOrder());
    handleFileExit(NewStartLoc);
    size_t Index = pushRegion(Counter{}, NewStartLoc, EndLoc);
    getRegion().setSkipped(true);
    handleFileExit(EndLoc);
    popRegions(Index);
  }

  /// Keep counts of breaks and continues inside loops.
  struct BreakContinue {
    Counter BreakCount;
    Counter ContinueCount;
  };
  SmallVector<BreakContinue, 8> BreakContinueStack;

  CounterCoverageMappingBuilder(
      CoverageMappingModuleGen &CVM,
      llvm::DenseMap<const Stmt *, CounterPair> &CounterMap,
      MCDC::State &MCDCState, SourceManager &SM, const LangOptions &LangOpts)
      : CoverageMappingBuilder(CVM, SM, LangOpts), CounterMap(CounterMap),
        NextCounterNum(CounterMap.size()), MCDCState(MCDCState),
        MCDCBuilder(CVM.getCodeGenModule(), MCDCState) {}

  /// Write the mapping data to the output stream
  void write(llvm::raw_ostream &OS) {
    llvm::SmallVector<unsigned, 8> VirtualFileMapping;
    gatherFileIDs(VirtualFileMapping);
    SourceRegionFilter Filter = emitExpansionRegions();
    emitSourceRegions(Filter);
    gatherSkippedRegions();

    if (MappingRegions.empty())
      return;

    CoverageMappingWriter Writer(VirtualFileMapping, Builder.getExpressions(),
                                 MappingRegions);
    Writer.write(OS);
  }

  void VisitStmt(const Stmt *S) {
    if (S->getBeginLoc().isValid())
      extendRegion(S);
    const Stmt *LastStmt = nullptr;
    bool SaveTerminateStmt = HasTerminateStmt;
    HasTerminateStmt = false;
    GapRegionCounter = Counter::getZero();
    for (const Stmt *Child : S->children())
      if (Child) {
        // If last statement contains terminate statements, add a gap area
        // between the two statements.
        if (LastStmt && HasTerminateStmt) {
          auto Gap = findGapAreaBetween(getEnd(LastStmt), getStart(Child));
          if (Gap)
            fillGapAreaWithCount(Gap->getBegin(), Gap->getEnd(),
                                 GapRegionCounter);
          SaveTerminateStmt = true;
          HasTerminateStmt = false;
        }
        this->Visit(Child);
        LastStmt = Child;
      }
    if (SaveTerminateStmt)
      HasTerminateStmt = true;
    handleFileExit(getEnd(S));
  }

  void VisitDecl(const Decl *D) {
    Stmt *Body = D->getBody();

    // Do not propagate region counts into system headers unless collecting
    // coverage from system headers is explicitly enabled.
    if (!SystemHeadersCoverage && Body &&
        SM.isInSystemHeader(SM.getSpellingLoc(getStart(Body))))
      return;

    // Do not visit the artificial children nodes of defaulted methods. The
    // lexer may not be able to report back precise token end locations for
    // these children nodes (llvm.org/PR39822), and moreover users will not be
    // able to see coverage for them.
    Counter BodyCounter = getRegionCounter(Body);
    bool Defaulted = false;
    if (auto *Method = dyn_cast<CXXMethodDecl>(D))
      Defaulted = Method->isDefaulted();
    if (auto *Ctor = dyn_cast<CXXConstructorDecl>(D)) {
      for (auto *Initializer : Ctor->inits()) {
        if (Initializer->isWritten()) {
          auto *Init = Initializer->getInit();
          if (getStart(Init).isValid() && getEnd(Init).isValid())
            propagateCounts(BodyCounter, Init);
        }
      }
    }

    propagateCounts(BodyCounter, Body,
                    /*VisitChildren=*/!Defaulted);
    assert(RegionStack.empty() && "Regions entered but never exited");
  }

  void VisitReturnStmt(const ReturnStmt *S) {
    extendRegion(S);
    if (S->getRetValue())
      Visit(S->getRetValue());
    terminateRegion(S);
  }

  void VisitCoroutineBodyStmt(const CoroutineBodyStmt *S) {
    extendRegion(S);
    Visit(S->getBody());
  }

  void VisitCoreturnStmt(const CoreturnStmt *S) {
    extendRegion(S);
    if (S->getOperand())
      Visit(S->getOperand());
    terminateRegion(S);
  }

  void VisitCoroutineSuspendExpr(const CoroutineSuspendExpr *E) {
    Visit(E->getOperand());
  }

  void VisitCXXThrowExpr(const CXXThrowExpr *E) {
    extendRegion(E);
    if (E->getSubExpr())
      Visit(E->getSubExpr());
    terminateRegion(E);
  }

  void VisitGotoStmt(const GotoStmt *S) { terminateRegion(S); }

  void VisitLabelStmt(const LabelStmt *S) {
    Counter LabelCount = getRegionCounter(S);
    SourceLocation Start = getStart(S);
    // We can't extendRegion here or we risk overlapping with our new region.
    handleFileExit(Start);
    pushRegion(LabelCount, Start);
    Visit(S->getSubStmt());
  }

  void VisitBreakStmt(const BreakStmt *S) {
    assert(!BreakContinueStack.empty() && "break not in a loop or switch!");
    if (!llvm::EnableSingleByteCoverage)
      BreakContinueStack.back().BreakCount = addCounters(
          BreakContinueStack.back().BreakCount, getRegion().getCounter());
    // FIXME: a break in a switch should terminate regions for all preceding
    // case statements, not just the most recent one.
    terminateRegion(S);
  }

  void VisitContinueStmt(const ContinueStmt *S) {
    assert(!BreakContinueStack.empty() && "continue stmt not in a loop!");
    if (!llvm::EnableSingleByteCoverage)
      BreakContinueStack.back().ContinueCount = addCounters(
          BreakContinueStack.back().ContinueCount, getRegion().getCounter());
    terminateRegion(S);
  }

  void VisitCallExpr(const CallExpr *E) {
    VisitStmt(E);

    // Terminate the region when we hit a noreturn function.
    // (This is helpful dealing with switch statements.)
    QualType CalleeType = E->getCallee()->getType();
    if (getFunctionExtInfo(*CalleeType).getNoReturn())
      terminateRegion(E);
  }

  void VisitWhileStmt(const WhileStmt *S) {
    extendRegion(S);

    Counter ParentCount = getRegion().getCounter();
    Counter BodyCount = llvm::EnableSingleByteCoverage
                            ? getRegionCounter(S->getBody())
                            : getRegionCounter(S);

    // Handle the body first so that we can get the backedge count.
    BreakContinueStack.push_back(BreakContinue());
    extendRegion(S->getBody());
    Counter BackedgeCount = propagateCounts(BodyCount, S->getBody());
    BreakContinue BC = BreakContinueStack.pop_back_val();

    bool BodyHasTerminateStmt = HasTerminateStmt;
    HasTerminateStmt = false;

    // Go back to handle the condition.
    Counter CondCount =
        llvm::EnableSingleByteCoverage
            ? getRegionCounter(S->getCond())
            : addCounters(ParentCount, BackedgeCount, BC.ContinueCount);
    auto BranchCount = getBranchCounterPair(S, CondCount, getRegionCounter(S));
    assert(BranchCount.Executed.isZero() || BranchCount.Executed == BodyCount ||
           llvm::EnableSingleByteCoverage);

    propagateCounts(CondCount, S->getCond());
    adjustForOutOfOrderTraversal(getEnd(S));

    // The body count applies to the area immediately after the increment.
    auto Gap = findGapAreaBetween(S->getRParenLoc(), getStart(S->getBody()));
    if (Gap)
      fillGapAreaWithCount(Gap->getBegin(), Gap->getEnd(), BodyCount);

    assert(
        !llvm::EnableSingleByteCoverage ||
        (BC.BreakCount.isZero() && BranchCount.Skipped == getRegionCounter(S)));
    Counter OutCount = addCounters(BC.BreakCount, BranchCount.Skipped);
    if (!IsCounterEqual(OutCount, ParentCount)) {
      pushRegion(OutCount);
      GapRegionCounter = OutCount;
      if (BodyHasTerminateStmt)
        HasTerminateStmt = true;
    }

    // Create Branch Region around condition.
    if (!llvm::EnableSingleByteCoverage)
      createBranchRegion(S->getCond(), BodyCount, BranchCount.Skipped);
  }

  void VisitDoStmt(const DoStmt *S) {
    extendRegion(S);

    Counter ParentCount = getRegion().getCounter();
    Counter BodyCount = llvm::EnableSingleByteCoverage
                            ? getRegionCounter(S->getBody())
                            : getRegionCounter(S);

    BreakContinueStack.push_back(BreakContinue());
    extendRegion(S->getBody());

    Counter BackedgeCount;
    if (llvm::EnableSingleByteCoverage)
      propagateCounts(BodyCount, S->getBody());
    else
      BackedgeCount =
          propagateCounts(addCounters(ParentCount, BodyCount), S->getBody());

    BreakContinue BC = BreakContinueStack.pop_back_val();

    bool BodyHasTerminateStmt = HasTerminateStmt;
    HasTerminateStmt = false;

    Counter CondCount = llvm::EnableSingleByteCoverage
                            ? getRegionCounter(S->getCond())
                            : addCounters(BackedgeCount, BC.ContinueCount);
    auto BranchCount = getBranchCounterPair(S, CondCount, getRegionCounter(S));
    assert(BranchCount.Executed.isZero() || BranchCount.Executed == BodyCount ||
           llvm::EnableSingleByteCoverage);

    propagateCounts(CondCount, S->getCond());

    assert(
        !llvm::EnableSingleByteCoverage ||
        (BC.BreakCount.isZero() && BranchCount.Skipped == getRegionCounter(S)));
    Counter OutCount = addCounters(BC.BreakCount, BranchCount.Skipped);
    if (!IsCounterEqual(OutCount, ParentCount)) {
      pushRegion(OutCount);
      GapRegionCounter = OutCount;
    }

    // Create Branch Region around condition.
    if (!llvm::EnableSingleByteCoverage)
      createBranchRegion(S->getCond(), BodyCount, BranchCount.Skipped);

    if (BodyHasTerminateStmt)
      HasTerminateStmt = true;
  }

  void VisitForStmt(const ForStmt *S) {
    extendRegion(S);
    if (S->getInit())
      Visit(S->getInit());

    Counter ParentCount = getRegion().getCounter();
    Counter BodyCount = llvm::EnableSingleByteCoverage
                            ? getRegionCounter(S->getBody())
                            : getRegionCounter(S);

    // The loop increment may contain a break or continue.
    if (S->getInc())
      BreakContinueStack.emplace_back();

    // Handle the body first so that we can get the backedge count.
    BreakContinueStack.emplace_back();
    extendRegion(S->getBody());
    Counter BackedgeCount = propagateCounts(BodyCount, S->getBody());
    BreakContinue BodyBC = BreakContinueStack.pop_back_val();

    bool BodyHasTerminateStmt = HasTerminateStmt;
    HasTerminateStmt = false;

    // The increment is essentially part of the body but it needs to include
    // the count for all the continue statements.
    BreakContinue IncrementBC;
    if (const Stmt *Inc = S->getInc()) {
      Counter IncCount;
      if (llvm::EnableSingleByteCoverage)
        IncCount = getRegionCounter(S->getInc());
      else
        IncCount = addCounters(BackedgeCount, BodyBC.ContinueCount);
      propagateCounts(IncCount, Inc);
      IncrementBC = BreakContinueStack.pop_back_val();
    }

    // Go back to handle the condition.
    Counter CondCount =
        llvm::EnableSingleByteCoverage
            ? getRegionCounter(S->getCond())
            : addCounters(
                  addCounters(ParentCount, BackedgeCount, BodyBC.ContinueCount),
                  IncrementBC.ContinueCount);
    auto BranchCount = getBranchCounterPair(S, CondCount, getRegionCounter(S));
    assert(BranchCount.Executed.isZero() || BranchCount.Executed == BodyCount ||
           llvm::EnableSingleByteCoverage);

    if (const Expr *Cond = S->getCond()) {
      propagateCounts(CondCount, Cond);
      adjustForOutOfOrderTraversal(getEnd(S));
    }

    // The body count applies to the area immediately after the increment.
    auto Gap = findGapAreaBetween(S->getRParenLoc(), getStart(S->getBody()));
    if (Gap)
      fillGapAreaWithCount(Gap->getBegin(), Gap->getEnd(), BodyCount);

    assert(!llvm::EnableSingleByteCoverage ||
           (BodyBC.BreakCount.isZero() && IncrementBC.BreakCount.isZero()));
    Counter OutCount = addCounters(BodyBC.BreakCount, IncrementBC.BreakCount,
                                   BranchCount.Skipped);
    if (!IsCounterEqual(OutCount, ParentCount)) {
      pushRegion(OutCount);
      GapRegionCounter = OutCount;
      if (BodyHasTerminateStmt)
        HasTerminateStmt = true;
    }

    // Create Branch Region around condition.
    if (!llvm::EnableSingleByteCoverage)
      createBranchRegion(S->getCond(), BodyCount, BranchCount.Skipped);
  }

  void VisitCXXForRangeStmt(const CXXForRangeStmt *S) {
    extendRegion(S);
    if (S->getInit())
      Visit(S->getInit());
    Visit(S->getLoopVarStmt());
    Visit(S->getRangeStmt());

    Counter ParentCount = getRegion().getCounter();
    Counter BodyCount = llvm::EnableSingleByteCoverage
                            ? getRegionCounter(S->getBody())
                            : getRegionCounter(S);

    BreakContinueStack.push_back(BreakContinue());
    extendRegion(S->getBody());
    Counter BackedgeCount = propagateCounts(BodyCount, S->getBody());
    BreakContinue BC = BreakContinueStack.pop_back_val();

    bool BodyHasTerminateStmt = HasTerminateStmt;
    HasTerminateStmt = false;

    // The body count applies to the area immediately after the range.
    auto Gap = findGapAreaBetween(S->getRParenLoc(), getStart(S->getBody()));
    if (Gap)
      fillGapAreaWithCount(Gap->getBegin(), Gap->getEnd(), BodyCount);

    Counter LoopCount =
        addCounters(ParentCount, BackedgeCount, BC.ContinueCount);
    auto BranchCount = getBranchCounterPair(S, LoopCount, getRegionCounter(S));
    assert(BranchCount.Executed.isZero() || BranchCount.Executed == BodyCount ||
           llvm::EnableSingleByteCoverage);
    assert(
        !llvm::EnableSingleByteCoverage ||
        (BC.BreakCount.isZero() && BranchCount.Skipped == getRegionCounter(S)));

    Counter OutCount = addCounters(BC.BreakCount, BranchCount.Skipped);
    if (!IsCounterEqual(OutCount, ParentCount)) {
      pushRegion(OutCount);
      GapRegionCounter = OutCount;
      if (BodyHasTerminateStmt)
        HasTerminateStmt = true;
    }

    // Create Branch Region around condition.
    if (!llvm::EnableSingleByteCoverage)
      createBranchRegion(S->getCond(), BodyCount, BranchCount.Skipped);
  }

  void VisitObjCForCollectionStmt(const ObjCForCollectionStmt *S) {
    extendRegion(S);
    Visit(S->getElement());

    Counter ParentCount = getRegion().getCounter();
    Counter BodyCount = getRegionCounter(S);

    BreakContinueStack.push_back(BreakContinue());
    extendRegion(S->getBody());
    Counter BackedgeCount = propagateCounts(BodyCount, S->getBody());
    BreakContinue BC = BreakContinueStack.pop_back_val();

    // The body count applies to the area immediately after the collection.
    auto Gap = findGapAreaBetween(S->getRParenLoc(), getStart(S->getBody()));
    if (Gap)
      fillGapAreaWithCount(Gap->getBegin(), Gap->getEnd(), BodyCount);

    Counter LoopCount =
        addCounters(ParentCount, BackedgeCount, BC.ContinueCount);
    auto BranchCount = getBranchCounterPair(S, LoopCount);
    assert(BranchCount.Executed.isZero() || BranchCount.Executed == BodyCount);
    Counter OutCount = addCounters(BC.BreakCount, BranchCount.Skipped);
    if (!IsCounterEqual(OutCount, ParentCount)) {
      pushRegion(OutCount);
      GapRegionCounter = OutCount;
    }
  }

  void VisitSwitchStmt(const SwitchStmt *S) {
    extendRegion(S);
    if (S->getInit())
      Visit(S->getInit());
    Visit(S->getCond());

    BreakContinueStack.push_back(BreakContinue());

    const Stmt *Body = S->getBody();
    extendRegion(Body);
    if (const auto *CS = dyn_cast<CompoundStmt>(Body)) {
      if (!CS->body_empty()) {
        // Make a region for the body of the switch.  If the body starts with
        // a case, that case will reuse this region; otherwise, this covers
        // the unreachable code at the beginning of the switch body.
        size_t Index = pushRegion(Counter::getZero(), getStart(CS));
        getRegion().setGap(true);
        Visit(Body);

        // Set the end for the body of the switch, if it isn't already set.
        for (size_t i = RegionStack.size(); i != Index; --i) {
          if (!RegionStack[i - 1].hasEndLoc())
            RegionStack[i - 1].setEndLoc(getEnd(CS->body_back()));
        }

        popRegions(Index);
      }
    } else
      propagateCounts(Counter::getZero(), Body);
    BreakContinue BC = BreakContinueStack.pop_back_val();

    if (!BreakContinueStack.empty() && !llvm::EnableSingleByteCoverage)
      BreakContinueStack.back().ContinueCount = addCounters(
          BreakContinueStack.back().ContinueCount, BC.ContinueCount);

    Counter ParentCount = getRegion().getCounter();
    Counter ExitCount = getRegionCounter(S);
    SourceLocation ExitLoc = getEnd(S);
    pushRegion(ExitCount);
    GapRegionCounter = ExitCount;

    // Ensure that handleFileExit recognizes when the end location is located
    // in a different file.
    MostRecentLocation = getStart(S);
    handleFileExit(ExitLoc);

    // When single byte coverage mode is enabled, do not create branch region by
    // early returning.
    if (llvm::EnableSingleByteCoverage)
      return;

    // Create a Branch Region around each Case. Subtract the case's
    // counter from the Parent counter to track the "False" branch count.
    Counter CaseCountSum;
    bool HasDefaultCase = false;
    const SwitchCase *Case = S->getSwitchCaseList();
    for (; Case; Case = Case->getNextSwitchCase()) {
      HasDefaultCase = HasDefaultCase || isa<DefaultStmt>(Case);
      auto CaseCount = createSwitchCaseRegion(Case, ParentCount);
      CaseCountSum = addCounters(CaseCountSum, CaseCount, /*Simplify=*/false);
    }
    // If no explicit default case exists, create a branch region to represent
    // the hidden branch, which will be added later by the CodeGen. This region
    // will be associated with the switch statement's condition.
    if (!HasDefaultCase) {
      // Simplify is skipped while building the counters above: it can get
      // really slow on top of switches with thousands of cases. Instead,
      // trigger simplification by adding zero to the last counter.
      CaseCountSum =
          addCounters(CaseCountSum, Counter::getZero(), /*Simplify=*/true);

      // This is considered as the False count on SwitchStmt.
      Counter SwitchFalse = subtractCounters(ParentCount, CaseCountSum);
      createBranchRegion(S->getCond(), CaseCountSum, SwitchFalse);
    }
  }

  void VisitSwitchCase(const SwitchCase *S) {
    extendRegion(S);

    SourceMappingRegion &Parent = getRegion();
    Counter Count = llvm::EnableSingleByteCoverage
                        ? getRegionCounter(S)
                        : addCounters(Parent.getCounter(), getRegionCounter(S));

    // Reuse the existing region if it starts at our label. This is typical of
    // the first case in a switch.
    if (Parent.hasStartLoc() && Parent.getBeginLoc() == getStart(S))
      Parent.setCounter(Count);
    else
      pushRegion(Count, getStart(S));

    GapRegionCounter = Count;

    if (const auto *CS = dyn_cast<CaseStmt>(S)) {
      Visit(CS->getLHS());
      if (const Expr *RHS = CS->getRHS())
        Visit(RHS);
    }
    Visit(S->getSubStmt());
  }

  void coverIfConsteval(const IfStmt *S) {
    assert(S->isConsteval());

    const auto *Then = S->getThen();
    const auto *Else = S->getElse();

    // It's better for llvm-cov to create a new region with same counter
    // so line-coverage can be properly calculated for lines containing
    // a skipped region (without it the line is marked uncovered)
    const Counter ParentCount = getRegion().getCounter();

    extendRegion(S);

    if (S->isNegatedConsteval()) {
      // ignore 'if consteval'
      markSkipped(S->getIfLoc(), getStart(Then));
      propagateCounts(ParentCount, Then);

      if (Else) {
        // ignore 'else <else>'
        markSkipped(getEnd(Then), getEnd(Else));
      }
    } else {
      assert(S->isNonNegatedConsteval());
      // ignore 'if consteval <then> [else]'
      markSkipped(S->getIfLoc(), Else ? getStart(Else) : getEnd(Then));

      if (Else)
        propagateCounts(ParentCount, Else);
    }
  }

  void coverIfConstexpr(const IfStmt *S) {
    assert(S->isConstexpr());

    // evaluate constant condition...
    const bool isTrue =
        S->getCond()
            ->EvaluateKnownConstInt(CVM.getCodeGenModule().getContext())
            .getBoolValue();

    extendRegion(S);

    // I'm using 'propagateCounts' later as new region is better and allows me
    // to properly calculate line coverage in llvm-cov utility
    const Counter ParentCount = getRegion().getCounter();

    // ignore 'if constexpr ('
    SourceLocation startOfSkipped = S->getIfLoc();

    if (const auto *Init = S->getInit()) {
      const auto start = getStart(Init);
      const auto end = getEnd(Init);

      // this check is to make sure typedef here which doesn't have valid source
      // location won't crash it
      if (start.isValid() && end.isValid()) {
        markSkipped(startOfSkipped, start);
        propagateCounts(ParentCount, Init);
        startOfSkipped = getEnd(Init);
      }
    }

    const auto *Then = S->getThen();
    const auto *Else = S->getElse();

    if (isTrue) {
      // ignore '<condition>)'
      markSkipped(startOfSkipped, getStart(Then));
      propagateCounts(ParentCount, Then);

      if (Else)
        // ignore 'else <else>'
        markSkipped(getEnd(Then), getEnd(Else));
    } else {
      // ignore '<condition>) <then> [else]'
      markSkipped(startOfSkipped, Else ? getStart(Else) : getEnd(Then));

      if (Else)
        propagateCounts(ParentCount, Else);
    }
  }

  void VisitIfStmt(const IfStmt *S) {
    // "if constexpr" and "if consteval" are not normal conditional statements,
    // their discarded statement should be skipped
    if (S->isConsteval())
      return coverIfConsteval(S);
    else if (S->isConstexpr())
      return coverIfConstexpr(S);

    extendRegion(S);
    if (S->getInit())
      Visit(S->getInit());

    // Extend into the condition before we propagate through it below - this is
    // needed to handle macros that generate the "if" but not the condition.
    extendRegion(S->getCond());

    Counter ParentCount = getRegion().getCounter();
    auto [ThenCount, ElseCount] =
        (llvm::EnableSingleByteCoverage
             ? BranchCounterPair{getRegionCounter(S->getThen()),
                                 (S->getElse() ? getRegionCounter(S->getElse())
                                               : Counter::getZero())}
             : getBranchCounterPair(S, ParentCount));

    // Emitting a counter for the condition makes it easier to interpret the
    // counter for the body when looking at the coverage.
    propagateCounts(ParentCount, S->getCond());

    // The 'then' count applies to the area immediately after the condition.
    std::optional<SourceRange> Gap =
        findGapAreaBetween(S->getRParenLoc(), getStart(S->getThen()));
    if (Gap)
      fillGapAreaWithCount(Gap->getBegin(), Gap->getEnd(), ThenCount);

    extendRegion(S->getThen());
    Counter OutCount = propagateCounts(ThenCount, S->getThen());

    if (const Stmt *Else = S->getElse()) {
      bool ThenHasTerminateStmt = HasTerminateStmt;
      HasTerminateStmt = false;
      // The 'else' count applies to the area immediately after the 'then'.
      std::optional<SourceRange> Gap =
          findGapAreaBetween(getEnd(S->getThen()), getStart(Else));
      if (Gap)
        fillGapAreaWithCount(Gap->getBegin(), Gap->getEnd(), ElseCount);
      extendRegion(Else);

      Counter ElseOutCount = propagateCounts(ElseCount, Else);
      if (!llvm::EnableSingleByteCoverage)
        OutCount = addCounters(OutCount, ElseOutCount);

      if (ThenHasTerminateStmt)
        HasTerminateStmt = true;
    } else if (!llvm::EnableSingleByteCoverage)
      OutCount = addCounters(OutCount, ElseCount);

    if (llvm::EnableSingleByteCoverage)
      OutCount = getRegionCounter(S);

    if (!IsCounterEqual(OutCount, ParentCount)) {
      pushRegion(OutCount);
      GapRegionCounter = OutCount;
    }

    if (!llvm::EnableSingleByteCoverage)
      // Create Branch Region around condition.
      createBranchRegion(S->getCond(), ThenCount, ElseCount);
  }

  void VisitCXXTryStmt(const CXXTryStmt *S) {
    extendRegion(S);
    // Handle macros that generate the "try" but not the rest.
    extendRegion(S->getTryBlock());

    Counter ParentCount = getRegion().getCounter();
    propagateCounts(ParentCount, S->getTryBlock());

    for (unsigned I = 0, E = S->getNumHandlers(); I < E; ++I)
      Visit(S->getHandler(I));

    Counter ExitCount = getRegionCounter(S);
    pushRegion(ExitCount);
  }

  void VisitCXXCatchStmt(const CXXCatchStmt *S) {
    propagateCounts(getRegionCounter(S), S->getHandlerBlock());
  }

  void VisitAbstractConditionalOperator(const AbstractConditionalOperator *E) {
    extendRegion(E);

    Counter ParentCount = getRegion().getCounter();
    auto [TrueCount, FalseCount] = getBranchCounterPair(E, ParentCount);
    Counter OutCount;

    if (const auto *BCO = dyn_cast<BinaryConditionalOperator>(E)) {
      propagateCounts(ParentCount, BCO->getCommon());
      OutCount = TrueCount;
    } else {
      propagateCounts(ParentCount, E->getCond());
      // The 'then' count applies to the area immediately after the condition.
      auto Gap =
          findGapAreaBetween(E->getQuestionLoc(), getStart(E->getTrueExpr()));
      if (Gap)
        fillGapAreaWithCount(Gap->getBegin(), Gap->getEnd(), TrueCount);

      extendRegion(E->getTrueExpr());
      OutCount = propagateCounts(TrueCount, E->getTrueExpr());
    }

    extendRegion(E->getFalseExpr());
    OutCount =
        addCounters(OutCount, propagateCounts(FalseCount, E->getFalseExpr()));

    if (!IsCounterEqual(OutCount, ParentCount)) {
      pushRegion(OutCount);
      GapRegionCounter = OutCount;
    }

    // Create Branch Region around condition.
    createBranchRegion(E->getCond(), TrueCount, FalseCount);
  }

  void createOrCancelDecision(const BinaryOperator *E, unsigned Since) {
    unsigned NumConds = MCDCBuilder.getTotalConditionsAndReset(E);
    if (NumConds == 0)
      return;

    // Extract [ID, Conds] to construct the graph.
    llvm::SmallVector<mcdc::ConditionIDs> CondIDs(NumConds);
    for (const auto &SR : ArrayRef(SourceRegions).slice(Since)) {
      if (SR.isMCDCBranch()) {
        auto [ID, Conds] = SR.getMCDCBranchParams();
        CondIDs[ID] = Conds;
      }
    }

    // Construct the graph and calculate `Indices`.
    mcdc::TVIdxBuilder Builder(CondIDs);
    unsigned NumTVs = Builder.NumTestVectors;
    unsigned MaxTVs = CVM.getCodeGenModule().getCodeGenOpts().MCDCMaxTVs;
    assert(MaxTVs < mcdc::TVIdxBuilder::HardMaxTVs);

    if (NumTVs > MaxTVs) {
      // NumTVs exceeds MaxTVs -- warn and cancel the Decision.
      cancelDecision(E, Since, NumTVs, MaxTVs);
      return;
    }

    // Update the state for CodeGenPGO
    assert(MCDCState.DecisionByStmt.contains(E));
    MCDCState.DecisionByStmt[E] = {
        MCDCState.BitmapBits, // Top
        std::move(Builder.Indices),
    };

    auto DecisionParams = mcdc::DecisionParameters{
        MCDCState.BitmapBits += NumTVs, // Tail
        NumConds,
    };

    // Create MCDC Decision Region.
    createDecisionRegion(E, DecisionParams);
  }

  // Warn and cancel the Decision.
  void cancelDecision(const BinaryOperator *E, unsigned Since, int NumTVs,
                      int MaxTVs) {
    auto &Diag = CVM.getCodeGenModule().getDiags();
    unsigned DiagID =
        Diag.getCustomDiagID(DiagnosticsEngine::Warning,
                             "unsupported MC/DC boolean expression; "
                             "number of test vectors (%0) exceeds max (%1). "
                             "Expression will not be covered");
    Diag.Report(E->getBeginLoc(), DiagID) << NumTVs << MaxTVs;

    // Restore MCDCBranch to Branch.
    for (auto &SR : MutableArrayRef(SourceRegions).slice(Since)) {
      assert(!SR.isMCDCDecision() && "Decision shouldn't be seen here");
      if (SR.isMCDCBranch())
        SR.resetMCDCParams();
    }

    // Tell CodeGenPGO not to instrument.
    MCDCState.DecisionByStmt.erase(E);
  }

  /// Check if E belongs to system headers.
  bool isExprInSystemHeader(const BinaryOperator *E) const {
    return (!SystemHeadersCoverage &&
            SM.isInSystemHeader(SM.getSpellingLoc(E->getOperatorLoc())) &&
            SM.isInSystemHeader(SM.getSpellingLoc(E->getBeginLoc())) &&
            SM.isInSystemHeader(SM.getSpellingLoc(E->getEndLoc())));
  }

  void VisitBinLAnd(const BinaryOperator *E) {
    if (isExprInSystemHeader(E)) {
      LeafExprSet.insert(E);
      return;
    }

    bool IsRootNode = MCDCBuilder.isIdle();

    unsigned SourceRegionsSince = SourceRegions.size();

    // Keep track of Binary Operator and assign MCDC condition IDs.
    MCDCBuilder.pushAndAssignIDs(E);

    extendRegion(E->getLHS());
    propagateCounts(getRegion().getCounter(), E->getLHS());
    handleFileExit(getEnd(E->getLHS()));

    // Track LHS True/False Decision.
    const auto DecisionLHS = MCDCBuilder.pop();

    // Counter tracks the right hand side of a logical and operator.
    extendRegion(E->getRHS());
    propagateCounts(getRegionCounter(E), E->getRHS());

    if (llvm::EnableSingleByteCoverage)
      return;

    // Track RHS True/False Decision.
    const auto DecisionRHS = MCDCBuilder.back();

    // Extract the Parent Region Counter.
    Counter ParentCnt = getRegion().getCounter();

    // Extract the RHS's Execution Counter.
    auto [RHSExecCnt, LHSExitCnt] = getBranchCounterPair(E, ParentCnt);

    // Extract the RHS's "True" Instance Counter.
    auto [RHSTrueCnt, RHSExitCnt] =
        getBranchCounterPair(E->getRHS(), RHSExecCnt);

    // Create Branch Region around LHS condition.
    createBranchRegion(E->getLHS(), RHSExecCnt, LHSExitCnt, DecisionLHS);

    // Create Branch Region around RHS condition.
    createBranchRegion(E->getRHS(), RHSTrueCnt, RHSExitCnt, DecisionRHS);

    // Create MCDC Decision Region if at top-level (root).
    if (IsRootNode)
      createOrCancelDecision(E, SourceRegionsSince);
  }

  // Determine whether the right side of OR operation need to be visited.
  bool shouldVisitRHS(const Expr *LHS) {
    bool LHSIsTrue = false;
    bool LHSIsConst = false;
    if (!LHS->isValueDependent())
      LHSIsConst = LHS->EvaluateAsBooleanCondition(
          LHSIsTrue, CVM.getCodeGenModule().getContext());
    return !LHSIsConst || (LHSIsConst && !LHSIsTrue);
  }

  void VisitBinLOr(const BinaryOperator *E) {
    if (isExprInSystemHeader(E)) {
      LeafExprSet.insert(E);
      return;
    }

    bool IsRootNode = MCDCBuilder.isIdle();

    unsigned SourceRegionsSince = SourceRegions.size();

    // Keep track of Binary Operator and assign MCDC condition IDs.
    MCDCBuilder.pushAndAssignIDs(E);

    extendRegion(E->getLHS());
    Counter OutCount = propagateCounts(getRegion().getCounter(), E->getLHS());
    handleFileExit(getEnd(E->getLHS()));

    // Track LHS True/False Decision.
    const auto DecisionLHS = MCDCBuilder.pop();

    // Counter tracks the right hand side of a logical or operator.
    extendRegion(E->getRHS());
    propagateCounts(getRegionCounter(E), E->getRHS());

    if (llvm::EnableSingleByteCoverage)
      return;

    // Track RHS True/False Decision.
    const auto DecisionRHS = MCDCBuilder.back();

    // Extract the Parent Region Counter.
    Counter ParentCnt = getRegion().getCounter();

    // Extract the RHS's Execution Counter.
    auto [RHSExecCnt, LHSExitCnt] = getBranchCounterPair(E, ParentCnt);

    // Extract the RHS's "False" Instance Counter.
    auto [RHSFalseCnt, RHSExitCnt] =
        getBranchCounterPair(E->getRHS(), RHSExecCnt);

    if (!shouldVisitRHS(E->getLHS())) {
      GapRegionCounter = OutCount;
    }

    // Create Branch Region around LHS condition.
    createBranchRegion(E->getLHS(), LHSExitCnt, RHSExecCnt, DecisionLHS);

    // Create Branch Region around RHS condition.
    createBranchRegion(E->getRHS(), RHSExitCnt, RHSFalseCnt, DecisionRHS);

    // Create MCDC Decision Region if at top-level (root).
    if (IsRootNode)
      createOrCancelDecision(E, SourceRegionsSince);
  }

  void VisitLambdaExpr(const LambdaExpr *LE) {
    // Lambdas are treated as their own functions for now, so we shouldn't
    // propagate counts into them.
  }

  void VisitArrayInitLoopExpr(const ArrayInitLoopExpr *AILE) {
    Visit(AILE->getCommonExpr()->getSourceExpr());
  }

  void VisitPseudoObjectExpr(const PseudoObjectExpr *POE) {
    // Just visit syntatic expression as this is what users actually write.
    VisitStmt(POE->getSyntacticForm());
  }

  void VisitOpaqueValueExpr(const OpaqueValueExpr* OVE) {
    if (OVE->isUnique())
      Visit(OVE->getSourceExpr());
  }
};

} // end anonymous namespace

static void dump(llvm::raw_ostream &OS, StringRef FunctionName,
                 ArrayRef<CounterExpression> Expressions,
                 ArrayRef<CounterMappingRegion> Regions) {
  OS << FunctionName << ":\n";
  CounterMappingContext Ctx(Expressions);
  for (const auto &R : Regions) {
    OS.indent(2);
    switch (R.Kind) {
    case CounterMappingRegion::CodeRegion:
      break;
    case CounterMappingRegion::ExpansionRegion:
      OS << "Expansion,";
      break;
    case CounterMappingRegion::SkippedRegion:
      OS << "Skipped,";
      break;
    case CounterMappingRegion::GapRegion:
      OS << "Gap,";
      break;
    case CounterMappingRegion::BranchRegion:
    case CounterMappingRegion::MCDCBranchRegion:
      OS << "Branch,";
      break;
    case CounterMappingRegion::MCDCDecisionRegion:
      OS << "Decision,";
      break;
    }

    OS << "File " << R.FileID << ", " << R.LineStart << ":" << R.ColumnStart
       << " -> " << R.LineEnd << ":" << R.ColumnEnd << " = ";

    if (const auto *DecisionParams =
            std::get_if<mcdc::DecisionParameters>(&R.MCDCParams)) {
      OS << "M:" << DecisionParams->BitmapIdx;
      OS << ", C:" << DecisionParams->NumConditions;
    } else {
      Ctx.dump(R.Count, OS);

      if (R.isBranch()) {
        OS << ", ";
        Ctx.dump(R.FalseCount, OS);
      }
    }

    if (const auto *BranchParams =
            std::get_if<mcdc::BranchParameters>(&R.MCDCParams)) {
      OS << " [" << BranchParams->ID + 1 << ","
         << BranchParams->Conds[true] + 1;
      OS << "," << BranchParams->Conds[false] + 1 << "] ";
    }

    if (R.Kind == CounterMappingRegion::ExpansionRegion)
      OS << " (Expanded file = " << R.ExpandedFileID << ")";
    OS << "\n";
  }
}

CoverageMappingModuleGen::CoverageMappingModuleGen(
    CodeGenModule &CGM, CoverageSourceInfo &SourceInfo)
    : CGM(CGM), SourceInfo(SourceInfo) {}

std::string CoverageMappingModuleGen::getCurrentDirname() {
  if (!CGM.getCodeGenOpts().CoverageCompilationDir.empty())
    return CGM.getCodeGenOpts().CoverageCompilationDir;

  SmallString<256> CWD;
  llvm::sys::fs::current_path(CWD);
  return CWD.str().str();
}

std::string CoverageMappingModuleGen::normalizeFilename(StringRef Filename) {
  llvm::SmallString<256> Path(Filename);
  llvm::sys::path::remove_dots(Path, /*remove_dot_dot=*/true);

  /// Traverse coverage prefix map in reverse order because prefix replacements
  /// are applied in reverse order starting from the last one when multiple
  /// prefix replacement options are provided.
  for (const auto &[From, To] :
       llvm::reverse(CGM.getCodeGenOpts().CoveragePrefixMap)) {
    if (llvm::sys::path::replace_path_prefix(Path, From, To))
      break;
  }
  return Path.str().str();
}

static std::string getInstrProfSection(const CodeGenModule &CGM,
                                       llvm::InstrProfSectKind SK) {
  return llvm::getInstrProfSectionName(
      SK, CGM.getContext().getTargetInfo().getTriple().getObjectFormat());
}

void CoverageMappingModuleGen::emitFunctionMappingRecord(
    const FunctionInfo &Info, uint64_t FilenamesRef) {
  llvm::LLVMContext &Ctx = CGM.getLLVMContext();

  // Assign a name to the function record. This is used to merge duplicates.
  std::string FuncRecordName = "__covrec_" + llvm::utohexstr(Info.NameHash);

  // A dummy description for a function included-but-not-used in a TU can be
  // replaced by full description provided by a different TU. The two kinds of
  // descriptions play distinct roles: therefore, assign them different names
  // to prevent `linkonce_odr` merging.
  if (Info.IsUsed)
    FuncRecordName += "u";

  // Create the function record type.
  const uint64_t NameHash = Info.NameHash;
  const uint64_t FuncHash = Info.FuncHash;
  const std::string &CoverageMapping = Info.CoverageMapping;
#define COVMAP_FUNC_RECORD(Type, LLVMType, Name, Init) LLVMType,
  llvm::Type *FunctionRecordTypes[] = {
#include "llvm/ProfileData/InstrProfData.inc"
  };
  auto *FunctionRecordTy =
      llvm::StructType::get(Ctx, ArrayRef(FunctionRecordTypes),
                            /*isPacked=*/true);

  // Create the function record constant.
#define COVMAP_FUNC_RECORD(Type, LLVMType, Name, Init) Init,
  llvm::Constant *FunctionRecordVals[] = {
      #include "llvm/ProfileData/InstrProfData.inc"
  };
  auto *FuncRecordConstant =
      llvm::ConstantStruct::get(FunctionRecordTy, ArrayRef(FunctionRecordVals));

  // Create the function record global.
  auto *FuncRecord = new llvm::GlobalVariable(
      CGM.getModule(), FunctionRecordTy, /*isConstant=*/true,
      llvm::GlobalValue::LinkOnceODRLinkage, FuncRecordConstant,
      FuncRecordName);
  FuncRecord->setVisibility(llvm::GlobalValue::HiddenVisibility);
  FuncRecord->setSection(getInstrProfSection(CGM, llvm::IPSK_covfun));
  FuncRecord->setAlignment(llvm::Align(8));
  if (CGM.supportsCOMDAT())
    FuncRecord->setComdat(CGM.getModule().getOrInsertComdat(FuncRecordName));

  // Make sure the data doesn't get deleted.
  CGM.addUsedGlobal(FuncRecord);
}

void CoverageMappingModuleGen::addFunctionMappingRecord(
    llvm::GlobalVariable *NamePtr, StringRef NameValue, uint64_t FuncHash,
    const std::string &CoverageMapping, bool IsUsed) {
  const uint64_t NameHash = llvm::IndexedInstrProf::ComputeHash(NameValue);
  FunctionRecords.push_back({NameHash, FuncHash, CoverageMapping, IsUsed});

  if (!IsUsed)
    FunctionNames.push_back(NamePtr);

  if (CGM.getCodeGenOpts().DumpCoverageMapping) {
    // Dump the coverage mapping data for this function by decoding the
    // encoded data. This allows us to dump the mapping regions which were
    // also processed by the CoverageMappingWriter which performs
    // additional minimization operations such as reducing the number of
    // expressions.
    llvm::SmallVector<std::string, 16> FilenameStrs;
    std::vector<StringRef> Filenames;
    std::vector<CounterExpression> Expressions;
    std::vector<CounterMappingRegion> Regions;
    FilenameStrs.resize(FileEntries.size() + 1);
    FilenameStrs[0] = normalizeFilename(getCurrentDirname());
    for (const auto &Entry : FileEntries) {
      auto I = Entry.second;
      FilenameStrs[I] = normalizeFilename(Entry.first.getName());
    }
    ArrayRef<std::string> FilenameRefs = llvm::ArrayRef(FilenameStrs);
    RawCoverageMappingReader Reader(CoverageMapping, FilenameRefs, Filenames,
                                    Expressions, Regions);
    if (Reader.read())
      return;
    dump(llvm::outs(), NameValue, Expressions, Regions);
  }
}

void CoverageMappingModuleGen::emit() {
  if (FunctionRecords.empty())
    return;
  llvm::LLVMContext &Ctx = CGM.getLLVMContext();
  auto *Int32Ty = llvm::Type::getInt32Ty(Ctx);

  // Create the filenames and merge them with coverage mappings
  llvm::SmallVector<std::string, 16> FilenameStrs;
  FilenameStrs.resize(FileEntries.size() + 1);
  // The first filename is the current working directory.
  FilenameStrs[0] = normalizeFilename(getCurrentDirname());
  for (const auto &Entry : FileEntries) {
    auto I = Entry.second;
    FilenameStrs[I] = normalizeFilename(Entry.first.getName());
  }

  std::string Filenames;
  {
    llvm::raw_string_ostream OS(Filenames);
    CoverageFilenamesSectionWriter(FilenameStrs).write(OS);
  }
  auto *FilenamesVal =
      llvm::ConstantDataArray::getString(Ctx, Filenames, false);
  const int64_t FilenamesRef = llvm::IndexedInstrProf::ComputeHash(Filenames);

  // Emit the function records.
  for (const FunctionInfo &Info : FunctionRecords)
    emitFunctionMappingRecord(Info, FilenamesRef);

  const unsigned NRecords = 0;
  const size_t FilenamesSize = Filenames.size();
  const unsigned CoverageMappingSize = 0;
  llvm::Type *CovDataHeaderTypes[] = {
#define COVMAP_HEADER(Type, LLVMType, Name, Init) LLVMType,
#include "llvm/ProfileData/InstrProfData.inc"
  };
  auto CovDataHeaderTy =
      llvm::StructType::get(Ctx, ArrayRef(CovDataHeaderTypes));
  llvm::Constant *CovDataHeaderVals[] = {
#define COVMAP_HEADER(Type, LLVMType, Name, Init) Init,
#include "llvm/ProfileData/InstrProfData.inc"
  };
  auto CovDataHeaderVal =
      llvm::ConstantStruct::get(CovDataHeaderTy, ArrayRef(CovDataHeaderVals));

  // Create the coverage data record
  llvm::Type *CovDataTypes[] = {CovDataHeaderTy, FilenamesVal->getType()};
  auto CovDataTy = llvm::StructType::get(Ctx, ArrayRef(CovDataTypes));
  llvm::Constant *TUDataVals[] = {CovDataHeaderVal, FilenamesVal};
  auto CovDataVal = llvm::ConstantStruct::get(CovDataTy, ArrayRef(TUDataVals));
  auto CovData = new llvm::GlobalVariable(
      CGM.getModule(), CovDataTy, true, llvm::GlobalValue::PrivateLinkage,
      CovDataVal, llvm::getCoverageMappingVarName());

  CovData->setSection(getInstrProfSection(CGM, llvm::IPSK_covmap));
  CovData->setAlignment(llvm::Align(8));

  // Make sure the data doesn't get deleted.
  CGM.addUsedGlobal(CovData);
  // Create the deferred function records array
  if (!FunctionNames.empty()) {
    auto NamesArrTy = llvm::ArrayType::get(llvm::PointerType::getUnqual(Ctx),
                                           FunctionNames.size());
    auto NamesArrVal = llvm::ConstantArray::get(NamesArrTy, FunctionNames);
    // This variable will *NOT* be emitted to the object file. It is used
    // to pass the list of names referenced to codegen.
    new llvm::GlobalVariable(CGM.getModule(), NamesArrTy, true,
                             llvm::GlobalValue::InternalLinkage, NamesArrVal,
                             llvm::getCoverageUnusedNamesVarName());
  }
}

unsigned CoverageMappingModuleGen::getFileID(FileEntryRef File) {
  return FileEntries.try_emplace(File, FileEntries.size() + 1).first->second;
}

void CoverageMappingGen::emitCounterMapping(const Decl *D,
                                            llvm::raw_ostream &OS) {
  assert(CounterMap && MCDCState);
  CounterCoverageMappingBuilder Walker(CVM, *CounterMap, *MCDCState, SM,
                                       LangOpts);
  Walker.VisitDecl(D);
  Walker.write(OS);
}

void CoverageMappingGen::emitEmptyMapping(const Decl *D,
                                          llvm::raw_ostream &OS) {
  EmptyCoverageMappingBuilder Walker(CVM, SM, LangOpts);
  Walker.VisitDecl(D);
  Walker.write(OS);
}<|MERGE_RESOLUTION|>--- conflicted
+++ resolved
@@ -964,16 +964,9 @@
     auto &TheMap = CounterMap[S];
     auto ExecCnt = Counter::getCounter(TheMap.Executed);
 
-<<<<<<< HEAD
-    // The old behavior of SingleByte shouldn't emit Branches.
-    if (llvm::EnableSingleByteCoverage && SkipCntForOld)
-=======
     // The old behavior of SingleByte is unaware of Branches.
     // Will be pruned after the migration of SingleByte.
-    if (llvm::EnableSingleByteCoverage) {
-      assert(SkipCntForOld &&
-             "SingleByte must provide SkipCntForOld as a fake Skipped count.");
->>>>>>> bdcf47e4
+    if (llvm::EnableSingleByteCoverage && SkipCntForOld)
       return {ExecCnt, *SkipCntForOld};
 
     BranchCounterPair Counters = {ExecCnt,
