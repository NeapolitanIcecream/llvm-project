//===--- CodeGenFunction.cpp - Emit LLVM Code from ASTs for a Function ----===//
//
// Part of the LLVM Project, under the Apache License v2.0 with LLVM Exceptions.
// See https://llvm.org/LICENSE.txt for license information.
// SPDX-License-Identifier: Apache-2.0 WITH LLVM-exception
//
//===----------------------------------------------------------------------===//
//
// This coordinates the per-function state used while generating code.
//
//===----------------------------------------------------------------------===//

#include "CodeGenFunction.h"
#include "CGBlocks.h"
#include "CGCUDARuntime.h"
#include "CGCXXABI.h"
#include "CGCleanup.h"
#include "CGDebugInfo.h"
#include "CGHLSLRuntime.h"
#include "CGOpenMPRuntime.h"
#include "CodeGenModule.h"
#include "CodeGenPGO.h"
#include "TargetInfo.h"
#include "clang/AST/ASTContext.h"
#include "clang/AST/ASTLambda.h"
#include "clang/AST/Attr.h"
#include "clang/AST/Decl.h"
#include "clang/AST/DeclCXX.h"
#include "clang/AST/Expr.h"
#include "clang/AST/StmtCXX.h"
#include "clang/AST/StmtObjC.h"
#include "clang/Basic/Builtins.h"
#include "clang/Basic/CodeGenOptions.h"
#include "clang/Basic/TargetBuiltins.h"
#include "clang/Basic/TargetInfo.h"
#include "clang/CodeGen/CGFunctionInfo.h"
#include "clang/Frontend/FrontendDiagnostic.h"
#include "llvm/ADT/ArrayRef.h"
#include "llvm/Frontend/OpenMP/OMPIRBuilder.h"
#include "llvm/IR/DataLayout.h"
#include "llvm/IR/Dominators.h"
#include "llvm/IR/FPEnv.h"
#include "llvm/IR/IntrinsicInst.h"
#include "llvm/IR/Intrinsics.h"
#include "llvm/IR/MDBuilder.h"
#include "llvm/Support/CRC.h"
#include "llvm/Support/xxhash.h"
#include "llvm/Transforms/Scalar/LowerExpectIntrinsic.h"
#include "llvm/Transforms/Utils/PromoteMemToReg.h"
#include <optional>

using namespace clang;
using namespace CodeGen;

/// shouldEmitLifetimeMarkers - Decide whether we need emit the life-time
/// markers.
static bool shouldEmitLifetimeMarkers(const CodeGenOptions &CGOpts,
                                      const LangOptions &LangOpts) {
  if (CGOpts.DisableLifetimeMarkers)
    return false;

  // Sanitizers may use markers.
  if (CGOpts.SanitizeAddressUseAfterScope ||
      LangOpts.Sanitize.has(SanitizerKind::HWAddress) ||
      LangOpts.Sanitize.has(SanitizerKind::Memory))
    return true;

  // For now, only in optimized builds.
  return CGOpts.OptimizationLevel != 0;
}

CodeGenFunction::CodeGenFunction(CodeGenModule &cgm, bool suppressNewContext)
    : CodeGenTypeCache(cgm), CGM(cgm), Target(cgm.getTarget()),
      Builder(cgm, cgm.getModule().getContext(), llvm::ConstantFolder(),
              CGBuilderInserterTy(this)),
      SanOpts(CGM.getLangOpts().Sanitize), CurFPFeatures(CGM.getLangOpts()),
      DebugInfo(CGM.getModuleDebugInfo()), PGO(cgm),
      ShouldEmitLifetimeMarkers(
          shouldEmitLifetimeMarkers(CGM.getCodeGenOpts(), CGM.getLangOpts())) {
  if (!suppressNewContext)
    CGM.getCXXABI().getMangleContext().startNewFunction();
  EHStack.setCGF(this);

  SetFastMathFlags(CurFPFeatures);
}

CodeGenFunction::~CodeGenFunction() {
  assert(LifetimeExtendedCleanupStack.empty() && "failed to emit a cleanup");
  assert(DeferredDeactivationCleanupStack.empty() &&
         "missed to deactivate a cleanup");

  if (getLangOpts().OpenMP && CurFn)
    CGM.getOpenMPRuntime().functionFinished(*this);

  // If we have an OpenMPIRBuilder we want to finalize functions (incl.
  // outlining etc) at some point. Doing it once the function codegen is done
  // seems to be a reasonable spot. We do it here, as opposed to the deletion
  // time of the CodeGenModule, because we have to ensure the IR has not yet
  // been "emitted" to the outside, thus, modifications are still sensible.
  if (CGM.getLangOpts().OpenMPIRBuilder && CurFn)
    CGM.getOpenMPRuntime().getOMPBuilder().finalize(CurFn);
}

// Map the LangOption for exception behavior into
// the corresponding enum in the IR.
llvm::fp::ExceptionBehavior
clang::ToConstrainedExceptMD(LangOptions::FPExceptionModeKind Kind) {

  switch (Kind) {
  case LangOptions::FPE_Ignore:  return llvm::fp::ebIgnore;
  case LangOptions::FPE_MayTrap: return llvm::fp::ebMayTrap;
  case LangOptions::FPE_Strict:  return llvm::fp::ebStrict;
  default:
    llvm_unreachable("Unsupported FP Exception Behavior");
  }
}

void CodeGenFunction::SetFastMathFlags(FPOptions FPFeatures) {
  llvm::FastMathFlags FMF;
  FMF.setAllowReassoc(FPFeatures.getAllowFPReassociate());
  FMF.setNoNaNs(FPFeatures.getNoHonorNaNs());
  FMF.setNoInfs(FPFeatures.getNoHonorInfs());
  FMF.setNoSignedZeros(FPFeatures.getNoSignedZero());
  FMF.setAllowReciprocal(FPFeatures.getAllowReciprocal());
  FMF.setApproxFunc(FPFeatures.getAllowApproxFunc());
  FMF.setAllowContract(FPFeatures.allowFPContractAcrossStatement());
  Builder.setFastMathFlags(FMF);
}

CodeGenFunction::CGFPOptionsRAII::CGFPOptionsRAII(CodeGenFunction &CGF,
                                                  const Expr *E)
    : CGF(CGF) {
  ConstructorHelper(E->getFPFeaturesInEffect(CGF.getLangOpts()));
}

CodeGenFunction::CGFPOptionsRAII::CGFPOptionsRAII(CodeGenFunction &CGF,
                                                  FPOptions FPFeatures)
    : CGF(CGF) {
  ConstructorHelper(FPFeatures);
}

void CodeGenFunction::CGFPOptionsRAII::ConstructorHelper(FPOptions FPFeatures) {
  OldFPFeatures = CGF.CurFPFeatures;
  CGF.CurFPFeatures = FPFeatures;

  OldExcept = CGF.Builder.getDefaultConstrainedExcept();
  OldRounding = CGF.Builder.getDefaultConstrainedRounding();

  if (OldFPFeatures == FPFeatures)
    return;

  FMFGuard.emplace(CGF.Builder);

  llvm::RoundingMode NewRoundingBehavior = FPFeatures.getRoundingMode();
  CGF.Builder.setDefaultConstrainedRounding(NewRoundingBehavior);
  auto NewExceptionBehavior =
      ToConstrainedExceptMD(static_cast<LangOptions::FPExceptionModeKind>(
          FPFeatures.getExceptionMode()));
  CGF.Builder.setDefaultConstrainedExcept(NewExceptionBehavior);

  CGF.SetFastMathFlags(FPFeatures);

  assert((CGF.CurFuncDecl == nullptr || CGF.Builder.getIsFPConstrained() ||
          isa<CXXConstructorDecl>(CGF.CurFuncDecl) ||
          isa<CXXDestructorDecl>(CGF.CurFuncDecl) ||
          (NewExceptionBehavior == llvm::fp::ebIgnore &&
           NewRoundingBehavior == llvm::RoundingMode::NearestTiesToEven)) &&
         "FPConstrained should be enabled on entire function");

  auto mergeFnAttrValue = [&](StringRef Name, bool Value) {
    auto OldValue =
        CGF.CurFn->getFnAttribute(Name).getValueAsBool();
    auto NewValue = OldValue & Value;
    if (OldValue != NewValue)
      CGF.CurFn->addFnAttr(Name, llvm::toStringRef(NewValue));
  };
  mergeFnAttrValue("no-infs-fp-math", FPFeatures.getNoHonorInfs());
  mergeFnAttrValue("no-nans-fp-math", FPFeatures.getNoHonorNaNs());
  mergeFnAttrValue("no-signed-zeros-fp-math", FPFeatures.getNoSignedZero());
  mergeFnAttrValue(
      "unsafe-fp-math",
      FPFeatures.getAllowFPReassociate() && FPFeatures.getAllowReciprocal() &&
          FPFeatures.getAllowApproxFunc() && FPFeatures.getNoSignedZero() &&
          FPFeatures.allowFPContractAcrossStatement());
}

CodeGenFunction::CGFPOptionsRAII::~CGFPOptionsRAII() {
  CGF.CurFPFeatures = OldFPFeatures;
  CGF.Builder.setDefaultConstrainedExcept(OldExcept);
  CGF.Builder.setDefaultConstrainedRounding(OldRounding);
}

static LValue
makeNaturalAlignAddrLValue(llvm::Value *V, QualType T, bool ForPointeeType,
                           bool MightBeSigned, CodeGenFunction &CGF,
                           KnownNonNull_t IsKnownNonNull = NotKnownNonNull) {
  LValueBaseInfo BaseInfo;
  TBAAAccessInfo TBAAInfo;
  CharUnits Alignment =
      CGF.CGM.getNaturalTypeAlignment(T, &BaseInfo, &TBAAInfo, ForPointeeType);
  Address Addr =
      MightBeSigned
          ? CGF.makeNaturalAddressForPointer(V, T, Alignment, false, nullptr,
                                             nullptr, IsKnownNonNull)
          : Address(V, CGF.ConvertTypeForMem(T), Alignment, IsKnownNonNull);
  return CGF.MakeAddrLValue(Addr, T, BaseInfo, TBAAInfo);
}

LValue
CodeGenFunction::MakeNaturalAlignAddrLValue(llvm::Value *V, QualType T,
                                            KnownNonNull_t IsKnownNonNull) {
  return ::makeNaturalAlignAddrLValue(V, T, /*ForPointeeType*/ false,
                                      /*MightBeSigned*/ true, *this,
                                      IsKnownNonNull);
}

LValue
CodeGenFunction::MakeNaturalAlignPointeeAddrLValue(llvm::Value *V, QualType T) {
  return ::makeNaturalAlignAddrLValue(V, T, /*ForPointeeType*/ true,
                                      /*MightBeSigned*/ true, *this);
}

LValue CodeGenFunction::MakeNaturalAlignRawAddrLValue(llvm::Value *V,
                                                      QualType T) {
  return ::makeNaturalAlignAddrLValue(V, T, /*ForPointeeType*/ false,
                                      /*MightBeSigned*/ false, *this);
}

LValue CodeGenFunction::MakeNaturalAlignPointeeRawAddrLValue(llvm::Value *V,
                                                             QualType T) {
  return ::makeNaturalAlignAddrLValue(V, T, /*ForPointeeType*/ true,
                                      /*MightBeSigned*/ false, *this);
}

llvm::Type *CodeGenFunction::ConvertTypeForMem(QualType T) {
  return CGM.getTypes().ConvertTypeForMem(T);
}

llvm::Type *CodeGenFunction::ConvertType(QualType T) {
  return CGM.getTypes().ConvertType(T);
}

llvm::Type *CodeGenFunction::convertTypeForLoadStore(QualType ASTTy,
                                                     llvm::Type *LLVMTy) {
  return CGM.getTypes().convertTypeForLoadStore(ASTTy, LLVMTy);
}

TypeEvaluationKind CodeGenFunction::getEvaluationKind(QualType type) {
  type = type.getCanonicalType();
  while (true) {
    switch (type->getTypeClass()) {
#define TYPE(name, parent)
#define ABSTRACT_TYPE(name, parent)
#define NON_CANONICAL_TYPE(name, parent) case Type::name:
#define DEPENDENT_TYPE(name, parent) case Type::name:
#define NON_CANONICAL_UNLESS_DEPENDENT_TYPE(name, parent) case Type::name:
#include "clang/AST/TypeNodes.inc"
      llvm_unreachable("non-canonical or dependent type in IR-generation");

    case Type::Auto:
    case Type::DeducedTemplateSpecialization:
      llvm_unreachable("undeduced type in IR-generation");

    // Various scalar types.
    case Type::Builtin:
    case Type::Pointer:
    case Type::BlockPointer:
    case Type::LValueReference:
    case Type::RValueReference:
    case Type::MemberPointer:
    case Type::Vector:
    case Type::ExtVector:
    case Type::ConstantMatrix:
    case Type::FunctionProto:
    case Type::FunctionNoProto:
    case Type::Enum:
    case Type::ObjCObjectPointer:
    case Type::Pipe:
    case Type::BitInt:
    case Type::HLSLAttributedResource:
      return TEK_Scalar;

    // Complexes.
    case Type::Complex:
      return TEK_Complex;

    // Arrays, records, and Objective-C objects.
    case Type::ConstantArray:
    case Type::IncompleteArray:
    case Type::VariableArray:
    case Type::Record:
    case Type::ObjCObject:
    case Type::ObjCInterface:
    case Type::ArrayParameter:
      return TEK_Aggregate;

    // We operate on atomic values according to their underlying type.
    case Type::Atomic:
      type = cast<AtomicType>(type)->getValueType();
      continue;
    }
    llvm_unreachable("unknown type kind!");
  }
}

llvm::DebugLoc CodeGenFunction::EmitReturnBlock() {
  // For cleanliness, we try to avoid emitting the return block for
  // simple cases.
  llvm::BasicBlock *CurBB = Builder.GetInsertBlock();

  if (CurBB) {
    assert(!CurBB->getTerminator() && "Unexpected terminated block.");

    // We have a valid insert point, reuse it if it is empty or there are no
    // explicit jumps to the return block.
    if (CurBB->empty() || ReturnBlock.getBlock()->use_empty()) {
      ReturnBlock.getBlock()->replaceAllUsesWith(CurBB);
      delete ReturnBlock.getBlock();
      ReturnBlock = JumpDest();
    } else
      EmitBlock(ReturnBlock.getBlock());
    return llvm::DebugLoc();
  }

  // Otherwise, if the return block is the target of a single direct
  // branch then we can just put the code in that block instead. This
  // cleans up functions which started with a unified return block.
  if (ReturnBlock.getBlock()->hasOneUse()) {
    llvm::BranchInst *BI =
      dyn_cast<llvm::BranchInst>(*ReturnBlock.getBlock()->user_begin());
    if (BI && BI->isUnconditional() &&
        BI->getSuccessor(0) == ReturnBlock.getBlock()) {
      // Record/return the DebugLoc of the simple 'return' expression to be used
      // later by the actual 'ret' instruction.
      llvm::DebugLoc Loc = BI->getDebugLoc();
      Builder.SetInsertPoint(BI->getParent());
      BI->eraseFromParent();
      delete ReturnBlock.getBlock();
      ReturnBlock = JumpDest();
      return Loc;
    }
  }

  // FIXME: We are at an unreachable point, there is no reason to emit the block
  // unless it has uses. However, we still need a place to put the debug
  // region.end for now.

  EmitBlock(ReturnBlock.getBlock());
  return llvm::DebugLoc();
}

static void EmitIfUsed(CodeGenFunction &CGF, llvm::BasicBlock *BB) {
  if (!BB) return;
  if (!BB->use_empty()) {
    CGF.CurFn->insert(CGF.CurFn->end(), BB);
    return;
  }
  delete BB;
}

void CodeGenFunction::FinishFunction(SourceLocation EndLoc) {
  assert(BreakContinueStack.empty() &&
         "mismatched push/pop in break/continue stack!");
  assert(LifetimeExtendedCleanupStack.empty() &&
         "mismatched push/pop of cleanups in EHStack!");
  assert(DeferredDeactivationCleanupStack.empty() &&
         "mismatched activate/deactivate of cleanups!");

  if (CGM.shouldEmitConvergenceTokens()) {
    ConvergenceTokenStack.pop_back();
    assert(ConvergenceTokenStack.empty() &&
           "mismatched push/pop in convergence stack!");
  }

  bool OnlySimpleReturnStmts = NumSimpleReturnExprs > 0
    && NumSimpleReturnExprs == NumReturnExprs
    && ReturnBlock.getBlock()->use_empty();
  // Usually the return expression is evaluated before the cleanup
  // code.  If the function contains only a simple return statement,
  // such as a constant, the location before the cleanup code becomes
  // the last useful breakpoint in the function, because the simple
  // return expression will be evaluated after the cleanup code. To be
  // safe, set the debug location for cleanup code to the location of
  // the return statement.  Otherwise the cleanup code should be at the
  // end of the function's lexical scope.
  //
  // If there are multiple branches to the return block, the branch
  // instructions will get the location of the return statements and
  // all will be fine.
  if (CGDebugInfo *DI = getDebugInfo()) {
    if (OnlySimpleReturnStmts)
      DI->EmitLocation(Builder, LastStopPoint);
    else
      DI->EmitLocation(Builder, EndLoc);
  }

  // Pop any cleanups that might have been associated with the
  // parameters.  Do this in whatever block we're currently in; it's
  // important to do this before we enter the return block or return
  // edges will be *really* confused.
  bool HasCleanups = EHStack.stable_begin() != PrologueCleanupDepth;
  bool HasOnlyLifetimeMarkers =
      HasCleanups && EHStack.containsOnlyLifetimeMarkers(PrologueCleanupDepth);
  bool EmitRetDbgLoc = !HasCleanups || HasOnlyLifetimeMarkers;

  std::optional<ApplyDebugLocation> OAL;
  if (HasCleanups) {
    // Make sure the line table doesn't jump back into the body for
    // the ret after it's been at EndLoc.
    if (CGDebugInfo *DI = getDebugInfo()) {
      if (OnlySimpleReturnStmts)
        DI->EmitLocation(Builder, EndLoc);
      else
        // We may not have a valid end location. Try to apply it anyway, and
        // fall back to an artificial location if needed.
        OAL = ApplyDebugLocation::CreateDefaultArtificial(*this, EndLoc);
    }

    PopCleanupBlocks(PrologueCleanupDepth);
  }

  // Emit function epilog (to return).
  llvm::DebugLoc Loc = EmitReturnBlock();

  if (ShouldInstrumentFunction()) {
    if (CGM.getCodeGenOpts().InstrumentFunctions)
      CurFn->addFnAttr("instrument-function-exit", "__cyg_profile_func_exit");
    if (CGM.getCodeGenOpts().InstrumentFunctionsAfterInlining)
      CurFn->addFnAttr("instrument-function-exit-inlined",
                       "__cyg_profile_func_exit");
  }

  // Emit debug descriptor for function end.
  if (CGDebugInfo *DI = getDebugInfo())
    DI->EmitFunctionEnd(Builder, CurFn);

  // Reset the debug location to that of the simple 'return' expression, if any
  // rather than that of the end of the function's scope '}'.
  ApplyDebugLocation AL(*this, Loc);
  EmitFunctionEpilog(*CurFnInfo, EmitRetDbgLoc, EndLoc);
  EmitEndEHSpec(CurCodeDecl);

  assert(EHStack.empty() &&
         "did not remove all scopes from cleanup stack!");

  // If someone did an indirect goto, emit the indirect goto block at the end of
  // the function.
  if (IndirectBranch) {
    EmitBlock(IndirectBranch->getParent());
    Builder.ClearInsertionPoint();
  }

  // If some of our locals escaped, insert a call to llvm.localescape in the
  // entry block.
  if (!EscapedLocals.empty()) {
    // Invert the map from local to index into a simple vector. There should be
    // no holes.
    SmallVector<llvm::Value *, 4> EscapeArgs;
    EscapeArgs.resize(EscapedLocals.size());
    for (auto &Pair : EscapedLocals)
      EscapeArgs[Pair.second] = Pair.first;
    llvm::Function *FrameEscapeFn = llvm::Intrinsic::getOrInsertDeclaration(
        &CGM.getModule(), llvm::Intrinsic::localescape);
    CGBuilderTy(*this, AllocaInsertPt).CreateCall(FrameEscapeFn, EscapeArgs);
  }

  // Remove the AllocaInsertPt instruction, which is just a convenience for us.
  llvm::Instruction *Ptr = AllocaInsertPt;
  AllocaInsertPt = nullptr;
  Ptr->eraseFromParent();

  // PostAllocaInsertPt, if created, was lazily created when it was required,
  // remove it now since it was just created for our own convenience.
  if (PostAllocaInsertPt) {
    llvm::Instruction *PostPtr = PostAllocaInsertPt;
    PostAllocaInsertPt = nullptr;
    PostPtr->eraseFromParent();
  }

  // If someone took the address of a label but never did an indirect goto, we
  // made a zero entry PHI node, which is illegal, zap it now.
  if (IndirectBranch) {
    llvm::PHINode *PN = cast<llvm::PHINode>(IndirectBranch->getAddress());
    if (PN->getNumIncomingValues() == 0) {
      PN->replaceAllUsesWith(llvm::PoisonValue::get(PN->getType()));
      PN->eraseFromParent();
    }
  }

  EmitIfUsed(*this, EHResumeBlock);
  EmitIfUsed(*this, TerminateLandingPad);
  EmitIfUsed(*this, TerminateHandler);
  EmitIfUsed(*this, UnreachableBlock);

  for (const auto &FuncletAndParent : TerminateFunclets)
    EmitIfUsed(*this, FuncletAndParent.second);

  if (CGM.getCodeGenOpts().EmitDeclMetadata)
    EmitDeclMetadata();

  for (const auto &R : DeferredReplacements) {
    if (llvm::Value *Old = R.first) {
      Old->replaceAllUsesWith(R.second);
      cast<llvm::Instruction>(Old)->eraseFromParent();
    }
  }
  DeferredReplacements.clear();

  // Eliminate CleanupDestSlot alloca by replacing it with SSA values and
  // PHIs if the current function is a coroutine. We don't do it for all
  // functions as it may result in slight increase in numbers of instructions
  // if compiled with no optimizations. We do it for coroutine as the lifetime
  // of CleanupDestSlot alloca make correct coroutine frame building very
  // difficult.
  if (NormalCleanupDest.isValid() && isCoroutine()) {
    llvm::DominatorTree DT(*CurFn);
    llvm::PromoteMemToReg(
        cast<llvm::AllocaInst>(NormalCleanupDest.getPointer()), DT);
    NormalCleanupDest = Address::invalid();
  }

  // Scan function arguments for vector width.
  for (llvm::Argument &A : CurFn->args())
    if (auto *VT = dyn_cast<llvm::VectorType>(A.getType()))
      LargestVectorWidth =
          std::max((uint64_t)LargestVectorWidth,
                   VT->getPrimitiveSizeInBits().getKnownMinValue());

  // Update vector width based on return type.
  if (auto *VT = dyn_cast<llvm::VectorType>(CurFn->getReturnType()))
    LargestVectorWidth =
        std::max((uint64_t)LargestVectorWidth,
                 VT->getPrimitiveSizeInBits().getKnownMinValue());

  if (CurFnInfo->getMaxVectorWidth() > LargestVectorWidth)
    LargestVectorWidth = CurFnInfo->getMaxVectorWidth();

  // Add the min-legal-vector-width attribute. This contains the max width from:
  // 1. min-vector-width attribute used in the source program.
  // 2. Any builtins used that have a vector width specified.
  // 3. Values passed in and out of inline assembly.
  // 4. Width of vector arguments and return types for this function.
  // 5. Width of vector arguments and return types for functions called by this
  //    function.
  if (getContext().getTargetInfo().getTriple().isX86())
    CurFn->addFnAttr("min-legal-vector-width",
                     llvm::utostr(LargestVectorWidth));

  // Add vscale_range attribute if appropriate.
  std::optional<std::pair<unsigned, unsigned>> VScaleRange =
      getContext().getTargetInfo().getVScaleRange(getLangOpts());
  if (VScaleRange) {
    CurFn->addFnAttr(llvm::Attribute::getWithVScaleRangeArgs(
        getLLVMContext(), VScaleRange->first, VScaleRange->second));
  }

  // If we generated an unreachable return block, delete it now.
  if (ReturnBlock.isValid() && ReturnBlock.getBlock()->use_empty()) {
    Builder.ClearInsertionPoint();
    ReturnBlock.getBlock()->eraseFromParent();
  }
  if (ReturnValue.isValid()) {
    auto *RetAlloca =
        dyn_cast<llvm::AllocaInst>(ReturnValue.emitRawPointer(*this));
    if (RetAlloca && RetAlloca->use_empty()) {
      RetAlloca->eraseFromParent();
      ReturnValue = Address::invalid();
    }
  }
}

/// ShouldInstrumentFunction - Return true if the current function should be
/// instrumented with __cyg_profile_func_* calls
bool CodeGenFunction::ShouldInstrumentFunction() {
  if (!CGM.getCodeGenOpts().InstrumentFunctions &&
      !CGM.getCodeGenOpts().InstrumentFunctionsAfterInlining &&
      !CGM.getCodeGenOpts().InstrumentFunctionEntryBare)
    return false;
  if (!CurFuncDecl || CurFuncDecl->hasAttr<NoInstrumentFunctionAttr>())
    return false;
  return true;
}

bool CodeGenFunction::ShouldSkipSanitizerInstrumentation() {
  if (!CurFuncDecl)
    return false;
  return CurFuncDecl->hasAttr<DisableSanitizerInstrumentationAttr>();
}

/// ShouldXRayInstrument - Return true if the current function should be
/// instrumented with XRay nop sleds.
bool CodeGenFunction::ShouldXRayInstrumentFunction() const {
  return CGM.getCodeGenOpts().XRayInstrumentFunctions;
}

/// AlwaysEmitXRayCustomEvents - Return true if we should emit IR for calls to
/// the __xray_customevent(...) builtin calls, when doing XRay instrumentation.
bool CodeGenFunction::AlwaysEmitXRayCustomEvents() const {
  return CGM.getCodeGenOpts().XRayInstrumentFunctions &&
         (CGM.getCodeGenOpts().XRayAlwaysEmitCustomEvents ||
          CGM.getCodeGenOpts().XRayInstrumentationBundle.Mask ==
              XRayInstrKind::Custom);
}

bool CodeGenFunction::AlwaysEmitXRayTypedEvents() const {
  return CGM.getCodeGenOpts().XRayInstrumentFunctions &&
         (CGM.getCodeGenOpts().XRayAlwaysEmitTypedEvents ||
          CGM.getCodeGenOpts().XRayInstrumentationBundle.Mask ==
              XRayInstrKind::Typed);
}

llvm::ConstantInt *
CodeGenFunction::getUBSanFunctionTypeHash(QualType Ty) const {
  // Remove any (C++17) exception specifications, to allow calling e.g. a
  // noexcept function through a non-noexcept pointer.
  if (!Ty->isFunctionNoProtoType())
    Ty = getContext().getFunctionTypeWithExceptionSpec(Ty, EST_None);
  std::string Mangled;
  llvm::raw_string_ostream Out(Mangled);
  CGM.getCXXABI().getMangleContext().mangleCanonicalTypeName(Ty, Out, false);
  return llvm::ConstantInt::get(
      CGM.Int32Ty, static_cast<uint32_t>(llvm::xxh3_64bits(Mangled)));
}

void CodeGenFunction::EmitKernelMetadata(const FunctionDecl *FD,
                                         llvm::Function *Fn) {
  if (!FD->hasAttr<OpenCLKernelAttr>() && !FD->hasAttr<CUDAGlobalAttr>())
    return;

  llvm::LLVMContext &Context = getLLVMContext();

  CGM.GenKernelArgMetadata(Fn, FD, this);

  if (!(getLangOpts().OpenCL ||
        (getLangOpts().CUDA &&
         getContext().getTargetInfo().getTriple().isSPIRV())))
    return;

  if (const VecTypeHintAttr *A = FD->getAttr<VecTypeHintAttr>()) {
    QualType HintQTy = A->getTypeHint();
    const ExtVectorType *HintEltQTy = HintQTy->getAs<ExtVectorType>();
    bool IsSignedInteger =
        HintQTy->isSignedIntegerType() ||
        (HintEltQTy && HintEltQTy->getElementType()->isSignedIntegerType());
    llvm::Metadata *AttrMDArgs[] = {
        llvm::ConstantAsMetadata::get(llvm::UndefValue::get(
            CGM.getTypes().ConvertType(A->getTypeHint()))),
        llvm::ConstantAsMetadata::get(llvm::ConstantInt::get(
            llvm::IntegerType::get(Context, 32),
            llvm::APInt(32, (uint64_t)(IsSignedInteger ? 1 : 0))))};
    Fn->setMetadata("vec_type_hint", llvm::MDNode::get(Context, AttrMDArgs));
  }

  if (const WorkGroupSizeHintAttr *A = FD->getAttr<WorkGroupSizeHintAttr>()) {
    llvm::Metadata *AttrMDArgs[] = {
        llvm::ConstantAsMetadata::get(Builder.getInt32(A->getXDim())),
        llvm::ConstantAsMetadata::get(Builder.getInt32(A->getYDim())),
        llvm::ConstantAsMetadata::get(Builder.getInt32(A->getZDim()))};
    Fn->setMetadata("work_group_size_hint", llvm::MDNode::get(Context, AttrMDArgs));
  }

  if (const ReqdWorkGroupSizeAttr *A = FD->getAttr<ReqdWorkGroupSizeAttr>()) {
    llvm::Metadata *AttrMDArgs[] = {
        llvm::ConstantAsMetadata::get(Builder.getInt32(A->getXDim())),
        llvm::ConstantAsMetadata::get(Builder.getInt32(A->getYDim())),
        llvm::ConstantAsMetadata::get(Builder.getInt32(A->getZDim()))};
    Fn->setMetadata("reqd_work_group_size", llvm::MDNode::get(Context, AttrMDArgs));
  }

  if (const OpenCLIntelReqdSubGroupSizeAttr *A =
          FD->getAttr<OpenCLIntelReqdSubGroupSizeAttr>()) {
    llvm::Metadata *AttrMDArgs[] = {
        llvm::ConstantAsMetadata::get(Builder.getInt32(A->getSubGroupSize()))};
    Fn->setMetadata("intel_reqd_sub_group_size",
                    llvm::MDNode::get(Context, AttrMDArgs));
  }
}

/// Determine whether the function F ends with a return stmt.
static bool endsWithReturn(const Decl* F) {
  const Stmt *Body = nullptr;
  if (auto *FD = dyn_cast_or_null<FunctionDecl>(F))
    Body = FD->getBody();
  else if (auto *OMD = dyn_cast_or_null<ObjCMethodDecl>(F))
    Body = OMD->getBody();

  if (auto *CS = dyn_cast_or_null<CompoundStmt>(Body)) {
    auto LastStmt = CS->body_rbegin();
    if (LastStmt != CS->body_rend())
      return isa<ReturnStmt>(*LastStmt);
  }
  return false;
}

void CodeGenFunction::markAsIgnoreThreadCheckingAtRuntime(llvm::Function *Fn) {
  if (SanOpts.has(SanitizerKind::Thread)) {
    Fn->addFnAttr("sanitize_thread_no_checking_at_run_time");
    Fn->removeFnAttr(llvm::Attribute::SanitizeThread);
  }
}

/// Check if the return value of this function requires sanitization.
bool CodeGenFunction::requiresReturnValueCheck() const {
  return requiresReturnValueNullabilityCheck() ||
         (SanOpts.has(SanitizerKind::ReturnsNonnullAttribute) && CurCodeDecl &&
          CurCodeDecl->getAttr<ReturnsNonNullAttr>());
}

static bool matchesStlAllocatorFn(const Decl *D, const ASTContext &Ctx) {
  auto *MD = dyn_cast_or_null<CXXMethodDecl>(D);
  if (!MD || !MD->getDeclName().getAsIdentifierInfo() ||
      !MD->getDeclName().getAsIdentifierInfo()->isStr("allocate") ||
      (MD->getNumParams() != 1 && MD->getNumParams() != 2))
    return false;

  if (MD->parameters()[0]->getType().getCanonicalType() != Ctx.getSizeType())
    return false;

  if (MD->getNumParams() == 2) {
    auto *PT = MD->parameters()[1]->getType()->getAs<PointerType>();
    if (!PT || !PT->isVoidPointerType() ||
        !PT->getPointeeType().isConstQualified())
      return false;
  }

  return true;
}

bool CodeGenFunction::isInAllocaArgument(CGCXXABI &ABI, QualType Ty) {
  const CXXRecordDecl *RD = Ty->getAsCXXRecordDecl();
  return RD && ABI.getRecordArgABI(RD) == CGCXXABI::RAA_DirectInMemory;
}

bool CodeGenFunction::hasInAllocaArg(const CXXMethodDecl *MD) {
  return getTarget().getTriple().getArch() == llvm::Triple::x86 &&
         getTarget().getCXXABI().isMicrosoft() &&
         llvm::any_of(MD->parameters(), [&](ParmVarDecl *P) {
           return isInAllocaArgument(CGM.getCXXABI(), P->getType());
         });
}

/// Return the UBSan prologue signature for \p FD if one is available.
static llvm::Constant *getPrologueSignature(CodeGenModule &CGM,
                                            const FunctionDecl *FD) {
  if (const auto *MD = dyn_cast<CXXMethodDecl>(FD))
    if (!MD->isStatic())
      return nullptr;
  return CGM.getTargetCodeGenInfo().getUBSanFunctionSignature(CGM);
}

void CodeGenFunction::StartFunction(GlobalDecl GD, QualType RetTy,
                                    llvm::Function *Fn,
                                    const CGFunctionInfo &FnInfo,
                                    const FunctionArgList &Args,
                                    SourceLocation Loc,
                                    SourceLocation StartLoc) {
  assert(!CurFn &&
         "Do not use a CodeGenFunction object for more than one function");

  const Decl *D = GD.getDecl();

  DidCallStackSave = false;
  CurCodeDecl = D;
  const FunctionDecl *FD = dyn_cast_or_null<FunctionDecl>(D);
  if (FD && FD->usesSEHTry())
    CurSEHParent = GD;
  CurFuncDecl = (D ? D->getNonClosureContext() : nullptr);
  FnRetTy = RetTy;
  CurFn = Fn;
  CurFnInfo = &FnInfo;
  assert(CurFn->isDeclaration() && "Function already has body?");

  // If this function is ignored for any of the enabled sanitizers,
  // disable the sanitizer for the function.
  do {
#define SANITIZER(NAME, ID)                                                    \
  if (SanOpts.empty())                                                         \
    break;                                                                     \
  if (SanOpts.has(SanitizerKind::ID))                                          \
    if (CGM.isInNoSanitizeList(SanitizerKind::ID, Fn, Loc))                    \
      SanOpts.set(SanitizerKind::ID, false);

#include "clang/Basic/Sanitizers.def"
#undef SANITIZER
  } while (false);

  if (D) {
    const bool SanitizeBounds = SanOpts.hasOneOf(SanitizerKind::Bounds);
    SanitizerMask no_sanitize_mask;
    bool NoSanitizeCoverage = false;

    for (auto *Attr : D->specific_attrs<NoSanitizeAttr>()) {
      no_sanitize_mask |= Attr->getMask();
      // SanitizeCoverage is not handled by SanOpts.
      if (Attr->hasCoverage())
        NoSanitizeCoverage = true;
    }

    // Apply the no_sanitize* attributes to SanOpts.
    SanOpts.Mask &= ~no_sanitize_mask;
    if (no_sanitize_mask & SanitizerKind::Address)
      SanOpts.set(SanitizerKind::KernelAddress, false);
    if (no_sanitize_mask & SanitizerKind::KernelAddress)
      SanOpts.set(SanitizerKind::Address, false);
    if (no_sanitize_mask & SanitizerKind::HWAddress)
      SanOpts.set(SanitizerKind::KernelHWAddress, false);
    if (no_sanitize_mask & SanitizerKind::KernelHWAddress)
      SanOpts.set(SanitizerKind::HWAddress, false);

    if (SanitizeBounds && !SanOpts.hasOneOf(SanitizerKind::Bounds))
      Fn->addFnAttr(llvm::Attribute::NoSanitizeBounds);

    if (NoSanitizeCoverage && CGM.getCodeGenOpts().hasSanitizeCoverage())
      Fn->addFnAttr(llvm::Attribute::NoSanitizeCoverage);

    // Some passes need the non-negated no_sanitize attribute. Pass them on.
    if (CGM.getCodeGenOpts().hasSanitizeBinaryMetadata()) {
      if (no_sanitize_mask & SanitizerKind::Thread)
        Fn->addFnAttr("no_sanitize_thread");
    }
  }

  if (ShouldSkipSanitizerInstrumentation()) {
    CurFn->addFnAttr(llvm::Attribute::DisableSanitizerInstrumentation);
  } else {
    // Apply sanitizer attributes to the function.
    if (SanOpts.hasOneOf(SanitizerKind::Address | SanitizerKind::KernelAddress))
      Fn->addFnAttr(llvm::Attribute::SanitizeAddress);
    if (SanOpts.hasOneOf(SanitizerKind::HWAddress |
                         SanitizerKind::KernelHWAddress))
      Fn->addFnAttr(llvm::Attribute::SanitizeHWAddress);
    if (SanOpts.has(SanitizerKind::MemtagStack))
      Fn->addFnAttr(llvm::Attribute::SanitizeMemTag);
    if (SanOpts.has(SanitizerKind::Thread))
      Fn->addFnAttr(llvm::Attribute::SanitizeThread);
    if (SanOpts.has(SanitizerKind::Type))
      Fn->addFnAttr(llvm::Attribute::SanitizeType);
    if (SanOpts.has(SanitizerKind::NumericalStability))
      Fn->addFnAttr(llvm::Attribute::SanitizeNumericalStability);
    if (SanOpts.hasOneOf(SanitizerKind::Memory | SanitizerKind::KernelMemory))
      Fn->addFnAttr(llvm::Attribute::SanitizeMemory);
  }
  if (SanOpts.has(SanitizerKind::SafeStack))
    Fn->addFnAttr(llvm::Attribute::SafeStack);
  if (SanOpts.has(SanitizerKind::ShadowCallStack))
    Fn->addFnAttr(llvm::Attribute::ShadowCallStack);

  if (SanOpts.has(SanitizerKind::Realtime))
    if (FD && FD->getASTContext().hasAnyFunctionEffects())
      for (const FunctionEffectWithCondition &Fe : FD->getFunctionEffects()) {
        if (Fe.Effect.kind() == FunctionEffect::Kind::NonBlocking)
          Fn->addFnAttr(llvm::Attribute::SanitizeRealtime);
        else if (Fe.Effect.kind() == FunctionEffect::Kind::Blocking)
          Fn->addFnAttr(llvm::Attribute::SanitizeRealtimeBlocking);
      }

  // Apply fuzzing attribute to the function.
  if (SanOpts.hasOneOf(SanitizerKind::Fuzzer | SanitizerKind::FuzzerNoLink))
    Fn->addFnAttr(llvm::Attribute::OptForFuzzing);

  // Ignore TSan memory acesses from within ObjC/ObjC++ dealloc, initialize,
  // .cxx_destruct, __destroy_helper_block_ and all of their calees at run time.
  if (SanOpts.has(SanitizerKind::Thread)) {
    if (const auto *OMD = dyn_cast_or_null<ObjCMethodDecl>(D)) {
      const IdentifierInfo *II = OMD->getSelector().getIdentifierInfoForSlot(0);
      if (OMD->getMethodFamily() == OMF_dealloc ||
          OMD->getMethodFamily() == OMF_initialize ||
          (OMD->getSelector().isUnarySelector() && II->isStr(".cxx_destruct"))) {
        markAsIgnoreThreadCheckingAtRuntime(Fn);
      }
    }
  }

  // Ignore unrelated casts in STL allocate() since the allocator must cast
  // from void* to T* before object initialization completes. Don't match on the
  // namespace because not all allocators are in std::
  if (D && SanOpts.has(SanitizerKind::CFIUnrelatedCast)) {
    if (matchesStlAllocatorFn(D, getContext()))
      SanOpts.Mask &= ~SanitizerKind::CFIUnrelatedCast;
  }

  // Ignore null checks in coroutine functions since the coroutines passes
  // are not aware of how to move the extra UBSan instructions across the split
  // coroutine boundaries.
  if (D && SanOpts.has(SanitizerKind::Null))
    if (FD && FD->getBody() &&
        FD->getBody()->getStmtClass() == Stmt::CoroutineBodyStmtClass)
      SanOpts.Mask &= ~SanitizerKind::Null;

  // Add pointer authentication attributes.
  const CodeGenOptions &CodeGenOpts = CGM.getCodeGenOpts();
  if (CodeGenOpts.PointerAuth.ReturnAddresses)
    Fn->addFnAttr("ptrauth-returns");
  if (CodeGenOpts.PointerAuth.FunctionPointers)
    Fn->addFnAttr("ptrauth-calls");
  if (CodeGenOpts.PointerAuth.AuthTraps)
    Fn->addFnAttr("ptrauth-auth-traps");
  if (CodeGenOpts.PointerAuth.IndirectGotos)
    Fn->addFnAttr("ptrauth-indirect-gotos");
  if (CodeGenOpts.PointerAuth.AArch64JumpTableHardening)
    Fn->addFnAttr("aarch64-jump-table-hardening");

  // Apply xray attributes to the function (as a string, for now)
  bool AlwaysXRayAttr = false;
  if (const auto *XRayAttr = D ? D->getAttr<XRayInstrumentAttr>() : nullptr) {
    if (CGM.getCodeGenOpts().XRayInstrumentationBundle.has(
            XRayInstrKind::FunctionEntry) ||
        CGM.getCodeGenOpts().XRayInstrumentationBundle.has(
            XRayInstrKind::FunctionExit)) {
      if (XRayAttr->alwaysXRayInstrument() && ShouldXRayInstrumentFunction()) {
        Fn->addFnAttr("function-instrument", "xray-always");
        AlwaysXRayAttr = true;
      }
      if (XRayAttr->neverXRayInstrument())
        Fn->addFnAttr("function-instrument", "xray-never");
      if (const auto *LogArgs = D->getAttr<XRayLogArgsAttr>())
        if (ShouldXRayInstrumentFunction())
          Fn->addFnAttr("xray-log-args",
                        llvm::utostr(LogArgs->getArgumentCount()));
    }
  } else {
    if (ShouldXRayInstrumentFunction() && !CGM.imbueXRayAttrs(Fn, Loc))
      Fn->addFnAttr(
          "xray-instruction-threshold",
          llvm::itostr(CGM.getCodeGenOpts().XRayInstructionThreshold));
  }

  if (ShouldXRayInstrumentFunction()) {
    if (CGM.getCodeGenOpts().XRayIgnoreLoops)
      Fn->addFnAttr("xray-ignore-loops");

    if (!CGM.getCodeGenOpts().XRayInstrumentationBundle.has(
            XRayInstrKind::FunctionExit))
      Fn->addFnAttr("xray-skip-exit");

    if (!CGM.getCodeGenOpts().XRayInstrumentationBundle.has(
            XRayInstrKind::FunctionEntry))
      Fn->addFnAttr("xray-skip-entry");

    auto FuncGroups = CGM.getCodeGenOpts().XRayTotalFunctionGroups;
    if (FuncGroups > 1) {
      auto FuncName = llvm::ArrayRef<uint8_t>(CurFn->getName().bytes_begin(),
                                              CurFn->getName().bytes_end());
      auto Group = crc32(FuncName) % FuncGroups;
      if (Group != CGM.getCodeGenOpts().XRaySelectedFunctionGroup &&
          !AlwaysXRayAttr)
        Fn->addFnAttr("function-instrument", "xray-never");
    }
  }

  if (CGM.getCodeGenOpts().getProfileInstr() != CodeGenOptions::ProfileNone) {
    switch (CGM.isFunctionBlockedFromProfileInstr(Fn, Loc)) {
    case ProfileList::Skip:
      Fn->addFnAttr(llvm::Attribute::SkipProfile);
      break;
    case ProfileList::Forbid:
      Fn->addFnAttr(llvm::Attribute::NoProfile);
      break;
    case ProfileList::Allow:
      break;
    }
  }

  unsigned Count, Offset;
  if (const auto *Attr =
          D ? D->getAttr<PatchableFunctionEntryAttr>() : nullptr) {
    Count = Attr->getCount();
    Offset = Attr->getOffset();
  } else {
    Count = CGM.getCodeGenOpts().PatchableFunctionEntryCount;
    Offset = CGM.getCodeGenOpts().PatchableFunctionEntryOffset;
  }
  if (Count && Offset <= Count) {
    Fn->addFnAttr("patchable-function-entry", std::to_string(Count - Offset));
    if (Offset)
      Fn->addFnAttr("patchable-function-prefix", std::to_string(Offset));
  }
  // Instruct that functions for COFF/CodeView targets should start with a
  // patchable instruction, but only on x86/x64. Don't forward this to ARM/ARM64
  // backends as they don't need it -- instructions on these architectures are
  // always atomically patchable at runtime.
  if (CGM.getCodeGenOpts().HotPatch &&
      getContext().getTargetInfo().getTriple().isX86() &&
      getContext().getTargetInfo().getTriple().getEnvironment() !=
          llvm::Triple::CODE16)
    Fn->addFnAttr("patchable-function", "prologue-short-redirect");

  // Add no-jump-tables value.
  if (CGM.getCodeGenOpts().NoUseJumpTables)
    Fn->addFnAttr("no-jump-tables", "true");

  // Add no-inline-line-tables value.
  if (CGM.getCodeGenOpts().NoInlineLineTables)
    Fn->addFnAttr("no-inline-line-tables");

  // Add profile-sample-accurate value.
  if (CGM.getCodeGenOpts().ProfileSampleAccurate)
    Fn->addFnAttr("profile-sample-accurate");

  if (!CGM.getCodeGenOpts().SampleProfileFile.empty())
    Fn->addFnAttr("use-sample-profile");

  if (D && D->hasAttr<CFICanonicalJumpTableAttr>())
    Fn->addFnAttr("cfi-canonical-jump-table");

  if (D && D->hasAttr<NoProfileFunctionAttr>())
    Fn->addFnAttr(llvm::Attribute::NoProfile);

  if (D && D->hasAttr<HybridPatchableAttr>())
    Fn->addFnAttr(llvm::Attribute::HybridPatchable);

  if (D) {
    // Function attributes take precedence over command line flags.
    if (auto *A = D->getAttr<FunctionReturnThunksAttr>()) {
      switch (A->getThunkType()) {
      case FunctionReturnThunksAttr::Kind::Keep:
        break;
      case FunctionReturnThunksAttr::Kind::Extern:
        Fn->addFnAttr(llvm::Attribute::FnRetThunkExtern);
        break;
      }
    } else if (CGM.getCodeGenOpts().FunctionReturnThunks)
      Fn->addFnAttr(llvm::Attribute::FnRetThunkExtern);
  }

  if (FD && (getLangOpts().OpenCL ||
             (getLangOpts().CUDA &&
              getContext().getTargetInfo().getTriple().isSPIRV()) ||
             ((getLangOpts().HIP || getLangOpts().OffloadViaLLVM) &&
              getLangOpts().CUDAIsDevice))) {
    // Add metadata for a kernel function.
    EmitKernelMetadata(FD, Fn);
  }

  if (FD && FD->hasAttr<ClspvLibclcBuiltinAttr>()) {
    Fn->setMetadata("clspv_libclc_builtin",
                    llvm::MDNode::get(getLLVMContext(), {}));
  }

  // If we are checking function types, emit a function type signature as
  // prologue data.
  if (FD && SanOpts.has(SanitizerKind::Function)) {
    if (llvm::Constant *PrologueSig = getPrologueSignature(CGM, FD)) {
      llvm::LLVMContext &Ctx = Fn->getContext();
      llvm::MDBuilder MDB(Ctx);
      Fn->setMetadata(
          llvm::LLVMContext::MD_func_sanitize,
          MDB.createRTTIPointerPrologue(
              PrologueSig, getUBSanFunctionTypeHash(FD->getType())));
    }
  }

  // If we're checking nullability, we need to know whether we can check the
  // return value. Initialize the flag to 'true' and refine it in EmitParmDecl.
  if (SanOpts.has(SanitizerKind::NullabilityReturn)) {
    auto Nullability = FnRetTy->getNullability();
    if (Nullability && *Nullability == NullabilityKind::NonNull &&
        !FnRetTy->isRecordType()) {
      if (!(SanOpts.has(SanitizerKind::ReturnsNonnullAttribute) &&
            CurCodeDecl && CurCodeDecl->getAttr<ReturnsNonNullAttr>()))
        RetValNullabilityPrecondition =
            llvm::ConstantInt::getTrue(getLLVMContext());
    }
  }

  // If we're in C++ mode and the function name is "main", it is guaranteed
  // to be norecurse by the standard (3.6.1.3 "The function main shall not be
  // used within a program").
  //
  // OpenCL C 2.0 v2.2-11 s6.9.i:
  //     Recursion is not supported.
  //
  // HLSL
  //     Recursion is not supported.
  //
  // SYCL v1.2.1 s3.10:
  //     kernels cannot include RTTI information, exception classes,
  //     recursive code, virtual functions or make use of C++ libraries that
  //     are not compiled for the device.
  if (FD &&
      ((getLangOpts().CPlusPlus && FD->isMain()) || getLangOpts().OpenCL ||
       getLangOpts().HLSL || getLangOpts().SYCLIsDevice ||
       (getLangOpts().CUDA && FD->hasAttr<CUDAGlobalAttr>())))
    Fn->addFnAttr(llvm::Attribute::NoRecurse);

  llvm::RoundingMode RM = getLangOpts().getDefaultRoundingMode();
  llvm::fp::ExceptionBehavior FPExceptionBehavior =
      ToConstrainedExceptMD(getLangOpts().getDefaultExceptionMode());
  Builder.setDefaultConstrainedRounding(RM);
  Builder.setDefaultConstrainedExcept(FPExceptionBehavior);
  if ((FD && (FD->UsesFPIntrin() || FD->hasAttr<StrictFPAttr>())) ||
      (!FD && (FPExceptionBehavior != llvm::fp::ebIgnore ||
               RM != llvm::RoundingMode::NearestTiesToEven))) {
    Builder.setIsFPConstrained(true);
    Fn->addFnAttr(llvm::Attribute::StrictFP);
  }

  // If a custom alignment is used, force realigning to this alignment on
  // any main function which certainly will need it.
  if (FD && ((FD->isMain() || FD->isMSVCRTEntryPoint()) &&
             CGM.getCodeGenOpts().StackAlignment))
    Fn->addFnAttr("stackrealign");

  // "main" doesn't need to zero out call-used registers.
  if (FD && FD->isMain())
    Fn->removeFnAttr("zero-call-used-regs");

  llvm::BasicBlock *EntryBB = createBasicBlock("entry", CurFn);

  // Create a marker to make it easy to insert allocas into the entryblock
  // later.  Don't create this with the builder, because we don't want it
  // folded.
  llvm::Value *Poison = llvm::PoisonValue::get(Int32Ty);
  AllocaInsertPt = new llvm::BitCastInst(Poison, Int32Ty, "allocapt", EntryBB);

  ReturnBlock = getJumpDestInCurrentScope("return");

  Builder.SetInsertPoint(EntryBB);

  // If we're checking the return value, allocate space for a pointer to a
  // precise source location of the checked return statement.
  if (requiresReturnValueCheck()) {
    ReturnLocation = CreateDefaultAlignTempAlloca(Int8PtrTy, "return.sloc.ptr");
    Builder.CreateStore(llvm::ConstantPointerNull::get(Int8PtrTy),
                        ReturnLocation);
  }

  // Emit subprogram debug descriptor.
  if (CGDebugInfo *DI = getDebugInfo()) {
    // Reconstruct the type from the argument list so that implicit parameters,
    // such as 'this' and 'vtt', show up in the debug info. Preserve the calling
    // convention.
    DI->emitFunctionStart(GD, Loc, StartLoc,
                          DI->getFunctionType(FD, RetTy, Args), CurFn,
                          CurFuncIsThunk);
  }

  if (ShouldInstrumentFunction()) {
    if (CGM.getCodeGenOpts().InstrumentFunctions)
      CurFn->addFnAttr("instrument-function-entry", "__cyg_profile_func_enter");
    if (CGM.getCodeGenOpts().InstrumentFunctionsAfterInlining)
      CurFn->addFnAttr("instrument-function-entry-inlined",
                       "__cyg_profile_func_enter");
    if (CGM.getCodeGenOpts().InstrumentFunctionEntryBare)
      CurFn->addFnAttr("instrument-function-entry-inlined",
                       "__cyg_profile_func_enter_bare");
  }

  // Since emitting the mcount call here impacts optimizations such as function
  // inlining, we just add an attribute to insert a mcount call in backend.
  // The attribute "counting-function" is set to mcount function name which is
  // architecture dependent.
  if (CGM.getCodeGenOpts().InstrumentForProfiling) {
    // Calls to fentry/mcount should not be generated if function has
    // the no_instrument_function attribute.
    if (!CurFuncDecl || !CurFuncDecl->hasAttr<NoInstrumentFunctionAttr>()) {
      if (CGM.getCodeGenOpts().CallFEntry)
        Fn->addFnAttr("fentry-call", "true");
      else {
        Fn->addFnAttr("instrument-function-entry-inlined",
                      getTarget().getMCountName());
      }
      if (CGM.getCodeGenOpts().MNopMCount) {
        if (!CGM.getCodeGenOpts().CallFEntry)
          CGM.getDiags().Report(diag::err_opt_not_valid_without_opt)
            << "-mnop-mcount" << "-mfentry";
        Fn->addFnAttr("mnop-mcount");
      }

      if (CGM.getCodeGenOpts().RecordMCount) {
        if (!CGM.getCodeGenOpts().CallFEntry)
          CGM.getDiags().Report(diag::err_opt_not_valid_without_opt)
            << "-mrecord-mcount" << "-mfentry";
        Fn->addFnAttr("mrecord-mcount");
      }
    }
  }

  if (CGM.getCodeGenOpts().PackedStack) {
    if (getContext().getTargetInfo().getTriple().getArch() !=
        llvm::Triple::systemz)
      CGM.getDiags().Report(diag::err_opt_not_valid_on_target)
        << "-mpacked-stack";
    Fn->addFnAttr("packed-stack");
  }

  if (CGM.getCodeGenOpts().WarnStackSize != UINT_MAX &&
      !CGM.getDiags().isIgnored(diag::warn_fe_backend_frame_larger_than, Loc))
    Fn->addFnAttr("warn-stack-size",
                  std::to_string(CGM.getCodeGenOpts().WarnStackSize));

  if (RetTy->isVoidType()) {
    // Void type; nothing to return.
    ReturnValue = Address::invalid();

    // Count the implicit return.
    if (!endsWithReturn(D))
      ++NumReturnExprs;
  } else if (CurFnInfo->getReturnInfo().getKind() == ABIArgInfo::Indirect) {
    // Indirect return; emit returned value directly into sret slot.
    // This reduces code size, and affects correctness in C++.
    auto AI = CurFn->arg_begin();
    if (CurFnInfo->getReturnInfo().isSRetAfterThis())
      ++AI;
    ReturnValue = makeNaturalAddressForPointer(
        &*AI, RetTy, CurFnInfo->getReturnInfo().getIndirectAlign(), false,
        nullptr, nullptr, KnownNonNull);
    if (!CurFnInfo->getReturnInfo().getIndirectByVal()) {
      ReturnValuePointer =
          CreateDefaultAlignTempAlloca(ReturnValue.getType(), "result.ptr");
      Builder.CreateStore(ReturnValue.emitRawPointer(*this),
                          ReturnValuePointer);
    }
  } else if (CurFnInfo->getReturnInfo().getKind() == ABIArgInfo::InAlloca &&
             !hasScalarEvaluationKind(CurFnInfo->getReturnType())) {
    // Load the sret pointer from the argument struct and return into that.
    unsigned Idx = CurFnInfo->getReturnInfo().getInAllocaFieldIndex();
    llvm::Function::arg_iterator EI = CurFn->arg_end();
    --EI;
    llvm::Value *Addr = Builder.CreateStructGEP(
        CurFnInfo->getArgStruct(), &*EI, Idx);
    llvm::Type *Ty =
        cast<llvm::GetElementPtrInst>(Addr)->getResultElementType();
    ReturnValuePointer = Address(Addr, Ty, getPointerAlign());
    Addr = Builder.CreateAlignedLoad(Ty, Addr, getPointerAlign(), "agg.result");
    ReturnValue = Address(Addr, ConvertType(RetTy),
                          CGM.getNaturalTypeAlignment(RetTy), KnownNonNull);
  } else {
    ReturnValue = CreateIRTemp(RetTy, "retval");

    // Tell the epilog emitter to autorelease the result.  We do this
    // now so that various specialized functions can suppress it
    // during their IR-generation.
    if (getLangOpts().ObjCAutoRefCount &&
        !CurFnInfo->isReturnsRetained() &&
        RetTy->isObjCRetainableType())
      AutoreleaseResult = true;
  }

  EmitStartEHSpec(CurCodeDecl);

  PrologueCleanupDepth = EHStack.stable_begin();

  // Emit OpenMP specific initialization of the device functions.
  if (getLangOpts().OpenMP && CurCodeDecl)
    CGM.getOpenMPRuntime().emitFunctionProlog(*this, CurCodeDecl);

  if (FD && getLangOpts().HLSL) {
    // Handle emitting HLSL entry functions.
    if (FD->hasAttr<HLSLShaderAttr>()) {
      CGM.getHLSLRuntime().emitEntryFunction(FD, Fn);
    }
    CGM.getHLSLRuntime().setHLSLFunctionAttributes(FD, Fn);
  }

  EmitFunctionProlog(*CurFnInfo, CurFn, Args);

  if (const CXXMethodDecl *MD = dyn_cast_if_present<CXXMethodDecl>(D);
      MD && !MD->isStatic()) {
    bool IsInLambda =
        MD->getParent()->isLambda() && MD->getOverloadedOperator() == OO_Call;
    if (MD->isImplicitObjectMemberFunction())
      CGM.getCXXABI().EmitInstanceFunctionProlog(*this);
    if (IsInLambda) {
      // We're in a lambda; figure out the captures.
      MD->getParent()->getCaptureFields(LambdaCaptureFields,
                                        LambdaThisCaptureField);
      if (LambdaThisCaptureField) {
        // If the lambda captures the object referred to by '*this' - either by
        // value or by reference, make sure CXXThisValue points to the correct
        // object.

        // Get the lvalue for the field (which is a copy of the enclosing object
        // or contains the address of the enclosing object).
        LValue ThisFieldLValue = EmitLValueForLambdaField(LambdaThisCaptureField);
        if (!LambdaThisCaptureField->getType()->isPointerType()) {
          // If the enclosing object was captured by value, just use its
          // address. Sign this pointer.
          CXXThisValue = ThisFieldLValue.getPointer(*this);
        } else {
          // Load the lvalue pointed to by the field, since '*this' was captured
          // by reference.
          CXXThisValue =
              EmitLoadOfLValue(ThisFieldLValue, SourceLocation()).getScalarVal();
        }
      }
      for (auto *FD : MD->getParent()->fields()) {
        if (FD->hasCapturedVLAType()) {
          auto *ExprArg = EmitLoadOfLValue(EmitLValueForLambdaField(FD),
                                           SourceLocation()).getScalarVal();
          auto VAT = FD->getCapturedVLAType();
          VLASizeMap[VAT->getSizeExpr()] = ExprArg;
        }
      }
    } else if (MD->isImplicitObjectMemberFunction()) {
      // Not in a lambda; just use 'this' from the method.
      // FIXME: Should we generate a new load for each use of 'this'?  The
      // fast register allocator would be happier...
      CXXThisValue = CXXABIThisValue;
    }

    // Check the 'this' pointer once per function, if it's available.
    if (CXXABIThisValue) {
      SanitizerSet SkippedChecks;
      SkippedChecks.set(SanitizerKind::ObjectSize, true);
      QualType ThisTy = MD->getThisType();

      // If this is the call operator of a lambda with no captures, it
      // may have a static invoker function, which may call this operator with
      // a null 'this' pointer.
      if (isLambdaCallOperator(MD) && MD->getParent()->isCapturelessLambda())
        SkippedChecks.set(SanitizerKind::Null, true);

      EmitTypeCheck(
          isa<CXXConstructorDecl>(MD) ? TCK_ConstructorCall : TCK_MemberCall,
          Loc, CXXABIThisValue, ThisTy, CXXABIThisAlignment, SkippedChecks);
    }
  }

  // If any of the arguments have a variably modified type, make sure to
  // emit the type size, but only if the function is not naked. Naked functions
  // have no prolog to run this evaluation.
  if (!FD || !FD->hasAttr<NakedAttr>()) {
    for (const VarDecl *VD : Args) {
      // Dig out the type as written from ParmVarDecls; it's unclear whether
      // the standard (C99 6.9.1p10) requires this, but we're following the
      // precedent set by gcc.
      QualType Ty;
      if (const ParmVarDecl *PVD = dyn_cast<ParmVarDecl>(VD))
        Ty = PVD->getOriginalType();
      else
        Ty = VD->getType();

      if (Ty->isVariablyModifiedType())
        EmitVariablyModifiedType(Ty);
    }
  }
  // Emit a location at the end of the prologue.
  if (CGDebugInfo *DI = getDebugInfo())
    DI->EmitLocation(Builder, StartLoc);
  // TODO: Do we need to handle this in two places like we do with
  // target-features/target-cpu?
  if (CurFuncDecl)
    if (const auto *VecWidth = CurFuncDecl->getAttr<MinVectorWidthAttr>())
      LargestVectorWidth = VecWidth->getVectorWidth();

  if (CGM.shouldEmitConvergenceTokens())
    ConvergenceTokenStack.push_back(getOrEmitConvergenceEntryToken(CurFn));
}

void CodeGenFunction::EmitFunctionBody(const Stmt *Body) {
  incrementProfileCounter(Body);
  maybeCreateMCDCCondBitmap();
  if (const CompoundStmt *S = dyn_cast<CompoundStmt>(Body))
    EmitCompoundStmtWithoutScope(*S);
  else
    EmitStmt(Body);
}

/// When instrumenting to collect profile data, the counts for some blocks
/// such as switch cases need to not include the fall-through counts, so
/// emit a branch around the instrumentation code. When not instrumenting,
/// this just calls EmitBlock().
void CodeGenFunction::EmitBlockWithFallThrough(llvm::BasicBlock *BB,
                                               const Stmt *S) {
  llvm::BasicBlock *SkipCountBB = nullptr;
  if (HaveInsertPoint() && CGM.getCodeGenOpts().hasProfileClangInstr()) {
    // When instrumenting for profiling, the fallthrough to certain
    // statements needs to skip over the instrumentation code so that we
    // get an accurate count.
    SkipCountBB = createBasicBlock("skipcount");
    EmitBranch(SkipCountBB);
  }
  EmitBlock(BB);
  uint64_t CurrentCount = getCurrentProfileCount();
<<<<<<< HEAD
  incrementProfileCounter(false, S);
=======
  incrementProfileCounter(UseExecPath, S);
>>>>>>> b955f747
  setCurrentProfileCount(getCurrentProfileCount() + CurrentCount);
  if (SkipCountBB)
    EmitBlock(SkipCountBB);
}

/// Tries to mark the given function nounwind based on the
/// non-existence of any throwing calls within it.  We believe this is
/// lightweight enough to do at -O0.
static void TryMarkNoThrow(llvm::Function *F) {
  // LLVM treats 'nounwind' on a function as part of the type, so we
  // can't do this on functions that can be overwritten.
  if (F->isInterposable()) return;

  for (llvm::BasicBlock &BB : *F)
    for (llvm::Instruction &I : BB)
      if (I.mayThrow())
        return;

  F->setDoesNotThrow();
}

QualType CodeGenFunction::BuildFunctionArgList(GlobalDecl GD,
                                               FunctionArgList &Args) {
  const FunctionDecl *FD = cast<FunctionDecl>(GD.getDecl());
  QualType ResTy = FD->getReturnType();

  const CXXMethodDecl *MD = dyn_cast<CXXMethodDecl>(FD);
  if (MD && MD->isImplicitObjectMemberFunction()) {
    if (CGM.getCXXABI().HasThisReturn(GD))
      ResTy = MD->getThisType();
    else if (CGM.getCXXABI().hasMostDerivedReturn(GD))
      ResTy = CGM.getContext().VoidPtrTy;
    CGM.getCXXABI().buildThisParam(*this, Args);
  }

  // The base version of an inheriting constructor whose constructed base is a
  // virtual base is not passed any arguments (because it doesn't actually call
  // the inherited constructor).
  bool PassedParams = true;
  if (const CXXConstructorDecl *CD = dyn_cast<CXXConstructorDecl>(FD))
    if (auto Inherited = CD->getInheritedConstructor())
      PassedParams =
          getTypes().inheritingCtorHasParams(Inherited, GD.getCtorType());

  if (PassedParams) {
    for (auto *Param : FD->parameters()) {
      Args.push_back(Param);
      if (!Param->hasAttr<PassObjectSizeAttr>())
        continue;

      auto *Implicit = ImplicitParamDecl::Create(
          getContext(), Param->getDeclContext(), Param->getLocation(),
          /*Id=*/nullptr, getContext().getSizeType(), ImplicitParamKind::Other);
      SizeArguments[Param] = Implicit;
      Args.push_back(Implicit);
    }
  }

  if (MD && (isa<CXXConstructorDecl>(MD) || isa<CXXDestructorDecl>(MD)))
    CGM.getCXXABI().addImplicitStructorParams(*this, ResTy, Args);

  return ResTy;
}

void CodeGenFunction::GenerateCode(GlobalDecl GD, llvm::Function *Fn,
                                   const CGFunctionInfo &FnInfo) {
  assert(Fn && "generating code for null Function");
  const FunctionDecl *FD = cast<FunctionDecl>(GD.getDecl());
  CurGD = GD;

  FunctionArgList Args;
  QualType ResTy = BuildFunctionArgList(GD, Args);

  CGM.getTargetCodeGenInfo().checkFunctionABI(CGM, FD);

  if (FD->isInlineBuiltinDeclaration()) {
    // When generating code for a builtin with an inline declaration, use a
    // mangled name to hold the actual body, while keeping an external
    // definition in case the function pointer is referenced somewhere.
    std::string FDInlineName = (Fn->getName() + ".inline").str();
    llvm::Module *M = Fn->getParent();
    llvm::Function *Clone = M->getFunction(FDInlineName);
    if (!Clone) {
      Clone = llvm::Function::Create(Fn->getFunctionType(),
                                     llvm::GlobalValue::InternalLinkage,
                                     Fn->getAddressSpace(), FDInlineName, M);
      Clone->addFnAttr(llvm::Attribute::AlwaysInline);
    }
    Fn->setLinkage(llvm::GlobalValue::ExternalLinkage);
    Fn = Clone;
  } else {
    // Detect the unusual situation where an inline version is shadowed by a
    // non-inline version. In that case we should pick the external one
    // everywhere. That's GCC behavior too. Unfortunately, I cannot find a way
    // to detect that situation before we reach codegen, so do some late
    // replacement.
    for (const FunctionDecl *PD = FD->getPreviousDecl(); PD;
         PD = PD->getPreviousDecl()) {
      if (LLVM_UNLIKELY(PD->isInlineBuiltinDeclaration())) {
        std::string FDInlineName = (Fn->getName() + ".inline").str();
        llvm::Module *M = Fn->getParent();
        if (llvm::Function *Clone = M->getFunction(FDInlineName)) {
          Clone->replaceAllUsesWith(Fn);
          Clone->eraseFromParent();
        }
        break;
      }
    }
  }

  // Check if we should generate debug info for this function.
  if (FD->hasAttr<NoDebugAttr>()) {
    // Clear non-distinct debug info that was possibly attached to the function
    // due to an earlier declaration without the nodebug attribute
    Fn->setSubprogram(nullptr);
    // Disable debug info indefinitely for this function
    DebugInfo = nullptr;
  }

  // The function might not have a body if we're generating thunks for a
  // function declaration.
  SourceRange BodyRange;
  if (Stmt *Body = FD->getBody())
    BodyRange = Body->getSourceRange();
  else
    BodyRange = FD->getLocation();
  CurEHLocation = BodyRange.getEnd();

  // Use the location of the start of the function to determine where
  // the function definition is located. By default use the location
  // of the declaration as the location for the subprogram. A function
  // may lack a declaration in the source code if it is created by code
  // gen. (examples: _GLOBAL__I_a, __cxx_global_array_dtor, thunk).
  SourceLocation Loc = FD->getLocation();

  // If this is a function specialization then use the pattern body
  // as the location for the function.
  if (const FunctionDecl *SpecDecl = FD->getTemplateInstantiationPattern())
    if (SpecDecl->hasBody(SpecDecl))
      Loc = SpecDecl->getLocation();

  Stmt *Body = FD->getBody();

  if (Body) {
    // Coroutines always emit lifetime markers.
    if (isa<CoroutineBodyStmt>(Body))
      ShouldEmitLifetimeMarkers = true;

    // Initialize helper which will detect jumps which can cause invalid
    // lifetime markers.
    if (ShouldEmitLifetimeMarkers)
      Bypasses.Init(Body);
  }

  // Emit the standard function prologue.
  StartFunction(GD, ResTy, Fn, FnInfo, Args, Loc, BodyRange.getBegin());

  // Save parameters for coroutine function.
  if (Body && isa_and_nonnull<CoroutineBodyStmt>(Body))
    llvm::append_range(FnArgs, FD->parameters());

  // Ensure that the function adheres to the forward progress guarantee, which
  // is required by certain optimizations.
  // In C++11 and up, the attribute will be removed if the body contains a
  // trivial empty loop.
  if (checkIfFunctionMustProgress())
    CurFn->addFnAttr(llvm::Attribute::MustProgress);

  // Generate the body of the function.
  PGO.assignRegionCounters(GD, CurFn);
  if (isa<CXXDestructorDecl>(FD))
    EmitDestructorBody(Args);
  else if (isa<CXXConstructorDecl>(FD))
    EmitConstructorBody(Args);
  else if (getLangOpts().CUDA &&
           !getLangOpts().CUDAIsDevice &&
           FD->hasAttr<CUDAGlobalAttr>())
    CGM.getCUDARuntime().emitDeviceStub(*this, Args);
  else if (isa<CXXMethodDecl>(FD) &&
           cast<CXXMethodDecl>(FD)->isLambdaStaticInvoker()) {
    // The lambda static invoker function is special, because it forwards or
    // clones the body of the function call operator (but is actually static).
    EmitLambdaStaticInvokeBody(cast<CXXMethodDecl>(FD));
  } else if (isa<CXXMethodDecl>(FD) &&
             isLambdaCallOperator(cast<CXXMethodDecl>(FD)) &&
             !FnInfo.isDelegateCall() &&
             cast<CXXMethodDecl>(FD)->getParent()->getLambdaStaticInvoker() &&
             hasInAllocaArg(cast<CXXMethodDecl>(FD))) {
    // If emitting a lambda with static invoker on X86 Windows, change
    // the call operator body.
    // Make sure that this is a call operator with an inalloca arg and check
    // for delegate call to make sure this is the original call op and not the
    // new forwarding function for the static invoker.
    EmitLambdaInAllocaCallOpBody(cast<CXXMethodDecl>(FD));
  } else if (FD->isDefaulted() && isa<CXXMethodDecl>(FD) &&
             (cast<CXXMethodDecl>(FD)->isCopyAssignmentOperator() ||
              cast<CXXMethodDecl>(FD)->isMoveAssignmentOperator())) {
    // Implicit copy-assignment gets the same special treatment as implicit
    // copy-constructors.
    emitImplicitAssignmentOperatorBody(Args);
  } else if (Body) {
    EmitFunctionBody(Body);
  } else
    llvm_unreachable("no definition for emitted function");

  // C++11 [stmt.return]p2:
  //   Flowing off the end of a function [...] results in undefined behavior in
  //   a value-returning function.
  // C11 6.9.1p12:
  //   If the '}' that terminates a function is reached, and the value of the
  //   function call is used by the caller, the behavior is undefined.
  if (getLangOpts().CPlusPlus && !FD->hasImplicitReturnZero() && !SawAsmBlock &&
      !FD->getReturnType()->isVoidType() && Builder.GetInsertBlock()) {
    bool ShouldEmitUnreachable =
        CGM.getCodeGenOpts().StrictReturn ||
        !CGM.MayDropFunctionReturn(FD->getASTContext(), FD->getReturnType());
    if (SanOpts.has(SanitizerKind::Return)) {
      SanitizerScope SanScope(this);
      llvm::Value *IsFalse = Builder.getFalse();
      EmitCheck(std::make_pair(IsFalse, SanitizerKind::Return),
                SanitizerHandler::MissingReturn,
                EmitCheckSourceLocation(FD->getLocation()), {});
    } else if (ShouldEmitUnreachable) {
      if (CGM.getCodeGenOpts().OptimizationLevel == 0)
        EmitTrapCall(llvm::Intrinsic::trap);
    }
    if (SanOpts.has(SanitizerKind::Return) || ShouldEmitUnreachable) {
      Builder.CreateUnreachable();
      Builder.ClearInsertionPoint();
    }
  }

  // Emit the standard function epilogue.
  FinishFunction(BodyRange.getEnd());

  PGO.verifyCounterMap();

  // If we haven't marked the function nothrow through other means, do
  // a quick pass now to see if we can.
  if (!CurFn->doesNotThrow())
    TryMarkNoThrow(CurFn);
}

/// ContainsLabel - Return true if the statement contains a label in it.  If
/// this statement is not executed normally, it not containing a label means
/// that we can just remove the code.
bool CodeGenFunction::ContainsLabel(const Stmt *S, bool IgnoreCaseStmts) {
  // Null statement, not a label!
  if (!S) return false;

  // If this is a label, we have to emit the code, consider something like:
  // if (0) {  ...  foo:  bar(); }  goto foo;
  //
  // TODO: If anyone cared, we could track __label__'s, since we know that you
  // can't jump to one from outside their declared region.
  if (isa<LabelStmt>(S))
    return true;

  // If this is a case/default statement, and we haven't seen a switch, we have
  // to emit the code.
  if (isa<SwitchCase>(S) && !IgnoreCaseStmts)
    return true;

  // If this is a switch statement, we want to ignore cases below it.
  if (isa<SwitchStmt>(S))
    IgnoreCaseStmts = true;

  // Scan subexpressions for verboten labels.
  for (const Stmt *SubStmt : S->children())
    if (ContainsLabel(SubStmt, IgnoreCaseStmts))
      return true;

  return false;
}

/// containsBreak - Return true if the statement contains a break out of it.
/// If the statement (recursively) contains a switch or loop with a break
/// inside of it, this is fine.
bool CodeGenFunction::containsBreak(const Stmt *S) {
  // Null statement, not a label!
  if (!S) return false;

  // If this is a switch or loop that defines its own break scope, then we can
  // include it and anything inside of it.
  if (isa<SwitchStmt>(S) || isa<WhileStmt>(S) || isa<DoStmt>(S) ||
      isa<ForStmt>(S))
    return false;

  if (isa<BreakStmt>(S))
    return true;

  // Scan subexpressions for verboten breaks.
  for (const Stmt *SubStmt : S->children())
    if (containsBreak(SubStmt))
      return true;

  return false;
}

bool CodeGenFunction::mightAddDeclToScope(const Stmt *S) {
  if (!S) return false;

  // Some statement kinds add a scope and thus never add a decl to the current
  // scope. Note, this list is longer than the list of statements that might
  // have an unscoped decl nested within them, but this way is conservatively
  // correct even if more statement kinds are added.
  if (isa<IfStmt>(S) || isa<SwitchStmt>(S) || isa<WhileStmt>(S) ||
      isa<DoStmt>(S) || isa<ForStmt>(S) || isa<CompoundStmt>(S) ||
      isa<CXXForRangeStmt>(S) || isa<CXXTryStmt>(S) ||
      isa<ObjCForCollectionStmt>(S) || isa<ObjCAtTryStmt>(S))
    return false;

  if (isa<DeclStmt>(S))
    return true;

  for (const Stmt *SubStmt : S->children())
    if (mightAddDeclToScope(SubStmt))
      return true;

  return false;
}

/// ConstantFoldsToSimpleInteger - If the specified expression does not fold
/// to a constant, or if it does but contains a label, return false.  If it
/// constant folds return true and set the boolean result in Result.
bool CodeGenFunction::ConstantFoldsToSimpleInteger(const Expr *Cond,
                                                   bool &ResultBool,
                                                   bool AllowLabels) {
  // If MC/DC is enabled, disable folding so that we can instrument all
  // conditions to yield complete test vectors. We still keep track of
  // folded conditions during region mapping and visualization.
  if (!AllowLabels && CGM.getCodeGenOpts().hasProfileClangInstr() &&
      CGM.getCodeGenOpts().MCDCCoverage)
    return false;

  llvm::APSInt ResultInt;
  if (!ConstantFoldsToSimpleInteger(Cond, ResultInt, AllowLabels))
    return false;

  ResultBool = ResultInt.getBoolValue();
  return true;
}

/// ConstantFoldsToSimpleInteger - If the specified expression does not fold
/// to a constant, or if it does but contains a label, return false.  If it
/// constant folds return true and set the folded value.
bool CodeGenFunction::ConstantFoldsToSimpleInteger(const Expr *Cond,
                                                   llvm::APSInt &ResultInt,
                                                   bool AllowLabels) {
  // FIXME: Rename and handle conversion of other evaluatable things
  // to bool.
  Expr::EvalResult Result;
  if (!Cond->EvaluateAsInt(Result, getContext()))
    return false;  // Not foldable, not integer or not fully evaluatable.

  llvm::APSInt Int = Result.Val.getInt();
  if (!AllowLabels && CodeGenFunction::ContainsLabel(Cond))
    return false;  // Contains a label.

  PGO.markStmtMaybeUsed(Cond);
  ResultInt = Int;
  return true;
}

/// Strip parentheses and simplistic logical-NOT operators.
const Expr *CodeGenFunction::stripCond(const Expr *C) {
  while (const UnaryOperator *Op = dyn_cast<UnaryOperator>(C->IgnoreParens())) {
    if (Op->getOpcode() != UO_LNot)
      break;
    C = Op->getSubExpr();
  }
  return C->IgnoreParens();
}

/// Determine whether the given condition is an instrumentable condition
/// (i.e. no "&&" or "||").
bool CodeGenFunction::isInstrumentedCondition(const Expr *C) {
  const BinaryOperator *BOp = dyn_cast<BinaryOperator>(stripCond(C));
  return (!BOp || !BOp->isLogicalOp());
}

/// EmitBranchToCounterBlock - Emit a conditional branch to a new block that
/// increments a profile counter based on the semantics of the given logical
/// operator opcode.  This is used to instrument branch condition coverage for
/// logical operators.
void CodeGenFunction::EmitBranchToCounterBlock(
    const Expr *Cond, BinaryOperator::Opcode LOp, llvm::BasicBlock *TrueBlock,
    llvm::BasicBlock *FalseBlock, uint64_t TrueCount /* = 0 */,
    Stmt::Likelihood LH /* =None */, const Expr *CntrIdx /* = nullptr */) {
  // If not instrumenting, just emit a branch.
  bool InstrumentRegions = CGM.getCodeGenOpts().hasProfileClangInstr();
  if (!InstrumentRegions || !isInstrumentedCondition(Cond))
    return EmitBranchOnBoolExpr(Cond, TrueBlock, FalseBlock, TrueCount, LH);

  const Stmt *CntrStmt = (CntrIdx ? CntrIdx : Cond);
  auto HasSkip = getIsCounterPair(CntrStmt);

  llvm::BasicBlock *ThenBlock = nullptr;
  llvm::BasicBlock *ElseBlock = nullptr;
  llvm::BasicBlock *NextBlock = nullptr;

  // Create the block we'll use to increment the appropriate counter.
  llvm::BasicBlock *CounterIncrBlock = createBasicBlock("lop.rhscnt");

  llvm::BasicBlock *SkipIncrBlock =
      (HasSkip.second ? createBasicBlock("lop.rhsskip") : nullptr);
  llvm::BasicBlock *SkipNextBlock = nullptr;

  // Set block pointers according to Logical-AND (BO_LAnd) semantics. This
  // means we need to evaluate the condition and increment the counter on TRUE:
  //
  // if (Cond)
  //   goto CounterIncrBlock;
  // else
  //   goto FalseBlock;
  //
  // CounterIncrBlock:
  //   Counter++;
  //   goto TrueBlock;

  if (LOp == BO_LAnd) {
    SkipNextBlock = FalseBlock;
    ThenBlock = CounterIncrBlock;
    ElseBlock = (SkipIncrBlock ? SkipIncrBlock : SkipNextBlock);
    NextBlock = TrueBlock;
  }

  // Set block pointers according to Logical-OR (BO_LOr) semantics. This means
  // we need to evaluate the condition and increment the counter on FALSE:
  //
  // if (Cond)
  //   goto TrueBlock;
  // else
  //   goto CounterIncrBlock;
  //
  // CounterIncrBlock:
  //   Counter++;
  //   goto FalseBlock;

  else if (LOp == BO_LOr) {
    SkipNextBlock = TrueBlock;
    ThenBlock = (SkipIncrBlock ? SkipIncrBlock : SkipNextBlock);
    ElseBlock = CounterIncrBlock;
    NextBlock = FalseBlock;
  } else {
    llvm_unreachable("Expected Opcode must be that of a Logical Operator");
  }

  // Emit Branch based on condition.
  EmitBranchOnBoolExpr(Cond, ThenBlock, ElseBlock, TrueCount, LH);

  if (SkipIncrBlock) {
    EmitBlock(SkipIncrBlock);
<<<<<<< HEAD
    incrementProfileCounter(true, CntrStmt);
=======
    incrementProfileCounter(UseSkipPath, CntrStmt);
>>>>>>> b955f747
    EmitBranch(SkipNextBlock);
  }

  // Emit the block containing the counter increment(s).
  EmitBlock(CounterIncrBlock);

  // Increment corresponding counter; if index not provided, use Cond as index.
<<<<<<< HEAD
  incrementProfileCounter(false, CntrStmt);
=======
  incrementProfileCounter(UseExecPath, CntrStmt);
>>>>>>> b955f747

  // Go to the next block.
  EmitBranch(NextBlock);
}

/// EmitBranchOnBoolExpr - Emit a branch on a boolean condition (e.g. for an if
/// statement) to the specified blocks.  Based on the condition, this might try
/// to simplify the codegen of the conditional based on the branch.
/// \param LH The value of the likelihood attribute on the True branch.
/// \param ConditionalOp Used by MC/DC code coverage to track the result of the
/// ConditionalOperator (ternary) through a recursive call for the operator's
/// LHS and RHS nodes.
void CodeGenFunction::EmitBranchOnBoolExpr(
    const Expr *Cond, llvm::BasicBlock *TrueBlock, llvm::BasicBlock *FalseBlock,
    uint64_t TrueCount, Stmt::Likelihood LH, const Expr *ConditionalOp) {
  Cond = Cond->IgnoreParens();

  if (const BinaryOperator *CondBOp = dyn_cast<BinaryOperator>(Cond)) {
    auto HasSkip = getIsCounterPair(CondBOp);

    // Handle X && Y in a condition.
    if (CondBOp->getOpcode() == BO_LAnd) {
      MCDCLogOpStack.push_back(CondBOp);

      // If we have "1 && X", simplify the code.  "0 && X" would have constant
      // folded if the case was simple enough.
      bool ConstantBool = false;
      if (ConstantFoldsToSimpleInteger(CondBOp->getLHS(), ConstantBool) &&
          ConstantBool) {
        // br(1 && X) -> br(X).
        incrementProfileCounter(CondBOp);
        EmitBranchToCounterBlock(CondBOp->getRHS(), BO_LAnd, TrueBlock,
                                 FalseBlock, TrueCount, LH);
        MCDCLogOpStack.pop_back();
        return;
      }

      // If we have "X && 1", simplify the code to use an uncond branch.
      // "X && 0" would have been constant folded to 0.
      if (ConstantFoldsToSimpleInteger(CondBOp->getRHS(), ConstantBool) &&
          ConstantBool) {
        // br(X && 1) -> br(X).
        EmitBranchToCounterBlock(CondBOp->getLHS(), BO_LAnd, TrueBlock,
                                 FalseBlock, TrueCount, LH, CondBOp);
        MCDCLogOpStack.pop_back();
        return;
      }

      // Emit the LHS as a conditional.  If the LHS conditional is false, we
      // want to jump to the FalseBlock.
      llvm::BasicBlock *LHSTrue = createBasicBlock("land.lhs.true");
      llvm::BasicBlock *LHSFalse =
          (HasSkip.second ? createBasicBlock("land.lhsskip") : FalseBlock);
      // The counter tells us how often we evaluate RHS, and all of TrueCount
      // can be propagated to that branch.
      uint64_t RHSCount = getProfileCount(CondBOp->getRHS());

      ConditionalEvaluation eval(*this);
      {
        ApplyDebugLocation DL(*this, Cond);
        // Propagate the likelihood attribute like __builtin_expect
        // __builtin_expect(X && Y, 1) -> X and Y are likely
        // __builtin_expect(X && Y, 0) -> only Y is unlikely
        EmitBranchOnBoolExpr(CondBOp->getLHS(), LHSTrue, LHSFalse, RHSCount,
                             LH == Stmt::LH_Unlikely ? Stmt::LH_None : LH);
        if (HasSkip.second) {
          EmitBlock(LHSFalse);
<<<<<<< HEAD
          incrementProfileCounter(true, CondBOp);
=======
          incrementProfileCounter(UseSkipPath, CondBOp);
>>>>>>> b955f747
          EmitBranch(FalseBlock);
        }
        EmitBlock(LHSTrue);
      }

<<<<<<< HEAD
      incrementProfileCounter(false, CondBOp);
=======
      incrementProfileCounter(UseExecPath, CondBOp);
>>>>>>> b955f747
      setCurrentProfileCount(getProfileCount(CondBOp->getRHS()));

      // Any temporaries created here are conditional.
      eval.begin(*this);
      EmitBranchToCounterBlock(CondBOp->getRHS(), BO_LAnd, TrueBlock,
                               FalseBlock, TrueCount, LH);
      eval.end(*this);
      MCDCLogOpStack.pop_back();
      return;
    }

    if (CondBOp->getOpcode() == BO_LOr) {
      MCDCLogOpStack.push_back(CondBOp);

      // If we have "0 || X", simplify the code.  "1 || X" would have constant
      // folded if the case was simple enough.
      bool ConstantBool = false;
      if (ConstantFoldsToSimpleInteger(CondBOp->getLHS(), ConstantBool) &&
          !ConstantBool) {
        // br(0 || X) -> br(X).
        incrementProfileCounter(CondBOp);
        EmitBranchToCounterBlock(CondBOp->getRHS(), BO_LOr, TrueBlock,
                                 FalseBlock, TrueCount, LH);
        MCDCLogOpStack.pop_back();
        return;
      }

      // If we have "X || 0", simplify the code to use an uncond branch.
      // "X || 1" would have been constant folded to 1.
      if (ConstantFoldsToSimpleInteger(CondBOp->getRHS(), ConstantBool) &&
          !ConstantBool) {
        // br(X || 0) -> br(X).
        EmitBranchToCounterBlock(CondBOp->getLHS(), BO_LOr, TrueBlock,
                                 FalseBlock, TrueCount, LH, CondBOp);
        MCDCLogOpStack.pop_back();
        return;
      }
      // Emit the LHS as a conditional.  If the LHS conditional is true, we
      // want to jump to the TrueBlock.
      llvm::BasicBlock *LHSTrue =
          (HasSkip.second ? createBasicBlock("lor.lhsskip") : TrueBlock);
      llvm::BasicBlock *LHSFalse = createBasicBlock("lor.lhs.false");
      // We have the count for entry to the RHS and for the whole expression
      // being true, so we can divy up True count between the short circuit and
      // the RHS.
      uint64_t LHSCount =
          getCurrentProfileCount() - getProfileCount(CondBOp->getRHS());
      uint64_t RHSCount = TrueCount - LHSCount;

      ConditionalEvaluation eval(*this);
      {
        // Propagate the likelihood attribute like __builtin_expect
        // __builtin_expect(X || Y, 1) -> only Y is likely
        // __builtin_expect(X || Y, 0) -> both X and Y are unlikely
        ApplyDebugLocation DL(*this, Cond);
        EmitBranchOnBoolExpr(CondBOp->getLHS(), LHSTrue, LHSFalse, LHSCount,
                             LH == Stmt::LH_Likely ? Stmt::LH_None : LH);
        if (HasSkip.second) {
          EmitBlock(LHSTrue);
<<<<<<< HEAD
          incrementProfileCounter(true, CondBOp);
=======
          incrementProfileCounter(UseSkipPath, CondBOp);
>>>>>>> b955f747
          EmitBranch(TrueBlock);
        }
        EmitBlock(LHSFalse);
      }

<<<<<<< HEAD
      incrementProfileCounter(false, CondBOp);
=======
      incrementProfileCounter(UseExecPath, CondBOp);
>>>>>>> b955f747
      setCurrentProfileCount(getProfileCount(CondBOp->getRHS()));

      // Any temporaries created here are conditional.
      eval.begin(*this);
      EmitBranchToCounterBlock(CondBOp->getRHS(), BO_LOr, TrueBlock, FalseBlock,
                               RHSCount, LH);

      eval.end(*this);
      MCDCLogOpStack.pop_back();
      return;
    }
  }

  if (const UnaryOperator *CondUOp = dyn_cast<UnaryOperator>(Cond)) {
    // br(!x, t, f) -> br(x, f, t)
    // Avoid doing this optimization when instrumenting a condition for MC/DC.
    // LNot is taken as part of the condition for simplicity, and changing its
    // sense negatively impacts test vector tracking.
    bool MCDCCondition = CGM.getCodeGenOpts().hasProfileClangInstr() &&
                         CGM.getCodeGenOpts().MCDCCoverage &&
                         isInstrumentedCondition(Cond);
    if (CondUOp->getOpcode() == UO_LNot && !MCDCCondition) {
      // Negate the count.
      uint64_t FalseCount = getCurrentProfileCount() - TrueCount;
      // The values of the enum are chosen to make this negation possible.
      LH = static_cast<Stmt::Likelihood>(-LH);
      // Negate the condition and swap the destination blocks.
      return EmitBranchOnBoolExpr(CondUOp->getSubExpr(), FalseBlock, TrueBlock,
                                  FalseCount, LH);
    }
  }

  if (const ConditionalOperator *CondOp = dyn_cast<ConditionalOperator>(Cond)) {
    // br(c ? x : y, t, f) -> br(c, br(x, t, f), br(y, t, f))
    llvm::BasicBlock *LHSBlock = createBasicBlock("cond.true");
    llvm::BasicBlock *RHSBlock = createBasicBlock("cond.false");

    // The ConditionalOperator itself has no likelihood information for its
    // true and false branches. This matches the behavior of __builtin_expect.
    ConditionalEvaluation cond(*this);
    EmitBranchOnBoolExpr(CondOp->getCond(), LHSBlock, RHSBlock,
                         getProfileCount(CondOp), Stmt::LH_None);

    // When computing PGO branch weights, we only know the overall count for
    // the true block. This code is essentially doing tail duplication of the
    // naive code-gen, introducing new edges for which counts are not
    // available. Divide the counts proportionally between the LHS and RHS of
    // the conditional operator.
    uint64_t LHSScaledTrueCount = 0;
    if (TrueCount) {
      double LHSRatio =
          getProfileCount(CondOp) / (double)getCurrentProfileCount();
      LHSScaledTrueCount = TrueCount * LHSRatio;
    }

    cond.begin(*this);
    EmitBlock(LHSBlock);
<<<<<<< HEAD
    incrementProfileCounter(false, CondOp);
=======
    incrementProfileCounter(UseExecPath, CondOp);
>>>>>>> b955f747
    {
      ApplyDebugLocation DL(*this, Cond);
      EmitBranchOnBoolExpr(CondOp->getLHS(), TrueBlock, FalseBlock,
                           LHSScaledTrueCount, LH, CondOp);
    }
    cond.end(*this);

    cond.begin(*this);
    EmitBlock(RHSBlock);
<<<<<<< HEAD
    incrementProfileCounter(true, CondOp);
=======
    incrementProfileCounter(UseSkipPath, CondOp);
>>>>>>> b955f747
    EmitBranchOnBoolExpr(CondOp->getRHS(), TrueBlock, FalseBlock,
                         TrueCount - LHSScaledTrueCount, LH, CondOp);
    cond.end(*this);

    return;
  }

  if (const CXXThrowExpr *Throw = dyn_cast<CXXThrowExpr>(Cond)) {
    // Conditional operator handling can give us a throw expression as a
    // condition for a case like:
    //   br(c ? throw x : y, t, f) -> br(c, br(throw x, t, f), br(y, t, f)
    // Fold this to:
    //   br(c, throw x, br(y, t, f))
    EmitCXXThrowExpr(Throw, /*KeepInsertionPoint*/false);
    return;
  }

  // Emit the code with the fully general case.
  llvm::Value *CondV;
  {
    ApplyDebugLocation DL(*this, Cond);
    CondV = EvaluateExprAsBool(Cond);
  }

  // If not at the top of the logical operator nest, update MCDC temp with the
  // boolean result of the evaluated condition.
  if (!MCDCLogOpStack.empty()) {
    const Expr *MCDCBaseExpr = Cond;
    // When a nested ConditionalOperator (ternary) is encountered in a boolean
    // expression, MC/DC tracks the result of the ternary, and this is tied to
    // the ConditionalOperator expression and not the ternary's LHS or RHS. If
    // this is the case, the ConditionalOperator expression is passed through
    // the ConditionalOp parameter and then used as the MCDC base expression.
    if (ConditionalOp)
      MCDCBaseExpr = ConditionalOp;

    maybeUpdateMCDCCondBitmap(MCDCBaseExpr, CondV);
  }

  llvm::MDNode *Weights = nullptr;
  llvm::MDNode *Unpredictable = nullptr;

  // If the branch has a condition wrapped by __builtin_unpredictable,
  // create metadata that specifies that the branch is unpredictable.
  // Don't bother if not optimizing because that metadata would not be used.
  auto *Call = dyn_cast<CallExpr>(Cond->IgnoreImpCasts());
  if (Call && CGM.getCodeGenOpts().OptimizationLevel != 0) {
    auto *FD = dyn_cast_or_null<FunctionDecl>(Call->getCalleeDecl());
    if (FD && FD->getBuiltinID() == Builtin::BI__builtin_unpredictable) {
      llvm::MDBuilder MDHelper(getLLVMContext());
      Unpredictable = MDHelper.createUnpredictable();
    }
  }

  // If there is a Likelihood knowledge for the cond, lower it.
  // Note that if not optimizing this won't emit anything.
  llvm::Value *NewCondV = emitCondLikelihoodViaExpectIntrinsic(CondV, LH);
  if (CondV != NewCondV)
    CondV = NewCondV;
  else {
    // Otherwise, lower profile counts. Note that we do this even at -O0.
    uint64_t CurrentCount = std::max(getCurrentProfileCount(), TrueCount);
    Weights = createProfileWeights(TrueCount, CurrentCount - TrueCount);
  }

  Builder.CreateCondBr(CondV, TrueBlock, FalseBlock, Weights, Unpredictable);
}

/// ErrorUnsupported - Print out an error that codegen doesn't support the
/// specified stmt yet.
void CodeGenFunction::ErrorUnsupported(const Stmt *S, const char *Type) {
  CGM.ErrorUnsupported(S, Type);
}

/// emitNonZeroVLAInit - Emit the "zero" initialization of a
/// variable-length array whose elements have a non-zero bit-pattern.
///
/// \param baseType the inner-most element type of the array
/// \param src - a char* pointing to the bit-pattern for a single
/// base element of the array
/// \param sizeInChars - the total size of the VLA, in chars
static void emitNonZeroVLAInit(CodeGenFunction &CGF, QualType baseType,
                               Address dest, Address src,
                               llvm::Value *sizeInChars) {
  CGBuilderTy &Builder = CGF.Builder;

  CharUnits baseSize = CGF.getContext().getTypeSizeInChars(baseType);
  llvm::Value *baseSizeInChars
    = llvm::ConstantInt::get(CGF.IntPtrTy, baseSize.getQuantity());

  Address begin = dest.withElementType(CGF.Int8Ty);
  llvm::Value *end = Builder.CreateInBoundsGEP(begin.getElementType(),
                                               begin.emitRawPointer(CGF),
                                               sizeInChars, "vla.end");

  llvm::BasicBlock *originBB = CGF.Builder.GetInsertBlock();
  llvm::BasicBlock *loopBB = CGF.createBasicBlock("vla-init.loop");
  llvm::BasicBlock *contBB = CGF.createBasicBlock("vla-init.cont");

  // Make a loop over the VLA.  C99 guarantees that the VLA element
  // count must be nonzero.
  CGF.EmitBlock(loopBB);

  llvm::PHINode *cur = Builder.CreatePHI(begin.getType(), 2, "vla.cur");
  cur->addIncoming(begin.emitRawPointer(CGF), originBB);

  CharUnits curAlign =
    dest.getAlignment().alignmentOfArrayElement(baseSize);

  // memcpy the individual element bit-pattern.
  Builder.CreateMemCpy(Address(cur, CGF.Int8Ty, curAlign), src, baseSizeInChars,
                       /*volatile*/ false);

  // Go to the next element.
  llvm::Value *next =
    Builder.CreateInBoundsGEP(CGF.Int8Ty, cur, baseSizeInChars, "vla.next");

  // Leave if that's the end of the VLA.
  llvm::Value *done = Builder.CreateICmpEQ(next, end, "vla-init.isdone");
  Builder.CreateCondBr(done, contBB, loopBB);
  cur->addIncoming(next, loopBB);

  CGF.EmitBlock(contBB);
}

void
CodeGenFunction::EmitNullInitialization(Address DestPtr, QualType Ty) {
  // Ignore empty classes in C++.
  if (getLangOpts().CPlusPlus) {
    if (const RecordType *RT = Ty->getAs<RecordType>()) {
      if (cast<CXXRecordDecl>(RT->getDecl())->isEmpty())
        return;
    }
  }

  if (DestPtr.getElementType() != Int8Ty)
    DestPtr = DestPtr.withElementType(Int8Ty);

  // Get size and alignment info for this aggregate.
  CharUnits size = getContext().getTypeSizeInChars(Ty);

  llvm::Value *SizeVal;
  const VariableArrayType *vla;

  // Don't bother emitting a zero-byte memset.
  if (size.isZero()) {
    // But note that getTypeInfo returns 0 for a VLA.
    if (const VariableArrayType *vlaType =
          dyn_cast_or_null<VariableArrayType>(
                                          getContext().getAsArrayType(Ty))) {
      auto VlaSize = getVLASize(vlaType);
      SizeVal = VlaSize.NumElts;
      CharUnits eltSize = getContext().getTypeSizeInChars(VlaSize.Type);
      if (!eltSize.isOne())
        SizeVal = Builder.CreateNUWMul(SizeVal, CGM.getSize(eltSize));
      vla = vlaType;
    } else {
      return;
    }
  } else {
    SizeVal = CGM.getSize(size);
    vla = nullptr;
  }

  // If the type contains a pointer to data member we can't memset it to zero.
  // Instead, create a null constant and copy it to the destination.
  // TODO: there are other patterns besides zero that we can usefully memset,
  // like -1, which happens to be the pattern used by member-pointers.
  if (!CGM.getTypes().isZeroInitializable(Ty)) {
    // For a VLA, emit a single element, then splat that over the VLA.
    if (vla) Ty = getContext().getBaseElementType(vla);

    llvm::Constant *NullConstant = CGM.EmitNullConstant(Ty);

    llvm::GlobalVariable *NullVariable =
      new llvm::GlobalVariable(CGM.getModule(), NullConstant->getType(),
                               /*isConstant=*/true,
                               llvm::GlobalVariable::PrivateLinkage,
                               NullConstant, Twine());
    CharUnits NullAlign = DestPtr.getAlignment();
    NullVariable->setAlignment(NullAlign.getAsAlign());
    Address SrcPtr(NullVariable, Builder.getInt8Ty(), NullAlign);

    if (vla) return emitNonZeroVLAInit(*this, Ty, DestPtr, SrcPtr, SizeVal);

    // Get and call the appropriate llvm.memcpy overload.
    Builder.CreateMemCpy(DestPtr, SrcPtr, SizeVal, false);
    return;
  }

  // Otherwise, just memset the whole thing to zero.  This is legal
  // because in LLVM, all default initializers (other than the ones we just
  // handled above) are guaranteed to have a bit pattern of all zeros.
  Builder.CreateMemSet(DestPtr, Builder.getInt8(0), SizeVal, false);
}

llvm::BlockAddress *CodeGenFunction::GetAddrOfLabel(const LabelDecl *L) {
  // Make sure that there is a block for the indirect goto.
  if (!IndirectBranch)
    GetIndirectGotoBlock();

  llvm::BasicBlock *BB = getJumpDestForLabel(L).getBlock();

  // Make sure the indirect branch includes all of the address-taken blocks.
  IndirectBranch->addDestination(BB);
  return llvm::BlockAddress::get(CurFn, BB);
}

llvm::BasicBlock *CodeGenFunction::GetIndirectGotoBlock() {
  // If we already made the indirect branch for indirect goto, return its block.
  if (IndirectBranch) return IndirectBranch->getParent();

  CGBuilderTy TmpBuilder(*this, createBasicBlock("indirectgoto"));

  // Create the PHI node that indirect gotos will add entries to.
  llvm::Value *DestVal = TmpBuilder.CreatePHI(Int8PtrTy, 0,
                                              "indirect.goto.dest");

  // Create the indirect branch instruction.
  IndirectBranch = TmpBuilder.CreateIndirectBr(DestVal);
  return IndirectBranch->getParent();
}

/// Computes the length of an array in elements, as well as the base
/// element type and a properly-typed first element pointer.
llvm::Value *CodeGenFunction::emitArrayLength(const ArrayType *origArrayType,
                                              QualType &baseType,
                                              Address &addr) {
  const ArrayType *arrayType = origArrayType;

  // If it's a VLA, we have to load the stored size.  Note that
  // this is the size of the VLA in bytes, not its size in elements.
  llvm::Value *numVLAElements = nullptr;
  if (isa<VariableArrayType>(arrayType)) {
    numVLAElements = getVLASize(cast<VariableArrayType>(arrayType)).NumElts;

    // Walk into all VLAs.  This doesn't require changes to addr,
    // which has type T* where T is the first non-VLA element type.
    do {
      QualType elementType = arrayType->getElementType();
      arrayType = getContext().getAsArrayType(elementType);

      // If we only have VLA components, 'addr' requires no adjustment.
      if (!arrayType) {
        baseType = elementType;
        return numVLAElements;
      }
    } while (isa<VariableArrayType>(arrayType));

    // We get out here only if we find a constant array type
    // inside the VLA.
  }

  // We have some number of constant-length arrays, so addr should
  // have LLVM type [M x [N x [...]]]*.  Build a GEP that walks
  // down to the first element of addr.
  SmallVector<llvm::Value*, 8> gepIndices;

  // GEP down to the array type.
  llvm::ConstantInt *zero = Builder.getInt32(0);
  gepIndices.push_back(zero);

  uint64_t countFromCLAs = 1;
  QualType eltType;

  llvm::ArrayType *llvmArrayType =
    dyn_cast<llvm::ArrayType>(addr.getElementType());
  while (llvmArrayType) {
    assert(isa<ConstantArrayType>(arrayType));
    assert(cast<ConstantArrayType>(arrayType)->getZExtSize() ==
           llvmArrayType->getNumElements());

    gepIndices.push_back(zero);
    countFromCLAs *= llvmArrayType->getNumElements();
    eltType = arrayType->getElementType();

    llvmArrayType =
      dyn_cast<llvm::ArrayType>(llvmArrayType->getElementType());
    arrayType = getContext().getAsArrayType(arrayType->getElementType());
    assert((!llvmArrayType || arrayType) &&
           "LLVM and Clang types are out-of-synch");
  }

  if (arrayType) {
    // From this point onwards, the Clang array type has been emitted
    // as some other type (probably a packed struct). Compute the array
    // size, and just emit the 'begin' expression as a bitcast.
    while (arrayType) {
      countFromCLAs *= cast<ConstantArrayType>(arrayType)->getZExtSize();
      eltType = arrayType->getElementType();
      arrayType = getContext().getAsArrayType(eltType);
    }

    llvm::Type *baseType = ConvertType(eltType);
    addr = addr.withElementType(baseType);
  } else {
    // Create the actual GEP.
    addr = Address(Builder.CreateInBoundsGEP(addr.getElementType(),
                                             addr.emitRawPointer(*this),
                                             gepIndices, "array.begin"),
                   ConvertTypeForMem(eltType), addr.getAlignment());
  }

  baseType = eltType;

  llvm::Value *numElements
    = llvm::ConstantInt::get(SizeTy, countFromCLAs);

  // If we had any VLA dimensions, factor them in.
  if (numVLAElements)
    numElements = Builder.CreateNUWMul(numVLAElements, numElements);

  return numElements;
}

CodeGenFunction::VlaSizePair CodeGenFunction::getVLASize(QualType type) {
  const VariableArrayType *vla = getContext().getAsVariableArrayType(type);
  assert(vla && "type was not a variable array type!");
  return getVLASize(vla);
}

CodeGenFunction::VlaSizePair
CodeGenFunction::getVLASize(const VariableArrayType *type) {
  // The number of elements so far; always size_t.
  llvm::Value *numElements = nullptr;

  QualType elementType;
  do {
    elementType = type->getElementType();
    llvm::Value *vlaSize = VLASizeMap[type->getSizeExpr()];
    assert(vlaSize && "no size for VLA!");
    assert(vlaSize->getType() == SizeTy);

    if (!numElements) {
      numElements = vlaSize;
    } else {
      // It's undefined behavior if this wraps around, so mark it that way.
      // FIXME: Teach -fsanitize=undefined to trap this.
      numElements = Builder.CreateNUWMul(numElements, vlaSize);
    }
  } while ((type = getContext().getAsVariableArrayType(elementType)));

  return { numElements, elementType };
}

CodeGenFunction::VlaSizePair
CodeGenFunction::getVLAElements1D(QualType type) {
  const VariableArrayType *vla = getContext().getAsVariableArrayType(type);
  assert(vla && "type was not a variable array type!");
  return getVLAElements1D(vla);
}

CodeGenFunction::VlaSizePair
CodeGenFunction::getVLAElements1D(const VariableArrayType *Vla) {
  llvm::Value *VlaSize = VLASizeMap[Vla->getSizeExpr()];
  assert(VlaSize && "no size for VLA!");
  assert(VlaSize->getType() == SizeTy);
  return { VlaSize, Vla->getElementType() };
}

void CodeGenFunction::EmitVariablyModifiedType(QualType type) {
  assert(type->isVariablyModifiedType() &&
         "Must pass variably modified type to EmitVLASizes!");

  EnsureInsertPoint();

  // We're going to walk down into the type and look for VLA
  // expressions.
  do {
    assert(type->isVariablyModifiedType());

    const Type *ty = type.getTypePtr();
    switch (ty->getTypeClass()) {

#define TYPE(Class, Base)
#define ABSTRACT_TYPE(Class, Base)
#define NON_CANONICAL_TYPE(Class, Base)
#define DEPENDENT_TYPE(Class, Base) case Type::Class:
#define NON_CANONICAL_UNLESS_DEPENDENT_TYPE(Class, Base)
#include "clang/AST/TypeNodes.inc"
      llvm_unreachable("unexpected dependent type!");

    // These types are never variably-modified.
    case Type::Builtin:
    case Type::Complex:
    case Type::Vector:
    case Type::ExtVector:
    case Type::ConstantMatrix:
    case Type::Record:
    case Type::Enum:
    case Type::Using:
    case Type::TemplateSpecialization:
    case Type::ObjCTypeParam:
    case Type::ObjCObject:
    case Type::ObjCInterface:
    case Type::ObjCObjectPointer:
    case Type::BitInt:
      llvm_unreachable("type class is never variably-modified!");

    case Type::Elaborated:
      type = cast<ElaboratedType>(ty)->getNamedType();
      break;

    case Type::Adjusted:
      type = cast<AdjustedType>(ty)->getAdjustedType();
      break;

    case Type::Decayed:
      type = cast<DecayedType>(ty)->getPointeeType();
      break;

    case Type::Pointer:
      type = cast<PointerType>(ty)->getPointeeType();
      break;

    case Type::BlockPointer:
      type = cast<BlockPointerType>(ty)->getPointeeType();
      break;

    case Type::LValueReference:
    case Type::RValueReference:
      type = cast<ReferenceType>(ty)->getPointeeType();
      break;

    case Type::MemberPointer:
      type = cast<MemberPointerType>(ty)->getPointeeType();
      break;

    case Type::ArrayParameter:
    case Type::ConstantArray:
    case Type::IncompleteArray:
      // Losing element qualification here is fine.
      type = cast<ArrayType>(ty)->getElementType();
      break;

    case Type::VariableArray: {
      // Losing element qualification here is fine.
      const VariableArrayType *vat = cast<VariableArrayType>(ty);

      // Unknown size indication requires no size computation.
      // Otherwise, evaluate and record it.
      if (const Expr *sizeExpr = vat->getSizeExpr()) {
        // It's possible that we might have emitted this already,
        // e.g. with a typedef and a pointer to it.
        llvm::Value *&entry = VLASizeMap[sizeExpr];
        if (!entry) {
          llvm::Value *size = EmitScalarExpr(sizeExpr);

          // C11 6.7.6.2p5:
          //   If the size is an expression that is not an integer constant
          //   expression [...] each time it is evaluated it shall have a value
          //   greater than zero.
          if (SanOpts.has(SanitizerKind::VLABound)) {
            SanitizerScope SanScope(this);
            llvm::Value *Zero = llvm::Constant::getNullValue(size->getType());
            clang::QualType SEType = sizeExpr->getType();
            llvm::Value *CheckCondition =
                SEType->isSignedIntegerType()
                    ? Builder.CreateICmpSGT(size, Zero)
                    : Builder.CreateICmpUGT(size, Zero);
            llvm::Constant *StaticArgs[] = {
                EmitCheckSourceLocation(sizeExpr->getBeginLoc()),
                EmitCheckTypeDescriptor(SEType)};
            EmitCheck(std::make_pair(CheckCondition, SanitizerKind::VLABound),
                      SanitizerHandler::VLABoundNotPositive, StaticArgs, size);
          }

          // Always zexting here would be wrong if it weren't
          // undefined behavior to have a negative bound.
          // FIXME: What about when size's type is larger than size_t?
          entry = Builder.CreateIntCast(size, SizeTy, /*signed*/ false);
        }
      }
      type = vat->getElementType();
      break;
    }

    case Type::FunctionProto:
    case Type::FunctionNoProto:
      type = cast<FunctionType>(ty)->getReturnType();
      break;

    case Type::Paren:
    case Type::TypeOf:
    case Type::UnaryTransform:
    case Type::Attributed:
    case Type::BTFTagAttributed:
    case Type::HLSLAttributedResource:
    case Type::SubstTemplateTypeParm:
    case Type::MacroQualified:
    case Type::CountAttributed:
      // Keep walking after single level desugaring.
      type = type.getSingleStepDesugaredType(getContext());
      break;

    case Type::Typedef:
    case Type::Decltype:
    case Type::Auto:
    case Type::DeducedTemplateSpecialization:
    case Type::PackIndexing:
      // Stop walking: nothing to do.
      return;

    case Type::TypeOfExpr:
      // Stop walking: emit typeof expression.
      EmitIgnoredExpr(cast<TypeOfExprType>(ty)->getUnderlyingExpr());
      return;

    case Type::Atomic:
      type = cast<AtomicType>(ty)->getValueType();
      break;

    case Type::Pipe:
      type = cast<PipeType>(ty)->getElementType();
      break;
    }
  } while (type->isVariablyModifiedType());
}

Address CodeGenFunction::EmitVAListRef(const Expr* E) {
  if (getContext().getBuiltinVaListType()->isArrayType())
    return EmitPointerWithAlignment(E);
  return EmitLValue(E).getAddress();
}

Address CodeGenFunction::EmitMSVAListRef(const Expr *E) {
  return EmitLValue(E).getAddress();
}

void CodeGenFunction::EmitDeclRefExprDbgValue(const DeclRefExpr *E,
                                              const APValue &Init) {
  assert(Init.hasValue() && "Invalid DeclRefExpr initializer!");
  if (CGDebugInfo *Dbg = getDebugInfo())
    if (CGM.getCodeGenOpts().hasReducedDebugInfo())
      Dbg->EmitGlobalVariable(E->getDecl(), Init);
}

CodeGenFunction::PeepholeProtection
CodeGenFunction::protectFromPeepholes(RValue rvalue) {
  // At the moment, the only aggressive peephole we do in IR gen
  // is trunc(zext) folding, but if we add more, we can easily
  // extend this protection.

  if (!rvalue.isScalar()) return PeepholeProtection();
  llvm::Value *value = rvalue.getScalarVal();
  if (!isa<llvm::ZExtInst>(value)) return PeepholeProtection();

  // Just make an extra bitcast.
  assert(HaveInsertPoint());
  llvm::Instruction *inst = new llvm::BitCastInst(value, value->getType(), "",
                                                  Builder.GetInsertBlock());

  PeepholeProtection protection;
  protection.Inst = inst;
  return protection;
}

void CodeGenFunction::unprotectFromPeepholes(PeepholeProtection protection) {
  if (!protection.Inst) return;

  // In theory, we could try to duplicate the peepholes now, but whatever.
  protection.Inst->eraseFromParent();
}

void CodeGenFunction::emitAlignmentAssumption(llvm::Value *PtrValue,
                                              QualType Ty, SourceLocation Loc,
                                              SourceLocation AssumptionLoc,
                                              llvm::Value *Alignment,
                                              llvm::Value *OffsetValue) {
  if (Alignment->getType() != IntPtrTy)
    Alignment =
        Builder.CreateIntCast(Alignment, IntPtrTy, false, "casted.align");
  if (OffsetValue && OffsetValue->getType() != IntPtrTy)
    OffsetValue =
        Builder.CreateIntCast(OffsetValue, IntPtrTy, true, "casted.offset");
  llvm::Value *TheCheck = nullptr;
  if (SanOpts.has(SanitizerKind::Alignment)) {
    llvm::Value *PtrIntValue =
        Builder.CreatePtrToInt(PtrValue, IntPtrTy, "ptrint");

    if (OffsetValue) {
      bool IsOffsetZero = false;
      if (const auto *CI = dyn_cast<llvm::ConstantInt>(OffsetValue))
        IsOffsetZero = CI->isZero();

      if (!IsOffsetZero)
        PtrIntValue = Builder.CreateSub(PtrIntValue, OffsetValue, "offsetptr");
    }

    llvm::Value *Zero = llvm::ConstantInt::get(IntPtrTy, 0);
    llvm::Value *Mask =
        Builder.CreateSub(Alignment, llvm::ConstantInt::get(IntPtrTy, 1));
    llvm::Value *MaskedPtr = Builder.CreateAnd(PtrIntValue, Mask, "maskedptr");
    TheCheck = Builder.CreateICmpEQ(MaskedPtr, Zero, "maskcond");
  }
  llvm::Instruction *Assumption = Builder.CreateAlignmentAssumption(
      CGM.getDataLayout(), PtrValue, Alignment, OffsetValue);

  if (!SanOpts.has(SanitizerKind::Alignment))
    return;
  emitAlignmentAssumptionCheck(PtrValue, Ty, Loc, AssumptionLoc, Alignment,
                               OffsetValue, TheCheck, Assumption);
}

void CodeGenFunction::emitAlignmentAssumption(llvm::Value *PtrValue,
                                              const Expr *E,
                                              SourceLocation AssumptionLoc,
                                              llvm::Value *Alignment,
                                              llvm::Value *OffsetValue) {
  QualType Ty = E->getType();
  SourceLocation Loc = E->getExprLoc();

  emitAlignmentAssumption(PtrValue, Ty, Loc, AssumptionLoc, Alignment,
                          OffsetValue);
}

llvm::Value *CodeGenFunction::EmitAnnotationCall(llvm::Function *AnnotationFn,
                                                 llvm::Value *AnnotatedVal,
                                                 StringRef AnnotationStr,
                                                 SourceLocation Location,
                                                 const AnnotateAttr *Attr) {
  SmallVector<llvm::Value *, 5> Args = {
      AnnotatedVal,
      CGM.EmitAnnotationString(AnnotationStr),
      CGM.EmitAnnotationUnit(Location),
      CGM.EmitAnnotationLineNo(Location),
  };
  if (Attr)
    Args.push_back(CGM.EmitAnnotationArgs(Attr));
  return Builder.CreateCall(AnnotationFn, Args);
}

void CodeGenFunction::EmitVarAnnotations(const VarDecl *D, llvm::Value *V) {
  assert(D->hasAttr<AnnotateAttr>() && "no annotate attribute");
  for (const auto *I : D->specific_attrs<AnnotateAttr>())
    EmitAnnotationCall(CGM.getIntrinsic(llvm::Intrinsic::var_annotation,
                                        {V->getType(), CGM.ConstGlobalsPtrTy}),
                       V, I->getAnnotation(), D->getLocation(), I);
}

Address CodeGenFunction::EmitFieldAnnotations(const FieldDecl *D,
                                              Address Addr) {
  assert(D->hasAttr<AnnotateAttr>() && "no annotate attribute");
  llvm::Value *V = Addr.emitRawPointer(*this);
  llvm::Type *VTy = V->getType();
  auto *PTy = dyn_cast<llvm::PointerType>(VTy);
  unsigned AS = PTy ? PTy->getAddressSpace() : 0;
  llvm::PointerType *IntrinTy =
      llvm::PointerType::get(CGM.getLLVMContext(), AS);
  llvm::Function *F = CGM.getIntrinsic(llvm::Intrinsic::ptr_annotation,
                                       {IntrinTy, CGM.ConstGlobalsPtrTy});

  for (const auto *I : D->specific_attrs<AnnotateAttr>()) {
    // FIXME Always emit the cast inst so we can differentiate between
    // annotation on the first field of a struct and annotation on the struct
    // itself.
    if (VTy != IntrinTy)
      V = Builder.CreateBitCast(V, IntrinTy);
    V = EmitAnnotationCall(F, V, I->getAnnotation(), D->getLocation(), I);
    V = Builder.CreateBitCast(V, VTy);
  }

  return Address(V, Addr.getElementType(), Addr.getAlignment());
}

CodeGenFunction::CGCapturedStmtInfo::~CGCapturedStmtInfo() { }

CodeGenFunction::SanitizerScope::SanitizerScope(CodeGenFunction *CGF)
    : CGF(CGF) {
  assert(!CGF->IsSanitizerScope);
  CGF->IsSanitizerScope = true;
}

CodeGenFunction::SanitizerScope::~SanitizerScope() {
  CGF->IsSanitizerScope = false;
}

void CodeGenFunction::InsertHelper(llvm::Instruction *I,
                                   const llvm::Twine &Name,
                                   llvm::BasicBlock::iterator InsertPt) const {
  LoopStack.InsertHelper(I);
  if (IsSanitizerScope)
    I->setNoSanitizeMetadata();
}

void CGBuilderInserter::InsertHelper(
    llvm::Instruction *I, const llvm::Twine &Name,
    llvm::BasicBlock::iterator InsertPt) const {
  llvm::IRBuilderDefaultInserter::InsertHelper(I, Name, InsertPt);
  if (CGF)
    CGF->InsertHelper(I, Name, InsertPt);
}

// Emits an error if we don't have a valid set of target features for the
// called function.
void CodeGenFunction::checkTargetFeatures(const CallExpr *E,
                                          const FunctionDecl *TargetDecl) {
  // SemaChecking cannot handle below x86 builtins because they have different
  // parameter ranges with different TargetAttribute of caller.
  if (CGM.getContext().getTargetInfo().getTriple().isX86()) {
    unsigned BuiltinID = TargetDecl->getBuiltinID();
    if (BuiltinID == X86::BI__builtin_ia32_cmpps ||
        BuiltinID == X86::BI__builtin_ia32_cmpss ||
        BuiltinID == X86::BI__builtin_ia32_cmppd ||
        BuiltinID == X86::BI__builtin_ia32_cmpsd) {
      const FunctionDecl *FD = dyn_cast_or_null<FunctionDecl>(CurCodeDecl);
      llvm::StringMap<bool> TargetFetureMap;
      CGM.getContext().getFunctionFeatureMap(TargetFetureMap, FD);
      llvm::APSInt Result =
          *(E->getArg(2)->getIntegerConstantExpr(CGM.getContext()));
      if (Result.getSExtValue() > 7 && !TargetFetureMap.lookup("avx"))
        CGM.getDiags().Report(E->getBeginLoc(), diag::err_builtin_needs_feature)
            << TargetDecl->getDeclName() << "avx";
    }
  }
  return checkTargetFeatures(E->getBeginLoc(), TargetDecl);
}

// Emits an error if we don't have a valid set of target features for the
// called function.
void CodeGenFunction::checkTargetFeatures(SourceLocation Loc,
                                          const FunctionDecl *TargetDecl) {
  // Early exit if this is an indirect call.
  if (!TargetDecl)
    return;

  // Get the current enclosing function if it exists. If it doesn't
  // we can't check the target features anyhow.
  const FunctionDecl *FD = dyn_cast_or_null<FunctionDecl>(CurCodeDecl);
  if (!FD)
    return;

  // Grab the required features for the call. For a builtin this is listed in
  // the td file with the default cpu, for an always_inline function this is any
  // listed cpu and any listed features.
  unsigned BuiltinID = TargetDecl->getBuiltinID();
  std::string MissingFeature;
  llvm::StringMap<bool> CallerFeatureMap;
  CGM.getContext().getFunctionFeatureMap(CallerFeatureMap, FD);
  // When compiling in HipStdPar mode we have to be conservative in rejecting
  // target specific features in the FE, and defer the possible error to the
  // AcceleratorCodeSelection pass, wherein iff an unsupported target builtin is
  // referenced by an accelerator executable function, we emit an error.
  bool IsHipStdPar = getLangOpts().HIPStdPar && getLangOpts().CUDAIsDevice;
  if (BuiltinID) {
    StringRef FeatureList(CGM.getContext().BuiltinInfo.getRequiredFeatures(BuiltinID));
    if (!Builtin::evaluateRequiredTargetFeatures(
        FeatureList, CallerFeatureMap) && !IsHipStdPar) {
      CGM.getDiags().Report(Loc, diag::err_builtin_needs_feature)
          << TargetDecl->getDeclName()
          << FeatureList;
    }
  } else if (!TargetDecl->isMultiVersion() &&
             TargetDecl->hasAttr<TargetAttr>()) {
    // Get the required features for the callee.

    const TargetAttr *TD = TargetDecl->getAttr<TargetAttr>();
    ParsedTargetAttr ParsedAttr =
        CGM.getContext().filterFunctionTargetAttrs(TD);

    SmallVector<StringRef, 1> ReqFeatures;
    llvm::StringMap<bool> CalleeFeatureMap;
    CGM.getContext().getFunctionFeatureMap(CalleeFeatureMap, TargetDecl);

    for (const auto &F : ParsedAttr.Features) {
      if (F[0] == '+' && CalleeFeatureMap.lookup(F.substr(1)))
        ReqFeatures.push_back(StringRef(F).substr(1));
    }

    for (const auto &F : CalleeFeatureMap) {
      // Only positive features are "required".
      if (F.getValue())
        ReqFeatures.push_back(F.getKey());
    }
    if (!llvm::all_of(ReqFeatures, [&](StringRef Feature) {
      if (!CallerFeatureMap.lookup(Feature)) {
        MissingFeature = Feature.str();
        return false;
      }
      return true;
    }) && !IsHipStdPar)
      CGM.getDiags().Report(Loc, diag::err_function_needs_feature)
          << FD->getDeclName() << TargetDecl->getDeclName() << MissingFeature;
  } else if (!FD->isMultiVersion() && FD->hasAttr<TargetAttr>()) {
    llvm::StringMap<bool> CalleeFeatureMap;
    CGM.getContext().getFunctionFeatureMap(CalleeFeatureMap, TargetDecl);

    for (const auto &F : CalleeFeatureMap) {
      if (F.getValue() && (!CallerFeatureMap.lookup(F.getKey()) ||
                           !CallerFeatureMap.find(F.getKey())->getValue()) &&
          !IsHipStdPar)
        CGM.getDiags().Report(Loc, diag::err_function_needs_feature)
            << FD->getDeclName() << TargetDecl->getDeclName() << F.getKey();
    }
  }
}

void CodeGenFunction::EmitSanitizerStatReport(llvm::SanitizerStatKind SSK) {
  if (!CGM.getCodeGenOpts().SanitizeStats)
    return;

  llvm::IRBuilder<> IRB(Builder.GetInsertBlock(), Builder.GetInsertPoint());
  IRB.SetCurrentDebugLocation(Builder.getCurrentDebugLocation());
  CGM.getSanStats().create(IRB, SSK);
}

void CodeGenFunction::EmitKCFIOperandBundle(
    const CGCallee &Callee, SmallVectorImpl<llvm::OperandBundleDef> &Bundles) {
  const FunctionProtoType *FP =
      Callee.getAbstractInfo().getCalleeFunctionProtoType();
  if (FP)
    Bundles.emplace_back("kcfi", CGM.CreateKCFITypeId(FP->desugar()));
}

llvm::Value *
CodeGenFunction::FormAArch64ResolverCondition(const FMVResolverOption &RO) {
  return RO.Features.empty() ? nullptr : EmitAArch64CpuSupports(RO.Features);
}

llvm::Value *
CodeGenFunction::FormX86ResolverCondition(const FMVResolverOption &RO) {
  llvm::Value *Condition = nullptr;

  if (RO.Architecture) {
    StringRef Arch = *RO.Architecture;
    // If arch= specifies an x86-64 micro-architecture level, test the feature
    // with __builtin_cpu_supports, otherwise use __builtin_cpu_is.
    if (Arch.starts_with("x86-64"))
      Condition = EmitX86CpuSupports({Arch});
    else
      Condition = EmitX86CpuIs(Arch);
  }

  if (!RO.Features.empty()) {
    llvm::Value *FeatureCond = EmitX86CpuSupports(RO.Features);
    Condition =
        Condition ? Builder.CreateAnd(Condition, FeatureCond) : FeatureCond;
  }
  return Condition;
}

static void CreateMultiVersionResolverReturn(CodeGenModule &CGM,
                                             llvm::Function *Resolver,
                                             CGBuilderTy &Builder,
                                             llvm::Function *FuncToReturn,
                                             bool SupportsIFunc) {
  if (SupportsIFunc) {
    Builder.CreateRet(FuncToReturn);
    return;
  }

  llvm::SmallVector<llvm::Value *, 10> Args(
      llvm::make_pointer_range(Resolver->args()));

  llvm::CallInst *Result = Builder.CreateCall(FuncToReturn, Args);
  Result->setTailCallKind(llvm::CallInst::TCK_MustTail);

  if (Resolver->getReturnType()->isVoidTy())
    Builder.CreateRetVoid();
  else
    Builder.CreateRet(Result);
}

void CodeGenFunction::EmitMultiVersionResolver(
    llvm::Function *Resolver, ArrayRef<FMVResolverOption> Options) {

  llvm::Triple::ArchType ArchType =
      getContext().getTargetInfo().getTriple().getArch();

  switch (ArchType) {
  case llvm::Triple::x86:
  case llvm::Triple::x86_64:
    EmitX86MultiVersionResolver(Resolver, Options);
    return;
  case llvm::Triple::aarch64:
    EmitAArch64MultiVersionResolver(Resolver, Options);
    return;
  case llvm::Triple::riscv32:
  case llvm::Triple::riscv64:
    EmitRISCVMultiVersionResolver(Resolver, Options);
    return;

  default:
    assert(false && "Only implemented for x86, AArch64 and RISC-V targets");
  }
}

void CodeGenFunction::EmitRISCVMultiVersionResolver(
    llvm::Function *Resolver, ArrayRef<FMVResolverOption> Options) {

  if (getContext().getTargetInfo().getTriple().getOS() !=
      llvm::Triple::OSType::Linux) {
    CGM.getDiags().Report(diag::err_os_unsupport_riscv_fmv);
    return;
  }

  llvm::BasicBlock *CurBlock = createBasicBlock("resolver_entry", Resolver);
  Builder.SetInsertPoint(CurBlock);
  EmitRISCVCpuInit();

  bool SupportsIFunc = getContext().getTargetInfo().supportsIFunc();
  bool HasDefault = false;
  unsigned DefaultIndex = 0;

  // Check the each candidate function.
  for (unsigned Index = 0; Index < Options.size(); Index++) {

    if (Options[Index].Features.empty()) {
      HasDefault = true;
      DefaultIndex = Index;
      continue;
    }

    Builder.SetInsertPoint(CurBlock);

    // FeaturesCondition: The bitmask of the required extension has been
    // enabled by the runtime object.
    // (__riscv_feature_bits.features[i] & REQUIRED_BITMASK) ==
    // REQUIRED_BITMASK
    //
    // When condition is met, return this version of the function.
    // Otherwise, try the next version.
    //
    // if (FeaturesConditionVersion1)
    //     return Version1;
    // else if (FeaturesConditionVersion2)
    //     return Version2;
    // else if (FeaturesConditionVersion3)
    //     return Version3;
    // ...
    // else
    //     return DefaultVersion;

    // TODO: Add a condition to check the length before accessing elements.
    // Without checking the length first, we may access an incorrect memory
    // address when using different versions.
    llvm::SmallVector<StringRef, 8> CurrTargetAttrFeats;
    llvm::SmallVector<std::string, 8> TargetAttrFeats;

    for (StringRef Feat : Options[Index].Features) {
      std::vector<std::string> FeatStr =
          getContext().getTargetInfo().parseTargetAttr(Feat).Features;

      assert(FeatStr.size() == 1 && "Feature string not delimited");

      std::string &CurrFeat = FeatStr.front();
      if (CurrFeat[0] == '+')
        TargetAttrFeats.push_back(CurrFeat.substr(1));
    }

    if (TargetAttrFeats.empty())
      continue;

    for (std::string &Feat : TargetAttrFeats)
      CurrTargetAttrFeats.push_back(Feat);

    Builder.SetInsertPoint(CurBlock);
    llvm::Value *FeatsCondition = EmitRISCVCpuSupports(CurrTargetAttrFeats);

    llvm::BasicBlock *RetBlock = createBasicBlock("resolver_return", Resolver);
    CGBuilderTy RetBuilder(*this, RetBlock);
    CreateMultiVersionResolverReturn(CGM, Resolver, RetBuilder,
                                     Options[Index].Function, SupportsIFunc);
    llvm::BasicBlock *ElseBlock = createBasicBlock("resolver_else", Resolver);

    Builder.SetInsertPoint(CurBlock);
    Builder.CreateCondBr(FeatsCondition, RetBlock, ElseBlock);

    CurBlock = ElseBlock;
  }

  // Finally, emit the default one.
  if (HasDefault) {
    Builder.SetInsertPoint(CurBlock);
    CreateMultiVersionResolverReturn(
        CGM, Resolver, Builder, Options[DefaultIndex].Function, SupportsIFunc);
    return;
  }

  // If no generic/default, emit an unreachable.
  Builder.SetInsertPoint(CurBlock);
  llvm::CallInst *TrapCall = EmitTrapCall(llvm::Intrinsic::trap);
  TrapCall->setDoesNotReturn();
  TrapCall->setDoesNotThrow();
  Builder.CreateUnreachable();
  Builder.ClearInsertionPoint();
}

void CodeGenFunction::EmitAArch64MultiVersionResolver(
    llvm::Function *Resolver, ArrayRef<FMVResolverOption> Options) {
  assert(!Options.empty() && "No multiversion resolver options found");
  assert(Options.back().Features.size() == 0 && "Default case must be last");
  bool SupportsIFunc = getContext().getTargetInfo().supportsIFunc();
  assert(SupportsIFunc &&
         "Multiversion resolver requires target IFUNC support");
  bool AArch64CpuInitialized = false;
  llvm::BasicBlock *CurBlock = createBasicBlock("resolver_entry", Resolver);

  for (const FMVResolverOption &RO : Options) {
    Builder.SetInsertPoint(CurBlock);
    llvm::Value *Condition = FormAArch64ResolverCondition(RO);

    // The 'default' or 'all features enabled' case.
    if (!Condition) {
      CreateMultiVersionResolverReturn(CGM, Resolver, Builder, RO.Function,
                                       SupportsIFunc);
      return;
    }

    if (!AArch64CpuInitialized) {
      Builder.SetInsertPoint(CurBlock, CurBlock->begin());
      EmitAArch64CpuInit();
      AArch64CpuInitialized = true;
      Builder.SetInsertPoint(CurBlock);
    }

    llvm::BasicBlock *RetBlock = createBasicBlock("resolver_return", Resolver);
    CGBuilderTy RetBuilder(*this, RetBlock);
    CreateMultiVersionResolverReturn(CGM, Resolver, RetBuilder, RO.Function,
                                     SupportsIFunc);
    CurBlock = createBasicBlock("resolver_else", Resolver);
    Builder.CreateCondBr(Condition, RetBlock, CurBlock);
  }

  // If no default, emit an unreachable.
  Builder.SetInsertPoint(CurBlock);
  llvm::CallInst *TrapCall = EmitTrapCall(llvm::Intrinsic::trap);
  TrapCall->setDoesNotReturn();
  TrapCall->setDoesNotThrow();
  Builder.CreateUnreachable();
  Builder.ClearInsertionPoint();
}

void CodeGenFunction::EmitX86MultiVersionResolver(
    llvm::Function *Resolver, ArrayRef<FMVResolverOption> Options) {

  bool SupportsIFunc = getContext().getTargetInfo().supportsIFunc();

  // Main function's basic block.
  llvm::BasicBlock *CurBlock = createBasicBlock("resolver_entry", Resolver);
  Builder.SetInsertPoint(CurBlock);
  EmitX86CpuInit();

  for (const FMVResolverOption &RO : Options) {
    Builder.SetInsertPoint(CurBlock);
    llvm::Value *Condition = FormX86ResolverCondition(RO);

    // The 'default' or 'generic' case.
    if (!Condition) {
      assert(&RO == Options.end() - 1 &&
             "Default or Generic case must be last");
      CreateMultiVersionResolverReturn(CGM, Resolver, Builder, RO.Function,
                                       SupportsIFunc);
      return;
    }

    llvm::BasicBlock *RetBlock = createBasicBlock("resolver_return", Resolver);
    CGBuilderTy RetBuilder(*this, RetBlock);
    CreateMultiVersionResolverReturn(CGM, Resolver, RetBuilder, RO.Function,
                                     SupportsIFunc);
    CurBlock = createBasicBlock("resolver_else", Resolver);
    Builder.CreateCondBr(Condition, RetBlock, CurBlock);
  }

  // If no generic/default, emit an unreachable.
  Builder.SetInsertPoint(CurBlock);
  llvm::CallInst *TrapCall = EmitTrapCall(llvm::Intrinsic::trap);
  TrapCall->setDoesNotReturn();
  TrapCall->setDoesNotThrow();
  Builder.CreateUnreachable();
  Builder.ClearInsertionPoint();
}

// Loc - where the diagnostic will point, where in the source code this
//  alignment has failed.
// SecondaryLoc - if present (will be present if sufficiently different from
//  Loc), the diagnostic will additionally point a "Note:" to this location.
//  It should be the location where the __attribute__((assume_aligned))
//  was written e.g.
void CodeGenFunction::emitAlignmentAssumptionCheck(
    llvm::Value *Ptr, QualType Ty, SourceLocation Loc,
    SourceLocation SecondaryLoc, llvm::Value *Alignment,
    llvm::Value *OffsetValue, llvm::Value *TheCheck,
    llvm::Instruction *Assumption) {
  assert(isa_and_nonnull<llvm::CallInst>(Assumption) &&
         cast<llvm::CallInst>(Assumption)->getCalledOperand() ==
             llvm::Intrinsic::getOrInsertDeclaration(
                 Builder.GetInsertBlock()->getParent()->getParent(),
                 llvm::Intrinsic::assume) &&
         "Assumption should be a call to llvm.assume().");
  assert(&(Builder.GetInsertBlock()->back()) == Assumption &&
         "Assumption should be the last instruction of the basic block, "
         "since the basic block is still being generated.");

  if (!SanOpts.has(SanitizerKind::Alignment))
    return;

  // Don't check pointers to volatile data. The behavior here is implementation-
  // defined.
  if (Ty->getPointeeType().isVolatileQualified())
    return;

  // We need to temorairly remove the assumption so we can insert the
  // sanitizer check before it, else the check will be dropped by optimizations.
  Assumption->removeFromParent();

  {
    SanitizerScope SanScope(this);

    if (!OffsetValue)
      OffsetValue = Builder.getInt1(false); // no offset.

    llvm::Constant *StaticData[] = {EmitCheckSourceLocation(Loc),
                                    EmitCheckSourceLocation(SecondaryLoc),
                                    EmitCheckTypeDescriptor(Ty)};
    llvm::Value *DynamicData[] = {EmitCheckValue(Ptr),
                                  EmitCheckValue(Alignment),
                                  EmitCheckValue(OffsetValue)};
    EmitCheck({std::make_pair(TheCheck, SanitizerKind::Alignment)},
              SanitizerHandler::AlignmentAssumption, StaticData, DynamicData);
  }

  // We are now in the (new, empty) "cont" basic block.
  // Reintroduce the assumption.
  Builder.Insert(Assumption);
  // FIXME: Assumption still has it's original basic block as it's Parent.
}

llvm::DebugLoc CodeGenFunction::SourceLocToDebugLoc(SourceLocation Location) {
  if (CGDebugInfo *DI = getDebugInfo())
    return DI->SourceLocToDebugLoc(Location);

  return llvm::DebugLoc();
}

llvm::Value *
CodeGenFunction::emitCondLikelihoodViaExpectIntrinsic(llvm::Value *Cond,
                                                      Stmt::Likelihood LH) {
  switch (LH) {
  case Stmt::LH_None:
    return Cond;
  case Stmt::LH_Likely:
  case Stmt::LH_Unlikely:
    // Don't generate llvm.expect on -O0 as the backend won't use it for
    // anything.
    if (CGM.getCodeGenOpts().OptimizationLevel == 0)
      return Cond;
    llvm::Type *CondTy = Cond->getType();
    assert(CondTy->isIntegerTy(1) && "expecting condition to be a boolean");
    llvm::Function *FnExpect =
        CGM.getIntrinsic(llvm::Intrinsic::expect, CondTy);
    llvm::Value *ExpectedValueOfCond =
        llvm::ConstantInt::getBool(CondTy, LH == Stmt::LH_Likely);
    return Builder.CreateCall(FnExpect, {Cond, ExpectedValueOfCond},
                              Cond->getName() + ".expval");
  }
  llvm_unreachable("Unknown Likelihood");
}

llvm::Value *CodeGenFunction::emitBoolVecConversion(llvm::Value *SrcVec,
                                                    unsigned NumElementsDst,
                                                    const llvm::Twine &Name) {
  auto *SrcTy = cast<llvm::FixedVectorType>(SrcVec->getType());
  unsigned NumElementsSrc = SrcTy->getNumElements();
  if (NumElementsSrc == NumElementsDst)
    return SrcVec;

  std::vector<int> ShuffleMask(NumElementsDst, -1);
  for (unsigned MaskIdx = 0;
       MaskIdx < std::min<>(NumElementsDst, NumElementsSrc); ++MaskIdx)
    ShuffleMask[MaskIdx] = MaskIdx;

  return Builder.CreateShuffleVector(SrcVec, ShuffleMask, Name);
}

void CodeGenFunction::EmitPointerAuthOperandBundle(
    const CGPointerAuthInfo &PointerAuth,
    SmallVectorImpl<llvm::OperandBundleDef> &Bundles) {
  if (!PointerAuth.isSigned())
    return;

  auto *Key = Builder.getInt32(PointerAuth.getKey());

  llvm::Value *Discriminator = PointerAuth.getDiscriminator();
  if (!Discriminator)
    Discriminator = Builder.getSize(0);

  llvm::Value *Args[] = {Key, Discriminator};
  Bundles.emplace_back("ptrauth", Args);
}

static llvm::Value *EmitPointerAuthCommon(CodeGenFunction &CGF,
                                          const CGPointerAuthInfo &PointerAuth,
                                          llvm::Value *Pointer,
                                          unsigned IntrinsicID) {
  if (!PointerAuth)
    return Pointer;

  auto Key = CGF.Builder.getInt32(PointerAuth.getKey());

  llvm::Value *Discriminator = PointerAuth.getDiscriminator();
  if (!Discriminator) {
    Discriminator = CGF.Builder.getSize(0);
  }

  // Convert the pointer to intptr_t before signing it.
  auto OrigType = Pointer->getType();
  Pointer = CGF.Builder.CreatePtrToInt(Pointer, CGF.IntPtrTy);

  // call i64 @llvm.ptrauth.sign.i64(i64 %pointer, i32 %key, i64 %discriminator)
  auto Intrinsic = CGF.CGM.getIntrinsic(IntrinsicID);
  Pointer = CGF.EmitRuntimeCall(Intrinsic, {Pointer, Key, Discriminator});

  // Convert back to the original type.
  Pointer = CGF.Builder.CreateIntToPtr(Pointer, OrigType);
  return Pointer;
}

llvm::Value *
CodeGenFunction::EmitPointerAuthSign(const CGPointerAuthInfo &PointerAuth,
                                     llvm::Value *Pointer) {
  if (!PointerAuth.shouldSign())
    return Pointer;
  return EmitPointerAuthCommon(*this, PointerAuth, Pointer,
                               llvm::Intrinsic::ptrauth_sign);
}

static llvm::Value *EmitStrip(CodeGenFunction &CGF,
                              const CGPointerAuthInfo &PointerAuth,
                              llvm::Value *Pointer) {
  auto StripIntrinsic = CGF.CGM.getIntrinsic(llvm::Intrinsic::ptrauth_strip);

  auto Key = CGF.Builder.getInt32(PointerAuth.getKey());
  // Convert the pointer to intptr_t before signing it.
  auto OrigType = Pointer->getType();
  Pointer = CGF.EmitRuntimeCall(
      StripIntrinsic, {CGF.Builder.CreatePtrToInt(Pointer, CGF.IntPtrTy), Key});
  return CGF.Builder.CreateIntToPtr(Pointer, OrigType);
}

llvm::Value *
CodeGenFunction::EmitPointerAuthAuth(const CGPointerAuthInfo &PointerAuth,
                                     llvm::Value *Pointer) {
  if (PointerAuth.shouldStrip()) {
    return EmitStrip(*this, PointerAuth, Pointer);
  }
  if (!PointerAuth.shouldAuth()) {
    return Pointer;
  }

  return EmitPointerAuthCommon(*this, PointerAuth, Pointer,
                               llvm::Intrinsic::ptrauth_auth);
}<|MERGE_RESOLUTION|>--- conflicted
+++ resolved
@@ -1373,11 +1373,7 @@
   }
   EmitBlock(BB);
   uint64_t CurrentCount = getCurrentProfileCount();
-<<<<<<< HEAD
-  incrementProfileCounter(false, S);
-=======
   incrementProfileCounter(UseExecPath, S);
->>>>>>> b955f747
   setCurrentProfileCount(getCurrentProfileCount() + CurrentCount);
   if (SkipCountBB)
     EmitBlock(SkipCountBB);
@@ -1831,11 +1827,7 @@
 
   if (SkipIncrBlock) {
     EmitBlock(SkipIncrBlock);
-<<<<<<< HEAD
-    incrementProfileCounter(true, CntrStmt);
-=======
     incrementProfileCounter(UseSkipPath, CntrStmt);
->>>>>>> b955f747
     EmitBranch(SkipNextBlock);
   }
 
@@ -1843,11 +1835,7 @@
   EmitBlock(CounterIncrBlock);
 
   // Increment corresponding counter; if index not provided, use Cond as index.
-<<<<<<< HEAD
-  incrementProfileCounter(false, CntrStmt);
-=======
   incrementProfileCounter(UseExecPath, CntrStmt);
->>>>>>> b955f747
 
   // Go to the next block.
   EmitBranch(NextBlock);
@@ -1915,21 +1903,13 @@
                              LH == Stmt::LH_Unlikely ? Stmt::LH_None : LH);
         if (HasSkip.second) {
           EmitBlock(LHSFalse);
-<<<<<<< HEAD
-          incrementProfileCounter(true, CondBOp);
-=======
           incrementProfileCounter(UseSkipPath, CondBOp);
->>>>>>> b955f747
           EmitBranch(FalseBlock);
         }
         EmitBlock(LHSTrue);
       }
 
-<<<<<<< HEAD
-      incrementProfileCounter(false, CondBOp);
-=======
       incrementProfileCounter(UseExecPath, CondBOp);
->>>>>>> b955f747
       setCurrentProfileCount(getProfileCount(CondBOp->getRHS()));
 
       // Any temporaries created here are conditional.
@@ -1989,21 +1969,13 @@
                              LH == Stmt::LH_Likely ? Stmt::LH_None : LH);
         if (HasSkip.second) {
           EmitBlock(LHSTrue);
-<<<<<<< HEAD
-          incrementProfileCounter(true, CondBOp);
-=======
           incrementProfileCounter(UseSkipPath, CondBOp);
->>>>>>> b955f747
           EmitBranch(TrueBlock);
         }
         EmitBlock(LHSFalse);
       }
 
-<<<<<<< HEAD
-      incrementProfileCounter(false, CondBOp);
-=======
       incrementProfileCounter(UseExecPath, CondBOp);
->>>>>>> b955f747
       setCurrentProfileCount(getProfileCount(CondBOp->getRHS()));
 
       // Any temporaries created here are conditional.
@@ -2061,11 +2033,7 @@
 
     cond.begin(*this);
     EmitBlock(LHSBlock);
-<<<<<<< HEAD
-    incrementProfileCounter(false, CondOp);
-=======
     incrementProfileCounter(UseExecPath, CondOp);
->>>>>>> b955f747
     {
       ApplyDebugLocation DL(*this, Cond);
       EmitBranchOnBoolExpr(CondOp->getLHS(), TrueBlock, FalseBlock,
@@ -2075,11 +2043,7 @@
 
     cond.begin(*this);
     EmitBlock(RHSBlock);
-<<<<<<< HEAD
-    incrementProfileCounter(true, CondOp);
-=======
     incrementProfileCounter(UseSkipPath, CondOp);
->>>>>>> b955f747
     EmitBranchOnBoolExpr(CondOp->getRHS(), TrueBlock, FalseBlock,
                          TrueCount - LHSScaledTrueCount, LH, CondOp);
     cond.end(*this);
