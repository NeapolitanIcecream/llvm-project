//===--- CGDebugInfo.cpp - Emit Debug Information for a Module ------------===//
//
// Part of the LLVM Project, under the Apache License v2.0 with LLVM Exceptions.
// See https://llvm.org/LICENSE.txt for license information.
// SPDX-License-Identifier: Apache-2.0 WITH LLVM-exception
//
//===----------------------------------------------------------------------===//
//
// This coordinates the debug information generation while generating code.
//
//===----------------------------------------------------------------------===//

#include "CGDebugInfo.h"
#include "CGBlocks.h"
#include "CGCXXABI.h"
#include "CGObjCRuntime.h"
#include "CGRecordLayout.h"
#include "CodeGenFunction.h"
#include "CodeGenModule.h"
#include "ConstantEmitter.h"
#include "TargetInfo.h"
#include "clang/AST/ASTContext.h"
#include "clang/AST/Attr.h"
#include "clang/AST/DeclCXX.h"
#include "clang/AST/DeclFriend.h"
#include "clang/AST/DeclObjC.h"
#include "clang/AST/DeclTemplate.h"
#include "clang/AST/Expr.h"
#include "clang/AST/RecordLayout.h"
#include "clang/AST/RecursiveASTVisitor.h"
#include "clang/AST/VTableBuilder.h"
#include "clang/Basic/CodeGenOptions.h"
#include "clang/Basic/SourceManager.h"
#include "clang/Basic/Version.h"
#include "clang/CodeGen/ModuleBuilder.h"
#include "clang/Frontend/FrontendOptions.h"
#include "clang/Lex/HeaderSearchOptions.h"
#include "clang/Lex/ModuleMap.h"
#include "clang/Lex/PreprocessorOptions.h"
#include "llvm/ADT/DenseSet.h"
#include "llvm/ADT/SmallVector.h"
#include "llvm/ADT/StringExtras.h"
#include "llvm/IR/Constants.h"
#include "llvm/IR/DataLayout.h"
#include "llvm/IR/DerivedTypes.h"
#include "llvm/IR/Instruction.h"
#include "llvm/IR/Instructions.h"
#include "llvm/IR/Intrinsics.h"
#include "llvm/IR/Metadata.h"
#include "llvm/IR/Module.h"
#include "llvm/Support/MD5.h"
#include "llvm/Support/Path.h"
#include "llvm/Support/SHA1.h"
#include "llvm/Support/SHA256.h"
#include "llvm/Support/TimeProfiler.h"
#include <cstdint>
#include <optional>
using namespace clang;
using namespace clang::CodeGen;

// TODO: consider deprecating ClArrayBoundsPseudoFn; functionality is subsumed
//       by -fsanitize-annotate-debug-info
static llvm::cl::opt<bool> ClArrayBoundsPseudoFn(
    "array-bounds-pseudofn", llvm::cl::Hidden, llvm::cl::Optional,
    llvm::cl::desc("Emit debug info that places array-bounds instrumentation "
                   "in an inline function called __ubsan_check_array_bounds."));

static uint32_t getTypeAlignIfRequired(const Type *Ty, const ASTContext &Ctx) {
  auto TI = Ctx.getTypeInfo(Ty);
  if (TI.isAlignRequired())
    return TI.Align;

  // MaxFieldAlignmentAttr is the attribute added to types
  // declared after #pragma pack(n).
  if (auto *Decl = Ty->getAsRecordDecl())
    if (Decl->hasAttr<MaxFieldAlignmentAttr>())
      return TI.Align;

  return 0;
}

static uint32_t getTypeAlignIfRequired(QualType Ty, const ASTContext &Ctx) {
  return getTypeAlignIfRequired(Ty.getTypePtr(), Ctx);
}

static uint32_t getDeclAlignIfRequired(const Decl *D, const ASTContext &Ctx) {
  return D->hasAttr<AlignedAttr>() ? D->getMaxAlignment() : 0;
}

/// Returns true if \ref VD is a a holding variable (aka a
/// VarDecl retrieved using \ref BindingDecl::getHoldingVar).
static bool IsDecomposedVarDecl(VarDecl const *VD) {
  auto const *Init = VD->getInit();
  if (!Init)
    return false;

  auto const *RefExpr =
      llvm::dyn_cast_or_null<DeclRefExpr>(Init->IgnoreUnlessSpelledInSource());
  if (!RefExpr)
    return false;

  return llvm::dyn_cast_or_null<DecompositionDecl>(RefExpr->getDecl());
}

/// Returns true if \ref VD is a compiler-generated variable
/// and should be treated as artificial for the purposes
/// of debug-info generation.
static bool IsArtificial(VarDecl const *VD) {
  // Tuple-like bindings are marked as implicit despite
  // being spelled out in source. Don't treat them as artificial
  // variables.
  if (IsDecomposedVarDecl(VD))
    return false;

  return VD->isImplicit() || (isa<Decl>(VD->getDeclContext()) &&
                              cast<Decl>(VD->getDeclContext())->isImplicit());
}

CGDebugInfo::CGDebugInfo(CodeGenModule &CGM)
    : CGM(CGM), DebugKind(CGM.getCodeGenOpts().getDebugInfo()),
      DebugTypeExtRefs(CGM.getCodeGenOpts().DebugTypeExtRefs),
      DBuilder(CGM.getModule()) {
  CreateCompileUnit();
}

CGDebugInfo::~CGDebugInfo() {
  assert(LexicalBlockStack.empty() &&
         "Region stack mismatch, stack not empty!");
}

void CGDebugInfo::addInstSourceAtomMetadata(llvm::Instruction *I,
                                            uint64_t Group, uint8_t Rank) {
  if (!I->getDebugLoc() || Group == 0 || !I->getDebugLoc()->getLine())
    return;

  // Saturate the 3-bit rank.
  Rank = std::min<uint8_t>(Rank, 7);

  const llvm::DebugLoc &DL = I->getDebugLoc();

  // Each instruction can only be attributed to one source atom (a limitation of
  // the implementation). If this instruction is already part of a source atom,
  // pick the group in which it has highest precedence (lowest rank).
  if (DL->getAtomGroup() && DL->getAtomRank() && DL->getAtomRank() < Rank) {
    Group = DL->getAtomGroup();
    Rank = DL->getAtomRank();
  }

  // Update the function-local watermark so we don't reuse this number for
  // another atom.
  KeyInstructionsInfo.HighestEmittedAtom =
      std::max(Group, KeyInstructionsInfo.HighestEmittedAtom);

  // Apply the new DILocation to the instruction.
  llvm::DILocation *NewDL = llvm::DILocation::get(
      I->getContext(), DL.getLine(), DL.getCol(), DL.getScope(),
      DL.getInlinedAt(), DL.isImplicitCode(), Group, Rank);
  I->setDebugLoc(NewDL);
}

void CGDebugInfo::addInstToCurrentSourceAtom(llvm::Instruction *KeyInstruction,
                                             llvm::Value *Backup) {
  addInstToSpecificSourceAtom(KeyInstruction, Backup,
                              KeyInstructionsInfo.CurrentAtom);
}

void CGDebugInfo::addInstToSpecificSourceAtom(llvm::Instruction *KeyInstruction,
                                              llvm::Value *Backup,
                                              uint64_t Group) {
  if (!Group || !CGM.getCodeGenOpts().DebugKeyInstructions)
    return;

  addInstSourceAtomMetadata(KeyInstruction, Group, /*Rank=*/1);

  llvm::Instruction *BackupI =
      llvm::dyn_cast_or_null<llvm::Instruction>(Backup);
  if (!BackupI)
    return;

  // Add the backup instruction to the group.
  addInstSourceAtomMetadata(BackupI, Group, /*Rank=*/2);

  // Look through chains of casts too, as they're probably going to evaporate.
  // FIXME: And other nops like zero length geps?
  // FIXME: Should use Cast->isNoopCast()?
  uint8_t Rank = 3;
  while (auto *Cast = dyn_cast<llvm::CastInst>(BackupI)) {
    BackupI = dyn_cast<llvm::Instruction>(Cast->getOperand(0));
    if (!BackupI)
      break;
    addInstSourceAtomMetadata(BackupI, Group, Rank++);
  }
}

void CGDebugInfo::completeFunction() {
  // Reset the atom group number tracker as the numbers are function-local.
  KeyInstructionsInfo.NextAtom = 1;
  KeyInstructionsInfo.HighestEmittedAtom = 0;
  KeyInstructionsInfo.CurrentAtom = 0;
}

ApplyAtomGroup::ApplyAtomGroup(CGDebugInfo *DI) : DI(DI) {
  if (!DI)
    return;
  OriginalAtom = DI->KeyInstructionsInfo.CurrentAtom;
  DI->KeyInstructionsInfo.CurrentAtom = DI->KeyInstructionsInfo.NextAtom++;
}

ApplyAtomGroup::~ApplyAtomGroup() {
  if (!DI)
    return;

  // We may not have used the group number at all.
  DI->KeyInstructionsInfo.NextAtom =
      std::min(DI->KeyInstructionsInfo.HighestEmittedAtom + 1,
               DI->KeyInstructionsInfo.NextAtom);

  DI->KeyInstructionsInfo.CurrentAtom = OriginalAtom;
}

ApplyDebugLocation::ApplyDebugLocation(CodeGenFunction &CGF,
                                       SourceLocation TemporaryLocation)
    : CGF(&CGF) {
  init(TemporaryLocation);
}

ApplyDebugLocation::ApplyDebugLocation(CodeGenFunction &CGF,
                                       bool DefaultToEmpty,
                                       SourceLocation TemporaryLocation)
    : CGF(&CGF) {
  init(TemporaryLocation, DefaultToEmpty);
}

void ApplyDebugLocation::init(SourceLocation TemporaryLocation,
                              bool DefaultToEmpty) {
  auto *DI = CGF->getDebugInfo();
  if (!DI) {
    CGF = nullptr;
    return;
  }

  OriginalLocation = CGF->Builder.getCurrentDebugLocation();

  if (OriginalLocation && !DI->CGM.getExpressionLocationsEnabled())
    return;

  if (TemporaryLocation.isValid()) {
    DI->EmitLocation(CGF->Builder, TemporaryLocation);
    return;
  }

  if (DefaultToEmpty) {
    CGF->Builder.SetCurrentDebugLocation(llvm::DebugLoc());
    return;
  }

  // Construct a location that has a valid scope, but no line info.
  assert(!DI->LexicalBlockStack.empty());
  CGF->Builder.SetCurrentDebugLocation(
      llvm::DILocation::get(DI->LexicalBlockStack.back()->getContext(), 0, 0,
                            DI->LexicalBlockStack.back(), DI->getInlinedAt()));
}

ApplyDebugLocation::ApplyDebugLocation(CodeGenFunction &CGF, const Expr *E)
    : CGF(&CGF) {
  init(E->getExprLoc());
}

ApplyDebugLocation::ApplyDebugLocation(CodeGenFunction &CGF, llvm::DebugLoc Loc)
    : CGF(&CGF) {
  if (!CGF.getDebugInfo()) {
    this->CGF = nullptr;
    return;
  }
  OriginalLocation = CGF.Builder.getCurrentDebugLocation();
  if (Loc) {
    // Key Instructions: drop the atom group and rank to avoid accidentally
    // propagating it around.
    if (Loc->getAtomGroup())
      Loc = llvm::DILocation::get(Loc->getContext(), Loc.getLine(),
                                  Loc->getColumn(), Loc->getScope(),
                                  Loc->getInlinedAt(), Loc.isImplicitCode());
    CGF.Builder.SetCurrentDebugLocation(std::move(Loc));
  }
}

ApplyDebugLocation::~ApplyDebugLocation() {
  // Query CGF so the location isn't overwritten when location updates are
  // temporarily disabled (for C++ default function arguments)
  if (CGF)
    CGF->Builder.SetCurrentDebugLocation(std::move(OriginalLocation));
}

ApplyInlineDebugLocation::ApplyInlineDebugLocation(CodeGenFunction &CGF,
                                                   GlobalDecl InlinedFn)
    : CGF(&CGF) {
  if (!CGF.getDebugInfo()) {
    this->CGF = nullptr;
    return;
  }
  auto &DI = *CGF.getDebugInfo();
  SavedLocation = DI.getLocation();
  assert((DI.getInlinedAt() ==
          CGF.Builder.getCurrentDebugLocation()->getInlinedAt()) &&
         "CGDebugInfo and IRBuilder are out of sync");

  DI.EmitInlineFunctionStart(CGF.Builder, InlinedFn);
}

ApplyInlineDebugLocation::~ApplyInlineDebugLocation() {
  if (!CGF)
    return;
  auto &DI = *CGF->getDebugInfo();
  DI.EmitInlineFunctionEnd(CGF->Builder);
  DI.EmitLocation(CGF->Builder, SavedLocation);
}

void CGDebugInfo::setLocation(SourceLocation Loc) {
  // If the new location isn't valid return.
  if (Loc.isInvalid())
    return;

  CurLoc = CGM.getContext().getSourceManager().getExpansionLoc(Loc);

  // If we've changed files in the middle of a lexical scope go ahead
  // and create a new lexical scope with file node if it's different
  // from the one in the scope.
  if (LexicalBlockStack.empty())
    return;

  SourceManager &SM = CGM.getContext().getSourceManager();
  auto *Scope = cast<llvm::DIScope>(LexicalBlockStack.back());
  PresumedLoc PCLoc = SM.getPresumedLoc(CurLoc);
  if (PCLoc.isInvalid() || Scope->getFile() == getOrCreateFile(CurLoc))
    return;

  if (auto *LBF = dyn_cast<llvm::DILexicalBlockFile>(Scope)) {
    LexicalBlockStack.pop_back();
    LexicalBlockStack.emplace_back(DBuilder.createLexicalBlockFile(
        LBF->getScope(), getOrCreateFile(CurLoc)));
  } else if (isa<llvm::DILexicalBlock>(Scope) ||
             isa<llvm::DISubprogram>(Scope)) {
    LexicalBlockStack.pop_back();
    LexicalBlockStack.emplace_back(
        DBuilder.createLexicalBlockFile(Scope, getOrCreateFile(CurLoc)));
  }
}

llvm::DIScope *CGDebugInfo::getDeclContextDescriptor(const Decl *D) {
  llvm::DIScope *Mod = getParentModuleOrNull(D);
  return getContextDescriptor(cast<Decl>(D->getDeclContext()),
                              Mod ? Mod : TheCU);
}

llvm::DIScope *CGDebugInfo::getContextDescriptor(const Decl *Context,
                                                 llvm::DIScope *Default) {
  if (!Context)
    return Default;

  auto I = RegionMap.find(Context);
  if (I != RegionMap.end()) {
    llvm::Metadata *V = I->second;
    return dyn_cast_or_null<llvm::DIScope>(V);
  }

  // Check namespace.
  if (const auto *NSDecl = dyn_cast<NamespaceDecl>(Context))
    return getOrCreateNamespace(NSDecl);

  if (const auto *RDecl = dyn_cast<RecordDecl>(Context))
    if (!RDecl->isDependentType())
      return getOrCreateType(CGM.getContext().getTypeDeclType(RDecl),
                             TheCU->getFile());
  return Default;
}

PrintingPolicy CGDebugInfo::getPrintingPolicy() const {
  PrintingPolicy PP = CGM.getContext().getPrintingPolicy();

  // If we're emitting codeview, it's important to try to match MSVC's naming so
  // that visualizers written for MSVC will trigger for our class names. In
  // particular, we can't have spaces between arguments of standard templates
  // like basic_string and vector, but we must have spaces between consecutive
  // angle brackets that close nested template argument lists.
  if (CGM.getCodeGenOpts().EmitCodeView) {
    PP.MSVCFormatting = true;
    PP.SplitTemplateClosers = true;
  } else {
    // For DWARF, printing rules are underspecified.
    // SplitTemplateClosers yields better interop with GCC and GDB (PR46052).
    PP.SplitTemplateClosers = true;
  }

  PP.SuppressInlineNamespace =
      PrintingPolicy::SuppressInlineNamespaceMode::None;
  PP.PrintAsCanonical = true;
  PP.UsePreferredNames = false;
  PP.AlwaysIncludeTypeForTemplateArgument = true;
  PP.UseEnumerators = false;

  // Apply -fdebug-prefix-map.
  PP.Callbacks = &PrintCB;
  return PP;
}

StringRef CGDebugInfo::getFunctionName(const FunctionDecl *FD) {
  return internString(GetName(FD));
}

StringRef CGDebugInfo::getObjCMethodName(const ObjCMethodDecl *OMD) {
  SmallString<256> MethodName;
  llvm::raw_svector_ostream OS(MethodName);
  OS << (OMD->isInstanceMethod() ? '-' : '+') << '[';
  const DeclContext *DC = OMD->getDeclContext();
  if (const auto *OID = dyn_cast<ObjCImplementationDecl>(DC)) {
    OS << OID->getName();
  } else if (const auto *OID = dyn_cast<ObjCInterfaceDecl>(DC)) {
    OS << OID->getName();
  } else if (const auto *OC = dyn_cast<ObjCCategoryDecl>(DC)) {
    if (OC->IsClassExtension()) {
      OS << OC->getClassInterface()->getName();
    } else {
      OS << OC->getIdentifier()->getNameStart() << '('
         << OC->getIdentifier()->getNameStart() << ')';
    }
  } else if (const auto *OCD = dyn_cast<ObjCCategoryImplDecl>(DC)) {
    OS << OCD->getClassInterface()->getName() << '(' << OCD->getName() << ')';
  }
  OS << ' ' << OMD->getSelector().getAsString() << ']';

  return internString(OS.str());
}

StringRef CGDebugInfo::getSelectorName(Selector S) {
  return internString(S.getAsString());
}

StringRef CGDebugInfo::getClassName(const RecordDecl *RD) {
  if (isa<ClassTemplateSpecializationDecl>(RD)) {
    // Copy this name on the side and use its reference.
    return internString(GetName(RD));
  }

  // quick optimization to avoid having to intern strings that are already
  // stored reliably elsewhere
  if (const IdentifierInfo *II = RD->getIdentifier())
    return II->getName();

  // The CodeView printer in LLVM wants to see the names of unnamed types
  // because they need to have a unique identifier.
  // These names are used to reconstruct the fully qualified type names.
  if (CGM.getCodeGenOpts().EmitCodeView) {
    if (const TypedefNameDecl *D = RD->getTypedefNameForAnonDecl()) {
      assert(RD->getDeclContext() == D->getDeclContext() &&
             "Typedef should not be in another decl context!");
      assert(D->getDeclName().getAsIdentifierInfo() &&
             "Typedef was not named!");
      return D->getDeclName().getAsIdentifierInfo()->getName();
    }

    if (CGM.getLangOpts().CPlusPlus) {
      StringRef Name;

      ASTContext &Context = CGM.getContext();
      if (const DeclaratorDecl *DD = Context.getDeclaratorForUnnamedTagDecl(RD))
        // Anonymous types without a name for linkage purposes have their
        // declarator mangled in if they have one.
        Name = DD->getName();
      else if (const TypedefNameDecl *TND =
                   Context.getTypedefNameForUnnamedTagDecl(RD))
        // Anonymous types without a name for linkage purposes have their
        // associate typedef mangled in if they have one.
        Name = TND->getName();

      // Give lambdas a display name based on their name mangling.
      if (const CXXRecordDecl *CXXRD = dyn_cast<CXXRecordDecl>(RD))
        if (CXXRD->isLambda())
          return internString(
              CGM.getCXXABI().getMangleContext().getLambdaString(CXXRD));

      if (!Name.empty()) {
        SmallString<256> UnnamedType("<unnamed-type-");
        UnnamedType += Name;
        UnnamedType += '>';
        return internString(UnnamedType);
      }
    }
  }

  return StringRef();
}

std::optional<llvm::DIFile::ChecksumKind>
CGDebugInfo::computeChecksum(FileID FID, SmallString<64> &Checksum) const {
  Checksum.clear();

  if (!CGM.getCodeGenOpts().EmitCodeView &&
      CGM.getCodeGenOpts().DwarfVersion < 5)
    return std::nullopt;

  SourceManager &SM = CGM.getContext().getSourceManager();
  std::optional<llvm::MemoryBufferRef> MemBuffer = SM.getBufferOrNone(FID);
  if (!MemBuffer)
    return std::nullopt;

  auto Data = llvm::arrayRefFromStringRef(MemBuffer->getBuffer());
  switch (CGM.getCodeGenOpts().getDebugSrcHash()) {
  case clang::CodeGenOptions::DSH_MD5:
    llvm::toHex(llvm::MD5::hash(Data), /*LowerCase=*/true, Checksum);
    return llvm::DIFile::CSK_MD5;
  case clang::CodeGenOptions::DSH_SHA1:
    llvm::toHex(llvm::SHA1::hash(Data), /*LowerCase=*/true, Checksum);
    return llvm::DIFile::CSK_SHA1;
  case clang::CodeGenOptions::DSH_SHA256:
    llvm::toHex(llvm::SHA256::hash(Data), /*LowerCase=*/true, Checksum);
    return llvm::DIFile::CSK_SHA256;
  }
  llvm_unreachable("Unhandled DebugSrcHashKind enum");
}

std::optional<StringRef> CGDebugInfo::getSource(const SourceManager &SM,
                                                FileID FID) {
  if (!CGM.getCodeGenOpts().EmbedSource)
    return std::nullopt;

  bool SourceInvalid = false;
  StringRef Source = SM.getBufferData(FID, &SourceInvalid);

  if (SourceInvalid)
    return std::nullopt;

  return Source;
}

llvm::DIFile *CGDebugInfo::getOrCreateFile(SourceLocation Loc) {
  SourceManager &SM = CGM.getContext().getSourceManager();
  StringRef FileName;
  FileID FID;
  std::optional<llvm::DIFile::ChecksumInfo<StringRef>> CSInfo;

  if (Loc.isInvalid()) {
    // The DIFile used by the CU is distinct from the main source file. Call
    // createFile() below for canonicalization if the source file was specified
    // with an absolute path.
    FileName = TheCU->getFile()->getFilename();
    CSInfo = TheCU->getFile()->getChecksum();
  } else {
    PresumedLoc PLoc = SM.getPresumedLoc(Loc);
    FileName = PLoc.getFilename();

    if (FileName.empty()) {
      FileName = TheCU->getFile()->getFilename();
    } else {
      FileName = PLoc.getFilename();
    }
    FID = PLoc.getFileID();
  }

  // Cache the results.
  auto It = DIFileCache.find(FileName.data());
  if (It != DIFileCache.end()) {
    // Verify that the information still exists.
    if (llvm::Metadata *V = It->second)
      return cast<llvm::DIFile>(V);
  }

  // Put Checksum at a scope where it will persist past the createFile call.
  SmallString<64> Checksum;
  if (!CSInfo) {
    std::optional<llvm::DIFile::ChecksumKind> CSKind =
      computeChecksum(FID, Checksum);
    if (CSKind)
      CSInfo.emplace(*CSKind, Checksum);
  }
  return createFile(FileName, CSInfo, getSource(SM, SM.getFileID(Loc)));
}

llvm::DIFile *CGDebugInfo::createFile(
    StringRef FileName,
    std::optional<llvm::DIFile::ChecksumInfo<StringRef>> CSInfo,
    std::optional<StringRef> Source) {
  StringRef Dir;
  StringRef File;
  std::string RemappedFile = remapDIPath(FileName);
  std::string CurDir = remapDIPath(getCurrentDirname());
  SmallString<128> DirBuf;
  SmallString<128> FileBuf;
  if (llvm::sys::path::is_absolute(RemappedFile)) {
    // Strip the common prefix (if it is more than just "/" or "C:\") from
    // current directory and FileName for a more space-efficient encoding.
    auto FileIt = llvm::sys::path::begin(RemappedFile);
    auto FileE = llvm::sys::path::end(RemappedFile);
    auto CurDirIt = llvm::sys::path::begin(CurDir);
    auto CurDirE = llvm::sys::path::end(CurDir);
    for (; CurDirIt != CurDirE && *CurDirIt == *FileIt; ++CurDirIt, ++FileIt)
      llvm::sys::path::append(DirBuf, *CurDirIt);
    if (llvm::sys::path::root_path(DirBuf) == DirBuf) {
      // Don't strip the common prefix if it is only the root ("/" or "C:\")
      // since that would make LLVM diagnostic locations confusing.
      Dir = {};
      File = RemappedFile;
    } else {
      for (; FileIt != FileE; ++FileIt)
        llvm::sys::path::append(FileBuf, *FileIt);
      Dir = DirBuf;
      File = FileBuf;
    }
  } else {
    if (!llvm::sys::path::is_absolute(FileName))
      Dir = CurDir;
    File = RemappedFile;
  }
  llvm::DIFile *F = DBuilder.createFile(File, Dir, CSInfo, Source);
  DIFileCache[FileName.data()].reset(F);
  return F;
}

std::string CGDebugInfo::remapDIPath(StringRef Path) const {
  SmallString<256> P = Path;
  for (auto &[From, To] : llvm::reverse(CGM.getCodeGenOpts().DebugPrefixMap))
    if (llvm::sys::path::replace_path_prefix(P, From, To))
      break;
  return P.str().str();
}

unsigned CGDebugInfo::getLineNumber(SourceLocation Loc) {
  if (Loc.isInvalid())
    return 0;
  SourceManager &SM = CGM.getContext().getSourceManager();
  return SM.getPresumedLoc(Loc).getLine();
}

unsigned CGDebugInfo::getColumnNumber(SourceLocation Loc, bool Force) {
  // We may not want column information at all.
  if (!Force && !CGM.getCodeGenOpts().DebugColumnInfo)
    return 0;

  // If the location is invalid then use the current column.
  if (Loc.isInvalid() && CurLoc.isInvalid())
    return 0;
  SourceManager &SM = CGM.getContext().getSourceManager();
  PresumedLoc PLoc = SM.getPresumedLoc(Loc.isValid() ? Loc : CurLoc);
  return PLoc.isValid() ? PLoc.getColumn() : 0;
}

StringRef CGDebugInfo::getCurrentDirname() {
  if (!CGM.getCodeGenOpts().DebugCompilationDir.empty())
    return CGM.getCodeGenOpts().DebugCompilationDir;

  if (!CWDName.empty())
    return CWDName;
  llvm::ErrorOr<std::string> CWD =
      CGM.getFileSystem()->getCurrentWorkingDirectory();
  if (!CWD)
    return StringRef();
  return CWDName = internString(*CWD);
}

void CGDebugInfo::CreateCompileUnit() {
  SmallString<64> Checksum;
  std::optional<llvm::DIFile::ChecksumKind> CSKind;
  std::optional<llvm::DIFile::ChecksumInfo<StringRef>> CSInfo;

  // Should we be asking the SourceManager for the main file name, instead of
  // accepting it as an argument? This just causes the main file name to
  // mismatch with source locations and create extra lexical scopes or
  // mismatched debug info (a CU with a DW_AT_file of "-", because that's what
  // the driver passed, but functions/other things have DW_AT_file of "<stdin>"
  // because that's what the SourceManager says)

  // Get absolute path name.
  SourceManager &SM = CGM.getContext().getSourceManager();
  auto &CGO = CGM.getCodeGenOpts();
  const LangOptions &LO = CGM.getLangOpts();
  std::string MainFileName = CGO.MainFileName;
  if (MainFileName.empty())
    MainFileName = "<stdin>";

  // The main file name provided via the "-main-file-name" option contains just
  // the file name itself with no path information. This file name may have had
  // a relative path, so we look into the actual file entry for the main
  // file to determine the real absolute path for the file.
  std::string MainFileDir;
  if (OptionalFileEntryRef MainFile =
          SM.getFileEntryRefForID(SM.getMainFileID())) {
    MainFileDir = std::string(MainFile->getDir().getName());
    if (!llvm::sys::path::is_absolute(MainFileName)) {
      llvm::SmallString<1024> MainFileDirSS(MainFileDir);
      llvm::sys::path::Style Style =
          LO.UseTargetPathSeparator
              ? (CGM.getTarget().getTriple().isOSWindows()
                     ? llvm::sys::path::Style::windows_backslash
                     : llvm::sys::path::Style::posix)
              : llvm::sys::path::Style::native;
      llvm::sys::path::append(MainFileDirSS, Style, MainFileName);
      MainFileName = std::string(
          llvm::sys::path::remove_leading_dotslash(MainFileDirSS, Style));
    }
    // If the main file name provided is identical to the input file name, and
    // if the input file is a preprocessed source, use the module name for
    // debug info. The module name comes from the name specified in the first
    // linemarker if the input is a preprocessed source. In this case we don't
    // know the content to compute a checksum.
    if (MainFile->getName() == MainFileName &&
        FrontendOptions::getInputKindForExtension(
            MainFile->getName().rsplit('.').second)
            .isPreprocessed()) {
      MainFileName = CGM.getModule().getName().str();
    } else {
      CSKind = computeChecksum(SM.getMainFileID(), Checksum);
    }
  }

  llvm::dwarf::SourceLanguage LangTag;
  if (LO.CPlusPlus) {
    if (LO.ObjC)
      LangTag = llvm::dwarf::DW_LANG_ObjC_plus_plus;
    else if (CGO.DebugStrictDwarf && CGO.DwarfVersion < 5)
      LangTag = llvm::dwarf::DW_LANG_C_plus_plus;
    else if (LO.CPlusPlus14)
      LangTag = llvm::dwarf::DW_LANG_C_plus_plus_14;
    else if (LO.CPlusPlus11)
      LangTag = llvm::dwarf::DW_LANG_C_plus_plus_11;
    else
      LangTag = llvm::dwarf::DW_LANG_C_plus_plus;
  } else if (LO.ObjC) {
    LangTag = llvm::dwarf::DW_LANG_ObjC;
  } else if (LO.OpenCL && (!CGM.getCodeGenOpts().DebugStrictDwarf ||
                           CGM.getCodeGenOpts().DwarfVersion >= 5)) {
    LangTag = llvm::dwarf::DW_LANG_OpenCL;
  } else if (LO.C11 && !(CGO.DebugStrictDwarf && CGO.DwarfVersion < 5)) {
      LangTag = llvm::dwarf::DW_LANG_C11;
  } else if (LO.C99) {
    LangTag = llvm::dwarf::DW_LANG_C99;
  } else {
    LangTag = llvm::dwarf::DW_LANG_C89;
  }

  std::string Producer = getClangFullVersion();

  // Figure out which version of the ObjC runtime we have.
  unsigned RuntimeVers = 0;
  if (LO.ObjC)
    RuntimeVers = LO.ObjCRuntime.isNonFragile() ? 2 : 1;

  llvm::DICompileUnit::DebugEmissionKind EmissionKind;
  switch (DebugKind) {
  case llvm::codegenoptions::NoDebugInfo:
  case llvm::codegenoptions::LocTrackingOnly:
    EmissionKind = llvm::DICompileUnit::NoDebug;
    break;
  case llvm::codegenoptions::DebugLineTablesOnly:
    EmissionKind = llvm::DICompileUnit::LineTablesOnly;
    break;
  case llvm::codegenoptions::DebugDirectivesOnly:
    EmissionKind = llvm::DICompileUnit::DebugDirectivesOnly;
    break;
  case llvm::codegenoptions::DebugInfoConstructor:
  case llvm::codegenoptions::LimitedDebugInfo:
  case llvm::codegenoptions::FullDebugInfo:
  case llvm::codegenoptions::UnusedTypeInfo:
    EmissionKind = llvm::DICompileUnit::FullDebug;
    break;
  }

  uint64_t DwoId = 0;
  auto &CGOpts = CGM.getCodeGenOpts();
  // The DIFile used by the CU is distinct from the main source
  // file. Its directory part specifies what becomes the
  // DW_AT_comp_dir (the compilation directory), even if the source
  // file was specified with an absolute path.
  if (CSKind)
    CSInfo.emplace(*CSKind, Checksum);
  llvm::DIFile *CUFile = DBuilder.createFile(
      remapDIPath(MainFileName), remapDIPath(getCurrentDirname()), CSInfo,
      getSource(SM, SM.getMainFileID()));

  StringRef Sysroot, SDK;
  if (CGM.getCodeGenOpts().getDebuggerTuning() == llvm::DebuggerKind::LLDB) {
    Sysroot = CGM.getHeaderSearchOpts().Sysroot;
    auto B = llvm::sys::path::rbegin(Sysroot);
    auto E = llvm::sys::path::rend(Sysroot);
    auto It =
        std::find_if(B, E, [](auto SDK) { return SDK.ends_with(".sdk"); });
    if (It != E)
      SDK = *It;
  }

  llvm::DICompileUnit::DebugNameTableKind NameTableKind =
      static_cast<llvm::DICompileUnit::DebugNameTableKind>(
          CGOpts.DebugNameTable);
  if (CGM.getTarget().getTriple().isNVPTX())
    NameTableKind = llvm::DICompileUnit::DebugNameTableKind::None;
  else if (CGM.getTarget().getTriple().getVendor() == llvm::Triple::Apple)
    NameTableKind = llvm::DICompileUnit::DebugNameTableKind::Apple;

  // Create new compile unit.
  TheCU = DBuilder.createCompileUnit(
      LangTag, CUFile, CGOpts.EmitVersionIdentMetadata ? Producer : "",
      LO.Optimize || CGOpts.PrepareForLTO || CGOpts.PrepareForThinLTO,
      CGOpts.DwarfDebugFlags, RuntimeVers, CGOpts.SplitDwarfFile, EmissionKind,
      DwoId, CGOpts.SplitDwarfInlining, CGOpts.DebugInfoForProfiling,
      NameTableKind, CGOpts.DebugRangesBaseAddress, remapDIPath(Sysroot), SDK);
}

llvm::DIType *CGDebugInfo::CreateType(const BuiltinType *BT) {
  llvm::dwarf::TypeKind Encoding;
  StringRef BTName;
  switch (BT->getKind()) {
#define BUILTIN_TYPE(Id, SingletonId)
#define PLACEHOLDER_TYPE(Id, SingletonId) case BuiltinType::Id:
#include "clang/AST/BuiltinTypes.def"
  case BuiltinType::Dependent:
    llvm_unreachable("Unexpected builtin type");
  case BuiltinType::NullPtr:
    return DBuilder.createNullPtrType();
  case BuiltinType::Void:
    return nullptr;
  case BuiltinType::ObjCClass:
    if (!ClassTy)
      ClassTy =
          DBuilder.createForwardDecl(llvm::dwarf::DW_TAG_structure_type,
                                     "objc_class", TheCU, TheCU->getFile(), 0);
    return ClassTy;
  case BuiltinType::ObjCId: {
    // typedef struct objc_class *Class;
    // typedef struct objc_object {
    //  Class isa;
    // } *id;

    if (ObjTy)
      return ObjTy;

    if (!ClassTy)
      ClassTy =
          DBuilder.createForwardDecl(llvm::dwarf::DW_TAG_structure_type,
                                     "objc_class", TheCU, TheCU->getFile(), 0);

    unsigned Size = CGM.getContext().getTypeSize(CGM.getContext().VoidPtrTy);

    auto *ISATy = DBuilder.createPointerType(ClassTy, Size);

    ObjTy = DBuilder.createStructType(TheCU, "objc_object", TheCU->getFile(), 0,
                                      0, 0, llvm::DINode::FlagZero, nullptr,
                                      llvm::DINodeArray());

    DBuilder.replaceArrays(
        ObjTy, DBuilder.getOrCreateArray(&*DBuilder.createMemberType(
                   ObjTy, "isa", TheCU->getFile(), 0, Size, 0, 0,
                   llvm::DINode::FlagZero, ISATy)));
    return ObjTy;
  }
  case BuiltinType::ObjCSel: {
    if (!SelTy)
      SelTy = DBuilder.createForwardDecl(llvm::dwarf::DW_TAG_structure_type,
                                         "objc_selector", TheCU,
                                         TheCU->getFile(), 0);
    return SelTy;
  }

#define IMAGE_TYPE(ImgType, Id, SingletonId, Access, Suffix)                   \
  case BuiltinType::Id:                                                        \
    return getOrCreateStructPtrType("opencl_" #ImgType "_" #Suffix "_t",       \
                                    SingletonId);
#include "clang/Basic/OpenCLImageTypes.def"
  case BuiltinType::OCLSampler:
    return getOrCreateStructPtrType("opencl_sampler_t", OCLSamplerDITy);
  case BuiltinType::OCLEvent:
    return getOrCreateStructPtrType("opencl_event_t", OCLEventDITy);
  case BuiltinType::OCLClkEvent:
    return getOrCreateStructPtrType("opencl_clk_event_t", OCLClkEventDITy);
  case BuiltinType::OCLQueue:
    return getOrCreateStructPtrType("opencl_queue_t", OCLQueueDITy);
  case BuiltinType::OCLReserveID:
    return getOrCreateStructPtrType("opencl_reserve_id_t", OCLReserveIDDITy);
#define EXT_OPAQUE_TYPE(ExtType, Id, Ext) \
  case BuiltinType::Id: \
    return getOrCreateStructPtrType("opencl_" #ExtType, Id##Ty);
#include "clang/Basic/OpenCLExtensionTypes.def"
#define HLSL_INTANGIBLE_TYPE(Name, Id, SingletonId)                            \
  case BuiltinType::Id:                                                        \
    return getOrCreateStructPtrType(#Name, SingletonId);
#include "clang/Basic/HLSLIntangibleTypes.def"

#define SVE_TYPE(Name, Id, SingletonId) case BuiltinType::Id:
#include "clang/Basic/AArch64ACLETypes.def"
    {
      if (BT->getKind() == BuiltinType::MFloat8) {
        Encoding = llvm::dwarf::DW_ATE_unsigned_char;
        BTName = BT->getName(CGM.getLangOpts());
        // Bit size and offset of the type.
        uint64_t Size = CGM.getContext().getTypeSize(BT);
        return DBuilder.createBasicType(BTName, Size, Encoding);
      }
      ASTContext::BuiltinVectorTypeInfo Info =
          // For svcount_t, only the lower 2 bytes are relevant.
          BT->getKind() == BuiltinType::SveCount
              ? ASTContext::BuiltinVectorTypeInfo(
                    CGM.getContext().BoolTy, llvm::ElementCount::getFixed(16),
                    1)
              : CGM.getContext().getBuiltinVectorTypeInfo(BT);

      // A single vector of bytes may not suffice as the representation of
      // svcount_t tuples because of the gap between the active 16bits of
      // successive tuple members. Currently no such tuples are defined for
      // svcount_t, so assert that NumVectors is 1.
      assert((BT->getKind() != BuiltinType::SveCount || Info.NumVectors == 1) &&
             "Unsupported number of vectors for svcount_t");

      // Debuggers can't extract 1bit from a vector, so will display a
      // bitpattern for predicates instead.
      unsigned NumElems = Info.EC.getKnownMinValue() * Info.NumVectors;
      if (Info.ElementType == CGM.getContext().BoolTy) {
        NumElems /= 8;
        Info.ElementType = CGM.getContext().UnsignedCharTy;
      }

      llvm::Metadata *LowerBound, *UpperBound;
      LowerBound = llvm::ConstantAsMetadata::get(llvm::ConstantInt::getSigned(
          llvm::Type::getInt64Ty(CGM.getLLVMContext()), 0));
      if (Info.EC.isScalable()) {
        unsigned NumElemsPerVG = NumElems / 2;
        SmallVector<uint64_t, 9> Expr(
            {llvm::dwarf::DW_OP_constu, NumElemsPerVG, llvm::dwarf::DW_OP_bregx,
             /* AArch64::VG */ 46, 0, llvm::dwarf::DW_OP_mul,
             llvm::dwarf::DW_OP_constu, 1, llvm::dwarf::DW_OP_minus});
        UpperBound = DBuilder.createExpression(Expr);
      } else
        UpperBound = llvm::ConstantAsMetadata::get(llvm::ConstantInt::getSigned(
            llvm::Type::getInt64Ty(CGM.getLLVMContext()), NumElems - 1));

      llvm::Metadata *Subscript = DBuilder.getOrCreateSubrange(
          /*count*/ nullptr, LowerBound, UpperBound, /*stride*/ nullptr);
      llvm::DINodeArray SubscriptArray = DBuilder.getOrCreateArray(Subscript);
      llvm::DIType *ElemTy =
          getOrCreateType(Info.ElementType, TheCU->getFile());
      auto Align = getTypeAlignIfRequired(BT, CGM.getContext());
      return DBuilder.createVectorType(/*Size*/ 0, Align, ElemTy,
                                       SubscriptArray);
    }
  // It doesn't make sense to generate debug info for PowerPC MMA vector types.
  // So we return a safe type here to avoid generating an error.
#define PPC_VECTOR_TYPE(Name, Id, size) \
  case BuiltinType::Id:
#include "clang/Basic/PPCTypes.def"
    return CreateType(cast<const BuiltinType>(CGM.getContext().IntTy));

#define RVV_TYPE(Name, Id, SingletonId) case BuiltinType::Id:
#include "clang/Basic/RISCVVTypes.def"
    {
      ASTContext::BuiltinVectorTypeInfo Info =
          CGM.getContext().getBuiltinVectorTypeInfo(BT);

      unsigned ElementCount = Info.EC.getKnownMinValue();
      unsigned SEW = CGM.getContext().getTypeSize(Info.ElementType);

      bool Fractional = false;
      unsigned LMUL;
      unsigned NFIELDS = Info.NumVectors;
      unsigned FixedSize = ElementCount * SEW;
      if (Info.ElementType == CGM.getContext().BoolTy) {
        // Mask type only occupies one vector register.
        LMUL = 1;
      } else if (FixedSize < 64) {
        // In RVV scalable vector types, we encode 64 bits in the fixed part.
        Fractional = true;
        LMUL = 64 / FixedSize;
      } else {
        LMUL = FixedSize / 64;
      }

      // Element count = (VLENB / SEW) x LMUL x NFIELDS
      SmallVector<uint64_t, 12> Expr(
          // The DW_OP_bregx operation has two operands: a register which is
          // specified by an unsigned LEB128 number, followed by a signed LEB128
          // offset.
          {llvm::dwarf::DW_OP_bregx, // Read the contents of a register.
           4096 + 0xC22,             // RISC-V VLENB CSR register.
           0, // Offset for DW_OP_bregx. It is dummy here.
           llvm::dwarf::DW_OP_constu,
           SEW / 8, // SEW is in bits.
           llvm::dwarf::DW_OP_div, llvm::dwarf::DW_OP_constu, LMUL});
      if (Fractional)
        Expr.push_back(llvm::dwarf::DW_OP_div);
      else
        Expr.push_back(llvm::dwarf::DW_OP_mul);
      // NFIELDS multiplier
      if (NFIELDS > 1)
        Expr.append({llvm::dwarf::DW_OP_constu, NFIELDS, llvm::dwarf::DW_OP_mul});
      // Element max index = count - 1
      Expr.append({llvm::dwarf::DW_OP_constu, 1, llvm::dwarf::DW_OP_minus});

      auto *LowerBound =
          llvm::ConstantAsMetadata::get(llvm::ConstantInt::getSigned(
              llvm::Type::getInt64Ty(CGM.getLLVMContext()), 0));
      auto *UpperBound = DBuilder.createExpression(Expr);
      llvm::Metadata *Subscript = DBuilder.getOrCreateSubrange(
          /*count*/ nullptr, LowerBound, UpperBound, /*stride*/ nullptr);
      llvm::DINodeArray SubscriptArray = DBuilder.getOrCreateArray(Subscript);
      llvm::DIType *ElemTy =
          getOrCreateType(Info.ElementType, TheCU->getFile());

      auto Align = getTypeAlignIfRequired(BT, CGM.getContext());
      return DBuilder.createVectorType(/*Size=*/0, Align, ElemTy,
                                       SubscriptArray);
    }

#define WASM_REF_TYPE(Name, MangledName, Id, SingletonId, AS)                  \
  case BuiltinType::Id: {                                                      \
    if (!SingletonId)                                                          \
      SingletonId =                                                            \
          DBuilder.createForwardDecl(llvm::dwarf::DW_TAG_structure_type,       \
                                     MangledName, TheCU, TheCU->getFile(), 0); \
    return SingletonId;                                                        \
  }
#include "clang/Basic/WebAssemblyReferenceTypes.def"
#define AMDGPU_OPAQUE_PTR_TYPE(Name, Id, SingletonId, Width, Align, AS)        \
  case BuiltinType::Id: {                                                      \
    if (!SingletonId)                                                          \
      SingletonId =                                                            \
          DBuilder.createForwardDecl(llvm::dwarf::DW_TAG_structure_type, Name, \
                                     TheCU, TheCU->getFile(), 0);              \
    return SingletonId;                                                        \
  }
#define AMDGPU_NAMED_BARRIER_TYPE(Name, Id, SingletonId, Width, Align, Scope)  \
  case BuiltinType::Id: {                                                      \
    if (!SingletonId)                                                          \
      SingletonId =                                                            \
          DBuilder.createBasicType(Name, Width, llvm::dwarf::DW_ATE_unsigned); \
    return SingletonId;                                                        \
  }
#include "clang/Basic/AMDGPUTypes.def"
  case BuiltinType::UChar:
  case BuiltinType::Char_U:
    Encoding = llvm::dwarf::DW_ATE_unsigned_char;
    break;
  case BuiltinType::Char_S:
  case BuiltinType::SChar:
    Encoding = llvm::dwarf::DW_ATE_signed_char;
    break;
  case BuiltinType::Char8:
  case BuiltinType::Char16:
  case BuiltinType::Char32:
    Encoding = llvm::dwarf::DW_ATE_UTF;
    break;
  case BuiltinType::UShort:
  case BuiltinType::UInt:
  case BuiltinType::UInt128:
  case BuiltinType::ULong:
  case BuiltinType::WChar_U:
  case BuiltinType::ULongLong:
    Encoding = llvm::dwarf::DW_ATE_unsigned;
    break;
  case BuiltinType::Short:
  case BuiltinType::Int:
  case BuiltinType::Int128:
  case BuiltinType::Long:
  case BuiltinType::WChar_S:
  case BuiltinType::LongLong:
    Encoding = llvm::dwarf::DW_ATE_signed;
    break;
  case BuiltinType::Bool:
    Encoding = llvm::dwarf::DW_ATE_boolean;
    break;
  case BuiltinType::Half:
  case BuiltinType::Float:
  case BuiltinType::LongDouble:
  case BuiltinType::Float16:
  case BuiltinType::BFloat16:
  case BuiltinType::Float128:
  case BuiltinType::Double:
  case BuiltinType::Ibm128:
    // FIXME: For targets where long double, __ibm128 and __float128 have the
    // same size, they are currently indistinguishable in the debugger without
    // some special treatment. However, there is currently no consensus on
    // encoding and this should be updated once a DWARF encoding exists for
    // distinct floating point types of the same size.
    Encoding = llvm::dwarf::DW_ATE_float;
    break;
  case BuiltinType::ShortAccum:
  case BuiltinType::Accum:
  case BuiltinType::LongAccum:
  case BuiltinType::ShortFract:
  case BuiltinType::Fract:
  case BuiltinType::LongFract:
  case BuiltinType::SatShortFract:
  case BuiltinType::SatFract:
  case BuiltinType::SatLongFract:
  case BuiltinType::SatShortAccum:
  case BuiltinType::SatAccum:
  case BuiltinType::SatLongAccum:
    Encoding = llvm::dwarf::DW_ATE_signed_fixed;
    break;
  case BuiltinType::UShortAccum:
  case BuiltinType::UAccum:
  case BuiltinType::ULongAccum:
  case BuiltinType::UShortFract:
  case BuiltinType::UFract:
  case BuiltinType::ULongFract:
  case BuiltinType::SatUShortAccum:
  case BuiltinType::SatUAccum:
  case BuiltinType::SatULongAccum:
  case BuiltinType::SatUShortFract:
  case BuiltinType::SatUFract:
  case BuiltinType::SatULongFract:
    Encoding = llvm::dwarf::DW_ATE_unsigned_fixed;
    break;
  }

  BTName = BT->getName(CGM.getLangOpts());
  // Bit size and offset of the type.
  uint64_t Size = CGM.getContext().getTypeSize(BT);
  return DBuilder.createBasicType(BTName, Size, Encoding);
}

llvm::DIType *CGDebugInfo::CreateType(const BitIntType *Ty) {

  StringRef Name = Ty->isUnsigned() ? "unsigned _BitInt" : "_BitInt";
  llvm::dwarf::TypeKind Encoding = Ty->isUnsigned()
                                       ? llvm::dwarf::DW_ATE_unsigned
                                       : llvm::dwarf::DW_ATE_signed;

  return DBuilder.createBasicType(Name, CGM.getContext().getTypeSize(Ty),
                                  Encoding);
}

llvm::DIType *CGDebugInfo::CreateType(const ComplexType *Ty) {
  // Bit size and offset of the type.
  llvm::dwarf::TypeKind Encoding = llvm::dwarf::DW_ATE_complex_float;
  if (Ty->isComplexIntegerType())
    Encoding = llvm::dwarf::DW_ATE_lo_user;

  uint64_t Size = CGM.getContext().getTypeSize(Ty);
  return DBuilder.createBasicType("complex", Size, Encoding);
}

static void stripUnusedQualifiers(Qualifiers &Q) {
  // Ignore these qualifiers for now.
  Q.removeObjCGCAttr();
  Q.removeAddressSpace();
  Q.removeObjCLifetime();
  Q.removeUnaligned();
}

static llvm::dwarf::Tag getNextQualifier(Qualifiers &Q) {
  if (Q.hasConst()) {
    Q.removeConst();
    return llvm::dwarf::DW_TAG_const_type;
  }
  if (Q.hasVolatile()) {
    Q.removeVolatile();
    return llvm::dwarf::DW_TAG_volatile_type;
  }
  if (Q.hasRestrict()) {
    Q.removeRestrict();
    return llvm::dwarf::DW_TAG_restrict_type;
  }
  return (llvm::dwarf::Tag)0;
}

llvm::DIType *CGDebugInfo::CreateQualifiedType(QualType Ty,
                                               llvm::DIFile *Unit) {
  QualifierCollector Qc;
  const Type *T = Qc.strip(Ty);

  stripUnusedQualifiers(Qc);

  // We will create one Derived type for one qualifier and recurse to handle any
  // additional ones.
  llvm::dwarf::Tag Tag = getNextQualifier(Qc);
  if (!Tag) {
    if (Qc.getPointerAuth()) {
      unsigned Key = Qc.getPointerAuth().getKey();
      bool IsDiscr = Qc.getPointerAuth().isAddressDiscriminated();
      unsigned ExtraDiscr = Qc.getPointerAuth().getExtraDiscriminator();
      bool IsaPointer = Qc.getPointerAuth().isIsaPointer();
      bool AuthenticatesNullValues =
          Qc.getPointerAuth().authenticatesNullValues();
      Qc.removePointerAuth();
      assert(Qc.empty() && "Unknown type qualifier for debug info");
      llvm::DIType *FromTy = getOrCreateType(QualType(T, 0), Unit);
      return DBuilder.createPtrAuthQualifiedType(FromTy, Key, IsDiscr,
                                                 ExtraDiscr, IsaPointer,
                                                 AuthenticatesNullValues);
    } else {
      assert(Qc.empty() && "Unknown type qualifier for debug info");
      return getOrCreateType(QualType(T, 0), Unit);
    }
  }

  auto *FromTy = getOrCreateType(Qc.apply(CGM.getContext(), T), Unit);

  // No need to fill in the Name, Line, Size, Alignment, Offset in case of
  // CVR derived types.
  return DBuilder.createQualifiedType(Tag, FromTy);
}

llvm::DIType *CGDebugInfo::CreateQualifiedType(const FunctionProtoType *F,
                                               llvm::DIFile *Unit) {
  FunctionProtoType::ExtProtoInfo EPI = F->getExtProtoInfo();
  Qualifiers &Q = EPI.TypeQuals;
  stripUnusedQualifiers(Q);

  // We will create one Derived type for one qualifier and recurse to handle any
  // additional ones.
  llvm::dwarf::Tag Tag = getNextQualifier(Q);
  if (!Tag) {
    assert(Q.empty() && "Unknown type qualifier for debug info");
    return nullptr;
  }

  auto *FromTy =
      getOrCreateType(CGM.getContext().getFunctionType(F->getReturnType(),
                                                       F->getParamTypes(), EPI),
                      Unit);

  // No need to fill in the Name, Line, Size, Alignment, Offset in case of
  // CVR derived types.
  return DBuilder.createQualifiedType(Tag, FromTy);
}

llvm::DIType *CGDebugInfo::CreateType(const ObjCObjectPointerType *Ty,
                                      llvm::DIFile *Unit) {

  // The frontend treats 'id' as a typedef to an ObjCObjectType,
  // whereas 'id<protocol>' is treated as an ObjCPointerType. For the
  // debug info, we want to emit 'id' in both cases.
  if (Ty->isObjCQualifiedIdType())
    return getOrCreateType(CGM.getContext().getObjCIdType(), Unit);

  return CreatePointerLikeType(llvm::dwarf::DW_TAG_pointer_type, Ty,
                               Ty->getPointeeType(), Unit);
}

llvm::DIType *CGDebugInfo::CreateType(const PointerType *Ty,
                                      llvm::DIFile *Unit) {
  return CreatePointerLikeType(llvm::dwarf::DW_TAG_pointer_type, Ty,
                               Ty->getPointeeType(), Unit);
}

/// \return whether a C++ mangling exists for the type defined by TD.
static bool hasCXXMangling(const TagDecl *TD, llvm::DICompileUnit *TheCU) {
  switch (TheCU->getSourceLanguage()) {
  case llvm::dwarf::DW_LANG_C_plus_plus:
  case llvm::dwarf::DW_LANG_C_plus_plus_11:
  case llvm::dwarf::DW_LANG_C_plus_plus_14:
    return true;
  case llvm::dwarf::DW_LANG_ObjC_plus_plus:
    return isa<CXXRecordDecl>(TD) || isa<EnumDecl>(TD);
  default:
    return false;
  }
}

// Determines if the debug info for this tag declaration needs a type
// identifier. The purpose of the unique identifier is to deduplicate type
// information for identical types across TUs. Because of the C++ one definition
// rule (ODR), it is valid to assume that the type is defined the same way in
// every TU and its debug info is equivalent.
//
// C does not have the ODR, and it is common for codebases to contain multiple
// different definitions of a struct with the same name in different TUs.
// Therefore, if the type doesn't have a C++ mangling, don't give it an
// identifer. Type information in C is smaller and simpler than C++ type
// information, so the increase in debug info size is negligible.
//
// If the type is not externally visible, it should be unique to the current TU,
// and should not need an identifier to participate in type deduplication.
// However, when emitting CodeView, the format internally uses these
// unique type name identifers for references between debug info. For example,
// the method of a class in an anonymous namespace uses the identifer to refer
// to its parent class. The Microsoft C++ ABI attempts to provide unique names
// for such types, so when emitting CodeView, always use identifiers for C++
// types. This may create problems when attempting to emit CodeView when the MS
// C++ ABI is not in use.
static bool needsTypeIdentifier(const TagDecl *TD, CodeGenModule &CGM,
                                llvm::DICompileUnit *TheCU) {
  // We only add a type identifier for types with C++ name mangling.
  if (!hasCXXMangling(TD, TheCU))
    return false;

  // Externally visible types with C++ mangling need a type identifier.
  if (TD->isExternallyVisible())
    return true;

  // CodeView types with C++ mangling need a type identifier.
  if (CGM.getCodeGenOpts().EmitCodeView)
    return true;

  return false;
}

// Returns a unique type identifier string if one exists, or an empty string.
static SmallString<256> getTypeIdentifier(const TagType *Ty, CodeGenModule &CGM,
                                          llvm::DICompileUnit *TheCU) {
  SmallString<256> Identifier;
  const TagDecl *TD = Ty->getDecl();

  if (!needsTypeIdentifier(TD, CGM, TheCU))
    return Identifier;
  if (const auto *RD = dyn_cast<CXXRecordDecl>(TD))
    if (RD->getDefinition())
      if (RD->isDynamicClass() &&
          CGM.getVTableLinkage(RD) == llvm::GlobalValue::ExternalLinkage)
        return Identifier;

  // TODO: This is using the RTTI name. Is there a better way to get
  // a unique string for a type?
  llvm::raw_svector_ostream Out(Identifier);
  CGM.getCXXABI().getMangleContext().mangleCXXRTTIName(QualType(Ty, 0), Out);
  return Identifier;
}

/// \return the appropriate DWARF tag for a composite type.
static llvm::dwarf::Tag getTagForRecord(const RecordDecl *RD) {
  llvm::dwarf::Tag Tag;
  if (RD->isStruct() || RD->isInterface())
    Tag = llvm::dwarf::DW_TAG_structure_type;
  else if (RD->isUnion())
    Tag = llvm::dwarf::DW_TAG_union_type;
  else {
    // FIXME: This could be a struct type giving a default visibility different
    // than C++ class type, but needs llvm metadata changes first.
    assert(RD->isClass());
    Tag = llvm::dwarf::DW_TAG_class_type;
  }
  return Tag;
}

llvm::DICompositeType *
CGDebugInfo::getOrCreateRecordFwdDecl(const RecordType *Ty,
                                      llvm::DIScope *Ctx) {
  const RecordDecl *RD = Ty->getDecl();
  if (llvm::DIType *T = getTypeOrNull(CGM.getContext().getRecordType(RD)))
    return cast<llvm::DICompositeType>(T);
  llvm::DIFile *DefUnit = getOrCreateFile(RD->getLocation());
  const unsigned Line =
      getLineNumber(RD->getLocation().isValid() ? RD->getLocation() : CurLoc);
  StringRef RDName = getClassName(RD);

  uint64_t Size = 0;
  uint32_t Align = 0;

  const RecordDecl *D = RD->getDefinition();
  if (D && D->isCompleteDefinition())
    Size = CGM.getContext().getTypeSize(Ty);

  llvm::DINode::DIFlags Flags = llvm::DINode::FlagFwdDecl;

  // Add flag to nontrivial forward declarations. To be consistent with MSVC,
  // add the flag if a record has no definition because we don't know whether
  // it will be trivial or not.
  if (const CXXRecordDecl *CXXRD = dyn_cast<CXXRecordDecl>(RD))
    if (!CXXRD->hasDefinition() ||
        (CXXRD->hasDefinition() && !CXXRD->isTrivial()))
      Flags |= llvm::DINode::FlagNonTrivial;

  // Create the type.
  SmallString<256> Identifier;
  // Don't include a linkage name in line tables only.
  if (CGM.getCodeGenOpts().hasReducedDebugInfo())
    Identifier = getTypeIdentifier(Ty, CGM, TheCU);
  llvm::DICompositeType *RetTy = DBuilder.createReplaceableCompositeType(
      getTagForRecord(RD), RDName, Ctx, DefUnit, Line, 0, Size, Align, Flags,
      Identifier);
  if (CGM.getCodeGenOpts().DebugFwdTemplateParams)
    if (auto *TSpecial = dyn_cast<ClassTemplateSpecializationDecl>(RD))
      DBuilder.replaceArrays(RetTy, llvm::DINodeArray(),
                             CollectCXXTemplateParams(TSpecial, DefUnit));
  ReplaceMap.emplace_back(
      std::piecewise_construct, std::make_tuple(Ty),
      std::make_tuple(static_cast<llvm::Metadata *>(RetTy)));
  return RetTy;
}

llvm::DIType *CGDebugInfo::CreatePointerLikeType(llvm::dwarf::Tag Tag,
                                                 const Type *Ty,
                                                 QualType PointeeTy,
                                                 llvm::DIFile *Unit) {
  // Bit size, align and offset of the type.
  // Size is always the size of a pointer.
  uint64_t Size = CGM.getContext().getTypeSize(Ty);
  auto Align = getTypeAlignIfRequired(Ty, CGM.getContext());
  std::optional<unsigned> DWARFAddressSpace =
      CGM.getTarget().getDWARFAddressSpace(
          CGM.getTypes().getTargetAddressSpace(PointeeTy));

  const BTFTagAttributedType *BTFAttrTy;
  if (auto *Atomic = PointeeTy->getAs<AtomicType>())
    BTFAttrTy = dyn_cast<BTFTagAttributedType>(Atomic->getValueType());
  else
    BTFAttrTy = dyn_cast<BTFTagAttributedType>(PointeeTy);
  SmallVector<llvm::Metadata *, 4> Annots;
  while (BTFAttrTy) {
    StringRef Tag = BTFAttrTy->getAttr()->getBTFTypeTag();
    if (!Tag.empty()) {
      llvm::Metadata *Ops[2] = {
          llvm::MDString::get(CGM.getLLVMContext(), StringRef("btf_type_tag")),
          llvm::MDString::get(CGM.getLLVMContext(), Tag)};
      Annots.insert(Annots.begin(),
                    llvm::MDNode::get(CGM.getLLVMContext(), Ops));
    }
    BTFAttrTy = dyn_cast<BTFTagAttributedType>(BTFAttrTy->getWrappedType());
  }

  llvm::DINodeArray Annotations = nullptr;
  if (Annots.size() > 0)
    Annotations = DBuilder.getOrCreateArray(Annots);

  if (Tag == llvm::dwarf::DW_TAG_reference_type ||
      Tag == llvm::dwarf::DW_TAG_rvalue_reference_type)
    return DBuilder.createReferenceType(Tag, getOrCreateType(PointeeTy, Unit),
                                        Size, Align, DWARFAddressSpace);
  else
    return DBuilder.createPointerType(getOrCreateType(PointeeTy, Unit), Size,
                                      Align, DWARFAddressSpace, StringRef(),
                                      Annotations);
}

llvm::DIType *CGDebugInfo::getOrCreateStructPtrType(StringRef Name,
                                                    llvm::DIType *&Cache) {
  if (Cache)
    return Cache;
  Cache = DBuilder.createForwardDecl(llvm::dwarf::DW_TAG_structure_type, Name,
                                     TheCU, TheCU->getFile(), 0);
  unsigned Size = CGM.getContext().getTypeSize(CGM.getContext().VoidPtrTy);
  Cache = DBuilder.createPointerType(Cache, Size);
  return Cache;
}

uint64_t CGDebugInfo::collectDefaultElementTypesForBlockPointer(
    const BlockPointerType *Ty, llvm::DIFile *Unit, llvm::DIDerivedType *DescTy,
    unsigned LineNo, SmallVectorImpl<llvm::Metadata *> &EltTys) {
  QualType FType;

  // Advanced by calls to CreateMemberType in increments of FType, then
  // returned as the overall size of the default elements.
  uint64_t FieldOffset = 0;

  // Blocks in OpenCL have unique constraints which make the standard fields
  // redundant while requiring size and align fields for enqueue_kernel. See
  // initializeForBlockHeader in CGBlocks.cpp
  if (CGM.getLangOpts().OpenCL) {
    FType = CGM.getContext().IntTy;
    EltTys.push_back(CreateMemberType(Unit, FType, "__size", &FieldOffset));
    EltTys.push_back(CreateMemberType(Unit, FType, "__align", &FieldOffset));
  } else {
    FType = CGM.getContext().getPointerType(CGM.getContext().VoidTy);
    EltTys.push_back(CreateMemberType(Unit, FType, "__isa", &FieldOffset));
    FType = CGM.getContext().IntTy;
    EltTys.push_back(CreateMemberType(Unit, FType, "__flags", &FieldOffset));
    EltTys.push_back(CreateMemberType(Unit, FType, "__reserved", &FieldOffset));
    FType = CGM.getContext().getPointerType(Ty->getPointeeType());
    EltTys.push_back(CreateMemberType(Unit, FType, "__FuncPtr", &FieldOffset));
    FType = CGM.getContext().getPointerType(CGM.getContext().VoidTy);
    uint64_t FieldSize = CGM.getContext().getTypeSize(Ty);
    uint32_t FieldAlign = CGM.getContext().getTypeAlign(Ty);
    EltTys.push_back(DBuilder.createMemberType(
        Unit, "__descriptor", nullptr, LineNo, FieldSize, FieldAlign,
        FieldOffset, llvm::DINode::FlagZero, DescTy));
    FieldOffset += FieldSize;
  }

  return FieldOffset;
}

llvm::DIType *CGDebugInfo::CreateType(const BlockPointerType *Ty,
                                      llvm::DIFile *Unit) {
  SmallVector<llvm::Metadata *, 8> EltTys;
  QualType FType;
  uint64_t FieldOffset;
  llvm::DINodeArray Elements;

  FieldOffset = 0;
  FType = CGM.getContext().UnsignedLongTy;
  EltTys.push_back(CreateMemberType(Unit, FType, "reserved", &FieldOffset));
  EltTys.push_back(CreateMemberType(Unit, FType, "Size", &FieldOffset));

  Elements = DBuilder.getOrCreateArray(EltTys);
  EltTys.clear();

  llvm::DINode::DIFlags Flags = llvm::DINode::FlagAppleBlock;

  auto *EltTy =
      DBuilder.createStructType(Unit, "__block_descriptor", nullptr, 0,
                                FieldOffset, 0, Flags, nullptr, Elements);

  // Bit size, align and offset of the type.
  uint64_t Size = CGM.getContext().getTypeSize(Ty);

  auto *DescTy = DBuilder.createPointerType(EltTy, Size);

  FieldOffset = collectDefaultElementTypesForBlockPointer(Ty, Unit, DescTy,
                                                          0, EltTys);

  Elements = DBuilder.getOrCreateArray(EltTys);

  // The __block_literal_generic structs are marked with a special
  // DW_AT_APPLE_BLOCK attribute and are an implementation detail only
  // the debugger needs to know about. To allow type uniquing, emit
  // them without a name or a location.
  EltTy = DBuilder.createStructType(Unit, "", nullptr, 0, FieldOffset, 0,
                                    Flags, nullptr, Elements);

  return DBuilder.createPointerType(EltTy, Size);
}

static llvm::SmallVector<TemplateArgument>
GetTemplateArgs(const TemplateDecl *TD, const TemplateSpecializationType *Ty) {
  assert(Ty->isTypeAlias());
  // TemplateSpecializationType doesn't know if its template args are
  // being substituted into a parameter pack. We can find out if that's
  // the case now by inspecting the TypeAliasTemplateDecl template
  // parameters. Insert Ty's template args into SpecArgs, bundling args
  // passed to a parameter pack into a TemplateArgument::Pack. It also
  // doesn't know the value of any defaulted args, so collect those now
  // too.
  SmallVector<TemplateArgument> SpecArgs;
  ArrayRef SubstArgs = Ty->template_arguments();
  for (const NamedDecl *Param : TD->getTemplateParameters()->asArray()) {
    // If Param is a parameter pack, pack the remaining arguments.
    if (Param->isParameterPack()) {
      SpecArgs.push_back(TemplateArgument(SubstArgs));
      break;
    }

    // Skip defaulted args.
    // FIXME: Ideally, we wouldn't do this. We can read the default values
    // for each parameter. However, defaulted arguments which are dependent
    // values or dependent types can't (easily?) be resolved here.
    if (SubstArgs.empty()) {
      // If SubstArgs is now empty (we're taking from it each iteration) and
      // this template parameter isn't a pack, then that should mean we're
      // using default values for the remaining template parameters (after
      // which there may be an empty pack too which we will ignore).
      break;
    }

    // Take the next argument.
    SpecArgs.push_back(SubstArgs.front());
    SubstArgs = SubstArgs.drop_front();
  }
  return SpecArgs;
}

llvm::DIType *CGDebugInfo::CreateType(const TemplateSpecializationType *Ty,
                                      llvm::DIFile *Unit) {
  assert(Ty->isTypeAlias());
  llvm::DIType *Src = getOrCreateType(Ty->getAliasedType(), Unit);

  const TemplateDecl *TD = Ty->getTemplateName().getAsTemplateDecl();
  if (isa<BuiltinTemplateDecl>(TD))
    return Src;

  const auto *AliasDecl = cast<TypeAliasTemplateDecl>(TD)->getTemplatedDecl();
  if (AliasDecl->hasAttr<NoDebugAttr>())
    return Src;

  SmallString<128> NS;
  llvm::raw_svector_ostream OS(NS);

  auto PP = getPrintingPolicy();
  Ty->getTemplateName().print(OS, PP, TemplateName::Qualified::None);

  SourceLocation Loc = AliasDecl->getLocation();

  if (CGM.getCodeGenOpts().DebugTemplateAlias) {
    auto ArgVector = ::GetTemplateArgs(TD, Ty);
    TemplateArgs Args = {TD->getTemplateParameters(), ArgVector};

    // FIXME: Respect DebugTemplateNameKind::Mangled, e.g. by using GetName.
    // Note we can't use GetName without additional work: TypeAliasTemplateDecl
    // doesn't have instantiation information, so
    // TypeAliasTemplateDecl::getNameForDiagnostic wouldn't have access to the
    // template args.
    std::string Name;
    llvm::raw_string_ostream OS(Name);
    TD->getNameForDiagnostic(OS, PP, /*Qualified=*/false);
    if (CGM.getCodeGenOpts().getDebugSimpleTemplateNames() !=
            llvm::codegenoptions::DebugTemplateNamesKind::Simple ||
        !HasReconstitutableArgs(Args.Args))
      printTemplateArgumentList(OS, Args.Args, PP);

    llvm::DIDerivedType *AliasTy = DBuilder.createTemplateAlias(
        Src, Name, getOrCreateFile(Loc), getLineNumber(Loc),
        getDeclContextDescriptor(AliasDecl), CollectTemplateParams(Args, Unit));
    return AliasTy;
  }

  printTemplateArgumentList(OS, Ty->template_arguments(), PP,
                            TD->getTemplateParameters());
  return DBuilder.createTypedef(Src, OS.str(), getOrCreateFile(Loc),
                                getLineNumber(Loc),
                                getDeclContextDescriptor(AliasDecl));
}

/// Convert an AccessSpecifier into the corresponding DINode flag.
/// As an optimization, return 0 if the access specifier equals the
/// default for the containing type.
static llvm::DINode::DIFlags getAccessFlag(AccessSpecifier Access,
                                           const RecordDecl *RD) {
  AccessSpecifier Default = clang::AS_none;
  if (RD && RD->isClass())
    Default = clang::AS_private;
  else if (RD && (RD->isStruct() || RD->isUnion()))
    Default = clang::AS_public;

  if (Access == Default)
    return llvm::DINode::FlagZero;

  switch (Access) {
  case clang::AS_private:
    return llvm::DINode::FlagPrivate;
  case clang::AS_protected:
    return llvm::DINode::FlagProtected;
  case clang::AS_public:
    return llvm::DINode::FlagPublic;
  case clang::AS_none:
    return llvm::DINode::FlagZero;
  }
  llvm_unreachable("unexpected access enumerator");
}

llvm::DIType *CGDebugInfo::CreateType(const TypedefType *Ty,
                                      llvm::DIFile *Unit) {
  llvm::DIType *Underlying =
      getOrCreateType(Ty->getDecl()->getUnderlyingType(), Unit);

  if (Ty->getDecl()->hasAttr<NoDebugAttr>())
    return Underlying;

  // We don't set size information, but do specify where the typedef was
  // declared.
  SourceLocation Loc = Ty->getDecl()->getLocation();

  uint32_t Align = getDeclAlignIfRequired(Ty->getDecl(), CGM.getContext());
  // Typedefs are derived from some other type.
  llvm::DINodeArray Annotations = CollectBTFDeclTagAnnotations(Ty->getDecl());

  llvm::DINode::DIFlags Flags = llvm::DINode::FlagZero;
  const DeclContext *DC = Ty->getDecl()->getDeclContext();
  if (isa<RecordDecl>(DC))
    Flags = getAccessFlag(Ty->getDecl()->getAccess(), cast<RecordDecl>(DC));

  return DBuilder.createTypedef(Underlying, Ty->getDecl()->getName(),
                                getOrCreateFile(Loc), getLineNumber(Loc),
                                getDeclContextDescriptor(Ty->getDecl()), Align,
                                Flags, Annotations);
}

static unsigned getDwarfCC(CallingConv CC) {
  switch (CC) {
  case CC_C:
    // Avoid emitting DW_AT_calling_convention if the C convention was used.
    return 0;

  case CC_X86StdCall:
    return llvm::dwarf::DW_CC_BORLAND_stdcall;
  case CC_X86FastCall:
    return llvm::dwarf::DW_CC_BORLAND_msfastcall;
  case CC_X86ThisCall:
    return llvm::dwarf::DW_CC_BORLAND_thiscall;
  case CC_X86VectorCall:
    return llvm::dwarf::DW_CC_LLVM_vectorcall;
  case CC_X86Pascal:
    return llvm::dwarf::DW_CC_BORLAND_pascal;
  case CC_Win64:
    return llvm::dwarf::DW_CC_LLVM_Win64;
  case CC_X86_64SysV:
    return llvm::dwarf::DW_CC_LLVM_X86_64SysV;
  case CC_AAPCS:
  case CC_AArch64VectorCall:
  case CC_AArch64SVEPCS:
    return llvm::dwarf::DW_CC_LLVM_AAPCS;
  case CC_AAPCS_VFP:
    return llvm::dwarf::DW_CC_LLVM_AAPCS_VFP;
  case CC_IntelOclBicc:
    return llvm::dwarf::DW_CC_LLVM_IntelOclBicc;
  case CC_SpirFunction:
    return llvm::dwarf::DW_CC_LLVM_SpirFunction;
  case CC_DeviceKernel:
    return llvm::dwarf::DW_CC_LLVM_DeviceKernel;
  case CC_Swift:
    return llvm::dwarf::DW_CC_LLVM_Swift;
  case CC_SwiftAsync:
    return llvm::dwarf::DW_CC_LLVM_SwiftTail;
  case CC_PreserveMost:
    return llvm::dwarf::DW_CC_LLVM_PreserveMost;
  case CC_PreserveAll:
    return llvm::dwarf::DW_CC_LLVM_PreserveAll;
  case CC_X86RegCall:
    return llvm::dwarf::DW_CC_LLVM_X86RegCall;
  case CC_M68kRTD:
    return llvm::dwarf::DW_CC_LLVM_M68kRTD;
  case CC_PreserveNone:
    return llvm::dwarf::DW_CC_LLVM_PreserveNone;
  case CC_RISCVVectorCall:
    return llvm::dwarf::DW_CC_LLVM_RISCVVectorCall;
#define CC_VLS_CASE(ABI_VLEN) case CC_RISCVVLSCall_##ABI_VLEN:
    CC_VLS_CASE(32)
    CC_VLS_CASE(64)
    CC_VLS_CASE(128)
    CC_VLS_CASE(256)
    CC_VLS_CASE(512)
    CC_VLS_CASE(1024)
    CC_VLS_CASE(2048)
    CC_VLS_CASE(4096)
    CC_VLS_CASE(8192)
    CC_VLS_CASE(16384)
    CC_VLS_CASE(32768)
    CC_VLS_CASE(65536)
#undef CC_VLS_CASE
    return llvm::dwarf::DW_CC_LLVM_RISCVVLSCall;
  }
  return 0;
}

static llvm::DINode::DIFlags getRefFlags(const FunctionProtoType *Func) {
  llvm::DINode::DIFlags Flags = llvm::DINode::FlagZero;
  if (Func->getExtProtoInfo().RefQualifier == RQ_LValue)
    Flags |= llvm::DINode::FlagLValueReference;
  if (Func->getExtProtoInfo().RefQualifier == RQ_RValue)
    Flags |= llvm::DINode::FlagRValueReference;
  return Flags;
}

llvm::DIType *CGDebugInfo::CreateType(const FunctionType *Ty,
                                      llvm::DIFile *Unit) {
  const auto *FPT = dyn_cast<FunctionProtoType>(Ty);
  if (FPT) {
    if (llvm::DIType *QTy = CreateQualifiedType(FPT, Unit))
      return QTy;
  }

  // Create the type without any qualifiers

  SmallVector<llvm::Metadata *, 16> EltTys;

  // Add the result type at least.
  EltTys.push_back(getOrCreateType(Ty->getReturnType(), Unit));

  llvm::DINode::DIFlags Flags = llvm::DINode::FlagZero;
  // Set up remainder of arguments if there is a prototype.
  // otherwise emit it as a variadic function.
  if (!FPT) {
    EltTys.push_back(DBuilder.createUnspecifiedParameter());
  } else {
    Flags = getRefFlags(FPT);
    for (const QualType &ParamType : FPT->param_types())
      EltTys.push_back(getOrCreateType(ParamType, Unit));
    if (FPT->isVariadic())
      EltTys.push_back(DBuilder.createUnspecifiedParameter());
  }

  llvm::DITypeRefArray EltTypeArray = DBuilder.getOrCreateTypeArray(EltTys);
  llvm::DIType *F = DBuilder.createSubroutineType(
      EltTypeArray, Flags, getDwarfCC(Ty->getCallConv()));
  return F;
}

llvm::DIDerivedType *
CGDebugInfo::createBitFieldType(const FieldDecl *BitFieldDecl,
                                llvm::DIScope *RecordTy, const RecordDecl *RD) {
  StringRef Name = BitFieldDecl->getName();
  QualType Ty = BitFieldDecl->getType();
  if (BitFieldDecl->hasAttr<PreferredTypeAttr>())
    Ty = BitFieldDecl->getAttr<PreferredTypeAttr>()->getType();
  SourceLocation Loc = BitFieldDecl->getLocation();
  llvm::DIFile *VUnit = getOrCreateFile(Loc);
  llvm::DIType *DebugType = getOrCreateType(Ty, VUnit);

  // Get the location for the field.
  llvm::DIFile *File = getOrCreateFile(Loc);
  unsigned Line = getLineNumber(Loc);

  const CGBitFieldInfo &BitFieldInfo =
      CGM.getTypes().getCGRecordLayout(RD).getBitFieldInfo(BitFieldDecl);
  uint64_t SizeInBits = BitFieldInfo.Size;
  assert(SizeInBits > 0 && "found named 0-width bitfield");
  uint64_t StorageOffsetInBits =
      CGM.getContext().toBits(BitFieldInfo.StorageOffset);
  uint64_t Offset = BitFieldInfo.Offset;
  // The bit offsets for big endian machines are reversed for big
  // endian target, compensate for that as the DIDerivedType requires
  // un-reversed offsets.
  if (CGM.getDataLayout().isBigEndian())
    Offset = BitFieldInfo.StorageSize - BitFieldInfo.Size - Offset;
  uint64_t OffsetInBits = StorageOffsetInBits + Offset;
  llvm::DINode::DIFlags Flags = getAccessFlag(BitFieldDecl->getAccess(), RD);
  llvm::DINodeArray Annotations = CollectBTFDeclTagAnnotations(BitFieldDecl);
  return DBuilder.createBitFieldMemberType(
      RecordTy, Name, File, Line, SizeInBits, OffsetInBits, StorageOffsetInBits,
      Flags, DebugType, Annotations);
}

llvm::DIDerivedType *CGDebugInfo::createBitFieldSeparatorIfNeeded(
    const FieldDecl *BitFieldDecl, const llvm::DIDerivedType *BitFieldDI,
    llvm::ArrayRef<llvm::Metadata *> PreviousFieldsDI, const RecordDecl *RD) {

  if (!CGM.getTargetCodeGenInfo().shouldEmitDWARFBitFieldSeparators())
    return nullptr;

  /*
  Add a *single* zero-bitfield separator between two non-zero bitfields
  separated by one or more zero-bitfields. This is used to distinguish between
  structures such the ones below, where the memory layout is the same, but how
  the ABI assigns fields to registers differs.

  struct foo {
    int space[4];
    char a : 8; // on amdgpu, passed on v4
    char b : 8;
    char x : 8;
    char y : 8;
  };
  struct bar {
    int space[4];
    char a : 8; // on amdgpu, passed on v4
    char b : 8;
    char : 0;
    char x : 8; // passed on v5
    char y : 8;
  };
  */
  if (PreviousFieldsDI.empty())
    return nullptr;

  // If we already emitted metadata for a 0-length bitfield, nothing to do here.
  auto *PreviousMDEntry =
      PreviousFieldsDI.empty() ? nullptr : PreviousFieldsDI.back();
  auto *PreviousMDField =
      dyn_cast_or_null<llvm::DIDerivedType>(PreviousMDEntry);
  if (!PreviousMDField || !PreviousMDField->isBitField() ||
      PreviousMDField->getSizeInBits() == 0)
    return nullptr;

  auto PreviousBitfield = RD->field_begin();
  std::advance(PreviousBitfield, BitFieldDecl->getFieldIndex() - 1);

  assert(PreviousBitfield->isBitField());

  if (!PreviousBitfield->isZeroLengthBitField())
    return nullptr;

  QualType Ty = PreviousBitfield->getType();
  SourceLocation Loc = PreviousBitfield->getLocation();
  llvm::DIFile *VUnit = getOrCreateFile(Loc);
  llvm::DIType *DebugType = getOrCreateType(Ty, VUnit);
  llvm::DIScope *RecordTy = BitFieldDI->getScope();

  llvm::DIFile *File = getOrCreateFile(Loc);
  unsigned Line = getLineNumber(Loc);

  uint64_t StorageOffsetInBits =
      cast<llvm::ConstantInt>(BitFieldDI->getStorageOffsetInBits())
          ->getZExtValue();

  llvm::DINode::DIFlags Flags =
      getAccessFlag(PreviousBitfield->getAccess(), RD);
  llvm::DINodeArray Annotations =
      CollectBTFDeclTagAnnotations(*PreviousBitfield);
  return DBuilder.createBitFieldMemberType(
      RecordTy, "", File, Line, 0, StorageOffsetInBits, StorageOffsetInBits,
      Flags, DebugType, Annotations);
}

llvm::DIType *CGDebugInfo::createFieldType(
    StringRef name, QualType type, SourceLocation loc, AccessSpecifier AS,
    uint64_t offsetInBits, uint32_t AlignInBits, llvm::DIFile *tunit,
    llvm::DIScope *scope, const RecordDecl *RD, llvm::DINodeArray Annotations) {
  llvm::DIType *debugType = getOrCreateType(type, tunit);

  // Get the location for the field.
  llvm::DIFile *file = getOrCreateFile(loc);
  const unsigned line = getLineNumber(loc.isValid() ? loc : CurLoc);

  uint64_t SizeInBits = 0;
  auto Align = AlignInBits;
  if (!type->isIncompleteArrayType()) {
    TypeInfo TI = CGM.getContext().getTypeInfo(type);
    SizeInBits = TI.Width;
    if (!Align)
      Align = getTypeAlignIfRequired(type, CGM.getContext());
  }

  llvm::DINode::DIFlags flags = getAccessFlag(AS, RD);
  return DBuilder.createMemberType(scope, name, file, line, SizeInBits, Align,
                                   offsetInBits, flags, debugType, Annotations);
}

llvm::DISubprogram *
CGDebugInfo::createInlinedSubprogram(StringRef FuncName,
                                     llvm::DIFile *FileScope) {
  // We are caching the subprogram because we don't want to duplicate
  // subprograms with the same message. Note that `SPFlagDefinition` prevents
  // subprograms from being uniqued.
  llvm::DISubprogram *&SP = InlinedSubprogramMap[FuncName];

  if (!SP) {
    llvm::DISubroutineType *DIFnTy = DBuilder.createSubroutineType(nullptr);
    SP = DBuilder.createFunction(
        /*Scope=*/FileScope, /*Name=*/FuncName, /*LinkageName=*/StringRef(),
        /*File=*/FileScope, /*LineNo=*/0, /*Ty=*/DIFnTy,
        /*ScopeLine=*/0,
        /*Flags=*/llvm::DINode::FlagArtificial,
        /*SPFlags=*/llvm::DISubprogram::SPFlagDefinition,
        /*TParams=*/nullptr, /*ThrownTypes=*/nullptr, /*Annotations=*/nullptr);
  }

  return SP;
}

void CGDebugInfo::CollectRecordLambdaFields(
    const CXXRecordDecl *CXXDecl, SmallVectorImpl<llvm::Metadata *> &elements,
    llvm::DIType *RecordTy) {
  // For C++11 Lambdas a Field will be the same as a Capture, but the Capture
  // has the name and the location of the variable so we should iterate over
  // both concurrently.
  const ASTRecordLayout &layout = CGM.getContext().getASTRecordLayout(CXXDecl);
  RecordDecl::field_iterator Field = CXXDecl->field_begin();
  unsigned fieldno = 0;
  for (CXXRecordDecl::capture_const_iterator I = CXXDecl->captures_begin(),
                                             E = CXXDecl->captures_end();
       I != E; ++I, ++Field, ++fieldno) {
    const LambdaCapture &C = *I;
    if (C.capturesVariable()) {
      SourceLocation Loc = C.getLocation();
      assert(!Field->isBitField() && "lambdas don't have bitfield members!");
      ValueDecl *V = C.getCapturedVar();
      StringRef VName = V->getName();
      llvm::DIFile *VUnit = getOrCreateFile(Loc);
      auto Align = getDeclAlignIfRequired(V, CGM.getContext());
      llvm::DIType *FieldType = createFieldType(
          VName, Field->getType(), Loc, Field->getAccess(),
          layout.getFieldOffset(fieldno), Align, VUnit, RecordTy, CXXDecl);
      elements.push_back(FieldType);
    } else if (C.capturesThis()) {
      // TODO: Need to handle 'this' in some way by probably renaming the
      // this of the lambda class and having a field member of 'this' or
      // by using AT_object_pointer for the function and having that be
      // used as 'this' for semantic references.
      FieldDecl *f = *Field;
      llvm::DIFile *VUnit = getOrCreateFile(f->getLocation());
      QualType type = f->getType();
      StringRef ThisName =
          CGM.getCodeGenOpts().EmitCodeView ? "__this" : "this";
      llvm::DIType *fieldType = createFieldType(
          ThisName, type, f->getLocation(), f->getAccess(),
          layout.getFieldOffset(fieldno), VUnit, RecordTy, CXXDecl);

      elements.push_back(fieldType);
    }
  }
}

llvm::DIDerivedType *
CGDebugInfo::CreateRecordStaticField(const VarDecl *Var, llvm::DIType *RecordTy,
                                     const RecordDecl *RD) {
  // Create the descriptor for the static variable, with or without
  // constant initializers.
  Var = Var->getCanonicalDecl();
  llvm::DIFile *VUnit = getOrCreateFile(Var->getLocation());
  llvm::DIType *VTy = getOrCreateType(Var->getType(), VUnit);

  unsigned LineNumber = getLineNumber(Var->getLocation());
  StringRef VName = Var->getName();

  // FIXME: to avoid complications with type merging we should
  // emit the constant on the definition instead of the declaration.
  llvm::Constant *C = nullptr;
  if (Var->getInit()) {
    const APValue *Value = Var->evaluateValue();
    if (Value) {
      if (Value->isInt())
        C = llvm::ConstantInt::get(CGM.getLLVMContext(), Value->getInt());
      if (Value->isFloat())
        C = llvm::ConstantFP::get(CGM.getLLVMContext(), Value->getFloat());
    }
  }

  llvm::DINode::DIFlags Flags = getAccessFlag(Var->getAccess(), RD);
  auto Tag = CGM.getCodeGenOpts().DwarfVersion >= 5
                 ? llvm::dwarf::DW_TAG_variable
                 : llvm::dwarf::DW_TAG_member;
  auto Align = getDeclAlignIfRequired(Var, CGM.getContext());
  llvm::DIDerivedType *GV = DBuilder.createStaticMemberType(
      RecordTy, VName, VUnit, LineNumber, VTy, Flags, C, Tag, Align);
  StaticDataMemberCache[Var->getCanonicalDecl()].reset(GV);
  return GV;
}

void CGDebugInfo::CollectRecordNormalField(
    const FieldDecl *field, uint64_t OffsetInBits, llvm::DIFile *tunit,
    SmallVectorImpl<llvm::Metadata *> &elements, llvm::DIType *RecordTy,
    const RecordDecl *RD) {
  StringRef name = field->getName();
  QualType type = field->getType();

  // Ignore unnamed fields unless they're anonymous structs/unions.
  if (name.empty() && !type->isRecordType())
    return;

  llvm::DIType *FieldType;
  if (field->isBitField()) {
    llvm::DIDerivedType *BitFieldType;
    FieldType = BitFieldType = createBitFieldType(field, RecordTy, RD);
    if (llvm::DIType *Separator =
            createBitFieldSeparatorIfNeeded(field, BitFieldType, elements, RD))
      elements.push_back(Separator);
  } else {
    auto Align = getDeclAlignIfRequired(field, CGM.getContext());
    llvm::DINodeArray Annotations = CollectBTFDeclTagAnnotations(field);
    FieldType =
        createFieldType(name, type, field->getLocation(), field->getAccess(),
                        OffsetInBits, Align, tunit, RecordTy, RD, Annotations);
  }

  elements.push_back(FieldType);
}

void CGDebugInfo::CollectRecordNestedType(
    const TypeDecl *TD, SmallVectorImpl<llvm::Metadata *> &elements) {
  QualType Ty = CGM.getContext().getTypeDeclType(TD);
  // Injected class names are not considered nested records.
  if (isa<InjectedClassNameType>(Ty))
    return;
  SourceLocation Loc = TD->getLocation();
  if (llvm::DIType *nestedType = getOrCreateType(Ty, getOrCreateFile(Loc)))
    elements.push_back(nestedType);
}

void CGDebugInfo::CollectRecordFields(
    const RecordDecl *record, llvm::DIFile *tunit,
    SmallVectorImpl<llvm::Metadata *> &elements,
    llvm::DICompositeType *RecordTy) {
  const auto *CXXDecl = dyn_cast<CXXRecordDecl>(record);

  if (CXXDecl && CXXDecl->isLambda())
    CollectRecordLambdaFields(CXXDecl, elements, RecordTy);
  else {
    const ASTRecordLayout &layout = CGM.getContext().getASTRecordLayout(record);

    // Field number for non-static fields.
    unsigned fieldNo = 0;

    // Static and non-static members should appear in the same order as
    // the corresponding declarations in the source program.
    for (const auto *I : record->decls())
      if (const auto *V = dyn_cast<VarDecl>(I)) {
        if (V->hasAttr<NoDebugAttr>())
          continue;

        // Skip variable template specializations when emitting CodeView. MSVC
        // doesn't emit them.
        if (CGM.getCodeGenOpts().EmitCodeView &&
            isa<VarTemplateSpecializationDecl>(V))
          continue;

        if (isa<VarTemplatePartialSpecializationDecl>(V))
          continue;

        // Reuse the existing static member declaration if one exists
        auto MI = StaticDataMemberCache.find(V->getCanonicalDecl());
        if (MI != StaticDataMemberCache.end()) {
          assert(MI->second &&
                 "Static data member declaration should still exist");
          elements.push_back(MI->second);
        } else {
          auto Field = CreateRecordStaticField(V, RecordTy, record);
          elements.push_back(Field);
        }
      } else if (const auto *field = dyn_cast<FieldDecl>(I)) {
        CollectRecordNormalField(field, layout.getFieldOffset(fieldNo), tunit,
                                 elements, RecordTy, record);

        // Bump field number for next field.
        ++fieldNo;
      } else if (CGM.getCodeGenOpts().EmitCodeView) {
        // Debug info for nested types is included in the member list only for
        // CodeView.
        if (const auto *nestedType = dyn_cast<TypeDecl>(I)) {
          // MSVC doesn't generate nested type for anonymous struct/union.
          if (isa<RecordDecl>(I) &&
              cast<RecordDecl>(I)->isAnonymousStructOrUnion())
            continue;
          if (!nestedType->isImplicit() &&
              nestedType->getDeclContext() == record)
            CollectRecordNestedType(nestedType, elements);
        }
      }
  }
}

llvm::DISubroutineType *
CGDebugInfo::getOrCreateMethodType(const CXXMethodDecl *Method,
                                   llvm::DIFile *Unit) {
  const FunctionProtoType *Func = Method->getType()->getAs<FunctionProtoType>();
  if (Method->isStatic())
    return cast_or_null<llvm::DISubroutineType>(
        getOrCreateType(QualType(Func, 0), Unit));

  QualType ThisType;
  if (!Method->hasCXXExplicitFunctionObjectParameter())
    ThisType = Method->getThisType();

  return getOrCreateInstanceMethodType(ThisType, Func, Unit);
}

llvm::DISubroutineType *CGDebugInfo::getOrCreateInstanceMethodType(
    QualType ThisPtr, const FunctionProtoType *Func, llvm::DIFile *Unit) {
  FunctionProtoType::ExtProtoInfo EPI = Func->getExtProtoInfo();
  Qualifiers &Qc = EPI.TypeQuals;
  Qc.removeConst();
  Qc.removeVolatile();
  Qc.removeRestrict();
  Qc.removeUnaligned();
  // Keep the removed qualifiers in sync with
  // CreateQualifiedType(const FunctionPrototype*, DIFile *Unit)
  // On a 'real' member function type, these qualifiers are carried on the type
  // of the first parameter, not as separate DW_TAG_const_type (etc) decorator
  // tags around them. (But, in the raw function types with qualifiers, they have
  // to use wrapper types.)

  // Add "this" pointer.
  const auto *OriginalFunc = cast<llvm::DISubroutineType>(
      getOrCreateType(CGM.getContext().getFunctionType(
                          Func->getReturnType(), Func->getParamTypes(), EPI),
                      Unit));
  llvm::DITypeRefArray Args = OriginalFunc->getTypeArray();
  assert(Args.size() && "Invalid number of arguments!");

  SmallVector<llvm::Metadata *, 16> Elts;

  // First element is always return type. For 'void' functions it is NULL.
  Elts.push_back(Args[0]);

  const bool HasExplicitObjectParameter = ThisPtr.isNull();

  // "this" pointer is always first argument. For explicit "this"
  // parameters, it will already be in Args[1].
  if (!HasExplicitObjectParameter) {
    llvm::DIType *ThisPtrType = getOrCreateType(ThisPtr, Unit);
    TypeCache[ThisPtr.getAsOpaquePtr()].reset(ThisPtrType);
    ThisPtrType =
        DBuilder.createObjectPointerType(ThisPtrType, /*Implicit=*/true);
    Elts.push_back(ThisPtrType);
  }

  // Copy rest of the arguments.
  for (unsigned i = 1, e = Args.size(); i != e; ++i)
    Elts.push_back(Args[i]);

  // Attach FlagObjectPointer to the explicit "this" parameter.
  if (HasExplicitObjectParameter) {
    assert(Elts.size() >= 2 && Args.size() >= 2 &&
           "Expected at least return type and object parameter.");
    Elts[1] = DBuilder.createObjectPointerType(Args[1], /*Implicit=*/false);
  }

  llvm::DITypeRefArray EltTypeArray = DBuilder.getOrCreateTypeArray(Elts);

  return DBuilder.createSubroutineType(EltTypeArray, OriginalFunc->getFlags(),
                                       getDwarfCC(Func->getCallConv()));
}

/// isFunctionLocalClass - Return true if CXXRecordDecl is defined
/// inside a function.
static bool isFunctionLocalClass(const CXXRecordDecl *RD) {
  if (const auto *NRD = dyn_cast<CXXRecordDecl>(RD->getDeclContext()))
    return isFunctionLocalClass(NRD);
  if (isa<FunctionDecl>(RD->getDeclContext()))
    return true;
  return false;
}

llvm::DISubprogram *CGDebugInfo::CreateCXXMemberFunction(
    const CXXMethodDecl *Method, llvm::DIFile *Unit, llvm::DIType *RecordTy) {
  bool IsCtorOrDtor =
      isa<CXXConstructorDecl>(Method) || isa<CXXDestructorDecl>(Method);

  StringRef MethodName = getFunctionName(Method);
  llvm::DISubroutineType *MethodTy = getOrCreateMethodType(Method, Unit);

  // Since a single ctor/dtor corresponds to multiple functions, it doesn't
  // make sense to give a single ctor/dtor a linkage name.
  StringRef MethodLinkageName;
  // FIXME: 'isFunctionLocalClass' seems like an arbitrary/unintentional
  // property to use here. It may've been intended to model "is non-external
  // type" but misses cases of non-function-local but non-external classes such
  // as those in anonymous namespaces as well as the reverse - external types
  // that are function local, such as those in (non-local) inline functions.
  if (!IsCtorOrDtor && !isFunctionLocalClass(Method->getParent()))
    MethodLinkageName = CGM.getMangledName(Method);

  // Get the location for the method.
  llvm::DIFile *MethodDefUnit = nullptr;
  unsigned MethodLine = 0;
  if (!Method->isImplicit()) {
    MethodDefUnit = getOrCreateFile(Method->getLocation());
    MethodLine = getLineNumber(Method->getLocation());
  }

  // Collect virtual method info.
  llvm::DIType *ContainingType = nullptr;
  unsigned VIndex = 0;
  llvm::DINode::DIFlags Flags = llvm::DINode::FlagZero;
  llvm::DISubprogram::DISPFlags SPFlags = llvm::DISubprogram::SPFlagZero;
  int ThisAdjustment = 0;

  if (VTableContextBase::hasVtableSlot(Method)) {
    if (Method->isPureVirtual())
      SPFlags |= llvm::DISubprogram::SPFlagPureVirtual;
    else
      SPFlags |= llvm::DISubprogram::SPFlagVirtual;

    if (CGM.getTarget().getCXXABI().isItaniumFamily()) {
      // It doesn't make sense to give a virtual destructor a vtable index,
      // since a single destructor has two entries in the vtable.
      if (!isa<CXXDestructorDecl>(Method))
        VIndex = CGM.getItaniumVTableContext().getMethodVTableIndex(Method);
    } else {
      // Emit MS ABI vftable information.  There is only one entry for the
      // deleting dtor.
      const auto *DD = dyn_cast<CXXDestructorDecl>(Method);
      GlobalDecl GD = DD ? GlobalDecl(DD, Dtor_Deleting) : GlobalDecl(Method);
      MethodVFTableLocation ML =
          CGM.getMicrosoftVTableContext().getMethodVFTableLocation(GD);
      VIndex = ML.Index;

      // CodeView only records the vftable offset in the class that introduces
      // the virtual method. This is possible because, unlike Itanium, the MS
      // C++ ABI does not include all virtual methods from non-primary bases in
      // the vtable for the most derived class. For example, if C inherits from
      // A and B, C's primary vftable will not include B's virtual methods.
      if (Method->size_overridden_methods() == 0)
        Flags |= llvm::DINode::FlagIntroducedVirtual;

      // The 'this' adjustment accounts for both the virtual and non-virtual
      // portions of the adjustment. Presumably the debugger only uses it when
      // it knows the dynamic type of an object.
      ThisAdjustment = CGM.getCXXABI()
                           .getVirtualFunctionPrologueThisAdjustment(GD)
                           .getQuantity();
    }
    ContainingType = RecordTy;
  }

  if (Method->getCanonicalDecl()->isDeleted())
    SPFlags |= llvm::DISubprogram::SPFlagDeleted;

  if (Method->isNoReturn())
    Flags |= llvm::DINode::FlagNoReturn;

  if (Method->isStatic())
    Flags |= llvm::DINode::FlagStaticMember;
  if (Method->isImplicit())
    Flags |= llvm::DINode::FlagArtificial;
  Flags |= getAccessFlag(Method->getAccess(), Method->getParent());
  if (const auto *CXXC = dyn_cast<CXXConstructorDecl>(Method)) {
    if (CXXC->isExplicit())
      Flags |= llvm::DINode::FlagExplicit;
  } else if (const auto *CXXC = dyn_cast<CXXConversionDecl>(Method)) {
    if (CXXC->isExplicit())
      Flags |= llvm::DINode::FlagExplicit;
  }
  if (Method->hasPrototype())
    Flags |= llvm::DINode::FlagPrototyped;
  if (Method->getRefQualifier() == RQ_LValue)
    Flags |= llvm::DINode::FlagLValueReference;
  if (Method->getRefQualifier() == RQ_RValue)
    Flags |= llvm::DINode::FlagRValueReference;
  if (!Method->isExternallyVisible())
    SPFlags |= llvm::DISubprogram::SPFlagLocalToUnit;
  if (CGM.getLangOpts().Optimize)
    SPFlags |= llvm::DISubprogram::SPFlagOptimized;

  // In this debug mode, emit type info for a class when its constructor type
  // info is emitted.
  if (DebugKind == llvm::codegenoptions::DebugInfoConstructor)
    if (const CXXConstructorDecl *CD = dyn_cast<CXXConstructorDecl>(Method))
      completeUnusedClass(*CD->getParent());

  llvm::DINodeArray TParamsArray = CollectFunctionTemplateParams(Method, Unit);
  llvm::DISubprogram *SP = DBuilder.createMethod(
      RecordTy, MethodName, MethodLinkageName, MethodDefUnit, MethodLine,
      MethodTy, VIndex, ThisAdjustment, ContainingType, Flags, SPFlags,
      TParamsArray.get());

  SPCache[Method->getCanonicalDecl()].reset(SP);

  return SP;
}

void CGDebugInfo::CollectCXXMemberFunctions(
    const CXXRecordDecl *RD, llvm::DIFile *Unit,
    SmallVectorImpl<llvm::Metadata *> &EltTys, llvm::DIType *RecordTy) {

  // Since we want more than just the individual member decls if we
  // have templated functions iterate over every declaration to gather
  // the functions.
  for (const auto *I : RD->decls()) {
    const auto *Method = dyn_cast<CXXMethodDecl>(I);
    // If the member is implicit, don't add it to the member list. This avoids
    // the member being added to type units by LLVM, while still allowing it
    // to be emitted into the type declaration/reference inside the compile
    // unit.
    // Ditto 'nodebug' methods, for consistency with CodeGenFunction.cpp.
    // FIXME: Handle Using(Shadow?)Decls here to create
    // DW_TAG_imported_declarations inside the class for base decls brought into
    // derived classes. GDB doesn't seem to notice/leverage these when I tried
    // it, so I'm not rushing to fix this. (GCC seems to produce them, if
    // referenced)
    if (!Method || Method->isImplicit() || Method->hasAttr<NoDebugAttr>())
      continue;

    if (Method->getType()->castAs<FunctionProtoType>()->getContainedAutoType())
      continue;

    // Reuse the existing member function declaration if it exists.
    // It may be associated with the declaration of the type & should be
    // reused as we're building the definition.
    //
    // This situation can arise in the vtable-based debug info reduction where
    // implicit members are emitted in a non-vtable TU.
    auto MI = SPCache.find(Method->getCanonicalDecl());
    EltTys.push_back(MI == SPCache.end()
                         ? CreateCXXMemberFunction(Method, Unit, RecordTy)
                         : static_cast<llvm::Metadata *>(MI->second));
  }
}

void CGDebugInfo::CollectCXXBases(const CXXRecordDecl *RD, llvm::DIFile *Unit,
                                  SmallVectorImpl<llvm::Metadata *> &EltTys,
                                  llvm::DIType *RecordTy) {
  llvm::DenseSet<CanonicalDeclPtr<const CXXRecordDecl>> SeenTypes;
  CollectCXXBasesAux(RD, Unit, EltTys, RecordTy, RD->bases(), SeenTypes,
                     llvm::DINode::FlagZero);

  // If we are generating CodeView debug info, we also need to emit records for
  // indirect virtual base classes.
  if (CGM.getCodeGenOpts().EmitCodeView) {
    CollectCXXBasesAux(RD, Unit, EltTys, RecordTy, RD->vbases(), SeenTypes,
                       llvm::DINode::FlagIndirectVirtualBase);
  }
}

void CGDebugInfo::CollectCXXBasesAux(
    const CXXRecordDecl *RD, llvm::DIFile *Unit,
    SmallVectorImpl<llvm::Metadata *> &EltTys, llvm::DIType *RecordTy,
    const CXXRecordDecl::base_class_const_range &Bases,
    llvm::DenseSet<CanonicalDeclPtr<const CXXRecordDecl>> &SeenTypes,
    llvm::DINode::DIFlags StartingFlags) {
  const ASTRecordLayout &RL = CGM.getContext().getASTRecordLayout(RD);
  for (const auto &BI : Bases) {
    const auto *Base =
        cast<CXXRecordDecl>(BI.getType()->castAs<RecordType>()->getDecl());
    if (!SeenTypes.insert(Base).second)
      continue;
    auto *BaseTy = getOrCreateType(BI.getType(), Unit);
    llvm::DINode::DIFlags BFlags = StartingFlags;
    uint64_t BaseOffset;
    uint32_t VBPtrOffset = 0;

    if (BI.isVirtual()) {
      if (CGM.getTarget().getCXXABI().isItaniumFamily()) {
        // virtual base offset offset is -ve. The code generator emits dwarf
        // expression where it expects +ve number.
        BaseOffset = 0 - CGM.getItaniumVTableContext()
                             .getVirtualBaseOffsetOffset(RD, Base)
                             .getQuantity();
      } else {
        // In the MS ABI, store the vbtable offset, which is analogous to the
        // vbase offset offset in Itanium.
        BaseOffset =
            4 * CGM.getMicrosoftVTableContext().getVBTableIndex(RD, Base);
        VBPtrOffset = CGM.getContext()
                          .getASTRecordLayout(RD)
                          .getVBPtrOffset()
                          .getQuantity();
      }
      BFlags |= llvm::DINode::FlagVirtual;
    } else
      BaseOffset = CGM.getContext().toBits(RL.getBaseClassOffset(Base));
    // FIXME: Inconsistent units for BaseOffset. It is in bytes when
    // BI->isVirtual() and bits when not.

    BFlags |= getAccessFlag(BI.getAccessSpecifier(), RD);
    llvm::DIType *DTy = DBuilder.createInheritance(RecordTy, BaseTy, BaseOffset,
                                                   VBPtrOffset, BFlags);
    EltTys.push_back(DTy);
  }
}

llvm::DINodeArray
CGDebugInfo::CollectTemplateParams(std::optional<TemplateArgs> OArgs,
                                   llvm::DIFile *Unit) {
  if (!OArgs)
    return llvm::DINodeArray();
  TemplateArgs &Args = *OArgs;
  SmallVector<llvm::Metadata *, 16> TemplateParams;
  for (unsigned i = 0, e = Args.Args.size(); i != e; ++i) {
    const TemplateArgument &TA = Args.Args[i];
    StringRef Name;
    const bool defaultParameter = TA.getIsDefaulted();
    if (Args.TList)
      Name = Args.TList->getParam(i)->getName();

    switch (TA.getKind()) {
    case TemplateArgument::Type: {
      llvm::DIType *TTy = getOrCreateType(TA.getAsType(), Unit);
      TemplateParams.push_back(DBuilder.createTemplateTypeParameter(
          TheCU, Name, TTy, defaultParameter));

    } break;
    case TemplateArgument::Integral: {
      llvm::DIType *TTy = getOrCreateType(TA.getIntegralType(), Unit);
      TemplateParams.push_back(DBuilder.createTemplateValueParameter(
          TheCU, Name, TTy, defaultParameter,
          llvm::ConstantInt::get(CGM.getLLVMContext(), TA.getAsIntegral())));
    } break;
    case TemplateArgument::Declaration: {
      const ValueDecl *D = TA.getAsDecl();
      QualType T = TA.getParamTypeForDecl().getDesugaredType(CGM.getContext());
      llvm::DIType *TTy = getOrCreateType(T, Unit);
      llvm::Constant *V = nullptr;
      // Skip retrieve the value if that template parameter has cuda device
      // attribute, i.e. that value is not available at the host side.
      if (!CGM.getLangOpts().CUDA || CGM.getLangOpts().CUDAIsDevice ||
          !D->hasAttr<CUDADeviceAttr>()) {
        // Variable pointer template parameters have a value that is the address
        // of the variable.
        if (const auto *VD = dyn_cast<VarDecl>(D))
          V = CGM.GetAddrOfGlobalVar(VD);
        // Member function pointers have special support for building them,
        // though this is currently unsupported in LLVM CodeGen.
        else if (const auto *MD = dyn_cast<CXXMethodDecl>(D);
                 MD && MD->isImplicitObjectMemberFunction())
          V = CGM.getCXXABI().EmitMemberFunctionPointer(MD);
        else if (const auto *FD = dyn_cast<FunctionDecl>(D))
          V = CGM.GetAddrOfFunction(FD);
        // Member data pointers have special handling too to compute the fixed
        // offset within the object.
        else if (const auto *MPT =
                     dyn_cast<MemberPointerType>(T.getTypePtr())) {
          // These five lines (& possibly the above member function pointer
          // handling) might be able to be refactored to use similar code in
          // CodeGenModule::getMemberPointerConstant
          uint64_t fieldOffset = CGM.getContext().getFieldOffset(D);
          CharUnits chars =
              CGM.getContext().toCharUnitsFromBits((int64_t)fieldOffset);
          V = CGM.getCXXABI().EmitMemberDataPointer(MPT, chars);
        } else if (const auto *GD = dyn_cast<MSGuidDecl>(D)) {
          V = CGM.GetAddrOfMSGuidDecl(GD).getPointer();
        } else if (const auto *TPO = dyn_cast<TemplateParamObjectDecl>(D)) {
          if (T->isRecordType())
            V = ConstantEmitter(CGM).emitAbstract(
                SourceLocation(), TPO->getValue(), TPO->getType());
          else
            V = CGM.GetAddrOfTemplateParamObject(TPO).getPointer();
        }
        assert(V && "Failed to find template parameter pointer");
        V = V->stripPointerCasts();
      }
      TemplateParams.push_back(DBuilder.createTemplateValueParameter(
          TheCU, Name, TTy, defaultParameter, cast_or_null<llvm::Constant>(V)));
    } break;
    case TemplateArgument::NullPtr: {
      QualType T = TA.getNullPtrType();
      llvm::DIType *TTy = getOrCreateType(T, Unit);
      llvm::Constant *V = nullptr;
      // Special case member data pointer null values since they're actually -1
      // instead of zero.
      if (const auto *MPT = dyn_cast<MemberPointerType>(T.getTypePtr()))
        // But treat member function pointers as simple zero integers because
        // it's easier than having a special case in LLVM's CodeGen. If LLVM
        // CodeGen grows handling for values of non-null member function
        // pointers then perhaps we could remove this special case and rely on
        // EmitNullMemberPointer for member function pointers.
        if (MPT->isMemberDataPointer())
          V = CGM.getCXXABI().EmitNullMemberPointer(MPT);
      if (!V)
        V = llvm::ConstantInt::get(CGM.Int8Ty, 0);
      TemplateParams.push_back(DBuilder.createTemplateValueParameter(
          TheCU, Name, TTy, defaultParameter, V));
    } break;
    case TemplateArgument::StructuralValue: {
      QualType T = TA.getStructuralValueType();
      llvm::DIType *TTy = getOrCreateType(T, Unit);
      llvm::Constant *V = ConstantEmitter(CGM).emitAbstract(
          SourceLocation(), TA.getAsStructuralValue(), T);
      TemplateParams.push_back(DBuilder.createTemplateValueParameter(
          TheCU, Name, TTy, defaultParameter, V));
    } break;
    case TemplateArgument::Template: {
      std::string QualName;
      llvm::raw_string_ostream OS(QualName);
      TA.getAsTemplate().getAsTemplateDecl()->printQualifiedName(
          OS, getPrintingPolicy());
      TemplateParams.push_back(DBuilder.createTemplateTemplateParameter(
          TheCU, Name, nullptr, QualName, defaultParameter));
      break;
    }
    case TemplateArgument::Pack:
      TemplateParams.push_back(DBuilder.createTemplateParameterPack(
          TheCU, Name, nullptr,
          CollectTemplateParams({{nullptr, TA.getPackAsArray()}}, Unit)));
      break;
    case TemplateArgument::Expression: {
      const Expr *E = TA.getAsExpr();
      QualType T = E->getType();
      if (E->isGLValue())
        T = CGM.getContext().getLValueReferenceType(T);
      llvm::Constant *V = ConstantEmitter(CGM).emitAbstract(E, T);
      assert(V && "Expression in template argument isn't constant");
      llvm::DIType *TTy = getOrCreateType(T, Unit);
      TemplateParams.push_back(DBuilder.createTemplateValueParameter(
          TheCU, Name, TTy, defaultParameter, V->stripPointerCasts()));
    } break;
    // And the following should never occur:
    case TemplateArgument::TemplateExpansion:
    case TemplateArgument::Null:
      llvm_unreachable(
          "These argument types shouldn't exist in concrete types");
    }
  }
  return DBuilder.getOrCreateArray(TemplateParams);
}

std::optional<CGDebugInfo::TemplateArgs>
CGDebugInfo::GetTemplateArgs(const FunctionDecl *FD) const {
  if (FD->getTemplatedKind() ==
      FunctionDecl::TK_FunctionTemplateSpecialization) {
    const TemplateParameterList *TList = FD->getTemplateSpecializationInfo()
                                             ->getTemplate()
                                             ->getTemplateParameters();
    return {{TList, FD->getTemplateSpecializationArgs()->asArray()}};
  }
  return std::nullopt;
}
std::optional<CGDebugInfo::TemplateArgs>
CGDebugInfo::GetTemplateArgs(const VarDecl *VD) const {
  // Always get the full list of parameters, not just the ones from the
  // specialization. A partial specialization may have fewer parameters than
  // there are arguments.
  auto *TS = dyn_cast<VarTemplateSpecializationDecl>(VD);
  if (!TS)
    return std::nullopt;
  VarTemplateDecl *T = TS->getSpecializedTemplate();
  const TemplateParameterList *TList = T->getTemplateParameters();
  auto TA = TS->getTemplateArgs().asArray();
  return {{TList, TA}};
}
std::optional<CGDebugInfo::TemplateArgs>
CGDebugInfo::GetTemplateArgs(const RecordDecl *RD) const {
  if (auto *TSpecial = dyn_cast<ClassTemplateSpecializationDecl>(RD)) {
    // Always get the full list of parameters, not just the ones from the
    // specialization. A partial specialization may have fewer parameters than
    // there are arguments.
    TemplateParameterList *TPList =
        TSpecial->getSpecializedTemplate()->getTemplateParameters();
    const TemplateArgumentList &TAList = TSpecial->getTemplateArgs();
    return {{TPList, TAList.asArray()}};
  }
  return std::nullopt;
}

llvm::DINodeArray
CGDebugInfo::CollectFunctionTemplateParams(const FunctionDecl *FD,
                                           llvm::DIFile *Unit) {
  return CollectTemplateParams(GetTemplateArgs(FD), Unit);
}

llvm::DINodeArray CGDebugInfo::CollectVarTemplateParams(const VarDecl *VL,
                                                        llvm::DIFile *Unit) {
  return CollectTemplateParams(GetTemplateArgs(VL), Unit);
}

llvm::DINodeArray CGDebugInfo::CollectCXXTemplateParams(const RecordDecl *RD,
                                                        llvm::DIFile *Unit) {
  return CollectTemplateParams(GetTemplateArgs(RD), Unit);
}

llvm::DINodeArray CGDebugInfo::CollectBTFDeclTagAnnotations(const Decl *D) {
  if (!D->hasAttr<BTFDeclTagAttr>())
    return nullptr;

  SmallVector<llvm::Metadata *, 4> Annotations;
  for (const auto *I : D->specific_attrs<BTFDeclTagAttr>()) {
    llvm::Metadata *Ops[2] = {
        llvm::MDString::get(CGM.getLLVMContext(), StringRef("btf_decl_tag")),
        llvm::MDString::get(CGM.getLLVMContext(), I->getBTFDeclTag())};
    Annotations.push_back(llvm::MDNode::get(CGM.getLLVMContext(), Ops));
  }
  return DBuilder.getOrCreateArray(Annotations);
}

llvm::DIType *CGDebugInfo::getOrCreateVTablePtrType(llvm::DIFile *Unit) {
  if (VTablePtrType)
    return VTablePtrType;

  ASTContext &Context = CGM.getContext();

  /* Function type */
  llvm::Metadata *STy = getOrCreateType(Context.IntTy, Unit);
  llvm::DITypeRefArray SElements = DBuilder.getOrCreateTypeArray(STy);
  llvm::DIType *SubTy = DBuilder.createSubroutineType(SElements);
  unsigned Size = Context.getTypeSize(Context.VoidPtrTy);
  unsigned VtblPtrAddressSpace = CGM.getTarget().getVtblPtrAddressSpace();
  std::optional<unsigned> DWARFAddressSpace =
      CGM.getTarget().getDWARFAddressSpace(VtblPtrAddressSpace);

  llvm::DIType *vtbl_ptr_type = DBuilder.createPointerType(
      SubTy, Size, 0, DWARFAddressSpace, "__vtbl_ptr_type");
  VTablePtrType = DBuilder.createPointerType(vtbl_ptr_type, Size);
  return VTablePtrType;
}

StringRef CGDebugInfo::getVTableName(const CXXRecordDecl *RD) {
  // Copy the gdb compatible name on the side and use its reference.
  return internString("_vptr$", RD->getNameAsString());
}

// Emit symbol for the debugger that points to the vtable address for
// the given class. The symbol is named as '_vtable$'.
// The debugger does not need to know any details about the contents of the
// vtable as it can work this out using its knowledge of the ABI and the
// existing information in the DWARF. The type is assumed to be 'void *'.
void CGDebugInfo::emitVTableSymbol(llvm::GlobalVariable *VTable,
                                   const CXXRecordDecl *RD) {
  if (!CGM.getTarget().getCXXABI().isItaniumFamily())
    return;

  ASTContext &Context = CGM.getContext();
  StringRef SymbolName = "_vtable$";
  SourceLocation Loc;
  QualType VoidPtr = Context.getPointerType(Context.VoidTy);

  // We deal with two different contexts:
  // - The type for the variable, which is part of the class that has the
  //   vtable, is placed in the context of the DICompositeType metadata.
  // - The DIGlobalVariable for the vtable is put in the DICompileUnitScope.

  // The created non-member should be mark as 'artificial'. It will be
  // placed inside the scope of the C++ class/structure.
  llvm::DIScope *DContext = getContextDescriptor(RD, TheCU);
  auto *Ctxt = cast<llvm::DICompositeType>(DContext);
  llvm::DIFile *Unit = getOrCreateFile(Loc);
  llvm::DIType *VTy = getOrCreateType(VoidPtr, Unit);
  llvm::DINode::DIFlags Flags = getAccessFlag(AccessSpecifier::AS_private, RD) |
                                llvm::DINode::FlagArtificial;
  auto Tag = CGM.getCodeGenOpts().DwarfVersion >= 5
                 ? llvm::dwarf::DW_TAG_variable
                 : llvm::dwarf::DW_TAG_member;
  llvm::DIDerivedType *DT = DBuilder.createStaticMemberType(
      Ctxt, SymbolName, Unit, /*LineNumber=*/0, VTy, Flags,
      /*Val=*/nullptr, Tag);

  // Use the same vtable pointer to global alignment for the symbol.
  unsigned PAlign = CGM.getVtableGlobalVarAlignment();

  // The global variable is in the CU scope, and links back to the type it's
  // "within" via the declaration field.
  llvm::DIGlobalVariableExpression *GVE =
      DBuilder.createGlobalVariableExpression(
          TheCU, SymbolName, VTable->getName(), Unit, /*LineNo=*/0,
          getOrCreateType(VoidPtr, Unit), VTable->hasLocalLinkage(),
          /*isDefined=*/true, nullptr, DT, /*TemplateParameters=*/nullptr,
          PAlign);
  VTable->addDebugInfo(GVE);
}

StringRef CGDebugInfo::getDynamicInitializerName(const VarDecl *VD,
                                                 DynamicInitKind StubKind,
                                                 llvm::Function *InitFn) {
  // If we're not emitting codeview, use the mangled name. For Itanium, this is
  // arbitrary.
  if (!CGM.getCodeGenOpts().EmitCodeView ||
      StubKind == DynamicInitKind::GlobalArrayDestructor)
    return InitFn->getName();

  // Print the normal qualified name for the variable, then break off the last
  // NNS, and add the appropriate other text. Clang always prints the global
  // variable name without template arguments, so we can use rsplit("::") and
  // then recombine the pieces.
  SmallString<128> QualifiedGV;
  StringRef Quals;
  StringRef GVName;
  {
    llvm::raw_svector_ostream OS(QualifiedGV);
    VD->printQualifiedName(OS, getPrintingPolicy());
    std::tie(Quals, GVName) = OS.str().rsplit("::");
    if (GVName.empty())
      std::swap(Quals, GVName);
  }

  SmallString<128> InitName;
  llvm::raw_svector_ostream OS(InitName);
  if (!Quals.empty())
    OS << Quals << "::";

  switch (StubKind) {
  case DynamicInitKind::NoStub:
  case DynamicInitKind::GlobalArrayDestructor:
    llvm_unreachable("not an initializer");
  case DynamicInitKind::Initializer:
    OS << "`dynamic initializer for '";
    break;
  case DynamicInitKind::AtExit:
    OS << "`dynamic atexit destructor for '";
    break;
  }

  OS << GVName;

  // Add any template specialization args.
  if (const auto *VTpl = dyn_cast<VarTemplateSpecializationDecl>(VD)) {
    printTemplateArgumentList(OS, VTpl->getTemplateArgs().asArray(),
                              getPrintingPolicy());
  }

  OS << '\'';

  return internString(OS.str());
}

void CGDebugInfo::CollectVTableInfo(const CXXRecordDecl *RD, llvm::DIFile *Unit,
                                    SmallVectorImpl<llvm::Metadata *> &EltTys) {
  // If this class is not dynamic then there is not any vtable info to collect.
  if (!RD->isDynamicClass())
    return;

  // Don't emit any vtable shape or vptr info if this class doesn't have an
  // extendable vfptr. This can happen if the class doesn't have virtual
  // methods, or in the MS ABI if those virtual methods only come from virtually
  // inherited bases.
  const ASTRecordLayout &RL = CGM.getContext().getASTRecordLayout(RD);
  if (!RL.hasExtendableVFPtr())
    return;

  // CodeView needs to know how large the vtable of every dynamic class is, so
  // emit a special named pointer type into the element list. The vptr type
  // points to this type as well.
  llvm::DIType *VPtrTy = nullptr;
  bool NeedVTableShape = CGM.getCodeGenOpts().EmitCodeView &&
                         CGM.getTarget().getCXXABI().isMicrosoft();
  if (NeedVTableShape) {
    uint64_t PtrWidth =
        CGM.getContext().getTypeSize(CGM.getContext().VoidPtrTy);
    const VTableLayout &VFTLayout =
        CGM.getMicrosoftVTableContext().getVFTableLayout(RD, CharUnits::Zero());
    unsigned VSlotCount =
        VFTLayout.vtable_components().size() - CGM.getLangOpts().RTTIData;
    unsigned VTableWidth = PtrWidth * VSlotCount;
    unsigned VtblPtrAddressSpace = CGM.getTarget().getVtblPtrAddressSpace();
    std::optional<unsigned> DWARFAddressSpace =
        CGM.getTarget().getDWARFAddressSpace(VtblPtrAddressSpace);

    // Create a very wide void* type and insert it directly in the element list.
    llvm::DIType *VTableType = DBuilder.createPointerType(
        nullptr, VTableWidth, 0, DWARFAddressSpace, "__vtbl_ptr_type");
    EltTys.push_back(VTableType);

    // The vptr is a pointer to this special vtable type.
    VPtrTy = DBuilder.createPointerType(VTableType, PtrWidth);
  }

  // If there is a primary base then the artificial vptr member lives there.
  if (RL.getPrimaryBase())
    return;

  if (!VPtrTy)
    VPtrTy = getOrCreateVTablePtrType(Unit);

  unsigned Size = CGM.getContext().getTypeSize(CGM.getContext().VoidPtrTy);
  llvm::DIType *VPtrMember =
      DBuilder.createMemberType(Unit, getVTableName(RD), Unit, 0, Size, 0, 0,
                                llvm::DINode::FlagArtificial, VPtrTy);
  EltTys.push_back(VPtrMember);
}

llvm::DIType *CGDebugInfo::getOrCreateRecordType(QualType RTy,
                                                 SourceLocation Loc) {
  assert(CGM.getCodeGenOpts().hasReducedDebugInfo());
  llvm::DIType *T = getOrCreateType(RTy, getOrCreateFile(Loc));
  return T;
}

llvm::DIType *CGDebugInfo::getOrCreateInterfaceType(QualType D,
                                                    SourceLocation Loc) {
  return getOrCreateStandaloneType(D, Loc);
}

llvm::DIType *CGDebugInfo::getOrCreateStandaloneType(QualType D,
                                                     SourceLocation Loc) {
  assert(CGM.getCodeGenOpts().hasReducedDebugInfo());
  assert(!D.isNull() && "null type");
  llvm::DIType *T = getOrCreateType(D, getOrCreateFile(Loc));
  assert(T && "could not create debug info for type");

  RetainedTypes.push_back(D.getAsOpaquePtr());
  return T;
}

void CGDebugInfo::addHeapAllocSiteMetadata(llvm::CallBase *CI,
                                           QualType AllocatedTy,
                                           SourceLocation Loc) {
  if (CGM.getCodeGenOpts().getDebugInfo() <=
      llvm::codegenoptions::DebugLineTablesOnly)
    return;
  llvm::MDNode *node;
  if (AllocatedTy->isVoidType())
    node = llvm::MDNode::get(CGM.getLLVMContext(), {});
  else
    node = getOrCreateType(AllocatedTy, getOrCreateFile(Loc));

  CI->setMetadata("heapallocsite", node);
}

void CGDebugInfo::completeType(const EnumDecl *ED) {
  if (DebugKind <= llvm::codegenoptions::DebugLineTablesOnly)
    return;
  QualType Ty = CGM.getContext().getEnumType(ED);
  void *TyPtr = Ty.getAsOpaquePtr();
  auto I = TypeCache.find(TyPtr);
  if (I == TypeCache.end() || !cast<llvm::DIType>(I->second)->isForwardDecl())
    return;
  llvm::DIType *Res = CreateTypeDefinition(Ty->castAs<EnumType>());
  assert(!Res->isForwardDecl());
  TypeCache[TyPtr].reset(Res);
}

void CGDebugInfo::completeType(const RecordDecl *RD) {
  if (DebugKind > llvm::codegenoptions::LimitedDebugInfo ||
      !CGM.getLangOpts().CPlusPlus)
    completeRequiredType(RD);
}

/// Return true if the class or any of its methods are marked dllimport.
static bool isClassOrMethodDLLImport(const CXXRecordDecl *RD) {
  if (RD->hasAttr<DLLImportAttr>())
    return true;
  for (const CXXMethodDecl *MD : RD->methods())
    if (MD->hasAttr<DLLImportAttr>())
      return true;
  return false;
}

/// Does a type definition exist in an imported clang module?
static bool isDefinedInClangModule(const RecordDecl *RD) {
  // Only definitions that where imported from an AST file come from a module.
  if (!RD || !RD->isFromASTFile())
    return false;
  // Anonymous entities cannot be addressed. Treat them as not from module.
  if (!RD->isExternallyVisible() && RD->getName().empty())
    return false;
  if (auto *CXXDecl = dyn_cast<CXXRecordDecl>(RD)) {
    if (!CXXDecl->isCompleteDefinition())
      return false;
    // Check wether RD is a template.
    auto TemplateKind = CXXDecl->getTemplateSpecializationKind();
    if (TemplateKind != TSK_Undeclared) {
      // Unfortunately getOwningModule() isn't accurate enough to find the
      // owning module of a ClassTemplateSpecializationDecl that is inside a
      // namespace spanning multiple modules.
      bool Explicit = false;
      if (auto *TD = dyn_cast<ClassTemplateSpecializationDecl>(CXXDecl))
        Explicit = TD->isExplicitInstantiationOrSpecialization();
      if (!Explicit && CXXDecl->getEnclosingNamespaceContext())
        return false;
      // This is a template, check the origin of the first member.
      if (CXXDecl->field_begin() == CXXDecl->field_end())
        return TemplateKind == TSK_ExplicitInstantiationDeclaration;
      if (!CXXDecl->field_begin()->isFromASTFile())
        return false;
    }
  }
  return true;
}

void CGDebugInfo::completeClassData(const RecordDecl *RD) {
  if (auto *CXXRD = dyn_cast<CXXRecordDecl>(RD))
    if (CXXRD->isDynamicClass() &&
        CGM.getVTableLinkage(CXXRD) ==
            llvm::GlobalValue::AvailableExternallyLinkage &&
        !isClassOrMethodDLLImport(CXXRD))
      return;

  if (DebugTypeExtRefs && isDefinedInClangModule(RD->getDefinition()))
    return;

  completeClass(RD);
}

void CGDebugInfo::completeClass(const RecordDecl *RD) {
  if (DebugKind <= llvm::codegenoptions::DebugLineTablesOnly)
    return;
  QualType Ty = CGM.getContext().getRecordType(RD);
  void *TyPtr = Ty.getAsOpaquePtr();
  auto I = TypeCache.find(TyPtr);
  if (I != TypeCache.end() && !cast<llvm::DIType>(I->second)->isForwardDecl())
    return;

  // We want the canonical definition of the structure to not
  // be the typedef. Since that would lead to circular typedef
  // metadata.
  auto [Res, PrefRes] = CreateTypeDefinition(Ty->castAs<RecordType>());
  assert(!Res->isForwardDecl());
  TypeCache[TyPtr].reset(Res);
}

static bool hasExplicitMemberDefinition(CXXRecordDecl::method_iterator I,
                                        CXXRecordDecl::method_iterator End) {
  for (CXXMethodDecl *MD : llvm::make_range(I, End))
    if (FunctionDecl *Tmpl = MD->getInstantiatedFromMemberFunction())
      if (!Tmpl->isImplicit() && Tmpl->isThisDeclarationADefinition() &&
          !MD->getMemberSpecializationInfo()->isExplicitSpecialization())
        return true;
  return false;
}

static bool canUseCtorHoming(const CXXRecordDecl *RD) {
  // Constructor homing can be used for classes that cannnot be constructed
  // without emitting code for one of their constructors. This is classes that
  // don't have trivial or constexpr constructors, or can be created from
  // aggregate initialization. Also skip lambda objects because they don't call
  // constructors.

  // Skip this optimization if the class or any of its methods are marked
  // dllimport.
  if (isClassOrMethodDLLImport(RD))
    return false;

  if (RD->isLambda() || RD->isAggregate() ||
      RD->hasTrivialDefaultConstructor() ||
      RD->hasConstexprNonCopyMoveConstructor())
    return false;

  for (const CXXConstructorDecl *Ctor : RD->ctors()) {
    if (Ctor->isCopyOrMoveConstructor())
      continue;
    if (!Ctor->isDeleted())
      return true;
  }
  return false;
}

static bool shouldOmitDefinition(llvm::codegenoptions::DebugInfoKind DebugKind,
                                 bool DebugTypeExtRefs, const RecordDecl *RD,
                                 const LangOptions &LangOpts) {
  if (DebugTypeExtRefs && isDefinedInClangModule(RD->getDefinition()))
    return true;

  if (auto *ES = RD->getASTContext().getExternalSource())
    if (ES->hasExternalDefinitions(RD) == ExternalASTSource::EK_Always)
      return true;

  // Only emit forward declarations in line tables only to keep debug info size
  // small. This only applies to CodeView, since we don't emit types in DWARF
  // line tables only.
  if (DebugKind == llvm::codegenoptions::DebugLineTablesOnly)
    return true;

  if (DebugKind > llvm::codegenoptions::LimitedDebugInfo ||
      RD->hasAttr<StandaloneDebugAttr>())
    return false;

  if (!LangOpts.CPlusPlus)
    return false;

  if (!RD->isCompleteDefinitionRequired())
    return true;

  const auto *CXXDecl = dyn_cast<CXXRecordDecl>(RD);

  if (!CXXDecl)
    return false;

  // Only emit complete debug info for a dynamic class when its vtable is
  // emitted.  However, Microsoft debuggers don't resolve type information
  // across DLL boundaries, so skip this optimization if the class or any of its
  // methods are marked dllimport. This isn't a complete solution, since objects
  // without any dllimport methods can be used in one DLL and constructed in
  // another, but it is the current behavior of LimitedDebugInfo.
  if (CXXDecl->hasDefinition() && CXXDecl->isDynamicClass() &&
      !isClassOrMethodDLLImport(CXXDecl) && !CXXDecl->hasAttr<MSNoVTableAttr>())
    return true;

  TemplateSpecializationKind Spec = TSK_Undeclared;
  if (const auto *SD = dyn_cast<ClassTemplateSpecializationDecl>(RD))
    Spec = SD->getSpecializationKind();

  if (Spec == TSK_ExplicitInstantiationDeclaration &&
      hasExplicitMemberDefinition(CXXDecl->method_begin(),
                                  CXXDecl->method_end()))
    return true;

  // In constructor homing mode, only emit complete debug info for a class
  // when its constructor is emitted.
  if ((DebugKind == llvm::codegenoptions::DebugInfoConstructor) &&
      canUseCtorHoming(CXXDecl))
    return true;

  return false;
}

void CGDebugInfo::completeRequiredType(const RecordDecl *RD) {
  if (shouldOmitDefinition(DebugKind, DebugTypeExtRefs, RD, CGM.getLangOpts()))
    return;

  QualType Ty = CGM.getContext().getRecordType(RD);
  llvm::DIType *T = getTypeOrNull(Ty);
  if (T && T->isForwardDecl())
    completeClassData(RD);
}

llvm::DIType *CGDebugInfo::CreateType(const RecordType *Ty) {
  RecordDecl *RD = Ty->getDecl();
  llvm::DIType *T = cast_or_null<llvm::DIType>(getTypeOrNull(QualType(Ty, 0)));
  if (T || shouldOmitDefinition(DebugKind, DebugTypeExtRefs, RD,
                                CGM.getLangOpts())) {
    if (!T)
      T = getOrCreateRecordFwdDecl(Ty, getDeclContextDescriptor(RD));
    return T;
  }

  auto [Def, Pref] = CreateTypeDefinition(Ty);

  return Pref ? Pref : Def;
}

llvm::DIType *CGDebugInfo::GetPreferredNameType(const CXXRecordDecl *RD,
                                                llvm::DIFile *Unit) {
  if (!RD)
    return nullptr;

  auto const *PNA = RD->getAttr<PreferredNameAttr>();
  if (!PNA)
    return nullptr;

  return getOrCreateType(PNA->getTypedefType(), Unit);
}

std::pair<llvm::DIType *, llvm::DIType *>
CGDebugInfo::CreateTypeDefinition(const RecordType *Ty) {
  RecordDecl *RD = Ty->getDecl();

  // Get overall information about the record type for the debug info.
  llvm::DIFile *DefUnit = getOrCreateFile(RD->getLocation());

  // Records and classes and unions can all be recursive.  To handle them, we
  // first generate a debug descriptor for the struct as a forward declaration.
  // Then (if it is a definition) we go through and get debug info for all of
  // its members.  Finally, we create a descriptor for the complete type (which
  // may refer to the forward decl if the struct is recursive) and replace all
  // uses of the forward declaration with the final definition.
  llvm::DICompositeType *FwdDecl = getOrCreateLimitedType(Ty);

  const RecordDecl *D = RD->getDefinition();
  if (!D || !D->isCompleteDefinition())
    return {FwdDecl, nullptr};

  if (const auto *CXXDecl = dyn_cast<CXXRecordDecl>(RD))
    CollectContainingType(CXXDecl, FwdDecl);

  // Push the struct on region stack.
  LexicalBlockStack.emplace_back(&*FwdDecl);
  RegionMap[Ty->getDecl()].reset(FwdDecl);

  // Convert all the elements.
  SmallVector<llvm::Metadata *, 16> EltTys;
  // what about nested types?

  // Note: The split of CXXDecl information here is intentional, the
  // gdb tests will depend on a certain ordering at printout. The debug
  // information offsets are still correct if we merge them all together
  // though.
  const auto *CXXDecl = dyn_cast<CXXRecordDecl>(RD);
  if (CXXDecl) {
    CollectCXXBases(CXXDecl, DefUnit, EltTys, FwdDecl);
    CollectVTableInfo(CXXDecl, DefUnit, EltTys);
  }

  // Collect data fields (including static variables and any initializers).
  CollectRecordFields(RD, DefUnit, EltTys, FwdDecl);
  if (CXXDecl && !CGM.getCodeGenOpts().DebugOmitUnreferencedMethods)
    CollectCXXMemberFunctions(CXXDecl, DefUnit, EltTys, FwdDecl);

  LexicalBlockStack.pop_back();
  RegionMap.erase(Ty->getDecl());

  llvm::DINodeArray Elements = DBuilder.getOrCreateArray(EltTys);
  DBuilder.replaceArrays(FwdDecl, Elements);

  if (FwdDecl->isTemporary())
    FwdDecl =
        llvm::MDNode::replaceWithPermanent(llvm::TempDICompositeType(FwdDecl));

  RegionMap[Ty->getDecl()].reset(FwdDecl);

  if (CGM.getCodeGenOpts().getDebuggerTuning() == llvm::DebuggerKind::LLDB)
    if (auto *PrefDI = GetPreferredNameType(CXXDecl, DefUnit))
      return {FwdDecl, PrefDI};

  return {FwdDecl, nullptr};
}

llvm::DIType *CGDebugInfo::CreateType(const ObjCObjectType *Ty,
                                      llvm::DIFile *Unit) {
  // Ignore protocols.
  return getOrCreateType(Ty->getBaseType(), Unit);
}

llvm::DIType *CGDebugInfo::CreateType(const ObjCTypeParamType *Ty,
                                      llvm::DIFile *Unit) {
  // Ignore protocols.
  SourceLocation Loc = Ty->getDecl()->getLocation();

  // Use Typedefs to represent ObjCTypeParamType.
  return DBuilder.createTypedef(
      getOrCreateType(Ty->getDecl()->getUnderlyingType(), Unit),
      Ty->getDecl()->getName(), getOrCreateFile(Loc), getLineNumber(Loc),
      getDeclContextDescriptor(Ty->getDecl()));
}

/// \return true if Getter has the default name for the property PD.
static bool hasDefaultGetterName(const ObjCPropertyDecl *PD,
                                 const ObjCMethodDecl *Getter) {
  assert(PD);
  if (!Getter)
    return true;

  assert(Getter->getDeclName().isObjCZeroArgSelector());
  return PD->getName() ==
         Getter->getDeclName().getObjCSelector().getNameForSlot(0);
}

/// \return true if Setter has the default name for the property PD.
static bool hasDefaultSetterName(const ObjCPropertyDecl *PD,
                                 const ObjCMethodDecl *Setter) {
  assert(PD);
  if (!Setter)
    return true;

  assert(Setter->getDeclName().isObjCOneArgSelector());
  return SelectorTable::constructSetterName(PD->getName()) ==
         Setter->getDeclName().getObjCSelector().getNameForSlot(0);
}

llvm::DIType *CGDebugInfo::CreateType(const ObjCInterfaceType *Ty,
                                      llvm::DIFile *Unit) {
  ObjCInterfaceDecl *ID = Ty->getDecl();
  if (!ID)
    return nullptr;

  auto RuntimeLang =
      static_cast<llvm::dwarf::SourceLanguage>(TheCU->getSourceLanguage());

  // Return a forward declaration if this type was imported from a clang module,
  // and this is not the compile unit with the implementation of the type (which
  // may contain hidden ivars).
  if (DebugTypeExtRefs && ID->isFromASTFile() && ID->getDefinition() &&
      !ID->getImplementation())
    return DBuilder.createForwardDecl(
        llvm::dwarf::DW_TAG_structure_type, ID->getName(),
        getDeclContextDescriptor(ID), Unit, 0, RuntimeLang);

  // Get overall information about the record type for the debug info.
  llvm::DIFile *DefUnit = getOrCreateFile(ID->getLocation());
  unsigned Line = getLineNumber(ID->getLocation());

  // If this is just a forward declaration return a special forward-declaration
  // debug type since we won't be able to lay out the entire type.
  ObjCInterfaceDecl *Def = ID->getDefinition();
  if (!Def || !Def->getImplementation()) {
    llvm::DIScope *Mod = getParentModuleOrNull(ID);
    llvm::DIType *FwdDecl = DBuilder.createReplaceableCompositeType(
        llvm::dwarf::DW_TAG_structure_type, ID->getName(), Mod ? Mod : TheCU,
        DefUnit, Line, RuntimeLang);
    ObjCInterfaceCache.push_back(ObjCInterfaceCacheEntry(Ty, FwdDecl, Unit));
    return FwdDecl;
  }

  return CreateTypeDefinition(Ty, Unit);
}

llvm::DIModule *CGDebugInfo::getOrCreateModuleRef(ASTSourceDescriptor Mod,
                                                  bool CreateSkeletonCU) {
  // Use the Module pointer as the key into the cache. This is a
  // nullptr if the "Module" is a PCH, which is safe because we don't
  // support chained PCH debug info, so there can only be a single PCH.
  const Module *M = Mod.getModuleOrNull();
  auto ModRef = ModuleCache.find(M);
  if (ModRef != ModuleCache.end())
    return cast<llvm::DIModule>(ModRef->second);

  // Macro definitions that were defined with "-D" on the command line.
  SmallString<128> ConfigMacros;
  {
    llvm::raw_svector_ostream OS(ConfigMacros);
    const auto &PPOpts = CGM.getPreprocessorOpts();
    unsigned I = 0;
    // Translate the macro definitions back into a command line.
    for (auto &M : PPOpts.Macros) {
      if (++I > 1)
        OS << " ";
      const std::string &Macro = M.first;
      bool Undef = M.second;
      OS << "\"-" << (Undef ? 'U' : 'D');
      for (char c : Macro)
        switch (c) {
        case '\\':
          OS << "\\\\";
          break;
        case '"':
          OS << "\\\"";
          break;
        default:
          OS << c;
        }
      OS << '\"';
    }
  }

  bool IsRootModule = M ? !M->Parent : true;
  // When a module name is specified as -fmodule-name, that module gets a
  // clang::Module object, but it won't actually be built or imported; it will
  // be textual.
  if (CreateSkeletonCU && IsRootModule && Mod.getASTFile().empty() && M)
    assert(StringRef(M->Name).starts_with(CGM.getLangOpts().ModuleName) &&
           "clang module without ASTFile must be specified by -fmodule-name");

  // Return a StringRef to the remapped Path.
  auto RemapPath = [this](StringRef Path) -> std::string {
    std::string Remapped = remapDIPath(Path);
    StringRef Relative(Remapped);
    StringRef CompDir = TheCU->getDirectory();
    if (Relative.consume_front(CompDir))
      Relative.consume_front(llvm::sys::path::get_separator());

    return Relative.str();
  };

  if (CreateSkeletonCU && IsRootModule && !Mod.getASTFile().empty()) {
    // PCH files don't have a signature field in the control block,
    // but LLVM detects skeleton CUs by looking for a non-zero DWO id.
    // We use the lower 64 bits for debug info.

    uint64_t Signature = 0;
    if (const auto &ModSig = Mod.getSignature())
      Signature = ModSig.truncatedValue();
    else
      Signature = ~1ULL;

    llvm::DIBuilder DIB(CGM.getModule());
    SmallString<0> PCM;
    if (!llvm::sys::path::is_absolute(Mod.getASTFile())) {
      if (CGM.getHeaderSearchOpts().ModuleFileHomeIsCwd)
        PCM = getCurrentDirname();
      else
        PCM = Mod.getPath();
    }
    llvm::sys::path::append(PCM, Mod.getASTFile());
    DIB.createCompileUnit(
        TheCU->getSourceLanguage(),
        // TODO: Support "Source" from external AST providers?
        DIB.createFile(Mod.getModuleName(), TheCU->getDirectory()),
        TheCU->getProducer(), false, StringRef(), 0, RemapPath(PCM),
        llvm::DICompileUnit::FullDebug, Signature);
    DIB.finalize();
  }

  llvm::DIModule *Parent =
      IsRootModule ? nullptr
                   : getOrCreateModuleRef(ASTSourceDescriptor(*M->Parent),
                                          CreateSkeletonCU);
  std::string IncludePath = Mod.getPath().str();
  llvm::DIModule *DIMod =
      DBuilder.createModule(Parent, Mod.getModuleName(), ConfigMacros,
                            RemapPath(IncludePath));
  ModuleCache[M].reset(DIMod);
  return DIMod;
}

llvm::DIType *CGDebugInfo::CreateTypeDefinition(const ObjCInterfaceType *Ty,
                                                llvm::DIFile *Unit) {
  ObjCInterfaceDecl *ID = Ty->getDecl();
  llvm::DIFile *DefUnit = getOrCreateFile(ID->getLocation());
  unsigned Line = getLineNumber(ID->getLocation());
  unsigned RuntimeLang = TheCU->getSourceLanguage();

  // Bit size, align and offset of the type.
  uint64_t Size = CGM.getContext().getTypeSize(Ty);
  auto Align = getTypeAlignIfRequired(Ty, CGM.getContext());

  llvm::DINode::DIFlags Flags = llvm::DINode::FlagZero;
  if (ID->getImplementation())
    Flags |= llvm::DINode::FlagObjcClassComplete;

  llvm::DIScope *Mod = getParentModuleOrNull(ID);
  llvm::DICompositeType *RealDecl = DBuilder.createStructType(
      Mod ? Mod : Unit, ID->getName(), DefUnit, Line, Size, Align, Flags,
      nullptr, llvm::DINodeArray(), RuntimeLang);

  QualType QTy(Ty, 0);
  TypeCache[QTy.getAsOpaquePtr()].reset(RealDecl);

  // Push the struct on region stack.
  LexicalBlockStack.emplace_back(RealDecl);
  RegionMap[Ty->getDecl()].reset(RealDecl);

  // Convert all the elements.
  SmallVector<llvm::Metadata *, 16> EltTys;

  ObjCInterfaceDecl *SClass = ID->getSuperClass();
  if (SClass) {
    llvm::DIType *SClassTy =
        getOrCreateType(CGM.getContext().getObjCInterfaceType(SClass), Unit);
    if (!SClassTy)
      return nullptr;

    llvm::DIType *InhTag = DBuilder.createInheritance(RealDecl, SClassTy, 0, 0,
                                                      llvm::DINode::FlagZero);
    EltTys.push_back(InhTag);
  }

  // Create entries for all of the properties.
  auto AddProperty = [&](const ObjCPropertyDecl *PD) {
    SourceLocation Loc = PD->getLocation();
    llvm::DIFile *PUnit = getOrCreateFile(Loc);
    unsigned PLine = getLineNumber(Loc);
    ObjCMethodDecl *Getter = PD->getGetterMethodDecl();
    ObjCMethodDecl *Setter = PD->getSetterMethodDecl();
    llvm::MDNode *PropertyNode = DBuilder.createObjCProperty(
        PD->getName(), PUnit, PLine,
        hasDefaultGetterName(PD, Getter) ? ""
                                         : getSelectorName(PD->getGetterName()),
        hasDefaultSetterName(PD, Setter) ? ""
                                         : getSelectorName(PD->getSetterName()),
        PD->getPropertyAttributes(), getOrCreateType(PD->getType(), PUnit));
    EltTys.push_back(PropertyNode);
  };
  {
    // Use 'char' for the isClassProperty bit as DenseSet requires space for
    // empty/tombstone keys in the data type (and bool is too small for that).
    typedef std::pair<char, const IdentifierInfo *> IsClassAndIdent;
    /// List of already emitted properties. Two distinct class and instance
    /// properties can share the same identifier (but not two instance
    /// properties or two class properties).
    llvm::DenseSet<IsClassAndIdent> PropertySet;
    /// Returns the IsClassAndIdent key for the given property.
    auto GetIsClassAndIdent = [](const ObjCPropertyDecl *PD) {
      return std::make_pair(PD->isClassProperty(), PD->getIdentifier());
    };
    for (const ObjCCategoryDecl *ClassExt : ID->known_extensions())
      for (auto *PD : ClassExt->properties()) {
        PropertySet.insert(GetIsClassAndIdent(PD));
        AddProperty(PD);
      }
    for (const auto *PD : ID->properties()) {
      // Don't emit duplicate metadata for properties that were already in a
      // class extension.
      if (!PropertySet.insert(GetIsClassAndIdent(PD)).second)
        continue;
      AddProperty(PD);
    }
  }

  const ASTRecordLayout &RL = CGM.getContext().getASTObjCInterfaceLayout(ID);
  unsigned FieldNo = 0;
  for (ObjCIvarDecl *Field = ID->all_declared_ivar_begin(); Field;
       Field = Field->getNextIvar(), ++FieldNo) {
    llvm::DIType *FieldTy = getOrCreateType(Field->getType(), Unit);
    if (!FieldTy)
      return nullptr;

    StringRef FieldName = Field->getName();

    // Ignore unnamed fields.
    if (FieldName.empty())
      continue;

    // Get the location for the field.
    llvm::DIFile *FieldDefUnit = getOrCreateFile(Field->getLocation());
    unsigned FieldLine = getLineNumber(Field->getLocation());
    QualType FType = Field->getType();
    uint64_t FieldSize = 0;
    uint32_t FieldAlign = 0;

    if (!FType->isIncompleteArrayType()) {

      // Bit size, align and offset of the type.
      FieldSize = Field->isBitField() ? Field->getBitWidthValue()
                                      : CGM.getContext().getTypeSize(FType);
      FieldAlign = getTypeAlignIfRequired(FType, CGM.getContext());
    }

    uint64_t FieldOffset;
    if (CGM.getLangOpts().ObjCRuntime.isNonFragile()) {
      // We don't know the runtime offset of an ivar if we're using the
      // non-fragile ABI.  For bitfields, use the bit offset into the first
      // byte of storage of the bitfield.  For other fields, use zero.
      if (Field->isBitField()) {
        FieldOffset =
            CGM.getObjCRuntime().ComputeBitfieldBitOffset(CGM, ID, Field);
        FieldOffset %= CGM.getContext().getCharWidth();
      } else {
        FieldOffset = 0;
      }
    } else {
      FieldOffset = RL.getFieldOffset(FieldNo);
    }

    llvm::DINode::DIFlags Flags = llvm::DINode::FlagZero;
    if (Field->getAccessControl() == ObjCIvarDecl::Protected)
      Flags = llvm::DINode::FlagProtected;
    else if (Field->getAccessControl() == ObjCIvarDecl::Private)
      Flags = llvm::DINode::FlagPrivate;
    else if (Field->getAccessControl() == ObjCIvarDecl::Public)
      Flags = llvm::DINode::FlagPublic;

    if (Field->isBitField())
      Flags |= llvm::DINode::FlagBitField;

    llvm::MDNode *PropertyNode = nullptr;
    if (ObjCImplementationDecl *ImpD = ID->getImplementation()) {
      if (ObjCPropertyImplDecl *PImpD =
              ImpD->FindPropertyImplIvarDecl(Field->getIdentifier())) {
        if (ObjCPropertyDecl *PD = PImpD->getPropertyDecl()) {
          SourceLocation Loc = PD->getLocation();
          llvm::DIFile *PUnit = getOrCreateFile(Loc);
          unsigned PLine = getLineNumber(Loc);
          ObjCMethodDecl *Getter = PImpD->getGetterMethodDecl();
          ObjCMethodDecl *Setter = PImpD->getSetterMethodDecl();
          PropertyNode = DBuilder.createObjCProperty(
              PD->getName(), PUnit, PLine,
              hasDefaultGetterName(PD, Getter)
                  ? ""
                  : getSelectorName(PD->getGetterName()),
              hasDefaultSetterName(PD, Setter)
                  ? ""
                  : getSelectorName(PD->getSetterName()),
              PD->getPropertyAttributes(),
              getOrCreateType(PD->getType(), PUnit));
        }
      }
    }
    FieldTy = DBuilder.createObjCIVar(FieldName, FieldDefUnit, FieldLine,
                                      FieldSize, FieldAlign, FieldOffset, Flags,
                                      FieldTy, PropertyNode);
    EltTys.push_back(FieldTy);
  }

  llvm::DINodeArray Elements = DBuilder.getOrCreateArray(EltTys);
  DBuilder.replaceArrays(RealDecl, Elements);

  LexicalBlockStack.pop_back();
  return RealDecl;
}

llvm::DIType *CGDebugInfo::CreateType(const VectorType *Ty,
                                      llvm::DIFile *Unit) {
  if (Ty->isPackedVectorBoolType(CGM.getContext())) {
    // Boolean ext_vector_type(N) are special because their real element type
    // (bits of bit size) is not their Clang element type (_Bool of size byte).
    // For now, we pretend the boolean vector were actually a vector of bytes
    // (where each byte represents 8 bits of the actual vector).
    // FIXME Debug info should actually represent this proper as a vector mask
    // type.
    auto &Ctx = CGM.getContext();
    uint64_t Size = CGM.getContext().getTypeSize(Ty);
    uint64_t NumVectorBytes = Size / Ctx.getCharWidth();

    // Construct the vector of 'char' type.
    QualType CharVecTy =
        Ctx.getVectorType(Ctx.CharTy, NumVectorBytes, VectorKind::Generic);
    return CreateType(CharVecTy->getAs<VectorType>(), Unit);
  }

  llvm::DIType *ElementTy = getOrCreateType(Ty->getElementType(), Unit);
  int64_t Count = Ty->getNumElements();

  llvm::Metadata *Subscript;
  QualType QTy(Ty, 0);
  auto SizeExpr = SizeExprCache.find(QTy);
  if (SizeExpr != SizeExprCache.end())
    Subscript = DBuilder.getOrCreateSubrange(
        SizeExpr->getSecond() /*count*/, nullptr /*lowerBound*/,
        nullptr /*upperBound*/, nullptr /*stride*/);
  else {
    auto *CountNode =
        llvm::ConstantAsMetadata::get(llvm::ConstantInt::getSigned(
            llvm::Type::getInt64Ty(CGM.getLLVMContext()), Count ? Count : -1));
    Subscript = DBuilder.getOrCreateSubrange(
        CountNode /*count*/, nullptr /*lowerBound*/, nullptr /*upperBound*/,
        nullptr /*stride*/);
  }
  llvm::DINodeArray SubscriptArray = DBuilder.getOrCreateArray(Subscript);

  uint64_t Size = CGM.getContext().getTypeSize(Ty);
  auto Align = getTypeAlignIfRequired(Ty, CGM.getContext());

  return DBuilder.createVectorType(Size, Align, ElementTy, SubscriptArray);
}

llvm::DIType *CGDebugInfo::CreateType(const ConstantMatrixType *Ty,
                                      llvm::DIFile *Unit) {
  // FIXME: Create another debug type for matrices
  // For the time being, it treats it like a nested ArrayType.

  llvm::DIType *ElementTy = getOrCreateType(Ty->getElementType(), Unit);
  uint64_t Size = CGM.getContext().getTypeSize(Ty);
  uint32_t Align = getTypeAlignIfRequired(Ty, CGM.getContext());

  // Create ranges for both dimensions.
  llvm::SmallVector<llvm::Metadata *, 2> Subscripts;
  auto *ColumnCountNode =
      llvm::ConstantAsMetadata::get(llvm::ConstantInt::getSigned(
          llvm::Type::getInt64Ty(CGM.getLLVMContext()), Ty->getNumColumns()));
  auto *RowCountNode =
      llvm::ConstantAsMetadata::get(llvm::ConstantInt::getSigned(
          llvm::Type::getInt64Ty(CGM.getLLVMContext()), Ty->getNumRows()));
  Subscripts.push_back(DBuilder.getOrCreateSubrange(
      ColumnCountNode /*count*/, nullptr /*lowerBound*/, nullptr /*upperBound*/,
      nullptr /*stride*/));
  Subscripts.push_back(DBuilder.getOrCreateSubrange(
      RowCountNode /*count*/, nullptr /*lowerBound*/, nullptr /*upperBound*/,
      nullptr /*stride*/));
  llvm::DINodeArray SubscriptArray = DBuilder.getOrCreateArray(Subscripts);
  return DBuilder.createArrayType(Size, Align, ElementTy, SubscriptArray);
}

llvm::DIType *CGDebugInfo::CreateType(const ArrayType *Ty, llvm::DIFile *Unit) {
  uint64_t Size;
  uint32_t Align;

  // FIXME: make getTypeAlign() aware of VLAs and incomplete array types
  if (const auto *VAT = dyn_cast<VariableArrayType>(Ty)) {
    Size = 0;
    Align = getTypeAlignIfRequired(CGM.getContext().getBaseElementType(VAT),
                                   CGM.getContext());
  } else if (Ty->isIncompleteArrayType()) {
    Size = 0;
    if (Ty->getElementType()->isIncompleteType())
      Align = 0;
    else
      Align = getTypeAlignIfRequired(Ty->getElementType(), CGM.getContext());
  } else if (Ty->isIncompleteType()) {
    Size = 0;
    Align = 0;
  } else {
    // Size and align of the whole array, not the element type.
    Size = CGM.getContext().getTypeSize(Ty);
    Align = getTypeAlignIfRequired(Ty, CGM.getContext());
  }

  // Add the dimensions of the array.  FIXME: This loses CV qualifiers from
  // interior arrays, do we care?  Why aren't nested arrays represented the
  // obvious/recursive way?
  SmallVector<llvm::Metadata *, 8> Subscripts;
  QualType EltTy(Ty, 0);
  while ((Ty = dyn_cast<ArrayType>(EltTy))) {
    // If the number of elements is known, then count is that number. Otherwise,
    // it's -1. This allows us to represent a subrange with an array of 0
    // elements, like this:
    //
    //   struct foo {
    //     int x[0];
    //   };
    int64_t Count = -1; // Count == -1 is an unbounded array.
    if (const auto *CAT = dyn_cast<ConstantArrayType>(Ty))
      Count = CAT->getZExtSize();
    else if (const auto *VAT = dyn_cast<VariableArrayType>(Ty)) {
      if (Expr *Size = VAT->getSizeExpr()) {
        Expr::EvalResult Result;
        if (Size->EvaluateAsInt(Result, CGM.getContext()))
          Count = Result.Val.getInt().getExtValue();
      }
    }

    auto SizeNode = SizeExprCache.find(EltTy);
    if (SizeNode != SizeExprCache.end())
      Subscripts.push_back(DBuilder.getOrCreateSubrange(
          SizeNode->getSecond() /*count*/, nullptr /*lowerBound*/,
          nullptr /*upperBound*/, nullptr /*stride*/));
    else {
      auto *CountNode =
          llvm::ConstantAsMetadata::get(llvm::ConstantInt::getSigned(
              llvm::Type::getInt64Ty(CGM.getLLVMContext()), Count));
      Subscripts.push_back(DBuilder.getOrCreateSubrange(
          CountNode /*count*/, nullptr /*lowerBound*/, nullptr /*upperBound*/,
          nullptr /*stride*/));
    }
    EltTy = Ty->getElementType();
  }

  llvm::DINodeArray SubscriptArray = DBuilder.getOrCreateArray(Subscripts);

  return DBuilder.createArrayType(Size, Align, getOrCreateType(EltTy, Unit),
                                  SubscriptArray);
}

llvm::DIType *CGDebugInfo::CreateType(const LValueReferenceType *Ty,
                                      llvm::DIFile *Unit) {
  return CreatePointerLikeType(llvm::dwarf::DW_TAG_reference_type, Ty,
                               Ty->getPointeeType(), Unit);
}

llvm::DIType *CGDebugInfo::CreateType(const RValueReferenceType *Ty,
                                      llvm::DIFile *Unit) {
  llvm::dwarf::Tag Tag = llvm::dwarf::DW_TAG_rvalue_reference_type;
  // DW_TAG_rvalue_reference_type was introduced in DWARF 4.
  if (CGM.getCodeGenOpts().DebugStrictDwarf &&
      CGM.getCodeGenOpts().DwarfVersion < 4)
    Tag = llvm::dwarf::DW_TAG_reference_type;

  return CreatePointerLikeType(Tag, Ty, Ty->getPointeeType(), Unit);
}

llvm::DIType *CGDebugInfo::CreateType(const MemberPointerType *Ty,
                                      llvm::DIFile *U) {
  llvm::DINode::DIFlags Flags = llvm::DINode::FlagZero;
  uint64_t Size = 0;

  if (!Ty->isIncompleteType()) {
    Size = CGM.getContext().getTypeSize(Ty);

    // Set the MS inheritance model. There is no flag for the unspecified model.
    if (CGM.getTarget().getCXXABI().isMicrosoft()) {
      switch (Ty->getMostRecentCXXRecordDecl()->getMSInheritanceModel()) {
      case MSInheritanceModel::Single:
        Flags |= llvm::DINode::FlagSingleInheritance;
        break;
      case MSInheritanceModel::Multiple:
        Flags |= llvm::DINode::FlagMultipleInheritance;
        break;
      case MSInheritanceModel::Virtual:
        Flags |= llvm::DINode::FlagVirtualInheritance;
        break;
      case MSInheritanceModel::Unspecified:
        break;
      }
    }
  }

  llvm::DIType *ClassType = getOrCreateType(
      QualType(Ty->getMostRecentCXXRecordDecl()->getTypeForDecl(), 0), U);
  if (Ty->isMemberDataPointerType())
    return DBuilder.createMemberPointerType(
        getOrCreateType(Ty->getPointeeType(), U), ClassType, Size, /*Align=*/0,
        Flags);

  const FunctionProtoType *FPT =
      Ty->getPointeeType()->castAs<FunctionProtoType>();
  return DBuilder.createMemberPointerType(
      getOrCreateInstanceMethodType(
          CXXMethodDecl::getThisType(FPT, Ty->getMostRecentCXXRecordDecl()),
          FPT, U),
      ClassType, Size, /*Align=*/0, Flags);
}

llvm::DIType *CGDebugInfo::CreateType(const AtomicType *Ty, llvm::DIFile *U) {
  auto *FromTy = getOrCreateType(Ty->getValueType(), U);
  return DBuilder.createQualifiedType(llvm::dwarf::DW_TAG_atomic_type, FromTy);
}

llvm::DIType *CGDebugInfo::CreateType(const PipeType *Ty, llvm::DIFile *U) {
  return getOrCreateType(Ty->getElementType(), U);
}

llvm::DIType *CGDebugInfo::CreateType(const HLSLAttributedResourceType *Ty,
                                      llvm::DIFile *U) {
  return getOrCreateType(Ty->getWrappedType(), U);
}

llvm::DIType *CGDebugInfo::CreateType(const HLSLInlineSpirvType *Ty,
                                      llvm::DIFile *U) {
  // Debug information unneeded.
  return nullptr;
}

llvm::DIType *CGDebugInfo::CreateEnumType(const EnumType *Ty) {
  const EnumDecl *ED = Ty->getDecl();

  uint64_t Size = 0;
  uint32_t Align = 0;
  if (!ED->getTypeForDecl()->isIncompleteType()) {
    Size = CGM.getContext().getTypeSize(ED->getTypeForDecl());
    Align = getDeclAlignIfRequired(ED, CGM.getContext());
  }

  SmallString<256> Identifier = getTypeIdentifier(Ty, CGM, TheCU);

  bool isImportedFromModule =
      DebugTypeExtRefs && ED->isFromASTFile() && ED->getDefinition();

  // If this is just a forward declaration, construct an appropriately
  // marked node and just return it.
  if (isImportedFromModule || !ED->getDefinition()) {
    // Note that it is possible for enums to be created as part of
    // their own declcontext. In this case a FwdDecl will be created
    // twice. This doesn't cause a problem because both FwdDecls are
    // entered into the ReplaceMap: finalize() will replace the first
    // FwdDecl with the second and then replace the second with
    // complete type.
    llvm::DIScope *EDContext = getDeclContextDescriptor(ED);
    llvm::DIFile *DefUnit = getOrCreateFile(ED->getLocation());
    llvm::TempDIScope TmpContext(DBuilder.createReplaceableCompositeType(
        llvm::dwarf::DW_TAG_enumeration_type, "", TheCU, DefUnit, 0));

    unsigned Line = getLineNumber(ED->getLocation());
    StringRef EDName = ED->getName();
    llvm::DIType *RetTy = DBuilder.createReplaceableCompositeType(
        llvm::dwarf::DW_TAG_enumeration_type, EDName, EDContext, DefUnit, Line,
        0, Size, Align, llvm::DINode::FlagFwdDecl, Identifier);

    ReplaceMap.emplace_back(
        std::piecewise_construct, std::make_tuple(Ty),
        std::make_tuple(static_cast<llvm::Metadata *>(RetTy)));
    return RetTy;
  }

  return CreateTypeDefinition(Ty);
}

llvm::DIType *CGDebugInfo::CreateTypeDefinition(const EnumType *Ty) {
  const EnumDecl *ED = Ty->getDecl();
  uint64_t Size = 0;
  uint32_t Align = 0;
  if (!ED->getTypeForDecl()->isIncompleteType()) {
    Size = CGM.getContext().getTypeSize(ED->getTypeForDecl());
    Align = getDeclAlignIfRequired(ED, CGM.getContext());
  }

  SmallString<256> Identifier = getTypeIdentifier(Ty, CGM, TheCU);

  SmallVector<llvm::Metadata *, 16> Enumerators;
  ED = ED->getDefinition();
  assert(ED && "An enumeration definition is required");
  for (const auto *Enum : ED->enumerators()) {
    Enumerators.push_back(
        DBuilder.createEnumerator(Enum->getName(), Enum->getInitVal()));
  }

  std::optional<EnumExtensibilityAttr::Kind> EnumKind;
  if (auto *Attr = ED->getAttr<EnumExtensibilityAttr>())
    EnumKind = Attr->getExtensibility();

  // Return a CompositeType for the enum itself.
  llvm::DINodeArray EltArray = DBuilder.getOrCreateArray(Enumerators);

  llvm::DIFile *DefUnit = getOrCreateFile(ED->getLocation());
  unsigned Line = getLineNumber(ED->getLocation());
  llvm::DIScope *EnumContext = getDeclContextDescriptor(ED);
  llvm::DIType *ClassTy = getOrCreateType(ED->getIntegerType(), DefUnit);
  return DBuilder.createEnumerationType(
      EnumContext, ED->getName(), DefUnit, Line, Size, Align, EltArray, ClassTy,
      /*RunTimeLang=*/0, Identifier, ED->isScoped(), EnumKind);
}

llvm::DIMacro *CGDebugInfo::CreateMacro(llvm::DIMacroFile *Parent,
                                        unsigned MType, SourceLocation LineLoc,
                                        StringRef Name, StringRef Value) {
  unsigned Line = LineLoc.isInvalid() ? 0 : getLineNumber(LineLoc);
  return DBuilder.createMacro(Parent, Line, MType, Name, Value);
}

llvm::DIMacroFile *CGDebugInfo::CreateTempMacroFile(llvm::DIMacroFile *Parent,
                                                    SourceLocation LineLoc,
                                                    SourceLocation FileLoc) {
  llvm::DIFile *FName = getOrCreateFile(FileLoc);
  unsigned Line = LineLoc.isInvalid() ? 0 : getLineNumber(LineLoc);
  return DBuilder.createTempMacroFile(Parent, Line, FName);
}

llvm::DILocation *CGDebugInfo::CreateSyntheticInlineAt(llvm::DebugLoc Location,
                                                       StringRef FuncName) {
  llvm::DISubprogram *SP =
      createInlinedSubprogram(FuncName, Location->getFile());
  return llvm::DILocation::get(CGM.getLLVMContext(), /*Line=*/0, /*Column=*/0,
                               /*Scope=*/SP, /*InlinedAt=*/Location);
}

llvm::DILocation *CGDebugInfo::CreateTrapFailureMessageFor(
    llvm::DebugLoc TrapLocation, StringRef Category, StringRef FailureMsg) {
  // Create a debug location from `TrapLocation` that adds an artificial inline
  // frame.
  SmallString<64> FuncName(ClangTrapPrefix);

  FuncName += "$";
  FuncName += Category;
  FuncName += "$";
  FuncName += FailureMsg;

  return CreateSyntheticInlineAt(TrapLocation, FuncName);
}

static QualType UnwrapTypeForDebugInfo(QualType T, const ASTContext &C) {
  Qualifiers Quals;
  do {
    Qualifiers InnerQuals = T.getLocalQualifiers();
    // Qualifiers::operator+() doesn't like it if you add a Qualifier
    // that is already there.
    Quals += Qualifiers::removeCommonQualifiers(Quals, InnerQuals);
    Quals += InnerQuals;
    QualType LastT = T;
    switch (T->getTypeClass()) {
    default:
      return C.getQualifiedType(T.getTypePtr(), Quals);
    case Type::TemplateSpecialization: {
      const auto *Spec = cast<TemplateSpecializationType>(T);
      if (Spec->isTypeAlias())
        return C.getQualifiedType(T.getTypePtr(), Quals);
      T = Spec->desugar();
      break;
    }
    case Type::TypeOfExpr:
      T = cast<TypeOfExprType>(T)->getUnderlyingExpr()->getType();
      break;
    case Type::TypeOf:
      T = cast<TypeOfType>(T)->getUnmodifiedType();
      break;
    case Type::Decltype:
      T = cast<DecltypeType>(T)->getUnderlyingType();
      break;
    case Type::UnaryTransform:
      T = cast<UnaryTransformType>(T)->getUnderlyingType();
      break;
    case Type::Attributed:
      T = cast<AttributedType>(T)->getEquivalentType();
      break;
    case Type::BTFTagAttributed:
      T = cast<BTFTagAttributedType>(T)->getWrappedType();
      break;
    case Type::CountAttributed:
      T = cast<CountAttributedType>(T)->desugar();
      break;
    case Type::Elaborated:
      T = cast<ElaboratedType>(T)->getNamedType();
      break;
    case Type::Using:
      T = cast<UsingType>(T)->getUnderlyingType();
      break;
    case Type::Paren:
      T = cast<ParenType>(T)->getInnerType();
      break;
    case Type::MacroQualified:
      T = cast<MacroQualifiedType>(T)->getUnderlyingType();
      break;
    case Type::SubstTemplateTypeParm:
      T = cast<SubstTemplateTypeParmType>(T)->getReplacementType();
      break;
    case Type::Auto:
    case Type::DeducedTemplateSpecialization: {
      QualType DT = cast<DeducedType>(T)->getDeducedType();
      assert(!DT.isNull() && "Undeduced types shouldn't reach here.");
      T = DT;
      break;
    }
    case Type::PackIndexing: {
      T = cast<PackIndexingType>(T)->getSelectedType();
      break;
    }
    case Type::Adjusted:
    case Type::Decayed:
      // Decayed and adjusted types use the adjusted type in LLVM and DWARF.
      T = cast<AdjustedType>(T)->getAdjustedType();
      break;
    }

    assert(T != LastT && "Type unwrapping failed to unwrap!");
    (void)LastT;
  } while (true);
}

llvm::DIType *CGDebugInfo::getTypeOrNull(QualType Ty) {
  assert(Ty == UnwrapTypeForDebugInfo(Ty, CGM.getContext()));
  auto It = TypeCache.find(Ty.getAsOpaquePtr());
  if (It != TypeCache.end()) {
    // Verify that the debug info still exists.
    if (llvm::Metadata *V = It->second)
      return cast<llvm::DIType>(V);
  }

  return nullptr;
}

void CGDebugInfo::completeTemplateDefinition(
    const ClassTemplateSpecializationDecl &SD) {
  completeUnusedClass(SD);
}

void CGDebugInfo::completeUnusedClass(const CXXRecordDecl &D) {
  if (DebugKind <= llvm::codegenoptions::DebugLineTablesOnly ||
      D.isDynamicClass())
    return;

  completeClassData(&D);
  // In case this type has no member function definitions being emitted, ensure
  // it is retained
  RetainedTypes.push_back(CGM.getContext().getRecordType(&D).getAsOpaquePtr());
}

llvm::DIType *CGDebugInfo::getOrCreateType(QualType Ty, llvm::DIFile *Unit) {
  if (Ty.isNull())
    return nullptr;

  llvm::TimeTraceScope TimeScope("DebugType", [&]() {
    std::string Name;
    llvm::raw_string_ostream OS(Name);
    Ty.print(OS, getPrintingPolicy());
    return Name;
  });

  // Unwrap the type as needed for debug information.
  Ty = UnwrapTypeForDebugInfo(Ty, CGM.getContext());

  if (auto *T = getTypeOrNull(Ty))
    return T;

  llvm::DIType *Res = CreateTypeNode(Ty, Unit);
  void *TyPtr = Ty.getAsOpaquePtr();

  // And update the type cache.
  TypeCache[TyPtr].reset(Res);

  return Res;
}

llvm::DIModule *CGDebugInfo::getParentModuleOrNull(const Decl *D) {
  // A forward declaration inside a module header does not belong to the module.
  if (isa<RecordDecl>(D) && !cast<RecordDecl>(D)->getDefinition())
    return nullptr;
  if (DebugTypeExtRefs && D->isFromASTFile()) {
    // Record a reference to an imported clang module or precompiled header.
    auto *Reader = CGM.getContext().getExternalSource();
    auto Idx = D->getOwningModuleID();
    auto Info = Reader->getSourceDescriptor(Idx);
    if (Info)
      return getOrCreateModuleRef(*Info, /*SkeletonCU=*/true);
  } else if (ClangModuleMap) {
    // We are building a clang module or a precompiled header.
    //
    // TODO: When D is a CXXRecordDecl or a C++ Enum, the ODR applies
    // and it wouldn't be necessary to specify the parent scope
    // because the type is already unique by definition (it would look
    // like the output of -fno-standalone-debug). On the other hand,
    // the parent scope helps a consumer to quickly locate the object
    // file where the type's definition is located, so it might be
    // best to make this behavior a command line or debugger tuning
    // option.
    if (Module *M = D->getOwningModule()) {
      // This is a (sub-)module.
      auto Info = ASTSourceDescriptor(*M);
      return getOrCreateModuleRef(Info, /*SkeletonCU=*/false);
    } else {
      // This the precompiled header being built.
      return getOrCreateModuleRef(PCHDescriptor, /*SkeletonCU=*/false);
    }
  }

  return nullptr;
}

llvm::DIType *CGDebugInfo::CreateTypeNode(QualType Ty, llvm::DIFile *Unit) {
  // Handle qualifiers, which recursively handles what they refer to.
  if (Ty.hasLocalQualifiers())
    return CreateQualifiedType(Ty, Unit);

  // Work out details of type.
  switch (Ty->getTypeClass()) {
#define TYPE(Class, Base)
#define ABSTRACT_TYPE(Class, Base)
#define NON_CANONICAL_TYPE(Class, Base)
#define DEPENDENT_TYPE(Class, Base) case Type::Class:
#include "clang/AST/TypeNodes.inc"
    llvm_unreachable("Dependent types cannot show up in debug information");

  case Type::ExtVector:
  case Type::Vector:
    return CreateType(cast<VectorType>(Ty), Unit);
  case Type::ConstantMatrix:
    return CreateType(cast<ConstantMatrixType>(Ty), Unit);
  case Type::ObjCObjectPointer:
    return CreateType(cast<ObjCObjectPointerType>(Ty), Unit);
  case Type::ObjCObject:
    return CreateType(cast<ObjCObjectType>(Ty), Unit);
  case Type::ObjCTypeParam:
    return CreateType(cast<ObjCTypeParamType>(Ty), Unit);
  case Type::ObjCInterface:
    return CreateType(cast<ObjCInterfaceType>(Ty), Unit);
  case Type::Builtin:
    return CreateType(cast<BuiltinType>(Ty));
  case Type::Complex:
    return CreateType(cast<ComplexType>(Ty));
  case Type::Pointer:
    return CreateType(cast<PointerType>(Ty), Unit);
  case Type::BlockPointer:
    return CreateType(cast<BlockPointerType>(Ty), Unit);
  case Type::Typedef:
    return CreateType(cast<TypedefType>(Ty), Unit);
  case Type::Record:
    return CreateType(cast<RecordType>(Ty));
  case Type::Enum:
    return CreateEnumType(cast<EnumType>(Ty));
  case Type::FunctionProto:
  case Type::FunctionNoProto:
    return CreateType(cast<FunctionType>(Ty), Unit);
  case Type::ConstantArray:
  case Type::VariableArray:
  case Type::IncompleteArray:
  case Type::ArrayParameter:
    return CreateType(cast<ArrayType>(Ty), Unit);

  case Type::LValueReference:
    return CreateType(cast<LValueReferenceType>(Ty), Unit);
  case Type::RValueReference:
    return CreateType(cast<RValueReferenceType>(Ty), Unit);

  case Type::MemberPointer:
    return CreateType(cast<MemberPointerType>(Ty), Unit);

  case Type::Atomic:
    return CreateType(cast<AtomicType>(Ty), Unit);

  case Type::BitInt:
    return CreateType(cast<BitIntType>(Ty));
  case Type::Pipe:
    return CreateType(cast<PipeType>(Ty), Unit);

  case Type::TemplateSpecialization:
    return CreateType(cast<TemplateSpecializationType>(Ty), Unit);
  case Type::HLSLAttributedResource:
    return CreateType(cast<HLSLAttributedResourceType>(Ty), Unit);
  case Type::HLSLInlineSpirv:
    return CreateType(cast<HLSLInlineSpirvType>(Ty), Unit);

  case Type::CountAttributed:
  case Type::Auto:
  case Type::Attributed:
  case Type::BTFTagAttributed:
  case Type::Adjusted:
  case Type::Decayed:
  case Type::DeducedTemplateSpecialization:
  case Type::Elaborated:
  case Type::Using:
  case Type::Paren:
  case Type::MacroQualified:
  case Type::SubstTemplateTypeParm:
  case Type::TypeOfExpr:
  case Type::TypeOf:
  case Type::Decltype:
  case Type::PackIndexing:
  case Type::UnaryTransform:
    break;
  }

  llvm_unreachable("type should have been unwrapped!");
}

llvm::DICompositeType *
CGDebugInfo::getOrCreateLimitedType(const RecordType *Ty) {
  QualType QTy(Ty, 0);

  auto *T = cast_or_null<llvm::DICompositeType>(getTypeOrNull(QTy));

  // We may have cached a forward decl when we could have created
  // a non-forward decl. Go ahead and create a non-forward decl
  // now.
  if (T && !T->isForwardDecl())
    return T;

  // Otherwise create the type.
  llvm::DICompositeType *Res = CreateLimitedType(Ty);

  // Propagate members from the declaration to the definition
  // CreateType(const RecordType*) will overwrite this with the members in the
  // correct order if the full type is needed.
  DBuilder.replaceArrays(Res, T ? T->getElements() : llvm::DINodeArray());

  // And update the type cache.
  TypeCache[QTy.getAsOpaquePtr()].reset(Res);
  return Res;
}

// TODO: Currently used for context chains when limiting debug info.
llvm::DICompositeType *CGDebugInfo::CreateLimitedType(const RecordType *Ty) {
  RecordDecl *RD = Ty->getDecl();

  // Get overall information about the record type for the debug info.
  StringRef RDName = getClassName(RD);
  const SourceLocation Loc = RD->getLocation();
  llvm::DIFile *DefUnit = nullptr;
  unsigned Line = 0;
  if (Loc.isValid()) {
    DefUnit = getOrCreateFile(Loc);
    Line = getLineNumber(Loc);
  }

  llvm::DIScope *RDContext = getDeclContextDescriptor(RD);

  // If we ended up creating the type during the context chain construction,
  // just return that.
  auto *T = cast_or_null<llvm::DICompositeType>(
      getTypeOrNull(CGM.getContext().getRecordType(RD)));
  if (T && (!T->isForwardDecl() || !RD->getDefinition()))
    return T;

  // If this is just a forward or incomplete declaration, construct an
  // appropriately marked node and just return it.
  const RecordDecl *D = RD->getDefinition();
  if (!D || !D->isCompleteDefinition())
    return getOrCreateRecordFwdDecl(Ty, RDContext);

  uint64_t Size = CGM.getContext().getTypeSize(Ty);
  // __attribute__((aligned)) can increase or decrease alignment *except* on a
  // struct or struct member, where it only increases  alignment unless 'packed'
  // is also specified. To handle this case, the `getTypeAlignIfRequired` needs
  // to be used.
  auto Align = getTypeAlignIfRequired(Ty, CGM.getContext());

  SmallString<256> Identifier = getTypeIdentifier(Ty, CGM, TheCU);

  // Explicitly record the calling convention and export symbols for C++
  // records.
  auto Flags = llvm::DINode::FlagZero;
  if (auto CXXRD = dyn_cast<CXXRecordDecl>(RD)) {
    if (CGM.getCXXABI().getRecordArgABI(CXXRD) == CGCXXABI::RAA_Indirect)
      Flags |= llvm::DINode::FlagTypePassByReference;
    else
      Flags |= llvm::DINode::FlagTypePassByValue;

    // Record if a C++ record is non-trivial type.
    if (!CXXRD->isTrivial())
      Flags |= llvm::DINode::FlagNonTrivial;

    // Record exports it symbols to the containing structure.
    if (CXXRD->isAnonymousStructOrUnion())
        Flags |= llvm::DINode::FlagExportSymbols;

    Flags |= getAccessFlag(CXXRD->getAccess(),
                           dyn_cast<CXXRecordDecl>(CXXRD->getDeclContext()));
  }

  llvm::DINodeArray Annotations = CollectBTFDeclTagAnnotations(D);
  llvm::DICompositeType *RealDecl = DBuilder.createReplaceableCompositeType(
      getTagForRecord(RD), RDName, RDContext, DefUnit, Line, 0, Size, Align,
      Flags, Identifier, Annotations);

  // Elements of composite types usually have back to the type, creating
  // uniquing cycles.  Distinct nodes are more efficient.
  switch (RealDecl->getTag()) {
  default:
    llvm_unreachable("invalid composite type tag");

  case llvm::dwarf::DW_TAG_array_type:
  case llvm::dwarf::DW_TAG_enumeration_type:
    // Array elements and most enumeration elements don't have back references,
    // so they don't tend to be involved in uniquing cycles and there is some
    // chance of merging them when linking together two modules.  Only make
    // them distinct if they are ODR-uniqued.
    if (Identifier.empty())
      break;
    [[fallthrough]];

  case llvm::dwarf::DW_TAG_structure_type:
  case llvm::dwarf::DW_TAG_union_type:
  case llvm::dwarf::DW_TAG_class_type:
    // Immediately resolve to a distinct node.
    RealDecl =
        llvm::MDNode::replaceWithDistinct(llvm::TempDICompositeType(RealDecl));
    break;
  }

  RegionMap[Ty->getDecl()].reset(RealDecl);
  TypeCache[QualType(Ty, 0).getAsOpaquePtr()].reset(RealDecl);

  if (const auto *TSpecial = dyn_cast<ClassTemplateSpecializationDecl>(RD))
    DBuilder.replaceArrays(RealDecl, llvm::DINodeArray(),
                           CollectCXXTemplateParams(TSpecial, DefUnit));
  return RealDecl;
}

void CGDebugInfo::CollectContainingType(const CXXRecordDecl *RD,
                                        llvm::DICompositeType *RealDecl) {
  // A class's primary base or the class itself contains the vtable.
  llvm::DIType *ContainingType = nullptr;
  const ASTRecordLayout &RL = CGM.getContext().getASTRecordLayout(RD);
  if (const CXXRecordDecl *PBase = RL.getPrimaryBase()) {
    // Seek non-virtual primary base root.
    while (true) {
      const ASTRecordLayout &BRL = CGM.getContext().getASTRecordLayout(PBase);
      const CXXRecordDecl *PBT = BRL.getPrimaryBase();
      if (PBT && !BRL.isPrimaryBaseVirtual())
        PBase = PBT;
      else
        break;
    }
    ContainingType = getOrCreateType(QualType(PBase->getTypeForDecl(), 0),
                                     getOrCreateFile(RD->getLocation()));
  } else if (RD->isDynamicClass())
    ContainingType = RealDecl;

  DBuilder.replaceVTableHolder(RealDecl, ContainingType);
}

llvm::DIType *CGDebugInfo::CreateMemberType(llvm::DIFile *Unit, QualType FType,
                                            StringRef Name, uint64_t *Offset) {
  llvm::DIType *FieldTy = CGDebugInfo::getOrCreateType(FType, Unit);
  uint64_t FieldSize = CGM.getContext().getTypeSize(FType);
  auto FieldAlign = getTypeAlignIfRequired(FType, CGM.getContext());
  llvm::DIType *Ty =
      DBuilder.createMemberType(Unit, Name, Unit, 0, FieldSize, FieldAlign,
                                *Offset, llvm::DINode::FlagZero, FieldTy);
  *Offset += FieldSize;
  return Ty;
}

void CGDebugInfo::collectFunctionDeclProps(GlobalDecl GD, llvm::DIFile *Unit,
                                           StringRef &Name,
                                           StringRef &LinkageName,
                                           llvm::DIScope *&FDContext,
                                           llvm::DINodeArray &TParamsArray,
                                           llvm::DINode::DIFlags &Flags) {
  const auto *FD = cast<FunctionDecl>(GD.getCanonicalDecl().getDecl());
  Name = getFunctionName(FD);
  // Use mangled name as linkage name for C/C++ functions.
  if (FD->getType()->getAs<FunctionProtoType>())
    LinkageName = CGM.getMangledName(GD);
  if (FD->hasPrototype())
    Flags |= llvm::DINode::FlagPrototyped;
  // No need to replicate the linkage name if it isn't different from the
  // subprogram name, no need to have it at all unless coverage is enabled or
  // debug is set to more than just line tables or extra debug info is needed.
  if (LinkageName == Name ||
      (CGM.getCodeGenOpts().CoverageNotesFile.empty() &&
       CGM.getCodeGenOpts().CoverageDataFile.empty() &&
       !CGM.getCodeGenOpts().DebugInfoForProfiling &&
       !CGM.getCodeGenOpts().PseudoProbeForProfiling &&
       DebugKind <= llvm::codegenoptions::DebugLineTablesOnly))
    LinkageName = StringRef();

  // Emit the function scope in line tables only mode (if CodeView) to
  // differentiate between function names.
  if (CGM.getCodeGenOpts().hasReducedDebugInfo() ||
      (DebugKind == llvm::codegenoptions::DebugLineTablesOnly &&
       CGM.getCodeGenOpts().EmitCodeView)) {
    if (const NamespaceDecl *NSDecl =
            dyn_cast_or_null<NamespaceDecl>(FD->getDeclContext()))
      FDContext = getOrCreateNamespace(NSDecl);
    else if (const RecordDecl *RDecl =
                 dyn_cast_or_null<RecordDecl>(FD->getDeclContext())) {
      llvm::DIScope *Mod = getParentModuleOrNull(RDecl);
      FDContext = getContextDescriptor(RDecl, Mod ? Mod : TheCU);
    }
  }
  if (CGM.getCodeGenOpts().hasReducedDebugInfo()) {
    // Check if it is a noreturn-marked function
    if (FD->isNoReturn())
      Flags |= llvm::DINode::FlagNoReturn;
    // Collect template parameters.
    TParamsArray = CollectFunctionTemplateParams(FD, Unit);
  }
}

void CGDebugInfo::collectVarDeclProps(const VarDecl *VD, llvm::DIFile *&Unit,
                                      unsigned &LineNo, QualType &T,
                                      StringRef &Name, StringRef &LinkageName,
                                      llvm::MDTuple *&TemplateParameters,
                                      llvm::DIScope *&VDContext) {
  Unit = getOrCreateFile(VD->getLocation());
  LineNo = getLineNumber(VD->getLocation());

  setLocation(VD->getLocation());

  T = VD->getType();
  if (T->isIncompleteArrayType()) {
    // CodeGen turns int[] into int[1] so we'll do the same here.
    llvm::APInt ConstVal(32, 1);
    QualType ET = CGM.getContext().getAsArrayType(T)->getElementType();

    T = CGM.getContext().getConstantArrayType(ET, ConstVal, nullptr,
                                              ArraySizeModifier::Normal, 0);
  }

  Name = VD->getName();
  if (VD->getDeclContext() && !isa<FunctionDecl>(VD->getDeclContext()) &&
      !isa<ObjCMethodDecl>(VD->getDeclContext()))
    LinkageName = CGM.getMangledName(VD);
  if (LinkageName == Name)
    LinkageName = StringRef();

  if (isa<VarTemplateSpecializationDecl>(VD)) {
    llvm::DINodeArray parameterNodes = CollectVarTemplateParams(VD, &*Unit);
    TemplateParameters = parameterNodes.get();
  } else {
    TemplateParameters = nullptr;
  }

  // Since we emit declarations (DW_AT_members) for static members, place the
  // definition of those static members in the namespace they were declared in
  // in the source code (the lexical decl context).
  // FIXME: Generalize this for even non-member global variables where the
  // declaration and definition may have different lexical decl contexts, once
  // we have support for emitting declarations of (non-member) global variables.
  const DeclContext *DC = VD->isStaticDataMember() ? VD->getLexicalDeclContext()
                                                   : VD->getDeclContext();
  // When a record type contains an in-line initialization of a static data
  // member, and the record type is marked as __declspec(dllexport), an implicit
  // definition of the member will be created in the record context.  DWARF
  // doesn't seem to have a nice way to describe this in a form that consumers
  // are likely to understand, so fake the "normal" situation of a definition
  // outside the class by putting it in the global scope.
  if (DC->isRecord())
    DC = CGM.getContext().getTranslationUnitDecl();

  llvm::DIScope *Mod = getParentModuleOrNull(VD);
  VDContext = getContextDescriptor(cast<Decl>(DC), Mod ? Mod : TheCU);
}

llvm::DISubprogram *CGDebugInfo::getFunctionFwdDeclOrStub(GlobalDecl GD,
                                                          bool Stub) {
  llvm::DINodeArray TParamsArray;
  StringRef Name, LinkageName;
  llvm::DINode::DIFlags Flags = llvm::DINode::FlagZero;
  llvm::DISubprogram::DISPFlags SPFlags = llvm::DISubprogram::SPFlagZero;
  SourceLocation Loc = GD.getDecl()->getLocation();
  llvm::DIFile *Unit = getOrCreateFile(Loc);
  llvm::DIScope *DContext = Unit;
  unsigned Line = getLineNumber(Loc);
  collectFunctionDeclProps(GD, Unit, Name, LinkageName, DContext, TParamsArray,
                           Flags);
  auto *FD = cast<FunctionDecl>(GD.getDecl());

  // Build function type.
  SmallVector<QualType, 16> ArgTypes;
  for (const ParmVarDecl *Parm : FD->parameters())
    ArgTypes.push_back(Parm->getType());

  CallingConv CC = FD->getType()->castAs<FunctionType>()->getCallConv();
  QualType FnType = CGM.getContext().getFunctionType(
      FD->getReturnType(), ArgTypes, FunctionProtoType::ExtProtoInfo(CC));
  if (!FD->isExternallyVisible())
    SPFlags |= llvm::DISubprogram::SPFlagLocalToUnit;
  if (CGM.getLangOpts().Optimize)
    SPFlags |= llvm::DISubprogram::SPFlagOptimized;

  if (Stub) {
    Flags |= getCallSiteRelatedAttrs();
    SPFlags |= llvm::DISubprogram::SPFlagDefinition;
    return DBuilder.createFunction(
        DContext, Name, LinkageName, Unit, Line,
        getOrCreateFunctionType(GD.getDecl(), FnType, Unit), 0, Flags, SPFlags,
        TParamsArray.get(), getFunctionDeclaration(FD));
  }

  llvm::DISubprogram *SP = DBuilder.createTempFunctionFwdDecl(
      DContext, Name, LinkageName, Unit, Line,
      getOrCreateFunctionType(GD.getDecl(), FnType, Unit), 0, Flags, SPFlags,
      TParamsArray.get(), getFunctionDeclaration(FD));
  const FunctionDecl *CanonDecl = FD->getCanonicalDecl();
  FwdDeclReplaceMap.emplace_back(std::piecewise_construct,
                                 std::make_tuple(CanonDecl),
                                 std::make_tuple(SP));
  return SP;
}

llvm::DISubprogram *CGDebugInfo::getFunctionForwardDeclaration(GlobalDecl GD) {
  return getFunctionFwdDeclOrStub(GD, /* Stub = */ false);
}

llvm::DISubprogram *CGDebugInfo::getFunctionStub(GlobalDecl GD) {
  return getFunctionFwdDeclOrStub(GD, /* Stub = */ true);
}

llvm::DIGlobalVariable *
CGDebugInfo::getGlobalVariableForwardDeclaration(const VarDecl *VD) {
  QualType T;
  StringRef Name, LinkageName;
  SourceLocation Loc = VD->getLocation();
  llvm::DIFile *Unit = getOrCreateFile(Loc);
  llvm::DIScope *DContext = Unit;
  unsigned Line = getLineNumber(Loc);
  llvm::MDTuple *TemplateParameters = nullptr;

  collectVarDeclProps(VD, Unit, Line, T, Name, LinkageName, TemplateParameters,
                      DContext);
  auto Align = getDeclAlignIfRequired(VD, CGM.getContext());
  auto *GV = DBuilder.createTempGlobalVariableFwdDecl(
      DContext, Name, LinkageName, Unit, Line, getOrCreateType(T, Unit),
      !VD->isExternallyVisible(), nullptr, TemplateParameters, Align);
  FwdDeclReplaceMap.emplace_back(
      std::piecewise_construct,
      std::make_tuple(cast<VarDecl>(VD->getCanonicalDecl())),
      std::make_tuple(static_cast<llvm::Metadata *>(GV)));
  return GV;
}

llvm::DINode *CGDebugInfo::getDeclarationOrDefinition(const Decl *D) {
  // We only need a declaration (not a definition) of the type - so use whatever
  // we would otherwise do to get a type for a pointee. (forward declarations in
  // limited debug info, full definitions (if the type definition is available)
  // in unlimited debug info)
  if (const auto *TD = dyn_cast<TypeDecl>(D))
    return getOrCreateType(CGM.getContext().getTypeDeclType(TD),
                           getOrCreateFile(TD->getLocation()));
  auto I = DeclCache.find(D->getCanonicalDecl());

  if (I != DeclCache.end()) {
    auto N = I->second;
    if (auto *GVE = dyn_cast_or_null<llvm::DIGlobalVariableExpression>(N))
      return GVE->getVariable();
    return cast<llvm::DINode>(N);
  }

  // Search imported declaration cache if it is already defined
  // as imported declaration.
  auto IE = ImportedDeclCache.find(D->getCanonicalDecl());

  if (IE != ImportedDeclCache.end()) {
    auto N = IE->second;
    if (auto *GVE = dyn_cast_or_null<llvm::DIImportedEntity>(N))
      return cast<llvm::DINode>(GVE);
    return dyn_cast_or_null<llvm::DINode>(N);
  }

  // No definition for now. Emit a forward definition that might be
  // merged with a potential upcoming definition.
  if (const auto *FD = dyn_cast<FunctionDecl>(D))
    return getFunctionForwardDeclaration(FD);
  else if (const auto *VD = dyn_cast<VarDecl>(D))
    return getGlobalVariableForwardDeclaration(VD);

  return nullptr;
}

llvm::DISubprogram *CGDebugInfo::getFunctionDeclaration(const Decl *D) {
  if (!D || DebugKind <= llvm::codegenoptions::DebugLineTablesOnly)
    return nullptr;

  const auto *FD = dyn_cast<FunctionDecl>(D);
  if (!FD)
    return nullptr;

  // Setup context.
  auto *S = getDeclContextDescriptor(D);

  auto MI = SPCache.find(FD->getCanonicalDecl());
  if (MI == SPCache.end()) {
    if (const auto *MD = dyn_cast<CXXMethodDecl>(FD->getCanonicalDecl())) {
      return CreateCXXMemberFunction(MD, getOrCreateFile(MD->getLocation()),
                                     cast<llvm::DICompositeType>(S));
    }
  }
  if (MI != SPCache.end()) {
    auto *SP = dyn_cast_or_null<llvm::DISubprogram>(MI->second);
    if (SP && !SP->isDefinition())
      return SP;
  }

  for (auto *NextFD : FD->redecls()) {
    auto MI = SPCache.find(NextFD->getCanonicalDecl());
    if (MI != SPCache.end()) {
      auto *SP = dyn_cast_or_null<llvm::DISubprogram>(MI->second);
      if (SP && !SP->isDefinition())
        return SP;
    }
  }
  return nullptr;
}

llvm::DISubprogram *CGDebugInfo::getObjCMethodDeclaration(
    const Decl *D, llvm::DISubroutineType *FnType, unsigned LineNo,
    llvm::DINode::DIFlags Flags, llvm::DISubprogram::DISPFlags SPFlags) {
  if (!D || DebugKind <= llvm::codegenoptions::DebugLineTablesOnly)
    return nullptr;

  const auto *OMD = dyn_cast<ObjCMethodDecl>(D);
  if (!OMD)
    return nullptr;

  if (CGM.getCodeGenOpts().DwarfVersion < 5 && !OMD->isDirectMethod())
    return nullptr;

  if (OMD->isDirectMethod())
    SPFlags |= llvm::DISubprogram::SPFlagObjCDirect;

  // Starting with DWARF V5 method declarations are emitted as children of
  // the interface type.
  auto *ID = dyn_cast_or_null<ObjCInterfaceDecl>(D->getDeclContext());
  if (!ID)
    ID = OMD->getClassInterface();
  if (!ID)
    return nullptr;
  QualType QTy(ID->getTypeForDecl(), 0);
  auto It = TypeCache.find(QTy.getAsOpaquePtr());
  if (It == TypeCache.end())
    return nullptr;
  auto *InterfaceType = cast<llvm::DICompositeType>(It->second);
  llvm::DISubprogram *FD = DBuilder.createFunction(
      InterfaceType, getObjCMethodName(OMD), StringRef(),
      InterfaceType->getFile(), LineNo, FnType, LineNo, Flags, SPFlags);
  DBuilder.finalizeSubprogram(FD);
  ObjCMethodCache[ID].push_back({FD, OMD->isDirectMethod()});
  return FD;
}

// getOrCreateFunctionType - Construct type. If it is a c++ method, include
// implicit parameter "this".
llvm::DISubroutineType *CGDebugInfo::getOrCreateFunctionType(const Decl *D,
                                                             QualType FnType,
                                                             llvm::DIFile *F) {
  // In CodeView, we emit the function types in line tables only because the
  // only way to distinguish between functions is by display name and type.
  if (!D || (DebugKind <= llvm::codegenoptions::DebugLineTablesOnly &&
             !CGM.getCodeGenOpts().EmitCodeView))
    // Create fake but valid subroutine type. Otherwise -verify would fail, and
    // subprogram DIE will miss DW_AT_decl_file and DW_AT_decl_line fields.
    return DBuilder.createSubroutineType(DBuilder.getOrCreateTypeArray({}));

  if (const auto *Method = dyn_cast<CXXMethodDecl>(D))
    return getOrCreateMethodType(Method, F);

  const auto *FTy = FnType->getAs<FunctionType>();
  CallingConv CC = FTy ? FTy->getCallConv() : CallingConv::CC_C;

  if (const auto *OMethod = dyn_cast<ObjCMethodDecl>(D)) {
    // Add "self" and "_cmd"
    SmallVector<llvm::Metadata *, 16> Elts;

    // First element is always return type. For 'void' functions it is NULL.
    QualType ResultTy = OMethod->getReturnType();

    // Replace the instancetype keyword with the actual type.
    if (ResultTy == CGM.getContext().getObjCInstanceType())
      ResultTy = CGM.getContext().getPointerType(
          QualType(OMethod->getClassInterface()->getTypeForDecl(), 0));

    Elts.push_back(getOrCreateType(ResultTy, F));
    // "self" pointer is always first argument.
    QualType SelfDeclTy;
    if (auto *SelfDecl = OMethod->getSelfDecl())
      SelfDeclTy = SelfDecl->getType();
    else if (auto *FPT = dyn_cast<FunctionProtoType>(FnType))
      if (FPT->getNumParams() > 1)
        SelfDeclTy = FPT->getParamType(0);
    if (!SelfDeclTy.isNull())
      Elts.push_back(
          CreateSelfType(SelfDeclTy, getOrCreateType(SelfDeclTy, F)));
    // "_cmd" pointer is always second argument.
    Elts.push_back(DBuilder.createArtificialType(
        getOrCreateType(CGM.getContext().getObjCSelType(), F)));
    // Get rest of the arguments.
    for (const auto *PI : OMethod->parameters())
      Elts.push_back(getOrCreateType(PI->getType(), F));
    // Variadic methods need a special marker at the end of the type list.
    if (OMethod->isVariadic())
      Elts.push_back(DBuilder.createUnspecifiedParameter());

    llvm::DITypeRefArray EltTypeArray = DBuilder.getOrCreateTypeArray(Elts);
    return DBuilder.createSubroutineType(EltTypeArray, llvm::DINode::FlagZero,
                                         getDwarfCC(CC));
  }

  // Handle variadic function types; they need an additional
  // unspecified parameter.
  if (const auto *FD = dyn_cast<FunctionDecl>(D))
    if (FD->isVariadic()) {
      SmallVector<llvm::Metadata *, 16> EltTys;
      EltTys.push_back(getOrCreateType(FD->getReturnType(), F));
      if (const auto *FPT = dyn_cast<FunctionProtoType>(FnType))
        for (QualType ParamType : FPT->param_types())
          EltTys.push_back(getOrCreateType(ParamType, F));
      EltTys.push_back(DBuilder.createUnspecifiedParameter());
      llvm::DITypeRefArray EltTypeArray = DBuilder.getOrCreateTypeArray(EltTys);
      return DBuilder.createSubroutineType(EltTypeArray, llvm::DINode::FlagZero,
                                           getDwarfCC(CC));
    }

  return cast<llvm::DISubroutineType>(getOrCreateType(FnType, F));
}

QualType
CGDebugInfo::getFunctionType(const FunctionDecl *FD, QualType RetTy,
                             const SmallVectorImpl<const VarDecl *> &Args) {
  CallingConv CC = CallingConv::CC_C;
  if (FD)
    if (const auto *SrcFnTy = FD->getType()->getAs<FunctionType>())
      CC = SrcFnTy->getCallConv();
  SmallVector<QualType, 16> ArgTypes;
  for (const VarDecl *VD : Args)
    ArgTypes.push_back(VD->getType());
  return CGM.getContext().getFunctionType(RetTy, ArgTypes,
                                          FunctionProtoType::ExtProtoInfo(CC));
}

void CGDebugInfo::emitFunctionStart(GlobalDecl GD, SourceLocation Loc,
                                    SourceLocation ScopeLoc, QualType FnType,
                                    llvm::Function *Fn, bool CurFuncIsThunk) {
  StringRef Name;
  StringRef LinkageName;

  FnBeginRegionCount.push_back(LexicalBlockStack.size());

  const Decl *D = GD.getDecl();
  bool HasDecl = (D != nullptr);

  llvm::DINode::DIFlags Flags = llvm::DINode::FlagZero;
  llvm::DISubprogram::DISPFlags SPFlags = llvm::DISubprogram::SPFlagZero;
  llvm::DIFile *Unit = getOrCreateFile(Loc);
  llvm::DIScope *FDContext = Unit;
  llvm::DINodeArray TParamsArray;
  if (!HasDecl) {
    // Use llvm function name.
    LinkageName = Fn->getName();
  } else if (const auto *FD = dyn_cast<FunctionDecl>(D)) {
    // If there is a subprogram for this function available then use it.
    auto FI = SPCache.find(FD->getCanonicalDecl());
    if (FI != SPCache.end()) {
      auto *SP = dyn_cast_or_null<llvm::DISubprogram>(FI->second);
      if (SP && SP->isDefinition()) {
        LexicalBlockStack.emplace_back(SP);
        RegionMap[D].reset(SP);
        return;
      }
    }
    collectFunctionDeclProps(GD, Unit, Name, LinkageName, FDContext,
                             TParamsArray, Flags);
  } else if (const auto *OMD = dyn_cast<ObjCMethodDecl>(D)) {
    Name = getObjCMethodName(OMD);
    Flags |= llvm::DINode::FlagPrototyped;
  } else if (isa<VarDecl>(D) &&
             GD.getDynamicInitKind() != DynamicInitKind::NoStub) {
    // This is a global initializer or atexit destructor for a global variable.
    Name = getDynamicInitializerName(cast<VarDecl>(D), GD.getDynamicInitKind(),
                                     Fn);
  } else {
    Name = Fn->getName();

    if (isa<BlockDecl>(D))
      LinkageName = Name;

    Flags |= llvm::DINode::FlagPrototyped;
  }
  Name.consume_front("\01");

  assert((!D || !isa<VarDecl>(D) ||
          GD.getDynamicInitKind() != DynamicInitKind::NoStub) &&
         "Unexpected DynamicInitKind !");

  if (!HasDecl || D->isImplicit() || D->hasAttr<ArtificialAttr>() ||
      isa<VarDecl>(D) || isa<CapturedDecl>(D)) {
    Flags |= llvm::DINode::FlagArtificial;
    // Artificial functions should not silently reuse CurLoc.
    CurLoc = SourceLocation();
  }

  if (CurFuncIsThunk)
    Flags |= llvm::DINode::FlagThunk;

  if (Fn->hasLocalLinkage())
    SPFlags |= llvm::DISubprogram::SPFlagLocalToUnit;
  if (CGM.getLangOpts().Optimize)
    SPFlags |= llvm::DISubprogram::SPFlagOptimized;

  llvm::DINode::DIFlags FlagsForDef = Flags | getCallSiteRelatedAttrs();
  llvm::DISubprogram::DISPFlags SPFlagsForDef =
      SPFlags | llvm::DISubprogram::SPFlagDefinition;

  const unsigned LineNo = getLineNumber(Loc.isValid() ? Loc : CurLoc);
  unsigned ScopeLine = getLineNumber(ScopeLoc);
  llvm::DISubroutineType *DIFnType = getOrCreateFunctionType(D, FnType, Unit);
  llvm::DISubprogram *Decl = nullptr;
  llvm::DINodeArray Annotations = nullptr;
  if (D) {
    Decl = isa<ObjCMethodDecl>(D)
               ? getObjCMethodDeclaration(D, DIFnType, LineNo, Flags, SPFlags)
               : getFunctionDeclaration(D);
    Annotations = CollectBTFDeclTagAnnotations(D);
  }

  // FIXME: The function declaration we're constructing here is mostly reusing
  // declarations from CXXMethodDecl and not constructing new ones for arbitrary
  // FunctionDecls. When/if we fix this we can have FDContext be TheCU/null for
  // all subprograms instead of the actual context since subprogram definitions
  // are emitted as CU level entities by the backend.
  llvm::DISubprogram *SP = DBuilder.createFunction(
      FDContext, Name, LinkageName, Unit, LineNo, DIFnType, ScopeLine,
      FlagsForDef, SPFlagsForDef, TParamsArray.get(), Decl, nullptr,
      Annotations);
  Fn->setSubprogram(SP);
  // We might get here with a VarDecl in the case we're generating
  // code for the initialization of globals. Do not record these decls
  // as they will overwrite the actual VarDecl Decl in the cache.
  if (HasDecl && isa<FunctionDecl>(D))
    DeclCache[D->getCanonicalDecl()].reset(SP);

  // Push the function onto the lexical block stack.
  LexicalBlockStack.emplace_back(SP);

  if (HasDecl)
    RegionMap[D].reset(SP);
}

void CGDebugInfo::EmitFunctionDecl(GlobalDecl GD, SourceLocation Loc,
                                   QualType FnType, llvm::Function *Fn) {
  StringRef Name;
  StringRef LinkageName;

  const Decl *D = GD.getDecl();
  if (!D)
    return;

  llvm::TimeTraceScope TimeScope("DebugFunction", [&]() {
    return GetName(D, true);
  });

  llvm::DINode::DIFlags Flags = llvm::DINode::FlagZero;
  llvm::DIFile *Unit = getOrCreateFile(Loc);
  bool IsDeclForCallSite = Fn ? true : false;
  llvm::DIScope *FDContext =
      IsDeclForCallSite ? Unit : getDeclContextDescriptor(D);
  llvm::DINodeArray TParamsArray;
  if (isa<FunctionDecl>(D)) {
    // If there is a DISubprogram for this function available then use it.
    collectFunctionDeclProps(GD, Unit, Name, LinkageName, FDContext,
                             TParamsArray, Flags);
  } else if (const auto *OMD = dyn_cast<ObjCMethodDecl>(D)) {
    Name = getObjCMethodName(OMD);
    Flags |= llvm::DINode::FlagPrototyped;
  } else {
    llvm_unreachable("not a function or ObjC method");
  }
  Name.consume_front("\01");

  if (D->isImplicit()) {
    Flags |= llvm::DINode::FlagArtificial;
    // Artificial functions without a location should not silently reuse CurLoc.
    if (Loc.isInvalid())
      CurLoc = SourceLocation();
  }
  unsigned LineNo = getLineNumber(Loc);
  unsigned ScopeLine = 0;
  llvm::DISubprogram::DISPFlags SPFlags = llvm::DISubprogram::SPFlagZero;
  if (CGM.getLangOpts().Optimize)
    SPFlags |= llvm::DISubprogram::SPFlagOptimized;

  llvm::DINodeArray Annotations = CollectBTFDeclTagAnnotations(D);
  llvm::DISubroutineType *STy = getOrCreateFunctionType(D, FnType, Unit);
  llvm::DISubprogram *SP = DBuilder.createFunction(
      FDContext, Name, LinkageName, Unit, LineNo, STy, ScopeLine, Flags,
      SPFlags, TParamsArray.get(), nullptr, nullptr, Annotations);

  // Preserve btf_decl_tag attributes for parameters of extern functions
  // for BPF target. The parameters created in this loop are attached as
  // DISubprogram's retainedNodes in the DIBuilder::finalize() call.
  if (IsDeclForCallSite && CGM.getTarget().getTriple().isBPF()) {
    if (auto *FD = dyn_cast<FunctionDecl>(D)) {
      llvm::DITypeRefArray ParamTypes = STy->getTypeArray();
      unsigned ArgNo = 1;
      for (ParmVarDecl *PD : FD->parameters()) {
        llvm::DINodeArray ParamAnnotations = CollectBTFDeclTagAnnotations(PD);
        DBuilder.createParameterVariable(
            SP, PD->getName(), ArgNo, Unit, LineNo, ParamTypes[ArgNo], true,
            llvm::DINode::FlagZero, ParamAnnotations);
        ++ArgNo;
      }
    }
  }

  if (IsDeclForCallSite)
    Fn->setSubprogram(SP);
}

void CGDebugInfo::EmitFuncDeclForCallSite(llvm::CallBase *CallOrInvoke,
                                          QualType CalleeType,
                                          const FunctionDecl *CalleeDecl) {
  if (!CallOrInvoke)
    return;
  auto *Func = CallOrInvoke->getCalledFunction();
  if (!Func)
    return;
  if (Func->getSubprogram())
    return;

  // Do not emit a declaration subprogram for a function with nodebug
  // attribute, or if call site info isn't required.
  if (CalleeDecl->hasAttr<NoDebugAttr>() ||
      getCallSiteRelatedAttrs() == llvm::DINode::FlagZero)
    return;

  // If there is no DISubprogram attached to the function being called,
  // create the one describing the function in order to have complete
  // call site debug info.
  if (!CalleeDecl->isStatic() && !CalleeDecl->isInlined())
    EmitFunctionDecl(CalleeDecl, CalleeDecl->getLocation(), CalleeType, Func);
}

void CGDebugInfo::EmitInlineFunctionStart(CGBuilderTy &Builder, GlobalDecl GD) {
  const auto *FD = cast<FunctionDecl>(GD.getDecl());
  // If there is a subprogram for this function available then use it.
  auto FI = SPCache.find(FD->getCanonicalDecl());
  llvm::DISubprogram *SP = nullptr;
  if (FI != SPCache.end())
    SP = dyn_cast_or_null<llvm::DISubprogram>(FI->second);
  if (!SP || !SP->isDefinition())
    SP = getFunctionStub(GD);
  FnBeginRegionCount.push_back(LexicalBlockStack.size());
  LexicalBlockStack.emplace_back(SP);
  setInlinedAt(Builder.getCurrentDebugLocation());
  EmitLocation(Builder, FD->getLocation());
}

void CGDebugInfo::EmitInlineFunctionEnd(CGBuilderTy &Builder) {
  assert(CurInlinedAt && "unbalanced inline scope stack");
  EmitFunctionEnd(Builder, nullptr);
  setInlinedAt(llvm::DebugLoc(CurInlinedAt).getInlinedAt());
}

void CGDebugInfo::EmitLocation(CGBuilderTy &Builder, SourceLocation Loc) {
  // Update our current location
  setLocation(Loc);

  if (CurLoc.isInvalid() || CurLoc.isMacroID() || LexicalBlockStack.empty())
    return;

  llvm::MDNode *Scope = LexicalBlockStack.back();
  Builder.SetCurrentDebugLocation(
      llvm::DILocation::get(CGM.getLLVMContext(), getLineNumber(CurLoc),
                            getColumnNumber(CurLoc), Scope, CurInlinedAt));
}

void CGDebugInfo::CreateLexicalBlock(SourceLocation Loc) {
  llvm::MDNode *Back = nullptr;
  if (!LexicalBlockStack.empty())
    Back = LexicalBlockStack.back().get();
  LexicalBlockStack.emplace_back(DBuilder.createLexicalBlock(
      cast<llvm::DIScope>(Back), getOrCreateFile(CurLoc), getLineNumber(CurLoc),
      getColumnNumber(CurLoc)));
}

void CGDebugInfo::AppendAddressSpaceXDeref(
    unsigned AddressSpace, SmallVectorImpl<uint64_t> &Expr) const {
  std::optional<unsigned> DWARFAddressSpace =
      CGM.getTarget().getDWARFAddressSpace(AddressSpace);
  if (!DWARFAddressSpace)
    return;

  Expr.push_back(llvm::dwarf::DW_OP_constu);
  Expr.push_back(*DWARFAddressSpace);
  Expr.push_back(llvm::dwarf::DW_OP_swap);
  Expr.push_back(llvm::dwarf::DW_OP_xderef);
}

void CGDebugInfo::EmitLexicalBlockStart(CGBuilderTy &Builder,
                                        SourceLocation Loc) {
  // Set our current location.
  setLocation(Loc);

  // Emit a line table change for the current location inside the new scope.
  Builder.SetCurrentDebugLocation(llvm::DILocation::get(
      CGM.getLLVMContext(), getLineNumber(Loc), getColumnNumber(Loc),
      LexicalBlockStack.back(), CurInlinedAt));

  if (DebugKind <= llvm::codegenoptions::DebugLineTablesOnly)
    return;

  // Create a new lexical block and push it on the stack.
  CreateLexicalBlock(Loc);
}

void CGDebugInfo::EmitLexicalBlockEnd(CGBuilderTy &Builder,
                                      SourceLocation Loc) {
  assert(!LexicalBlockStack.empty() && "Region stack mismatch, stack empty!");

  // Provide an entry in the line table for the end of the block.
  EmitLocation(Builder, Loc);

  if (DebugKind <= llvm::codegenoptions::DebugLineTablesOnly)
    return;

  LexicalBlockStack.pop_back();
}

void CGDebugInfo::EmitFunctionEnd(CGBuilderTy &Builder, llvm::Function *Fn) {
  assert(!LexicalBlockStack.empty() && "Region stack mismatch, stack empty!");
  unsigned RCount = FnBeginRegionCount.back();
  assert(RCount <= LexicalBlockStack.size() && "Region stack mismatch");

  // Pop all regions for this function.
  while (LexicalBlockStack.size() != RCount) {
    // Provide an entry in the line table for the end of the block.
    EmitLocation(Builder, CurLoc);
    LexicalBlockStack.pop_back();
  }
  FnBeginRegionCount.pop_back();

  if (Fn && Fn->getSubprogram())
    DBuilder.finalizeSubprogram(Fn->getSubprogram());
}

CGDebugInfo::BlockByRefType
CGDebugInfo::EmitTypeForVarWithBlocksAttr(const VarDecl *VD,
                                          uint64_t *XOffset) {
  SmallVector<llvm::Metadata *, 5> EltTys;
  QualType FType;
  uint64_t FieldSize, FieldOffset;
  uint32_t FieldAlign;

  llvm::DIFile *Unit = getOrCreateFile(VD->getLocation());
  QualType Type = VD->getType();

  FieldOffset = 0;
  FType = CGM.getContext().getPointerType(CGM.getContext().VoidTy);
  EltTys.push_back(CreateMemberType(Unit, FType, "__isa", &FieldOffset));
  EltTys.push_back(CreateMemberType(Unit, FType, "__forwarding", &FieldOffset));
  FType = CGM.getContext().IntTy;
  EltTys.push_back(CreateMemberType(Unit, FType, "__flags", &FieldOffset));
  EltTys.push_back(CreateMemberType(Unit, FType, "__size", &FieldOffset));

  bool HasCopyAndDispose = CGM.getContext().BlockRequiresCopying(Type, VD);
  if (HasCopyAndDispose) {
    FType = CGM.getContext().getPointerType(CGM.getContext().VoidTy);
    EltTys.push_back(
        CreateMemberType(Unit, FType, "__copy_helper", &FieldOffset));
    EltTys.push_back(
        CreateMemberType(Unit, FType, "__destroy_helper", &FieldOffset));
  }
  bool HasByrefExtendedLayout;
  Qualifiers::ObjCLifetime Lifetime;
  if (CGM.getContext().getByrefLifetime(Type, Lifetime,
                                        HasByrefExtendedLayout) &&
      HasByrefExtendedLayout) {
    FType = CGM.getContext().getPointerType(CGM.getContext().VoidTy);
    EltTys.push_back(
        CreateMemberType(Unit, FType, "__byref_variable_layout", &FieldOffset));
  }

  CharUnits Align = CGM.getContext().getDeclAlign(VD);
  if (Align > CGM.getContext().toCharUnitsFromBits(
                  CGM.getTarget().getPointerAlign(LangAS::Default))) {
    CharUnits FieldOffsetInBytes =
        CGM.getContext().toCharUnitsFromBits(FieldOffset);
    CharUnits AlignedOffsetInBytes = FieldOffsetInBytes.alignTo(Align);
    CharUnits NumPaddingBytes = AlignedOffsetInBytes - FieldOffsetInBytes;

    if (NumPaddingBytes.isPositive()) {
      llvm::APInt pad(32, NumPaddingBytes.getQuantity());
      FType = CGM.getContext().getConstantArrayType(
          CGM.getContext().CharTy, pad, nullptr, ArraySizeModifier::Normal, 0);
      EltTys.push_back(CreateMemberType(Unit, FType, "", &FieldOffset));
    }
  }

  FType = Type;
  llvm::DIType *WrappedTy = getOrCreateType(FType, Unit);
  FieldSize = CGM.getContext().getTypeSize(FType);
  FieldAlign = CGM.getContext().toBits(Align);

  *XOffset = FieldOffset;
  llvm::DIType *FieldTy = DBuilder.createMemberType(
      Unit, VD->getName(), Unit, 0, FieldSize, FieldAlign, FieldOffset,
      llvm::DINode::FlagZero, WrappedTy);
  EltTys.push_back(FieldTy);
  FieldOffset += FieldSize;

  llvm::DINodeArray Elements = DBuilder.getOrCreateArray(EltTys);
  return {DBuilder.createStructType(Unit, "", Unit, 0, FieldOffset, 0,
                                    llvm::DINode::FlagZero, nullptr, Elements),
          WrappedTy};
}

llvm::DILocalVariable *CGDebugInfo::EmitDeclare(const VarDecl *VD,
                                                llvm::Value *Storage,
                                                std::optional<unsigned> ArgNo,
                                                CGBuilderTy &Builder,
                                                const bool UsePointerValue) {
  assert(CGM.getCodeGenOpts().hasReducedDebugInfo());
  assert(!LexicalBlockStack.empty() && "Region stack mismatch, stack empty!");
  if (VD->hasAttr<NoDebugAttr>())
    return nullptr;

  const bool VarIsArtificial = IsArtificial(VD);

  llvm::DIFile *Unit = nullptr;
  if (!VarIsArtificial)
    Unit = getOrCreateFile(VD->getLocation());
  llvm::DIType *Ty;
  uint64_t XOffset = 0;
  if (VD->hasAttr<BlocksAttr>())
    Ty = EmitTypeForVarWithBlocksAttr(VD, &XOffset).WrappedType;
  else
    Ty = getOrCreateType(VD->getType(), Unit);

  // If there is no debug info for this type then do not emit debug info
  // for this variable.
  if (!Ty)
    return nullptr;

  // Get location information.
  unsigned Line = 0;
  unsigned Column = 0;
  if (!VarIsArtificial) {
    Line = getLineNumber(VD->getLocation());
    Column = getColumnNumber(VD->getLocation());
  }
  SmallVector<uint64_t, 13> Expr;
  llvm::DINode::DIFlags Flags = llvm::DINode::FlagZero;
  if (VarIsArtificial)
    Flags |= llvm::DINode::FlagArtificial;

  auto Align = getDeclAlignIfRequired(VD, CGM.getContext());

  unsigned AddressSpace = CGM.getTypes().getTargetAddressSpace(VD->getType());
  AppendAddressSpaceXDeref(AddressSpace, Expr);

  // If this is implicit parameter of CXXThis or ObjCSelf kind, then give it an
  // object pointer flag.
  if (const auto *IPD = dyn_cast<ImplicitParamDecl>(VD)) {
    if (IPD->getParameterKind() == ImplicitParamKind::CXXThis ||
        IPD->getParameterKind() == ImplicitParamKind::ObjCSelf)
      Flags |= llvm::DINode::FlagObjectPointer;
  } else if (const auto *PVD = dyn_cast<ParmVarDecl>(VD)) {
    if (PVD->isExplicitObjectParameter())
      Flags |= llvm::DINode::FlagObjectPointer;
  }

  // Note: Older versions of clang used to emit byval references with an extra
  // DW_OP_deref, because they referenced the IR arg directly instead of
  // referencing an alloca. Newer versions of LLVM don't treat allocas
  // differently from other function arguments when used in a dbg.declare.
  auto *Scope = cast<llvm::DIScope>(LexicalBlockStack.back());
  StringRef Name = VD->getName();
  if (!Name.empty()) {
    // __block vars are stored on the heap if they are captured by a block that
    // can escape the local scope.
    if (VD->isEscapingByref()) {
      // Here, we need an offset *into* the alloca.
      CharUnits offset = CharUnits::fromQuantity(32);
      Expr.push_back(llvm::dwarf::DW_OP_plus_uconst);
      // offset of __forwarding field
      offset = CGM.getContext().toCharUnitsFromBits(
          CGM.getTarget().getPointerWidth(LangAS::Default));
      Expr.push_back(offset.getQuantity());
      Expr.push_back(llvm::dwarf::DW_OP_deref);
      Expr.push_back(llvm::dwarf::DW_OP_plus_uconst);
      // offset of x field
      offset = CGM.getContext().toCharUnitsFromBits(XOffset);
      Expr.push_back(offset.getQuantity());
    }
  } else if (const auto *RT = dyn_cast<RecordType>(VD->getType())) {
    // If VD is an anonymous union then Storage represents value for
    // all union fields.
    const RecordDecl *RD = RT->getDecl();
    if (RD->isUnion() && RD->isAnonymousStructOrUnion()) {
      // GDB has trouble finding local variables in anonymous unions, so we emit
      // artificial local variables for each of the members.
      //
      // FIXME: Remove this code as soon as GDB supports this.
      // The debug info verifier in LLVM operates based on the assumption that a
      // variable has the same size as its storage and we had to disable the
      // check for artificial variables.
      for (const auto *Field : RD->fields()) {
        llvm::DIType *FieldTy = getOrCreateType(Field->getType(), Unit);
        StringRef FieldName = Field->getName();

        // Ignore unnamed fields. Do not ignore unnamed records.
        if (FieldName.empty() && !isa<RecordType>(Field->getType()))
          continue;

        // Use VarDecl's Tag, Scope and Line number.
        auto FieldAlign = getDeclAlignIfRequired(Field, CGM.getContext());
        auto *D = DBuilder.createAutoVariable(
            Scope, FieldName, Unit, Line, FieldTy, CGM.getLangOpts().Optimize,
            Flags | llvm::DINode::FlagArtificial, FieldAlign);

        // Insert an llvm.dbg.declare into the current block.
        DBuilder.insertDeclare(Storage, D, DBuilder.createExpression(Expr),
                               llvm::DILocation::get(CGM.getLLVMContext(), Line,
                                                     Column, Scope,
                                                     CurInlinedAt),
                               Builder.GetInsertBlock());
      }
    }
  }

  // Clang stores the sret pointer provided by the caller in a static alloca.
  // Use DW_OP_deref to tell the debugger to load the pointer and treat it as
  // the address of the variable.
  if (UsePointerValue) {
    assert(!llvm::is_contained(Expr, llvm::dwarf::DW_OP_deref) &&
           "Debug info already contains DW_OP_deref.");
    Expr.push_back(llvm::dwarf::DW_OP_deref);
  }

  // Create the descriptor for the variable.
  llvm::DILocalVariable *D = nullptr;
  if (ArgNo) {
    llvm::DINodeArray Annotations = CollectBTFDeclTagAnnotations(VD);
    D = DBuilder.createParameterVariable(Scope, Name, *ArgNo, Unit, Line, Ty,
                                         CGM.getLangOpts().Optimize, Flags,
                                         Annotations);
  } else {
    // For normal local variable, we will try to find out whether 'VD' is the
    // copy parameter of coroutine.
    // If yes, we are going to use DIVariable of the origin parameter instead
    // of creating the new one.
    // If no, it might be a normal alloc, we just create a new one for it.

    // Check whether the VD is move parameters.
    auto RemapCoroArgToLocalVar = [&]() -> llvm::DILocalVariable * {
      // The scope of parameter and move-parameter should be distinct
      // DISubprogram.
      if (!isa<llvm::DISubprogram>(Scope) || !Scope->isDistinct())
        return nullptr;

      auto Iter = llvm::find_if(CoroutineParameterMappings, [&](auto &Pair) {
        Stmt *StmtPtr = const_cast<Stmt *>(Pair.second);
        if (DeclStmt *DeclStmtPtr = dyn_cast<DeclStmt>(StmtPtr)) {
          DeclGroupRef DeclGroup = DeclStmtPtr->getDeclGroup();
          Decl *Decl = DeclGroup.getSingleDecl();
          if (VD == dyn_cast_or_null<VarDecl>(Decl))
            return true;
        }
        return false;
      });

      if (Iter != CoroutineParameterMappings.end()) {
        ParmVarDecl *PD = const_cast<ParmVarDecl *>(Iter->first);
        auto Iter2 = llvm::find_if(ParamDbgMappings, [&](auto &DbgPair) {
          return DbgPair.first == PD && DbgPair.second->getScope() == Scope;
        });
        if (Iter2 != ParamDbgMappings.end())
          return const_cast<llvm::DILocalVariable *>(Iter2->second);
      }
      return nullptr;
    };

    // If we couldn't find a move param DIVariable, create a new one.
    D = RemapCoroArgToLocalVar();
    // Or we will create a new DIVariable for this Decl if D dose not exists.
    if (!D)
      D = DBuilder.createAutoVariable(Scope, Name, Unit, Line, Ty,
                                      CGM.getLangOpts().Optimize, Flags, Align);
  }
  // Insert an llvm.dbg.declare into the current block.
  DBuilder.insertDeclare(Storage, D, DBuilder.createExpression(Expr),
                         llvm::DILocation::get(CGM.getLLVMContext(), Line,
                                               Column, Scope, CurInlinedAt),
                         Builder.GetInsertBlock());

  return D;
}

llvm::DILocalVariable *CGDebugInfo::EmitDeclare(const BindingDecl *BD,
                                                llvm::Value *Storage,
                                                std::optional<unsigned> ArgNo,
                                                CGBuilderTy &Builder,
                                                const bool UsePointerValue) {
  assert(CGM.getCodeGenOpts().hasReducedDebugInfo());
  assert(!LexicalBlockStack.empty() && "Region stack mismatch, stack empty!");
  if (BD->hasAttr<NoDebugAttr>())
    return nullptr;

  // Skip the tuple like case, we don't handle that here
  if (isa<DeclRefExpr>(BD->getBinding()))
    return nullptr;

  llvm::DIFile *Unit = getOrCreateFile(BD->getLocation());
  llvm::DIType *Ty = getOrCreateType(BD->getType(), Unit);

  // If there is no debug info for this type then do not emit debug info
  // for this variable.
  if (!Ty)
    return nullptr;

  auto Align = getDeclAlignIfRequired(BD, CGM.getContext());
  unsigned AddressSpace = CGM.getTypes().getTargetAddressSpace(BD->getType());

  SmallVector<uint64_t, 3> Expr;
  AppendAddressSpaceXDeref(AddressSpace, Expr);

  // Clang stores the sret pointer provided by the caller in a static alloca.
  // Use DW_OP_deref to tell the debugger to load the pointer and treat it as
  // the address of the variable.
  if (UsePointerValue) {
    assert(!llvm::is_contained(Expr, llvm::dwarf::DW_OP_deref) &&
           "Debug info already contains DW_OP_deref.");
    Expr.push_back(llvm::dwarf::DW_OP_deref);
  }

  unsigned Line = getLineNumber(BD->getLocation());
  unsigned Column = getColumnNumber(BD->getLocation());
  StringRef Name = BD->getName();
  auto *Scope = cast<llvm::DIScope>(LexicalBlockStack.back());
  // Create the descriptor for the variable.
  llvm::DILocalVariable *D = DBuilder.createAutoVariable(
      Scope, Name, Unit, Line, Ty, CGM.getLangOpts().Optimize,
      llvm::DINode::FlagZero, Align);

  if (const MemberExpr *ME = dyn_cast<MemberExpr>(BD->getBinding())) {
    if (const FieldDecl *FD = dyn_cast<FieldDecl>(ME->getMemberDecl())) {
      const unsigned fieldIndex = FD->getFieldIndex();
      const clang::CXXRecordDecl *parent =
          (const CXXRecordDecl *)FD->getParent();
      const ASTRecordLayout &layout =
          CGM.getContext().getASTRecordLayout(parent);
      const uint64_t fieldOffset = layout.getFieldOffset(fieldIndex);
      if (FD->isBitField()) {
        const CGRecordLayout &RL =
            CGM.getTypes().getCGRecordLayout(FD->getParent());
        const CGBitFieldInfo &Info = RL.getBitFieldInfo(FD);
        // Use DW_OP_plus_uconst to adjust to the start of the bitfield
        // storage.
        if (!Info.StorageOffset.isZero()) {
          Expr.push_back(llvm::dwarf::DW_OP_plus_uconst);
          Expr.push_back(Info.StorageOffset.getQuantity());
        }
        // Use LLVM_extract_bits to extract the appropriate bits from this
        // bitfield.
        Expr.push_back(Info.IsSigned
                           ? llvm::dwarf::DW_OP_LLVM_extract_bits_sext
                           : llvm::dwarf::DW_OP_LLVM_extract_bits_zext);
        Expr.push_back(Info.Offset);
        // If we have an oversized bitfield then the value won't be more than
        // the size of the type.
        const uint64_t TypeSize = CGM.getContext().getTypeSize(BD->getType());
        Expr.push_back(std::min((uint64_t)Info.Size, TypeSize));
      } else if (fieldOffset != 0) {
        assert(fieldOffset % CGM.getContext().getCharWidth() == 0 &&
               "Unexpected non-bitfield with non-byte-aligned offset");
        Expr.push_back(llvm::dwarf::DW_OP_plus_uconst);
        Expr.push_back(
            CGM.getContext().toCharUnitsFromBits(fieldOffset).getQuantity());
      }
    }
  } else if (const ArraySubscriptExpr *ASE =
                 dyn_cast<ArraySubscriptExpr>(BD->getBinding())) {
    if (const IntegerLiteral *IL = dyn_cast<IntegerLiteral>(ASE->getIdx())) {
      const uint64_t value = IL->getValue().getZExtValue();
      const uint64_t typeSize = CGM.getContext().getTypeSize(BD->getType());

      if (value != 0) {
        Expr.push_back(llvm::dwarf::DW_OP_plus_uconst);
        Expr.push_back(CGM.getContext()
                           .toCharUnitsFromBits(value * typeSize)
                           .getQuantity());
      }
    }
  }

  // Insert an llvm.dbg.declare into the current block.
  DBuilder.insertDeclare(Storage, D, DBuilder.createExpression(Expr),
                         llvm::DILocation::get(CGM.getLLVMContext(), Line,
                                               Column, Scope, CurInlinedAt),
                         Builder.GetInsertBlock());

  return D;
}

llvm::DILocalVariable *
CGDebugInfo::EmitDeclareOfAutoVariable(const VarDecl *VD, llvm::Value *Storage,
                                       CGBuilderTy &Builder,
                                       const bool UsePointerValue) {
  assert(CGM.getCodeGenOpts().hasReducedDebugInfo());

  if (auto *DD = dyn_cast<DecompositionDecl>(VD)) {
    for (BindingDecl *B : DD->flat_bindings())
      EmitDeclare(B, Storage, std::nullopt, Builder,
                  VD->getType()->isReferenceType());
    // Don't emit an llvm.dbg.declare for the composite storage as it doesn't
    // correspond to a user variable.
    return nullptr;
  }

  return EmitDeclare(VD, Storage, std::nullopt, Builder, UsePointerValue);
}

void CGDebugInfo::EmitLabel(const LabelDecl *D, CGBuilderTy &Builder) {
  assert(CGM.getCodeGenOpts().hasReducedDebugInfo());
  assert(!LexicalBlockStack.empty() && "Region stack mismatch, stack empty!");

  if (D->hasAttr<NoDebugAttr>())
    return;

  auto *Scope = cast<llvm::DIScope>(LexicalBlockStack.back());
  llvm::DIFile *Unit = getOrCreateFile(D->getLocation());

  // Get location information.
  unsigned Line = getLineNumber(D->getLocation());
  unsigned Column = getColumnNumber(D->getLocation());

  StringRef Name = D->getName();

  // Create the descriptor for the label.
  auto *L =
      DBuilder.createLabel(Scope, Name, Unit, Line, CGM.getLangOpts().Optimize);

  // Insert an llvm.dbg.label into the current block.
  DBuilder.insertLabel(L,
                       llvm::DILocation::get(CGM.getLLVMContext(), Line, Column,
                                             Scope, CurInlinedAt),
                       Builder.GetInsertBlock()->end());
}

llvm::DIType *CGDebugInfo::CreateSelfType(const QualType &QualTy,
                                          llvm::DIType *Ty) {
  llvm::DIType *CachedTy = getTypeOrNull(QualTy);
  if (CachedTy)
    Ty = CachedTy;
  return DBuilder.createObjectPointerType(Ty, /*Implicit=*/true);
}

void CGDebugInfo::EmitDeclareOfBlockDeclRefVariable(
    const VarDecl *VD, llvm::Value *Storage, CGBuilderTy &Builder,
    const CGBlockInfo &blockInfo, llvm::Instruction *InsertPoint) {
  assert(CGM.getCodeGenOpts().hasReducedDebugInfo());
  assert(!LexicalBlockStack.empty() && "Region stack mismatch, stack empty!");

  if (Builder.GetInsertBlock() == nullptr)
    return;
  if (VD->hasAttr<NoDebugAttr>())
    return;

  bool isByRef = VD->hasAttr<BlocksAttr>();

  uint64_t XOffset = 0;
  llvm::DIFile *Unit = getOrCreateFile(VD->getLocation());
  llvm::DIType *Ty;
  if (isByRef)
    Ty = EmitTypeForVarWithBlocksAttr(VD, &XOffset).WrappedType;
  else
    Ty = getOrCreateType(VD->getType(), Unit);

  // Self is passed along as an implicit non-arg variable in a
  // block. Mark it as the object pointer.
  if (const auto *IPD = dyn_cast<ImplicitParamDecl>(VD))
    if (IPD->getParameterKind() == ImplicitParamKind::ObjCSelf)
      Ty = CreateSelfType(VD->getType(), Ty);

  // Get location information.
  const unsigned Line =
      getLineNumber(VD->getLocation().isValid() ? VD->getLocation() : CurLoc);
  unsigned Column = getColumnNumber(VD->getLocation());

  const llvm::DataLayout &target = CGM.getDataLayout();

  CharUnits offset = CharUnits::fromQuantity(
      target.getStructLayout(blockInfo.StructureType)
          ->getElementOffset(blockInfo.getCapture(VD).getIndex()));

  SmallVector<uint64_t, 9> addr;
  addr.push_back(llvm::dwarf::DW_OP_deref);
  addr.push_back(llvm::dwarf::DW_OP_plus_uconst);
  addr.push_back(offset.getQuantity());
  if (isByRef) {
    addr.push_back(llvm::dwarf::DW_OP_deref);
    addr.push_back(llvm::dwarf::DW_OP_plus_uconst);
    // offset of __forwarding field
    offset =
        CGM.getContext().toCharUnitsFromBits(target.getPointerSizeInBits(0));
    addr.push_back(offset.getQuantity());
    addr.push_back(llvm::dwarf::DW_OP_deref);
    addr.push_back(llvm::dwarf::DW_OP_plus_uconst);
    // offset of x field
    offset = CGM.getContext().toCharUnitsFromBits(XOffset);
    addr.push_back(offset.getQuantity());
  }

  // Create the descriptor for the variable.
  auto Align = getDeclAlignIfRequired(VD, CGM.getContext());
  auto *D = DBuilder.createAutoVariable(
      cast<llvm::DILocalScope>(LexicalBlockStack.back()), VD->getName(), Unit,
      Line, Ty, false, llvm::DINode::FlagZero, Align);

  // Insert an llvm.dbg.declare into the current block.
  auto DL = llvm::DILocation::get(CGM.getLLVMContext(), Line, Column,
                                  LexicalBlockStack.back(), CurInlinedAt);
  auto *Expr = DBuilder.createExpression(addr);
  if (InsertPoint)
    DBuilder.insertDeclare(Storage, D, Expr, DL, InsertPoint->getIterator());
  else
    DBuilder.insertDeclare(Storage, D, Expr, DL, Builder.GetInsertBlock());
}

llvm::DILocalVariable *
CGDebugInfo::EmitDeclareOfArgVariable(const VarDecl *VD, llvm::Value *AI,
                                      unsigned ArgNo, CGBuilderTy &Builder,
                                      bool UsePointerValue) {
  assert(CGM.getCodeGenOpts().hasReducedDebugInfo());
  return EmitDeclare(VD, AI, ArgNo, Builder, UsePointerValue);
}

namespace {
struct BlockLayoutChunk {
  uint64_t OffsetInBits;
  const BlockDecl::Capture *Capture;
};
bool operator<(const BlockLayoutChunk &l, const BlockLayoutChunk &r) {
  return l.OffsetInBits < r.OffsetInBits;
}
} // namespace

void CGDebugInfo::collectDefaultFieldsForBlockLiteralDeclare(
    const CGBlockInfo &Block, const ASTContext &Context, SourceLocation Loc,
    const llvm::StructLayout &BlockLayout, llvm::DIFile *Unit,
    SmallVectorImpl<llvm::Metadata *> &Fields) {
  // Blocks in OpenCL have unique constraints which make the standard fields
  // redundant while requiring size and align fields for enqueue_kernel. See
  // initializeForBlockHeader in CGBlocks.cpp
  if (CGM.getLangOpts().OpenCL) {
    Fields.push_back(createFieldType("__size", Context.IntTy, Loc, AS_public,
                                     BlockLayout.getElementOffsetInBits(0),
                                     Unit, Unit));
    Fields.push_back(createFieldType("__align", Context.IntTy, Loc, AS_public,
                                     BlockLayout.getElementOffsetInBits(1),
                                     Unit, Unit));
  } else {
    Fields.push_back(createFieldType("__isa", Context.VoidPtrTy, Loc, AS_public,
                                     BlockLayout.getElementOffsetInBits(0),
                                     Unit, Unit));
    Fields.push_back(createFieldType("__flags", Context.IntTy, Loc, AS_public,
                                     BlockLayout.getElementOffsetInBits(1),
                                     Unit, Unit));
    Fields.push_back(
        createFieldType("__reserved", Context.IntTy, Loc, AS_public,
                        BlockLayout.getElementOffsetInBits(2), Unit, Unit));
    auto *FnTy = Block.getBlockExpr()->getFunctionType();
    auto FnPtrType = CGM.getContext().getPointerType(FnTy->desugar());
    Fields.push_back(createFieldType("__FuncPtr", FnPtrType, Loc, AS_public,
                                     BlockLayout.getElementOffsetInBits(3),
                                     Unit, Unit));
    Fields.push_back(createFieldType(
        "__descriptor",
        Context.getPointerType(Block.NeedsCopyDispose
                                   ? Context.getBlockDescriptorExtendedType()
                                   : Context.getBlockDescriptorType()),
        Loc, AS_public, BlockLayout.getElementOffsetInBits(4), Unit, Unit));
  }
}

void CGDebugInfo::EmitDeclareOfBlockLiteralArgVariable(const CGBlockInfo &block,
                                                       StringRef Name,
                                                       unsigned ArgNo,
                                                       llvm::AllocaInst *Alloca,
                                                       CGBuilderTy &Builder) {
  assert(CGM.getCodeGenOpts().hasReducedDebugInfo());
  ASTContext &C = CGM.getContext();
  const BlockDecl *blockDecl = block.getBlockDecl();

  // Collect some general information about the block's location.
  SourceLocation loc = blockDecl->getCaretLocation();
  llvm::DIFile *tunit = getOrCreateFile(loc);
  unsigned line = getLineNumber(loc);
  unsigned column = getColumnNumber(loc);

  // Build the debug-info type for the block literal.
  getDeclContextDescriptor(blockDecl);

  const llvm::StructLayout *blockLayout =
      CGM.getDataLayout().getStructLayout(block.StructureType);

  SmallVector<llvm::Metadata *, 16> fields;
  collectDefaultFieldsForBlockLiteralDeclare(block, C, loc, *blockLayout, tunit,
                                             fields);

  // We want to sort the captures by offset, not because DWARF
  // requires this, but because we're paranoid about debuggers.
  SmallVector<BlockLayoutChunk, 8> chunks;

  // 'this' capture.
  if (blockDecl->capturesCXXThis()) {
    BlockLayoutChunk chunk;
    chunk.OffsetInBits =
        blockLayout->getElementOffsetInBits(block.CXXThisIndex);
    chunk.Capture = nullptr;
    chunks.push_back(chunk);
  }

  // Variable captures.
  for (const auto &capture : blockDecl->captures()) {
    const VarDecl *variable = capture.getVariable();
    const CGBlockInfo::Capture &captureInfo = block.getCapture(variable);

    // Ignore constant captures.
    if (captureInfo.isConstant())
      continue;

    BlockLayoutChunk chunk;
    chunk.OffsetInBits =
        blockLayout->getElementOffsetInBits(captureInfo.getIndex());
    chunk.Capture = &capture;
    chunks.push_back(chunk);
  }

  // Sort by offset.
  llvm::array_pod_sort(chunks.begin(), chunks.end());

  for (const BlockLayoutChunk &Chunk : chunks) {
    uint64_t offsetInBits = Chunk.OffsetInBits;
    const BlockDecl::Capture *capture = Chunk.Capture;

    // If we have a null capture, this must be the C++ 'this' capture.
    if (!capture) {
      QualType type;
      if (auto *Method =
              cast_or_null<CXXMethodDecl>(blockDecl->getNonClosureContext()))
        type = Method->getThisType();
      else if (auto *RDecl = dyn_cast<CXXRecordDecl>(blockDecl->getParent()))
        type = QualType(RDecl->getTypeForDecl(), 0);
      else
        llvm_unreachable("unexpected block declcontext");

      fields.push_back(createFieldType("this", type, loc, AS_public,
                                       offsetInBits, tunit, tunit));
      continue;
    }

    const VarDecl *variable = capture->getVariable();
    StringRef name = variable->getName();

    llvm::DIType *fieldType;
    if (capture->isByRef()) {
      TypeInfo PtrInfo = C.getTypeInfo(C.VoidPtrTy);
      auto Align = PtrInfo.isAlignRequired() ? PtrInfo.Align : 0;
      // FIXME: This recomputes the layout of the BlockByRefWrapper.
      uint64_t xoffset;
      fieldType =
          EmitTypeForVarWithBlocksAttr(variable, &xoffset).BlockByRefWrapper;
      fieldType = DBuilder.createPointerType(fieldType, PtrInfo.Width);
      fieldType = DBuilder.createMemberType(tunit, name, tunit, line,
                                            PtrInfo.Width, Align, offsetInBits,
                                            llvm::DINode::FlagZero, fieldType);
    } else {
      auto Align = getDeclAlignIfRequired(variable, CGM.getContext());
      fieldType = createFieldType(name, variable->getType(), loc, AS_public,
                                  offsetInBits, Align, tunit, tunit);
    }
    fields.push_back(fieldType);
  }

  SmallString<36> typeName;
  llvm::raw_svector_ostream(typeName)
      << "__block_literal_" << CGM.getUniqueBlockCount();

  llvm::DINodeArray fieldsArray = DBuilder.getOrCreateArray(fields);

  llvm::DIType *type =
      DBuilder.createStructType(tunit, typeName.str(), tunit, line,
                                CGM.getContext().toBits(block.BlockSize), 0,
                                llvm::DINode::FlagZero, nullptr, fieldsArray);
  type = DBuilder.createPointerType(type, CGM.PointerWidthInBits);

  // Get overall information about the block.
  llvm::DINode::DIFlags flags = llvm::DINode::FlagArtificial;
  auto *scope = cast<llvm::DILocalScope>(LexicalBlockStack.back());

  // Create the descriptor for the parameter.
  auto *debugVar = DBuilder.createParameterVariable(
      scope, Name, ArgNo, tunit, line, type, CGM.getLangOpts().Optimize, flags);

  // Insert an llvm.dbg.declare into the current block.
  DBuilder.insertDeclare(Alloca, debugVar, DBuilder.createExpression(),
                         llvm::DILocation::get(CGM.getLLVMContext(), line,
                                               column, scope, CurInlinedAt),
                         Builder.GetInsertBlock());
}

llvm::DIDerivedType *
CGDebugInfo::getOrCreateStaticDataMemberDeclarationOrNull(const VarDecl *D) {
  if (!D || !D->isStaticDataMember())
    return nullptr;

  auto MI = StaticDataMemberCache.find(D->getCanonicalDecl());
  if (MI != StaticDataMemberCache.end()) {
    assert(MI->second && "Static data member declaration should still exist");
    return MI->second;
  }

  // If the member wasn't found in the cache, lazily construct and add it to the
  // type (used when a limited form of the type is emitted).
  auto DC = D->getDeclContext();
  auto *Ctxt = cast<llvm::DICompositeType>(getDeclContextDescriptor(D));
  return CreateRecordStaticField(D, Ctxt, cast<RecordDecl>(DC));
}

llvm::DIGlobalVariableExpression *CGDebugInfo::CollectAnonRecordDecls(
    const RecordDecl *RD, llvm::DIFile *Unit, unsigned LineNo,
    StringRef LinkageName, llvm::GlobalVariable *Var, llvm::DIScope *DContext) {
  llvm::DIGlobalVariableExpression *GVE = nullptr;

  for (const auto *Field : RD->fields()) {
    llvm::DIType *FieldTy = getOrCreateType(Field->getType(), Unit);
    StringRef FieldName = Field->getName();

    // Ignore unnamed fields, but recurse into anonymous records.
    if (FieldName.empty()) {
      if (const auto *RT = dyn_cast<RecordType>(Field->getType()))
        GVE = CollectAnonRecordDecls(RT->getDecl(), Unit, LineNo, LinkageName,
                                     Var, DContext);
      continue;
    }
    // Use VarDecl's Tag, Scope and Line number.
    GVE = DBuilder.createGlobalVariableExpression(
        DContext, FieldName, LinkageName, Unit, LineNo, FieldTy,
        Var->hasLocalLinkage());
    Var->addDebugInfo(GVE);
  }
  return GVE;
}

static bool ReferencesAnonymousEntity(ArrayRef<TemplateArgument> Args);
static bool ReferencesAnonymousEntity(RecordType *RT) {
  // Unnamed classes/lambdas can't be reconstituted due to a lack of column
  // info we produce in the DWARF, so we can't get Clang's full name back.
  // But so long as it's not one of those, it doesn't matter if some sub-type
  // of the record (a template parameter) can't be reconstituted - because the
  // un-reconstitutable type itself will carry its own name.
  const auto *RD = dyn_cast<CXXRecordDecl>(RT->getDecl());
  if (!RD)
    return false;
  if (!RD->getIdentifier())
    return true;
  auto *TSpecial = dyn_cast<ClassTemplateSpecializationDecl>(RD);
  if (!TSpecial)
    return false;
  return ReferencesAnonymousEntity(TSpecial->getTemplateArgs().asArray());
}
static bool ReferencesAnonymousEntity(ArrayRef<TemplateArgument> Args) {
  return llvm::any_of(Args, [&](const TemplateArgument &TA) {
    switch (TA.getKind()) {
    case TemplateArgument::Pack:
      return ReferencesAnonymousEntity(TA.getPackAsArray());
    case TemplateArgument::Type: {
      struct ReferencesAnonymous
          : public RecursiveASTVisitor<ReferencesAnonymous> {
        bool RefAnon = false;
        bool VisitRecordType(RecordType *RT) {
          if (ReferencesAnonymousEntity(RT)) {
            RefAnon = true;
            return false;
          }
          return true;
        }
      };
      ReferencesAnonymous RT;
      RT.TraverseType(TA.getAsType());
      if (RT.RefAnon)
        return true;
      break;
    }
    default:
      break;
    }
    return false;
  });
}
namespace {
struct ReconstitutableType : public RecursiveASTVisitor<ReconstitutableType> {
  bool Reconstitutable = true;
  bool VisitVectorType(VectorType *FT) {
    Reconstitutable = false;
    return false;
  }
  bool VisitAtomicType(AtomicType *FT) {
    Reconstitutable = false;
    return false;
  }
  bool VisitType(Type *T) {
    // _BitInt(N) isn't reconstitutable because the bit width isn't encoded in
    // the DWARF, only the byte width.
    if (T->isBitIntType()) {
      Reconstitutable = false;
      return false;
    }
    return true;
  }
  bool TraverseEnumType(EnumType *ET) {
    // Unnamed enums can't be reconstituted due to a lack of column info we
    // produce in the DWARF, so we can't get Clang's full name back.
    if (const auto *ED = dyn_cast<EnumDecl>(ET->getDecl())) {
      if (!ED->getIdentifier()) {
        Reconstitutable = false;
        return false;
      }
      if (!ED->isExternallyVisible()) {
        Reconstitutable = false;
        return false;
      }
    }
    return true;
  }
  bool VisitFunctionProtoType(FunctionProtoType *FT) {
    // noexcept is not encoded in DWARF, so the reversi
    Reconstitutable &= !isNoexceptExceptionSpec(FT->getExceptionSpecType());
    Reconstitutable &= !FT->getNoReturnAttr();
    return Reconstitutable;
  }
  bool VisitRecordType(RecordType *RT) {
    if (ReferencesAnonymousEntity(RT)) {
      Reconstitutable = false;
      return false;
    }
    return true;
  }
};
} // anonymous namespace

// Test whether a type name could be rebuilt from emitted debug info.
static bool IsReconstitutableType(QualType QT) {
  ReconstitutableType T;
  T.TraverseType(QT);
  return T.Reconstitutable;
}

bool CGDebugInfo::HasReconstitutableArgs(
    ArrayRef<TemplateArgument> Args) const {
  return llvm::all_of(Args, [&](const TemplateArgument &TA) {
    switch (TA.getKind()) {
    case TemplateArgument::Template:
      // Easy to reconstitute - the value of the parameter in the debug
      // info is the string name of the template. The template name
      // itself won't benefit from any name rebuilding, but that's a
      // representational limitation - maybe DWARF could be
      // changed/improved to use some more structural representation.
      return true;
    case TemplateArgument::Declaration:
      // Reference and pointer non-type template parameters point to
      // variables, functions, etc and their value is, at best (for
      // variables) represented as an address - not a reference to the
      // DWARF describing the variable/function/etc. This makes it hard,
      // possibly impossible to rebuild the original name - looking up
      // the address in the executable file's symbol table would be
      // needed.
      return false;
    case TemplateArgument::NullPtr:
      // These could be rebuilt, but figured they're close enough to the
      // declaration case, and not worth rebuilding.
      return false;
    case TemplateArgument::Pack:
      // A pack is invalid if any of the elements of the pack are
      // invalid.
      return HasReconstitutableArgs(TA.getPackAsArray());
    case TemplateArgument::Integral:
      // Larger integers get encoded as DWARF blocks which are a bit
      // harder to parse back into a large integer, etc - so punting on
      // this for now. Re-parsing the integers back into APInt is
      // probably feasible some day.
      return TA.getAsIntegral().getBitWidth() <= 64 &&
             IsReconstitutableType(TA.getIntegralType());
    case TemplateArgument::StructuralValue:
      return false;
    case TemplateArgument::Type:
      return IsReconstitutableType(TA.getAsType());
    case TemplateArgument::Expression:
      return IsReconstitutableType(TA.getAsExpr()->getType());
    default:
      llvm_unreachable("Other, unresolved, template arguments should "
                       "not be seen here");
    }
  });
}

std::string CGDebugInfo::GetName(const Decl *D, bool Qualified) const {
  std::string Name;
  llvm::raw_string_ostream OS(Name);
  const NamedDecl *ND = dyn_cast<NamedDecl>(D);
  if (!ND)
    return Name;
  llvm::codegenoptions::DebugTemplateNamesKind TemplateNamesKind =
      CGM.getCodeGenOpts().getDebugSimpleTemplateNames();

  if (!CGM.getCodeGenOpts().hasReducedDebugInfo())
    TemplateNamesKind = llvm::codegenoptions::DebugTemplateNamesKind::Full;

  std::optional<TemplateArgs> Args;

  bool IsOperatorOverload = false; // isa<CXXConversionDecl>(ND);
  if (auto *RD = dyn_cast<CXXRecordDecl>(ND)) {
    Args = GetTemplateArgs(RD);
  } else if (auto *FD = dyn_cast<FunctionDecl>(ND)) {
    Args = GetTemplateArgs(FD);
    auto NameKind = ND->getDeclName().getNameKind();
    IsOperatorOverload |=
        NameKind == DeclarationName::CXXOperatorName ||
        NameKind == DeclarationName::CXXConversionFunctionName;
  } else if (auto *VD = dyn_cast<VarDecl>(ND)) {
    Args = GetTemplateArgs(VD);
  }

  // A conversion operator presents complications/ambiguity if there's a
  // conversion to class template that is itself a template, eg:
  // template<typename T>
  // operator ns::t1<T, int>();
  // This should be named, eg: "operator ns::t1<float, int><float>"
  // (ignoring clang bug that means this is currently "operator t1<float>")
  // but if the arguments were stripped, the consumer couldn't differentiate
  // whether the template argument list for the conversion type was the
  // function's argument list (& no reconstitution was needed) or not.
  // This could be handled if reconstitutable names had a separate attribute
  // annotating them as such - this would remove the ambiguity.
  //
  // Alternatively the template argument list could be parsed enough to check
  // whether there's one list or two, then compare that with the DWARF
  // description of the return type and the template argument lists to determine
  // how many lists there should be and if one is missing it could be assumed(?)
  // to be the function's template argument list  & then be rebuilt.
  //
  // Other operator overloads that aren't conversion operators could be
  // reconstituted but would require a bit more nuance about detecting the
  // difference between these different operators during that rebuilding.
  bool Reconstitutable =
      Args && HasReconstitutableArgs(Args->Args) && !IsOperatorOverload;

  PrintingPolicy PP = getPrintingPolicy();

  if (TemplateNamesKind == llvm::codegenoptions::DebugTemplateNamesKind::Full ||
      !Reconstitutable) {
    ND->getNameForDiagnostic(OS, PP, Qualified);
  } else {
    bool Mangled = TemplateNamesKind ==
                   llvm::codegenoptions::DebugTemplateNamesKind::Mangled;
    // check if it's a template
    if (Mangled)
      OS << "_STN|";

    OS << ND->getDeclName();
    std::string EncodedOriginalName;
    llvm::raw_string_ostream EncodedOriginalNameOS(EncodedOriginalName);
    EncodedOriginalNameOS << ND->getDeclName();

    if (Mangled) {
      OS << "|";
      printTemplateArgumentList(OS, Args->Args, PP);
      printTemplateArgumentList(EncodedOriginalNameOS, Args->Args, PP);
#ifndef NDEBUG
      std::string CanonicalOriginalName;
      llvm::raw_string_ostream OriginalOS(CanonicalOriginalName);
      ND->getNameForDiagnostic(OriginalOS, PP, Qualified);
      assert(EncodedOriginalName == CanonicalOriginalName);
#endif
    }
  }
  return Name;
}

void CGDebugInfo::EmitGlobalVariable(llvm::GlobalVariable *Var,
                                     const VarDecl *D) {
  assert(CGM.getCodeGenOpts().hasReducedDebugInfo());
  if (D->hasAttr<NoDebugAttr>())
    return;

  llvm::TimeTraceScope TimeScope("DebugGlobalVariable", [&]() {
    return GetName(D, true);
  });

  // If we already created a DIGlobalVariable for this declaration, just attach
  // it to the llvm::GlobalVariable.
  auto Cached = DeclCache.find(D->getCanonicalDecl());
  if (Cached != DeclCache.end())
    return Var->addDebugInfo(
        cast<llvm::DIGlobalVariableExpression>(Cached->second));

  // Create global variable debug descriptor.
  llvm::DIFile *Unit = nullptr;
  llvm::DIScope *DContext = nullptr;
  unsigned LineNo;
  StringRef DeclName, LinkageName;
  QualType T;
  llvm::MDTuple *TemplateParameters = nullptr;
  collectVarDeclProps(D, Unit, LineNo, T, DeclName, LinkageName,
                      TemplateParameters, DContext);

  // Attempt to store one global variable for the declaration - even if we
  // emit a lot of fields.
  llvm::DIGlobalVariableExpression *GVE = nullptr;

  // If this is an anonymous union then we'll want to emit a global
  // variable for each member of the anonymous union so that it's possible
  // to find the name of any field in the union.
  if (T->isUnionType() && DeclName.empty()) {
    const RecordDecl *RD = T->castAs<RecordType>()->getDecl();
    assert(RD->isAnonymousStructOrUnion() &&
           "unnamed non-anonymous struct or union?");
    GVE = CollectAnonRecordDecls(RD, Unit, LineNo, LinkageName, Var, DContext);
  } else {
    auto Align = getDeclAlignIfRequired(D, CGM.getContext());

    SmallVector<uint64_t, 4> Expr;
    unsigned AddressSpace = CGM.getTypes().getTargetAddressSpace(D->getType());
    if (CGM.getLangOpts().CUDA && CGM.getLangOpts().CUDAIsDevice) {
      if (D->hasAttr<CUDASharedAttr>())
        AddressSpace =
            CGM.getContext().getTargetAddressSpace(LangAS::cuda_shared);
      else if (D->hasAttr<CUDAConstantAttr>())
        AddressSpace =
            CGM.getContext().getTargetAddressSpace(LangAS::cuda_constant);
    }
    AppendAddressSpaceXDeref(AddressSpace, Expr);

    llvm::DINodeArray Annotations = CollectBTFDeclTagAnnotations(D);
    GVE = DBuilder.createGlobalVariableExpression(
        DContext, DeclName, LinkageName, Unit, LineNo, getOrCreateType(T, Unit),
        Var->hasLocalLinkage(), true,
        Expr.empty() ? nullptr : DBuilder.createExpression(Expr),
        getOrCreateStaticDataMemberDeclarationOrNull(D), TemplateParameters,
        Align, Annotations);
    Var->addDebugInfo(GVE);
  }
  DeclCache[D->getCanonicalDecl()].reset(GVE);
}

void CGDebugInfo::EmitGlobalVariable(const ValueDecl *VD, const APValue &Init) {
  assert(CGM.getCodeGenOpts().hasReducedDebugInfo());
  if (VD->hasAttr<NoDebugAttr>())
    return;
  llvm::TimeTraceScope TimeScope("DebugConstGlobalVariable", [&]() {
    return GetName(VD, true);
  });

  auto Align = getDeclAlignIfRequired(VD, CGM.getContext());
  // Create the descriptor for the variable.
  llvm::DIFile *Unit = getOrCreateFile(VD->getLocation());
  StringRef Name = VD->getName();
  llvm::DIType *Ty = getOrCreateType(VD->getType(), Unit);

  if (const auto *ECD = dyn_cast<EnumConstantDecl>(VD)) {
    const auto *ED = cast<EnumDecl>(ECD->getDeclContext());
    assert(isa<EnumType>(ED->getTypeForDecl()) && "Enum without EnumType?");

    if (CGM.getCodeGenOpts().EmitCodeView) {
      // If CodeView, emit enums as global variables, unless they are defined
      // inside a class. We do this because MSVC doesn't emit S_CONSTANTs for
      // enums in classes, and because it is difficult to attach this scope
      // information to the global variable.
      if (isa<RecordDecl>(ED->getDeclContext()))
        return;
    } else {
      // If not CodeView, emit DW_TAG_enumeration_type if necessary. For
      // example: for "enum { ZERO };", a DW_TAG_enumeration_type is created the
      // first time `ZERO` is referenced in a function.
      llvm::DIType *EDTy =
          getOrCreateType(QualType(ED->getTypeForDecl(), 0), Unit);
      assert (EDTy->getTag() == llvm::dwarf::DW_TAG_enumeration_type);
      (void)EDTy;
      return;
    }
  }

  // Do not emit separate definitions for function local consts.
  if (isa<FunctionDecl>(VD->getDeclContext()))
    return;

  VD = cast<ValueDecl>(VD->getCanonicalDecl());
  auto *VarD = dyn_cast<VarDecl>(VD);
  if (VarD && VarD->isStaticDataMember()) {
    auto *RD = cast<RecordDecl>(VarD->getDeclContext());
    getDeclContextDescriptor(VarD);
    // Ensure that the type is retained even though it's otherwise unreferenced.
    //
    // FIXME: This is probably unnecessary, since Ty should reference RD
    // through its scope.
    RetainedTypes.push_back(
        CGM.getContext().getRecordType(RD).getAsOpaquePtr());

    return;
  }
  llvm::DIScope *DContext = getDeclContextDescriptor(VD);

  auto &GV = DeclCache[VD];
  if (GV)
    return;

  llvm::DIExpression *InitExpr = createConstantValueExpression(VD, Init);
  llvm::MDTuple *TemplateParameters = nullptr;

  if (isa<VarTemplateSpecializationDecl>(VD))
    if (VarD) {
      llvm::DINodeArray parameterNodes = CollectVarTemplateParams(VarD, &*Unit);
      TemplateParameters = parameterNodes.get();
    }

  GV.reset(DBuilder.createGlobalVariableExpression(
      DContext, Name, StringRef(), Unit, getLineNumber(VD->getLocation()), Ty,
      true, true, InitExpr, getOrCreateStaticDataMemberDeclarationOrNull(VarD),
      TemplateParameters, Align));
}

void CGDebugInfo::EmitExternalVariable(llvm::GlobalVariable *Var,
                                       const VarDecl *D) {
  assert(CGM.getCodeGenOpts().hasReducedDebugInfo());
  if (D->hasAttr<NoDebugAttr>())
    return;

  auto Align = getDeclAlignIfRequired(D, CGM.getContext());
  llvm::DIFile *Unit = getOrCreateFile(D->getLocation());
  StringRef Name = D->getName();
  llvm::DIType *Ty = getOrCreateType(D->getType(), Unit);

  llvm::DIScope *DContext = getDeclContextDescriptor(D);
  llvm::DIGlobalVariableExpression *GVE =
      DBuilder.createGlobalVariableExpression(
          DContext, Name, StringRef(), Unit, getLineNumber(D->getLocation()),
          Ty, false, false, nullptr, nullptr, nullptr, Align);
  Var->addDebugInfo(GVE);
}

void CGDebugInfo::EmitPseudoVariable(CGBuilderTy &Builder,
                                     llvm::Instruction *Value, QualType Ty) {
  // Only when -g2 or above is specified, debug info for variables will be
  // generated.
  if (CGM.getCodeGenOpts().getDebugInfo() <=
      llvm::codegenoptions::DebugLineTablesOnly)
    return;

  llvm::DILocation *DIL = Value->getDebugLoc().get();
  if (!DIL)
    return;

  llvm::DIFile *Unit = DIL->getFile();
  llvm::DIType *Type = getOrCreateType(Ty, Unit);

  // Check if Value is already a declared variable and has debug info, in this
  // case we have nothing to do. Clang emits a declared variable as alloca, and
  // it is loaded upon use, so we identify such pattern here.
  if (llvm::LoadInst *Load = dyn_cast<llvm::LoadInst>(Value)) {
    llvm::Value *Var = Load->getPointerOperand();
    // There can be implicit type cast applied on a variable if it is an opaque
    // ptr, in this case its debug info may not match the actual type of object
    // being used as in the next instruction, so we will need to emit a pseudo
    // variable for type-casted value.
    auto DeclareTypeMatches = [&](auto *DbgDeclare) {
      return DbgDeclare->getVariable()->getType() == Type;
    };
    if (any_of(llvm::findDbgDeclares(Var), DeclareTypeMatches) ||
        any_of(llvm::findDVRDeclares(Var), DeclareTypeMatches))
      return;
  }

  llvm::DILocalVariable *D =
      DBuilder.createAutoVariable(LexicalBlockStack.back(), "", nullptr, 0,
                                  Type, false, llvm::DINode::FlagArtificial);

  if (auto InsertPoint = Value->getInsertionPointAfterDef()) {
    DBuilder.insertDbgValueIntrinsic(Value, D, DBuilder.createExpression(), DIL,
                                     *InsertPoint);
  }
}

void CGDebugInfo::EmitGlobalAlias(const llvm::GlobalValue *GV,
                                  const GlobalDecl GD) {

  assert(GV);

  if (!CGM.getCodeGenOpts().hasReducedDebugInfo())
    return;

  const auto *D = cast<ValueDecl>(GD.getDecl());
  if (D->hasAttr<NoDebugAttr>())
    return;

  auto AliaseeDecl = CGM.getMangledNameDecl(GV->getName());
  llvm::DINode *DI;

  if (!AliaseeDecl)
    // FIXME: Aliasee not declared yet - possibly declared later
    // For example,
    //
    //   1 extern int newname __attribute__((alias("oldname")));
    //   2 int oldname = 1;
    //
    // No debug info would be generated for 'newname' in this case.
    //
    // Fix compiler to generate "newname" as imported_declaration
    // pointing to the DIE of "oldname".
    return;
  if (!(DI = getDeclarationOrDefinition(
            AliaseeDecl.getCanonicalDecl().getDecl())))
    return;

  llvm::DIScope *DContext = getDeclContextDescriptor(D);
  auto Loc = D->getLocation();

  llvm::DIImportedEntity *ImportDI = DBuilder.createImportedDeclaration(
      DContext, DI, getOrCreateFile(Loc), getLineNumber(Loc), D->getName());

  // Record this DIE in the cache for nested declaration reference.
  ImportedDeclCache[GD.getCanonicalDecl().getDecl()].reset(ImportDI);
}

void CGDebugInfo::AddStringLiteralDebugInfo(llvm::GlobalVariable *GV,
                                            const StringLiteral *S) {
  SourceLocation Loc = S->getStrTokenLoc(0);
  PresumedLoc PLoc = CGM.getContext().getSourceManager().getPresumedLoc(Loc);
  if (!PLoc.isValid())
    return;

  llvm::DIFile *File = getOrCreateFile(Loc);
  llvm::DIGlobalVariableExpression *Debug =
      DBuilder.createGlobalVariableExpression(
          nullptr, StringRef(), StringRef(), getOrCreateFile(Loc),
          getLineNumber(Loc), getOrCreateType(S->getType(), File), true);
  GV->addDebugInfo(Debug);
}

llvm::DIScope *CGDebugInfo::getCurrentContextDescriptor(const Decl *D) {
  if (!LexicalBlockStack.empty())
    return LexicalBlockStack.back();
  llvm::DIScope *Mod = getParentModuleOrNull(D);
  return getContextDescriptor(D, Mod ? Mod : TheCU);
}

void CGDebugInfo::EmitUsingDirective(const UsingDirectiveDecl &UD) {
  if (!CGM.getCodeGenOpts().hasReducedDebugInfo())
    return;
  const NamespaceDecl *NSDecl = UD.getNominatedNamespace();
  if (!NSDecl->isAnonymousNamespace() ||
      CGM.getCodeGenOpts().DebugExplicitImport) {
    auto Loc = UD.getLocation();
    if (!Loc.isValid())
      Loc = CurLoc;
    DBuilder.createImportedModule(
        getCurrentContextDescriptor(cast<Decl>(UD.getDeclContext())),
        getOrCreateNamespace(NSDecl), getOrCreateFile(Loc), getLineNumber(Loc));
  }
}

void CGDebugInfo::EmitUsingShadowDecl(const UsingShadowDecl &USD) {
  if (llvm::DINode *Target =
          getDeclarationOrDefinition(USD.getUnderlyingDecl())) {
    auto Loc = USD.getLocation();
    DBuilder.createImportedDeclaration(
        getCurrentContextDescriptor(cast<Decl>(USD.getDeclContext())), Target,
        getOrCreateFile(Loc), getLineNumber(Loc));
  }
}

void CGDebugInfo::EmitUsingDecl(const UsingDecl &UD) {
  if (!CGM.getCodeGenOpts().hasReducedDebugInfo())
    return;
  assert(UD.shadow_size() &&
         "We shouldn't be codegening an invalid UsingDecl containing no decls");

  for (const auto *USD : UD.shadows()) {
    // FIXME: Skip functions with undeduced auto return type for now since we
    // don't currently have the plumbing for separate declarations & definitions
    // of free functions and mismatched types (auto in the declaration, concrete
    // return type in the definition)
    if (const auto *FD = dyn_cast<FunctionDecl>(USD->getUnderlyingDecl()))
      if (const auto *AT = FD->getType()
                               ->castAs<FunctionProtoType>()
                               ->getContainedAutoType())
        if (AT->getDeducedType().isNull())
          continue;

    EmitUsingShadowDecl(*USD);
    // Emitting one decl is sufficient - debuggers can detect that this is an
    // overloaded name & provide lookup for all the overloads.
    break;
  }
}

void CGDebugInfo::EmitUsingEnumDecl(const UsingEnumDecl &UD) {
  if (!CGM.getCodeGenOpts().hasReducedDebugInfo())
    return;
  assert(UD.shadow_size() &&
         "We shouldn't be codegening an invalid UsingEnumDecl"
         " containing no decls");

  for (const auto *USD : UD.shadows())
    EmitUsingShadowDecl(*USD);
}

void CGDebugInfo::EmitImportDecl(const ImportDecl &ID) {
  if (CGM.getCodeGenOpts().getDebuggerTuning() != llvm::DebuggerKind::LLDB)
    return;
  if (Module *M = ID.getImportedModule()) {
    auto Info = ASTSourceDescriptor(*M);
    auto Loc = ID.getLocation();
    DBuilder.createImportedDeclaration(
        getCurrentContextDescriptor(cast<Decl>(ID.getDeclContext())),
        getOrCreateModuleRef(Info, DebugTypeExtRefs), getOrCreateFile(Loc),
        getLineNumber(Loc));
  }
}

llvm::DIImportedEntity *
CGDebugInfo::EmitNamespaceAlias(const NamespaceAliasDecl &NA) {
  if (!CGM.getCodeGenOpts().hasReducedDebugInfo())
    return nullptr;
  auto &VH = NamespaceAliasCache[&NA];
  if (VH)
    return cast<llvm::DIImportedEntity>(VH);
  llvm::DIImportedEntity *R;
  auto Loc = NA.getLocation();
  if (const auto *Underlying =
          dyn_cast<NamespaceAliasDecl>(NA.getAliasedNamespace()))
    // This could cache & dedup here rather than relying on metadata deduping.
    R = DBuilder.createImportedDeclaration(
        getCurrentContextDescriptor(cast<Decl>(NA.getDeclContext())),
        EmitNamespaceAlias(*Underlying), getOrCreateFile(Loc),
        getLineNumber(Loc), NA.getName());
  else
    R = DBuilder.createImportedDeclaration(
        getCurrentContextDescriptor(cast<Decl>(NA.getDeclContext())),
        getOrCreateNamespace(cast<NamespaceDecl>(NA.getAliasedNamespace())),
        getOrCreateFile(Loc), getLineNumber(Loc), NA.getName());
  VH.reset(R);
  return R;
}

llvm::DINamespace *
CGDebugInfo::getOrCreateNamespace(const NamespaceDecl *NSDecl) {
  // Don't canonicalize the NamespaceDecl here: The DINamespace will be uniqued
  // if necessary, and this way multiple declarations of the same namespace in
  // different parent modules stay distinct.
  auto I = NamespaceCache.find(NSDecl);
  if (I != NamespaceCache.end())
    return cast<llvm::DINamespace>(I->second);

  llvm::DIScope *Context = getDeclContextDescriptor(NSDecl);
  // Don't trust the context if it is a DIModule (see comment above).
  llvm::DINamespace *NS =
      DBuilder.createNameSpace(Context, NSDecl->getName(), NSDecl->isInline());
  NamespaceCache[NSDecl].reset(NS);
  return NS;
}

void CGDebugInfo::setDwoId(uint64_t Signature) {
  assert(TheCU && "no main compile unit");
  TheCU->setDWOId(Signature);
}

void CGDebugInfo::finalize() {
  // Creating types might create further types - invalidating the current
  // element and the size(), so don't cache/reference them.
  for (size_t i = 0; i != ObjCInterfaceCache.size(); ++i) {
    ObjCInterfaceCacheEntry E = ObjCInterfaceCache[i];
    llvm::DIType *Ty = E.Type->getDecl()->getDefinition()
                           ? CreateTypeDefinition(E.Type, E.Unit)
                           : E.Decl;
    DBuilder.replaceTemporary(llvm::TempDIType(E.Decl), Ty);
  }

  // Add methods to interface.
  for (const auto &P : ObjCMethodCache) {
    if (P.second.empty())
      continue;

    QualType QTy(P.first->getTypeForDecl(), 0);
    auto It = TypeCache.find(QTy.getAsOpaquePtr());
    assert(It != TypeCache.end());

    llvm::DICompositeType *InterfaceDecl =
        cast<llvm::DICompositeType>(It->second);

    auto CurElts = InterfaceDecl->getElements();
    SmallVector<llvm::Metadata *, 16> EltTys(CurElts.begin(), CurElts.end());

    // For DWARF v4 or earlier, only add objc_direct methods.
    for (auto &SubprogramDirect : P.second)
      if (CGM.getCodeGenOpts().DwarfVersion >= 5 || SubprogramDirect.getInt())
        EltTys.push_back(SubprogramDirect.getPointer());

    llvm::DINodeArray Elements = DBuilder.getOrCreateArray(EltTys);
    DBuilder.replaceArrays(InterfaceDecl, Elements);
  }

  for (const auto &P : ReplaceMap) {
    assert(P.second);
    auto *Ty = cast<llvm::DIType>(P.second);
    assert(Ty->isForwardDecl());

    auto It = TypeCache.find(P.first);
    assert(It != TypeCache.end());
    assert(It->second);

    DBuilder.replaceTemporary(llvm::TempDIType(Ty),
                              cast<llvm::DIType>(It->second));
  }

  for (const auto &P : FwdDeclReplaceMap) {
    assert(P.second);
    llvm::TempMDNode FwdDecl(cast<llvm::MDNode>(P.second));
    llvm::Metadata *Repl;

    auto It = DeclCache.find(P.first);
    // If there has been no definition for the declaration, call RAUW
    // with ourselves, that will destroy the temporary MDNode and
    // replace it with a standard one, avoiding leaking memory.
    if (It == DeclCache.end())
      Repl = P.second;
    else
      Repl = It->second;

    if (auto *GVE = dyn_cast_or_null<llvm::DIGlobalVariableExpression>(Repl))
      Repl = GVE->getVariable();
    DBuilder.replaceTemporary(std::move(FwdDecl), cast<llvm::MDNode>(Repl));
  }

  // We keep our own list of retained types, because we need to look
  // up the final type in the type cache.
  for (auto &RT : RetainedTypes)
    if (auto MD = TypeCache[RT])
      DBuilder.retainType(cast<llvm::DIType>(MD));

  DBuilder.finalize();
}

// Don't ignore in case of explicit cast where it is referenced indirectly.
void CGDebugInfo::EmitExplicitCastType(QualType Ty) {
  if (CGM.getCodeGenOpts().hasReducedDebugInfo())
    if (auto *DieTy = getOrCreateType(Ty, TheCU->getFile()))
      DBuilder.retainType(DieTy);
}

void CGDebugInfo::EmitAndRetainType(QualType Ty) {
  if (CGM.getCodeGenOpts().hasMaybeUnusedDebugInfo())
    if (auto *DieTy = getOrCreateType(Ty, TheCU->getFile()))
      DBuilder.retainType(DieTy);
}

llvm::DebugLoc CGDebugInfo::SourceLocToDebugLoc(SourceLocation Loc) {
  if (LexicalBlockStack.empty())
    return llvm::DebugLoc();

  llvm::MDNode *Scope = LexicalBlockStack.back();
  return llvm::DILocation::get(CGM.getLLVMContext(), getLineNumber(Loc),
                               getColumnNumber(Loc), Scope);
}

llvm::DINode::DIFlags CGDebugInfo::getCallSiteRelatedAttrs() const {
  // Call site-related attributes are only useful in optimized programs, and
  // when there's a possibility of debugging backtraces.
  if (!CGM.getLangOpts().Optimize ||
      DebugKind == llvm::codegenoptions::NoDebugInfo ||
      DebugKind == llvm::codegenoptions::LocTrackingOnly)
    return llvm::DINode::FlagZero;

  // Call site-related attributes are available in DWARF v5. Some debuggers,
  // while not fully DWARF v5-compliant, may accept these attributes as if they
  // were part of DWARF v4.
  bool SupportsDWARFv4Ext =
      CGM.getCodeGenOpts().DwarfVersion == 4 &&
      (CGM.getCodeGenOpts().getDebuggerTuning() == llvm::DebuggerKind::LLDB ||
       CGM.getCodeGenOpts().getDebuggerTuning() == llvm::DebuggerKind::GDB);

  if (!SupportsDWARFv4Ext && CGM.getCodeGenOpts().DwarfVersion < 5)
    return llvm::DINode::FlagZero;

  return llvm::DINode::FlagAllCallsDescribed;
}

llvm::DIExpression *
CGDebugInfo::createConstantValueExpression(const clang::ValueDecl *VD,
                                           const APValue &Val) {
  // FIXME: Add a representation for integer constants wider than 64 bits.
  if (CGM.getContext().getTypeSize(VD->getType()) > 64)
    return nullptr;

  if (Val.isFloat())
    return DBuilder.createConstantValueExpression(
        Val.getFloat().bitcastToAPInt().getZExtValue());

  if (!Val.isInt())
    return nullptr;

  llvm::APSInt const &ValInt = Val.getInt();
  std::optional<uint64_t> ValIntOpt;
  if (ValInt.isUnsigned())
    ValIntOpt = ValInt.tryZExtValue();
  else if (auto tmp = ValInt.trySExtValue())
    // Transform a signed optional to unsigned optional. When cpp 23 comes,
    // use std::optional::transform
    ValIntOpt = static_cast<uint64_t>(*tmp);

  if (ValIntOpt)
    return DBuilder.createConstantValueExpression(ValIntOpt.value());

  return nullptr;
}

CodeGenFunction::LexicalScope::LexicalScope(CodeGenFunction &CGF,
                                            SourceRange Range)
    : RunCleanupsScope(CGF), Range(Range), ParentScope(CGF.CurLexicalScope) {
  CGF.CurLexicalScope = this;
  if (CGDebugInfo *DI = CGF.getDebugInfo())
    DI->EmitLexicalBlockStart(CGF.Builder, Range.getBegin());
}

CodeGenFunction::LexicalScope::~LexicalScope() {
  if (CGDebugInfo *DI = CGF.getDebugInfo())
    DI->EmitLexicalBlockEnd(CGF.Builder, Range.getEnd());

  // If we should perform a cleanup, force them now.  Note that
  // this ends the cleanup scope before rescoping any labels.
  if (PerformCleanup) {
    ApplyDebugLocation DL(CGF, Range.getEnd());
    ForceCleanup();
  }
<<<<<<< HEAD
=======
}

static std::string SanitizerHandlerToCheckLabel(SanitizerHandler Handler) {
  std::string Label;
  switch (Handler) {
#define SANITIZER_CHECK(Enum, Name, Version)                                   \
  case Enum:                                                                   \
    Label = "__ubsan_check_" #Name;                                            \
    break;

    LIST_SANITIZER_CHECKS
#undef SANITIZER_CHECK
  };

  // Label doesn't require sanitization
  return Label;
}

static std::string
SanitizerOrdinalToCheckLabel(SanitizerKind::SanitizerOrdinal Ordinal) {
  std::string Label;
  switch (Ordinal) {
#define SANITIZER(NAME, ID)                                                    \
  case SanitizerKind::SO_##ID:                                                 \
    Label = "__ubsan_check_" NAME;                                             \
    break;
#include "clang/Basic/Sanitizers.def"
  default:
    llvm_unreachable("unexpected sanitizer kind");
  }

  // Sanitize label (convert hyphens to underscores; also futureproof against
  // non-alpha)
  for (unsigned int i = 0; i < Label.length(); i++)
    if (!std::isalpha(Label[i]))
      Label[i] = '_';

  return Label;
}

llvm::DILocation *CodeGenFunction::SanitizerAnnotateDebugInfo(
    ArrayRef<SanitizerKind::SanitizerOrdinal> Ordinals,
    SanitizerHandler Handler) {
  std::string Label;
  if (Ordinals.size() == 1)
    Label = SanitizerOrdinalToCheckLabel(Ordinals[0]);
  else
    Label = SanitizerHandlerToCheckLabel(Handler);

  llvm::DILocation *CheckDI = Builder.getCurrentDebugLocation();

  for (auto Ord : Ordinals) {
    // TODO: deprecate ClArrayBoundsPseudoFn
    if (((ClArrayBoundsPseudoFn && Ord == SanitizerKind::SO_ArrayBounds) ||
         CGM.getCodeGenOpts().SanitizeAnnotateDebugInfo.has(Ord)) &&
        CheckDI) {
      return getDebugInfo()->CreateSyntheticInlineAt(CheckDI, Label);
    }
  }

  return CheckDI;
}

SanitizerDebugLocation::SanitizerDebugLocation(
    CodeGenFunction *CGF, ArrayRef<SanitizerKind::SanitizerOrdinal> Ordinals,
    SanitizerHandler Handler)
    : CGF(CGF),
      Apply(*CGF, CGF->SanitizerAnnotateDebugInfo(Ordinals, Handler)) {
  assert(!CGF->IsSanitizerScope);
  CGF->IsSanitizerScope = true;
}

SanitizerDebugLocation::~SanitizerDebugLocation() {
  assert(CGF->IsSanitizerScope);
  CGF->IsSanitizerScope = false;
>>>>>>> 4084ffcf
}<|MERGE_RESOLUTION|>--- conflicted
+++ resolved
@@ -6397,8 +6397,6 @@
     ApplyDebugLocation DL(CGF, Range.getEnd());
     ForceCleanup();
   }
-<<<<<<< HEAD
-=======
 }
 
 static std::string SanitizerHandlerToCheckLabel(SanitizerHandler Handler) {
@@ -6474,5 +6472,4 @@
 SanitizerDebugLocation::~SanitizerDebugLocation() {
   assert(CGF->IsSanitizerScope);
   CGF->IsSanitizerScope = false;
->>>>>>> 4084ffcf
 }