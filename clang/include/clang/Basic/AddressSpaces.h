--- conflicted
+++ resolved
@@ -61,10 +61,7 @@
   hlsl_constant,
   hlsl_private,
   hlsl_device,
-<<<<<<< HEAD
-=======
   hlsl_input,
->>>>>>> eb0f1dc0
 
   // Wasm specific address spaces.
   wasm_funcref,
