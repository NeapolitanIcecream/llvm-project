//==--- DiagnosticDriverKinds.td - libdriver diagnostics ------------------===//
//
// Part of the LLVM Project, under the Apache License v2.0 with LLVM Exceptions.
// See https://llvm.org/LICENSE.txt for license information.
// SPDX-License-Identifier: Apache-2.0 WITH LLVM-exception
//
//===----------------------------------------------------------------------===//

let Component = "Driver" in {

def err_drv_no_such_file : Error<"no such file or directory: '%0'">;
def err_drv_no_such_file_with_suggestion : Error<
  "no such file or directory: '%0'; did you mean '%1'?">;
def err_drv_unsupported_opt : Error<"unsupported option '%0'">;
def err_drv_unsupported_opt_with_suggestion : Error<
  "unsupported option '%0'; did you mean '%1'?">;
def err_drv_unsupported_opt_for_target : Error<
  "unsupported option '%0' for target '%1'">;
def err_drv_unsupported_opt_for_language_mode : Error<
  "unsupported option '%0' for language mode '%1'">;
def err_drv_unsupported_option_argument : Error<
  "unsupported argument '%1' to option '%0'">;
def err_drv_unsupported_option_argument_for_target : Error<
  "unsupported argument '%1' to option '%0' for target '%2'">;
def err_drv_unknown_stdin_type : Error<
  "-E or -x required when input is from standard input">;
def err_drv_unknown_stdin_type_clang_cl : Error<
  "use /Tc or /Tp to set input type for standard input">;
def err_drv_unknown_language : Error<"language not recognized: '%0'">;
def err_drv_invalid_arch_name : Error<
  "invalid arch name '%0'">;
def err_drv_invalid_riscv_arch_name : Error<
  "invalid arch name '%0', %1">;
def err_drv_invalid_riscv_cpu_name_for_target : Error<
  "cpu '%0' does not support rv%select{32|64}1">;
def warn_drv_invalid_arch_name_with_suggestion : Warning<
  "ignoring invalid /arch: argument '%0'; for %select{64|32}1-bit expected one of %2">,
  InGroup<UnusedCommandLineArgument>;
def warn_drv_avr_mcu_not_specified : Warning<
  "no target microcontroller specified, please pass -mmcu=<mcu name>">,
  InGroup<AVRRtlibLinkingQuirks>;
def warn_drv_avr_libc_not_found: Warning<
  "no avr-libc installation can be found on the system, "
  "cannot link standard libraries">,
  InGroup<AVRRtlibLinkingQuirks>;
def warn_drv_avr_family_linking_stdlibs_not_implemented: Warning<
  "support for linking stdlibs for microcontroller '%0' is not implemented">,
  InGroup<AVRRtlibLinkingQuirks>;
def warn_drv_avr_linker_section_addresses_not_implemented: Warning<
  "support for passing the data section address to the linker for "
  "microcontroller '%0' is not implemented">,
  InGroup<AVRRtlibLinkingQuirks>;
def warn_drv_avr_stdlib_not_linked: Warning<
  "standard library not linked and so no interrupt vector table or "
  "compiler runtime routines will be linked">,
  InGroup<AVRRtlibLinkingQuirks>;
def err_drv_cuda_bad_gpu_arch : Error<"unsupported CUDA gpu architecture: %0">;
def err_drv_offload_bad_gpu_arch : Error<"unsupported %0 gpu architecture: %1">;
def err_drv_offload_missing_gpu_arch : Error<
  "must pass in an explicit %0 gpu architecture to '%1'">;
def err_drv_no_cuda_installation : Error<
  "cannot find CUDA installation; provide its path via '--cuda-path', or pass "
  "'-nocudainc' to build without CUDA includes">;
def err_drv_no_cuda_libdevice : Error<
  "cannot find libdevice for %0; provide path to different CUDA installation "
  "via '--cuda-path', or pass '-nocudalib' to build without linking with "
  "libdevice">;

def err_drv_no_rocm_device_lib : Error<
  "cannot find ROCm device library%select{| for %1| for ABI version %1"
  "%select{|, which requires ROCm %3 or higher}2}0; provide its path via "
  "'--rocm-path' or '--rocm-device-lib-path', or pass '-nogpulib' to build "
  "without ROCm device library">;
def err_drv_no_hip_runtime : Error<
  "cannot find HIP runtime; provide its path via '--rocm-path', or pass "
  "'-nogpuinc' to build without HIP runtime">;
def err_drv_no_hipstdpar_lib : Error<
  "cannot find HIP Standard Parallelism Acceleration library; provide it via "
  "'--hipstdpar-path'">;
def err_drv_no_hipstdpar_thrust_lib : Error<
  "cannot find rocThrust, which is required by the HIP Standard Parallelism "
  "Acceleration library; provide it via "
  "'--hipstdpar-thrust-path'">;
def err_drv_no_hipstdpar_prim_lib : Error<
  "cannot find rocPrim, which is required by the HIP Standard Parallelism "
  "Acceleration library; provide it via '--hipstdpar-prim-path'">;

def err_drv_no_hipspv_device_lib : Error<
  "cannot find HIP device library%select{| for %1}0; provide its path via "
  "'--hip-path' or '--hip-device-lib-path', or pass '-nogpulib' to build "
  "without HIP device library">;
def err_drv_hipspv_no_hip_path : Error<
  "'--hip-path' must be specified when offloading to SPIR-V unless '-nogpuinc' "
  "is given">;

def err_drv_undetermined_gpu_arch : Error<
  "cannot determine %0 architecture: %1; consider passing it via '%2'; "
  "environment variable CLANG_TOOLCHAIN_PROGRAM_TIMEOUT specifies the tool "
  "timeout (integer secs, <=0 is infinite)">;

def warn_drv_multi_gpu_arch : Warning<
  "multiple %0 architectures are detected: %1; only the first one is used for "
  "'%2'">, InGroup<MultiGPU>;
def err_drv_cuda_version_unsupported : Error<
  "GPU arch %0 is supported by CUDA versions between %1 and %2 (inclusive), "
  "but installation at %3 is %4; use '--cuda-path' to specify a different CUDA "
  "install, pass a different GPU arch with '--cuda-gpu-arch', or pass "
  "'--no-cuda-version-check'">;
def warn_drv_new_cuda_version: Warning<
  "CUDA version%0 is newer than the latest%select{| partially}1 supported version %2">,
  InGroup<CudaUnknownVersion>;
def warn_drv_partially_supported_cuda_version: Warning<
  "CUDA version %0 is only partially supported">,
  InGroup<CudaUnknownVersion>;
def err_drv_cuda_host_arch : Error<
  "unsupported architecture '%0' for host compilation">;
def err_drv_mix_cuda_hip : Error<
  "mixed CUDA and HIP compilation is not supported">;
def err_drv_bad_target_id : Error<
  "invalid target ID '%0'; format is a processor name followed by an optional "
  "colon-delimited list of features followed by an enable/disable sign (e.g., "
  "'gfx908:sramecc+:xnack-')">;
def err_drv_bad_offload_arch_combo : Error<
  "invalid offload arch combinations: '%0' and '%1' (for a specific processor, "
  "a feature should either exist in all offload archs, or not exist in any "
  "offload archs)">;
def warn_drv_unsupported_option_for_offload_arch_req_feature : Warning<
  "ignoring '%0' option for offload arch '%1' as it is not currently supported "
  "there. Use it with an offload arch containing '%2' instead">,
  InGroup<OptionIgnored>;
def warn_drv_unsupported_option_for_target : Warning<
  "ignoring '%0' option as it is not currently supported for target '%1'">,
  InGroup<OptionIgnored>;
def warn_drv_unsupported_option_for_flang : Warning<
  "the argument '%0' is not supported for option '%1'. Mapping to '%1%2'">,
  InGroup<OptionIgnored>;
def warn_drv_unsupported_diag_option_for_flang : Warning<
  "the warning option '-%0' is not supported">,
  InGroup<OptionIgnored>;
def warn_drv_unsupported_option_for_processor : Warning<
  "ignoring '%0' option as it is not currently supported for processor '%1'">,
  InGroup<OptionIgnored>;
def warn_drv_unsupported_openmp_library : Warning<
  "the library '%0=%1' is not supported, OpenMP will not be enabled">,
  InGroup<OptionIgnored>;
def warn_openmp_experimental : Warning<
  "OpenMP support in flang is still experimental">,
  InGroup<ExperimentalOption>;

def err_drv_invalid_thread_model_for_target : Error<
  "invalid thread model '%0' in '%1' for this target">;
def err_drv_invalid_linker_name : Error<
  "invalid linker name in argument '%0'">;
def err_drv_invalid_rtlib_name : Error<
  "invalid runtime library name in argument '%0'">;
def err_drv_unsupported_rtlib_for_platform : Error<
  "unsupported runtime library '%0' for platform '%1'">;
def err_drv_invalid_unwindlib_name : Error<
  "invalid unwind library name in argument '%0'">;
def err_drv_unsupported_unwind_for_platform : Error<
  "unsupported unwind library '%0' for platform '%1'">;
def err_drv_incompatible_unwindlib : Error<
  "--rtlib=libgcc requires --unwindlib=libgcc">;
def err_drv_incompatible_options : Error<
  "the combination of '%0' and '%1' is incompatible">;
def err_drv_invalid_stdlib_name : Error<
  "invalid library name in argument '%0'">;
def err_drv_invalid_output_with_multiple_archs : Error<
  "cannot use '%0' output with multiple -arch options">;
def err_drv_no_input_files : Error<"no input files">;
def err_drv_output_argument_with_multiple_files : Error<
  "cannot specify -o when generating multiple output files">;
def err_drv_out_file_argument_with_multiple_sources : Error<
  "cannot specify '%0%1' when compiling multiple source files">;
def err_no_external_assembler : Error<
  "there is no external assembler that can be used on this platform">;
def err_drv_unable_to_remove_file : Error<
  "unable to remove file: %0">;
def err_drv_unable_to_set_working_directory : Error <
  "unable to set working directory: %0">;
def err_drv_command_failure : Error<
  "unable to execute command: %0">;
def err_drv_invalid_darwin_version : Error<
  "invalid Darwin version number: %0">;
def err_drv_invalid_diagnotics_hotness_threshold : Error<
  "invalid argument in '%0', only integer or 'auto' is supported">;
def err_drv_invalid_diagnotics_misexpect_tolerance : Error<
  "invalid argument in '%0', only integers are supported">;
def err_drv_missing_argument : Error<
  "argument to '%0' is missing (expected %1 value%s1)">;
def err_drv_invalid_Xarch_argument_with_args : Error<
  "invalid Xarch argument: '%0', options requiring arguments are unsupported">;
def err_drv_Xopenmp_target_missing_triple : Error<
  "cannot deduce implicit triple value for -Xopenmp-target, specify triple using -Xopenmp-target=<triple>">;
def err_drv_invalid_Xopenmp_target_with_args : Error<
  "invalid -Xopenmp-target argument: '%0', options requiring arguments are unsupported">;
def err_drv_argument_only_allowed_with : Error<
  "invalid argument '%0' only allowed with '%1'">;
def err_drv_opt_unsupported_input_type : Error<
  "'%0' invalid for input of type %1">;
def err_drv_amdgpu_ieee_without_no_honor_nans : Error<
  "invalid argument '-mno-amdgpu-ieee' only allowed with relaxed NaN handling">;
def err_drv_argument_not_allowed_with : Error<
  "invalid argument '%0' not allowed with '%1'">;
def err_drv_cannot_open_randomize_layout_seed_file : Error<
  "cannot read randomize layout seed file '%0'">;
def err_drv_invalid_version_number : Error<
  "invalid version number in '%0'">;
<<<<<<< HEAD
=======
def err_drv_invalid_version_number_inferred
    : Error<"invalid version number '%0' inferred from '%1'">;
def err_drv_missing_version_number : Error<"missing version number in '%0'">;
>>>>>>> eb0f1dc0
def err_drv_kcfi_arity_unsupported_target : Error<
  "target '%0' is unsupported by -fsanitize-kcfi-arity">;
def err_drv_no_linker_llvm_support : Error<
  "'%0': unable to pass LLVM bit-code files to linker">;
def err_drv_no_ast_support : Error<
  "'%0': unable to use AST files with this tool">;
def err_drv_no_module_support : Error<
  "'%0': unable to use module files with this tool">;
def err_drv_clang_unsupported : Error<
  "the clang compiler does not support '%0'">;
def err_drv_clang_unsupported_opt_cxx_darwin_i386 : Error<
  "the clang compiler does not support '%0' for C++ on Darwin/i386">;
def err_drv_clang_unsupported_opt_pg_darwin: Error<
  "the clang compiler does not support -pg option on %select{Darwin|versions of OS X 10.9 and later}0">;
def err_drv_clang_unsupported_opt_faltivec : Error<
  "the clang compiler does not support '%0', %1">;
def err_drv_command_failed : Error<
  "%0 command failed with exit code %1 (use -v to see invocation)">;
def err_drv_compilationdatabase : Error<
  "compilation database '%0' could not be opened: %1">;
def err_drv_command_signalled : Error<
  "%0 command failed due to signal (use -v to see invocation)">;
def err_drv_force_crash : Error<
  "failing because %select{environment variable 'FORCE_CLANG_DIAGNOSTICS_CRASH' is set|'-gen-reproducer' is used}0">;
def err_drv_invalid_mfloat_abi : Error<
  "invalid float ABI '%0'">;
def err_drv_invalid_mtp : Error<
  "invalid thread pointer reading mode '%0'">;
def err_drv_missing_arg_mtp : Error<
  "missing argument to '%0'">;
def warn_drv_missing_plugin_name : Warning<
  "missing plugin name in %0">,
  InGroup<InvalidCommandLineArgument>;
def warn_drv_missing_plugin_arg : Warning<
  "missing plugin argument for plugin %0 in %1">,
  InGroup<InvalidCommandLineArgument>;
def err_drv_invalid_argument_to_option : Error<
  "invalid argument '%0' to -%1">;
def err_drv_missing_sanitizer_ignorelist : Error<
  "missing sanitizer ignorelist: '%0'">;
def err_drv_malformed_sanitizer_ignorelist : Error<
  "malformed sanitizer ignorelist: '%0'">;
def err_drv_malformed_sanitizer_coverage_allowlist : Error<
  "malformed sanitizer coverage allowlist: '%0'">;
def err_drv_malformed_sanitizer_coverage_ignorelist : Error<
  "malformed sanitizer coverage ignorelist: '%0'">;
def err_drv_malformed_sanitizer_metadata_ignorelist : Error<
  "malformed sanitizer metadata ignorelist: '%0'">;
def err_drv_unsupported_static_sanitizer_darwin : Error<
  "static %0 runtime is not supported on darwin">;
def err_drv_duplicate_config : Error<
  "no more than one option '--config' is allowed">;
def err_drv_cannot_open_config_file : Error<
  "configuration file '%0' cannot be opened: %1">;
def err_drv_config_file_not_found : Error<
  "configuration file '%0' cannot be found">;
def note_drv_config_file_searched_in : Note<
  "was searched for in the directory: %0">;
def err_drv_cannot_read_config_file : Error<
  "cannot read configuration file '%0': %1">;
def err_drv_arg_requires_bitcode_input: Error<
  "option '%0' requires input to be LLVM bitcode">;

def err_target_unsupported_arch
  : Error<"the target architecture '%0' is not supported by the target '%1'">;
def err_cpu_unsupported_isa
  : Error<"CPU '%0' does not support '%1' execution mode">;
def err_arch_unsupported_isa
  : Error<"architecture '%0' does not support '%1' execution mode">;

def err_zos_target_release_discontinued
  : Error<"z/OS target level \"%0\" is discontinued">;
def err_zos_target_unrecognized_release
  : Error<"z/OS target level \"%0\" is invalid">;

def err_drv_I_dash_not_supported : Error<
  "'%0' not supported, please use -iquote instead">;
def err_drv_unknown_argument : Error<"unknown argument: '%0'">;
def err_drv_unknown_argument_with_suggestion : Error<
  "unknown argument '%0'; did you mean '%1'?">;
def warn_drv_unknown_argument_clang_cl : Warning<
  "unknown argument ignored in clang-cl: '%0'">,
  InGroup<UnknownArgument>;
def warn_drv_unknown_argument_clang_cl_with_suggestion : Warning<
  "unknown argument ignored in clang-cl '%0'; did you mean '%1'?">,
  InGroup<UnknownArgument>;
def err_drv_unknown_target_triple : Error<"unknown target triple '%0'">;

def warn_drv_ycyu_different_arg_clang_cl : Warning<
  "support for '/Yc' and '/Yu' with different filenames not implemented yet; flags ignored">,
  InGroup<ClangClPch>;
def warn_drv_yc_multiple_inputs_clang_cl : Warning<
  "support for '/Yc' with more than one source file not implemented yet; flag ignored">,
  InGroup<ClangClPch>;

def warn_drv_potentially_misspelled_joined_argument : Warning<
  "joined argument treated as '%0'; did you mean '%1'?">, InGroup<UnknownArgument>;

def err_drv_invalid_value : Error<"invalid value '%1' in '%0'">;
def err_drv_invalid_int_value : Error<"invalid integral value '%1' in '%0'">;
def err_drv_invalid_value_with_suggestion : Error<
    "invalid value '%1' in '%0', expected one of: %2">;
def err_drv_alignment_not_power_of_two : Error<"alignment is not a power of 2 in '%0'">;
def err_drv_invalid_remap_file : Error<
    "invalid option '%0' not of the form <from-file>;<to-file>">;
def err_drv_invalid_gcc_install_dir : Error<"'%0' does not contain a GCC installation">;
def err_drv_invalid_gcc_output_type : Error<
    "invalid output type '%0' for use with gcc tool">;
def err_drv_cc_print_options_failure : Error<
    "unable to open CC_PRINT_OPTIONS file: %0">;
def err_drv_lto_without_lld : Error<"LTO requires -fuse-ld=lld">;
def err_drv_preamble_format : Error<
    "incorrect format for -preamble-bytes=N,END">;
def err_drv_header_unit_extra_inputs : Error<
    "multiple inputs are not valid for header units (first extra '%0')">;
def warn_invalid_ios_deployment_target : Warning<
  "invalid iOS deployment version '%0', iOS 10 is the maximum deployment "
  "target for 32-bit targets">, InGroup<InvalidIOSDeploymentTarget>,
  DefaultError;
def err_invalid_macos_32bit_deployment_target : Error<
  "32-bit targets are not supported when building for Mac Catalyst">;
def err_drv_invalid_os_in_arg : Error<"invalid OS value '%0' in '%1'">;
def err_drv_conflicting_deployment_targets : Error<
  "conflicting deployment targets, both '%0' and '%1' are present in environment">;
def err_arc_unsupported_on_runtime : Error<
  "-fobjc-arc is not supported on platforms using the legacy runtime">;
def err_arc_unsupported_on_toolchain : Error< // feel free to generalize this
  "-fobjc-arc is not supported on versions of OS X prior to 10.6">;
def err_objc_weak_with_gc : Error<
  "-fobjc-weak is not supported in Objective-C garbage collection">;
def err_objc_weak_unsupported : Error<
  "-fobjc-weak is not supported on the current deployment target">;
def err_drv_mg_requires_m_or_mm : Error<
  "option '-MG' requires '-M' or '-MM'">;
def err_drv_unknown_objc_runtime : Error<
  "unknown or ill-formed Objective-C runtime '%0'">;
def err_drv_invalid_cf_runtime_abi
  : Error<"invalid CoreFoundation Runtime ABI '%0'; must be one of "
          "'objc', 'standalone', 'swift', 'swift-5.0', 'swift-4.2', 'swift-4.1'">;
def err_drv_gnustep_objc_runtime_incompatible_binary : Error<
  "GNUstep Objective-C runtime version %0 incompatible with target binary format">;
def err_drv_emit_llvm_link : Error<
   "-emit-llvm cannot be used when linking">;
def err_drv_optimization_remark_pattern : Error<
  "in pattern '%1': %0">;
def err_drv_optimization_remark_format : Error<
  "unknown remark serializer format: '%0'">;
def err_drv_no_neon_modifier : Error<"[no]neon is not accepted as modifier, please use [no]simd instead">;
def err_drv_invalid_omp_target : Error<"OpenMP target is invalid: '%0'">;
def err_drv_incompatible_omp_arch : Error<"OpenMP target architecture '%0' pointer size is incompatible with host '%1'">;
def err_drv_omp_host_ir_file_not_found : Error<
  "provided host compiler IR file '%0' is required to generate code for OpenMP "
  "target regions but cannot be found">;
def err_drv_omp_host_target_not_supported : Error<
  "target '%0' is not a supported OpenMP host target">;
def err_drv_expecting_fopenmp_with_fopenmp_targets : Error<
  "'-fopenmp-targets' must be used in conjunction with a '-fopenmp' option "
  "compatible with offloading; e.g., '-fopenmp=libomp' or '-fopenmp=libiomp5'">;
def err_drv_failed_to_deduce_target_from_arch : Error<
  "failed to deduce triple for target architecture '%0'; specify the triple "
  "using '-fopenmp-targets' and '-Xopenmp-target' instead">;
def err_drv_omp_offload_target_missingbcruntime : Error<
  "no library '%0' found in the default clang lib directory or in LIBRARY_PATH"
  "; use '--libomptarget-%1-bc-path' to specify %1 bitcode library">;
def err_drv_omp_offload_target_bcruntime_not_found : Error<
  "bitcode library '%0' does not exist">;
def err_drv_omp_offload_target_cuda_version_not_support : Error<
  "NVPTX target requires CUDA 9.2 or above; CUDA %0 detected">;
def warn_drv_omp_offload_target_duplicate : Warning<
  "OpenMP offloading target '%0' is similar to target '%1' already specified; "
  "will be ignored">, InGroup<OpenMPTarget>;
def err_drv_unsupported_embed_bitcode
    : Error<"%0 is not supported with -fembed-bitcode">;
def err_drv_bitcode_unsupported_on_toolchain : Error<
  "-fembed-bitcode is not supported on versions of iOS prior to 6.0">;
def err_drv_negative_columns : Error<
  "invalid value '%1' in '%0', value must be 'none' or a positive integer">;
def err_drv_small_columns : Error<
  "invalid value '%1' in '%0', value must be '%2' or greater">;
def warn_drv_fraw_string_literals_in_cxx11 : Warning<
  "ignoring '-f%select{no-|}0raw-string-literals', which is only valid for C and C++ standards before C++11">,
  InGroup<UnusedCommandLineArgument>;

def err_drv_invalid_malign_branch_EQ : Error<
  "invalid argument '%0' to -malign-branch=; each element must be one of: %1">;

def err_drv_print_header_env_var : Error<
  "environment variable CC_PRINT_HEADERS_%select{FORMAT|FILTERING}0 has invalid value %1">;
def err_drv_print_header_env_var_combination : Error<
  "unsupported combination: CC_PRINT_HEADERS_FORMAT=%0 and CC_PRINT_HEADERS_FILTERING=%1">;
def err_drv_print_header_env_var_invalid_format : Error<
  "environment variable CC_PRINT_HEADERS_FORMAT=%0 requires a compatible value for CC_PRINT_HEADERS_FILTERING">;
def err_drv_print_header_cc1_invalid_combination : Error<
  "unsupported combination: -header-include-format=%0 and -header-include-filtering=%1">;
def err_drv_print_header_cc1_invalid_filtering : Error<
  "-header-include-filtering=%0 requires a compatible value for -header-include-format">;
def err_drv_print_header_cc1_invalid_format : Error<
  "-header-include-format=%0 requires a compatible value for -header-include-filtering">;

def warn_O4_is_O3 : Warning<"-O4 is equivalent to -O3">, InGroup<Deprecated>;
def warn_drv_optimization_value : Warning<"optimization level '%0' is not supported; using '%1%2' instead">,
  InGroup<InvalidCommandLineArgument>;
def warn_ignored_gcc_optimization : Warning<"optimization flag '%0' is not supported">,
  InGroup<IgnoredOptimizationArgument>;
def warn_ignored_clang_option : Warning<"the flag '%0' has been deprecated and will be ignored">,
  InGroup<UnusedCommandLineArgument>;
def warn_drv_unsupported_opt_for_target : Warning<
  "optimization flag '%0' is not supported for target '%1'">,
  InGroup<IgnoredOptimizationArgument>;
def warn_drv_unsupported_debug_info_opt_for_target : Warning<
  "debug information option '%0' is not supported for target '%1'">,
  InGroup<UnsupportedTargetOpt>;
def warn_drv_dwarf_version_limited_by_target : Warning<
  "debug information option '%0' is not supported; requires DWARF-%2 but "
  "target '%1' only provides DWARF-%3">,
  InGroup<UnsupportedTargetOpt>;
def warn_c_kext : Warning<
  "ignoring -fapple-kext which is valid for C++ and Objective-C++ only">;
def warn_ignoring_fdiscard_for_bitcode : Warning<
  "ignoring -fdiscard-value-names for LLVM Bitcode">,
  InGroup<UnusedCommandLineArgument>;
def warn_drv_input_file_unused : Warning<
  "%0: '%1' input unused%select{ when '%3' is present|}2">,
  InGroup<UnusedCommandLineArgument>;
def warn_drv_input_file_unused_by_cpp : Warning<
  "%0: '%1' input unused in cpp mode">,
  InGroup<UnusedCommandLineArgument>;
def warn_drv_preprocessed_input_file_unused : Warning<
  "%0: previously preprocessed input%select{ unused when '%2' is present|}1">,
  InGroup<UnusedCommandLineArgument>;
def warn_drv_unused_argument : Warning<
  "argument unused during compilation: '%0'">,
  InGroup<UnusedCommandLineArgument>;
def warn_drv_unused_x : Warning<
  "'-x %0' after last input file has no effect">,
  InGroup<UnusedCommandLineArgument>;
def warn_drv_empty_joined_argument : Warning<
  "joined argument expects additional value: '%0'">,
  InGroup<UnusedCommandLineArgument>;
def warn_drv_diagnostics_hotness_requires_pgo : Warning<
  "argument '%0' requires profile-guided optimization information">,
  InGroup<UnusedCommandLineArgument>;
def warn_drv_diagnostics_misexpect_requires_pgo : Warning<
  "argument '%0' requires profile-guided optimization information">,
  InGroup<UnusedCommandLineArgument>;
def warn_drv_clang_unsupported : Warning<
  "the clang compiler does not support '%0'">;
def warn_drv_deprecated_arg : Warning<
  "argument '%0' is deprecated%select{|, use '%2' instead}1">, InGroup<Deprecated>;
def warn_drv_deprecated_arg_ofast : Warning<
  "argument '-Ofast' is deprecated; use '-O3 -ffast-math' for the same behavior,"
  " or '-O3' to enable only conforming optimizations">,
  InGroup<DeprecatedOFast>;
def warn_drv_deprecated_arg_ofast_for_flang : Warning<
  "argument '-Ofast' is deprecated; use '-O3 -ffast-math -fstack-arrays' for the same behavior,"
  " or '-O3 -fstack-arrays' to enable only conforming optimizations">,
  InGroup<DeprecatedOFast>;
def warn_drv_deprecated_custom : Warning<
  "argument '%0' is deprecated, %1">, InGroup<Deprecated>;
def warn_drv_assuming_mfloat_abi_is : Warning<
  "unknown platform, assuming -mfloat-abi=%0">;
def warn_drv_unsupported_float_abi_by_lib : Warning<
  "float ABI '%0' is not supported by current library">,
  InGroup<UnsupportedABI>;
def warn_drv_no_floating_point_registers: Warning<
  "'%0': selected processor lacks floating point registers">,
  InGroup<UnsupportedABI>;
def warn_ignoring_ftabstop_value : Warning<
  "ignoring invalid -ftabstop value '%0', using default value %1">;
def warn_drv_overriding_option : Warning<
  "overriding '%0' option with '%1'">,
  InGroup<DiagGroup<"overriding-option">>;
def warn_drv_overriding_deployment_version
    : Warning<"overriding deployment version from '%0' to '%1'">,
      InGroup<DiagGroup<"overriding-deployment-version">>;
def warn_drv_treating_input_as_cxx : Warning<
  "treating '%0' input as '%1' when in C++ mode, this behavior is deprecated">,
  InGroup<Deprecated>;
def warn_drv_pch_not_first_include : Warning<
  "precompiled header '%0' was ignored because '%1' is not first '-include'">;
def warn_drv_pch_ignoring_gch_file : Warning<
  "precompiled header '%0' was ignored because it is not a clang PCH file">,
  InGroup<IgnoredGCH>;
def warn_drv_pch_ignoring_gch_dir : Warning<
  "precompiled header directory '%0' was ignored because it contains no clang PCH files">,
  InGroup<IgnoredGCH>;
def warn_missing_sysroot : Warning<"no such sysroot directory: '%0'">,
  InGroup<DiagGroup<"missing-sysroot">>;
def warn_incompatible_sysroot : Warning<"using sysroot for '%0' but targeting '%1'">,
  InGroup<DiagGroup<"incompatible-sysroot">>;
def warn_debug_compression_unavailable : Warning<"cannot compress debug sections (%0 not enabled)">,
  InGroup<DiagGroup<"debug-compression-unavailable">>;
def warn_drv_disabling_vptr_no_rtti_default : Warning<
  "implicitly disabling vptr sanitizer because rtti wasn't enabled">,
  InGroup<AutoDisableVptrSanitizer>;
def warn_drv_object_size_disabled_O0 : Warning<
  "the object size sanitizer has no effect at -O0, but is explicitly enabled: %0">,
  InGroup<InvalidCommandLineArgument>, DefaultWarnNoWerror;
def warn_ignoring_verify_debuginfo_preserve_export : Warning<
  "ignoring -fverify-debuginfo-preserve-export=%0 because "
  "-fverify-debuginfo-preserve wasn't enabled">,
  InGroup<UnusedCommandLineArgument>;
def warn_unsupported_branch_protection: Warning <
  "invalid branch protection option '%0' in '%1'">, InGroup<BranchProtection>;
def err_sls_hardening_arm_not_supported : Error<
  "-mharden-sls is only supported on armv7-a or later">;
def warn_drv_large_data_threshold_invalid_code_model: Warning<
  "'%0' only applies to medium and large code models">,
  InGroup<UnusedCommandLineArgument>;
def warn_drv_math_errno_enabled_after_veclib: Warning<
  "math errno enabled by '%0' after it was implicitly disabled by '%1',"
  " this may limit the utilization of the vector library">,
  InGroup<MathErrnoEnabledWithVecLib>;

def note_drv_command_failed_diag_msg : Note<
  "diagnostic msg: %0">;
def note_drv_t_option_is_global : Note<
  "the last '/TC' or '/TP' option takes precedence over earlier instances">;
def note_drv_address_sanitizer_debug_runtime : Note<
  "AddressSanitizer doesn't support linking with debug runtime libraries yet">;
def note_drv_use_standard : Note<"use '%0'"
  "%select{| or '%3'|, '%3', or '%4'|, '%3', '%4', or '%5'}2 "
  "for '%1' standard">;

def err_analyzer_config_no_value : Error<
  "analyzer-config option '%0' has a key but no value">;
def err_analyzer_config_multiple_values : Error<
  "analyzer-config option '%0' should contain only one '='">;
def err_analyzer_config_invalid_input : Error<
  "invalid input for analyzer-config option '%0', that expects %1 value">;
def err_analyzer_config_unknown : Error<"unknown analyzer-config '%0'">;
def err_analyzer_checker_option_unknown : Error<
  "checker '%0' has no option called '%1'">;
def err_analyzer_checker_option_invalid_input : Error<
  "invalid input for checker option '%0', that expects %1">;
def err_analyzer_checker_incompatible_analyzer_option : Error<
  "checker cannot be enabled with analyzer option '%0' == %1">;
def err_analyzer_not_built_with_z3 : Error<
  "analyzer constraint manager 'z3' is only available if LLVM was built with "
  "-DLLVM_ENABLE_Z3_SOLVER=ON">;

def warn_drv_needs_hvx : Warning<
  "%0 requires HVX, use -mhvx/-mhvx= to enable it">,
  InGroup<OptionIgnored>;
def err_drv_needs_hvx : Error<
  "%0 requires HVX, use -mhvx/-mhvx= to enable it">;
def err_drv_needs_hvx_version : Error<
  "%0 is not supported on HVX %1">;

def err_drv_module_header_wrong_kind : Error<
  "header file '%0' input type '%1' does not match type of prior input "
  "in module compilation; use '-x %2' to override">;
def err_drv_modules_validate_once_requires_timestamp : Error<
  "option '-fmodules-validate-once-per-build-session' requires "
  "'-fbuild-session-timestamp=<seconds since Epoch>' or '-fbuild-session-file=<file>'">;

def err_test_module_file_extension_format : Error<
  "-ftest-module-file-extension argument '%0' is not of the required form "
  "'blockname:major:minor:hashed:user info'">;

def err_drv_module_output_with_multiple_arch : Error<
  "option '-fmodule-output' cannot be used with multiple arch options">;

def err_drv_reduced_module_output_overrided : Warning<
  "the implicit output of reduced BMI may be overrided by the output file specified by '--precompile'. "
  "please consider use '-fmodule-output=' to specify the output file for reduced BMI explicitly">,
  InGroup<DiagGroup<"reduced-bmi-output-overrided">>;

def warn_drv_delayed_template_parsing_after_cxx20 : Warning<
  "-fdelayed-template-parsing is deprecated after C++20">,
  InGroup<DiagGroup<"delayed-template-parsing-in-cxx20">>;

def err_drv_extract_api_wrong_kind : Error<
  "header file '%0' input '%1' does not match the type of prior input "
  "in api extraction; use '-x %2' to override">;

def err_drv_missing_symbol_graph_dir: Error<
  "must provide a symbol graph output directory using "
  "'--symbol-graph-dir=<directory>'">;

def err_drv_unexpected_symbol_graph_output : Error<
  "unexpected output symbol graph '%1'; please provide "
  "'--symbol-graph-dir=<directory>' instead">;

def warn_slash_u_filename : Warning<"'/U%0' treated as the '/U' option">,
  InGroup<DiagGroup<"slash-u-filename">>;
def note_use_dashdash : Note<
  "use '--' to treat subsequent arguments as filenames">;

def err_drv_ropi_rwpi_incompatible_with_pic : Error<
  "embedded and GOT-based position independence are incompatible">;
def err_drv_ropi_incompatible_with_cxx : Error<
  "ROPI is not compatible with c++">;

def err_stack_tagging_requires_hardware_feature : Error<
  "'-fsanitize=memtag-stack' requires hardware support (+memtag). For Armv8 or "
  "Armv9, try compiling with -march=armv8a+memtag or -march=armv9a+memtag">;

def err_cmse_pi_are_incompatible : Error<
  "cmse is not compatible with %select{RWPI|ROPI}0">;

def warn_target_unsupported_nan2008 : Warning<
  "ignoring '-mnan=2008' option because the '%0' architecture does not support it">,
  InGroup<UnsupportedNan>;
def warn_target_unsupported_nanlegacy : Warning<
  "ignoring '-mnan=legacy' option because the '%0' architecture does not support it">,
  InGroup<UnsupportedNan>;
def warn_target_unsupported_abslegacy : Warning<
  "ignoring '-mabs=legacy' option because the '%0' architecture does not support it">,
  InGroup<UnsupportedAbs>;
def warn_target_unsupported_abs2008 : Warning<
  "ignoring '-mabs=2008' option because the '%0' architecture does not support it">,
  InGroup<UnsupportedAbs>;
def warn_target_unsupported_compact_branches : Warning<
  "ignoring '-mcompact-branches=' option because the '%0' architecture does not"
  " support it">, InGroup<UnsupportedCB>;
def warn_target_unsupported_extension : Warning<
  "ignoring extension '%0' because the '%1' architecture does not support it">,
   InGroup<InvalidCommandLineArgument>;
def warn_drv_unsupported_gpopt : Warning<
  "ignoring '-mgpopt' option as it cannot be used with %select{|the implicit"
  " usage of }0-mabicalls">,
  InGroup<UnsupportedGPOpt>;
def warn_drv_unsupported_longcalls : Warning<
  "ignoring '-mlong-calls' option as it is not currently supported with "
  "%select{|the implicit usage of }0-mabicalls">,
  InGroup<OptionIgnored>;
def warn_drv_unsupported_pic_with_mabicalls : Warning<
  "ignoring '%0' option as it cannot be used with "
  "%select{implicit usage of|}1 -mabicalls and the N64 ABI">,
  InGroup<OptionIgnored>;
def err_drv_unsupported_noabicalls_pic : Error<
  "position-independent code requires '-mabicalls'">;
def err_drv_unsupported_indirect_jump_opt : Error<
  "'-mindirect-jump=%0' is unsupported with the '%1' architecture">;
def err_drv_unknown_indirect_jump_opt : Error<
  "unknown '-mindirect-jump=' option '%0'">;
def err_drv_unsupported_fpatchable_function_entry_argument : Error<
  "the second argument of '-fpatchable-function-entry' must be smaller than the first argument">;

def warn_drv_unable_to_find_directory_expected : Warning<
  "unable to find %0 directory, expected to be in '%1' found via %2">,
  InGroup<InvalidOrNonExistentDirectory>, DefaultIgnore;

def warn_drv_ps_force_pic : Warning<
  "option '%0' was ignored by the %1 toolchain, using '-fPIC'">,
  InGroup<OptionIgnored>;

def err_drv_defsym_invalid_format : Error<"defsym must be of the form: sym=value: %0">;
def err_drv_defsym_invalid_symval : Error<"value is not an integer: %0">;
def warn_drv_msvc_not_found : Warning<
  "unable to find a Visual Studio installation; "
  "try running Clang from a developer command prompt">,
  InGroup<DiagGroup<"msvc-not-found">>;

def warn_drv_fuse_ld_path : Warning<
  "'-fuse-ld=' taking a path is deprecated; use '--ld-path=' instead">,
  InGroup<FUseLdPath>, DefaultIgnore;

def warn_drv_fine_grained_bitfield_accesses_ignored : Warning<
  "option '-ffine-grained-bitfield-accesses' cannot be enabled together with a sanitizer; flag ignored">,
  InGroup<OptionIgnored>;

def note_drv_verify_prefix_spelling : Note<
  "-verify prefixes must start with a letter and contain only alphanumeric"
  " characters, hyphens, and underscores">;

def note_command_line_code_loc_requirement
    : Note<"-code-completion-at=<file>:<line>:<column> requires <line> and "
           "<column> to be integers greater than zero">;

def warn_drv_global_isel_incomplete : Warning<
  "-fglobal-isel support for the '%0' architecture is incomplete">,
  InGroup<GlobalISel>;

def warn_drv_global_isel_incomplete_opt : Warning<
  "-fglobal-isel support is incomplete for this architecture at the current optimization level">,
  InGroup<GlobalISel>;

def warn_drv_moutline_unsupported_opt : Warning<
  "'%0' does not support '-moutline'; flag ignored">,
  InGroup<OptionIgnored>;

def warn_drv_moutline_atomics_unsupported_opt : Warning<
  "'%0' does not support '-%1'; flag ignored">,
  InGroup<OptionIgnored>;

def warn_drv_darwin_sdk_invalid_settings : Warning<
  "SDK settings were ignored as 'SDKSettings.json' could not be parsed">,
  InGroup<DiagGroup<"darwin-sdk-settings">>;

def err_missing_sysroot : Error<"no such sysroot directory: '%0'">;
def err_drv_darwin_sdk_missing_arclite : Error<
  "SDK does not contain 'libarclite' at the path '%0'; try increasing the minimum deployment target">;

def err_drv_trivial_auto_var_init_stop_after_missing_dependency : Error<
  "'-ftrivial-auto-var-init-stop-after=*' is used without "
  "'-ftrivial-auto-var-init=zero' or '-ftrivial-auto-var-init=pattern'">;

def err_drv_trivial_auto_var_init_stop_after_invalid_value : Error<
  "'-ftrivial-auto-var-init-stop-after=*' only accepts positive integers">;

def err_drv_trivial_auto_var_init_max_size_missing_dependency : Error<
  "'-ftrivial-auto-var-init-max-size=*' is used without "
  "'-ftrivial-auto-var-init=zero' or '-ftrivial-auto-var-init=pattern'">;

def err_drv_trivial_auto_var_init_max_size_invalid_value : Error<
  "'-ftrivial-auto-var-init-max-size=*' only accepts positive integers (in bytes)">;

def warn_drv_msp430_hwmult_unsupported : Warning<
  "the given MCU does not support hardware multiply, but '-mhwmult' is set to "
  "%0">, InGroup<InvalidCommandLineArgument>;
def warn_drv_msp430_hwmult_mismatch : Warning<
  "the given MCU supports %0 hardware multiply, but '-mhwmult' is set to %1">,
   InGroup<InvalidCommandLineArgument>;
def warn_drv_msp430_hwmult_no_device : Warning<
  "no MCU device specified, but '-mhwmult' is set to 'auto', assuming no "
  "hardware multiply; use '-mmcu' to specify an MSP430 device, or '-mhwmult' "
  "to set the hardware multiply type explicitly">,
  InGroup<InvalidCommandLineArgument>;

def warn_drv_libstdcxx_not_found : Warning<
  "include path for libstdc++ headers not found; pass '-stdlib=libc++' on the "
  "command line to use the libc++ standard library instead">,
  InGroup<DiagGroup<"stdlibcxx-not-found">>;

def err_drv_cannot_mix_options : Error<"cannot specify '%1' along with '%0'">;

def err_drv_invalid_object_mode : Error<
  "OBJECT_MODE setting %0 is not recognized and is not a valid setting">;

def err_roptr_requires_data_sections: Error<"-mxcoff-roptr is supported only with -fdata-sections">;
def err_roptr_cannot_build_shared: Error<"-mxcoff-roptr is not supported with -shared">;

def err_invalid_cxx_abi : Error<"invalid C++ ABI name '%0'">;
def err_unsupported_cxx_abi : Error<"C++ ABI '%0' is not supported on target triple '%1'">;

def note_cc1_round_trip_original : Note<"original arguments in round-trip: %0">;
def note_cc1_round_trip_generated : Note<
  "generated arguments #%0 in round-trip: %1">;
def remark_cc1_round_trip_generated : Remark<
  "generated arguments #%0 in round-trip: %1">, InGroup<RoundTripCC1Args>;
def err_cc1_round_trip_fail_then_ok : Error<
  "original arguments parse failed, then succeeded in round-trip">;
def err_cc1_round_trip_ok_then_fail : Error<
  "generated arguments parse failed in round-trip">;
def err_cc1_round_trip_mismatch : Error<
  "generated arguments do not match in round-trip">;
def err_cc1_unbounded_vscale_min : Error<
  "minimum vscale must be an unsigned integer greater than 0">;

def err_drv_using_omit_rtti_component_without_no_rtti : Error<
  "-fexperimental-omit-vtable-rtti call only be used with -fno-rtti">;

def err_drv_ssp_missing_offset_argument : Error<
  "'%0' is used without '-mstack-protector-guard-offset', and there is no default">;

def err_drv_only_one_offload_target_supported : Error<
  "only one offload target is supported">;
def err_drv_invalid_or_unsupported_offload_target : Error<
  "invalid or unsupported offload target: '%0'">;
def err_drv_cuda_offload_only_emit_bc : Error<
  "CUDA offload target is supported only along with --emit-llvm">;

def warn_drv_jmc_requires_debuginfo : Warning<
  "%0 requires debug info. Use %1 or debug options that enable debugger's "
  "stepping function; option ignored">,
  InGroup<OptionIgnored>;

def warn_drv_fjmc_for_elf_only : Warning<
  "-fjmc works only for ELF; option ignored">,
  InGroup<OptionIgnored>;

def warn_target_override_arm64ec : Warning<
  "/arm64EC has been overridden by specified target: %0; option ignored">,
  InGroup<OptionIgnored>;

def err_drv_target_variant_invalid : Error<
  "unsupported '%0' value '%1'; use 'ios-macabi' instead">;

def err_drv_invalid_directx_shader_module : Error<
  "invalid profile : %0">;
def err_drv_dxc_missing_target_profile : Error<
  "target profile option (-T) is missing">;
def err_drv_hlsl_unsupported_target : Error<
  "HLSL code generation is unsupported for target '%0'">;
def err_drv_hlsl_bad_shader_required_in_target : Error<
  "%select{shader model|Vulkan environment|shader stage}0 is required as %select{OS|environment}1 in target '%2' for HLSL code generation">;
def err_drv_hlsl_16bit_types_unsupported: Error<
  "'%0' option requires target HLSL Version >= 2018%select{| and shader model >= 6.2}1, but HLSL Version is '%2'%select{| and shader model is '%3'}1">;
def err_drv_hlsl_bad_shader_unsupported : Error<
  "%select{shader model|Vulkan environment|shader stage}0 '%1' in target '%2' is invalid for HLSL code generation">;
def warn_drv_dxc_missing_dxv : Warning<
  "dxv not found; resulting DXIL will not be validated or signed for use in "
  "release environment">, InGroup<DXILValidation>;

def err_drv_invalid_range_dxil_validator_version : Error<
  "invalid validator version : %0; validator version must be less than or "
  "equal to current internal version">;
def err_drv_invalid_format_dxil_validator_version : Error<
  "invalid validator version : %0; format of validator version is "
  "\"<major>.<minor>\" (ex:\"1.4\")">;
def err_drv_invalid_empty_dxil_validator_version : Error<
  "invalid validator version : %0; if validator major version is 0, minor "
  "version must also be 0">;

def warn_drv_sarif_format_unstable : Warning<
  "diagnostic formatting in SARIF mode is currently unstable">,
  InGroup<DiagGroup<"sarif-format-unstable">>;

def err_drv_riscv_unsupported_with_linker_relaxation : Error<
  "%0 is unsupported with RISC-V linker relaxation (-mrelax)">;

def warn_drv_loongarch_conflicting_implied_val : Warning<
  "ignoring '%0' as it conflicts with that implied by '%1' (%2)">,
  InGroup<OptionIgnored>;
def err_drv_loongarch_invalid_mfpu_EQ : Error<
  "invalid argument '%0' to -mfpu=; must be one of: 64, 32, none, 0 (alias for none)">;
def err_drv_loongarch_wrong_fpu_width : Error<
  "wrong fpu width; %select{LSX|LASX}0 depends on 64-bit FPU">;
def err_drv_loongarch_invalid_simd_option_combination : Error<
  "invalid option combination; LASX depends on LSX">;
def err_drv_loongarch_invalid_msimd_EQ : Error<
  "invalid argument '%0' to -msimd=; must be one of: none, lsx, lasx">;

def err_drv_loongarch_unsupported_with_linker_relaxation : Error<
  "%0 is unsupported with LoongArch linker relaxation (-mrelax)">;

def err_drv_expand_response_file : Error<
  "failed to expand response file: %0">;

def warn_drv_missing_multilib : Warning<
  "no multilib found matching flags: %0">,
  InGroup<DiagGroup<"missing-multilib">>;
def note_drv_available_multilibs : Note<
  "available multilibs are:%0">;
def err_drv_multilib_custom_error : Error<
  "multilib configuration error: %0">;

def err_drv_experimental_crel : Error<
  "-Wa,--allow-experimental-crel must be specified to use -Wa,--crel. "
  "CREL is experimental and uses a non-standard section type code">;

def warn_android_unversioned_fallback : Warning<
  "using unversioned Android target directory %0 for target %1; unversioned "
  "directories will not be used in Clang 19 -- provide a versioned directory "
  "for the target version or lower instead">,
  InGroup<DiagGroup<"android-unversioned-fallback">>;

def err_drv_triple_version_invalid : Error<
  "version '%0' in target triple '%1' is invalid">;

def warn_missing_include_dirs : Warning<
  "no such include directory: '%0'">, InGroup<MissingIncludeDirs>, DefaultIgnore;

def err_drv_malformed_warning_suppression_mapping : Error<
  "failed to process suppression mapping file '%0': %1">;

def warn_drv_openacc_without_cir
    : Warning<"OpenACC directives will result in no runtime behavior; use "
              "-fclangir to enable runtime effect">,
      InGroup<SourceUsesOpenACC>;
}<|MERGE_RESOLUTION|>--- conflicted
+++ resolved
@@ -206,12 +206,9 @@
   "cannot read randomize layout seed file '%0'">;
 def err_drv_invalid_version_number : Error<
   "invalid version number in '%0'">;
-<<<<<<< HEAD
-=======
 def err_drv_invalid_version_number_inferred
     : Error<"invalid version number '%0' inferred from '%1'">;
 def err_drv_missing_version_number : Error<"missing version number in '%0'">;
->>>>>>> eb0f1dc0
 def err_drv_kcfi_arity_unsupported_target : Error<
   "target '%0' is unsupported by -fsanitize-kcfi-arity">;
 def err_drv_no_linker_llvm_support : Error<
