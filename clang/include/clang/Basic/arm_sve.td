--- conflicted
+++ resolved
@@ -1004,7 +1004,6 @@
 
 let SVETargetGuard = "sve,bf16", SMETargetGuard = "sme,bf16" in {
 defm SVCVT_BF16_F32    : SInstCvtMXZ<"svcvt_bf16[_f32]", "$$Pd", "$Pd", "f", "aarch64_sve_fcvt_bf16f32_v2">;
-<<<<<<< HEAD
 
 def SVCVTNT_BF16_F32   : SInst<"svcvtnt_bf16[_f32]", "$$Pd", "f", MergeOp1, "aarch64_sve_fcvtnt_bf16f32_v2", [IsOverloadNone, VerifyRuntimeMode]>;
 //  SVCVTNT_X_BF16_F32 : Implemented as macro by SveEmitter.cpp
@@ -1021,24 +1020,6 @@
 //  SVCVTNT_X_F16_F32  : Implemented as macro by SveEmitter.cpp
 //  SVCVTNT_X_F32_F64  : Implemented as macro by SveEmitter.cpp
 
-=======
-
-def SVCVTNT_BF16_F32   : SInst<"svcvtnt_bf16[_f32]", "$$Pd", "f", MergeOp1, "aarch64_sve_fcvtnt_bf16f32_v2", [IsOverloadNone, VerifyRuntimeMode]>;
-//  SVCVTNT_X_BF16_F32 : Implemented as macro by SveEmitter.cpp
-}
-
-let SVETargetGuard = "sve2", SMETargetGuard = "sme" in {
-defm SVCVTLT_F32_F16   : SInstCvtMX<"svcvtlt_f32[_f16]",  "ddPh", "dPh", "f", "aarch64_sve_fcvtlt_f32f16">;
-defm SVCVTLT_F64_F32   : SInstCvtMX<"svcvtlt_f64[_f32]",  "ddPh", "dPh", "d", "aarch64_sve_fcvtlt_f64f32">;
-
-defm SVCVTX_F32_F64    : SInstCvtMXZ<"svcvtx_f32[_f64]",  "MMPd", "MPd", "d", "aarch64_sve_fcvtx_f32f64">;
-
-def SVCVTNT_F16_F32    : SInst<"svcvtnt_f16[_f32]",  "hhPd", "f", MergeOp1, "aarch64_sve_fcvtnt_f16f32", [IsOverloadNone, VerifyRuntimeMode]>;
-def SVCVTNT_F32_F64    : SInst<"svcvtnt_f32[_f64]",  "hhPd", "d", MergeOp1, "aarch64_sve_fcvtnt_f32f64", [IsOverloadNone, VerifyRuntimeMode]>;
-//  SVCVTNT_X_F16_F32  : Implemented as macro by SveEmitter.cpp
-//  SVCVTNT_X_F32_F64  : Implemented as macro by SveEmitter.cpp
-
->>>>>>> ce7c17d5
 def SVCVTXNT_F32_F64   : SInst<"svcvtxnt_f32[_f64]", "MMPd", "d", MergeOp1, "aarch64_sve_fcvtxnt_f32f64", [IsOverloadNone, VerifyRuntimeMode]>;
 //  SVCVTXNT_X_F32_F64 : Implemented as macro by SveEmitter.cpp
 }
