//===--- OpenACCKinds.h - OpenACC Enums -------------------------*- C++ -*-===//
//
// Part of the LLVM Project, under the Apache License v2.0 with LLVM Exceptions.
// See https://llvm.org/LICENSE.txt for license information.
// SPDX-License-Identifier: Apache-2.0 WITH LLVM-exception
//
//===----------------------------------------------------------------------===//
///
/// \file
/// Defines some OpenACC-specific enums and functions.
///
//===----------------------------------------------------------------------===//

#ifndef LLVM_CLANG_BASIC_OPENACCKINDS_H
#define LLVM_CLANG_BASIC_OPENACCKINDS_H

#include "clang/Basic/Diagnostic.h"
#include "llvm/Support/ErrorHandling.h"
#include "llvm/Support/raw_ostream.h"

namespace clang {
// Represents the Construct/Directive kind of a pragma directive. Note the
// OpenACC standard is inconsistent between calling these Construct vs
// Directive, but we're calling it a Directive to be consistent with OpenMP.
enum class OpenACCDirectiveKind : uint8_t {
  // Compute Constructs.
  Parallel,
  Serial,
  Kernels,

  // Data Environment. "enter data" and "exit data" are also referred to in the
  // Executable Directives section, but just as a back reference to the Data
  // Environment.
  Data,
  EnterData,
  ExitData,
  HostData,

  // Misc.
  Loop,
  Cache,

  // Combined Constructs.
  ParallelLoop,
  SerialLoop,
  KernelsLoop,

  // Atomic Construct.
  Atomic,

  // Declare Directive.
  Declare,

  // Executable Directives. "wait" is first referred to here, but ends up being
  // in its own section after "routine".
  Init,
  Shutdown,
  Set,
  Update,
  Wait,

  // Procedure Calls in Compute Regions.
  Routine,

  // Invalid.
  Invalid,
};

template <typename StreamTy>
inline StreamTy &printOpenACCDirectiveKind(StreamTy &Out,
                                           OpenACCDirectiveKind K) {
  switch (K) {
  case OpenACCDirectiveKind::Parallel:
    return Out << "parallel";

  case OpenACCDirectiveKind::Serial:
    return Out << "serial";

  case OpenACCDirectiveKind::Kernels:
    return Out << "kernels";

  case OpenACCDirectiveKind::Data:
    return Out << "data";

  case OpenACCDirectiveKind::EnterData:
    return Out << "enter data";

  case OpenACCDirectiveKind::ExitData:
    return Out << "exit data";

  case OpenACCDirectiveKind::HostData:
    return Out << "host_data";

  case OpenACCDirectiveKind::Loop:
    return Out << "loop";

  case OpenACCDirectiveKind::Cache:
    return Out << "cache";

  case OpenACCDirectiveKind::ParallelLoop:
    return Out << "parallel loop";

  case OpenACCDirectiveKind::SerialLoop:
    return Out << "serial loop";

  case OpenACCDirectiveKind::KernelsLoop:
    return Out << "kernels loop";

  case OpenACCDirectiveKind::Atomic:
    return Out << "atomic";

  case OpenACCDirectiveKind::Declare:
    return Out << "declare";

  case OpenACCDirectiveKind::Init:
    return Out << "init";

  case OpenACCDirectiveKind::Shutdown:
    return Out << "shutdown";

  case OpenACCDirectiveKind::Set:
    return Out << "set";

  case OpenACCDirectiveKind::Update:
    return Out << "update";

  case OpenACCDirectiveKind::Wait:
    return Out << "wait";

  case OpenACCDirectiveKind::Routine:
    return Out << "routine";

  case OpenACCDirectiveKind::Invalid:
    return Out << "<invalid>";
  }
  llvm_unreachable("Uncovered directive kind");
}

inline const StreamingDiagnostic &operator<<(const StreamingDiagnostic &Out,
                                             OpenACCDirectiveKind K) {
  return printOpenACCDirectiveKind(Out, K);
}

inline llvm::raw_ostream &operator<<(llvm::raw_ostream &Out,
                                     OpenACCDirectiveKind K) {
  return printOpenACCDirectiveKind(Out, K);
}

inline bool isOpenACCComputeDirectiveKind(OpenACCDirectiveKind K) {
  return K == OpenACCDirectiveKind::Parallel ||
         K == OpenACCDirectiveKind::Serial ||
         K == OpenACCDirectiveKind::Kernels;
}

<<<<<<< HEAD
=======
inline bool isOpenACCCombinedDirectiveKind(OpenACCDirectiveKind K) {
  return K == OpenACCDirectiveKind::ParallelLoop ||
         K == OpenACCDirectiveKind::SerialLoop ||
         K == OpenACCDirectiveKind::KernelsLoop;
}

// Tests 'K' to see if it is 'data', 'host_data', 'enter data', or 'exit data'.
inline bool isOpenACCDataDirectiveKind(OpenACCDirectiveKind K) {
  return K == OpenACCDirectiveKind::Data ||
         K == OpenACCDirectiveKind::EnterData ||
         K == OpenACCDirectiveKind::ExitData ||
         K == OpenACCDirectiveKind::HostData;
}

>>>>>>> ce7c17d5
enum class OpenACCAtomicKind : uint8_t {
  Read,
  Write,
  Update,
  Capture,
  Invalid,
};

/// Represents the kind of an OpenACC clause.
enum class OpenACCClauseKind : uint8_t {
  /// 'finalize' clause, allowed on 'exit data' directive.
  Finalize,
  /// 'if_present' clause, allowed on 'host_data' and 'update' directives.
  IfPresent,
  /// 'seq' clause, allowed on 'loop' and 'routine' directives.
  Seq,
  /// 'independent' clause, allowed on 'loop' directives.
  Independent,
  /// 'auto' clause, allowed on 'loop' directives.
  Auto,
  /// 'worker' clause, allowed on 'loop', Combined, and 'routine' directives.
  Worker,
  /// 'vector' clause, allowed on 'loop', Combined, and 'routine' directives.
  Vector,
  /// 'nohost' clause, allowed on 'routine' directives.
  NoHost,
  /// 'default' clause, allowed on parallel, serial, kernel (and compound)
  /// constructs.
  Default,
  /// 'if' clause, allowed on all the Compute Constructs, Data Constructs,
  /// Executable Constructs, and Combined Constructs.
  If,
  /// 'self' clause, allowed on Compute and Combined Constructs, plus 'update'.
  Self,
  /// 'copy' clause, allowed on Compute and Combined Constructs, plus 'data' and
  /// 'declare'.
  Copy,
  /// 'copy' clause alias 'pcopy'.  Preserved for diagnostic purposes.
  PCopy,
  /// 'copy' clause alias 'present_or_copy'.  Preserved for diagnostic purposes.
  PresentOrCopy,
  /// 'use_device' clause, allowed on 'host_data' construct.
  UseDevice,
  /// 'attach' clause, allowed on Compute and Combined constructs, plus 'data'
  /// and 'enter data'.
  Attach,
  /// 'delete' clause, allowed on the 'exit data' construct.
  Delete,
  /// 'detach' clause, allowed on the 'exit data' construct.
  Detach,
  /// 'device' clause, allowed on the 'update' construct.
  Device,
  /// 'deviceptr' clause, allowed on Compute and Combined Constructs, plus
  /// 'data' and 'declare'.
  DevicePtr,
  /// 'device_resident' clause, allowed on the 'declare' construct.
  DeviceResident,
  /// 'firstprivate' clause, allowed on 'parallel', 'serial', 'parallel loop',
  /// and 'serial loop' constructs.
  FirstPrivate,
  /// 'host' clause, allowed on 'update' construct.
  Host,
  /// 'link' clause, allowed on 'declare' construct.
  Link,
  /// 'no_create' clause, allowed on allowed on Compute and Combined constructs,
  /// plus 'data'.
  NoCreate,
  /// 'present' clause, allowed on Compute and Combined constructs, plus 'data'
  /// and 'declare'.
  Present,
  /// 'private' clause, allowed on 'parallel', 'serial', 'loop', 'parallel
  /// loop', and 'serial loop' constructs.
  Private,
  /// 'copyout' clause, allowed on Compute and Combined constructs, plus 'data',
  /// 'exit data', and 'declare'.
  CopyOut,
  /// 'copyout' clause alias 'pcopyout'.  Preserved for diagnostic purposes.
  PCopyOut,
  /// 'copyout' clause alias 'present_or_copyout'.  Preserved for diagnostic
  /// purposes.
  PresentOrCopyOut,
  /// 'copyin' clause, allowed on Compute and Combined constructs, plus 'data',
  /// 'enter data', and 'declare'.
  CopyIn,
  /// 'copyin' clause alias 'pcopyin'.  Preserved for diagnostic purposes.
  PCopyIn,
  /// 'copyin' clause alias 'present_or_copyin'.  Preserved for diagnostic
  /// purposes.
  PresentOrCopyIn,
  /// 'create' clause, allowed on Compute and Combined constructs, plus 'data',
  /// 'enter data', and 'declare'.
  Create,
  /// 'create' clause alias 'pcreate'.  Preserved for diagnostic purposes.
  PCreate,
  /// 'create' clause alias 'present_or_create'.  Preserved for diagnostic
  /// purposes.
  PresentOrCreate,
  /// 'reduction' clause, allowed on Parallel, Serial, Loop, and the combined
  /// constructs.
  Reduction,
  /// 'collapse' clause, allowed on 'loop' and Combined constructs.
  Collapse,
  /// 'bind' clause, allowed on routine constructs.
  Bind,
  /// 'vector_length' clause, allowed on 'parallel', 'kernels', 'parallel loop',
  /// and 'kernels loop' constructs.
  VectorLength,
  /// 'num_gangs' clause, allowed on 'parallel', 'kernels', parallel loop', and
  /// 'kernels loop' constructs.
  NumGangs,
  /// 'num_workers' clause, allowed on 'parallel', 'kernels', parallel loop',
  /// and 'kernels loop' constructs.
  NumWorkers,
  /// 'device_num' clause, allowed on 'init', 'shutdown', and 'set' constructs.
  DeviceNum,
  /// 'default_async' clause, allowed on 'set' construct.
  DefaultAsync,
  /// 'device_type' clause, allowed on Compute, 'data', 'init', 'shutdown',
  /// 'set', update', 'loop', 'routine', and Combined constructs.
  DeviceType,
  /// 'dtype' clause, an alias for 'device_type', stored separately for
  /// diagnostic purposes.
  DType,
  /// 'async' clause, allowed on Compute, Data, 'update', 'wait', and Combined
  /// constructs.
  Async,
  /// 'tile' clause, allowed on 'loop' and Combined constructs.
  Tile,
  /// 'gang' clause, allowed on 'loop' and Combined constructs.
  Gang,
  /// 'wait' clause, allowed on Compute, Data, 'update', and Combined
  /// constructs.
  Wait,

  /// Represents an invalid clause, for the purposes of parsing.
  Invalid,
};

template <typename StreamTy>
inline StreamTy &printOpenACCClauseKind(StreamTy &Out, OpenACCClauseKind K) {
  switch (K) {
  case OpenACCClauseKind::Finalize:
    return Out << "finalize";

  case OpenACCClauseKind::IfPresent:
    return Out << "if_present";

  case OpenACCClauseKind::Seq:
    return Out << "seq";

  case OpenACCClauseKind::Independent:
    return Out << "independent";

  case OpenACCClauseKind::Auto:
    return Out << "auto";

  case OpenACCClauseKind::Worker:
    return Out << "worker";

  case OpenACCClauseKind::Vector:
    return Out << "vector";

  case OpenACCClauseKind::NoHost:
    return Out << "nohost";

  case OpenACCClauseKind::Default:
    return Out << "default";

  case OpenACCClauseKind::If:
    return Out << "if";

  case OpenACCClauseKind::Self:
    return Out << "self";

  case OpenACCClauseKind::Copy:
    return Out << "copy";

  case OpenACCClauseKind::PCopy:
    return Out << "pcopy";

  case OpenACCClauseKind::PresentOrCopy:
    return Out << "present_or_copy";

  case OpenACCClauseKind::UseDevice:
    return Out << "use_device";

  case OpenACCClauseKind::Attach:
    return Out << "attach";

  case OpenACCClauseKind::Delete:
    return Out << "delete";

  case OpenACCClauseKind::Detach:
    return Out << "detach";

  case OpenACCClauseKind::Device:
    return Out << "device";

  case OpenACCClauseKind::DevicePtr:
    return Out << "deviceptr";

  case OpenACCClauseKind::DeviceResident:
    return Out << "device_resident";

  case OpenACCClauseKind::FirstPrivate:
    return Out << "firstprivate";

  case OpenACCClauseKind::Host:
    return Out << "host";

  case OpenACCClauseKind::Link:
    return Out << "link";

  case OpenACCClauseKind::NoCreate:
    return Out << "no_create";

  case OpenACCClauseKind::Present:
    return Out << "present";

  case OpenACCClauseKind::Private:
    return Out << "private";

  case OpenACCClauseKind::CopyOut:
    return Out << "copyout";

  case OpenACCClauseKind::PCopyOut:
    return Out << "pcopyout";

  case OpenACCClauseKind::PresentOrCopyOut:
    return Out << "present_or_copyout";

  case OpenACCClauseKind::CopyIn:
    return Out << "copyin";

  case OpenACCClauseKind::PCopyIn:
    return Out << "pcopyin";

  case OpenACCClauseKind::PresentOrCopyIn:
    return Out << "present_or_copyin";

  case OpenACCClauseKind::Create:
    return Out << "create";

  case OpenACCClauseKind::PCreate:
    return Out << "pcreate";

  case OpenACCClauseKind::PresentOrCreate:
    return Out << "present_or_create";

  case OpenACCClauseKind::Reduction:
    return Out << "reduction";

  case OpenACCClauseKind::Collapse:
    return Out << "collapse";

  case OpenACCClauseKind::Bind:
    return Out << "bind";

  case OpenACCClauseKind::VectorLength:
    return Out << "vector_length";

  case OpenACCClauseKind::NumGangs:
    return Out << "num_gangs";

  case OpenACCClauseKind::NumWorkers:
    return Out << "num_workers";

  case OpenACCClauseKind::DeviceNum:
    return Out << "device_num";

  case OpenACCClauseKind::DefaultAsync:
    return Out << "default_async";

  case OpenACCClauseKind::DeviceType:
    return Out << "device_type";

  case OpenACCClauseKind::DType:
    return Out << "dtype";

  case OpenACCClauseKind::Async:
    return Out << "async";

  case OpenACCClauseKind::Tile:
    return Out << "tile";

  case OpenACCClauseKind::Gang:
    return Out << "gang";

  case OpenACCClauseKind::Wait:
    return Out << "wait";

  case OpenACCClauseKind::Invalid:
    return Out << "<invalid>";
  }
  llvm_unreachable("Uncovered clause kind");
}

inline const StreamingDiagnostic &operator<<(const StreamingDiagnostic &Out,
                                             OpenACCClauseKind K) {
  return printOpenACCClauseKind(Out, K);
}

inline llvm::raw_ostream &operator<<(llvm::raw_ostream &Out,
                                     OpenACCClauseKind K) {
  return printOpenACCClauseKind(Out, K);
}

enum class OpenACCDefaultClauseKind : uint8_t {
  /// 'none' option.
  None,
  /// 'present' option.
  Present,
  /// Not a valid option.
  Invalid,
};

template <typename StreamTy>
inline StreamTy &printOpenACCDefaultClauseKind(StreamTy &Out,
                                               OpenACCDefaultClauseKind K) {
  switch (K) {
  case OpenACCDefaultClauseKind::None:
    return Out << "none";
  case OpenACCDefaultClauseKind::Present:
    return Out << "present";
  case OpenACCDefaultClauseKind::Invalid:
    return Out << "<invalid>";
  }
  llvm_unreachable("Unknown OpenACCDefaultClauseKind enum");
}

inline const StreamingDiagnostic &operator<<(const StreamingDiagnostic &Out,
                                             OpenACCDefaultClauseKind K) {
  return printOpenACCDefaultClauseKind(Out, K);
}

inline llvm::raw_ostream &operator<<(llvm::raw_ostream &Out,
                                     OpenACCDefaultClauseKind K) {
  return printOpenACCDefaultClauseKind(Out, K);
}

enum class OpenACCReductionOperator : uint8_t {
  /// '+'.
  Addition,
  /// '*'.
  Multiplication,
  /// 'max'.
  Max,
  /// 'min'.
  Min,
  /// '&'.
  BitwiseAnd,
  /// '|'.
  BitwiseOr,
  /// '^'.
  BitwiseXOr,
  /// '&&'.
  And,
  /// '||'.
  Or,
  /// Invalid Reduction Clause Kind.
  Invalid,
};

template <typename StreamTy>
inline StreamTy &printOpenACCReductionOperator(StreamTy &Out,
                                               OpenACCReductionOperator Op) {
  switch (Op) {
  case OpenACCReductionOperator::Addition:
    return Out << "+";
  case OpenACCReductionOperator::Multiplication:
    return Out << "*";
  case OpenACCReductionOperator::Max:
    return Out << "max";
  case OpenACCReductionOperator::Min:
    return Out << "min";
  case OpenACCReductionOperator::BitwiseAnd:
    return Out << "&";
  case OpenACCReductionOperator::BitwiseOr:
    return Out << "|";
  case OpenACCReductionOperator::BitwiseXOr:
    return Out << "^";
  case OpenACCReductionOperator::And:
    return Out << "&&";
  case OpenACCReductionOperator::Or:
    return Out << "||";
  case OpenACCReductionOperator::Invalid:
    return Out << "<invalid>";
  }
  llvm_unreachable("Unknown reduction operator kind");
}
inline const StreamingDiagnostic &operator<<(const StreamingDiagnostic &Out,
                                             OpenACCReductionOperator Op) {
  return printOpenACCReductionOperator(Out, Op);
}
inline llvm::raw_ostream &operator<<(llvm::raw_ostream &Out,
                                     OpenACCReductionOperator Op) {
  return printOpenACCReductionOperator(Out, Op);
}

enum class OpenACCGangKind : uint8_t {
  /// num:
  Num,
  /// dim:
  Dim,
  /// static:
  Static
};

template <typename StreamTy>
inline StreamTy &printOpenACCGangKind(StreamTy &Out, OpenACCGangKind GK) {
  switch (GK) {
  case OpenACCGangKind::Num:
    return Out << "num";
  case OpenACCGangKind::Dim:
    return Out << "dim";
  case OpenACCGangKind::Static:
    return Out << "static";
  }
  llvm_unreachable("unknown gang kind");
}
inline const StreamingDiagnostic &operator<<(const StreamingDiagnostic &Out,
                                             OpenACCGangKind Op) {
  return printOpenACCGangKind(Out, Op);
}
inline llvm::raw_ostream &operator<<(llvm::raw_ostream &Out,
                                     OpenACCGangKind Op) {
  return printOpenACCGangKind(Out, Op);
}
} // namespace clang

#endif // LLVM_CLANG_BASIC_OPENACCKINDS_H<|MERGE_RESOLUTION|>--- conflicted
+++ resolved
@@ -152,8 +152,6 @@
          K == OpenACCDirectiveKind::Kernels;
 }
 
-<<<<<<< HEAD
-=======
 inline bool isOpenACCCombinedDirectiveKind(OpenACCDirectiveKind K) {
   return K == OpenACCDirectiveKind::ParallelLoop ||
          K == OpenACCDirectiveKind::SerialLoop ||
@@ -168,7 +166,6 @@
          K == OpenACCDirectiveKind::HostData;
 }
 
->>>>>>> ce7c17d5
 enum class OpenACCAtomicKind : uint8_t {
   Read,
   Write,
