//===--- Builtins.td - Builtins function info database-----------*- C++ -*-===//
//
// Part of the LLVM Project, under the Apache License v2.0 with LLVM Exceptions.
// See https://llvm.org/LICENSE.txt for license information.
// SPDX-License-Identifier: Apache-2.0 WITH LLVM-exception
//
//===----------------------------------------------------------------------===//

include "clang/Basic/BuiltinsBase.td"

class FPMathTemplate : Template<["float", "double", "long double"],
                                ["f",     "",       "l"]>;

class FPMathWithF16Template :
    Template<["float", "double", "long double", "__fp16"],
             ["f",     "",       "l",           "f16"]>;

class FPMathWithF16F128Template :
    Template<["float", "double", "long double", "__fp16", "__float128"],
             ["f",     "",       "l",           "f16",    "f128"]>;

class FPMathWithF128Template :
    Template<["float", "double", "long double", "__float128"],
             ["f",     "",       "l",           "f128"]>;

class F16F128MathTemplate : Template<["__fp16", "__float128"],
                                     ["f16",    "f128"]>;

class IntMathTemplate : Template<["int", "long int", "long long int"],
                                 ["",     "l",       "ll"], /*AsPrefix=*/1>;

class MSInt8_16_32Template : Template<["char", "short", "msint32_t"],
                                      ["8",    "16",    ""]>;

class Int8_16_32_64Template
    : Template<["char", "short", "int", "long long int"],
               ["8",    "16",    "32",  "64"]>;

class MSInt8_16_32_64Template
    : Template<["char", "short", "msint32_t", "long long int"],
               ["8",    "16",    "",          "64"]>;

class MSInt16_32Template : Template<["short", "msint32_t"],
                                    ["16",    ""]>;

class MSUInt16_32_64Template :
    Template<["unsigned short", "unsigned int", "uint64_t"],
             ["16",             "",             "64"]>;

class MSInt32_64Template : Template<["msint32_t", "int64_t"],
                                    ["",          "64"]>;

class FloatDoubleTemplate : Template<["float", "double"],
                                     ["f",     ""]>;

// FIXME: These assume that char -> i8, short -> i16, int -> i32,
// long long -> i64.
class SyncBuiltinsTemplate :
    Template<["char", "short", "int", "long long int", "__int128_t"],
             ["1",    "2",     "4",   "8",             "16"]>;

class BitInt8_16_32_64BuiltinsTemplate :
    Template<["unsigned char", "unsigned short", "uint32_t", "uint64_t"],
             ["8",             "16",             "32",       "64"]>;

class BitShort_Int_Long_LongLongTemplate :
    Template<["short", "int", "long int", "long long int"],
             ["s",     "",    "l",        "ll"]>;

class BitInt_Long_LongLongTemplate :
    Template<["int", "long int", "long long int"],
             ["",    "l",        "ll"]>;

// Most of the types used in the prototypes are types from C, C++ or ObjC. There
// are a few builtin-specific types and qualifiers.
//
// builtin-specific types:
// - __builtin_va_list: This is the internal representation for va_lists
// - __builtin_va_list_ref: A reference-like type to __builtin_va_list
// - msint32_t: 'int' size if target is LP64, 'L' otherwise.
//
// builtin-specific qualifiers:
// - _Constant: Argument has to constant-fold to an integer constant expression

// __fp16 and __float128 builtin variants of libc/libm functions.
def AcosF16F128 : Builtin, F16F128MathTemplate {
  let Spellings = ["__builtin_acos"];
  let Attributes = [FunctionWithBuiltinPrefix, NoThrow,
                    ConstIgnoringErrnoAndExceptions];
  let Prototype = "T(T)";
}

def AcoshF128 : Builtin {
  let Spellings = ["__builtin_acoshf128"];
  let Attributes = [FunctionWithBuiltinPrefix, NoThrow,
                    ConstIgnoringErrnoAndExceptions];
  let Prototype = "__float128(__float128)";
}

def AsinF16F128 : Builtin, F16F128MathTemplate {
  let Spellings = ["__builtin_asin"];
  let Attributes = [FunctionWithBuiltinPrefix, NoThrow,
                    ConstIgnoringErrnoAndExceptions];
  let Prototype = "T(T)";
}

def AsinhF128 : Builtin {
  let Spellings = ["__builtin_asinhf128"];
  let Attributes = [FunctionWithBuiltinPrefix, NoThrow,
                    ConstIgnoringErrnoAndExceptions];
  let Prototype = "__float128(__float128)";
}

def AtanF16F128 : Builtin, F16F128MathTemplate {
  let Spellings = ["__builtin_atan"];
  let Attributes = [FunctionWithBuiltinPrefix, NoThrow,
                    ConstIgnoringErrnoAndExceptions];
  let Prototype = "T(T)";
}

def AtanhF128 : Builtin {
  let Spellings = ["__builtin_atanhf128"];
  let Attributes = [FunctionWithBuiltinPrefix, NoThrow,
                    ConstIgnoringErrnoAndExceptions];
  let Prototype = "__float128(__float128)";
}

def CbrtF128 : Builtin {
  let Spellings = ["__builtin_cbrtf128"];
  let Attributes = [FunctionWithBuiltinPrefix, NoThrow, Const];
  let Prototype = "__float128(__float128)";
}

def CeilF16F128 : Builtin, F16F128MathTemplate {
  let Spellings = ["__builtin_ceil"];
  let Attributes = [FunctionWithBuiltinPrefix, NoThrow, Const];
  let Prototype = "T(T)";
}

def CosF16F128 : Builtin, F16F128MathTemplate {
  let Spellings = ["__builtin_cos"];
  let Attributes = [FunctionWithBuiltinPrefix, NoThrow, ConstIgnoringErrnoAndExceptions];
  let Prototype = "T(T)";
}

def CoshF16F128 : Builtin, F16F128MathTemplate {
  let Spellings = ["__builtin_cosh"];
  let Attributes = [FunctionWithBuiltinPrefix, NoThrow, ConstIgnoringErrnoAndExceptions];
  let Prototype = "T(T)";
}

def ErfF128 : Builtin {
  let Spellings = ["__builtin_erff128"];
  let Attributes = [FunctionWithBuiltinPrefix, NoThrow, ConstIgnoringErrnoAndExceptions];
  let Prototype = "__float128(__float128)";
}

def ErfcF128 : Builtin {
  let Spellings = ["__builtin_erfcf128"];
  let Attributes = [FunctionWithBuiltinPrefix, NoThrow, ConstIgnoringErrnoAndExceptions];
  let Prototype = "__float128(__float128)";
}

def ExpF16F128 : Builtin, F16F128MathTemplate {
  let Spellings = ["__builtin_exp"];
  let Attributes = [FunctionWithBuiltinPrefix, NoThrow, ConstIgnoringErrnoAndExceptions];
  let Prototype = "T(T)";
}

def Exp2F16F128 : Builtin, F16F128MathTemplate {
  let Spellings = ["__builtin_exp2"];
  let Attributes = [FunctionWithBuiltinPrefix, NoThrow, ConstIgnoringErrnoAndExceptions];
  let Prototype = "T(T)";
}

def Exp10F16F128 : Builtin, F16F128MathTemplate {
  let Spellings = ["__builtin_exp10"];
  let Attributes = [FunctionWithBuiltinPrefix, NoThrow, ConstIgnoringErrnoAndExceptions];
  let Prototype = "T(T)";
}

def Expm1F128 : Builtin {
  let Spellings = ["__builtin_expm1f128"];
  let Attributes = [FunctionWithBuiltinPrefix, NoThrow, ConstIgnoringErrnoAndExceptions];
  let Prototype = "__float128(__float128)";
}

def FdimF128 : Builtin {
  let Spellings = ["__builtin_fdimf128"];
  let Attributes = [FunctionWithBuiltinPrefix, NoThrow, ConstIgnoringErrnoAndExceptions];
  let Prototype = "__float128(__float128, __float128)";
}

def FloorF16F128 : Builtin, F16F128MathTemplate {
  let Spellings = ["__builtin_floor"];
  let Attributes = [FunctionWithBuiltinPrefix, NoThrow, Const];
  let Prototype = "T(T)";
}

def FmaF16F128 : Builtin, F16F128MathTemplate {
  let Spellings = ["__builtin_fma"];
  let Attributes = [FunctionWithBuiltinPrefix, NoThrow, ConstIgnoringErrnoAndExceptions];
  let Prototype = "T(T, T, T)";
}

def FmaxF16F128 : Builtin, F16F128MathTemplate {
  let Spellings = ["__builtin_fmax"];
  let Attributes = [FunctionWithBuiltinPrefix, NoThrow, Const, Constexpr];
  let Prototype = "T(T, T)";
}

def FminF16F128 : Builtin, F16F128MathTemplate {
  let Spellings = ["__builtin_fmin"];
  let Attributes = [FunctionWithBuiltinPrefix, NoThrow, Const, Constexpr];
  let Prototype = "T(T, T)";
}

def FmaximumNumF16F128 : Builtin, F16F128MathTemplate {
  let Spellings = ["__builtin_fmaximum_num"];
  let Attributes = [FunctionWithBuiltinPrefix, NoThrow, Const, Constexpr];
  let Prototype = "T(T, T)";
}

def FminimumNumF16F128 : Builtin, F16F128MathTemplate {
  let Spellings = ["__builtin_fminimum_num"];
  let Attributes = [FunctionWithBuiltinPrefix, NoThrow, Const, Constexpr];
  let Prototype = "T(T, T)";
}

<<<<<<< HEAD
def Atan2F128 : Builtin {
  let Spellings = ["__builtin_atan2f128"];
=======
def Atan2F16F128 : Builtin, F16F128MathTemplate {
  let Spellings = ["__builtin_atan2"];
>>>>>>> ce7c17d5
  let Attributes = [FunctionWithBuiltinPrefix, NoThrow, ConstIgnoringErrnoAndExceptions];
  let Prototype = "T(T, T)";
}

def CopysignF16 : Builtin {
  let Spellings = ["__builtin_copysignf16"];
  let Attributes = [FunctionWithBuiltinPrefix, NoThrow, Const];
  let Prototype = "__fp16(__fp16, __fp16)";
}

def CopysignF128 : Builtin {
  let Spellings = ["__builtin_copysignf128"];
  let Attributes = [FunctionWithBuiltinPrefix, NoThrow, Const, Constexpr];
  let Prototype = "__float128(__float128, __float128)";
}

def FabsF16 : Builtin {
  let Spellings = ["__builtin_fabsf16"];
  let Attributes = [FunctionWithBuiltinPrefix, NoThrow, Const];
  let Prototype = "__fp16(__fp16)";
}

def FabsF128 : Builtin {
  let Spellings = ["__builtin_fabsf128"];
  let Attributes = [FunctionWithBuiltinPrefix, NoThrow, Const, Constexpr];
  let Prototype = "__float128(__float128)";
}

def FmodF16F128 : F16F128MathTemplate, Builtin {
  let Spellings = ["__builtin_fmod"];
  let Attributes = [FunctionWithBuiltinPrefix, NoThrow, ConstIgnoringErrnoAndExceptions];
  let Prototype = "T(T, T)";
}

def FrexpF16F128 : F16F128MathTemplate, Builtin {
  let Spellings = ["__builtin_frexp"];
  let Attributes = [FunctionWithBuiltinPrefix, NoThrow];
  let Prototype = "T(T, int*)";
}

def HugeVal : Builtin, FPMathWithF128Template {
  let Spellings = ["__builtin_huge_val"];
  let Attributes = [NoThrow, Const, Constexpr];
  let Prototype = "T()";
}

def HugeValF16 : Builtin {
       let Spellings = ["__builtin_huge_valf16"];
  let Attributes = [NoThrow, Const, Constexpr];
  let Prototype = "_Float16()";
}

def Inf : Builtin, FPMathWithF128Template {
  let Spellings = ["__builtin_inf"];
  let Attributes = [NoThrow, Const, Constexpr];
  let Prototype = "T()";
}

def InfF16 : Builtin {
  let Spellings = ["__builtin_inff16"];
  let Attributes = [NoThrow, Const, Constexpr];
  let Prototype = "_Float16()";
}

def LdexpF16F128 : F16F128MathTemplate, Builtin {
  let Spellings = ["__builtin_ldexp"];
  let Attributes = [FunctionWithBuiltinPrefix, NoThrow, ConstIgnoringErrnoAndExceptions];
  let Prototype = "T(T, int)";
}

def ModfF128 : Builtin {
  let Spellings = ["__builtin_modff128"];
  let Attributes = [FunctionWithBuiltinPrefix, NoThrow];
  let Prototype = "__float128(__float128, __float128*)";
}

// This isn't a FPMathWithF16F128Template because the f16
// version takes a _Float16 for some reason.
def NanF16 : Builtin {
  let Spellings = ["__builtin_nanf16"];
  let Attributes = [FunctionWithBuiltinPrefix, NoThrow, Pure, Constexpr];
  let Prototype = "_Float16(char const*)";
}

def NanF128 : Builtin {
  let Spellings = ["__builtin_nanf128"];
  let Attributes = [FunctionWithBuiltinPrefix, NoThrow, Pure, Constexpr];
  let Prototype = "__float128(char const*)";
}

def Nans : Builtin,
    Template<["float", "double", "long double", "_Float16", "__float128"],
             ["f",     "",       "l",           "f16",      "f128"]> {
  let Spellings = ["__builtin_nans"];
  let Attributes = [FunctionWithBuiltinPrefix, NoThrow, Pure, Constexpr];
  let Prototype = "T(char const*)";
}

def PowI : Builtin, FPMathTemplate {
  let Spellings = ["__builtin_powi"];
  let Attributes = [FunctionWithBuiltinPrefix, NoThrow, Const];
  let Prototype = "T(T, int)";
}

def PowF16F128 : Builtin, F16F128MathTemplate {
  let Spellings = ["__builtin_pow"];
  let Attributes = [FunctionWithBuiltinPrefix, NoThrow, ConstIgnoringErrnoAndExceptions];
  let Prototype = "T(T, T)";
}

def HypotF128 : Builtin {
  let Spellings = ["__builtin_hypotf128"];
  let Attributes = [FunctionWithBuiltinPrefix, NoThrow, ConstIgnoringErrnoAndExceptions];
  let Prototype = "__float128(__float128, __float128)";
}

def ILogbF128 : Builtin {
  let Spellings = ["__builtin_ilogbf128"];
  let Attributes = [FunctionWithBuiltinPrefix, NoThrow, ConstIgnoringErrnoAndExceptions];
  let Prototype = "int(__float128)";
}

def LgammaF128 : Builtin {
  let Spellings = ["__builtin_lgammaf128"];
  let Attributes = [FunctionWithBuiltinPrefix, NoThrow];
  let Prototype = "__float128(__float128)";
}

def LLrintF128 : Builtin {
  let Spellings = ["__builtin_llrintf128"];
  let Attributes = [FunctionWithBuiltinPrefix, NoThrow, ConstIgnoringErrnoAndExceptions];
  let Prototype = "long long int(__float128)";
}

def LLroundF128 : Builtin {
  let Spellings = ["__builtin_llroundf128"];
  let Attributes = [FunctionWithBuiltinPrefix, NoThrow, ConstIgnoringErrnoAndExceptions];
  let Prototype = "long long int(__float128)";
}

def Log10F16F128 : Builtin, F16F128MathTemplate {
  let Spellings = ["__builtin_log10"];
  let Attributes = [FunctionWithBuiltinPrefix, NoThrow, ConstIgnoringErrnoAndExceptions];
  let Prototype = "T(T)";
}

def Log1pF128 : Builtin {
  let Spellings = ["__builtin_log1pf128"];
  let Attributes = [FunctionWithBuiltinPrefix, NoThrow, ConstIgnoringErrnoAndExceptions];
  let Prototype = "__float128(__float128)";
}

def Log2F16F128 : Builtin, F16F128MathTemplate {
  let Spellings = ["__builtin_log2"];
  let Attributes = [FunctionWithBuiltinPrefix, NoThrow, ConstIgnoringErrnoAndExceptions];
  let Prototype = "T(T)";
}

def LogbF128 : Builtin {
  let Spellings = ["__builtin_logbf128"];
  let Attributes = [FunctionWithBuiltinPrefix, NoThrow, ConstIgnoringErrnoAndExceptions];
  let Prototype = "__float128(__float128)";
}

def LogF16F128 : Builtin, F16F128MathTemplate {
  let Spellings = ["__builtin_log"];
  let Attributes = [FunctionWithBuiltinPrefix, NoThrow, ConstIgnoringErrnoAndExceptions];
  let Prototype = "T(T)";
}

def LrintF128 : Builtin {
  let Spellings = ["__builtin_lrintf128"];
  let Attributes = [FunctionWithBuiltinPrefix, NoThrow, ConstIgnoringErrnoAndExceptions];
  let Prototype = "long int(__float128)";
}

def LroundF128 : Builtin {
  let Spellings = ["__builtin_lroundf128"];
  let Attributes = [FunctionWithBuiltinPrefix, NoThrow, ConstIgnoringErrnoAndExceptions];
  let Prototype = "long int(__float128)";
}

def NearbyintF128 : Builtin {
  let Spellings = ["__builtin_nearbyintf128"];
  let Attributes = [FunctionWithBuiltinPrefix, NoThrow, Const];
  let Prototype = "__float128(__float128)";
}

def NextafterF128 : Builtin {
  let Spellings = ["__builtin_nextafterf128"];
  let Attributes = [FunctionWithBuiltinPrefix, NoThrow, ConstIgnoringErrnoAndExceptions];
  let Prototype = "__float128(__float128, __float128)";
}

def NexttowardF128 : Builtin {
  let Spellings = ["__builtin_nexttowardf128"];
  let Attributes = [FunctionWithBuiltinPrefix, NoThrow, ConstIgnoringErrnoAndExceptions];
  let Prototype = "__float128(__float128, __float128)";
}

def RemainderF128 : Builtin {
  let Spellings = ["__builtin_remainderf128"];
  let Attributes = [FunctionWithBuiltinPrefix, NoThrow, ConstIgnoringErrnoAndExceptions];
  let Prototype = "__float128(__float128, __float128)";
}

def RemquoF128 : Builtin {
  let Spellings = ["__builtin_remquof128"];
  let Attributes = [FunctionWithBuiltinPrefix, NoThrow];
  let Prototype = "__float128(__float128, __float128, int*)";
}

def RintF16F128 : Builtin, F16F128MathTemplate {
  let Spellings = ["__builtin_rint"];
  let Attributes = [FunctionWithBuiltinPrefix, NoThrow, Const];
  let Prototype = "T(T)";
}

def RoundF16F128 : Builtin, F16F128MathTemplate {
  let Spellings = ["__builtin_round"];
  let Attributes = [FunctionWithBuiltinPrefix, NoThrow, Const];
  let Prototype = "T(T)";
}

def RoundevenF16F128 : Builtin, F16F128MathTemplate {
  let Spellings = ["__builtin_roundeven"];
  let Attributes = [FunctionWithBuiltinPrefix, NoThrow, Const];
  let Prototype = "T(T)";
}

def ScanlblnF128 : Builtin {
  let Spellings = ["__builtin_scalblnf128"];
  let Attributes = [FunctionWithBuiltinPrefix, NoThrow,
                    ConstIgnoringErrnoAndExceptions];
  let Prototype = "__float128(__float128, long int)";
}

def ScanlbnF128 : Builtin {
  let Spellings = ["__builtin_scalbnf128"];
  let Attributes = [FunctionWithBuiltinPrefix, NoThrow,
                    ConstIgnoringErrnoAndExceptions];
  let Prototype = "__float128(__float128, int)";
}

def SinF16F128 : Builtin, F16F128MathTemplate {
  let Spellings = ["__builtin_sin"];
  let Attributes = [FunctionWithBuiltinPrefix, NoThrow,
                    ConstIgnoringErrnoAndExceptions];
  let Prototype = "T(T)";
}

def SinhF16F128 : Builtin, F16F128MathTemplate {
  let Spellings = ["__builtin_sinh"];
  let Attributes = [FunctionWithBuiltinPrefix, NoThrow,
                    ConstIgnoringErrnoAndExceptions];
  let Prototype = "T(T)";
}

def SqrtF16F128 : Builtin, F16F128MathTemplate {
  let Spellings = ["__builtin_sqrt"];
  let Attributes = [FunctionWithBuiltinPrefix, NoThrow,
                    ConstIgnoringErrnoAndExceptions];
  let Prototype = "T(T)";
}

def TanF16F128 : Builtin, F16F128MathTemplate {
  let Spellings = ["__builtin_tan"];
  let Attributes = [FunctionWithBuiltinPrefix, NoThrow,
                    ConstIgnoringErrnoAndExceptions];
  let Prototype = "T(T)";
}

def TanhF16F128 : Builtin, F16F128MathTemplate {
  let Spellings = ["__builtin_tanh"];
  let Attributes = [FunctionWithBuiltinPrefix, NoThrow,
                    ConstIgnoringErrnoAndExceptions];
  let Prototype = "T(T)";
}

def TgammaF128 : Builtin {
  let Spellings = ["__builtin_tgammaf128"];
  let Attributes = [FunctionWithBuiltinPrefix, NoThrow,
                    ConstIgnoringErrnoAndExceptions];
  let Prototype = "__float128(__float128)";
}

def TruncF16F128 : Builtin, F16F128MathTemplate {
  let Spellings = ["__builtin_trunc"];
  let Attributes = [FunctionWithBuiltinPrefix, NoThrow, Const];
  let Prototype = "T(T)";
}

// Access to floating point environment.
def BuiltinFltRounds : Builtin {
  let Spellings = ["__builtin_flt_rounds"];
  let Attributes = [NoThrow];
  let Prototype = "int()";
}

def BuiltinSetFltRounds : Builtin {
  let Spellings = ["__builtin_set_flt_rounds"];
  let Attributes = [NoThrow];
  let Prototype = "void(int)";
}

// GCC-compatible C99 CMPLX implementation.
def BuiltinComplex : Builtin {
  let Spellings = ["__builtin_complex"];
  let Attributes = [NoThrow, Const, CustomTypeChecking, Constexpr];
  let Prototype = "void(...)";
}

// FP Comparison functions.
def IsGreater : Builtin {
  let Spellings = ["__builtin_isgreater"];
  let Attributes = [FunctionWithBuiltinPrefix, NoThrow, Const,
                    CustomTypeChecking, Constexpr];
  let Prototype = "int(...)";
}

def IsGreaterEqual : Builtin {
  let Spellings = ["__builtin_isgreaterequal"];
  let Attributes = [FunctionWithBuiltinPrefix, NoThrow, Const,
                    CustomTypeChecking, Constexpr];
  let Prototype = "int(...)";
}

def IsLess : Builtin {
  let Spellings = ["__builtin_isless"];
  let Attributes = [FunctionWithBuiltinPrefix, NoThrow, Const,
                    CustomTypeChecking, Constexpr];
  let Prototype = "int(...)";
}

def IsLessEqual : Builtin {
  let Spellings = ["__builtin_islessequal"];
  let Attributes = [FunctionWithBuiltinPrefix, NoThrow, Const,
                    CustomTypeChecking, Constexpr];
  let Prototype = "int(...)";
}

def IsLessGreater : Builtin {
  let Spellings = ["__builtin_islessgreater"];
  let Attributes = [FunctionWithBuiltinPrefix, NoThrow, Const,
                    CustomTypeChecking, Constexpr];
  let Prototype = "int(...)";
}

def IsUnordered : Builtin {
  let Spellings = ["__builtin_isunordered"];
  let Attributes = [FunctionWithBuiltinPrefix, NoThrow, Const,
                    CustomTypeChecking, Constexpr];
  let Prototype = "int(...)";
}

// Unary FP classification.
def FPClassify : Builtin {
  let Spellings = ["__builtin_fpclassify"];
  let Attributes = [FunctionWithBuiltinPrefix, NoThrow, Const,
                    CustomTypeChecking, Constexpr];
  let Prototype = "int(int, int, int, int, int, ...)";
}

def IsFinite : Builtin {
  let Spellings = ["__builtin_isfinite"];
  let Attributes = [FunctionWithBuiltinPrefix, NoThrow, Const,
                    CustomTypeChecking, Constexpr];
  let Prototype = "int(...)";
}

def IsInf : Builtin {
  let Spellings = ["__builtin_isinf"];
  let Attributes = [FunctionWithBuiltinPrefix, NoThrow, Const,
                    CustomTypeChecking, Constexpr];
  let Prototype = "int(...)";
}

def IsInfSign : Builtin {
  let Spellings = ["__builtin_isinf_sign"];
  let Attributes = [FunctionWithBuiltinPrefix, NoThrow, Const,
                    CustomTypeChecking, Constexpr];
  let Prototype = "int(...)";
}

def IsNan : Builtin {
  let Spellings = ["__builtin_isnan"];
  let Attributes = [FunctionWithBuiltinPrefix, NoThrow, Const,
                    CustomTypeChecking, Constexpr];
  let Prototype = "int(...)";
}

def IsNormal : Builtin {
  let Spellings = ["__builtin_isnormal"];
  let Attributes = [FunctionWithBuiltinPrefix, NoThrow, Const,
                    CustomTypeChecking, Constexpr];
  let Prototype = "int(...)";
}

def IsSubnormal : Builtin {
  let Spellings = ["__builtin_issubnormal"];
  let Attributes = [FunctionWithBuiltinPrefix, NoThrow, Const,
                    CustomTypeChecking, Constexpr];
  let Prototype = "int(...)";
}

def IsZero : Builtin {
  let Spellings = ["__builtin_iszero"];
  let Attributes = [FunctionWithBuiltinPrefix, NoThrow, Const,
                    CustomTypeChecking, Constexpr];
  let Prototype = "int(...)";
}

def IsSignaling : Builtin {
  let Spellings = ["__builtin_issignaling"];
  let Attributes = [FunctionWithBuiltinPrefix, NoThrow, Const,
                    CustomTypeChecking, Constexpr];
  let Prototype = "int(...)";
}

def IsFPClass : Builtin {
  let Spellings = ["__builtin_isfpclass"];
  let Attributes = [NoThrow, Const, CustomTypeChecking, Constexpr];
  let Prototype = "int(...)";
}

// FP signbit builtins.
def Signbit : Builtin {
  let Spellings = ["__builtin_signbit"];
  let Attributes = [FunctionWithBuiltinPrefix, NoThrow, Const,
                    CustomTypeChecking, Constexpr];
  let Prototype = "int(...)";
}

def SignbitF : Builtin {
  let Spellings = ["__builtin_signbitf"];
  let Attributes = [FunctionWithBuiltinPrefix, NoThrow, Const,
                    Constexpr];
  let Prototype = "int(float)";
}

def SignbitL : Builtin {
  let Spellings = ["__builtin_signbitl"];
  let Attributes = [FunctionWithBuiltinPrefix, NoThrow, Const,
                    Constexpr];
  let Prototype = "int(long double)";
}

// Special FP builtins.
def Canonicalize : Builtin, FPMathWithF16Template {
  let Spellings = ["__builtin_canonicalize"];
  let Attributes = [NoThrow, Const];
  let Prototype = "T(T)";
}

// Builtins for arithmetic.
def Clz : Builtin, BitShort_Int_Long_LongLongTemplate {
  let Spellings = ["__builtin_clz"];
  let Attributes = [NoThrow, Const, Constexpr];
  let Prototype = "int(unsigned T)";
}

def Clzg : Builtin {
  let Spellings = ["__builtin_clzg"];
  let Attributes = [NoThrow, Const, Constexpr, CustomTypeChecking];
  let Prototype = "int(...)";
}

def Ctz : Builtin, BitShort_Int_Long_LongLongTemplate {
  let Spellings = ["__builtin_ctz"];
  let Attributes = [NoThrow, Const, Constexpr];
  let Prototype = "int(unsigned T)";
}

def Ctzg : Builtin {
  let Spellings = ["__builtin_ctzg"];
  let Attributes = [NoThrow, Const, Constexpr, CustomTypeChecking];
  let Prototype = "int(...)";
}

def FFS : Builtin, BitInt_Long_LongLongTemplate {
  let Spellings = ["__builtin_ffs"];
  let Attributes = [FunctionWithBuiltinPrefix, NoThrow, Const, Constexpr];
  let Prototype = "int(T)";
}

def Parity : Builtin, BitInt_Long_LongLongTemplate {
  let Spellings = ["__builtin_parity"];
  let Attributes = [NoThrow, Const, Constexpr];
  let Prototype = "int(unsigned T)";
}

def Popcount : Builtin, BitInt_Long_LongLongTemplate {
  let Spellings = ["__builtin_popcount"];
  let Attributes = [NoThrow, Const, Constexpr];
  let Prototype = "int(unsigned T)";
}

def Popcountg : Builtin {
  let Spellings = ["__builtin_popcountg"];
  let Attributes = [NoThrow, Const, Constexpr, CustomTypeChecking];
  let Prototype = "int(...)";
}

def Clrsb : Builtin, BitInt_Long_LongLongTemplate {
  let Spellings = ["__builtin_clrsb"];
  let Attributes = [NoThrow, Const, Constexpr];
  let Prototype = "int(T)";
}

// The following builtins rely on that char == 8 bits, short == 16 bits and that
// there exists native types on the target that are 32- and 64-bits wide, unless
// these conditions are fulfilled these builtins will operate on a not intended
// bitwidth.
def BSwap : Builtin, Template<["unsigned short", "uint32_t", "uint64_t"],
                              ["16",             "32",       "64"]> {
  let Spellings = ["__builtin_bswap"];
  let Attributes = [NoThrow, Const, Constexpr];
  let Prototype = "T(T)";
}

def Bitreverse : BitInt8_16_32_64BuiltinsTemplate, Builtin {
  let Spellings = ["__builtin_bitreverse"];
  let Attributes = [NoThrow, Const, Constexpr];
  let Prototype = "T(T)";
}

def RotateLeft : BitInt8_16_32_64BuiltinsTemplate, Builtin {
  let Spellings = ["__builtin_rotateleft"];
  let Attributes = [NoThrow, Const, Constexpr];
  let Prototype = "T(T, T)";
}

def RotateRight : BitInt8_16_32_64BuiltinsTemplate, Builtin {
  let Spellings = ["__builtin_rotateright"];
  let Attributes = [NoThrow, Const, Constexpr];
  let Prototype = "T(T, T)";
}

// Random GCC builtins
// FIXME: The builtins marked FunctionWithBuiltinPrefix below should be
//        merged with the library definitions. They are currently not because
//        the attributes are different.

// Builtins for checking CPU features based on the GCC builtins.
def BuiltinCPUIs : Builtin {
  let Spellings = ["__builtin_cpu_is"];
  let Attributes = [NoThrow, Const];
  let Prototype = "bool(char const*)";
}

def BuiltinCPUSupports : Builtin {
  let Spellings = ["__builtin_cpu_supports"];
  let Attributes = [NoThrow, Const];
  let Prototype = "bool(char const*)";
}

def BuiltinCPUInit : Builtin {
  let Spellings = ["__builtin_cpu_init"];
  let Attributes = [NoThrow];
  let Prototype = "void()";
}

def BuiltinCalloc : Builtin {
  let Spellings = ["__builtin_calloc"];
  let Attributes = [FunctionWithBuiltinPrefix, NoThrow];
  let Prototype = "void*(size_t, size_t)";
}

def BuiltinConstantP : Builtin {
  let Spellings = ["__builtin_constant_p"];
  let Attributes = [NoThrow, Const, CustomTypeChecking, UnevaluatedArguments, Constexpr];
  let Prototype = "int(...)";
}

def BuiltinClassifyType : Builtin {
  let Spellings = ["__builtin_classify_type"];
  let Attributes = [NoThrow, Const, CustomTypeChecking, UnevaluatedArguments, Constexpr];
  let Prototype = "int(...)";
}

def BuiltinCFStringMakeConstantString : Builtin {
  let Spellings = ["__builtin___CFStringMakeConstantString"];
  let Attributes = [NoThrow, Const, Constexpr];
  let Prototype = "constant_CFString const*(char const*)";
}

def BuiltinNSStringMakeConstantString : Builtin {
  let Spellings = ["__builtin___NSStringMakeConstantString"];
  let Attributes = [NoThrow, Const, Constexpr];
  let Prototype = "constant_CFString const*(char const*)";
}

def BuiltinVaStart : Builtin {
  let Spellings = ["__builtin_va_start"];
  let Attributes = [NoThrow, CustomTypeChecking];
  let Prototype = "void(__builtin_va_list_ref, ...)";
}

def BuiltinStdargStart : Builtin {
  let Spellings = ["__builtin_stdarg_start"];
  let Attributes = [NoThrow, CustomTypeChecking];
  let Prototype = "void(__builtin_va_list_ref, ...)";
}

def BuiltinAssumeAligned : Builtin {
  let Spellings = ["__builtin_assume_aligned"];
  let Attributes = [NoThrow, Const, CustomTypeChecking, Constexpr];
  let Prototype = "void*(void const*, size_t, ...)";
}

def BuiltinFree : Builtin {
  let Spellings = ["__builtin_free"];
  let Attributes = [FunctionWithBuiltinPrefix, NoThrow];
  let Prototype = "void(void*)";
}

def BuiltinMalloc : Builtin {
  let Spellings = ["__builtin_malloc"];
  let Attributes = [FunctionWithBuiltinPrefix, NoThrow];
  let Prototype = "void*(size_t)";
}

def BuiltinMemcpyInline : Builtin {
  let Spellings = ["__builtin_memcpy_inline"];
  let Attributes = [NoThrow];
  let Prototype = "void(void*, void const*, _Constant size_t)";
}

def BuiltinMempcpy : Builtin {
  let Spellings = ["__builtin_mempcpy"];
  let Attributes = [FunctionWithBuiltinPrefix, NoThrow];
  let Prototype = "void*(void*, void const*, size_t)";
}

def BuiltinMemsetInline : Builtin {
  let Spellings = ["__builtin_memset_inline"];
  let Attributes = [NoThrow];
  let Prototype = "void(void*, int, _Constant size_t)";
}

def BuiltinStrcspn : Builtin {
  let Spellings = ["__builtin_strcspn"];
  let Attributes = [FunctionWithBuiltinPrefix, NoThrow];
  let Prototype = "size_t(char const*, char const*)";
}

def BuiltinRealloc : Builtin {
  let Spellings = ["__builtin_realloc"];
  let Attributes = [FunctionWithBuiltinPrefix, NoThrow];
  let Prototype = "void*(void*, size_t)";
}

def BuiltinReturnAddress : Builtin {
  let Spellings = ["__builtin_return_address"];
  let Attributes = [NoThrow];
  let Prototype = "void*(_Constant unsigned int)";
}

def ExtractReturnAddr : Builtin {
  let Spellings = ["__builtin_extract_return_addr"];
  let Attributes = [NoThrow];
  let Prototype = "void*(void*)";
}

def FrameAddress : Builtin {
  let Spellings = ["__builtin_frame_address"];
  let Attributes = [NoThrow];
  let Prototype = "void*(_Constant unsigned int)";
}

def ClearCache : Builtin {
  let Spellings = ["__builtin___clear_cache"];
  let Attributes = [NoThrow];
  let Prototype = "void(char*, char*)";
}

def BuiltinSetjmp : Builtin {
  let Spellings = ["__builtin_setjmp"];
  let Attributes = [ReturnsTwice];
  let Prototype = "int(void**)";
}

def BuiltinLongjmp : Builtin {
  let Spellings = ["__builtin_longjmp"];
  let Attributes = [NoReturn];
  let Prototype = "void(void**, int)";
}

def UnwindInit : Builtin {
  let Spellings = ["__builtin_unwind_init"];
  let Prototype = "void()";
}

def EHReturnDataRegNo : Builtin {
  let Spellings = ["__builtin_eh_return_data_regno"];
  let Attributes = [NoThrow, Const, Constexpr];
  let Prototype = "int(_Constant int)";
}

def ThreadPointer : Builtin {
  let Spellings = ["__builtin_thread_pointer"];
  let Attributes = [NoThrow, Const];
  let Prototype = "void*()";
}

def Launder : Builtin {
  let Spellings = ["__builtin_launder"];
  let Attributes = [NoThrow, CustomTypeChecking, Constexpr];
  let Prototype = "void*(void*)";
}

def IsConstantEvaluated : LangBuiltin<"CXX_LANG"> {
  let Spellings = ["__builtin_is_constant_evaluated"];
  let Attributes = [NoThrow, Constexpr];
  let Prototype = "bool()";
}

def IsWithinLifetime : LangBuiltin<"CXX_LANG"> {
  let Spellings = ["__builtin_is_within_lifetime"];
  let Attributes = [NoThrow, CustomTypeChecking, Consteval];
  let Prototype = "bool(void*)";
}

// GCC exception builtins
def EHReturn : Builtin {
  let Spellings = ["__builtin_eh_return"];
  let Attributes = [NoReturn];
  // FIXME: Takes intptr_t, not size_t!
  let Prototype = "void(size_t, void*)";
}

def FrobReturnAddr : Builtin {
  let Spellings = ["__builtin_frob_return_addr"];
  let Attributes = [NoThrow];
  let Prototype = "void*(void*)";
}

def DWARF_CFA : Builtin {
  let Spellings = ["__builtin_dwarf_cfa"];
  let Attributes = [NoThrow];
  let Prototype = "void*()";
}

def InitDWARFRegSizeTable : Builtin {
  let Spellings = ["__builtin_init_dwarf_reg_size_table"];
  let Attributes = [NoThrow];
  let Prototype = "void(void*)";
}

def DWARFSpColumn : Builtin {
  let Spellings = ["__builtin_dwarf_sp_column"];
  let Attributes = [NoThrow];
  let Prototype = "unsigned int()";
}

def ExtendPointer : Builtin {
  let Spellings = ["__builtin_extend_pointer"];
  let Attributes = [NoThrow];
  // _Unwind_Word == uint64_t
  let Prototype = "unsigned long long int(void*)";
}

// GCC Object size checking builtins.
def ObjectSize : Builtin {
  let Spellings = ["__builtin_object_size"];
  let Attributes = [NoThrow, UnevaluatedArguments, Constexpr];
  let Prototype = "size_t(void const*, int)";
}

def DynamicObjectSize : Builtin { // Clang only
  let Spellings = ["__builtin_dynamic_object_size"];
  let Attributes = [NoThrow, UnevaluatedArguments, Constexpr];
  let Prototype = "size_t(void const*, int)";
}

def MemcpyChk : Builtin {
  let Spellings = ["__builtin___memcpy_chk"];
  let Attributes = [FunctionWithBuiltinPrefix, NoThrow];
  let Prototype = "void*(void*, void const*, size_t, size_t)";
}

def MemccpyChk : Builtin {
  let Spellings = ["__builtin___memccpy_chk"];
  let Attributes = [FunctionWithBuiltinPrefix, NoThrow];
  let Prototype = "void*(void*, void const*, int, size_t, size_t)";
}

def MemmoveChk : Builtin {
  let Spellings = ["__builtin___memmove_chk"];
  let Attributes = [FunctionWithBuiltinPrefix, NoThrow];
  let Prototype = "void*(void*, void const*, size_t, size_t)";
}

def MempcpyChk : Builtin {
  let Spellings = ["__builtin___mempcpy_chk"];
  let Attributes = [FunctionWithBuiltinPrefix, NoThrow];
  let Prototype = "void*(void*, void const*, size_t, size_t)";
}

def MemsetChk : Builtin {
  let Spellings = ["__builtin___memset_chk"];
  let Attributes = [FunctionWithBuiltinPrefix, NoThrow];
  let Prototype = "void*(void*, int, size_t, size_t)";
}

def StpcpyChk : Builtin {
  let Spellings = ["__builtin___stpcpy_chk"];
  let Attributes = [FunctionWithBuiltinPrefix, NoThrow];
  let Prototype = "char*(char*, char const*, size_t)";
}

def StrcatChk : Builtin {
  let Spellings = ["__builtin___strcat_chk"];
  let Attributes = [FunctionWithBuiltinPrefix, NoThrow];
  let Prototype = "char*(char*, char const*, size_t)";
}

def StrcpyChk : Builtin {
  let Spellings = ["__builtin___strcpy_chk"];
  let Attributes = [FunctionWithBuiltinPrefix, NoThrow];
  let Prototype = "char*(char*, char const*, size_t)";
}

def StrlcatChk : Builtin {
  let Spellings = ["__builtin___strlcat_chk"];
  let Attributes = [FunctionWithBuiltinPrefix, NoThrow];
  let Prototype = "size_t(char*, char const*, size_t, size_t)";
}

def StrlcpyChk : Builtin {
  let Spellings = ["__builtin___strlcpy_chk"];
  let Attributes = [FunctionWithBuiltinPrefix, NoThrow];
  let Prototype = "size_t(char*, char const*, size_t, size_t)";
}

def StrncatChk : Builtin {
  let Spellings = ["__builtin___strncat_chk"];
  let Attributes = [FunctionWithBuiltinPrefix, NoThrow];
  let Prototype = "char*(char*, char const*, size_t, size_t)";
}

def StrncpyChk : Builtin {
  let Spellings = ["__builtin___strncpy_chk"];
  let Attributes = [FunctionWithBuiltinPrefix, NoThrow];
  let Prototype = "char*(char*, char const*, size_t, size_t)";
}

def StpncpyChk : Builtin {
  let Spellings = ["__builtin___stpncpy_chk"];
  let Attributes = [FunctionWithBuiltinPrefix, NoThrow];
  let Prototype = "char*(char*, char const*, size_t, size_t)";
}

def SNPrintfChk : Builtin {
  let Spellings = ["__builtin___snprintf_chk"];
  let Attributes = [FunctionWithBuiltinPrefix, PrintfFormat<4>];
  let Prototype = "int(char* restrict, size_t, int, size_t, char const* restrict, ...)";
}

def SPrintfChk : Builtin {
  let Spellings = ["__builtin___sprintf_chk"];
  let Attributes = [FunctionWithBuiltinPrefix, PrintfFormat<3>];
  let Prototype = "int(char* restrict, int, size_t, char const* restrict, ...)";
}

def VSNPrintfChk : Builtin {
  let Spellings = ["__builtin___vsnprintf_chk"];
  let Attributes = [FunctionWithBuiltinPrefix, VPrintfFormat<4>];
  let Prototype = "int(char* restrict, size_t, int, size_t, char const* restrict, __builtin_va_list)";
}

def VSPrintfChk : Builtin {
  let Spellings = ["__builtin___vsprintf_chk"];
  let Attributes = [FunctionWithBuiltinPrefix, VPrintfFormat<3>];
  let Prototype = "int(char* restrict, int, size_t, char const* restrict, __builtin_va_list)";
}

def FPrintfChk : Builtin {
  let Spellings = ["__builtin___fprintf_chk"];
  let Attributes = [FunctionWithBuiltinPrefix, PrintfFormat<2>];
  let Prototype = "int(FILE* restrict, int, char const* restrict, ...)";
}

def PrintfChk : Builtin {
  let Spellings = ["__builtin___printf_chk"];
  let Attributes = [FunctionWithBuiltinPrefix, PrintfFormat<1>];
  let Prototype = "int(int, char const* restrict, ...)";
}

def VFPrintfChk : Builtin {
  let Spellings = ["__builtin___vfprintf_chk"];
  let Attributes = [FunctionWithBuiltinPrefix, VPrintfFormat<2>];
  let Prototype = "int(FILE* restrict, int, char const* restrict, __builtin_va_list)";
}

def VPrintfChk : Builtin {
  let Spellings = ["__builtin___vprintf_chk"];
  let Attributes = [FunctionWithBuiltinPrefix, VPrintfFormat<1>];
  let Prototype = "int(int, char const* restrict, __builtin_va_list)";
}

def Unpredictable : Builtin {
  let Spellings = ["__builtin_unpredictable"];
  let Attributes = [NoThrow, Const];
  let Prototype = "long int(long int)";
}

def Expect : Builtin {
  let Spellings = ["__builtin_expect"];
  let Attributes = [NoThrow, Const, Constexpr];
  let Prototype = "long int(long int, long int)";
}

def ExpectWithProbability : Builtin {
  let Spellings = ["__builtin_expect_with_probability"];
  let Attributes = [NoThrow, Const, Constexpr];
  let Prototype = "long int(long int, long int, double)";
}

def Prefetch : Builtin {
  let Spellings = ["__builtin_prefetch"];
  let Attributes = [NoThrow, Const];
  let Prototype = "void(void const*, ...)";
}

def ReadCycleCounter : Builtin {
  let Spellings = ["__builtin_readcyclecounter"];
  let Attributes = [NoThrow];
  let Prototype = "unsigned long long int()";
}

def ReadSteadyCounter : Builtin {
  let Spellings = ["__builtin_readsteadycounter"];
  let Attributes = [NoThrow];
  let Prototype = "unsigned long long int()";
}

def Trap : Builtin {
  let Spellings = ["__builtin_trap"];
  let Attributes = [NoThrow, NoReturn];
  let Prototype = "void()";
}

def VerboseTrap : Builtin {
  let Spellings = ["__builtin_verbose_trap"];
  let Attributes = [NoThrow, NoReturn];
  let Prototype = "void(char const*, char const*)";
}

def Debugtrap : Builtin {
  let Spellings = ["__builtin_debugtrap"];
  let Attributes = [NoThrow];
  let Prototype = "void()";
}

def Unreachable : Builtin {
  let Spellings = ["__builtin_unreachable"];
  let Attributes = [NoThrow, NoReturn];
  let Prototype = "void()";
}

def AllowRuntimeCheck : Builtin {
  let Spellings = ["__builtin_allow_runtime_check"];
  let Attributes = [NoThrow, Pure, Const];
  let Prototype = "bool(char const*)";
}

def ShuffleVector : Builtin {
  let Spellings = ["__builtin_shufflevector"];
  let Attributes = [NoThrow, Const, CustomTypeChecking, Constexpr];
  let Prototype = "void(...)";
}

def ConvertVector : Builtin {
  let Spellings = ["__builtin_convertvector"];
  let Attributes = [NoThrow, Const, CustomTypeChecking, Constexpr];
  let Prototype = "void(...)";
}

def AllocaUninitialized : Builtin {
  let Spellings = ["__builtin_alloca_uninitialized"];
  let Attributes = [FunctionWithBuiltinPrefix, NoThrow];
  let Prototype = "void*(size_t)";
}

def AllocaWithAlign : Builtin {
  let Spellings = ["__builtin_alloca_with_align"];
  let Attributes = [FunctionWithBuiltinPrefix, NoThrow];
  let Prototype = "void*(size_t, _Constant size_t)";
}

def AllocaWithAlignUninitialized : Builtin {
  let Spellings = ["__builtin_alloca_with_align_uninitialized"];
  let Attributes = [FunctionWithBuiltinPrefix, NoThrow];
  let Prototype = "void*(size_t, _Constant size_t)";
}

def CallWithStaticChain : Builtin {
  let Spellings = ["__builtin_call_with_static_chain"];
  let Attributes = [NoThrow, CustomTypeChecking];
  let Prototype = "void(...)";
}

def NondetermenisticValue : Builtin {
  let Spellings = ["__builtin_nondeterministic_value"];
  let Attributes = [NoThrow, CustomTypeChecking];
  let Prototype = "void(...)";
}

def ElementwiseAbs : Builtin {
  let Spellings = ["__builtin_elementwise_abs"];
  let Attributes = [NoThrow, Const, CustomTypeChecking];
  let Prototype = "void(...)";
}

def ElementwiseACos : Builtin {
  let Spellings = ["__builtin_elementwise_acos"];
  let Attributes = [NoThrow, Const, CustomTypeChecking];
  let Prototype = "void(...)";
}

def ElementwiseASin : Builtin {
  let Spellings = ["__builtin_elementwise_asin"];
  let Attributes = [NoThrow, Const, CustomTypeChecking];
  let Prototype = "void(...)";
}

def ElementwiseATan : Builtin {
  let Spellings = ["__builtin_elementwise_atan"];
  let Attributes = [NoThrow, Const, CustomTypeChecking];
  let Prototype = "void(...)";
}

def ElementwiseATan2 : Builtin {
  let Spellings = ["__builtin_elementwise_atan2"];
  let Attributes = [NoThrow, Const, CustomTypeChecking];
  let Prototype = "void(...)";
}

def ElementwiseBitreverse : Builtin {
  let Spellings = ["__builtin_elementwise_bitreverse"];
  let Attributes = [NoThrow, Const, CustomTypeChecking, Constexpr];
  let Prototype = "void(...)";
}

def ElementwiseMax : Builtin {
  let Spellings = ["__builtin_elementwise_max"];
  let Attributes = [NoThrow, Const, CustomTypeChecking];
  let Prototype = "void(...)";
}

def ElementwiseMin : Builtin {
  let Spellings = ["__builtin_elementwise_min"];
  let Attributes = [NoThrow, Const, CustomTypeChecking];
  let Prototype = "void(...)";
}

def ElementwiseMaximum : Builtin {
  let Spellings = ["__builtin_elementwise_maximum"];
  let Attributes = [NoThrow, Const, CustomTypeChecking];
  let Prototype = "void(...)";
}

def ElementwiseMinimum : Builtin {
  let Spellings = ["__builtin_elementwise_minimum"];
  let Attributes = [NoThrow, Const, CustomTypeChecking];
  let Prototype = "void(...)";
}

def ElementwiseCeil : Builtin {
  let Spellings = ["__builtin_elementwise_ceil"];
  let Attributes = [NoThrow, Const, CustomTypeChecking];
  let Prototype = "void(...)";
}

def ElementwiseCos : Builtin {
  let Spellings = ["__builtin_elementwise_cos"];
  let Attributes = [NoThrow, Const, CustomTypeChecking];
  let Prototype = "void(...)";
}

def ElementwiseCosh : Builtin {
  let Spellings = ["__builtin_elementwise_cosh"];
  let Attributes = [NoThrow, Const, CustomTypeChecking];
  let Prototype = "void(...)";
}

def ElementwiseExp : Builtin {
  let Spellings = ["__builtin_elementwise_exp"];
  let Attributes = [NoThrow, Const, CustomTypeChecking];
  let Prototype = "void(...)";
}

def ElementwiseExp2 : Builtin {
  let Spellings = ["__builtin_elementwise_exp2"];
  let Attributes = [NoThrow, Const, CustomTypeChecking];
  let Prototype = "void(...)";
}

def ElementwiseFloor : Builtin {
  let Spellings = ["__builtin_elementwise_floor"];
  let Attributes = [NoThrow, Const, CustomTypeChecking];
  let Prototype = "void(...)";
}

def ElementwiseLog : Builtin {
  let Spellings = ["__builtin_elementwise_log"];
  let Attributes = [NoThrow, Const, CustomTypeChecking];
  let Prototype = "void(...)";
}

def ElementwiseLog2 : Builtin {
  let Spellings = ["__builtin_elementwise_log2"];
  let Attributes = [NoThrow, Const, CustomTypeChecking];
  let Prototype = "void(...)";
}

def ElementwiseLog10 : Builtin {
  let Spellings = ["__builtin_elementwise_log10"];
  let Attributes = [NoThrow, Const, CustomTypeChecking];
  let Prototype = "void(...)";
}

def ElementwisePopcount : Builtin {
  let Spellings = ["__builtin_elementwise_popcount"];
  let Attributes = [NoThrow, Const, CustomTypeChecking, Constexpr];
  let Prototype = "void(...)";
}

def ElementwiseFmod : Builtin {
  let Spellings = ["__builtin_elementwise_fmod"];
  let Attributes = [NoThrow, Const, CustomTypeChecking];
  let Prototype = "void(...)";
}

def ElementwisePow : Builtin {
  let Spellings = ["__builtin_elementwise_pow"];
  let Attributes = [NoThrow, Const, CustomTypeChecking];
  let Prototype = "void(...)";
}

def ElementwiseRoundEven : Builtin {
  let Spellings = ["__builtin_elementwise_roundeven"];
  let Attributes = [NoThrow, Const, CustomTypeChecking];
  let Prototype = "void(...)";
}

def ElementwiseRound : Builtin {
  let Spellings = ["__builtin_elementwise_round"];
  let Attributes = [NoThrow, Const, CustomTypeChecking];
  let Prototype = "void(...)";
}

def ElementwiseRint : Builtin {
  let Spellings = ["__builtin_elementwise_rint"];
  let Attributes = [NoThrow, Const, CustomTypeChecking];
  let Prototype = "void(...)";
}

def ElementwiseNearbyInt : Builtin {
  let Spellings = ["__builtin_elementwise_nearbyint"];
  let Attributes = [NoThrow, Const, CustomTypeChecking];
  let Prototype = "void(...)";
}

def ElementwiseSin : Builtin {
  let Spellings = ["__builtin_elementwise_sin"];
  let Attributes = [NoThrow, Const, CustomTypeChecking];
  let Prototype = "void(...)";
}

def ElementwiseSinh : Builtin {
  let Spellings = ["__builtin_elementwise_sinh"];
  let Attributes = [NoThrow, Const, CustomTypeChecking];
  let Prototype = "void(...)";
}

def ElementwiseSqrt : Builtin {
  let Spellings = ["__builtin_elementwise_sqrt"];
  let Attributes = [NoThrow, Const, CustomTypeChecking];
  let Prototype = "void(...)";
}

def ElementwiseTan : Builtin {
  let Spellings = ["__builtin_elementwise_tan"];
  let Attributes = [NoThrow, Const, CustomTypeChecking];
  let Prototype = "void(...)";
}

def ElementwiseTanh : Builtin {
  let Spellings = ["__builtin_elementwise_tanh"];
  let Attributes = [NoThrow, Const, CustomTypeChecking];
  let Prototype = "void(...)";
}

def ElementwiseTrunc : Builtin {
  let Spellings = ["__builtin_elementwise_trunc"];
  let Attributes = [NoThrow, Const, CustomTypeChecking];
  let Prototype = "void(...)";
}

def ElementwiseCanonicalize : Builtin {
  let Spellings = ["__builtin_elementwise_canonicalize"];
  let Attributes = [NoThrow, Const, CustomTypeChecking];
  let Prototype = "void(...)";
}

def ElementwiseCopysign : Builtin {
  let Spellings = ["__builtin_elementwise_copysign"];
  let Attributes = [NoThrow, Const, CustomTypeChecking];
  let Prototype = "void(...)";
}

def ElementwiseFma : Builtin {
  let Spellings = ["__builtin_elementwise_fma"];
  let Attributes = [NoThrow, Const, CustomTypeChecking];
  let Prototype = "void(...)";
}

def ElementwiseAddSat : Builtin {
  let Spellings = ["__builtin_elementwise_add_sat"];
  let Attributes = [NoThrow, Const, CustomTypeChecking, Constexpr];
  let Prototype = "void(...)";
}

def ElementwiseSubSat : Builtin {
  let Spellings = ["__builtin_elementwise_sub_sat"];
  let Attributes = [NoThrow, Const, CustomTypeChecking, Constexpr];
  let Prototype = "void(...)";
}

def ReduceMax : Builtin {
  let Spellings = ["__builtin_reduce_max"];
  let Attributes = [NoThrow, Const, CustomTypeChecking];
  let Prototype = "void(...)";
}

def ReduceMin : Builtin {
  let Spellings = ["__builtin_reduce_min"];
  let Attributes = [NoThrow, Const, CustomTypeChecking];
  let Prototype = "void(...)";
}

def ReduceMaximum : Builtin {
  let Spellings = ["__builtin_reduce_maximum"];
  let Attributes = [NoThrow, Const, CustomTypeChecking];
  let Prototype = "void(...)";
}

def ReduceMinimum : Builtin {
  let Spellings = ["__builtin_reduce_minimum"];
  let Attributes = [NoThrow, Const, CustomTypeChecking];
  let Prototype = "void(...)";
}

def ReduceXor : Builtin {
  let Spellings = ["__builtin_reduce_xor"];
  let Attributes = [NoThrow, Const, CustomTypeChecking, Constexpr];
  let Prototype = "void(...)";
}

def ReduceOr : Builtin {
  let Spellings = ["__builtin_reduce_or"];
  let Attributes = [NoThrow, Const, CustomTypeChecking, Constexpr];
  let Prototype = "void(...)";
}

def ReduceAnd : Builtin {
  let Spellings = ["__builtin_reduce_and"];
  let Attributes = [NoThrow, Const, CustomTypeChecking, Constexpr];
  let Prototype = "void(...)";
}

def ReduceAdd : Builtin {
  let Spellings = ["__builtin_reduce_add"];
  let Attributes = [NoThrow, Const, CustomTypeChecking, Constexpr];
  let Prototype = "void(...)";
}

def ReduceMul : Builtin {
  let Spellings = ["__builtin_reduce_mul"];
  let Attributes = [NoThrow, Const, CustomTypeChecking, Constexpr];
  let Prototype = "void(...)";
}

def MatrixTranspose : Builtin {
  let Spellings = ["__builtin_matrix_transpose"];
  let Attributes = [NoThrow, FunctionWithBuiltinPrefix, CustomTypeChecking];
  let Prototype = "void(...)";
}

def MatrixColumnMajorLoad : Builtin {
  let Spellings = ["__builtin_matrix_column_major_load"];
  let Attributes = [NoThrow, FunctionWithBuiltinPrefix, CustomTypeChecking];
  let Prototype = "void(...)";
}

def MatrixColumnMajorStore : Builtin {
  let Spellings = ["__builtin_matrix_column_major_store"];
  let Attributes = [NoThrow, FunctionWithBuiltinPrefix, CustomTypeChecking];
  let Prototype = "void(...)";
}

// "Overloaded" Atomic operator builtins.  These are overloaded to support data
// types of i8, i16, i32, i64, and i128.  The front-end sees calls to the
// non-suffixed version of these (which has a bogus type) and transforms them to
// the right overloaded version in Sema (plus casts).

def SyncFetchAndAdd : Builtin {
  let Spellings = ["__sync_fetch_and_add"];
  let Attributes = [CustomTypeChecking];
  let Prototype = "void(...)";
}

def SyncFetchAndAddN : Builtin, SyncBuiltinsTemplate {
  let Spellings = ["__sync_fetch_and_add_"];
  let Attributes = [CustomTypeChecking, NoThrow];
  let Prototype = "T(T volatile*, T, ...)";
}

def SyncFetchAndSub : Builtin {
  let Spellings = ["__sync_fetch_and_sub"];
  let Attributes = [CustomTypeChecking];
  let Prototype = "void(...)";
}

def SyncFetchAndSubN : Builtin, SyncBuiltinsTemplate {
  let Spellings = ["__sync_fetch_and_sub_"];
  let Attributes = [CustomTypeChecking, NoThrow];
  let Prototype = "T(T volatile*, T, ...)";
}

def SyncFetchAndOr : Builtin {
  let Spellings = ["__sync_fetch_and_or"];
  let Attributes = [CustomTypeChecking];
  let Prototype = "void(...)";
}

def SyncFetchAndOrN : Builtin, SyncBuiltinsTemplate {
  let Spellings = ["__sync_fetch_and_or_"];
  let Attributes = [CustomTypeChecking, NoThrow];
  let Prototype = "T(T volatile*, T, ...)";
}

def SyncFetchAndAnd : Builtin {
  let Spellings = ["__sync_fetch_and_and"];
  let Attributes = [CustomTypeChecking];
  let Prototype = "void(...)";
}

def SyncFetchAndAndN : Builtin, SyncBuiltinsTemplate {
  let Spellings = ["__sync_fetch_and_and_"];
  let Attributes = [CustomTypeChecking, NoThrow];
  let Prototype = "T(T volatile*, T, ...)";
}

def SyncFetchAndXor : Builtin {
  let Spellings = ["__sync_fetch_and_xor"];
  let Attributes = [CustomTypeChecking];
  let Prototype = "void(...)";
}

def SyncFetchAndXorN : Builtin, SyncBuiltinsTemplate {
  let Spellings = ["__sync_fetch_and_xor_"];
  let Attributes = [CustomTypeChecking, NoThrow];
  let Prototype = "T(T volatile*, T, ...)";
}

def SyncFetchAndNand : Builtin {
  let Spellings = ["__sync_fetch_and_nand"];
  let Attributes = [CustomTypeChecking];
  let Prototype = "void(...)";
}

def SyncFetchAndNandN : Builtin, SyncBuiltinsTemplate {
  let Spellings = ["__sync_fetch_and_nand_"];
  let Attributes = [CustomTypeChecking, NoThrow];
  let Prototype = "T(T volatile*, T, ...)";
}

def SyncAddAndFetch : Builtin {
  let Spellings = ["__sync_add_and_fetch"];
  let Attributes = [CustomTypeChecking];
  let Prototype = "void(...)";
}

def SyncAddAndFetchN : Builtin, SyncBuiltinsTemplate {
  let Spellings = ["__sync_add_and_fetch_"];
  let Attributes = [CustomTypeChecking, NoThrow];
  let Prototype = "T(T volatile*, T, ...)";
}

def SyncSubAndFetch : Builtin {
  let Spellings = ["__sync_sub_and_fetch"];
  let Attributes = [CustomTypeChecking];
  let Prototype = "void(...)";
}

def SyncSubAndFetchN : Builtin, SyncBuiltinsTemplate {
  let Spellings = ["__sync_sub_and_fetch_"];
  let Attributes = [CustomTypeChecking, NoThrow];
  let Prototype = "T(T volatile*, T, ...)";
}

def SyncOrAndFetch : Builtin {
  let Spellings = ["__sync_or_and_fetch"];
  let Attributes = [CustomTypeChecking];
  let Prototype = "void(...)";
}

def SyncOrAndFetchN : Builtin, SyncBuiltinsTemplate {
  let Spellings = ["__sync_or_and_fetch_"];
  let Attributes = [CustomTypeChecking, NoThrow];
  let Prototype = "T(T volatile*, T, ...)";
}

def SyncAndAndFetch : Builtin {
  let Spellings = ["__sync_and_and_fetch"];
  let Attributes = [CustomTypeChecking];
  let Prototype = "void(...)";
}

def SyncAndAndFetchN : Builtin, SyncBuiltinsTemplate {
  let Spellings = ["__sync_and_and_fetch_"];
  let Attributes = [CustomTypeChecking, NoThrow];
  let Prototype = "T(T volatile*, T, ...)";
}

def SyncXorAndFetch : Builtin {
  let Spellings = ["__sync_xor_and_fetch"];
  let Attributes = [CustomTypeChecking];
  let Prototype = "void(...)";
}

def SyncXorAndFetchN : Builtin, SyncBuiltinsTemplate {
  let Spellings = ["__sync_xor_and_fetch_"];
  let Attributes = [CustomTypeChecking, NoThrow];
  let Prototype = "T(T volatile*, T, ...)";
}

def SyncNandAndFetch : Builtin {
  let Spellings = ["__sync_nand_and_fetch"];
  let Attributes = [CustomTypeChecking];
  let Prototype = "void(...)";
}

def SyncNandAndFetchN : Builtin, SyncBuiltinsTemplate {
  let Spellings = ["__sync_nand_and_fetch_"];
  let Attributes = [CustomTypeChecking, NoThrow];
  let Prototype = "T(T volatile*, T, ...)";
}

def SyncBoolCompareAndSwap : Builtin {
  let Spellings = ["__sync_bool_compare_and_swap"];
  let Attributes = [CustomTypeChecking];
  let Prototype = "void(...)";
}

def SyncBoolCompareAndSwapN : Builtin, SyncBuiltinsTemplate {
  let Spellings = ["__sync_bool_compare_and_swap_"];
  let Attributes = [CustomTypeChecking, NoThrow];
  let Prototype = "bool(T volatile*, T, T, ...)";
}

def SyncValCompareAndSwap : Builtin {
  let Spellings = ["__sync_val_compare_and_swap"];
  let Attributes = [CustomTypeChecking];
  let Prototype = "void(...)";
}

def SynLockValCompareAndSwapN : Builtin, SyncBuiltinsTemplate {
  let Spellings = ["__sync_val_compare_and_swap_"];
  let Attributes = [CustomTypeChecking, NoThrow];
  let Prototype = "T(T volatile*, T, T, ...)";
}

def SyncLockTestAndSet : Builtin {
  let Spellings = ["__sync_lock_test_and_set"];
  let Attributes = [CustomTypeChecking];
  let Prototype = "void(...)";
}

def SynLockLockTestAndSetN : Builtin, SyncBuiltinsTemplate {
  let Spellings = ["__sync_lock_test_and_set_"];
  let Attributes = [CustomTypeChecking, NoThrow];
  let Prototype = "T(T volatile*, T, ...)";
}

def SyncLockRelease : Builtin {
  let Spellings = ["__sync_lock_release"];
  let Attributes = [CustomTypeChecking];
  let Prototype = "void(...)";
}

def SyncLockReleaseN : Builtin, SyncBuiltinsTemplate {
  let Spellings = ["__sync_lock_release_"];
  let Attributes = [CustomTypeChecking, NoThrow];
  let Prototype = "void(T volatile*, ...)";
}

def SyncSwap : Builtin {
  let Spellings = ["__sync_swap"];
  let Attributes = [CustomTypeChecking];
  let Prototype = "void(...)";
}

def SyncSwapN : Builtin, SyncBuiltinsTemplate {
  let Spellings = ["__sync_swap_"];
  let Attributes = [CustomTypeChecking, NoThrow];
  let Prototype = "T(T volatile*, T, ...)";
}

// C11 _Atomic operations for <stdatomic.h>.
def C11AtomicInit : AtomicBuiltin {
  let Spellings = ["__c11_atomic_init"];
  let Attributes = [CustomTypeChecking];
  let Prototype = "void(...)";
}

def C11AtomicLoad : AtomicBuiltin {
  let Spellings = ["__c11_atomic_load"];
  let Attributes = [CustomTypeChecking];
  let Prototype = "void(...)";
}

def C11AtomicStore : AtomicBuiltin {
  let Spellings = ["__c11_atomic_store"];
  let Attributes = [CustomTypeChecking];
  let Prototype = "void(...)";
}

def C11AtomicExchange : AtomicBuiltin {
  let Spellings = ["__c11_atomic_exchange"];
  let Attributes = [CustomTypeChecking];
  let Prototype = "void(...)";
}

def C11AtomicCompareExchangeStrong : AtomicBuiltin {
  let Spellings = ["__c11_atomic_compare_exchange_strong"];
  let Attributes = [CustomTypeChecking];
  let Prototype = "void(...)";
}

def C11AtomicCompareExchangeWeak : AtomicBuiltin {
  let Spellings = ["__c11_atomic_compare_exchange_weak"];
  let Attributes = [CustomTypeChecking];
  let Prototype = "void(...)";
}

def C11AtomicFetchAdd : AtomicBuiltin {
  let Spellings = ["__c11_atomic_fetch_add"];
  let Attributes = [CustomTypeChecking];
  let Prototype = "void(...)";
}

def C11AtomicFetchSub : AtomicBuiltin {
  let Spellings = ["__c11_atomic_fetch_sub"];
  let Attributes = [CustomTypeChecking];
  let Prototype = "void(...)";
}

def C11AtomicFetchAnd : AtomicBuiltin {
  let Spellings = ["__c11_atomic_fetch_and"];
  let Attributes = [CustomTypeChecking];
  let Prototype = "void(...)";
}

def C11AtomicFetchOr : AtomicBuiltin {
  let Spellings = ["__c11_atomic_fetch_or"];
  let Attributes = [CustomTypeChecking];
  let Prototype = "void(...)";
}

def C11AtomicFetchXor : AtomicBuiltin {
  let Spellings = ["__c11_atomic_fetch_xor"];
  let Attributes = [CustomTypeChecking];
  let Prototype = "void(...)";
}

def C11AtomicFetchNand : AtomicBuiltin {
  let Spellings = ["__c11_atomic_fetch_nand"];
  let Attributes = [CustomTypeChecking];
  let Prototype = "void(...)";
}

def C11AtomicFetchMax : AtomicBuiltin {
  let Spellings = ["__c11_atomic_fetch_max"];
  let Attributes = [CustomTypeChecking];
  let Prototype = "void(...)";
}

def C11AtomicFetchMin : AtomicBuiltin {
  let Spellings = ["__c11_atomic_fetch_min"];
  let Attributes = [CustomTypeChecking];
  let Prototype = "void(...)";
}

def C11AtomicThreadFence : Builtin {
  let Spellings = ["__c11_atomic_thread_fence"];
  let Attributes = [NoThrow];
  let Prototype = "void(int)";
}

def C11AtomicSignalFence : Builtin {
  let Spellings = ["__c11_atomic_signal_fence"];
  let Attributes = [NoThrow];
  let Prototype = "void(int)";
}

def C11AtomicIsLockFree : Builtin {
  let Spellings = ["__c11_atomic_is_lock_free"];
  let Attributes = [NoThrow, Constexpr];
  let Prototype = "bool(size_t)";
}

// GNU atomic builtins.
def AtomicLoad : AtomicBuiltin {
  let Spellings = ["__atomic_load"];
  let Attributes = [CustomTypeChecking];
  let Prototype = "void(...)";
}

def AtomicLoadN : AtomicBuiltin {
  let Spellings = ["__atomic_load_n"];
  let Attributes = [CustomTypeChecking];
  let Prototype = "void(...)";
}

def AtomicStore : AtomicBuiltin {
  let Spellings = ["__atomic_store"];
  let Attributes = [CustomTypeChecking];
  let Prototype = "void(...)";
}

def AtomicStoreN : AtomicBuiltin {
  let Spellings = ["__atomic_store_n"];
  let Attributes = [CustomTypeChecking];
  let Prototype = "void(...)";
}

def AtomicExchange : AtomicBuiltin {
  let Spellings = ["__atomic_exchange"];
  let Attributes = [CustomTypeChecking];
  let Prototype = "void(...)";
}

def AtomicExchangeN : AtomicBuiltin {
  let Spellings = ["__atomic_exchange_n"];
  let Attributes = [CustomTypeChecking];
  let Prototype = "void(...)";
}

def AtomicCompareExchange : AtomicBuiltin {
  let Spellings = ["__atomic_compare_exchange"];
  let Attributes = [CustomTypeChecking];
  let Prototype = "void(...)";
}

def AtomicCompareExchangeN : AtomicBuiltin {
  let Spellings = ["__atomic_compare_exchange_n"];
  let Attributes = [CustomTypeChecking];
  let Prototype = "void(...)";
}

def AtomicFetchAdd : AtomicBuiltin {
  let Spellings = ["__atomic_fetch_add"];
  let Attributes = [CustomTypeChecking];
  let Prototype = "void(...)";
}

def AtomicFetchSub : AtomicBuiltin {
  let Spellings = ["__atomic_fetch_sub"];
  let Attributes = [CustomTypeChecking];
  let Prototype = "void(...)";
}

def AtomicFetchAnd : AtomicBuiltin {
  let Spellings = ["__atomic_fetch_and"];
  let Attributes = [CustomTypeChecking];
  let Prototype = "void(...)";
}

def AtomicFetchOr : AtomicBuiltin {
  let Spellings = ["__atomic_fetch_or"];
  let Attributes = [CustomTypeChecking];
  let Prototype = "void(...)";
}

def AtomicFetchXor : AtomicBuiltin {
  let Spellings = ["__atomic_fetch_xor"];
  let Attributes = [CustomTypeChecking];
  let Prototype = "void(...)";
}

def AtomicFetchNand : AtomicBuiltin {
  let Spellings = ["__atomic_fetch_nand"];
  let Attributes = [CustomTypeChecking];
  let Prototype = "void(...)";
}

def AtomicAddFetch : AtomicBuiltin {
  let Spellings = ["__atomic_add_fetch"];
  let Attributes = [CustomTypeChecking];
  let Prototype = "void(...)";
}

def AtomicSubFetch : AtomicBuiltin {
  let Spellings = ["__atomic_sub_fetch"];
  let Attributes = [CustomTypeChecking];
  let Prototype = "void(...)";
}

def AtomicAndFetch : AtomicBuiltin {
  let Spellings = ["__atomic_and_fetch"];
  let Attributes = [CustomTypeChecking];
  let Prototype = "void(...)";
}

def AtomicOrFetch : AtomicBuiltin {
  let Spellings = ["__atomic_or_fetch"];
  let Attributes = [CustomTypeChecking];
  let Prototype = "void(...)";
}

def AtomicXorFetch : AtomicBuiltin {
  let Spellings = ["__atomic_xor_fetch"];
  let Attributes = [CustomTypeChecking];
  let Prototype = "void(...)";
}

def AtomicMaxFetch : AtomicBuiltin {
  let Spellings = ["__atomic_max_fetch"];
  let Attributes = [CustomTypeChecking];
  let Prototype = "void(...)";
}

def AtomicMinFetch : AtomicBuiltin {
  let Spellings = ["__atomic_min_fetch"];
  let Attributes = [CustomTypeChecking];
  let Prototype = "void(...)";
}

def AtomicNandFetch : AtomicBuiltin {
  let Spellings = ["__atomic_nand_fetch"];
  let Attributes = [CustomTypeChecking];
  let Prototype = "void(...)";
}

def AtomicTestAndSet : AtomicBuiltin {
  let Spellings = ["__atomic_test_and_set"];
  let Attributes = [NoThrow, CustomTypeChecking];
  let Prototype = "void(...)";
}

def AtomicClear : AtomicBuiltin {
  let Spellings = ["__atomic_clear"];
  let Attributes = [NoThrow, CustomTypeChecking];
  let Prototype = "void(...)";
}

def AtomicThreadFence : Builtin {
  let Spellings = ["__atomic_thread_fence"];
  let Attributes = [NoThrow];
  let Prototype = "void(int)";
}

def ScopedAtomicThreadFence : Builtin {
  let Spellings = ["__scoped_atomic_thread_fence"];
  let Attributes = [NoThrow];
  let Prototype = "void(int, int)";
}

def AtomicSignalFence : Builtin {
  let Spellings = ["__atomic_signal_fence"];
  let Attributes = [NoThrow];
  let Prototype = "void(int)";
}

def AtomicAlwaysLockFree : Builtin {
  let Spellings = ["__atomic_always_lock_free"];
  let Attributes = [NoThrow, Constexpr];
  let Prototype = "bool(size_t, void const volatile*)";
}

def AtomicIsLockFree : Builtin {
  let Spellings = ["__atomic_is_lock_free"];
  let Attributes = [NoThrow, Constexpr];
  let Prototype = "bool(size_t, void const volatile*)";
}

// GNU atomic builtins with atomic scopes.
def ScopedAtomicLoad : AtomicBuiltin {
  let Spellings = ["__scoped_atomic_load"];
  let Attributes = [CustomTypeChecking];
  let Prototype = "void(...)";
}

def ScopedAtomicLoadN : AtomicBuiltin {
  let Spellings = ["__scoped_atomic_load_n"];
  let Attributes = [CustomTypeChecking];
  let Prototype = "void(...)";
}

def ScopedAtomicStore : AtomicBuiltin {
  let Spellings = ["__scoped_atomic_store"];
  let Attributes = [CustomTypeChecking];
  let Prototype = "void(...)";
}

def ScopedAtomicStoreN : AtomicBuiltin {
  let Spellings = ["__scoped_atomic_store_n"];
  let Attributes = [CustomTypeChecking];
  let Prototype = "void(...)";
}

def ScopedAtomicExchange : AtomicBuiltin {
  let Spellings = ["__scoped_atomic_exchange"];
  let Attributes = [CustomTypeChecking];
  let Prototype = "void(...)";
}

def ScopedAtomicExchangeN : AtomicBuiltin {
  let Spellings = ["__scoped_atomic_exchange_n"];
  let Attributes = [CustomTypeChecking];
  let Prototype = "void(...)";
}

def ScopedAtomicCompareExchange : AtomicBuiltin {
  let Spellings = ["__scoped_atomic_compare_exchange"];
  let Attributes = [CustomTypeChecking];
  let Prototype = "void(...)";
}

def ScopedAtomicCompareExchangeN : AtomicBuiltin {
  let Spellings = ["__scoped_atomic_compare_exchange_n"];
  let Attributes = [CustomTypeChecking];
  let Prototype = "void(...)";
}

def ScopedAtomicFetchAdd : AtomicBuiltin {
  let Spellings = ["__scoped_atomic_fetch_add"];
  let Attributes = [CustomTypeChecking];
  let Prototype = "void(...)";
}

def ScopedAtomicFetchSub : AtomicBuiltin {
  let Spellings = ["__scoped_atomic_fetch_sub"];
  let Attributes = [CustomTypeChecking];
  let Prototype = "void(...)";
}

def ScopedAtomicFetchAnd : AtomicBuiltin {
  let Spellings = ["__scoped_atomic_fetch_and"];
  let Attributes = [CustomTypeChecking];
  let Prototype = "void(...)";
}

def ScopedAtomicFetchOr : AtomicBuiltin {
  let Spellings = ["__scoped_atomic_fetch_or"];
  let Attributes = [CustomTypeChecking];
  let Prototype = "void(...)";
}

def ScopedAtomicFetchXor : AtomicBuiltin {
  let Spellings = ["__scoped_atomic_fetch_xor"];
  let Attributes = [CustomTypeChecking];
  let Prototype = "void(...)";
}

def ScopedAtomicFetchNand : AtomicBuiltin {
  let Spellings = ["__scoped_atomic_fetch_nand"];
  let Attributes = [CustomTypeChecking];
  let Prototype = "void(...)";
}

def ScopedAtomicFetchMin : AtomicBuiltin {
  let Spellings = ["__scoped_atomic_fetch_min"];
  let Attributes = [CustomTypeChecking];
  let Prototype = "void(...)";
}

def ScopedAtomicFetchMax : AtomicBuiltin {
  let Spellings = ["__scoped_atomic_fetch_max"];
  let Attributes = [CustomTypeChecking];
  let Prototype = "void(...)";
}

def ScopedAtomicAddFetch : AtomicBuiltin {
  let Spellings = ["__scoped_atomic_add_fetch"];
  let Attributes = [CustomTypeChecking];
  let Prototype = "void(...)";
}

def ScopedAtomicSubFetch : AtomicBuiltin {
  let Spellings = ["__scoped_atomic_sub_fetch"];
  let Attributes = [CustomTypeChecking];
  let Prototype = "void(...)";
}

def ScopedAtomicAndFetch : AtomicBuiltin {
  let Spellings = ["__scoped_atomic_and_fetch"];
  let Attributes = [CustomTypeChecking];
  let Prototype = "void(...)";
}

def ScopedAtomicOrFetch : AtomicBuiltin {
  let Spellings = ["__scoped_atomic_or_fetch"];
  let Attributes = [CustomTypeChecking];
  let Prototype = "void(...)";
}

def ScopedAtomicXorFetch : AtomicBuiltin {
  let Spellings = ["__scoped_atomic_xor_fetch"];
  let Attributes = [CustomTypeChecking];
  let Prototype = "void(...)";
}

def ScopedAtomicNandFetch : AtomicBuiltin {
  let Spellings = ["__scoped_atomic_nand_fetch"];
  let Attributes = [CustomTypeChecking];
  let Prototype = "void(...)";
}

def ScopedAtomicMinFetch : AtomicBuiltin {
  let Spellings = ["__scoped_atomic_min_fetch"];
  let Attributes = [CustomTypeChecking];
  let Prototype = "void(...)";
}

def ScopedAtomicMaxFetch : AtomicBuiltin {
  let Spellings = ["__scoped_atomic_max_fetch"];
  let Attributes = [CustomTypeChecking];
  let Prototype = "void(...)";
}

// OpenCL 2.0 atomic builtins.
def OpenCLAtomicInit : AtomicBuiltin {
  let Spellings = ["__opencl_atomic_init"];
  let Attributes = [CustomTypeChecking];
  let Prototype = "void(...)";
}

def OpenCLAtomicLoad : AtomicBuiltin {
  let Spellings = ["__opencl_atomic_load"];
  let Attributes = [CustomTypeChecking];
  let Prototype = "void(...)";
}

def OpenCLAtomicStore : AtomicBuiltin {
  let Spellings = ["__opencl_atomic_store"];
  let Attributes = [CustomTypeChecking];
  let Prototype = "void(...)";
}

def OpenCLAtomicCompareExchangeWeak : AtomicBuiltin {
  let Spellings = ["__opencl_atomic_compare_exchange_weak"];
  let Attributes = [CustomTypeChecking];
  let Prototype = "void(...)";
}

def OpenCLAtomicCompareExchangeStrong : AtomicBuiltin {
  let Spellings = ["__opencl_atomic_compare_exchange_strong"];
  let Attributes = [CustomTypeChecking];
  let Prototype = "void(...)";
}

def OpenCLAtomicExchange : AtomicBuiltin {
  let Spellings = ["__opencl_atomic_exchange"];
  let Attributes = [CustomTypeChecking];
  let Prototype = "void(...)";
}

def OpenCLAtomicFetchAdd : AtomicBuiltin {
  let Spellings = ["__opencl_atomic_fetch_add"];
  let Attributes = [CustomTypeChecking];
  let Prototype = "void(...)";
}

def OpenCLAtomicFetchSub : AtomicBuiltin {
  let Spellings = ["__opencl_atomic_fetch_sub"];
  let Attributes = [CustomTypeChecking];
  let Prototype = "void(...)";
}

def OpenCLAtomicFetchAnd : AtomicBuiltin {
  let Spellings = ["__opencl_atomic_fetch_and"];
  let Attributes = [CustomTypeChecking];
  let Prototype = "void(...)";
}

def OpenCLAtomicFetchOr : AtomicBuiltin {
  let Spellings = ["__opencl_atomic_fetch_or"];
  let Attributes = [CustomTypeChecking];
  let Prototype = "void(...)";
}

def OpenCLAtomicFetchXor : AtomicBuiltin {
  let Spellings = ["__opencl_atomic_fetch_xor"];
  let Attributes = [CustomTypeChecking];
  let Prototype = "void(...)";
}

def OpenCLAtomicFetchMin : AtomicBuiltin {
  let Spellings = ["__opencl_atomic_fetch_min"];
  let Attributes = [CustomTypeChecking];
  let Prototype = "void(...)";
}

def OpenCLAtomicFetchMax : AtomicBuiltin {
  let Spellings = ["__opencl_atomic_fetch_max"];
  let Attributes = [CustomTypeChecking];
  let Prototype = "void(...)";
}

// GCC does not support these, they are a Clang extension.
def AtomicFetchMax : AtomicBuiltin {
  let Spellings = ["__atomic_fetch_max"];
  let Attributes = [CustomTypeChecking];
  let Prototype = "void(...)";
}

def AtomicFetchMin : AtomicBuiltin {
  let Spellings = ["__atomic_fetch_min"];
  let Attributes = [CustomTypeChecking];
  let Prototype = "void(...)";
}

// HIP atomic builtins.
def HipAtomicLoad : AtomicBuiltin {
  let Spellings = ["__hip_atomic_load"];
  let Attributes = [CustomTypeChecking];
  let Prototype = "void(...)";
}

def HipAtomicStore : AtomicBuiltin {
  let Spellings = ["__hip_atomic_store"];
  let Attributes = [CustomTypeChecking];
  let Prototype = "void(...)";
}

def HipAtomicCompareExchangeWeak : AtomicBuiltin {
  let Spellings = ["__hip_atomic_compare_exchange_weak"];
  let Attributes = [CustomTypeChecking];
  let Prototype = "void(...)";
}

def HipAtomicCompareExchangeStrong : AtomicBuiltin {
  let Spellings = ["__hip_atomic_compare_exchange_strong"];
  let Attributes = [CustomTypeChecking];
  let Prototype = "void(...)";
}

def HipAtomicExchange : AtomicBuiltin {
  let Spellings = ["__hip_atomic_exchange"];
  let Attributes = [CustomTypeChecking];
  let Prototype = "void(...)";
}

def HipAtomicFetchAdd : AtomicBuiltin {
  let Spellings = ["__hip_atomic_fetch_add"];
  let Attributes = [CustomTypeChecking];
  let Prototype = "void(...)";
}

def HipAtomicFetchSub : AtomicBuiltin {
  let Spellings = ["__hip_atomic_fetch_sub"];
  let Attributes = [CustomTypeChecking];
  let Prototype = "void(...)";
}

def HipAtomicFetchAnd : AtomicBuiltin {
  let Spellings = ["__hip_atomic_fetch_and"];
  let Attributes = [CustomTypeChecking];
  let Prototype = "void(...)";
}

def HipAtomicFetchOr : AtomicBuiltin {
  let Spellings = ["__hip_atomic_fetch_or"];
  let Attributes = [CustomTypeChecking];
  let Prototype = "void(...)";
}

def HipAtomicFetchXor : AtomicBuiltin {
  let Spellings = ["__hip_atomic_fetch_xor"];
  let Attributes = [CustomTypeChecking];
  let Prototype = "void(...)";
}

def HipAtomicFetchMin : AtomicBuiltin {
  let Spellings = ["__hip_atomic_fetch_min"];
  let Attributes = [CustomTypeChecking];
  let Prototype = "void(...)";
}

def HipAtomicFetchMax : AtomicBuiltin {
  let Spellings = ["__hip_atomic_fetch_max"];
  let Attributes = [CustomTypeChecking];
  let Prototype = "void(...)";
}

// Non-overloaded atomic builtins.
def SyncSynchronize : Builtin {
  let Spellings = ["__sync_synchronize"];
  let Attributes = [NoThrow];
  let Prototype = "void()";
}

// GCC does not support these, they are a Clang extension.
def SyncFetchAndMin : Builtin {
  let Spellings = ["__sync_fetch_and_min"];
  let Attributes = [NoThrow];
  let Prototype = "int(int volatile*, int)";
}

def SyncFetchAndMax : Builtin {
  let Spellings = ["__sync_fetch_and_max"];
  let Attributes = [NoThrow];
  let Prototype = "int(int volatile*, int)";
}

def SyncFetchAndUMin : Builtin {
  let Spellings = ["__sync_fetch_and_umin"];
  let Attributes = [NoThrow];
  let Prototype = "unsigned int(unsigned int volatile*, unsigned int)";
}

def SyncFetchAndUMax : Builtin {
  let Spellings = ["__sync_fetch_and_umax"];
  let Attributes = [NoThrow];
  let Prototype = "unsigned int(unsigned int volatile*, unsigned int)";
}

// ignored glibc builtin, see https://sourceware.org/bugzilla/show_bug.cgi?id=25399
def WarnMemsetZeroLen : Builtin {
  let Spellings = ["__warn_memset_zero_len"];
  let Attributes = [NoThrow, Pure];
  let Prototype = "void()";
}

// Microsoft builtins. These are only active with -fms-extensions.
def Alloca : MSLangBuiltin {
  let Spellings = ["_alloca"];
  let Attributes = [NoThrow];
  let Prototype = "void*(size_t)";
}

def MSAnnotation : MSLangBuiltin {
  let Spellings = ["__annotation"];
  let Attributes = [NoThrow];
  let Prototype = "wchar_t const*(...)";
}

def MSAssume : MSLangBuiltin {
  let Spellings = ["__assume"];
  let Attributes = [NoThrow, Constexpr];
  let Prototype = "void(bool)";
}

def Bittest : MSLangBuiltin, MSInt32_64Template {
  let Spellings = ["_bittest"];
  let Attributes = [NoThrow];
  let Prototype = "unsigned char(T const*, T)";
}

def BittestAndComplement : MSLangBuiltin, MSInt32_64Template {
  let Spellings = ["_bittestandcomplement"];
  let Attributes = [NoThrow];
  let Prototype = "unsigned char(T*, T)";
}

def BittestAndReset : MSLangBuiltin, MSInt32_64Template {
  let Spellings = ["_bittestandreset"];
  let Attributes = [NoThrow];
  let Prototype = "unsigned char(T*, T)";
}

def BittestAndSet : MSLangBuiltin, MSInt32_64Template {
  let Spellings = ["_bittestandset"];
  let Attributes = [NoThrow];
  let Prototype = "unsigned char(T*, T)";
}

def MSByteswap : MSLibBuiltin<"stdlib.h">,
    Template<["unsigned short", "msuint32_t", "unsigned long long int"],
             ["_ushort",        "_ulong",     "_uint64"]> {
  let Spellings = ["_byteswap"];
  let Attributes = [NoThrow, Const];
  let Prototype = "T(T)";
}

def Debugbreak : MSLangBuiltin {
  let Spellings = ["__debugbreak"];
  let Attributes = [NoThrow];
  let Prototype = "void()";
}

def ExceptionCode : MSLangBuiltin {
  let Spellings = ["__exception_code", "_exception_code"];
  let Attributes = [NoThrow];
  let Prototype = "msuint32_t()";
}

def ExceptionInfo : MSLangBuiltin {
  let Spellings = ["__exception_info", "_exception_info"];
  let Attributes = [NoThrow];
  let Prototype = "void*()";
}

def AbnormalTermination : MSLangBuiltin {
  let Spellings = ["__abnormal_termination", "_abnormal_termination"];
  let Attributes = [NoThrow];
  let Prototype = "int()";
}

def GetExceptionInfo : MSLangBuiltin {
  let Spellings = ["__GetExceptionInfo"];
  let Attributes = [NoThrow, CustomTypeChecking, UnevaluatedArguments];
  let Prototype = "void*(...)";
  let Namespace = "std";
}

def InterlockedAnd : MSLangBuiltin, MSInt8_16_32Template {
  let Spellings = ["_InterlockedAnd"];
  let Attributes = [NoThrow];
  let Prototype = "T(T volatile*, T)";
}

def InterlockedCompareExchange : MSLangBuiltin, MSInt8_16_32_64Template {
  let Spellings = ["_InterlockedCompareExchange"];
  let Attributes = [NoThrow];
  let Prototype = "T(T volatile*, T, T)";
}

def InterlockedCompareExchangePointer : MSLangBuiltin {
  let Spellings = ["_InterlockedCompareExchangePointer"];
  let Attributes = [NoThrow];
  let Prototype = "void*(void* volatile*, void*, void*)";
}

def InterlockedCompareExchangePointer_nf : MSLangBuiltin {
  let Spellings = ["_InterlockedCompareExchangePointer_nf"];
  let Attributes = [NoThrow];
  let Prototype = "void*(void* volatile*, void*, void*)";
}

def InterlockedDecrement : MSLangBuiltin, MSInt16_32Template {
  let Spellings = ["_InterlockedDecrement"];
  let Attributes = [NoThrow];
  let Prototype = "T(T volatile*)";
}

def InterlockedExchange : MSLangBuiltin, MSInt8_16_32Template {
  let Spellings = ["_InterlockedExchange"];
  let Attributes = [NoThrow];
  let Prototype = "T(T volatile*, T)";
}

def InterlockedExchangeAdd : MSLangBuiltin, MSInt8_16_32Template {
  let Spellings = ["_InterlockedExchangeAdd"];
  let Attributes = [NoThrow];
  let Prototype = "T(T volatile*, T)";
}

def InterlockedExchangePointer : MSLangBuiltin {
  let Spellings = ["_InterlockedExchangePointer"];
  let Attributes = [NoThrow];
  let Prototype = "void*(void* volatile*, void*)";
}

def InterlockedExchangeSub : MSLangBuiltin, MSInt8_16_32Template {
  let Spellings = ["_InterlockedExchangeSub"];
  let Attributes = [NoThrow];
  let Prototype = "T(T volatile*, T)";
}

def InterlockedIncrement : MSLangBuiltin, MSInt16_32Template {
  let Spellings = ["_InterlockedIncrement"];
  let Attributes = [NoThrow];
  let Prototype = "T(T volatile*)";
}

def InterlockedOr : MSLangBuiltin, MSInt8_16_32Template {
  let Spellings = ["_InterlockedOr"];
  let Attributes = [NoThrow];
  let Prototype = "T(T volatile*, T)";
}

def InterlockedXor : MSLangBuiltin, MSInt8_16_32Template {
  let Spellings = ["_InterlockedXor"];
  let Attributes = [NoThrow];
  let Prototype = "T(T volatile*, T)";
}

def InterlockedBittestAndReset : MSLangBuiltin, MSInt32_64Template {
  let Spellings = ["_interlockedbittestandreset"];
  let Attributes = [NoThrow];
  let Prototype = "unsigned char(T volatile*, T)";
}

def InterlockedBittestAndReset_acq : MSLangBuiltin {
  let Spellings = ["_interlockedbittestandreset_acq"];
  let Attributes = [NoThrow];
  let Prototype = "unsigned char(msint32_t volatile*, msint32_t)";
}

def InterlockedBittestAndReset_nf : MSLangBuiltin {
  let Spellings = ["_interlockedbittestandreset_nf"];
  let Attributes = [NoThrow];
  let Prototype = "unsigned char(msint32_t volatile*, msint32_t)";
}

def InterlockedBittestAndReset_rel : MSLangBuiltin {
  let Spellings = ["_interlockedbittestandreset_rel"];
  let Attributes = [NoThrow];
  let Prototype = "unsigned char(msint32_t volatile*, msint32_t)";
}

def InterlockedBittestAndSet : MSLangBuiltin, MSInt32_64Template {
  let Spellings = ["_interlockedbittestandset"];
  let Attributes = [NoThrow];
  let Prototype = "unsigned char(T volatile*, T)";
}

def InterlockedBittestAndSet_acq : MSLangBuiltin {
  let Spellings = ["_interlockedbittestandset_acq"];
  let Attributes = [NoThrow];
  let Prototype = "unsigned char(msint32_t volatile*, msint32_t)";
}

def InterlockedBittestAndSet_nf : MSLangBuiltin {
  let Spellings = ["_interlockedbittestandset_nf"];
  let Attributes = [NoThrow];
  let Prototype = "unsigned char(msint32_t volatile*, msint32_t)";
}

def InterlockedBittestAndSet_rel : MSLangBuiltin {
  let Spellings = ["_interlockedbittestandset_rel"];
  let Attributes = [NoThrow];
  let Prototype = "unsigned char(msint32_t volatile*, msint32_t)";
}

def IsoVolatileLoad : MSLangBuiltin, Int8_16_32_64Template {
  let Spellings = ["__iso_volatile_load"];
  let Attributes = [NoThrow];
  let Prototype = "T(T const volatile*)";
}

def IsoVolatileStore : MSLangBuiltin, Int8_16_32_64Template {
  let Spellings = ["__iso_volatile_store"];
  let Attributes = [NoThrow];
  let Prototype = "void(T volatile*, T)";
}

def Noop : MSLangBuiltin {
  let Spellings = ["__noop"];
  let Attributes = [NoThrow, Constexpr];
  let Prototype = "int(...)";
}

def MSCountLeadingZeroes : MSLangBuiltin, MSUInt16_32_64Template {
  let Spellings = ["__lzcnt"];
  let Attributes = [NoThrow, Const, Constexpr];
  let Prototype = "T(T)";
}

def MSPopCount : MSLangBuiltin, MSUInt16_32_64Template {
  let Spellings = ["__popcnt"];
  let Attributes = [NoThrow, Const, Constexpr];
  let Prototype = "T(T)";
}

def MSReturnAddress : MSLangBuiltin {
  let Spellings = ["_ReturnAddress"];
  let Attributes = [NoThrow];
  let Prototype = "void*()";
}

def Rotl8 : MSLangBuiltin {
  let Spellings = ["_rotl8"];
  let Attributes = [NoThrow, Constexpr];
  let Prototype = "unsigned char(unsigned char, unsigned char)";
}

def Rotl16 : MSLangBuiltin {
  let Spellings = ["_rotl16"];
  let Attributes = [NoThrow, Constexpr];
  let Prototype = "unsigned short(unsigned short, unsigned char)";
}

def Rotl : MSLangBuiltin {
  let Spellings = ["_rotl"];
  let Attributes = [NoThrow, Constexpr];
  let Prototype = "unsigned int(unsigned int, int)";
}

def Lrotl : MSLangBuiltin {
  let Spellings = ["_lrotl"];
  let Attributes = [NoThrow, Constexpr];
  let Prototype = "unsigned long int(unsigned long int, int)";
}

def Rotl64 : MSLangBuiltin {
  let Spellings = ["_rotl64"];
  let Attributes = [NoThrow, Constexpr];
  let Prototype = "uint64_t(uint64_t, int)";
}

def Rotr8 : MSLangBuiltin {
  let Spellings = ["_rotr8"];
  let Attributes = [NoThrow, Constexpr];
  let Prototype = "unsigned char(unsigned char, unsigned char)";
}

def Rotr16 : MSLangBuiltin {
  let Spellings = ["_rotr16"];
  let Attributes = [NoThrow, Constexpr];
  let Prototype = "unsigned short(unsigned short, unsigned char)";
}

def Rotr : MSLangBuiltin {
  let Spellings = ["_rotr"];
  let Attributes = [NoThrow, Constexpr];
  let Prototype = "unsigned int(unsigned int, int)";
}

def Lrotr : MSLangBuiltin {
  let Spellings = ["_lrotr"];
  let Attributes = [NoThrow, Constexpr];
  let Prototype = "unsigned long int(unsigned long int, int)";
}

def Rotr64 : MSLangBuiltin {
  let Spellings = ["_rotr64"];
  let Attributes = [NoThrow, Constexpr];
  let Prototype = "uint64_t(uint64_t, int)";
}

def MSva_start : MSLangBuiltin {
  let Spellings = ["__va_start"];
  let Attributes = [NoThrow, CustomTypeChecking];
  let Prototype = "void(char**, ...)";
}

def FastFail : MSLangBuiltin {
  let Spellings = ["__fastfail"];
  let Attributes = [NoThrow, NoReturn];
  let Prototype = "void(unsigned int)";
}

// Microsoft library builtins.
def SetJmpEx : MSLibBuiltin<"setjmpex.h"> {
  let Spellings = ["_setjmpex"];
  let Attributes = [IgnoreSignature, ReturnsTwice];
  let Prototype = "int(jmp_buf)";
}

// C99 library functions
// C99 stdarg.h
def VaStart : LibBuiltin<"stdarg.h"> {
  let Spellings = ["va_start"];
  let Attributes = [NoThrow];
  let Prototype = "void(__builtin_va_list_ref, ...)";
}

def VaEnd : LibBuiltin<"stdarg.h"> {
  let Spellings = ["va_end"];
  let Attributes = [NoThrow];
  let Prototype = "void(__builtin_va_list_ref)";
  let AddBuiltinPrefixedAlias = 1;
}

def VaCopy : LibBuiltin<"stdarg.h"> {
  let Spellings = ["va_copy"];
  let Attributes = [NoThrow];
  let Prototype = "void(__builtin_va_list_ref, __builtin_va_list_ref)";
  let AddBuiltinPrefixedAlias = 1;
}

// C99 stdlib.h
def Abort : LibBuiltin<"stdlib.h"> {
  let Spellings = ["abort"];
  let Attributes = [NoThrow, NoReturn];
  let Prototype = "void()";
  let AddBuiltinPrefixedAlias = 1;
}

def Abs : IntMathTemplate, LibBuiltin<"stdlib.h"> {
  let Spellings = ["abs"];
  let Attributes = [NoThrow, Const];
  let Prototype = "T(T)";
  let AddBuiltinPrefixedAlias = 1;
  let OnlyBuiltinPrefixedAliasIsConstexpr = 1;
}

def Calloc : LibBuiltin<"stdlib.h"> {
  let Spellings = ["calloc"];
  let Prototype = "void*(size_t, size_t)";
}

def Exit : LibBuiltin<"stdlib.h"> {
  let Spellings = ["exit", "_Exit"];
  let Attributes = [NoReturn];
  let Prototype = "void(int)";
}

def Malloc : LibBuiltin<"stdlib.h"> {
  let Spellings = ["malloc"];
  let Prototype = "void*(size_t)";
}

def Realloc : LibBuiltin<"stdlib.h"> {
  let Spellings = ["realloc"];
  let Prototype = "void*(void*, size_t)";
}

def Free : LibBuiltin<"stdlib.h"> {
  let Spellings = ["free"];
  let Prototype = "void(void*)";
}

def StrToD : LibBuiltin<"stdlib.h"> {
  let Spellings = ["strtod"];
  let Prototype = "double(char const*, char**)";
}

def StrToF : LibBuiltin<"stdlib.h"> {
  let Spellings = ["strtof"];
  let Prototype = "float(char const*, char**)";
}

def StrToLd : LibBuiltin<"stdlib.h"> {
  let Spellings = ["strtold"];
  let Prototype = "long double(char const*, char**)";
}

def StrToL : LibBuiltin<"stdlib.h"> {
  let Spellings = ["strtol"];
  let Prototype = "long int(char const*, char**, int)";
}

def StrToLL : LibBuiltin<"stdlib.h"> {
  let Spellings = ["strtoll"];
  let Prototype = "long long int(char const*, char**, int)";
}

def StrToUL : LibBuiltin<"stdlib.h"> {
  let Spellings = ["strtoul"];
  let Prototype = "unsigned long int(char const*, char**, int)";
}

def StrToULL : LibBuiltin<"stdlib.h"> {
  let Spellings = ["strtoull"];
  let Prototype = "unsigned long long int(char const*, char**, int)";
}

// C11 stdlib.h
def AlignedAlloc : LibBuiltin<"stdlib.h"> {
  let Spellings = ["aligned_alloc"];
  let Prototype = "void*(size_t, size_t)";
}

// C99 string.h
def MemCpy : LibBuiltin<"string.h"> {
  let Spellings = ["memcpy"];
  let Attributes = [NoThrow, Constexpr];
  let Prototype = "void*(void*, void const*, size_t)";
  let AddBuiltinPrefixedAlias = 1;
}

def BuiltinMemCmp : Builtin {
  let Spellings = ["__builtin_memcmp"];
  let Attributes = [FunctionWithBuiltinPrefix, NoThrow, Constexpr];
  let Prototype = "int(void const*, void const*, size_t)";
}

def MemCmp : LibBuiltin<"string.h"> {
  let Spellings = ["memcmp"];
  let Attributes = [Constexpr];
  let Prototype = "int(void const*, void const*, size_t)";
}

def MemMove : LibBuiltin<"string.h"> {
  let Spellings = ["memmove"];
  let Attributes = [NoThrow, Constexpr];
  let Prototype = "void*(void*, void const*, size_t)";
  let AddBuiltinPrefixedAlias = 1;
}

def StrCpy : LibBuiltin<"string.h"> {
  let Spellings = ["strcpy"];
  let Attributes = [NoThrow];
  let Prototype = "char*(char*, char const*)";
  let AddBuiltinPrefixedAlias = 1;
}

def StrNCpy : LibBuiltin<"string.h"> {
  let Spellings = ["strncpy"];
  let Attributes = [NoThrow];
  let Prototype = "char*(char*, char const*, size_t)";
  let AddBuiltinPrefixedAlias = 1;
}

def StrCmp : LibBuiltin<"string.h"> {
  let Spellings = ["strcmp"];
  let Attributes = [NoThrow, Constexpr];
  let Prototype = "int(char const*, char const*)";
  let AddBuiltinPrefixedAlias = 1;
}

def StrNCmp : LibBuiltin<"string.h"> {
  let Spellings = ["strncmp"];
  let Attributes = [NoThrow, Constexpr];
  let Prototype = "int(char const*, char const*, size_t)";
  let AddBuiltinPrefixedAlias = 1;
}

def StrCat : LibBuiltin<"string.h"> {
  let Spellings = ["strcat"];
  let Attributes = [NoThrow];
  let Prototype = "char*(char*, char const*)";
  let AddBuiltinPrefixedAlias = 1;
}

def StrNCat : LibBuiltin<"string.h"> {
  let Spellings = ["strncat"];
  let Attributes = [NoThrow];
  let Prototype = "char*(char*, char const*, size_t)";
  let AddBuiltinPrefixedAlias = 1;
}

def StrxFrm : LibBuiltin<"string.h"> {
  let Spellings = ["strxfrm"];
  let Prototype = "size_t(char*, char const*, size_t)";
}

def MemChr : LibBuiltin<"string.h"> {
  let Spellings = ["memchr"];
  let Attributes = [NoThrow, Constexpr];
  let Prototype = "void*(void const*, int, size_t)";
  let AddBuiltinPrefixedAlias = 1;
}

def StrChr : LibBuiltin<"string.h"> {
  let Spellings = ["strchr"];
  let Attributes = [NoThrow, Constexpr];
  let Prototype = "char*(char const*, int)";
  let AddBuiltinPrefixedAlias = 1;
}

def StrcSpn : LibBuiltin<"string.h"> {
  let Spellings = ["strcspn"];
  let Prototype = "size_t(char const*, char const*)";
}

def StrpBrk : LibBuiltin<"string.h"> {
  let Spellings = ["strpbrk"];
  let Attributes = [NoThrow];
  let Prototype = "char*(char const*, char const*)";
  let AddBuiltinPrefixedAlias = 1;
}

def StrrChr : LibBuiltin<"string.h"> {
  let Spellings = ["strrchr"];
  let Attributes = [NoThrow];
  let Prototype = "char*(char const*, int)";
  let AddBuiltinPrefixedAlias = 1;
}

def StrSpn : LibBuiltin<"string.h"> {
  let Spellings = ["strspn"];
  let Attributes = [NoThrow];
  let Prototype = "size_t(char const*, char const*)";
  let AddBuiltinPrefixedAlias = 1;
}

def StrStr : LibBuiltin<"string.h"> {
  let Spellings = ["strstr"];
  let Attributes = [NoThrow];
  let Prototype = "char*(char const*, char const*)";
  let AddBuiltinPrefixedAlias = 1;
}

def StrTok : LibBuiltin<"string.h"> {
  let Spellings = ["strtok"];
  let Prototype = "char*(char*, char const*)";
}

def MemSet : LibBuiltin<"string.h"> {
  let Spellings = ["memset"];
  let Attributes = [NoThrow];
  let Prototype = "void*(void*, int, size_t)";
  let AddBuiltinPrefixedAlias = 1;
}

def StrError : LibBuiltin<"string.h"> {
  let Spellings = ["strerror"];
  let Prototype = "char*(int)";
}

def StrLen : LibBuiltin<"string.h"> {
  let Spellings = ["strlen"];
  let Attributes = [NoThrow, Constexpr];
  let Prototype = "size_t(char const*)";
  let AddBuiltinPrefixedAlias = 1;
}

// C99 stdio.h
// FIXME: This list is incomplete.
def Printf : LibBuiltin<"stdio.h"> {
  let Spellings = ["printf"];
  let Attributes = [PrintfFormat<0>];
  let Prototype = "int(char const*, ...)";
}

// FIXME: The builtin and library function should have the same signature.
def BuiltinPrintf : Builtin {
  let Spellings = ["__builtin_printf"];
  let Attributes = [NoThrow, PrintfFormat<0>, FunctionWithBuiltinPrefix];
  let Prototype = "int(char const* restrict, ...)";
}

def FPrintf : LibBuiltin<"stdio.h"> {
  let Spellings = ["fprintf"];
  let Attributes = [NoThrow, PrintfFormat<1>];
  let Prototype = "int(FILE* restrict, char const* restrict, ...)";
  let AddBuiltinPrefixedAlias = 1;
}

def SnPrintf : LibBuiltin<"stdio.h"> {
  let Spellings = ["snprintf"];
  let Attributes = [NoThrow, PrintfFormat<2>];
  let Prototype = "int(char* restrict, size_t, char const* restrict, ...)";
  let AddBuiltinPrefixedAlias = 1;
}

def SPrintf : LibBuiltin<"stdio.h"> {
  let Spellings = ["sprintf"];
  let Attributes = [NoThrow, PrintfFormat<1>];
  let Prototype = "int(char* restrict, char const* restrict, ...)";
  let AddBuiltinPrefixedAlias = 1;
}

def VPrintf : LibBuiltin<"stdio.h"> {
  let Spellings = ["vprintf"];
  let Attributes = [NoThrow, VPrintfFormat<0>];
  let Prototype = "int(char const* restrict, __builtin_va_list)";
  let AddBuiltinPrefixedAlias = 1;
}

def VfPrintf : LibBuiltin<"stdio.h"> {
  let Spellings = ["vfprintf"];
  let Attributes = [NoThrow, VPrintfFormat<1>];
  let Prototype = "int(FILE* restrict, char const* restrict, __builtin_va_list)";
  let AddBuiltinPrefixedAlias = 1;
}

def VsnPrintf : LibBuiltin<"stdio.h"> {
  let Spellings = ["vsnprintf"];
  let Attributes = [NoThrow, VPrintfFormat<2>];
  let Prototype = "int(char* restrict, size_t, char const* restrict, __builtin_va_list)";
  let AddBuiltinPrefixedAlias = 1;
}

def VsPrintf : LibBuiltin<"stdio.h"> {
  let Spellings = ["vsprintf"];
  let Attributes = [NoThrow, VPrintfFormat<1>];
  let Prototype = "int(char* restrict, char const* restrict, __builtin_va_list)";
  let AddBuiltinPrefixedAlias = 1;
}

def Scanf : LibBuiltin<"stdio.h"> {
  let Spellings = ["scanf"];
  let Attributes = [ScanfFormat<0>];
  let Prototype = "int(char const* restrict, ...)";
  let AddBuiltinPrefixedAlias = 1;
}

def FScanf : LibBuiltin<"stdio.h"> {
  let Spellings = ["fscanf"];
  let Attributes = [ScanfFormat<1>];
  let Prototype = "int(FILE* restrict, char const* restrict, ...)";
  let AddBuiltinPrefixedAlias = 1;
}

def SScanf : LibBuiltin<"stdio.h"> {
  let Spellings = ["sscanf"];
  let Attributes = [ScanfFormat<1>];
  let Prototype = "int(char const* restrict, char const* restrict, ...)";
  let AddBuiltinPrefixedAlias = 1;
}

def VScanf : LibBuiltin<"stdio.h"> {
  let Spellings = ["vscanf"];
  let Attributes = [VScanfFormat<0>];
  let Prototype = "int(char const* restrict, __builtin_va_list)";
  let AddBuiltinPrefixedAlias = 1;
}

def VFScanf : LibBuiltin<"stdio.h"> {
  let Spellings = ["vfscanf"];
  let Attributes = [VScanfFormat<1>];
  let Prototype = "int(FILE* restrict, char const* restrict, __builtin_va_list)";
  let AddBuiltinPrefixedAlias = 1;
}

def VSScanf : LibBuiltin<"stdio.h"> {
  let Spellings = ["vsscanf"];
  let Attributes = [VScanfFormat<1>];
  let Prototype = "int(char const* restrict, char const* restrict, __builtin_va_list)";
  let AddBuiltinPrefixedAlias = 1;
}

def Fopen : LibBuiltin<"stdio.h"> {
  let Spellings = ["fopen"];
  let Prototype = "FILE*(char const*, char const*)";
}

def Fread : LibBuiltin<"stdio.h"> {
  let Spellings = ["fread"];
  let Prototype = "size_t(void*, size_t, size_t, FILE*)";
}

def Fwrite : LibBuiltin<"stdio.h"> {
  let Spellings = ["fwrite"];
  let Prototype = "size_t(void const*, size_t, size_t, FILE*)";
}

// C99 ctype.h

def IsAlNum : LibBuiltin<"ctype.h"> {
  let Spellings = ["isalnum"];
  let Attributes = [NoThrow, Pure];
  let Prototype = "int(int)";
}

def IsAlpha : LibBuiltin<"ctype.h"> {
  let Spellings = ["isalpha"];
  let Attributes = [NoThrow, Pure];
  let Prototype = "int(int)";
}

def IsBlank : LibBuiltin<"ctype.h"> {
  let Spellings = ["isblank"];
  let Attributes = [NoThrow, Pure];
  let Prototype = "int(int)";
}

def IsCntrl : LibBuiltin<"ctype.h"> {
  let Spellings = ["iscntrl"];
  let Attributes = [NoThrow, Pure];
  let Prototype = "int(int)";
}

def IsDigit : LibBuiltin<"ctype.h"> {
  let Spellings = ["isdigit"];
  let Attributes = [NoThrow, Pure];
  let Prototype = "int(int)";
}

def IsGraph : LibBuiltin<"ctype.h"> {
  let Spellings = ["isgraph"];
  let Attributes = [NoThrow, Pure];
  let Prototype = "int(int)";
}

def IsLower : LibBuiltin<"ctype.h"> {
  let Spellings = ["islower"];
  let Attributes = [NoThrow, Pure];
  let Prototype = "int(int)";
}

def IsPrint : LibBuiltin<"ctype.h"> {
  let Spellings = ["isprint"];
  let Attributes = [NoThrow, Pure];
  let Prototype = "int(int)";
}

def IsPunct : LibBuiltin<"ctype.h"> {
  let Spellings = ["ispunct"];
  let Attributes = [NoThrow, Pure];
  let Prototype = "int(int)";
}

def IsSpace : LibBuiltin<"ctype.h"> {
  let Spellings = ["isspace"];
  let Attributes = [NoThrow, Pure];
  let Prototype = "int(int)";
}

def IsUpper : LibBuiltin<"ctype.h"> {
  let Spellings = ["isupper"];
  let Attributes = [NoThrow, Pure];
  let Prototype = "int(int)";
}

def IsXDigit : LibBuiltin<"ctype.h"> {
  let Spellings = ["isxdigit"];
  let Attributes = [NoThrow, Pure];
  let Prototype = "int(int)";
}

def ToLower : LibBuiltin<"ctype.h"> {
  let Spellings = ["tolower"];
  let Attributes = [NoThrow, Pure];
  let Prototype = "int(int)";
}

def ToUpper : LibBuiltin<"ctype.h"> {
  let Spellings = ["toupper"];
  let Attributes = [NoThrow, Pure];
  let Prototype = "int(int)";
}

// C99 wchar.h
// FIXME: This list is incomplete. We should cover at least the functions that
// take format strings.

def WcsChr : LibBuiltin<"wchar.h"> {
  let Spellings = ["wcschr"];
  let Attributes = [NoThrow, Pure, Constexpr];
  let Prototype = "wchar_t*(wchar_t const*, wchar_t)";
  let AddBuiltinPrefixedAlias = 1;
}

def WcsCmp : LibBuiltin<"wchar.h"> {
  let Spellings = ["wcscmp"];
  let Attributes = [NoThrow, Pure, Constexpr];
  let Prototype = "int(wchar_t const*, wchar_t const*)";
  let AddBuiltinPrefixedAlias = 1;
}

def WcsLen : LibBuiltin<"wchar.h"> {
  let Spellings = ["wcslen"];
  let Attributes = [NoThrow, Pure, Constexpr];
  let Prototype = "size_t(wchar_t const*)";
  let AddBuiltinPrefixedAlias = 1;
}

def WcsnCmp : LibBuiltin<"wchar.h"> {
  let Spellings = ["wcsncmp"];
  let Attributes = [NoThrow, Pure, Constexpr];
  let Prototype = "int(wchar_t const*, wchar_t const*, size_t)";
  let AddBuiltinPrefixedAlias = 1;
}

def WMemChr : LibBuiltin<"wchar.h"> {
  let Spellings = ["wmemchr"];
  let Attributes = [NoThrow, Constexpr];
  let Prototype = "wchar_t*(wchar_t const*, wchar_t, size_t)";
  let AddBuiltinPrefixedAlias = 1;
}

def WMemCmp : LibBuiltin<"wchar.h"> {
  let Spellings = ["wmemcmp"];
  let Attributes = [NoThrow, Constexpr];
  let Prototype = "int(wchar_t const*, wchar_t const*, size_t)";
  let AddBuiltinPrefixedAlias = 1;
}

def WMemCpy : LibBuiltin<"wchar.h"> {
  let Spellings = ["wmemcpy"];
  let Attributes = [NoThrow, Constexpr];
  let Prototype = "wchar_t*(wchar_t*, wchar_t const*, size_t)";
  let AddBuiltinPrefixedAlias = 1;
}

def WMemMove : LibBuiltin<"wchar.h"> {
  let Spellings = ["wmemmove"];
  let Attributes = [NoThrow, Constexpr];
  let Prototype = "wchar_t*(wchar_t*, wchar_t const*, size_t)";
  let AddBuiltinPrefixedAlias = 1;
}

// C99

// FIXME: MinGW _setjmp has an additional void* parameter.
def SetJmp : LibBuiltin<"setjmp.h"> {
  let Spellings = ["setjmp", "_setjmp"];
  let Attributes = [ReturnsTwice, IgnoreSignature];
  let Prototype = "int(jmp_buf)";
  let RequiresUndef = 1;
}

def LongJmp : LibBuiltin<"setjmp.h"> {
  let Spellings = ["longjmp"];
  let Attributes = [NoReturn, IgnoreSignature];
  let Prototype = "void(jmp_buf, int)";
}

// Non-C library functions, active in GNU mode only.
// Functions with [[gnu::returns_twice]] attribute are still active in
// all languages, because losing this attribute would result in miscompilation
// when these functions are used in non-GNU mode. PR16138.

def AllocA : GNULibBuiltin<"stdlib.h"> {
  let Spellings = ["alloca"];
  let Attributes = [NoThrow];
  let Prototype = "void*(size_t)";
  let AddBuiltinPrefixedAlias = 1;
}

// POSIX malloc.h

def MemAlign : GNULibBuiltin<"malloc.h"> {
  let Spellings = ["memalign"];
  let Prototype = "void*(size_t, size_t)";
}

// POSIX string.h

def MemcCpy : GNULibBuiltin<"string.h"> {
  let Spellings = ["memccpy"];
  let Prototype = "void*(void*, void const*, int, size_t)";
}

def MempCpy : GNULibBuiltin<"string.h"> {
  let Spellings = ["mempcpy"];
  let Prototype = "void*(void*, void const*, size_t)";
}

def StpCpy : GNULibBuiltin<"string.h"> {
  let Spellings = ["stpcpy"];
  let Attributes = [NoThrow];
  let Prototype = "char*(char*, char const*)";
  let AddBuiltinPrefixedAlias = 1;
}

def StpnCpy : GNULibBuiltin<"string.h"> {
  let Spellings = ["stpncpy"];
  let Attributes = [NoThrow];
  let Prototype = "char*(char*, char const*, size_t)";
  let AddBuiltinPrefixedAlias = 1;
}

def StrDup : GNULibBuiltin<"string.h"> {
  let Spellings = ["strdup"];
  let Attributes = [NoThrow];
  let Prototype = "char*(char const*)";
  let AddBuiltinPrefixedAlias = 1;
}

def StrnDup : GNULibBuiltin<"string.h"> {
  let Spellings = ["strndup"];
  let Attributes = [NoThrow];
  let Prototype = "char*(char const*, size_t)";
  let AddBuiltinPrefixedAlias = 1;
}

// POSIX strings.h

def Index : GNULibBuiltin<"strings.h"> {
  let Spellings = ["index"];
  let Attributes = [NoThrow];
  let Prototype = "char*(char const*, int)";
  let AddBuiltinPrefixedAlias = 1;
}

def Rindex : GNULibBuiltin<"strings.h"> {
  let Spellings = ["rindex"];
  let Attributes = [NoThrow];
  let Prototype = "char*(char const*, int)";
  let AddBuiltinPrefixedAlias = 1;
}

def BZero : GNULibBuiltin<"strings.h"> {
  let Spellings = ["bzero"];
  let Attributes = [NoThrow];
  let Prototype = "void(void*, size_t)";
  let AddBuiltinPrefixedAlias = 1;
}

def Bcopy : GNULibBuiltin<"strings.h"> {
  let Spellings = ["bcopy"];
  let Attributes = [NoThrow];
  let Prototype = "void(void const*, void*, size_t)";
  let AddBuiltinPrefixedAlias = 1;
}

// FIXME: This should be part of BCmp.
def BuiltinBCmp : Builtin {
  let Spellings = ["__builtin_bcmp"];
  let Attributes = [FunctionWithBuiltinPrefix, NoThrow, Constexpr];
  let Prototype = "int(void const*, void const*, size_t)";
}

def BCmp : GNULibBuiltin<"strings.h"> {
  let Spellings = ["bcmp"];
  let Attributes = [Constexpr];
  let Prototype = "int(void const*, void const*, size_t)";
}

def StrCaseCmp : GNULibBuiltin<"strings.h"> {
  let Spellings = ["strcasecmp"];
  let Prototype = "int(char const*, char const*)";
  let AddBuiltinPrefixedAlias = 1;
  let RequiresUndef = 1;
}

def StrnCaseCmp : GNULibBuiltin<"strings.h"> {
  let Spellings = ["strncasecmp"];
  let Prototype = "int(char const*, char const*, size_t)";
  let AddBuiltinPrefixedAlias = 1;
  let RequiresUndef = 1;
}

def GNU_Exit : GNULibBuiltin<"unistd.h"> {
  let Spellings = ["_exit"];
  let Attributes = [NoReturn];
  let Prototype = "void(int)";
}

def VFork : LibBuiltin<"unistd.h"> {
  let Spellings = ["vfork"];
  let Attributes = [ReturnsTwice, IgnoreSignature];
  let Prototype = "pid_t()";
}

// POSIX pthread.h
// FIXME: This should be a GNULibBuiltin, but it's currently missing the prototype.

def PthreadCreate : CustomEntry {
  let Entry = "LIBBUILTIN(pthread_create, \"\",  \"fC<2,3>\", PTHREAD_H, ALL_GNU_LANGUAGES)";
}

def SigSetJmp : LibBuiltin<"setjmp.h"> {
  let Spellings = ["sigsetjmp", "__sigsetjmp"];
  let Attributes = [ReturnsTwice, IgnoreSignature];
  let Prototype = "int(sigjmp_buf, int)";
}

def SaveCtx : LibBuiltin<"setjmp.h"> {
  let Spellings = ["savectx"];
  let Attributes = [ReturnsTwice, IgnoreSignature];
  let Prototype = "int(sigjmp_buf)";
}

def GetContext : LibBuiltin<"setjmp.h"> {
  let Spellings = ["getcontext"];
  let Attributes = [ReturnsTwice, IgnoreSignature];
  let Prototype = "int(ucontext_t*)";
}

def GNU_LongJmp : GNULibBuiltin<"setjmp.h"> {
  let Spellings = ["_longjmp"];
  let Attributes = [NoReturn, IgnoreSignature];
  let Prototype = "void(jmp_buf, int)";
}

def SigLongJmp : GNULibBuiltin<"setjmp.h"> {
  let Spellings = ["siglongjmp"];
  let Attributes = [NoReturn, IgnoreSignature];
  let Prototype = "void(sigjmp_buf, int)";
}

// non-standard but very common

def StrlCpy : GNULibBuiltin<"string.h"> {
  let Spellings = ["strlcpy"];
  let Prototype = "size_t(char*, char const*, size_t)";
}

def StrlCat : GNULibBuiltin<"string.h"> {
  let Spellings = ["strlcat"];
  let Prototype = "size_t(char*, char const*, size_t)";
}

def ObjcMsgSend : ObjCLibBuiltin<"objc_message.h"> {
  let Spellings = ["objc_msgSend"];
  let Prototype = "id(id, SEL, ...)";
}

def ObjcMsgSendFpret : ObjCLibBuiltin<"objc_message.h"> {
  let Spellings = ["objc_msgSend_fpret"];
  let Prototype = "long double(id, SEL, ...)";
}

def ObjcMsgSendFp2ret : ObjCLibBuiltin<"objc/message.h"> {
  let Spellings = ["objc_msgSend_fp2ret"];
  let Prototype = "_Complex long double(id, SEL, ...)";
}

def ObjcMsgSendStret : ObjCLibBuiltin<"objc/message.h"> {
  let Spellings = ["objc_msgSend_stret"];
  let Prototype = "void(id, SEL, ...)";
}

def ObjcMsgSendSuper : ObjCLibBuiltin<"objc/message.h"> {
  let Spellings = ["objc_msgSendSuper"];
  let Prototype = "id(objc_super*, SEL, ...)";
}

def ObjcMsgSendSuperStret : ObjCLibBuiltin<"objc/message.h"> {
  let Spellings = ["objc_msgSendSuper_stret"];
  let Prototype = "void(objc_super*, SEL, ...)";
}

def ObjcGetClass : ObjCLibBuiltin<"objc/runtime.h"> {
  let Spellings = ["objc_getClass"];
  let Prototype = "id(char const*)";
}

def ObjcGetMetaClass : ObjCLibBuiltin<"objc/runtime.h"> {
  let Spellings = ["objc_getMetaClass"];
  let Prototype = "id(char const*)";
}

def ObjcEnumerationMutation : ObjCLibBuiltin<"objc/runtime.h"> {
  let Spellings = ["objc_enumerationMutation"];
  let Prototype = "void(id)";
}

def ObjcReadWeak : ObjCLibBuiltin<"objc/objc-auto.h"> {
  let Spellings = ["objc_read_weak"];
  let Prototype = "id(id*)";
}

def ObjcAssignWeak : ObjCLibBuiltin<"objc/objc-auto.h"> {
  let Spellings = ["objc_assign_weak"];
  let Prototype = "id(id, id*)";
}

def ObjcAssignIvar : ObjCLibBuiltin<"objc/objc-auto.h"> {
  let Spellings = ["objc_assign_ivar"];
  let Prototype = "id(id, id, ptrdiff_t)";
}

def ObjcAssignGlobal : ObjCLibBuiltin<"objc/objc-auto.h"> {
  let Spellings = ["objc_assign_global"];
  let Prototype = "id(id, id*)";
}

def ObjcAssignStrongCast : ObjCLibBuiltin<"objc/objc-auto.h"> {
  let Spellings = ["objc_assign_strongCast"];
  let Prototype = "id(id, id*)";
}

def ObjcExceptionExtract : ObjCLibBuiltin<"objc/objc_exception.h"> {
  let Spellings = ["objc_exception_extract"];
  let Prototype = "id(void*)";
}

def ObjcExceptionTryEnter : ObjCLibBuiltin<"objc/objc_exception.h"> {
  let Spellings = ["objc_exception_try_enter"];
  let Prototype = "void(void*)";
}

def ObjcExceptionTryExit : ObjCLibBuiltin<"objc/objc_exception.h"> {
  let Spellings = ["objc_exception_try_exit"];
  let Prototype = "void(void*)";
}

def ObjcExceptionMatch : ObjCLibBuiltin<"objc/objc_exception.h"> {
  let Spellings = ["objc_exception_match"];
  let Prototype = "int(id, id)";
}

def ObjcExceptionThrow : ObjCLibBuiltin<"objc/objc_exception.h"> {
  let Spellings = ["objc_exception_throw"];
  let Prototype = "void(id)";
}

def ObjcSyncEnter : ObjCLibBuiltin<"objc_objc_sync.h"> {
  let Spellings = ["objc_sync_enter"];
  let Prototype = "int(id)";
}

def ObjcSyncExit : ObjCLibBuiltin<"objc_objc_sync.h"> {
  let Spellings = ["objc_sync_exit"];
  let Prototype = "int(id)";
}

def ObjcMemmoveCollectable : Builtin {
  let Spellings = ["__builtin_objc_memmove_collectable"];
  let Attributes = [NoThrow, FunctionWithBuiltinPrefix];
  let Prototype = "void*(void*, void const*, size_t)";
}

def NSLog : ObjCLibBuiltin<"foundation_nsobjcruntime.h"> {
  let Spellings = ["NSLog"];
  let Attributes = [PrintfFormat<0>];
  let Prototype = "void(id, ...)";
}

def NSLogv : ObjCLibBuiltin<"foundation_nsobjcruntime.h"> {
  let Spellings = ["NSLogv"];
  let Attributes = [VPrintfFormat<0>];
  let Prototype = "void(id, __builtin_va_list)";
}

def Atan2 : FPMathTemplate, LibBuiltin<"math.h"> {
  let Spellings = ["atan2"];
  let Attributes = [NoThrow, ConstIgnoringErrnoAndExceptions];
  let Prototype = "T(T, T)";
  let AddBuiltinPrefixedAlias = 1;
}

def Copysign : FPMathTemplate, LibBuiltin<"math.h"> {
  let Spellings = ["copysign"];
  let Attributes = [NoThrow, Const];
  let Prototype = "T(T, T)";
  let AddBuiltinPrefixedAlias = 1;
  let OnlyBuiltinPrefixedAliasIsConstexpr = 1;
}

def Fabs : FPMathTemplate, LibBuiltin<"math.h"> {
  let Spellings = ["fabs"];
  let Attributes = [NoThrow, Const];
  let Prototype = "T(T)";
  let AddBuiltinPrefixedAlias = 1;
  let OnlyBuiltinPrefixedAliasIsConstexpr = 1;
}

def Finite : FPMathTemplate, GNULibBuiltin<"math.h"> {
  let Spellings = ["finite"];
  let Attributes = [NoThrow, Const];
  let Prototype = "int(T)";
  let RequiresUndef = 1;
}

def OSXFinite : FPMathTemplate, LibBuiltin<"math.h"> {
  let Spellings = ["__finite"];
  let Attributes = [NoThrow, Const];
  let Prototype = "int(T)";
}

def Fmod : FPMathTemplate, LibBuiltin<"math.h"> {
  let Spellings = ["fmod"];
  let Attributes = [NoThrow, ConstIgnoringErrnoAndExceptions];
  let Prototype = "T(T, T)";
  let AddBuiltinPrefixedAlias = 1;
}

def Frexp : FPMathTemplate, LibBuiltin<"math.h"> {
  let Spellings = ["frexp"];
  let Attributes = [NoThrow];
  let Prototype = "T(T, int*)";
  let AddBuiltinPrefixedAlias = 1;
}

def Ldexp : FPMathTemplate, LibBuiltin<"math.h"> {
  let Spellings = ["ldexp"];
  let Attributes = [NoThrow, ConstIgnoringErrnoAndExceptions];
  let Prototype = "T(T, int)";
  let AddBuiltinPrefixedAlias = 1;
}

def Modf : FPMathTemplate, LibBuiltin<"math.h"> {
  let Spellings = ["modf"];
  let Attributes = [NoThrow];
  let Prototype = "T(T, T*)";
  let AddBuiltinPrefixedAlias = 1;
}

def Nan : FPMathTemplate, LibBuiltin<"math.h"> {
  let Spellings = ["nan"];
  let Attributes = [Pure, NoThrow];
  let Prototype = "T(char const*)";
  let AddBuiltinPrefixedAlias = 1;
  let OnlyBuiltinPrefixedAliasIsConstexpr = 1;
}

def Pow : FPMathTemplate, LibBuiltin<"math.h"> {
  let Spellings = ["pow"];
  let Attributes = [NoThrow, ConstIgnoringErrnoAndExceptions];
  let Prototype = "T(T, T)";
  let AddBuiltinPrefixedAlias = 1;
}

def Acos : FPMathTemplate, LibBuiltin<"math.h"> {
  let Spellings = ["acos"];
  let Attributes = [NoThrow, ConstIgnoringErrnoAndExceptions];
  let Prototype = "T(T)";
  let AddBuiltinPrefixedAlias = 1;
}

def Acosh : FPMathTemplate, LibBuiltin<"math.h"> {
  let Spellings = ["acosh"];
  let Attributes = [NoThrow, ConstIgnoringErrnoAndExceptions];
  let Prototype = "T(T)";
  let AddBuiltinPrefixedAlias = 1;
}

def Asin : FPMathTemplate, LibBuiltin<"math.h"> {
  let Spellings = ["asin"];
  let Attributes = [NoThrow, ConstIgnoringErrnoAndExceptions];
  let Prototype = "T(T)";
  let AddBuiltinPrefixedAlias = 1;
}

def Asinh : FPMathTemplate, LibBuiltin<"math.h"> {
  let Spellings = ["asinh"];
  let Attributes = [NoThrow, ConstIgnoringErrnoAndExceptions];
  let Prototype = "T(T)";
  let AddBuiltinPrefixedAlias = 1;
}

def Atan : FPMathTemplate, LibBuiltin<"math.h"> {
  let Spellings = ["atan"];
  let Attributes = [NoThrow, ConstIgnoringErrnoAndExceptions];
  let Prototype = "T(T)";
  let AddBuiltinPrefixedAlias = 1;
}

def Atanh : FPMathTemplate, LibBuiltin<"math.h"> {
  let Spellings = ["atanh"];
  let Attributes = [NoThrow, ConstIgnoringErrnoAndExceptions];
  let Prototype = "T(T)";
  let AddBuiltinPrefixedAlias = 1;
}

def Cbrt : FPMathTemplate, LibBuiltin<"math.h"> {
  let Spellings = ["cbrt"];
  let Attributes = [NoThrow, Const];
  let Prototype = "T(T)";
  let AddBuiltinPrefixedAlias = 1;
}

def Ceil : FPMathTemplate, LibBuiltin<"math.h"> {
  let Spellings = ["ceil"];
  let Attributes = [NoThrow, Const];
  let Prototype = "T(T)";
  let AddBuiltinPrefixedAlias = 1;
}

def Cos : FPMathTemplate, LibBuiltin<"math.h"> {
  let Spellings = ["cos"];
  let Attributes = [NoThrow, ConstIgnoringErrnoAndExceptions];
  let Prototype = "T(T)";
  let AddBuiltinPrefixedAlias = 1;
}

def Cosh : FPMathTemplate, LibBuiltin<"math.h"> {
  let Spellings = ["cosh"];
  let Attributes = [NoThrow, ConstIgnoringErrnoAndExceptions];
  let Prototype = "T(T)";
  let AddBuiltinPrefixedAlias = 1;
}

def Erf : FPMathTemplate, LibBuiltin<"math.h"> {
  let Spellings = ["erf"];
  let Attributes = [NoThrow, ConstIgnoringErrnoAndExceptions];
  let Prototype = "T(T)";
  let AddBuiltinPrefixedAlias = 1;
}

def Erfc : FPMathTemplate, LibBuiltin<"math.h"> {
  let Spellings = ["erfc"];
  let Attributes = [NoThrow, ConstIgnoringErrnoAndExceptions];
  let Prototype = "T(T)";
  let AddBuiltinPrefixedAlias = 1;
}

def Exp : FPMathTemplate, LibBuiltin<"math.h"> {
  let Spellings = ["exp"];
  let Attributes = [NoThrow, ConstIgnoringErrnoAndExceptions];
  let Prototype = "T(T)";
  let AddBuiltinPrefixedAlias = 1;
}

def Exp2 : FPMathTemplate, LibBuiltin<"math.h"> {
  let Spellings = ["exp2"];
  let Attributes = [NoThrow, ConstIgnoringErrnoAndExceptions];
  let Prototype = "T(T)";
  let AddBuiltinPrefixedAlias = 1;
}

// FIXME: Why is there no builtin without the prefix?
def Exp10 : FPMathTemplate, Builtin {
  let Spellings = ["__builtin_exp10"];
  let Attributes = [FunctionWithBuiltinPrefix, NoThrow,
                    ConstIgnoringErrnoAndExceptions];
  let Prototype = "T(T)";
}

def Expm1 : FPMathTemplate, LibBuiltin<"math.h"> {
  let Spellings = ["expm1"];
  let Attributes = [NoThrow, ConstIgnoringErrnoAndExceptions];
  let Prototype = "T(T)";
  let AddBuiltinPrefixedAlias = 1;
}

def Fdim : FPMathTemplate, LibBuiltin<"math.h"> {
  let Spellings = ["fdim"];
  let Attributes = [NoThrow, ConstIgnoringErrnoAndExceptions];
  let Prototype = "T(T, T)";
  let AddBuiltinPrefixedAlias = 1;
}

def Floor : FPMathTemplate, LibBuiltin<"math.h"> {
  let Spellings = ["floor"];
  let Attributes = [NoThrow, Const];
  let Prototype = "T(T)";
  let AddBuiltinPrefixedAlias = 1;
}

def Fma : FPMathTemplate, LibBuiltin<"math.h"> {
  let Spellings = ["fma"];
  let Attributes = [NoThrow, ConstIgnoringErrnoAndExceptions];
  let Prototype = "T(T, T, T)";
  let AddBuiltinPrefixedAlias = 1;
}

def Fmax : FPMathTemplate, LibBuiltin<"math.h"> {
  let Spellings = ["fmax"];
  let Attributes = [NoThrow, Const];
  let Prototype = "T(T, T)";
  let AddBuiltinPrefixedAlias = 1;
  let OnlyBuiltinPrefixedAliasIsConstexpr = 1;
}

def Fmin : FPMathTemplate, LibBuiltin<"math.h"> {
  let Spellings = ["fmin"];
  let Attributes = [NoThrow, Const];
  let Prototype = "T(T, T)";
  let AddBuiltinPrefixedAlias = 1;
  let OnlyBuiltinPrefixedAliasIsConstexpr = 1;
}

def FmaximumNum : FPMathTemplate, LibBuiltin<"math.h"> {
  let Spellings = ["fmaximum_num"];
  let Attributes = [NoThrow, Const];
  let Prototype = "T(T, T)";
  let AddBuiltinPrefixedAlias = 1;
  let OnlyBuiltinPrefixedAliasIsConstexpr = 1;
}

def FminimumNum : FPMathTemplate, LibBuiltin<"math.h"> {
  let Spellings = ["fminimum_num"];
  let Attributes = [NoThrow, Const];
  let Prototype = "T(T, T)";
  let AddBuiltinPrefixedAlias = 1;
  let OnlyBuiltinPrefixedAliasIsConstexpr = 1;
}

def Hypot : FPMathTemplate, LibBuiltin<"math.h"> {
  let Spellings = ["hypot"];
  let Attributes = [NoThrow, ConstIgnoringErrnoAndExceptions];
  let Prototype = "T(T, T)";
  let AddBuiltinPrefixedAlias = 1;
}

def Ilogb : FPMathTemplate, LibBuiltin<"math.h"> {
  let Spellings = ["ilogb"];
  let Attributes = [NoThrow, ConstIgnoringErrnoAndExceptions];
  let Prototype = "int(T)";
  let AddBuiltinPrefixedAlias = 1;
}

def Lgamma : FPMathTemplate, LibBuiltin<"math.h"> {
  let Spellings = ["lgamma"];
  let Attributes = [NoThrow];
  let Prototype = "T(T)";
  let AddBuiltinPrefixedAlias = 1;
}

def Llrint : FPMathTemplate, LibBuiltin<"math.h"> {
  let Spellings = ["llrint"];
  let Attributes = [NoThrow, ConstIgnoringErrnoAndExceptions];
  let Prototype = "long long int(T)";
  let AddBuiltinPrefixedAlias = 1;
}

def Llround : FPMathTemplate, LibBuiltin<"math.h"> {
  let Spellings = ["llround"];
  let Attributes = [NoThrow, ConstIgnoringErrnoAndExceptions];
  let Prototype = "long long int(T)";
  let AddBuiltinPrefixedAlias = 1;
}

def Log : FPMathTemplate, LibBuiltin<"math.h"> {
  let Spellings = ["log"];
  let Attributes = [NoThrow, ConstIgnoringErrnoAndExceptions];
  let Prototype = "T(T)";
  let AddBuiltinPrefixedAlias = 1;
}

def Log10 : FPMathTemplate, LibBuiltin<"math.h"> {
  let Spellings = ["log10"];
  let Attributes = [NoThrow, ConstIgnoringErrnoAndExceptions];
  let Prototype = "T(T)";
  let AddBuiltinPrefixedAlias = 1;
}

def Log1p : FPMathTemplate, LibBuiltin<"math.h"> {
  let Spellings = ["log1p"];
  let Attributes = [NoThrow, ConstIgnoringErrnoAndExceptions];
  let Prototype = "T(T)";
  let AddBuiltinPrefixedAlias = 1;
}

def Log2 : FPMathTemplate, LibBuiltin<"math.h"> {
  let Spellings = ["log2"];
  let Attributes = [NoThrow, ConstIgnoringErrnoAndExceptions];
  let Prototype = "T(T)";
  let AddBuiltinPrefixedAlias = 1;
}

def Logb : FPMathTemplate, LibBuiltin<"math.h"> {
  let Spellings = ["logb"];
  let Attributes = [NoThrow, ConstIgnoringErrnoAndExceptions];
  let Prototype = "T(T)";
  let AddBuiltinPrefixedAlias = 1;
}

def Lrint : FPMathTemplate, LibBuiltin<"math.h"> {
  let Spellings = ["lrint"];
  let Attributes = [NoThrow, ConstIgnoringErrnoAndExceptions];
  let Prototype = "long int(T)";
  let AddBuiltinPrefixedAlias = 1;
}

def Lround : FPMathTemplate, LibBuiltin<"math.h"> {
  let Spellings = ["lround"];
  let Attributes = [NoThrow, ConstIgnoringErrnoAndExceptions];
  let Prototype = "long int(T)";
  let AddBuiltinPrefixedAlias = 1;
}

def Nearbyint : FPMathTemplate, LibBuiltin<"math.h"> {
  let Spellings = ["nearbyint"];
  let Attributes = [NoThrow, Const];
  let Prototype = "T(T)";
  let AddBuiltinPrefixedAlias = 1;
}

def Nextafter : FPMathTemplate, LibBuiltin<"math.h"> {
  let Spellings = ["nextafter"];
  let Attributes = [NoThrow, ConstIgnoringErrnoAndExceptions];
  let Prototype = "T(T, T)";
  let AddBuiltinPrefixedAlias = 1;
}

def Nexttoward : FPMathTemplate, LibBuiltin<"math.h"> {
  let Spellings = ["nexttoward"];
  let Attributes = [NoThrow, ConstIgnoringErrnoAndExceptions];
  let Prototype = "T(T, long double)";
  let AddBuiltinPrefixedAlias = 1;
}

def Remainder : FPMathTemplate, LibBuiltin<"math.h"> {
  let Spellings = ["remainder"];
  let Attributes = [NoThrow, ConstIgnoringErrnoAndExceptions];
  let Prototype = "T(T, T)";
  let AddBuiltinPrefixedAlias = 1;
}

def Remquo : FPMathTemplate, LibBuiltin<"math.h"> {
  let Spellings = ["remquo"];
  let Attributes = [NoThrow];
  let Prototype = "T(T, T, int*)";
  let AddBuiltinPrefixedAlias = 1;
}

def Rint : FPMathTemplate, LibBuiltin<"math.h"> {
  let Spellings = ["rint"];
  let Attributes = [NoThrow, ConstIgnoringExceptions];
  let Prototype = "T(T)";
  let AddBuiltinPrefixedAlias = 1;
}

def Round : FPMathTemplate, LibBuiltin<"math.h"> {
  let Spellings = ["round"];
  let Attributes = [NoThrow, Const];
  let Prototype = "T(T)";
  let AddBuiltinPrefixedAlias = 1;
}

def RoundEven : FPMathTemplate, LibBuiltin<"math.h"> {
  let Spellings = ["roundeven"];
  let Attributes = [NoThrow, Const];
  let Prototype = "T(T)";
  let AddBuiltinPrefixedAlias = 1;
}

def Scalbln : FPMathTemplate, LibBuiltin<"math.h"> {
  let Spellings = ["scalbln"];
  let Attributes = [NoThrow, ConstIgnoringErrnoAndExceptions];
  let Prototype = "T(T, long int)";
  let AddBuiltinPrefixedAlias = 1;
}

def Scalbn : FPMathTemplate, LibBuiltin<"math.h"> {
  let Spellings = ["scalbn"];
  let Attributes = [NoThrow, ConstIgnoringErrnoAndExceptions];
  let Prototype = "T(T, int)";
  let AddBuiltinPrefixedAlias = 1;
}

def Sin : FPMathTemplate, LibBuiltin<"math.h"> {
  let Spellings = ["sin"];
  let Attributes = [NoThrow, ConstIgnoringErrnoAndExceptions];
  let Prototype = "T(T)";
  let AddBuiltinPrefixedAlias = 1;
}

def Sinh : FPMathTemplate, LibBuiltin<"math.h"> {
  let Spellings = ["sinh"];
  let Attributes = [NoThrow, ConstIgnoringErrnoAndExceptions];
  let Prototype = "T(T)";
  let AddBuiltinPrefixedAlias = 1;
}

def Sqrt : FPMathTemplate, LibBuiltin<"math.h"> {
  let Spellings = ["sqrt"];
  let Attributes = [NoThrow, ConstIgnoringErrnoAndExceptions];
  let Prototype = "T(T)";
  let AddBuiltinPrefixedAlias = 1;
}

def Tan : FPMathTemplate, LibBuiltin<"math.h"> {
  let Spellings = ["tan"];
  let Attributes = [NoThrow, ConstIgnoringErrnoAndExceptions];
  let Prototype = "T(T)";
  let AddBuiltinPrefixedAlias = 1;
}

def Tanh : FPMathTemplate, LibBuiltin<"math.h"> {
  let Spellings = ["tanh"];
  let Attributes = [NoThrow, ConstIgnoringErrnoAndExceptions];
  let Prototype = "T(T)";
  let AddBuiltinPrefixedAlias = 1;
}

def Tgamma : FPMathTemplate, LibBuiltin<"math.h"> {
  let Spellings = ["tgamma"];
  let Attributes = [NoThrow, ConstIgnoringErrnoAndExceptions];
  let Prototype = "T(T)";
  let AddBuiltinPrefixedAlias = 1;
}

def Trunc : FPMathTemplate, LibBuiltin<"math.h"> {
  let Spellings = ["trunc"];
  let Attributes = [NoThrow, Const];
  let Prototype = "T(T)";
  let AddBuiltinPrefixedAlias = 1;
}

def Cabs : FPMathTemplate, LibBuiltin<"complex.h"> {
  let Spellings = ["cabs"];
  let Attributes = [NoThrow, ConstIgnoringErrnoAndExceptions];
  let Prototype = "T(_Complex T)";
  let AddBuiltinPrefixedAlias = 1;
}

def Cacos : FPMathTemplate, LibBuiltin<"complex.h"> {
  let Spellings = ["cacos"];
  let Attributes = [NoThrow, ConstIgnoringErrnoAndExceptions];
  let Prototype = "_Complex T(_Complex T)";
  let AddBuiltinPrefixedAlias = 1;
}

def Cacosh : FPMathTemplate, LibBuiltin<"complex.h"> {
  let Spellings = ["cacosh"];
  let Attributes = [NoThrow, ConstIgnoringErrnoAndExceptions];
  let Prototype = "_Complex T(_Complex T)";
  let AddBuiltinPrefixedAlias = 1;
}

def Carg : FPMathTemplate, LibBuiltin<"complex.h"> {
  let Spellings = ["carg"];
  let Attributes = [NoThrow, ConstIgnoringErrnoAndExceptions];
  let Prototype = "T(_Complex T)";
  let AddBuiltinPrefixedAlias = 1;
}

def Casin : FPMathTemplate, LibBuiltin<"complex.h"> {
  let Spellings = ["casin"];
  let Attributes = [NoThrow, ConstIgnoringErrnoAndExceptions];
  let Prototype = "_Complex T(_Complex T)";
  let AddBuiltinPrefixedAlias = 1;
}

def Casinh : FPMathTemplate, LibBuiltin<"complex.h"> {
  let Spellings = ["casinh"];
  let Attributes = [NoThrow, ConstIgnoringErrnoAndExceptions];
  let Prototype = "_Complex T(_Complex T)";
  let AddBuiltinPrefixedAlias = 1;
}

def Catan : FPMathTemplate, LibBuiltin<"complex.h"> {
  let Spellings = ["catan"];
  let Attributes = [NoThrow, ConstIgnoringErrnoAndExceptions];
  let Prototype = "_Complex T(_Complex T)";
  let AddBuiltinPrefixedAlias = 1;
}

def Catanh : FPMathTemplate, LibBuiltin<"complex.h"> {
  let Spellings = ["catanh"];
  let Attributes = [NoThrow, ConstIgnoringErrnoAndExceptions];
  let Prototype = "_Complex T(_Complex T)";
  let AddBuiltinPrefixedAlias = 1;
}

def Ccos : FPMathTemplate, LibBuiltin<"complex.h"> {
  let Spellings = ["ccos"];
  let Attributes = [NoThrow, ConstIgnoringErrnoAndExceptions];
  let Prototype = "_Complex T(_Complex T)";
  let AddBuiltinPrefixedAlias = 1;
}

def Ccosh : FPMathTemplate, LibBuiltin<"complex.h"> {
  let Spellings = ["ccosh"];
  let Attributes = [NoThrow, ConstIgnoringErrnoAndExceptions];
  let Prototype = "_Complex T(_Complex T)";
  let AddBuiltinPrefixedAlias = 1;
}

def Cexp : FPMathTemplate, LibBuiltin<"complex.h"> {
  let Spellings = ["cexp"];
  let Attributes = [NoThrow, ConstIgnoringErrnoAndExceptions];
  let Prototype = "_Complex T(_Complex T)";
  let AddBuiltinPrefixedAlias = 1;
}

def Cimag : FPMathTemplate, LibBuiltin<"complex.h"> {
  let Spellings = ["cimag"];
  let Attributes = [NoThrow, Const];
  let Prototype = "T(_Complex T)";
  let AddBuiltinPrefixedAlias = 1;
}

def Conj : FPMathTemplate, LibBuiltin<"complex.h"> {
  let Spellings = ["conj"];
  let Attributes = [NoThrow, Const];
  let Prototype = "_Complex T(_Complex T)";
  let AddBuiltinPrefixedAlias = 1;
}

def Clog : FPMathTemplate, LibBuiltin<"complex.h"> {
  let Spellings = ["clog"];
  let Attributes = [NoThrow, ConstIgnoringErrnoAndExceptions];
  let Prototype = "_Complex T(_Complex T)";
  let AddBuiltinPrefixedAlias = 1;
}

def Cproj : FPMathTemplate, LibBuiltin<"complex.h"> {
  let Spellings = ["cproj"];
  let Attributes = [NoThrow, Const];
  let Prototype = "_Complex T(_Complex T)";
  let AddBuiltinPrefixedAlias = 1;
}

def Cpow : FPMathTemplate, LibBuiltin<"complex.h"> {
  let Spellings = ["cpow"];
  let Attributes = [NoThrow, ConstIgnoringErrnoAndExceptions];
  let Prototype = "_Complex T(_Complex T, _Complex T)";
  let AddBuiltinPrefixedAlias = 1;
}

def Creal : FPMathTemplate, LibBuiltin<"complex.h"> {
  let Spellings = ["creal"];
  let Attributes = [NoThrow, Const];
  let Prototype = "T(_Complex T)";
  let AddBuiltinPrefixedAlias = 1;
}

def Csin : FPMathTemplate, LibBuiltin<"complex.h"> {
  let Spellings = ["csin"];
  let Attributes = [NoThrow, ConstIgnoringErrnoAndExceptions];
  let Prototype = "_Complex T(_Complex T)";
  let AddBuiltinPrefixedAlias = 1;
}

def Csinh : FPMathTemplate, LibBuiltin<"complex.h"> {
  let Spellings = ["csinh"];
  let Attributes = [NoThrow, ConstIgnoringErrnoAndExceptions];
  let Prototype = "_Complex T(_Complex T)";
  let AddBuiltinPrefixedAlias = 1;
}

def Csqrt : FPMathTemplate, LibBuiltin<"complex.h"> {
  let Spellings = ["csqrt"];
  let Attributes = [NoThrow, ConstIgnoringErrnoAndExceptions];
  let Prototype = "_Complex T(_Complex T)";
  let AddBuiltinPrefixedAlias = 1;
}

def Ctan : FPMathTemplate, LibBuiltin<"complex.h"> {
  let Spellings = ["ctan"];
  let Attributes = [NoThrow, ConstIgnoringErrnoAndExceptions];
  let Prototype = "_Complex T(_Complex T)";
  let AddBuiltinPrefixedAlias = 1;
}

def Ctanh : FPMathTemplate, LibBuiltin<"complex.h"> {
  let Spellings = ["ctanh"];
  let Attributes = [NoThrow, ConstIgnoringErrnoAndExceptions];
  let Prototype = "_Complex T(_Complex T)";
  let AddBuiltinPrefixedAlias = 1;
}

// __sinpi and friends are OS X specific library functions, but otherwise much
// like the standard (non-complex) sin (etc).
def Sinpi : LibBuiltin<"math.h">, FloatDoubleTemplate {
  let Spellings = ["__sinpi"];
  let Attributes = [NoThrow, ConstIgnoringErrnoAndExceptions];
  let Prototype = "T(T)";
}

def Cospi : LibBuiltin<"math.h">, FloatDoubleTemplate {
  let Spellings = ["__cospi"];
  let Attributes = [NoThrow, ConstIgnoringErrnoAndExceptions];
  let Prototype = "T(T)";
}

def Tanpi : LibBuiltin<"math.h">, FloatDoubleTemplate {
  let Spellings = ["__tanpi"];
  let Attributes = [NoThrow, ConstIgnoringErrnoAndExceptions];
  let Prototype = "T(T)";
}

// Similarly, __exp10 is OS X only
def OSXExp10 : LibBuiltin<"math.h">, FloatDoubleTemplate {
  let Spellings = ["__exp10"];
  let Attributes = [NoThrow, ConstIgnoringErrnoAndExceptions];
  let Prototype = "T(T)";
}

// Blocks runtime Builtin math library functions.
def BlockObjectAssign : LibBuiltin<"blocks.h"> {
  let Spellings = ["_Block_object_assign"];
  let Prototype = "void(void*, void const*, int const)";
}

def BlockObjectDispose : LibBuiltin<"blocks.h"> {
  let Spellings = ["_Block_object_dispose"];
  let Prototype = "void(void const*, int const)";
}
// FIXME: Also declare NSConcreteGlobalBlock and NSConcreteStackBlock.

def __Addressof : LangBuiltin<"CXX_LANG"> {
  let Spellings = ["__addressof"];
  let Attributes = [FunctionWithoutBuiltinPrefix, NoThrow, Const,
                    IgnoreSignature, Constexpr];
  let Prototype = "void*(void&)";
  let Namespace = "std";
}

def Addressof : CxxLibBuiltin<"memory"> {
  let Spellings = ["addressof"];
  let Attributes = [NoThrow, Const, IgnoreSignature, RequireDeclaration,
                    Constexpr];
  let Prototype = "void*(void&)";
  let Namespace = "std";
}

def AsConst : CxxLibBuiltin<"utility"> {
  let Spellings = ["as_const"];
  let Attributes = [NoThrow, Const, IgnoreSignature, RequireDeclaration,
                    Constexpr];
  let Prototype = "void&(void&)";
  let Namespace = "std";
}

def Forward : CxxLibBuiltin<"utility"> {
  let Spellings = ["forward"];
  let Attributes = [NoThrow, Const, IgnoreSignature, RequireDeclaration,
                    Constexpr];
  let Prototype = "void&(void&)";
  let Namespace = "std";
}

def ForwardLike : CxxLibBuiltin<"utility"> {
  let Spellings = ["forward_like"];
  let Attributes = [NoThrow, Const, IgnoreSignature, RequireDeclaration,
                    Constexpr];
  let Prototype = "void&(void&)";
  let Namespace = "std";
}

def Move : CxxLibBuiltin<"utility"> {
  let Spellings = ["move"];
  let Attributes = [NoThrow, Const, IgnoreSignature, RequireDeclaration,
                    Constexpr];
  let Prototype = "void&(void&)";
  let Namespace = "std";
}

def MoveIfNsoexcept : CxxLibBuiltin<"utility"> {
  let Spellings = ["move_if_noexcept"];
  let Attributes = [NoThrow, Const, IgnoreSignature, RequireDeclaration,
                    Constexpr];
  let Prototype = "void&(void&)";
  let Namespace = "std";
}

def Annotation : Builtin {
  let Spellings = ["__builtin_annotation"];
  let Attributes = [NoThrow, CustomTypeChecking];
  let Prototype = "void(...)";
}

// Invariants
def Assume : Builtin {
  let Spellings = ["__builtin_assume"];
  let Attributes = [NoThrow, Constexpr];
  let Prototype = "void(bool)";
}

def AssumeSeparateStorage : Builtin {
  let Spellings = ["__builtin_assume_separate_storage"];
  let Attributes = [NoThrow, Constexpr];
  let Prototype = "void(void const volatile*, void const volatile*)";
}

// Multiprecision Arithmetic Builtins.

class MPATemplate : Template<
    ["unsigned char",     "unsigned short",        "unsigned int",
     "unsigned long int", "unsigned long long int"],
    ["b",                 "s",                     "",
     "l",                 "ll"]>;

def Addc : Builtin, MPATemplate {
  let Spellings = ["__builtin_addc"];
  let Attributes = [NoThrow, Constexpr];
  // FIXME: Why are these argumentes marked const?
  let Prototype = "T(T const, T const, T const, T*)";
}

def Subc : Builtin, MPATemplate {
  let Spellings = ["__builtin_subc"];
  let Attributes = [NoThrow, Constexpr];
  // FIXME: Why are these argumentes marked const?
  let Prototype = "T(T const, T const, T const, T*)";
}

// Checked Arithmetic Builtins for Security.
def AddOverflow : Builtin {
  let Spellings = ["__builtin_add_overflow"];
  let Attributes = [NoThrow, CustomTypeChecking, Constexpr];
  let Prototype = "bool(...)";
}

def SubOverflow : Builtin {
  let Spellings = ["__builtin_sub_overflow"];
  let Attributes = [NoThrow, CustomTypeChecking, Constexpr];
  let Prototype = "bool(...)";
}

def MulOverflow : Builtin {
  let Spellings = ["__builtin_mul_overflow"];
  let Attributes = [NoThrow, CustomTypeChecking, Constexpr];
  let Prototype = "bool(...)";
}

class UOverflowTemplate :
    Template<["unsigned int", "unsigned long int", "unsigned long long int"],
             ["_overflow",    "l_overflow",        "ll_overflow"]>;

def UaddOverflow : Builtin, UOverflowTemplate {
  let Spellings = ["__builtin_uadd"];
  let Attributes = [NoThrow, Constexpr];
  let Prototype = "bool(T const, T const, T*)";
}

def UsubOverflow : Builtin, UOverflowTemplate {
  let Spellings = ["__builtin_usub"];
  let Attributes = [NoThrow, Constexpr];
  let Prototype = "bool(T const, T const, T*)";
}

def UmulOverflow : Builtin, UOverflowTemplate {
  let Spellings = ["__builtin_umul"];
  let Attributes = [NoThrow, Constexpr];
  let Prototype = "bool(T const, T const, T*)";
}

class SOverflowTemplate :
    Template<["int",          "long int",          "long long int"],
             ["_overflow",    "l_overflow",        "ll_overflow"]>;

def SaddOverflow : Builtin, SOverflowTemplate {
  let Spellings = ["__builtin_sadd"];
  let Attributes = [NoThrow, Constexpr];
  let Prototype = "bool(T const, T const, T*)";
}

def SsubOverflow : Builtin, SOverflowTemplate {
  let Spellings = ["__builtin_ssub"];
  let Attributes = [NoThrow, Constexpr];
  let Prototype = "bool(T const, T const, T*)";
}

def SmulOverflow : Builtin, SOverflowTemplate {
  let Spellings = ["__builtin_smul"];
  let Attributes = [NoThrow, Constexpr];
  let Prototype = "bool(T const, T const, T*)";
}

// Clang builtins (not available in GCC).
def BuiltinAddressof : Builtin {
  let Spellings = ["__builtin_addressof"];
  let Attributes = [NoThrow, Const, CustomTypeChecking, Constexpr];
  let Prototype = "void*(void&)";
}

def BuiltinFunctionStart : Builtin {
  let Spellings = ["__builtin_function_start"];
  let Attributes = [NoThrow, Const, CustomTypeChecking, Constexpr];
  let Prototype = "void*(void&)";
}

def BuiltinOperatorNew : Builtin {
  let Spellings = ["__builtin_operator_new"];
  let Attributes = [Const, CustomTypeChecking, Constexpr];
  let Prototype = "void*(size_t)";
}

def BuiltinOperatorDelete : Builtin {
  let Spellings = ["__builtin_operator_delete"];
  let Attributes = [NoThrow, CustomTypeChecking, Constexpr];
  let Prototype = "void(void*)";
}

def BuiltinCharMemchr : Builtin {
  let Spellings = ["__builtin_char_memchr"];
  let Attributes = [NoThrow, Constexpr];
  let Prototype = "char*(char const*, int, size_t)";
}

def BuiltinDumpStruct : Builtin {
  let Spellings = ["__builtin_dump_struct"];
  let Attributes = [CustomTypeChecking];
  let Prototype = "void(...)";
}

def BuiltinPreserveAccessIndex : Builtin {
  let Spellings = ["__builtin_preserve_access_index"];
  let Attributes = [CustomTypeChecking];
  let Prototype = "void(...)";
}

def IsAligned : Builtin {
  let Spellings = ["__builtin_is_aligned"];
  let Attributes = [NoThrow, Const, CustomTypeChecking, Constexpr];
  let Prototype = "bool(void const*, size_t)";
}

def AlignUp : Builtin {
  let Spellings = ["__builtin_align_up"];
  let Attributes = [NoThrow, Const, CustomTypeChecking, Constexpr];
  let Prototype = "void*(void const*, size_t)";
}

def AlignDown : Builtin {
  let Spellings = ["__builtin_align_down"];
  let Attributes = [NoThrow, Const, CustomTypeChecking, Constexpr];
  let Prototype = "void*(void const*, size_t)";
}

// Safestack builtins.
def GetUnsafeStackStart : Builtin {
  let Spellings = ["__builtin___get_unsafe_stack_start"];
  let Attributes = [NoThrow, FunctionWithBuiltinPrefix];
  let Prototype = "void*()";
}

def GetUnsafeStackBottom : Builtin {
  let Spellings = ["__builtin___get_unsafe_stack_bottom"];
  let Attributes = [NoThrow, FunctionWithBuiltinPrefix];
  let Prototype = "void*()";
}

def GetUnsafeStackTop : Builtin {
  let Spellings = ["__builtin___get_unsafe_stack_top"];
  let Attributes = [NoThrow, FunctionWithBuiltinPrefix];
  let Prototype = "void*()";
}

def GetUnsafeStackPtr : Builtin {
  let Spellings = ["__builtin___get_unsafe_stack_ptr"];
  let Attributes = [NoThrow, FunctionWithBuiltinPrefix];
  let Prototype = "void*()";
}

// Nontemporal loads/stores builtins.
def NontemporalStore : Builtin {
  let Spellings = ["__builtin_nontemporal_store"];
  let Attributes = [CustomTypeChecking];
  let Prototype = "void(...)";
}

def NontemporalLoad : Builtin {
  let Spellings = ["__builtin_nontemporal_load"];
  let Attributes = [CustomTypeChecking];
  let Prototype = "void(...)";
}

// Coroutine intrinsics
def CoroResume : CoroLangBuiltin {
  let Spellings = ["__builtin_coro_resume"];
  let Prototype = "void(void*)";
}

def CoroDestroy : CoroLangBuiltin {
  let Spellings = ["__builtin_coro_destroy"];
  let Prototype = "void(void*)";
}

def CoroDone : CoroLangBuiltin {
  let Spellings = ["__builtin_coro_done"];
  let Attributes = [NoThrow];
  let Prototype = "bool(void*)";
}

def CoroPromise : CoroLangBuiltin {
  let Spellings = ["__builtin_coro_promise"];
  let Attributes = [NoThrow];
  let Prototype = "void*(void*, _Constant int, _Constant bool)";
}

def CoroSize : CoroLangBuiltin {
  let Spellings = ["__builtin_coro_size"];
  let Attributes = [NoThrow];
  let Prototype = "size_t()";
}

def CoroAlign : CoroLangBuiltin {
  let Spellings = ["__builtin_coro_align"];
  let Attributes = [NoThrow];
  let Prototype = "size_t()";
}

def CoroFrame : CoroLangBuiltin {
  let Spellings = ["__builtin_coro_frame"];
  let Attributes = [NoThrow];
  let Prototype = "void*()";
}

def CoroNoop : CoroLangBuiltin {
  let Spellings = ["__builtin_coro_noop"];
  let Attributes = [NoThrow];
  let Prototype = "void*()";
}

def CoroFree : CoroLangBuiltin {
  let Spellings = ["__builtin_coro_free"];
  let Attributes = [NoThrow];
  let Prototype = "void*(void*)";
}

def CoroId : CoroLangBuiltin {
  let Spellings = ["__builtin_coro_id"];
  let Attributes = [NoThrow];
  let Prototype = "void*(_Constant int, void*, void*, void*)";
}

def CoroAlloc : CoroLangBuiltin {
  let Spellings = ["__builtin_coro_alloc"];
  let Attributes = [NoThrow];
  let Prototype = "bool()";
}

def CoroBegin : CoroLangBuiltin {
  let Spellings = ["__builtin_coro_begin"];
  let Attributes = [NoThrow];
  let Prototype = "void*(void*)";
}

def CoroEnd : CoroLangBuiltin {
  let Spellings = ["__builtin_coro_end"];
  let Attributes = [NoThrow];
  let Prototype = "bool(void*, _Constant bool)";
}

def CoroSuspend : CoroLangBuiltin {
  let Spellings = ["__builtin_coro_suspend"];
  let Attributes = [NoThrow];
  let Prototype = "char(_Constant bool)";
}

// Pointer authentication builtins.
def PtrauthStrip : Builtin {
  let Spellings = ["__builtin_ptrauth_strip"];
  let Attributes = [CustomTypeChecking, NoThrow, Const];
  let Prototype = "void*(void*,int)";
}

def PtrauthBlendDiscriminator : Builtin {
  let Spellings = ["__builtin_ptrauth_blend_discriminator"];
  let Attributes = [CustomTypeChecking, NoThrow, Const];
  let Prototype = "size_t(void*,int)";
}

def PtrauthSignUnauthenticated : Builtin {
  let Spellings = ["__builtin_ptrauth_sign_unauthenticated"];
  let Attributes = [CustomTypeChecking, NoThrow, Const];
  let Prototype = "void*(void*,int,void*)";
}

def PtrauthSignConstant : Builtin {
  let Spellings = ["__builtin_ptrauth_sign_constant"];
  let Attributes = [CustomTypeChecking, NoThrow, Const, Constexpr];
  let Prototype = "void*(void*,int,void*)";
}

def PtrauthSignGenericData : Builtin {
  let Spellings = ["__builtin_ptrauth_sign_generic_data"];
  let Attributes = [CustomTypeChecking, NoThrow, Const];
  let Prototype = "size_t(void*,void*)";
}

def PtrauthAuthAndResign : Builtin {
  let Spellings = ["__builtin_ptrauth_auth_and_resign"];
  let Attributes = [CustomTypeChecking, NoThrow];
  let Prototype = "void*(void*,int,void*,int,void*)";
}

def PtrauthAuth : Builtin {
  let Spellings = ["__builtin_ptrauth_auth"];
  let Attributes = [CustomTypeChecking, NoThrow];
  let Prototype = "void*(void*,int,void*)";
}

def PtrauthStringDiscriminator : Builtin {
  let Spellings = ["__builtin_ptrauth_string_discriminator"];
  let Attributes = [NoThrow, Const, Constexpr];
  let Prototype = "size_t(char const*)";
}

// OpenCL v2.0 s6.13.16, s9.17.3.5 - Pipe functions.
// We need the generic prototype, since the packet type could be anything.
def ReadPipe : OCLPipeLangBuiltin {
  let Spellings = ["read_pipe"];
  let Attributes = [CustomTypeChecking, NoThrow];
  let Prototype = "int(...)";
}

def WritePipe : OCLPipeLangBuiltin {
  let Spellings = ["write_pipe"];
  let Attributes = [CustomTypeChecking, NoThrow];
  let Prototype = "int(...)";
}

def ReserveReadPipe : OCLPipeLangBuiltin {
  let Spellings = ["reserve_read_pipe"];
  let Attributes = [CustomTypeChecking, NoThrow];
  let Prototype = "int(...)";
}

def ReserveWritePipe : OCLPipeLangBuiltin {
  let Spellings = ["reserve_write_pipe"];
  let Attributes = [CustomTypeChecking, NoThrow];
  let Prototype = "int(...)";
}

def CommitWritePipe : OCLPipeLangBuiltin {
  let Spellings = ["commit_write_pipe"];
  let Attributes = [CustomTypeChecking, NoThrow];
  let Prototype = "void(...)";
}

def CommitReadPipe : OCLPipeLangBuiltin {
  let Spellings = ["commit_read_pipe"];
  let Attributes = [CustomTypeChecking, NoThrow];
  let Prototype = "void(...)";
}

def SubGroupReserveReadPipe : OCLPipeLangBuiltin {
  let Spellings = ["sub_group_reserve_read_pipe"];
  let Attributes = [CustomTypeChecking, NoThrow];
  let Prototype = "int(...)";
}

def SubGroupReserveWritePipe : OCLPipeLangBuiltin {
  let Spellings = ["sub_group_reserve_write_pipe"];
  let Attributes = [CustomTypeChecking, NoThrow];
  let Prototype = "int(...)";
}

def SubGroupCommitWritePipe : OCLPipeLangBuiltin {
  let Spellings = ["sub_group_commit_write_pipe"];
  let Attributes = [CustomTypeChecking, NoThrow];
  let Prototype = "void(...)";
}

def SubGroupCommitReadPipe : OCLPipeLangBuiltin {
  let Spellings = ["sub_group_commit_read_pipe"];
  let Attributes = [CustomTypeChecking, NoThrow];
  let Prototype = "void(...)";
}

def WorkGroupReserveReadPipe : OCLPipeLangBuiltin {
  let Spellings = ["work_group_reserve_read_pipe"];
  let Attributes = [CustomTypeChecking, NoThrow];
  let Prototype = "int(...)";
}

def WorkGroupReserveWritePipe : OCLPipeLangBuiltin {
  let Spellings = ["work_group_reserve_write_pipe"];
  let Attributes = [CustomTypeChecking, NoThrow];
  let Prototype = "int(...)";
}

def WorkGroupCommitWritePipe : OCLPipeLangBuiltin {
  let Spellings = ["work_group_commit_write_pipe"];
  let Attributes = [CustomTypeChecking, NoThrow];
  let Prototype = "void(...)";
}

def WorkGroupCommitReadPipe : OCLPipeLangBuiltin {
  let Spellings = ["work_group_commit_read_pipe"];
  let Attributes = [CustomTypeChecking, NoThrow];
  let Prototype = "void(...)";
}

def GetPipeNumPackets : OCLPipeLangBuiltin {
  let Spellings = ["get_pipe_num_packets"];
  let Attributes = [CustomTypeChecking, NoThrow];
  let Prototype = "unsigned int(...)";
}

def GetPipeMaxPackets : OCLPipeLangBuiltin {
  let Spellings = ["get_pipe_max_packets"];
  let Attributes = [CustomTypeChecking, NoThrow];
  let Prototype = "unsigned int(...)";
}

// OpenCL v2.0 s6.13.17 - Enqueue kernel functions.
// Custom builtin check allows to perform special check of passed block arguments.
def EnqueueKernel : OCL_DSELangBuiltin {
  let Spellings = ["enqueue_kernel"];
  let Attributes = [CustomTypeChecking, NoThrow];
  let Prototype = "int(...)";
}

def GetKernelWorkGroupSize : OCL_DSELangBuiltin {
  let Spellings = ["get_kernel_work_group_size"];
  let Attributes = [CustomTypeChecking, NoThrow];
  let Prototype = "unsigned int(...)";
}

def GetKernelPreferredWorkGroupSizeMultiple : OCL_DSELangBuiltin {
  let Spellings = ["get_kernel_preferred_work_group_size_multiple"];
  let Attributes = [CustomTypeChecking, NoThrow];
  let Prototype = "unsigned int(...)";
}

def GetKernelMaxSubGroupSizeForNDRange : OCL_DSELangBuiltin {
  let Spellings = ["get_kernel_max_sub_group_size_for_ndrange"];
  let Attributes = [CustomTypeChecking, NoThrow];
  let Prototype = "unsigned int(...)";
}

def GetKernelSubGroupCountForNDRange : OCL_DSELangBuiltin {
  let Spellings = ["get_kernel_sub_group_count_for_ndrange"];
  let Attributes = [CustomTypeChecking, NoThrow];
  let Prototype = "unsigned int(...)";
}

// OpenCL v2.0 s6.13.9 - Address space qualifier functions.
// FIXME: Pointer parameters of OpenCL builtins should have their address space
// requirement defined.
def ToGlobal : OCL_GASLangBuiltin {
  let Spellings = ["to_global"];
  let Attributes = [CustomTypeChecking, NoThrow];
  let Prototype = "void*(void*)";
}

def ToLocal : OCL_GASLangBuiltin {
  let Spellings = ["to_local"];
  let Attributes = [CustomTypeChecking, NoThrow];
  let Prototype = "void*(void*)";
}

def ToPrivate : OCL_GASLangBuiltin {
  let Spellings = ["to_private"];
  let Attributes = [CustomTypeChecking, NoThrow];
  let Prototype = "void*(void*)";
}

// OpenCL half load/store builtin.
def StoreHalf : OCLLangBuiltin, FloatDoubleTemplate {
  let Spellings = ["__builtin_store_half"];
  let Attributes = [NoThrow];
  let Prototype = "void(T, __fp16*)";
}

def LoadHalf : OCLLangBuiltin, FloatDoubleTemplate {
  let Spellings = ["__builtin_load_half"];
  // FIXME: Is this actually Const? This looks like it shoud be Pure.
  let Attributes = [NoThrow, Const];
  let Prototype = "T(__fp16 const*)";
}

// Builtins for os_log/os_trace.
def OSLogFormatBufferSize : Builtin {
  let Spellings = ["__builtin_os_log_format_buffer_size"];
  let Attributes = [PrintfFormat<0>, NoThrow, UnevaluatedArguments,
                    CustomTypeChecking, Constexpr];
  let Prototype = "size_t(char const*, ...)";
}

def OSLogFormat : Builtin {
  let Spellings = ["__builtin_os_log_format"];
  // FIXME: The printf attribute looks suspiciously like it should be argument #1.
  let Attributes = [PrintfFormat<0>, NoThrow, CustomTypeChecking];
  let Prototype = "void*(void*, char const*, ...)";
}

// CUDA/HIP
def GetDeviceSideMangledName : LangBuiltin<"CUDA_LANG"> {
  let Spellings = ["__builtin_get_device_side_mangled_name"];
  let Attributes = [NoThrow, Const, IgnoreSignature];
  let Prototype = "char const*(...)";
}

// HLSL
def HLSLResourceGetPointer : LangBuiltin<"HLSL_LANG"> {
  let Spellings = ["__builtin_hlsl_resource_getpointer"];
  let Attributes = [NoThrow];
  let Prototype = "void(...)";
}

def HLSLAll : LangBuiltin<"HLSL_LANG"> {
  let Spellings = ["__builtin_hlsl_all"];
  let Attributes = [NoThrow, Const];
  let Prototype = "bool(...)";
}

def HLSLAny : LangBuiltin<"HLSL_LANG"> {
  let Spellings = ["__builtin_hlsl_any"];
  let Attributes = [NoThrow, Const];
  let Prototype = "bool(...)";
}

def HLSLAsDouble : LangBuiltin<"HLSL_LANG"> {
  let Spellings = ["__builtin_hlsl_asdouble"];
  let Attributes = [NoThrow, Const];
  let Prototype = "void(...)";
}

def HLSLWaveActiveAllTrue : LangBuiltin<"HLSL_LANG"> {
  let Spellings = ["__builtin_hlsl_wave_active_all_true"];
  let Attributes = [NoThrow, Const];
  let Prototype = "bool(bool)";
}

def HLSLWaveActiveAnyTrue : LangBuiltin<"HLSL_LANG"> {
  let Spellings = ["__builtin_hlsl_wave_active_any_true"];
  let Attributes = [NoThrow, Const];
  let Prototype = "bool(bool)";
}

def HLSLWaveActiveCountBits : LangBuiltin<"HLSL_LANG"> {
  let Spellings = ["__builtin_hlsl_wave_active_count_bits"];
  let Attributes = [NoThrow, Const];
  let Prototype = "unsigned int(bool)";
}

def HLSLWaveGetLaneIndex : LangBuiltin<"HLSL_LANG"> {
  let Spellings = ["__builtin_hlsl_wave_get_lane_index"];
  let Attributes = [NoThrow, Const];
  let Prototype = "unsigned int()";
}

def HLSLWaveIsFirstLane : LangBuiltin<"HLSL_LANG"> {
  let Spellings = ["__builtin_hlsl_wave_is_first_lane"];
  let Attributes = [NoThrow, Const];
  let Prototype = "bool()";
}

def HLSLWaveReadLaneAt : LangBuiltin<"HLSL_LANG"> {
  let Spellings = ["__builtin_hlsl_wave_read_lane_at"];
  let Attributes = [NoThrow, Const];
  let Prototype = "void(...)";
}

def HLSLClamp : LangBuiltin<"HLSL_LANG"> {
  let Spellings = ["__builtin_hlsl_elementwise_clamp"];
  let Attributes = [NoThrow, Const];
  let Prototype = "void(...)";
}

def HLSLCross: LangBuiltin<"HLSL_LANG"> {
  let Spellings = ["__builtin_hlsl_cross"];
  let Attributes = [NoThrow, Const];
  let Prototype = "void(...)";
}

def HLSLDegrees : LangBuiltin<"HLSL_LANG"> {
  let Spellings = ["__builtin_hlsl_elementwise_degrees"];
  let Attributes = [NoThrow, Const];
  let Prototype = "void(...)";
}

def HLSLDotProduct : LangBuiltin<"HLSL_LANG"> {
  let Spellings = ["__builtin_hlsl_dot"];
  let Attributes = [NoThrow, Const];
  let Prototype = "void(...)";
}

def HLSLDot4AddI8Packed : LangBuiltin<"HLSL_LANG"> {
  let Spellings = ["__builtin_hlsl_dot4add_i8packed"];
  let Attributes = [NoThrow, Const];
  let Prototype = "int(unsigned int, unsigned int, int)";
}

def HLSLDot4AddU8Packed : LangBuiltin<"HLSL_LANG"> {
  let Spellings = ["__builtin_hlsl_dot4add_u8packed"];
  let Attributes = [NoThrow, Const];
  let Prototype = "unsigned int(unsigned int, unsigned int, unsigned int)";
}

def HLSLFirstBitHigh : LangBuiltin<"HLSL_LANG"> {
  let Spellings = ["__builtin_hlsl_elementwise_firstbithigh"];
  let Attributes = [NoThrow, Const];
  let Prototype = "void(...)";
}

def HLSLFrac : LangBuiltin<"HLSL_LANG"> {
  let Spellings = ["__builtin_hlsl_elementwise_frac"];
  let Attributes = [NoThrow, Const];
  let Prototype = "void(...)";
}

def HLSLIsinf : LangBuiltin<"HLSL_LANG"> {
  let Spellings = ["__builtin_hlsl_elementwise_isinf"];
  let Attributes = [NoThrow, Const];
  let Prototype = "void(...)";
}

def HLSLLength : LangBuiltin<"HLSL_LANG"> {
  let Spellings = ["__builtin_hlsl_length"];
  let Attributes = [NoThrow, Const];
  let Prototype = "void(...)";
}

def HLSLLerp : LangBuiltin<"HLSL_LANG"> {
  let Spellings = ["__builtin_hlsl_lerp"];
  let Attributes = [NoThrow, Const];
  let Prototype = "void(...)";
}

def HLSLMad : LangBuiltin<"HLSL_LANG"> {
  let Spellings = ["__builtin_hlsl_mad"];
  let Attributes = [NoThrow, Const];
  let Prototype = "void(...)";
}

def HLSLNormalize : LangBuiltin<"HLSL_LANG"> {
  let Spellings = ["__builtin_hlsl_normalize"];
  let Attributes = [NoThrow, Const];
  let Prototype = "void(...)";
}

def HLSLRcp : LangBuiltin<"HLSL_LANG"> {
  let Spellings = ["__builtin_hlsl_elementwise_rcp"];
  let Attributes = [NoThrow, Const];
  let Prototype = "void(...)";
}

def HLSLRSqrt : LangBuiltin<"HLSL_LANG"> {
  let Spellings = ["__builtin_hlsl_elementwise_rsqrt"];
  let Attributes = [NoThrow, Const];
  let Prototype = "void(...)";
}

def HLSLSaturate : LangBuiltin<"HLSL_LANG"> {
  let Spellings = ["__builtin_hlsl_elementwise_saturate"];
  let Attributes = [NoThrow, Const];
  let Prototype = "void(...)";
}

def HLSLSelect : LangBuiltin<"HLSL_LANG"> {
  let Spellings = ["__builtin_hlsl_select"];
  let Attributes = [NoThrow, Const];
  let Prototype = "void(...)";
}

def HLSLSign : LangBuiltin<"HLSL_LANG"> {
  let Spellings = ["__builtin_hlsl_elementwise_sign"];
  let Attributes = [NoThrow, Const];
  let Prototype = "void(...)";
}

def HLSLStep: LangBuiltin<"HLSL_LANG"> {
  let Spellings = ["__builtin_hlsl_step"];
  let Attributes = [NoThrow, Const];
  let Prototype = "void(...)";
}

def HLSLRadians : LangBuiltin<"HLSL_LANG"> {
  let Spellings = ["__builtin_hlsl_elementwise_radians"];
  let Attributes = [NoThrow, Const];
  let Prototype = "void(...)";
}

<<<<<<< HEAD
=======
def HLSLBufferUpdateCounter : LangBuiltin<"HLSL_LANG"> {
  let Spellings = ["__builtin_hlsl_buffer_update_counter"];
  let Attributes = [NoThrow];
  let Prototype = "uint32_t(...)";
}

def HLSLSplitDouble: LangBuiltin<"HLSL_LANG"> {
  let Spellings = ["__builtin_hlsl_elementwise_splitdouble"];
  let Attributes = [NoThrow, Const];
  let Prototype = "void(...)";
}

def HLSLClip: LangBuiltin<"HLSL_LANG"> {
  let Spellings = ["__builtin_hlsl_elementwise_clip"];
  let Attributes = [NoThrow, Const];
  let Prototype = "void(...)";
}

def HLSLGroupMemoryBarrierWithGroupSync: LangBuiltin<"HLSL_LANG"> {
  let Spellings = ["__builtin_hlsl_group_memory_barrier_with_group_sync"];
  let Attributes = [NoThrow, Const];
  let Prototype = "void()";
}

>>>>>>> ce7c17d5
// Builtins for XRay.
def XRayCustomEvent : Builtin {
  let Spellings = ["__xray_customevent"];
  let Prototype = "void(char const*, size_t)";
}

def XRayTypedEvent : Builtin {
  let Spellings = ["__xray_typedevent"];
  let Prototype = "void(size_t, char const*, size_t)";
}

// Win64-compatible va_list functions.
def MSVaStart : Builtin {
  let Spellings = ["__builtin_ms_va_start"];
  let Attributes = [NoThrow, CustomTypeChecking];
  let Prototype = "void(char*&, ...)";
}

def MSVaEnd : Builtin {
  let Spellings = ["__builtin_ms_va_end"];
  let Attributes = [NoThrow];
  let Prototype = "void(char*&)";
}

def MSVaCopy : Builtin {
  let Spellings = ["__builtin_ms_va_copy"];
  let Attributes = [NoThrow];
  let Prototype = "void(char*&, char*&)";
}

// Arithmetic Fence: to prevent FP reordering and reassociation optimizations
// FIXME: Should this just be a Builtin?
def ArithmeticFence : LangBuiltin<"ALL_LANGUAGES"> {
  let Spellings = ["__arithmetic_fence"];
  let Attributes = [CustomTypeChecking, Constexpr];
  let Prototype = "void(...)";
}

def CountedByRef : Builtin {
  let Spellings = ["__builtin_counted_by_ref"];
  let Attributes = [NoThrow, CustomTypeChecking];
  let Prototype = "int(...)";
}<|MERGE_RESOLUTION|>--- conflicted
+++ resolved
@@ -227,13 +227,8 @@
   let Prototype = "T(T, T)";
 }
 
-<<<<<<< HEAD
-def Atan2F128 : Builtin {
-  let Spellings = ["__builtin_atan2f128"];
-=======
 def Atan2F16F128 : Builtin, F16F128MathTemplate {
   let Spellings = ["__builtin_atan2"];
->>>>>>> ce7c17d5
   let Attributes = [FunctionWithBuiltinPrefix, NoThrow, ConstIgnoringErrnoAndExceptions];
   let Prototype = "T(T, T)";
 }
@@ -4923,8 +4918,6 @@
   let Prototype = "void(...)";
 }
 
-<<<<<<< HEAD
-=======
 def HLSLBufferUpdateCounter : LangBuiltin<"HLSL_LANG"> {
   let Spellings = ["__builtin_hlsl_buffer_update_counter"];
   let Attributes = [NoThrow];
@@ -4949,7 +4942,6 @@
   let Prototype = "void()";
 }
 
->>>>>>> ce7c17d5
 // Builtins for XRay.
 def XRayCustomEvent : Builtin {
   let Spellings = ["__xray_customevent"];
