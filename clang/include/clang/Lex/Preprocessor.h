--- conflicted
+++ resolved
@@ -132,11 +132,7 @@
 struct CXXStandardLibraryVersionInfo {
   enum Library { Unknown, LibStdCXX };
   Library Lib;
-<<<<<<< HEAD
-  unsigned Version;
-=======
   std::uint64_t Version;
->>>>>>> eb0f1dc0
 };
 
 /// Engages in a tight little dance with the lexer to efficiently
@@ -2721,13 +2717,8 @@
   std::optional<CXXStandardLibraryVersionInfo> CXXStandardLibraryVersion;
 
 public:
-<<<<<<< HEAD
-  std::optional<unsigned> getStdLibCxxVersion();
-  bool NeedsStdLibCxxWorkaroundBefore(unsigned FixedVersion);
-=======
   std::optional<std::uint64_t> getStdLibCxxVersion();
   bool NeedsStdLibCxxWorkaroundBefore(std::uint64_t FixedVersion);
->>>>>>> eb0f1dc0
 
 private:
   //===--------------------------------------------------------------------===//
