--- conflicted
+++ resolved
@@ -2674,15 +2674,10 @@
 #define HLSL_INTANGIBLE_TYPE(Name, Id, SingletonId) bool is##Id##Type() const;
 #include "clang/Basic/HLSLIntangibleTypes.def"
   bool isHLSLSpecificType() const; // Any HLSL specific type
-<<<<<<< HEAD
-  bool isHLSLIntangibleType() const; // Any HLSL intangible type
-  bool isHLSLAttributedResourceType() const;
-=======
   bool isHLSLBuiltinIntangibleType() const; // Any HLSL builtin intangible type
   bool isHLSLAttributedResourceType() const;
   bool isHLSLIntangibleType()
       const; // Any HLSL intangible type (builtin, array, class)
->>>>>>> f791cfc8
 
   /// Determines if this type, which must satisfy
   /// isObjCLifetimeType(), is implicitly __unsafe_unretained rather
@@ -8472,19 +8467,6 @@
   }
 #include "clang/Basic/HLSLIntangibleTypes.def"
 
-<<<<<<< HEAD
-inline bool Type::isHLSLIntangibleType() const {
-#define HLSL_INTANGIBLE_TYPE(Name, Id, SingletonId) is##Id##Type() ||
-  return
-#include "clang/Basic/HLSLIntangibleTypes.def"
-      isHLSLAttributedResourceType();
-}
-
-inline bool Type::isHLSLSpecificType() const {
-  return isHLSLIntangibleType() || isa<HLSLAttributedResourceType>(this);
-}
-
-=======
 inline bool Type::isHLSLBuiltinIntangibleType() const {
 #define HLSL_INTANGIBLE_TYPE(Name, Id, SingletonId) is##Id##Type() ||
   return
@@ -8496,7 +8478,6 @@
   return isHLSLBuiltinIntangibleType() || isHLSLAttributedResourceType();
 }
 
->>>>>>> f791cfc8
 inline bool Type::isHLSLAttributedResourceType() const {
   return isa<HLSLAttributedResourceType>(this);
 }
