--- conflicted
+++ resolved
@@ -3686,15 +3686,9 @@
 
   using OpenACCVarParseResult = std::pair<ExprResult, OpenACCParseCanContinue>;
   /// Parses a single variable in a variable list for OpenACC.
-<<<<<<< HEAD
-  OpenACCVarParseResult ParseOpenACCVar();
-  /// Parses the variable list for the variety of places that take a var-list.
-  llvm::SmallVector<Expr *> ParseOpenACCVarList();
-=======
   OpenACCVarParseResult ParseOpenACCVar(OpenACCClauseKind CK);
   /// Parses the variable list for the variety of places that take a var-list.
   llvm::SmallVector<Expr *> ParseOpenACCVarList(OpenACCClauseKind CK);
->>>>>>> 97025bd9
   /// Parses any parameters for an OpenACC Clause, including required/optional
   /// parens.
   OpenACCClauseParseResult
