--- conflicted
+++ resolved
@@ -1,12 +1,6 @@
-<<<<<<< HEAD
-// RUN: env SDKROOT="/" %clang -Wno-error=return-type -emit-llvm -S -o %t1.ll -x c++ - < %s
-// RUN: env SDKROOT="/" %clang -Wno-error=return-type -fno-delayed-template-parsing -emit-ast -o %t.ast %s
-// RUN: env SDKROOT="/" %clang -Wno-error=return-type -emit-llvm -S -o %t2.ll -x ast - < %t.ast
-=======
 // RUN: env SDKROOT="/" %clang -Wno-error=return-type -emit-llvm -S -o - -x c++ - < %s | grep -v DIFile > %t1.ll
 // RUN: env SDKROOT="/" %clang -Wno-error=return-type -fno-delayed-template-parsing -emit-ast -o %t.ast %s
 // RUN: env SDKROOT="/" %clang -Wno-error=return-type -emit-llvm -S -o - -x ast - < %t.ast | grep -v DIFile > %t2.ll
->>>>>>> 4084ffcf
 // RUN: diff %t1.ll %t2.ll
 
 // http://llvm.org/bugs/show_bug.cgi?id=15377
