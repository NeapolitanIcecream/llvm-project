// RUN: %clang_cc1 -no-enable-noundef-analysis -std=c++11 -fsanitize=signed-integer-overflow,integer-divide-by-zero,float-divide-by-zero,shift-base,shift-exponent,unreachable,return,vla-bound,alignment,null,vptr,object-size,float-cast-overflow,bool,enum,array-bounds,function -fsanitize-recover=signed-integer-overflow,integer-divide-by-zero,float-divide-by-zero,shift-base,shift-exponent,vla-bound,alignment,null,vptr,object-size,float-cast-overflow,bool,enum,array-bounds,function -emit-llvm %s -o - -triple x86_64-linux-gnu | FileCheck %s --check-prefixes=CHECK,CHECK-FUNCSAN
// RUN: %clang_cc1 -no-enable-noundef-analysis -std=c++11 -fsanitize=vptr,address -fsanitize-recover=vptr,address -emit-llvm %s -o - -triple x86_64-linux-gnu | FileCheck %s --check-prefix=CHECK-ASAN
// RUN: %clang_cc1 -no-enable-noundef-analysis -std=c++11 -fsanitize=vptr -fsanitize-recover=vptr -emit-llvm %s -o - -triple x86_64-linux-gnu | FileCheck %s --check-prefix=DOWNCAST-NULL
// RUN: %clang_cc1 -no-enable-noundef-analysis -std=c++11 -fsanitize=function -emit-llvm %s -o - -triple x86_64-linux-gnux32 | FileCheck %s --check-prefix=CHECK-FUNCSAN
// RUN: %clang_cc1 -no-enable-noundef-analysis -std=c++11 -fsanitize=function -emit-llvm %s -o - -triple i386-linux-gnu | FileCheck %s --check-prefix=CHECK-FUNCSAN

struct S {
  double d;
  int a, b;
  virtual int f();
};

// Check that type descriptor global is not modified by ASan.
// CHECK-ASAN: [[TYPE_DESCR:@[0-9]+]] = private unnamed_addr constant { i16, i16, [4 x i8] } { i16 -1, i16 0, [4 x i8] c"'S'\00" }

// Check that type mismatch handler is not modified by ASan.
// CHECK-ASAN: private unnamed_addr global { { ptr, i32, i32 }, ptr, ptr, i8 } { {{.*}}, ptr [[TYPE_DESCR]], {{.*}} }

struct T : S {};

// CHECK-LABEL: @_Z17reference_binding
void reference_binding(int *p, S *q) {
  // C++ core issue 453: If an lvalue to which a reference is directly bound
  // designates neither an existing object or function of an appropriate type,
  // nor a region of storage of suitable size and alignment to contain an object
  // of the reference's type, the behavior is undefined.

  // CHECK: icmp ne {{.*}}, null

  // CHECK: %[[SIZE:.*]] = call i64 @llvm.objectsize.i64
  // CHECK-NEXT: icmp uge i64 %[[SIZE]], 4

  // CHECK: %[[PTRINT:.*]] = ptrtoint
  // CHECK-NEXT: %[[MISALIGN:.*]] = and i64 %[[PTRINT]], 3
  // CHECK-NEXT: icmp eq i64 %[[MISALIGN]], 0
  int &r = *p;

  // A reference is not required to refer to an object within its lifetime.
  // CHECK-NOT: __ubsan_handle_dynamic_type_cache_miss
  S &r2 = *q;
}

// CHECK-LABEL: @_Z13member_access
// CHECK-ASAN-LABEL: @_Z13member_access
void member_access(S *p) {
  // (1a) Check 'p' is appropriately sized and aligned for member access.

  // CHECK: icmp ne {{.*}}, null

  // CHECK: %[[SIZE:.*]] = call i64 @llvm.objectsize.i64
  // CHECK-NEXT: icmp uge i64 %[[SIZE]], 24

  // CHECK: %[[PTRINT:.*]] = ptrtoint
  // CHECK-NEXT: %[[MISALIGN:.*]] = and i64 %[[PTRINT]], 7
  // CHECK-NEXT: icmp eq i64 %[[MISALIGN]], 0

  // (1b) Check that 'p' actually points to an 'S'.

  // CHECK: %[[VTABLE:.*]] = load ptr, ptr %0
  // CHECK: %[[VPTR:.*]] = ptrtoint ptr %[[VTABLE]] to i64
  // hash_16_bytes:
  //
  // If this number changes, it indicates that either the mangled name of ::S
  // has changed, or that LLVM's hashing function has changed. The latter case
  // is OK if the hashing function is still stable.
  //
  // The two hash values are for 64- and 32-bit Clang binaries, respectively.
  // FIXME: We should produce a 64-bit value either way.
  //
  // CHECK-NEXT: xor i64 {{-4030275160588942838|1107558922}}, %[[VPTR]]
  // CHECK-NEXT: mul i64 {{.*}}, -7070675565921424023
  // CHECK-NEXT: lshr i64 {{.*}}, 47
  // CHECK-NEXT: xor i64
  // CHECK-NEXT: xor i64 %[[VPTR]]
  // CHECK-NEXT: mul i64 {{.*}}, -7070675565921424023
  // CHECK-NEXT: lshr i64 {{.*}}, 47
  // CHECK-NEXT: xor i64
  // CHECK-NEXT: %[[HASH:.*]] = mul i64 {{.*}}, -7070675565921424023
  //
  // Check the hash against the table:
  //
  // CHECK-NEXT: %[[IDX:.*]] = and i64 %{{.*}}, 127
  // CHECK-NEXT: getelementptr inbounds [128 x i64], ptr @__ubsan_vptr_type_cache, i32 0, i64 %[[IDX]]
  // CHECK-NEXT: %[[CACHEVAL:.*]] = load i64, ptr
  // CHECK-NEXT: icmp eq i64 %[[CACHEVAL]], %[[HASH]]
  // CHECK-NEXT: br i1

  // CHECK: call void @__ubsan_handle_dynamic_type_cache_miss({{.*}}, i64 %{{.*}}, i64 %[[HASH]])
  // CHECK-NOT: unreachable
  // CHECK: {{.*}}:

  // (2) Check 'p->b' is appropriately sized and aligned for a load.

  // FIXME: Suppress this in the trivial case of a member access, because we
  // know we've just checked the member access expression itself.

  // CHECK: %[[SIZE:.*]] = call i64 @llvm.objectsize.i64
  // CHECK-NEXT: icmp uge i64 %[[SIZE]], 4

  // CHECK: %[[PTRINT:.*]] = ptrtoint
  // CHECK-NEXT: %[[MISALIGN:.*]] = and i64 %[[PTRINT]], 3
  // CHECK-NEXT: icmp eq i64 %[[MISALIGN]], 0
  int k = p->b;

  // (3a) Check 'p' is appropriately sized and aligned for member function call.

  // CHECK: icmp ne {{.*}}, null

  // CHECK: %[[SIZE:.*]] = call i64 @llvm.objectsize.i64
  // CHECK-NEXT: icmp uge i64 %[[SIZE]], 24

  // CHECK: %[[PTRINT:.*]] = ptrtoint
  // CHECK-NEXT: %[[MISALIGN:.*]] = and i64 %[[PTRINT]], 7
  // CHECK-NEXT: icmp eq i64 %[[MISALIGN]], 0

  // (3b) Check that 'p' actually points to an 'S'

<<<<<<< HEAD
  // CHECK: load i64, ptr
  // CHECK-NEXT: xor i64 {{-4030275160588942838|1107558922}},
=======
  // CHECK: [[VTABLE2:%.*]] = load ptr, ptr
  // CHECK: ptrtoint ptr [[VTABLE2]] to i64
  // CHECK-NEXT: mul i64 %[[#]], -4658895280553007687, !nosanitize
>>>>>>> 4ae23bcc
  // [...]
  // CHECK: getelementptr inbounds [128 x i64], ptr @__ubsan_vptr_type_cache, i32 0, i64 %
  // CHECK: br i1
  // CHECK: call void @__ubsan_handle_dynamic_type_cache_miss({{.*}}, i64 %{{.*}}, i64 %{{.*}})
  // CHECK-NOT: unreachable
  // CHECK: {{.*}}:

  k = p->f();
}

// CHECK-LABEL: @_Z12lsh_overflow
int lsh_overflow(int a, int b) {
  // CHECK: %[[RHS_INBOUNDS:.*]] = icmp ule i32 %[[RHS:.*]], 31
  // CHECK-NEXT: br i1 %[[RHS_INBOUNDS]], label %[[CHECK_BB:.*]], label %[[CONT_BB:.*]],

  // CHECK:      [[CHECK_BB]]:
  // CHECK-NEXT: %[[SHIFTED_OUT_WIDTH:.*]] = sub nuw nsw i32 31, %[[RHS]]
  // CHECK-NEXT: %[[SHIFTED_OUT:.*]] = lshr i32 %[[LHS:.*]], %[[SHIFTED_OUT_WIDTH]]

  // This is present for C++11 but not for C: C++ core issue 1457 allows a '1'
  // to be shifted into the sign bit, but not out of it.
  // CHECK-NEXT: %[[SHIFTED_OUT_NOT_SIGN:.*]] = lshr i32 %[[SHIFTED_OUT]], 1

  // CHECK-NEXT: %[[NO_OVERFLOW:.*]] = icmp eq i32 %[[SHIFTED_OUT_NOT_SIGN]], 0
  // CHECK-NEXT: br label %[[CONT_BB]]

  // CHECK:      [[CONT_BB]]:
  // CHECK-NEXT: %[[VALID_BASE:.*]] = phi i1 [ true, {{.*}} ], [ %[[NO_OVERFLOW]], %[[CHECK_BB]] ]
  // CHECK-NEXT: %[[VALID:.*]] = and i1 %[[RHS_INBOUNDS]], %[[VALID_BASE]]
  // CHECK-NEXT: br i1 %[[VALID]]

  // CHECK: call void @__ubsan_handle_shift_out_of_bounds
  // CHECK-NOT: call void @__ubsan_handle_shift_out_of_bounds

  // CHECK: %[[RET:.*]] = shl i32 %[[LHS]], %[[RHS]]
  // CHECK-NEXT: ret i32 %[[RET]]
  return a << b;
}

// CHECK-LABEL: @_Z9no_return
int no_return() {
  // CHECK:      call void @__ubsan_handle_missing_return(ptr @{{.*}}) [[NR_NUW:#[0-9]+]]
  // CHECK-NEXT: unreachable
}

// CHECK-LABEL: @_Z9sour_bool
bool sour_bool(bool *p) {
  // CHECK: %[[OK:.*]] = icmp ule i8 {{.*}}, 1
  // CHECK: br i1 %[[OK]]
  // CHECK: call void @__ubsan_handle_load_invalid_value(ptr @{{.*}}, i64 {{.*}})
  return *p;
}

enum E1 { e1a = 0, e1b = 127 } e1;
enum E2 { e2a = -1, e2b = 64 } e2;
enum E3 { e3a = (1u << 31) - 1 } e3;

// CHECK-LABEL: @_Z14bad_enum_value
int bad_enum_value() {
  // CHECK: %[[E1:.*]] = icmp ule i32 {{.*}}, 127
  // CHECK: br i1 %[[E1]]
  // CHECK: call void @__ubsan_handle_load_invalid_value(
  int a = e1;

  // CHECK: %[[E2HI:.*]] = icmp sle i32 {{.*}}, 127
  // CHECK: %[[E2LO:.*]] = icmp sge i32 {{.*}}, -128
  // CHECK: %[[E2:.*]] = and i1 %[[E2HI]], %[[E2LO]]
  // CHECK: br i1 %[[E2]]
  // CHECK: call void @__ubsan_handle_load_invalid_value(
  int b = e2;

  // CHECK: %[[E3:.*]] = icmp ule i32 {{.*}}, 2147483647
  // CHECK: br i1 %[[E3]]
  // CHECK: call void @__ubsan_handle_load_invalid_value(
  int c = e3;
  return a + b + c;
}

// CHECK-LABEL: @_Z20bad_downcast_pointer
// DOWNCAST-NULL-LABEL: @_Z20bad_downcast_pointer
void bad_downcast_pointer(S *p) {
  // CHECK: %[[NONNULL:.*]] = icmp ne {{.*}}, null
  // CHECK: br i1 %[[NONNULL]],

  // A null pointer access is guarded without -fsanitize=null.
  // DOWNCAST-NULL: %[[NONNULL:.*]] = icmp ne {{.*}}, null
  // DOWNCAST-NULL: br i1 %[[NONNULL]],

  // CHECK: %[[SIZE:.*]] = call i64 @llvm.objectsize.i64.p0(
  // CHECK: %[[E1:.*]] = icmp uge i64 %[[SIZE]], 24
  // CHECK: %[[MISALIGN:.*]] = and i64 %{{.*}}, 7
  // CHECK: %[[E2:.*]] = icmp eq i64 %[[MISALIGN]], 0
  // CHECK: %[[E12:.*]] = and i1 %[[E1]], %[[E2]]
  // CHECK: br i1 %[[E12]],

  // CHECK: call void @__ubsan_handle_type_mismatch
  // CHECK: br label

  // CHECK: br i1 %{{.*}},

  // CHECK: call void @__ubsan_handle_dynamic_type_cache_miss
  // CHECK: br label
  (void) static_cast<T*>(p);
}

// CHECK-LABEL: @_Z22bad_downcast_reference
void bad_downcast_reference(S &p) {
  // CHECK: %[[E1:.*]] = icmp ne {{.*}}, null
  // CHECK-NOT: br i1

  // CHECK: %[[SIZE:.*]] = call i64 @llvm.objectsize.i64.p0(
  // CHECK: %[[E2:.*]] = icmp uge i64 %[[SIZE]], 24

  // CHECK: %[[MISALIGN:.*]] = and i64 %{{.*}}, 7
  // CHECK: %[[E3:.*]] = icmp eq i64 %[[MISALIGN]], 0

  // CHECK: %[[E12:.*]] = and i1 %[[E1]], %[[E2]]
  // CHECK: %[[E123:.*]] = and i1 %[[E12]], %[[E3]]
  // CHECK: br i1 %[[E123]],

  // CHECK: call void @__ubsan_handle_type_mismatch
  // CHECK: br label

  // CHECK: br i1 %{{.*}},

  // CHECK: call void @__ubsan_handle_dynamic_type_cache_miss
  // CHECK: br label
  (void) static_cast<T&>(p);
}

// CHECK-LABEL: @_Z11array_index
int array_index(const int (&a)[4], int n) {
  // CHECK: %[[K1_OK:.*]] = icmp ult i64 %{{.*}}, 4
  // CHECK: br i1 %[[K1_OK]]
  // CHECK: call void @__ubsan_handle_out_of_bounds(
  int k1 = a[n];

  // CHECK: %[[R1_OK:.*]] = icmp ule i64 %{{.*}}, 4
  // CHECK: br i1 %[[R1_OK]]
  // CHECK: call void @__ubsan_handle_out_of_bounds(
  const int *r1 = &a[n];

  // CHECK: %[[K2_OK:.*]] = icmp ult i64 %{{.*}}, 8
  // CHECK: br i1 %[[K2_OK]]
  // CHECK: call void @__ubsan_handle_out_of_bounds(
  int k2 = ((const int(&)[8])a)[n];

  // CHECK: %[[K3_OK:.*]] = icmp ult i64 %{{.*}}, 4
  // CHECK: br i1 %[[K3_OK]]
  // CHECK: call void @__ubsan_handle_out_of_bounds(
  int k3 = n[a];

  return k1 + *r1 + k2;
}

// CHECK-LABEL: @_Z17multi_array_index
int multi_array_index(int n, int m) {
  int arr[4][6];

  // CHECK: %[[IDX1_OK:.*]] = icmp ult i64 %{{.*}}, 4
  // CHECK: br i1 %[[IDX1_OK]]
  // CHECK: call void @__ubsan_handle_out_of_bounds(

  // CHECK: %[[IDX2_OK:.*]] = icmp ult i64 %{{.*}}, 6
  // CHECK: br i1 %[[IDX2_OK]]
  // CHECK: call void @__ubsan_handle_out_of_bounds(
  return arr[n][m];
}

// CHECK-LABEL: @_Z11array_arith
int array_arith(const int (&a)[4], int n) {
  // CHECK: %[[K1_OK:.*]] = icmp ule i64 %{{.*}}, 4
  // CHECK: br i1 %[[K1_OK]]
  // CHECK: call void @__ubsan_handle_out_of_bounds(
  const int *k1 = a + n;

  // CHECK: %[[K2_OK:.*]] = icmp ule i64 %{{.*}}, 8
  // CHECK: br i1 %[[K2_OK]]
  // CHECK: call void @__ubsan_handle_out_of_bounds(
  const int *k2 = (const int(&)[8])a + n;

  return *k1 + *k2;
}

struct ArrayMembers {
  int a1[5];
  int a2[1];
};
// CHECK-LABEL: @_Z18struct_array_index
int struct_array_index(ArrayMembers *p, int n) {
  // CHECK: %[[IDX_OK:.*]] = icmp ult i64 %{{.*}}, 5
  // CHECK: br i1 %[[IDX_OK]]
  // CHECK: call void @__ubsan_handle_out_of_bounds(
  return p->a1[n];
}

// CHECK-LABEL: @_Z16flex_array_index
int flex_array_index(ArrayMembers *p, int n) {
  // CHECK-NOT: call void @__ubsan_handle_out_of_bounds(
  return p->a2[n];
}

extern int incomplete[];
// CHECK-LABEL: @_Z22incomplete_array_index
int incomplete_array_index(int n) {
  // CHECK-NOT: call void @__ubsan_handle_out_of_bounds(
  return incomplete[n];
}

typedef __attribute__((ext_vector_type(4))) int V4I;
// CHECK-LABEL: @_Z12vector_index
int vector_index(V4I v, int n) {
  // CHECK: %[[IDX_OK:.*]] = icmp ult i64 %{{.*}}, 4
  // CHECK: br i1 %[[IDX_OK]]
  // CHECK: call void @__ubsan_handle_out_of_bounds(
  return v[n];
}

// CHECK-LABEL: @_Z12string_index
char string_index(int n) {
  // CHECK: %[[IDX_OK:.*]] = icmp ult i64 %{{.*}}, 6
  // CHECK: br i1 %[[IDX_OK]]
  // CHECK: call void @__ubsan_handle_out_of_bounds(
  return "Hello"[n];
}

class A // align=4
{
  int a1, a2, a3;
};

class B // align=8
{
  long b1, b2;
};

class C : public A, public B // align=16
{
  alignas(16) int c1;
};

// Make sure we check the alignment of the pointer after subtracting any
// offset. The pointer before subtraction doesn't need to be aligned for
// the destination type.

// CHECK-LABEL: define{{.*}} void @_Z16downcast_pointerP1B(ptr %b)
void downcast_pointer(B *b) {
  (void) static_cast<C*>(b);
  // Alignment check from EmitTypeCheck(TCK_DowncastPointer, ...)
  // CHECK: [[SUB:%[.a-z0-9]*]] = getelementptr inbounds i8, ptr {{.*}}, i64 -16
  // null check goes here
  // CHECK: [[FROM_PHI:%.+]] = phi ptr [ [[SUB]], {{.*}} ], {{.*}}
  // Objectsize check goes here
  // CHECK: [[C_INT:%.+]] = ptrtoint ptr [[FROM_PHI]] to i64
  // CHECK-NEXT: [[MASKED:%.+]] = and i64 [[C_INT]], 15
  // CHECK-NEXT: [[TEST:%.+]] = icmp eq i64 [[MASKED]], 0
  // AND the alignment test with the objectsize test.
  // CHECK-NEXT: [[AND:%.+]] = and i1 {{.*}}, [[TEST]]
  // CHECK-NEXT: br i1 [[AND]]
}

// CHECK-LABEL: define{{.*}} void @_Z18downcast_referenceR1B(ptr nonnull align {{[0-9]+}} dereferenceable({{[0-9]+}}) %b)
void downcast_reference(B &b) {
  (void) static_cast<C&>(b);
  // Alignment check from EmitTypeCheck(TCK_DowncastReference, ...)
  // CHECK:      [[SUB:%[.a-z0-9]*]] = getelementptr inbounds i8, ptr {{.*}}, i64 -16
  // Objectsize check goes here
  // CHECK:      [[C_INT:%.+]] = ptrtoint ptr [[SUB]] to i64
  // CHECK-NEXT: [[MASKED:%.+]] = and i64 [[C_INT]], 15
  // CHECK-NEXT: [[TEST:%.+]] = icmp eq i64 [[MASKED]], 0
  // AND the alignment test with the objectsize test.
  // CHECK:      [[AND:%.+]] = and i1 {{.*}}, [[TEST]]
  // CHECK-NEXT: br i1 [[AND]]
}

// CHECK-FUNCSAN: @_Z22indirect_function_callPFviE({{.*}} !func_sanitize ![[FUNCSAN:.*]] {
void indirect_function_call(void (*p)(int)) {
  // CHECK: [[PTR:%.+]] = load ptr, ptr

  // Signature check
  // CHECK-NEXT: [[SIGPTR:%.+]] = getelementptr <{ i32, i32 }>, ptr [[PTR]], i32 -1, i32 0
  // CHECK-NEXT: [[SIG:%.+]] = load i32, ptr [[SIGPTR]]
  // CHECK-NEXT: [[SIGCMP:%.+]] = icmp eq i32 [[SIG]], -1056584962
  // CHECK-NEXT: br i1 [[SIGCMP]]

  // CalleeTypeHash check
  // CHECK: [[CalleeTypeHashPtr:%.+]] = getelementptr <{ i32, i32 }>, ptr [[PTR]], i32 -1, i32 1
  // CHECK-NEXT: [[CalleeTypeHash:%.+]] = load i32, ptr [[CalleeTypeHashPtr]]
  // CHECK-NEXT: [[CalleeTypeHashMatch:%.+]] = icmp eq i32 [[CalleeTypeHash]], -1988405058
  // CHECK-NEXT: br i1 [[CalleeTypeHashMatch]]

  p(42);
}

namespace VBaseObjectSize {
  // Note: C is laid out such that offsetof(C, B) + sizeof(B) extends outside
  // the C object.
  struct alignas(16) A { void *a1, *a2; };
  struct B : virtual A { void *b; void* g(); };
  struct C : virtual A, virtual B { };
  // CHECK-LABEL: define {{.*}} @_ZN15VBaseObjectSize1fERNS_1BE(
  B &f(B &b) {
    // Size check: check for nvsize(B) == 16 (do not require size(B) == 32)
    // CHECK: [[SIZE:%.+]] = call i{{32|64}} @llvm.objectsize.i64.p0(
    // CHECK: icmp uge i{{32|64}} [[SIZE]], 16,

    // Alignment check: check for nvalign(B) == 8 (do not require align(B) == 16)
    // CHECK: [[PTRTOINT:%.+]] = ptrtoint {{.*}} to i64,
    // CHECK: and i64 [[PTRTOINT]], 7,
    return b;
  }

  // CHECK-LABEL: define {{.*}} @_ZN15VBaseObjectSize1B1gEv(
  void *B::g() {
    // Ensure that the check on the "this" pointer also uses the proper
    // alignment. We should be using nvalign(B) == 8, not 16.
    // CHECK: [[PTRTOINT:%.+]] = ptrtoint {{.*}} to i64,
    // CHECK: and i64 [[PTRTOINT]], 7
    return nullptr;
  }
}

namespace FunctionSanitizerVirtualCalls {
struct A {
  virtual void f() {}
  virtual void g() {}
  void h() {}
};

struct B : virtual A {
  virtual void b() {}
  virtual void f();
  void g() final {}
  static void q() {}
};

void B::f() {}

void force_irgen() {
  A a;
  a.g();
  a.h();

  B b;
  b.f();
  b.b();
  b.g();
  B::q();
}

// CHECK-LABEL: define{{.*}} void @_ZN29FunctionSanitizerVirtualCalls1B1fEv
// CHECK-NOT: !func_sanitize
//
// CHECK-LABEL: define{{.*}} void @_ZTv0_n24_N29FunctionSanitizerVirtualCalls1B1fEv
// CHECK-NOT: !func_sanitize
//
// CHECK-LABEL: define{{.*}} void @_ZN29FunctionSanitizerVirtualCalls11force_irgenEv()
// CHECK: !func_sanitize
//
// CHECK-LABEL: define linkonce_odr void @_ZN29FunctionSanitizerVirtualCalls1AC1Ev
// CHECK-NOT: !func_sanitize
//
// CHECK-LABEL: define linkonce_odr void @_ZN29FunctionSanitizerVirtualCalls1A1gEv
// CHECK-NOT: !func_sanitize
//
// CHECK-LABEL: define linkonce_odr void @_ZN29FunctionSanitizerVirtualCalls1A1hEv
// CHECK-NOT: !func_sanitize
//
// CHECK-LABEL: define linkonce_odr void @_ZN29FunctionSanitizerVirtualCalls1BC1Ev
// CHECK-NOT: !func_sanitize
//
// CHECK-LABEL: define linkonce_odr void @_ZN29FunctionSanitizerVirtualCalls1B1bEv
// CHECK-NOT: !func_sanitize
//
// CHECK-LABEL: define linkonce_odr void @_ZN29FunctionSanitizerVirtualCalls1B1gEv
// CHECK-NOT: !func_sanitize
//
// CHECK-LABEL: define linkonce_odr void @_ZN29FunctionSanitizerVirtualCalls1B1qEv
// CHECK: !func_sanitize

}

namespace UpcastPointerTest {
struct S {};
struct T : S { double d; };
struct V : virtual S {};

// CHECK-LABEL: upcast_pointer
S* upcast_pointer(T* t) {
  // Check for null pointer
  // CHECK: %[[NONNULL:.*]] = icmp ne {{.*}}, null
  // CHECK: br i1 %[[NONNULL]]

  // Check alignment
  // CHECK: %[[MISALIGN:.*]] = and i64 %{{.*}}, 7
  // CHECK: icmp eq i64 %[[MISALIGN]], 0

  // CHECK: call void @__ubsan_handle_type_mismatch
  return t;
}

V getV();

// CHECK-LABEL: upcast_to_vbase
void upcast_to_vbase() {
  // No need to check for null here, as we have a temporary here.

  // CHECK-NOT: br i1

  // CHECK: call i64 @llvm.objectsize
  // CHECK: call void @__ubsan_handle_type_mismatch
  // CHECK: call void @__ubsan_handle_dynamic_type_cache_miss
  const S& s = getV();
}
}

struct nothrow {};
void *operator new[](__SIZE_TYPE__, nothrow) noexcept;

namespace NothrowNew {
  struct X { X(); };

  // CHECK-LABEL: define{{.*}}nothrow_new_trivial
  void *nothrow_new_trivial() {
    // CHECK: %[[is_null:.*]] = icmp eq ptr{{.*}}, null
    // CHECK: br i1 %[[is_null]], label %[[null:.*]], label %[[nonnull:.*]]

    // CHECK: [[nonnull]]:
    // CHECK: llvm.objectsize
    // CHECK: icmp uge i64 {{.*}}, 123456,
    // CHECK: br i1
    //
    // CHECK: call {{.*}}__ubsan_handle_type_mismatch
    //
    // CHECK: [[null]]:
    // CHECK-NOT: {{ }}br{{ }}
    // CHECK: ret
    return new (nothrow{}) char[123456];
  }

  // CHECK-LABEL: define{{.*}}nothrow_new_nontrivial
  void *nothrow_new_nontrivial() {
    // CHECK: %[[is_null:.*]] = icmp eq ptr{{.*}}, null
    // CHECK: br i1 %[[is_null]], label %[[null:.*]], label %[[nonnull:.*]]

    // CHECK: [[nonnull]]:
    // CHECK: llvm.objectsize
    // CHECK: icmp uge i64 {{.*}}, 123456,
    // CHECK: br i1
    //
    // CHECK: call {{.*}}__ubsan_handle_type_mismatch
    //
    // CHECK: call {{.*}}_ZN10NothrowNew1XC1Ev
    //
    // CHECK: [[null]]:
    // CHECK-NOT: {{ }}br{{ }}
    // CHECK: ret
    return new (nothrow{}) X[123456];
  }

  // CHECK-LABEL: define{{.*}}throwing_new
  void *throwing_new(int size) {
    // CHECK: icmp ne ptr{{.*}}, null
    // CHECK: %[[size:.*]] = mul
    // CHECK: llvm.objectsize
    // CHECK: icmp uge i64 {{.*}}, %[[size]],
    // CHECK: %[[ok:.*]] = and
    // CHECK: br i1 %[[ok]], label %[[good:.*]], label %[[bad:[^,]*]]
    //
    // CHECK: [[bad]]:
    // CHECK: call {{.*}}__ubsan_handle_type_mismatch
    //
    // CHECK: [[good]]:
    // CHECK-NOT: {{ }}br{{ }}
    // CHECK: ret
    return new char[size];
  }

  // CHECK-LABEL: define{{.*}}nothrow_new_zero_size
  void *nothrow_new_zero_size() {
    // CHECK: %[[nonnull:.*]] = icmp ne ptr{{.*}}, null
    // CHECK-NOT: llvm.objectsize
    // CHECK: br i1 %[[nonnull]], label %[[good:.*]], label %[[bad:[^,]*]]
    //
    // CHECK: [[bad]]:
    // CHECK: call {{.*}}__ubsan_handle_type_mismatch
    //
    // CHECK: [[good]]:
    // CHECK-NOT: {{ }}br{{ }}
    // CHECK: ret
    return new char[0];
  }

  // CHECK-LABEL: define{{.*}}throwing_new_zero_size
  void *throwing_new_zero_size() {
    // Nothing to check here.
    // CHECK-NOT: __ubsan_handle_type_mismatch
    return new (nothrow{}) char[0];
    // CHECK: ret
  }
}

struct ThisAlign {
  void this_align_lambda();
  void this_align_lambda_2();
};
void ThisAlign::this_align_lambda() {
  // CHECK-LABEL: define internal ptr @"_ZZN9ThisAlign17this_align_lambdaEvENK3$_0clEv"
  // CHECK-SAME: (ptr {{[^,]*}} %[[this:[^)]*]])
  // CHECK: %[[this_addr:.*]] = alloca
  // CHECK: store ptr %[[this]], ptr %[[this_addr]],
  // CHECK: %[[this_inner:.*]] = load ptr, ptr %[[this_addr]],
  // CHECK: %[[this_outer_addr:.*]] = getelementptr inbounds %{{.*}}, ptr %[[this_inner]], i32 0, i32 0
  // CHECK: %[[this_outer:.*]] = load ptr, ptr %[[this_outer_addr]],
  //
  // CHECK: %[[this_inner_isnonnull:.*]] = icmp ne ptr %[[this_inner]], null
  // CHECK: %[[this_inner_asint:.*]] = ptrtoint ptr %[[this_inner]] to i
  // CHECK: %[[this_inner_misalignment:.*]] = and i{{32|64}} %[[this_inner_asint]], {{3|7}},
  // CHECK: %[[this_inner_isaligned:.*]] = icmp eq i{{32|64}} %[[this_inner_misalignment]], 0
  // CHECK: %[[this_inner_valid:.*]] = and i1 %[[this_inner_isnonnull]], %[[this_inner_isaligned]],
  // CHECK: br i1 %[[this_inner_valid:.*]]
  [&] { return this; } ();
}

namespace CopyValueRepresentation {
  // CHECK-LABEL: define {{.*}} @_ZN23CopyValueRepresentation2S3aSERKS0_
  // CHECK-NOT: call {{.*}} @__ubsan_handle_load_invalid_value
  // CHECK-LABEL: define {{.*}} @_ZN23CopyValueRepresentation2S4aSEOS0_
  // CHECK-NOT: call {{.*}} @__ubsan_handle_load_invalid_value
  // CHECK-LABEL: define {{.*}} @_ZN23CopyValueRepresentation2S1C2ERKS0_
  // CHECK-NOT: call {{.*}} __ubsan_handle_load_invalid_value
  // CHECK-LABEL: define {{.*}} @_ZN23CopyValueRepresentation2S2C2ERKS0_
  // CHECK: __ubsan_handle_load_invalid_value
  // CHECK-LABEL: define {{.*}} @_ZN23CopyValueRepresentation2S5C2ERKS0_
  // CHECK-NOT: call {{.*}} __ubsan_handle_load_invalid_value

  struct CustomCopy { CustomCopy(); CustomCopy(const CustomCopy&); };
  struct S1 {
    CustomCopy CC;
    bool b;
  };
  void callee1(S1);
  void test1() {
    S1 s11;
    callee1(s11);
    S1 s12;
    s12 = s11;
  }

  static bool some_global_bool;
  struct ExprCopy {
    ExprCopy();
    ExprCopy(const ExprCopy&, bool b = some_global_bool);
  };
  struct S2 {
    ExprCopy EC;
    bool b;
  };
  void callee2(S2);
  void test2(void) {
    S2 s21;
    callee2(s21);
    S2 s22;
    s22 = s21;
  }

  struct CustomAssign { CustomAssign &operator=(const CustomAssign&); };
  struct S3 {
    CustomAssign CA;
    bool b;
  };
  void test3() {
    S3 x, y;
    x = y;
  }

  struct CustomMove {
    CustomMove();
    CustomMove(const CustomMove&&);
    CustomMove &operator=(const CustomMove&&);
  };
  struct S4 {
    CustomMove CM;
    bool b;
  };
  void test4() {
    S4 x, y;
    x = static_cast<S4&&>(y);
  }

  struct EnumCustomCopy {
    EnumCustomCopy();
    EnumCustomCopy(const EnumCustomCopy&);
  };
  struct S5 {
    EnumCustomCopy ECC;
    bool b;
  };
  void callee5(S5);
  void test5() {
    S5 s51;
    callee5(s51);
    S5 s52;
    s52 = s51;
  }
}

void ThisAlign::this_align_lambda_2() {
  // CHECK-LABEL: define internal void @"_ZZN9ThisAlign19this_align_lambda_2EvENK3$_0clEv"
  // CHECK-SAME: (ptr {{[^,]*}} %[[this:[^)]*]])
  // CHECK: %[[this_addr:.*]] = alloca
  // CHECK: store ptr %[[this]], ptr %[[this_addr]],
  // CHECK: %[[this_inner:.*]] = load ptr, ptr %[[this_addr]],
  //
  // Do not perform a null check on the 'this' pointer if the function might be
  // called from a static invoker.
  // CHECK-NOT: icmp ne ptr %[[this_inner]], null
  auto *p = +[] {};
  p();
}

// CHECK: attributes [[NR_NUW]] = { noreturn nounwind }

// CHECK-FUNCSAN: ![[FUNCSAN]] = !{i32 -1056584962, i32 -1000226989}<|MERGE_RESOLUTION|>--- conflicted
+++ resolved
@@ -67,15 +67,10 @@
   // The two hash values are for 64- and 32-bit Clang binaries, respectively.
   // FIXME: We should produce a 64-bit value either way.
   //
-  // CHECK-NEXT: xor i64 {{-4030275160588942838|1107558922}}, %[[VPTR]]
-  // CHECK-NEXT: mul i64 {{.*}}, -7070675565921424023
-  // CHECK-NEXT: lshr i64 {{.*}}, 47
-  // CHECK-NEXT: xor i64
-  // CHECK-NEXT: xor i64 %[[VPTR]]
-  // CHECK-NEXT: mul i64 {{.*}}, -7070675565921424023
-  // CHECK-NEXT: lshr i64 {{.*}}, 47
-  // CHECK-NEXT: xor i64
-  // CHECK-NEXT: %[[HASH:.*]] = mul i64 {{.*}}, -7070675565921424023
+  // CHECK-NEXT: mul i64 %[[VPTR]], -4658895280553007687, !nosanitize
+  // CHECK-NEXT: lshr i64 {{.*}}, 31
+  // CHECK-NEXT: xor i64 %[[#]], %[[#]]
+  // CHECK-NEXT: %[[HASH:.*]] = xor i64 4589795628539611399, %[[#]], !nosanitize
   //
   // Check the hash against the table:
   //
@@ -115,14 +110,9 @@
 
   // (3b) Check that 'p' actually points to an 'S'
 
-<<<<<<< HEAD
-  // CHECK: load i64, ptr
-  // CHECK-NEXT: xor i64 {{-4030275160588942838|1107558922}},
-=======
   // CHECK: [[VTABLE2:%.*]] = load ptr, ptr
   // CHECK: ptrtoint ptr [[VTABLE2]] to i64
   // CHECK-NEXT: mul i64 %[[#]], -4658895280553007687, !nosanitize
->>>>>>> 4ae23bcc
   // [...]
   // CHECK: getelementptr inbounds [128 x i64], ptr @__ubsan_vptr_type_cache, i32 0, i64 %
   // CHECK: br i1
