<<<<<<< HEAD
// RUN: %clang_cc1 -fsyntax-only -verify %s -std=c++11
// RUN: %clang_cc1 -fsyntax-only -verify %s -triple x86_64-windows-msvc -std=c++11
// RUN: %clang_cc1 -fsyntax-only -verify %s -triple x86_64-scei-ps4 -std=c++11
=======
// RUN: %clang_cc1 -fsyntax-only -verify=expected,itanium %s -triple x86_64-unknown-linux -std=c++11
// RUN: %clang_cc1 -fsyntax-only -verify=expected,windows %s -triple x86_64-windows-msvc -std=c++11
// RUN: %clang_cc1 -fsyntax-only -verify=expected,scei %s -triple x86_64-scei-ps4 -std=c++11
>>>>>>> eb0f1dc0


void __attribute__((trivial_abi)) foo(); // expected-warning {{'trivial_abi' attribute only applies to classes}}

// Should not crash.
template <class>
class __attribute__((trivial_abi)) a { a(a &&); };
#if defined(_WIN64) && !defined(__MINGW32__)
// On Windows/MSVC, to be trivial-for-calls, an object must be trivially copyable.
// (And it is only trivially relocatable, currently, if it is trivial for calls.)
// In this case, it is suppressed by an explicitly defined move constructor.
// Similar concerns apply to later tests that have #if defined(_WIN64) && !defined(__MINGW32__)
static_assert(!__is_trivially_relocatable(a<int>), ""); // expected-warning{{deprecated}}
static_assert(!__builtin_is_cpp_trivially_relocatable(a<int>), "");
#else
static_assert(__is_trivially_relocatable(a<int>), ""); // expected-warning{{deprecated}}
static_assert(!__builtin_is_cpp_trivially_relocatable(a<int>), "");
#endif

struct [[clang::trivial_abi]] S0 {
  int a;
};
static_assert(__is_trivially_relocatable(S0), ""); // expected-warning{{deprecated}}
static_assert(__builtin_is_cpp_trivially_relocatable(S0), "");

struct __attribute__((trivial_abi)) S1 {
  int a;
};
static_assert(__is_trivially_relocatable(S1), ""); // expected-warning{{deprecated}}
static_assert(__builtin_is_cpp_trivially_relocatable(S1), "");


struct __attribute__((trivial_abi)) S3 { // expected-warning {{'trivial_abi' cannot be applied to 'S3'}} expected-note {{is polymorphic}}
  virtual void m();
};
static_assert(!__is_trivially_relocatable(S3), ""); // expected-warning{{deprecated}}
static_assert(__builtin_is_cpp_trivially_relocatable(S3), "");


struct S3_2 {
  virtual void m();
} __attribute__((trivial_abi)); // expected-warning {{'trivial_abi' cannot be applied to 'S3_2'}} expected-note {{is polymorphic}}
static_assert(!__is_trivially_relocatable(S3_2), ""); // expected-warning{{deprecated}}
static_assert(__builtin_is_cpp_trivially_relocatable(S3_2), "");

struct __attribute__((trivial_abi)) S3_3 { // expected-warning {{'trivial_abi' cannot be applied to 'S3_3'}} expected-note {{has a field of a non-trivial class type}}
  S3_3(S3_3 &&);
  S3_2 s32;
};
#ifdef __ORBIS__
// The ClangABI4OrPS4 calling convention kind passes classes in registers if the
// copy constructor is trivial for calls *or deleted*, while other platforms do
// not accept deleted constructors.
static_assert(__is_trivially_relocatable(S3_3), ""); // expected-warning{{deprecated}}
static_assert(!__builtin_is_cpp_trivially_relocatable(S3_3), "");

#else
static_assert(!__is_trivially_relocatable(S3_3), ""); // expected-warning{{deprecated}}
static_assert(!__builtin_is_cpp_trivially_relocatable(S3_3), "");

#endif

// Diagnose invalid trivial_abi even when the type is templated because it has a non-trivial field.
template <class T>
struct __attribute__((trivial_abi)) S3_4 { // expected-warning {{'trivial_abi' cannot be applied to 'S3_4'}} expected-note {{has a field of a non-trivial class type}}
  S3_4(S3_4 &&);
  S3_2 s32;
};
static_assert(!__is_trivially_relocatable(S3_4<int>), ""); // expected-warning{{deprecated}}
static_assert(!__builtin_is_cpp_trivially_relocatable(S3_4<int>), "");


struct S4 {
  int a;
};
static_assert(__is_trivially_relocatable(S4), ""); // expected-warning{{deprecated}}
static_assert(__builtin_is_cpp_trivially_relocatable(S4), "");


struct __attribute__((trivial_abi)) S5 : public virtual S4 { // expected-warning {{'trivial_abi' cannot be applied to 'S5'}} expected-note {{has a virtual base}}
};
static_assert(!__is_trivially_relocatable(S5), ""); // expected-warning{{deprecated}}
static_assert(!__builtin_is_cpp_trivially_relocatable(S5), "");


struct __attribute__((trivial_abi)) S9 : public S4 {
};
static_assert(__is_trivially_relocatable(S9), ""); // expected-warning{{deprecated}}
static_assert(__builtin_is_cpp_trivially_relocatable(S9), "");


struct __attribute__((trivial_abi(1))) S8 { // expected-error {{'trivial_abi' attribute takes no arguments}}
  int a;
};

// Do not warn about deleted ctors  when 'trivial_abi' is used to annotate a template class.
template <class T>
struct __attribute__((trivial_abi)) S10 {
  T p;
};

S10<int *> p1;
static_assert(__is_trivially_relocatable(S10<int>), ""); // expected-warning{{deprecated}}
static_assert(__builtin_is_cpp_trivially_relocatable(S10<int>), "");

static_assert(__is_trivially_relocatable(S10<S3>), ""); // expected-warning{{deprecated}}
static_assert(__builtin_is_cpp_trivially_relocatable(S10<S3>), "");


template <class T>
struct S14 {
  T a;
};

template <class T>
struct __attribute__((trivial_abi)) S15 : S14<T> {
};

S15<int> s15;
static_assert(__is_trivially_relocatable(S15<int>), ""); // expected-warning{{deprecated}}
static_assert(__builtin_is_cpp_trivially_relocatable(S15<int>), "");

static_assert(__is_trivially_relocatable(S15<S3>), ""); // expected-warning{{deprecated}}
static_assert(__builtin_is_cpp_trivially_relocatable(S15<S3>), "");

template <class T>
struct __attribute__((trivial_abi)) S16 {
  S14<T> a;
};
static_assert(__is_trivially_relocatable(S16<int>), ""); // expected-warning{{deprecated}}
static_assert(__builtin_is_cpp_trivially_relocatable(S16<int>), "");

static_assert(__is_trivially_relocatable(S16<S3>), ""); // expected-warning{{deprecated}}
static_assert(__builtin_is_cpp_trivially_relocatable(S16<S3>), "");

S16<int> s16;

template <class T>
struct __attribute__((trivial_abi)) S17 {
};

S17<int> s17;
static_assert(__is_trivially_relocatable(S17<int>), ""); // expected-warning{{deprecated}}
static_assert(__builtin_is_cpp_trivially_relocatable(S17<int>), "");

static_assert(__is_trivially_relocatable(S17<S3>), ""); // expected-warning{{deprecated}}
static_assert(__builtin_is_cpp_trivially_relocatable(S17<S3>), "");


namespace deletedCopyMoveConstructor {
struct __attribute__((trivial_abi)) CopyMoveDeleted { // expected-warning {{'trivial_abi' cannot be applied to 'CopyMoveDeleted'}} expected-note {{copy constructors and move constructors are all deleted}}
  CopyMoveDeleted(const CopyMoveDeleted &) = delete;
  CopyMoveDeleted(CopyMoveDeleted &&) = delete;
};
#ifdef __ORBIS__
static_assert(__is_trivially_relocatable(CopyMoveDeleted), ""); // expected-warning{{deprecated}}
static_assert(!__builtin_is_cpp_trivially_relocatable(CopyMoveDeleted), "");

#else
static_assert(!__is_trivially_relocatable(CopyMoveDeleted), ""); // expected-warning{{deprecated}}
static_assert(!__builtin_is_cpp_trivially_relocatable(CopyMoveDeleted), "");

#endif

struct __attribute__((trivial_abi)) S18 { // expected-warning {{'trivial_abi' cannot be applied to 'S18'}} \
                                          // itanium-note {{'trivial_abi' is disallowed on 'S18' because it has a field of a non-trivial class type}} \
                                          // windows-note {{'trivial_abi' is disallowed on 'S18' because it has a field of a non-trivial class type}} \
                                          // scei-note {{'trivial_abi' is disallowed on 'S18' because its copy constructors and move constructors are all deleted}}
  CopyMoveDeleted a;
};
#ifdef __ORBIS__
static_assert(__is_trivially_relocatable(S18), ""); // expected-warning{{deprecated}}
static_assert(!__builtin_is_cpp_trivially_relocatable(S18), "");
#else
static_assert(!__is_trivially_relocatable(S18), ""); // expected-warning{{deprecated}}
static_assert(!__builtin_is_cpp_trivially_relocatable(S18), "");
#endif

struct __attribute__((trivial_abi)) CopyDeleted {
  CopyDeleted(const CopyDeleted &) = delete;
  CopyDeleted(CopyDeleted &&) = default;
};
#if defined(_WIN64) && !defined(__MINGW32__)
static_assert(!__is_trivially_relocatable(CopyDeleted), ""); // expected-warning{{deprecated}}
static_assert(!__builtin_is_cpp_trivially_relocatable(CopyDeleted), "");

#else
static_assert(__is_trivially_relocatable(CopyDeleted), ""); // expected-warning{{deprecated}}
static_assert(!__builtin_is_cpp_trivially_relocatable(CopyDeleted), "");
#endif

struct __attribute__((trivial_abi)) MoveDeleted {
  MoveDeleted(const MoveDeleted &) = default;
  MoveDeleted(MoveDeleted &&) = delete;
};
static_assert(__is_trivially_relocatable(MoveDeleted), ""); // expected-warning{{deprecated}}
static_assert(!__builtin_is_cpp_trivially_relocatable(MoveDeleted), "");
<<<<<<< HEAD
struct __attribute__((trivial_abi)) S19 { // expected-warning {{'trivial_abi' cannot be applied to 'S19'}} expected-note {{copy constructors and move constructors are all deleted}}
=======
struct __attribute__((trivial_abi)) S19 { // expected-warning {{'trivial_abi' cannot be applied to 'S19'}} \
                                          // itanium-note {{'trivial_abi' is disallowed on 'S19' because its copy constructors and move constructors are all deleted}} \
                                          // windows-note {{'trivial_abi' is disallowed on 'S19' because it has a field of a non-trivial class type}} \
                                          // scei-note {{'trivial_abi' is disallowed on 'S19' because its copy constructors and move constructors are all deleted}}
>>>>>>> eb0f1dc0
  CopyDeleted a;
  MoveDeleted b;
};
#ifdef __ORBIS__
static_assert(__is_trivially_relocatable(S19), ""); // expected-warning{{deprecated}}
static_assert(!__builtin_is_cpp_trivially_relocatable(S19), "");
#else
static_assert(!__is_trivially_relocatable(S19), ""); // expected-warning{{deprecated}}
static_assert(!__builtin_is_cpp_trivially_relocatable(S19), "");
#endif

// This is fine since the move constructor isn't deleted.
struct __attribute__((trivial_abi)) S20 {
  int &&a; // a member of rvalue reference type deletes the copy constructor.
};
#if defined(_WIN64) && !defined(__MINGW32__)
static_assert(!__is_trivially_relocatable(S20), ""); // expected-warning{{deprecated}}
static_assert(!__builtin_is_cpp_trivially_relocatable(S20), "");

#else
static_assert(__is_trivially_relocatable(S20), ""); // expected-warning{{deprecated}}
static_assert(!__builtin_is_cpp_trivially_relocatable(S20), "");

#endif
} // namespace deletedCopyMoveConstructor<|MERGE_RESOLUTION|>--- conflicted
+++ resolved
@@ -1,12 +1,6 @@
-<<<<<<< HEAD
-// RUN: %clang_cc1 -fsyntax-only -verify %s -std=c++11
-// RUN: %clang_cc1 -fsyntax-only -verify %s -triple x86_64-windows-msvc -std=c++11
-// RUN: %clang_cc1 -fsyntax-only -verify %s -triple x86_64-scei-ps4 -std=c++11
-=======
 // RUN: %clang_cc1 -fsyntax-only -verify=expected,itanium %s -triple x86_64-unknown-linux -std=c++11
 // RUN: %clang_cc1 -fsyntax-only -verify=expected,windows %s -triple x86_64-windows-msvc -std=c++11
 // RUN: %clang_cc1 -fsyntax-only -verify=expected,scei %s -triple x86_64-scei-ps4 -std=c++11
->>>>>>> eb0f1dc0
 
 
 void __attribute__((trivial_abi)) foo(); // expected-warning {{'trivial_abi' attribute only applies to classes}}
@@ -204,14 +198,10 @@
 };
 static_assert(__is_trivially_relocatable(MoveDeleted), ""); // expected-warning{{deprecated}}
 static_assert(!__builtin_is_cpp_trivially_relocatable(MoveDeleted), "");
-<<<<<<< HEAD
-struct __attribute__((trivial_abi)) S19 { // expected-warning {{'trivial_abi' cannot be applied to 'S19'}} expected-note {{copy constructors and move constructors are all deleted}}
-=======
 struct __attribute__((trivial_abi)) S19 { // expected-warning {{'trivial_abi' cannot be applied to 'S19'}} \
                                           // itanium-note {{'trivial_abi' is disallowed on 'S19' because its copy constructors and move constructors are all deleted}} \
                                           // windows-note {{'trivial_abi' is disallowed on 'S19' because it has a field of a non-trivial class type}} \
                                           // scei-note {{'trivial_abi' is disallowed on 'S19' because its copy constructors and move constructors are all deleted}}
->>>>>>> eb0f1dc0
   CopyDeleted a;
   MoveDeleted b;
 };
