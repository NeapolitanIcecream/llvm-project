--- conflicted
+++ resolved
@@ -37,9 +37,6 @@
 
 // RUN: %clang -target amdgcn-amd-amdhsa -march=gfx90a -stdlib -startfiles \
 // RUN:   -nogpulib -nogpuinc -### %s 2>&1 | FileCheck -check-prefix=STARTUP %s
-<<<<<<< HEAD
-// STARTUP: ld.lld{{.*}}"-lc" "-lm" "{{.*}}crt1.o"
-=======
 // STARTUP: ld.lld{{.*}}"-lc" "-lm" "{{.*}}crt1.o"
 
 // RUN: %clang -### --target=amdgcn-amd-amdhsa -mcpu=gfx906 %s 2>&1 | FileCheck -check-prefix=ROCM %s
@@ -48,5 +45,4 @@
 // RUN: %clang -### --target=amdgcn-amd-amdhsa -mcpu=fiji -x ir %s \
 // RUN:  --rocm-device-lib-path=%S/Inputs/rocm/amdgcn/bitcode 2>&1 \
 // RUN: | FileCheck -check-prefix=DEVICE-LIBS %s
-// DEVICE-LIBS: "-mlink-builtin-bitcode" "[[ROCM_PATH:.+]]ockl.bc"
->>>>>>> eb0f1dc0
+// DEVICE-LIBS: "-mlink-builtin-bitcode" "[[ROCM_PATH:.+]]ockl.bc"