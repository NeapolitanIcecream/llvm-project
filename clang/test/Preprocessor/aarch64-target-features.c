--- conflicted
+++ resolved
@@ -744,14 +744,10 @@
 // CHECK-SMEB16B16: __ARM_FEATURE_SME2 1
 // CHECK-SMEB16B16: __ARM_FEATURE_SME_B16B16 1
 // CHECK-SMEB16B16: __ARM_FEATURE_SVE_B16B16 1
-<<<<<<< HEAD
-//
-=======
 
 // RUN: %clang --target=aarch64 -march=armv9-a+cssc -x c -E -dM %s -o - | FileCheck --check-prefix=CHECK-CSSC %s
 // CHECK-CSSC: __ARM_FEATURE_CSSC 1
 
->>>>>>> eb0f1dc0
 //  RUN: %clang --target=aarch64 -march=armv9-a+fp8 -x c -E -dM %s -o - | FileCheck --check-prefix=CHECK-FP8 %s
 // CHECK-FP8: __ARM_FEATURE_FP8 1
 
