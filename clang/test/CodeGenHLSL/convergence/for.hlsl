// RUN: %clang_cc1 -std=hlsl2021 -finclude-default-header -x hlsl -triple \
// RUN:   spirv-pc-vulkan-library %s -emit-llvm -disable-llvm-passes -o - | FileCheck %s

bool cond();
bool cond2();
void foo();

void test1() {
  for (;;) {
    foo();
  }
}
<<<<<<< HEAD
// CHECK-LABEL: define spir_func void @_Z5test1v()
=======
// CHECK-LABEL: define hidden spir_func void @_Z5test1v()
>>>>>>> eb0f1dc0
// CHECK-SAME: [[A0:#[0-9]+]] {
// CHECK: entry:
// CHECK:   [[T0:%[0-9]+]] = call token @llvm.experimental.convergence.entry()
// CHECK: for.cond:
// CHECK:   [[T1:%[0-9]+]] = call token @llvm.experimental.convergence.loop() [ "convergencectrl"(token [[T0]]) ]
// CHECK:                    call spir_func void @_Z3foov() [[A3:#[0-9]+]] [ "convergencectrl"(token [[T1]]) ]

void test2() {
  for (;cond();) {
    foo();
  }
}
<<<<<<< HEAD
// CHECK-LABEL: define spir_func void @_Z5test2v()
=======
// CHECK-LABEL: define hidden spir_func void @_Z5test2v()
>>>>>>> eb0f1dc0
// CHECK-SAME: [[A0]] {
// CHECK: entry:
// CHECK:   [[T0:%[0-9]+]] = call token @llvm.experimental.convergence.entry()
// CHECK: for.cond:
// CHECK:   [[T1:%[0-9]+]] = call token @llvm.experimental.convergence.loop() [ "convergencectrl"(token [[T0]]) ]
// CHECK:                    call spir_func noundef i1 @_Z4condv() [[A3]] [ "convergencectrl"(token [[T1]]) ]
// CHECK: for.body:
// CHECK:                    call spir_func void @_Z3foov() [[A3]] [ "convergencectrl"(token [[T1]]) ]

void test3() {
  for (cond();;) {
    foo();
  }
}
<<<<<<< HEAD
// CHECK-LABEL: define spir_func void @_Z5test3v()
=======
// CHECK-LABEL: define hidden spir_func void @_Z5test3v()
>>>>>>> eb0f1dc0
// CHECK-SAME: [[A0]] {
// CHECK: entry:
// CHECK:   [[T0:%[0-9]+]] = call token @llvm.experimental.convergence.entry()
// CHECK:                    call spir_func noundef i1 @_Z4condv() [[A3]] [ "convergencectrl"(token [[T0]]) ]
// CHECK: for.cond:
// CHECK:   [[T1:%[0-9]+]] = call token @llvm.experimental.convergence.loop() [ "convergencectrl"(token [[T0]]) ]
// CHECK:                    call spir_func void @_Z3foov() [[A3]] [ "convergencectrl"(token [[T1]]) ]

void test4() {
  for (cond();cond2();) {
    foo();
  }
}
<<<<<<< HEAD
// CHECK-LABEL: define spir_func void @_Z5test4v()
=======
// CHECK-LABEL: define hidden spir_func void @_Z5test4v()
>>>>>>> eb0f1dc0
// CHECK-SAME: [[A0]] {
// CHECK: entry:
// CHECK:   [[T0:%[0-9]+]] = call token @llvm.experimental.convergence.entry()
// CHECK:                    call spir_func noundef i1 @_Z4condv() [[A3]] [ "convergencectrl"(token [[T0]]) ]
// CHECK: for.cond:
// CHECK:   [[T1:%[0-9]+]] = call token @llvm.experimental.convergence.loop() [ "convergencectrl"(token [[T0]]) ]
// CHECK:                    call spir_func noundef i1 @_Z5cond2v() [[A3]] [ "convergencectrl"(token [[T1]]) ]
// CHECK: for.body:
// CHECK:                    call spir_func void @_Z3foov() [[A3]] [ "convergencectrl"(token [[T1]]) ]

void test5() {
  for (cond();cond2();foo()) {
  }
}
<<<<<<< HEAD
// CHECK-LABEL: define spir_func void @_Z5test5v()
=======
// CHECK-LABEL: define hidden spir_func void @_Z5test5v()
>>>>>>> eb0f1dc0
// CHECK-SAME: [[A0]] {
// CHECK: entry:
// CHECK:   [[T0:%[0-9]+]] = call token @llvm.experimental.convergence.entry()
// CHECK:                    call spir_func noundef i1 @_Z4condv() [[A3]] [ "convergencectrl"(token [[T0]]) ]
// CHECK: for.cond:
// CHECK:   [[T1:%[0-9]+]] = call token @llvm.experimental.convergence.loop() [ "convergencectrl"(token [[T0]]) ]
// CHECK:                    call spir_func noundef i1 @_Z5cond2v() [[A3]] [ "convergencectrl"(token [[T1]]) ]
// CHECK: for.inc:
// CHECK:                    call spir_func void @_Z3foov() [[A3]] [ "convergencectrl"(token [[T1]]) ]

void test6() {
  for (cond();cond2();foo()) {
    if (cond()) {
      foo();
      break;
    }
  }
}
<<<<<<< HEAD
// CHECK-LABEL: define spir_func void @_Z5test6v()
=======
// CHECK-LABEL: define hidden spir_func void @_Z5test6v()
>>>>>>> eb0f1dc0
// CHECK-SAME: [[A0]] {
// CHECK: entry:
// CHECK:   [[T0:%[0-9]+]] = call token @llvm.experimental.convergence.entry()
// CHECK:                    call spir_func noundef i1 @_Z4condv() [[A3]] [ "convergencectrl"(token [[T0]]) ]
// CHECK: for.cond:
// CHECK:   [[T1:%[0-9]+]] = call token @llvm.experimental.convergence.loop() [ "convergencectrl"(token [[T0]]) ]
// CHECK:                    call spir_func noundef i1 @_Z5cond2v() [[A3]] [ "convergencectrl"(token [[T1]]) ]
// CHECK: for.body:
// CHECK:   [[C1:%[a-zA-Z0-9]+]] = call spir_func noundef i1 @_Z4condv() [[A3]] [ "convergencectrl"(token [[T1]]) ]
// CHECK:   br i1 [[C1]], label %if.then, label %if.end
// CHECK: if.then:
// CHECK:   call spir_func void @_Z3foov() [[A3]] [ "convergencectrl"(token [[T1]]) ]
// CHECK:   br label %for.end
// CHECK: if.end:
// CHECK:   br label %for.inc
// CHECK: for.inc:
// CHECK:                    call spir_func void @_Z3foov() [[A3]] [ "convergencectrl"(token [[T1]]) ]

void test7() {
  for (cond();;) {
    for (cond();;) {
      foo();
    }
  }
}
<<<<<<< HEAD
// CHECK-LABEL: define spir_func void @_Z5test7v()
=======
// CHECK-LABEL: define hidden spir_func void @_Z5test7v()
>>>>>>> eb0f1dc0
// CHECK-SAME: [[A0]] {
// CHECK: entry:
// CHECK:   [[T0:%[0-9]+]] = call token @llvm.experimental.convergence.entry()
// CHECK:                    call spir_func noundef i1 @_Z4condv() [[A3]] [ "convergencectrl"(token [[T0]]) ]
// CHECK: for.cond:
// CHECK:   [[T1:%[0-9]+]] = call token @llvm.experimental.convergence.loop() [ "convergencectrl"(token [[T0]]) ]
// CHECK:                    call spir_func noundef i1 @_Z4condv() [[A3]] [ "convergencectrl"(token [[T1]]) ]
// CHECK: for.cond3:
// CHECK:   [[T2:%[0-9]+]] = call token @llvm.experimental.convergence.loop() [ "convergencectrl"(token [[T1]]) ]
// CHECK:                    call spir_func void @_Z3foov() [[A3]] [ "convergencectrl"(token [[T2]]) ]

// CHECK-DAG: attributes [[A0]] = { {{.*}}convergent{{.*}} }
// CHECK-DAG: attributes [[A3]] = { {{.*}}convergent{{.*}} }<|MERGE_RESOLUTION|>--- conflicted
+++ resolved
@@ -10,11 +10,7 @@
     foo();
   }
 }
-<<<<<<< HEAD
-// CHECK-LABEL: define spir_func void @_Z5test1v()
-=======
 // CHECK-LABEL: define hidden spir_func void @_Z5test1v()
->>>>>>> eb0f1dc0
 // CHECK-SAME: [[A0:#[0-9]+]] {
 // CHECK: entry:
 // CHECK:   [[T0:%[0-9]+]] = call token @llvm.experimental.convergence.entry()
@@ -27,11 +23,7 @@
     foo();
   }
 }
-<<<<<<< HEAD
-// CHECK-LABEL: define spir_func void @_Z5test2v()
-=======
 // CHECK-LABEL: define hidden spir_func void @_Z5test2v()
->>>>>>> eb0f1dc0
 // CHECK-SAME: [[A0]] {
 // CHECK: entry:
 // CHECK:   [[T0:%[0-9]+]] = call token @llvm.experimental.convergence.entry()
@@ -46,11 +38,7 @@
     foo();
   }
 }
-<<<<<<< HEAD
-// CHECK-LABEL: define spir_func void @_Z5test3v()
-=======
 // CHECK-LABEL: define hidden spir_func void @_Z5test3v()
->>>>>>> eb0f1dc0
 // CHECK-SAME: [[A0]] {
 // CHECK: entry:
 // CHECK:   [[T0:%[0-9]+]] = call token @llvm.experimental.convergence.entry()
@@ -64,11 +52,7 @@
     foo();
   }
 }
-<<<<<<< HEAD
-// CHECK-LABEL: define spir_func void @_Z5test4v()
-=======
 // CHECK-LABEL: define hidden spir_func void @_Z5test4v()
->>>>>>> eb0f1dc0
 // CHECK-SAME: [[A0]] {
 // CHECK: entry:
 // CHECK:   [[T0:%[0-9]+]] = call token @llvm.experimental.convergence.entry()
@@ -83,11 +67,7 @@
   for (cond();cond2();foo()) {
   }
 }
-<<<<<<< HEAD
-// CHECK-LABEL: define spir_func void @_Z5test5v()
-=======
 // CHECK-LABEL: define hidden spir_func void @_Z5test5v()
->>>>>>> eb0f1dc0
 // CHECK-SAME: [[A0]] {
 // CHECK: entry:
 // CHECK:   [[T0:%[0-9]+]] = call token @llvm.experimental.convergence.entry()
@@ -106,11 +86,7 @@
     }
   }
 }
-<<<<<<< HEAD
-// CHECK-LABEL: define spir_func void @_Z5test6v()
-=======
 // CHECK-LABEL: define hidden spir_func void @_Z5test6v()
->>>>>>> eb0f1dc0
 // CHECK-SAME: [[A0]] {
 // CHECK: entry:
 // CHECK:   [[T0:%[0-9]+]] = call token @llvm.experimental.convergence.entry()
@@ -136,11 +112,7 @@
     }
   }
 }
-<<<<<<< HEAD
-// CHECK-LABEL: define spir_func void @_Z5test7v()
-=======
 // CHECK-LABEL: define hidden spir_func void @_Z5test7v()
->>>>>>> eb0f1dc0
 // CHECK-SAME: [[A0]] {
 // CHECK: entry:
 // CHECK:   [[T0:%[0-9]+]] = call token @llvm.experimental.convergence.entry()
