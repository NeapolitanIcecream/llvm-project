// RUN: %clang_cc1 -std=hlsl2021 -finclude-default-header -x hlsl -triple \
// RUN:   spirv-pc-vulkan-library %s -emit-llvm -disable-llvm-passes -o - | FileCheck %s

bool cond();
void foo();

void test1() {
  while (cond()) {
  }
}
<<<<<<< HEAD
// CHECK-LABEL: define spir_func void @_Z5test1v()
=======
// CHECK-LABEL: define hidden spir_func void @_Z5test1v()
>>>>>>> 4084ffcf
// CHECK-SAME: [[A0:#[0-9]+]] {
// CHECK: entry:
// CHECK:   [[T0:%[0-9]+]] = call token @llvm.experimental.convergence.entry()
// CHECK: while.cond:
// CHECK:   [[T1:%[0-9]+]] = call token @llvm.experimental.convergence.loop() [ "convergencectrl"(token [[T0]]) ]
// CHECK:                    call spir_func noundef i1 @_Z4condv() [[A3:#[0-9]+]] [ "convergencectrl"(token [[T1]]) ]

void test2() {
  while (cond()) {
    foo();
  }
}
<<<<<<< HEAD
// CHECK-LABEL: define spir_func void @_Z5test2v()
=======
// CHECK-LABEL: define hidden spir_func void @_Z5test2v()
>>>>>>> 4084ffcf
// CHECK-SAME: [[A0]] {
// CHECK: entry:
// CHECK:   [[T0:%[0-9]+]] = call token @llvm.experimental.convergence.entry()
// CHECK: while.cond:
// CHECK:   [[T1:%[0-9]+]] = call token @llvm.experimental.convergence.loop() [ "convergencectrl"(token [[T0]]) ]
// CHECK:                    call spir_func noundef i1 @_Z4condv() [[A3]] [ "convergencectrl"(token [[T1]]) ]
// CHECK: while.body:
// CHECK:   call spir_func void @_Z3foov() [[A3]] [ "convergencectrl"(token [[T1]]) ]

void test3() {
  while (cond()) {
    if (cond())
      break;
    foo();
  }
}
<<<<<<< HEAD
// CHECK-LABEL: define spir_func void @_Z5test3v()
=======
// CHECK-LABEL: define hidden spir_func void @_Z5test3v()
>>>>>>> 4084ffcf
// CHECK-SAME: [[A0]] {
// CHECK: entry:
// CHECK:   [[T0:%[0-9]+]] = call token @llvm.experimental.convergence.entry()
// CHECK: while.cond:
// CHECK:   [[T1:%[0-9]+]] = call token @llvm.experimental.convergence.loop() [ "convergencectrl"(token [[T0]]) ]
// CHECK:                    call spir_func noundef i1 @_Z4condv() [[A3]] [ "convergencectrl"(token [[T1]]) ]
// CHECK: if.then:
// CHECK:   br label %while.end
// CHECK: if.end:
// CHECK:   call spir_func void @_Z3foov() [[A3]] [ "convergencectrl"(token [[T1]]) ]
// CHECK:   br label %while.cond

void test4() {
  while (cond()) {
    if (cond()) {
      foo();
      break;
    }
  }
}
<<<<<<< HEAD
// CHECK-LABEL: define spir_func void @_Z5test4v()
=======
// CHECK-LABEL: define hidden spir_func void @_Z5test4v()
>>>>>>> 4084ffcf
// CHECK-SAME: [[A0]] {
// CHECK: entry:
// CHECK:   [[T0:%[0-9]+]] = call token @llvm.experimental.convergence.entry()
// CHECK: while.cond:
// CHECK:   [[T1:%[0-9]+]] = call token @llvm.experimental.convergence.loop() [ "convergencectrl"(token [[T0]]) ]
// CHECK:                    call spir_func noundef i1 @_Z4condv() [[A3]] [ "convergencectrl"(token [[T1]]) ]
// CHECK: if.then:
// CHECK:   call spir_func void @_Z3foov() [[A3]] [ "convergencectrl"(token [[T1]]) ]
// CHECK:   br label %while.end
// CHECK: if.end:
// CHECK:   br label %while.cond

void test5() {
  while (cond()) {
    while (cond()) {
      if (cond()) {
        foo();
        break;
      }
    }
  }
}
<<<<<<< HEAD
// CHECK-LABEL: define spir_func void @_Z5test5v()
=======
// CHECK-LABEL: define hidden spir_func void @_Z5test5v()
>>>>>>> 4084ffcf
// CHECK-SAME: [[A0]] {
// CHECK: entry:
// CHECK:   [[T0:%[0-9]+]] = call token @llvm.experimental.convergence.entry()
// CHECK: while.cond:
// CHECK:   [[T1:%[0-9]+]] = call token @llvm.experimental.convergence.loop() [ "convergencectrl"(token [[T0]]) ]
// CHECK:                    call spir_func noundef i1 @_Z4condv() [[A3]] [ "convergencectrl"(token [[T1]]) ]
// CHECK: while.cond2:
// CHECK:   [[T2:%[0-9]+]] = call token @llvm.experimental.convergence.loop() [ "convergencectrl"(token [[T1]]) ]
// CHECK:                    call spir_func noundef i1 @_Z4condv() [[A3]] [ "convergencectrl"(token [[T2]]) ]
// CHECK: if.then:
// CHECK:   call spir_func void @_Z3foov() [[A3]] [ "convergencectrl"(token [[T2]]) ]
// CHECK:   br label %while.end

void test6() {
  while (cond()) {
    while (cond()) {
    }

    if (cond()) {
      foo();
      break;
    }
  }
}
<<<<<<< HEAD
// CHECK-LABEL: define spir_func void @_Z5test6v()
=======
// CHECK-LABEL: define hidden spir_func void @_Z5test6v()
>>>>>>> 4084ffcf
// CHECK-SAME: [[A0]] {
// CHECK: entry:
// CHECK:   [[T0:%[0-9]+]] = call token @llvm.experimental.convergence.entry()
// CHECK: while.cond:
// CHECK:   [[T1:%[0-9]+]] = call token @llvm.experimental.convergence.loop() [ "convergencectrl"(token [[T0]]) ]
// CHECK:                    call spir_func noundef i1 @_Z4condv() [[A3]] [ "convergencectrl"(token [[T1]]) ]
// CHECK: while.cond2:
// CHECK:   [[T2:%[0-9]+]] = call token @llvm.experimental.convergence.loop() [ "convergencectrl"(token [[T1]]) ]
// CHECK:                    call spir_func noundef i1 @_Z4condv() [[A3]] [ "convergencectrl"(token [[T2]]) ]
// CHECK: if.then:
// CHECK:   call spir_func void @_Z3foov() [[A3]] [ "convergencectrl"(token [[T1]]) ]
// CHECK:   br label %while.end

// CHECK-DAG: attributes [[A0]] = { {{.*}}convergent{{.*}} }
// CHECK-DAG: attributes [[A3]] = { {{.*}}convergent{{.*}} }<|MERGE_RESOLUTION|>--- conflicted
+++ resolved
@@ -8,11 +8,7 @@
   while (cond()) {
   }
 }
-<<<<<<< HEAD
-// CHECK-LABEL: define spir_func void @_Z5test1v()
-=======
 // CHECK-LABEL: define hidden spir_func void @_Z5test1v()
->>>>>>> 4084ffcf
 // CHECK-SAME: [[A0:#[0-9]+]] {
 // CHECK: entry:
 // CHECK:   [[T0:%[0-9]+]] = call token @llvm.experimental.convergence.entry()
@@ -25,11 +21,7 @@
     foo();
   }
 }
-<<<<<<< HEAD
-// CHECK-LABEL: define spir_func void @_Z5test2v()
-=======
 // CHECK-LABEL: define hidden spir_func void @_Z5test2v()
->>>>>>> 4084ffcf
 // CHECK-SAME: [[A0]] {
 // CHECK: entry:
 // CHECK:   [[T0:%[0-9]+]] = call token @llvm.experimental.convergence.entry()
@@ -46,11 +38,7 @@
     foo();
   }
 }
-<<<<<<< HEAD
-// CHECK-LABEL: define spir_func void @_Z5test3v()
-=======
 // CHECK-LABEL: define hidden spir_func void @_Z5test3v()
->>>>>>> 4084ffcf
 // CHECK-SAME: [[A0]] {
 // CHECK: entry:
 // CHECK:   [[T0:%[0-9]+]] = call token @llvm.experimental.convergence.entry()
@@ -71,11 +59,7 @@
     }
   }
 }
-<<<<<<< HEAD
-// CHECK-LABEL: define spir_func void @_Z5test4v()
-=======
 // CHECK-LABEL: define hidden spir_func void @_Z5test4v()
->>>>>>> 4084ffcf
 // CHECK-SAME: [[A0]] {
 // CHECK: entry:
 // CHECK:   [[T0:%[0-9]+]] = call token @llvm.experimental.convergence.entry()
@@ -98,11 +82,7 @@
     }
   }
 }
-<<<<<<< HEAD
-// CHECK-LABEL: define spir_func void @_Z5test5v()
-=======
 // CHECK-LABEL: define hidden spir_func void @_Z5test5v()
->>>>>>> 4084ffcf
 // CHECK-SAME: [[A0]] {
 // CHECK: entry:
 // CHECK:   [[T0:%[0-9]+]] = call token @llvm.experimental.convergence.entry()
@@ -127,11 +107,7 @@
     }
   }
 }
-<<<<<<< HEAD
-// CHECK-LABEL: define spir_func void @_Z5test6v()
-=======
 // CHECK-LABEL: define hidden spir_func void @_Z5test6v()
->>>>>>> 4084ffcf
 // CHECK-SAME: [[A0]] {
 // CHECK: entry:
 // CHECK:   [[T0:%[0-9]+]] = call token @llvm.experimental.convergence.entry()
