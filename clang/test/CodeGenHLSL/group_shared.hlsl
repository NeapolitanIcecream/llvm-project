--- conflicted
+++ resolved
@@ -8,11 +8,7 @@
 // RUN:   -emit-llvm -disable-llvm-passes -o - | FileCheck %s
 
 // Make sure groupshared translated into address space 3.
-<<<<<<< HEAD
-// CHECK:@a = addrspace(3) global [10 x float]
-=======
 // CHECK:@a = hidden addrspace(3) global [10 x float]
->>>>>>> 4084ffcf
 
  groupshared float a[10];
 
