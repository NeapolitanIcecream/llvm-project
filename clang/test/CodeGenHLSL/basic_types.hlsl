// RUN: %clang_cc1 -std=hlsl2021 -finclude-default-header -x hlsl -triple \
// RUN:   dxil-pc-shadermodel6.3-library %s -fnative-half-type \
// RUN:   -emit-llvm -disable-llvm-passes -o - | FileCheck %s
// RUN: %clang_cc1 -std=hlsl2021 -finclude-default-header -x hlsl -triple \
// RUN:   dxil-pc-shadermodel6.3-library %s -fnative-half-type \
// RUN:   -emit-llvm -disable-llvm-passes -o - -DNAMESPACED| FileCheck %s


<<<<<<< HEAD
// CHECK: @uint16_t_Val = external addrspace(2) global i16, align 2
// CHECK: @int16_t_Val = external addrspace(2) global i16, align 2
// CHECK: @uint_Val = external addrspace(2) global i32, align 4
// CHECK: @uint64_t_Val = external addrspace(2) global i64, align 8
// CHECK: @int64_t_Val = external addrspace(2) global i64, align 8
// CHECK: @int16_t2_Val = external addrspace(2) global <2 x i16>, align 4
// CHECK: @int16_t3_Val = external addrspace(2) global <3 x i16>, align 8
// CHECK: @int16_t4_Val = external addrspace(2) global <4 x i16>, align 8
// CHECK: @uint16_t2_Val = external addrspace(2) global <2 x i16>, align 4
// CHECK: @uint16_t3_Val = external addrspace(2) global <3 x i16>, align 8
// CHECK: @uint16_t4_Val = external addrspace(2) global <4 x i16>, align 8
// CHECK: @int2_Val = external addrspace(2) global <2 x i32>, align 8
// CHECK: @int3_Val = external addrspace(2) global <3 x i32>, align 16
// CHECK: @int4_Val = external addrspace(2) global <4 x i32>, align 16
// CHECK: @uint2_Val = external addrspace(2) global <2 x i32>, align 8
// CHECK: @uint3_Val = external addrspace(2) global <3 x i32>, align 16
// CHECK: @uint4_Val = external addrspace(2) global <4 x i32>, align 16
// CHECK: @int64_t2_Val = external addrspace(2) global <2 x i64>, align 16
// CHECK: @int64_t3_Val = external addrspace(2) global <3 x i64>, align 32
// CHECK: @int64_t4_Val = external addrspace(2) global <4 x i64>, align 32
// CHECK: @uint64_t2_Val = external addrspace(2) global <2 x i64>, align 16
// CHECK: @uint64_t3_Val = external addrspace(2) global <3 x i64>, align 32
// CHECK: @uint64_t4_Val = external addrspace(2) global <4 x i64>, align 32
// CHECK: @half2_Val = external addrspace(2) global <2 x half>, align 4
// CHECK: @half3_Val = external addrspace(2) global <3 x half>, align 8
// CHECK: @half4_Val = external addrspace(2) global <4 x half>, align 8
// CHECK: @float2_Val = external addrspace(2) global <2 x float>, align 8
// CHECK: @float3_Val = external addrspace(2) global <3 x float>, align 16
// CHECK: @float4_Val = external addrspace(2) global <4 x float>, align 16
// CHECK: @double2_Val = external addrspace(2) global <2 x double>, align 16
// CHECK: @double3_Val = external addrspace(2) global <3 x double>, align 32
// CHECK: @double4_Val = external addrspace(2) global <4 x double>, align 32
=======
// CHECK: @uint16_t_Val = external hidden addrspace(2) global i16, align 2
// CHECK: @int16_t_Val = external hidden addrspace(2) global i16, align 2
// CHECK: @uint_Val = external hidden addrspace(2) global i32, align 4
// CHECK: @uint64_t_Val = external hidden addrspace(2) global i64, align 8
// CHECK: @int64_t_Val = external hidden addrspace(2) global i64, align 8
// CHECK: @int16_t2_Val = external hidden addrspace(2) global <2 x i16>, align 4
// CHECK: @int16_t3_Val = external hidden addrspace(2) global <3 x i16>, align 8
// CHECK: @int16_t4_Val = external hidden addrspace(2) global <4 x i16>, align 8
// CHECK: @uint16_t2_Val = external hidden addrspace(2) global <2 x i16>, align 4
// CHECK: @uint16_t3_Val = external hidden addrspace(2) global <3 x i16>, align 8
// CHECK: @uint16_t4_Val = external hidden addrspace(2) global <4 x i16>, align 8
// CHECK: @int2_Val = external hidden addrspace(2) global <2 x i32>, align 8
// CHECK: @int3_Val = external hidden addrspace(2) global <3 x i32>, align 16
// CHECK: @int4_Val = external hidden addrspace(2) global <4 x i32>, align 16
// CHECK: @uint2_Val = external hidden addrspace(2) global <2 x i32>, align 8
// CHECK: @uint3_Val = external hidden addrspace(2) global <3 x i32>, align 16
// CHECK: @uint4_Val = external hidden addrspace(2) global <4 x i32>, align 16
// CHECK: @int64_t2_Val = external hidden addrspace(2) global <2 x i64>, align 16
// CHECK: @int64_t3_Val = external hidden addrspace(2) global <3 x i64>, align 32
// CHECK: @int64_t4_Val = external hidden addrspace(2) global <4 x i64>, align 32
// CHECK: @uint64_t2_Val = external hidden addrspace(2) global <2 x i64>, align 16
// CHECK: @uint64_t3_Val = external hidden addrspace(2) global <3 x i64>, align 32
// CHECK: @uint64_t4_Val = external hidden addrspace(2) global <4 x i64>, align 32
// CHECK: @half2_Val = external hidden addrspace(2) global <2 x half>, align 4
// CHECK: @half3_Val = external hidden addrspace(2) global <3 x half>, align 8
// CHECK: @half4_Val = external hidden addrspace(2) global <4 x half>, align 8
// CHECK: @float2_Val = external hidden addrspace(2) global <2 x float>, align 8
// CHECK: @float3_Val = external hidden addrspace(2) global <3 x float>, align 16
// CHECK: @float4_Val = external hidden addrspace(2) global <4 x float>, align 16
// CHECK: @double2_Val = external hidden addrspace(2) global <2 x double>, align 16
// CHECK: @double3_Val = external hidden addrspace(2) global <3 x double>, align 32
// CHECK: @double4_Val = external hidden addrspace(2) global <4 x double>, align 32
>>>>>>> eb0f1dc0

#ifdef NAMESPACED
#define TYPE_DECL(T)  hlsl::T T##_Val
#else
#define TYPE_DECL(T)  T T##_Val
#endif

#ifdef __HLSL_ENABLE_16_BIT
TYPE_DECL(uint16_t);
TYPE_DECL(int16_t);
#endif

// unsigned 32-bit integer.
TYPE_DECL(uint);

// 64-bit integer.
TYPE_DECL(uint64_t);
TYPE_DECL(int64_t);

// built-in vector data types:

#ifdef __HLSL_ENABLE_16_BIT
TYPE_DECL(int16_t2   );
TYPE_DECL(int16_t3   );
TYPE_DECL(int16_t4   );
TYPE_DECL( uint16_t2 );
TYPE_DECL( uint16_t3 );
TYPE_DECL( uint16_t4 );
#endif

TYPE_DECL( int2  );
TYPE_DECL( int3  );
TYPE_DECL( int4  );
TYPE_DECL( uint2 );
TYPE_DECL( uint3 );
TYPE_DECL( uint4     );
TYPE_DECL( int64_t2  );
TYPE_DECL( int64_t3  );
TYPE_DECL( int64_t4  );
TYPE_DECL( uint64_t2 );
TYPE_DECL( uint64_t3 );
TYPE_DECL( uint64_t4 );

#ifdef __HLSL_ENABLE_16_BIT
TYPE_DECL(half2 );
TYPE_DECL(half3 );
TYPE_DECL(half4 );
#endif

TYPE_DECL( float2  );
TYPE_DECL( float3  );
TYPE_DECL( float4  );
TYPE_DECL( double2 );
TYPE_DECL( double3 );
TYPE_DECL( double4 );<|MERGE_RESOLUTION|>--- conflicted
+++ resolved
@@ -6,40 +6,6 @@
 // RUN:   -emit-llvm -disable-llvm-passes -o - -DNAMESPACED| FileCheck %s
 
 
-<<<<<<< HEAD
-// CHECK: @uint16_t_Val = external addrspace(2) global i16, align 2
-// CHECK: @int16_t_Val = external addrspace(2) global i16, align 2
-// CHECK: @uint_Val = external addrspace(2) global i32, align 4
-// CHECK: @uint64_t_Val = external addrspace(2) global i64, align 8
-// CHECK: @int64_t_Val = external addrspace(2) global i64, align 8
-// CHECK: @int16_t2_Val = external addrspace(2) global <2 x i16>, align 4
-// CHECK: @int16_t3_Val = external addrspace(2) global <3 x i16>, align 8
-// CHECK: @int16_t4_Val = external addrspace(2) global <4 x i16>, align 8
-// CHECK: @uint16_t2_Val = external addrspace(2) global <2 x i16>, align 4
-// CHECK: @uint16_t3_Val = external addrspace(2) global <3 x i16>, align 8
-// CHECK: @uint16_t4_Val = external addrspace(2) global <4 x i16>, align 8
-// CHECK: @int2_Val = external addrspace(2) global <2 x i32>, align 8
-// CHECK: @int3_Val = external addrspace(2) global <3 x i32>, align 16
-// CHECK: @int4_Val = external addrspace(2) global <4 x i32>, align 16
-// CHECK: @uint2_Val = external addrspace(2) global <2 x i32>, align 8
-// CHECK: @uint3_Val = external addrspace(2) global <3 x i32>, align 16
-// CHECK: @uint4_Val = external addrspace(2) global <4 x i32>, align 16
-// CHECK: @int64_t2_Val = external addrspace(2) global <2 x i64>, align 16
-// CHECK: @int64_t3_Val = external addrspace(2) global <3 x i64>, align 32
-// CHECK: @int64_t4_Val = external addrspace(2) global <4 x i64>, align 32
-// CHECK: @uint64_t2_Val = external addrspace(2) global <2 x i64>, align 16
-// CHECK: @uint64_t3_Val = external addrspace(2) global <3 x i64>, align 32
-// CHECK: @uint64_t4_Val = external addrspace(2) global <4 x i64>, align 32
-// CHECK: @half2_Val = external addrspace(2) global <2 x half>, align 4
-// CHECK: @half3_Val = external addrspace(2) global <3 x half>, align 8
-// CHECK: @half4_Val = external addrspace(2) global <4 x half>, align 8
-// CHECK: @float2_Val = external addrspace(2) global <2 x float>, align 8
-// CHECK: @float3_Val = external addrspace(2) global <3 x float>, align 16
-// CHECK: @float4_Val = external addrspace(2) global <4 x float>, align 16
-// CHECK: @double2_Val = external addrspace(2) global <2 x double>, align 16
-// CHECK: @double3_Val = external addrspace(2) global <3 x double>, align 32
-// CHECK: @double4_Val = external addrspace(2) global <4 x double>, align 32
-=======
 // CHECK: @uint16_t_Val = external hidden addrspace(2) global i16, align 2
 // CHECK: @int16_t_Val = external hidden addrspace(2) global i16, align 2
 // CHECK: @uint_Val = external hidden addrspace(2) global i32, align 4
@@ -72,7 +38,6 @@
 // CHECK: @double2_Val = external hidden addrspace(2) global <2 x double>, align 16
 // CHECK: @double3_Val = external hidden addrspace(2) global <3 x double>, align 32
 // CHECK: @double4_Val = external hidden addrspace(2) global <4 x double>, align 32
->>>>>>> eb0f1dc0
 
 #ifdef NAMESPACED
 #define TYPE_DECL(T)  hlsl::T T##_Val
