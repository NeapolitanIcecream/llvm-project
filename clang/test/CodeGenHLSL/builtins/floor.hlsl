// RUN: %clang_cc1 -finclude-default-header -triple dxil-pc-shadermodel6.3-library %s \
// RUN:  -fnative-half-type -emit-llvm -disable-llvm-passes -o - | \
// RUN:  FileCheck %s --check-prefixes=CHECK,NATIVE_HALF
// RUN: %clang_cc1 -finclude-default-header -triple dxil-pc-shadermodel6.3-library %s \
// RUN:  -emit-llvm -disable-llvm-passes -o - | \
// RUN:  FileCheck %s --check-prefixes=CHECK,NO_HALF

using hlsl::floor;

<<<<<<< HEAD
// NATIVE_HALF-LABEL: define noundef nofpclass(nan inf) half @_Z15test_floor_half
// NATIVE_HALF: call reassoc nnan ninf nsz arcp afn half @llvm.floor.f16(
// NO_HALF-LABEL: define noundef nofpclass(nan inf) float @_Z15test_floor_half
// NO_HALF: call reassoc nnan ninf nsz arcp afn float @llvm.floor.f32(float %0)
half test_floor_half(half p0) { return floor(p0); }
// NATIVE_HALF-LABEL: define noundef nofpclass(nan inf) <2 x half> @_Z16test_floor_half2
// NATIVE_HALF: call reassoc nnan ninf nsz arcp afn <2 x half> @llvm.floor.v2f16(
// NO_HALF-LABEL: define noundef nofpclass(nan inf) <2 x float> @_Z16test_floor_half2
// NO_HALF: call reassoc nnan ninf nsz arcp afn <2 x float> @llvm.floor.v2f32(
half2 test_floor_half2(half2 p0) { return floor(p0); }
// NATIVE_HALF-LABEL: define noundef nofpclass(nan inf) <3 x half> @_Z16test_floor_half3
// NATIVE_HALF: call reassoc nnan ninf nsz arcp afn <3 x half> @llvm.floor.v3f16(
// NO_HALF-LABEL: define noundef nofpclass(nan inf) <3 x float> @_Z16test_floor_half3
// NO_HALF: call reassoc nnan ninf nsz arcp afn <3 x float> @llvm.floor.v3f32(
half3 test_floor_half3(half3 p0) { return floor(p0); }
// NATIVE_HALF-LABEL: define noundef nofpclass(nan inf) <4 x half> @_Z16test_floor_half4
// NATIVE_HALF: call reassoc nnan ninf nsz arcp afn <4 x half> @llvm.floor.v4f16(
// NO_HALF-LABEL: define noundef nofpclass(nan inf) <4 x float> @_Z16test_floor_half4
// NO_HALF: call reassoc nnan ninf nsz arcp afn <4 x float> @llvm.floor.v4f32(
half4 test_floor_half4(half4 p0) { return floor(p0); }

// CHECK-LABEL: define noundef nofpclass(nan inf) float @_Z16test_floor_float
// CHECK: call reassoc nnan ninf nsz arcp afn float @llvm.floor.f32(
float test_floor_float(float p0) { return floor(p0); }
// CHECK-LABEL: define noundef nofpclass(nan inf) <2 x float> @_Z17test_floor_float2
// CHECK: call reassoc nnan ninf nsz arcp afn <2 x float> @llvm.floor.v2f32(
float2 test_floor_float2(float2 p0) { return floor(p0); }
// CHECK-LABEL: define noundef nofpclass(nan inf) <3 x float> @_Z17test_floor_float3
// CHECK: call reassoc nnan ninf nsz arcp afn <3 x float> @llvm.floor.v3f32(
float3 test_floor_float3(float3 p0) { return floor(p0); }
// CHECK-LABEL: define noundef nofpclass(nan inf) <4 x float> @_Z17test_floor_float4
=======
// NATIVE_HALF-LABEL: define hidden noundef nofpclass(nan inf) half @_Z15test_floor_half
// NATIVE_HALF: call reassoc nnan ninf nsz arcp afn half @llvm.floor.f16(
// NO_HALF-LABEL: define hidden noundef nofpclass(nan inf) float @_Z15test_floor_half
// NO_HALF: call reassoc nnan ninf nsz arcp afn float @llvm.floor.f32(float %0)
half test_floor_half(half p0) { return floor(p0); }
// NATIVE_HALF-LABEL: define hidden noundef nofpclass(nan inf) <2 x half> @_Z16test_floor_half2
// NATIVE_HALF: call reassoc nnan ninf nsz arcp afn <2 x half> @llvm.floor.v2f16(
// NO_HALF-LABEL: define hidden noundef nofpclass(nan inf) <2 x float> @_Z16test_floor_half2
// NO_HALF: call reassoc nnan ninf nsz arcp afn <2 x float> @llvm.floor.v2f32(
half2 test_floor_half2(half2 p0) { return floor(p0); }
// NATIVE_HALF-LABEL: define hidden noundef nofpclass(nan inf) <3 x half> @_Z16test_floor_half3
// NATIVE_HALF: call reassoc nnan ninf nsz arcp afn <3 x half> @llvm.floor.v3f16(
// NO_HALF-LABEL: define hidden noundef nofpclass(nan inf) <3 x float> @_Z16test_floor_half3
// NO_HALF: call reassoc nnan ninf nsz arcp afn <3 x float> @llvm.floor.v3f32(
half3 test_floor_half3(half3 p0) { return floor(p0); }
// NATIVE_HALF-LABEL: define hidden noundef nofpclass(nan inf) <4 x half> @_Z16test_floor_half4
// NATIVE_HALF: call reassoc nnan ninf nsz arcp afn <4 x half> @llvm.floor.v4f16(
// NO_HALF-LABEL: define hidden noundef nofpclass(nan inf) <4 x float> @_Z16test_floor_half4
// NO_HALF: call reassoc nnan ninf nsz arcp afn <4 x float> @llvm.floor.v4f32(
half4 test_floor_half4(half4 p0) { return floor(p0); }

// CHECK-LABEL: define hidden noundef nofpclass(nan inf) float @_Z16test_floor_float
// CHECK: call reassoc nnan ninf nsz arcp afn float @llvm.floor.f32(
float test_floor_float(float p0) { return floor(p0); }
// CHECK-LABEL: define hidden noundef nofpclass(nan inf) <2 x float> @_Z17test_floor_float2
// CHECK: call reassoc nnan ninf nsz arcp afn <2 x float> @llvm.floor.v2f32(
float2 test_floor_float2(float2 p0) { return floor(p0); }
// CHECK-LABEL: define hidden noundef nofpclass(nan inf) <3 x float> @_Z17test_floor_float3
// CHECK: call reassoc nnan ninf nsz arcp afn <3 x float> @llvm.floor.v3f32(
float3 test_floor_float3(float3 p0) { return floor(p0); }
// CHECK-LABEL: define hidden noundef nofpclass(nan inf) <4 x float> @_Z17test_floor_float4
>>>>>>> eb0f1dc0
// CHECK: call reassoc nnan ninf nsz arcp afn <4 x float> @llvm.floor.v4f32(
float4 test_floor_float4(float4 p0) { return floor(p0); }<|MERGE_RESOLUTION|>--- conflicted
+++ resolved
@@ -7,39 +7,6 @@
 
 using hlsl::floor;
 
-<<<<<<< HEAD
-// NATIVE_HALF-LABEL: define noundef nofpclass(nan inf) half @_Z15test_floor_half
-// NATIVE_HALF: call reassoc nnan ninf nsz arcp afn half @llvm.floor.f16(
-// NO_HALF-LABEL: define noundef nofpclass(nan inf) float @_Z15test_floor_half
-// NO_HALF: call reassoc nnan ninf nsz arcp afn float @llvm.floor.f32(float %0)
-half test_floor_half(half p0) { return floor(p0); }
-// NATIVE_HALF-LABEL: define noundef nofpclass(nan inf) <2 x half> @_Z16test_floor_half2
-// NATIVE_HALF: call reassoc nnan ninf nsz arcp afn <2 x half> @llvm.floor.v2f16(
-// NO_HALF-LABEL: define noundef nofpclass(nan inf) <2 x float> @_Z16test_floor_half2
-// NO_HALF: call reassoc nnan ninf nsz arcp afn <2 x float> @llvm.floor.v2f32(
-half2 test_floor_half2(half2 p0) { return floor(p0); }
-// NATIVE_HALF-LABEL: define noundef nofpclass(nan inf) <3 x half> @_Z16test_floor_half3
-// NATIVE_HALF: call reassoc nnan ninf nsz arcp afn <3 x half> @llvm.floor.v3f16(
-// NO_HALF-LABEL: define noundef nofpclass(nan inf) <3 x float> @_Z16test_floor_half3
-// NO_HALF: call reassoc nnan ninf nsz arcp afn <3 x float> @llvm.floor.v3f32(
-half3 test_floor_half3(half3 p0) { return floor(p0); }
-// NATIVE_HALF-LABEL: define noundef nofpclass(nan inf) <4 x half> @_Z16test_floor_half4
-// NATIVE_HALF: call reassoc nnan ninf nsz arcp afn <4 x half> @llvm.floor.v4f16(
-// NO_HALF-LABEL: define noundef nofpclass(nan inf) <4 x float> @_Z16test_floor_half4
-// NO_HALF: call reassoc nnan ninf nsz arcp afn <4 x float> @llvm.floor.v4f32(
-half4 test_floor_half4(half4 p0) { return floor(p0); }
-
-// CHECK-LABEL: define noundef nofpclass(nan inf) float @_Z16test_floor_float
-// CHECK: call reassoc nnan ninf nsz arcp afn float @llvm.floor.f32(
-float test_floor_float(float p0) { return floor(p0); }
-// CHECK-LABEL: define noundef nofpclass(nan inf) <2 x float> @_Z17test_floor_float2
-// CHECK: call reassoc nnan ninf nsz arcp afn <2 x float> @llvm.floor.v2f32(
-float2 test_floor_float2(float2 p0) { return floor(p0); }
-// CHECK-LABEL: define noundef nofpclass(nan inf) <3 x float> @_Z17test_floor_float3
-// CHECK: call reassoc nnan ninf nsz arcp afn <3 x float> @llvm.floor.v3f32(
-float3 test_floor_float3(float3 p0) { return floor(p0); }
-// CHECK-LABEL: define noundef nofpclass(nan inf) <4 x float> @_Z17test_floor_float4
-=======
 // NATIVE_HALF-LABEL: define hidden noundef nofpclass(nan inf) half @_Z15test_floor_half
 // NATIVE_HALF: call reassoc nnan ninf nsz arcp afn half @llvm.floor.f16(
 // NO_HALF-LABEL: define hidden noundef nofpclass(nan inf) float @_Z15test_floor_half
@@ -71,6 +38,5 @@
 // CHECK: call reassoc nnan ninf nsz arcp afn <3 x float> @llvm.floor.v3f32(
 float3 test_floor_float3(float3 p0) { return floor(p0); }
 // CHECK-LABEL: define hidden noundef nofpclass(nan inf) <4 x float> @_Z17test_floor_float4
->>>>>>> eb0f1dc0
 // CHECK: call reassoc nnan ninf nsz arcp afn <4 x float> @llvm.floor.v4f32(
 float4 test_floor_float4(float4 p0) { return floor(p0); }