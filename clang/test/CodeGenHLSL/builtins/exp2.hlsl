// RUN: %clang_cc1 -finclude-default-header -triple dxil-pc-shadermodel6.3-library %s \
// RUN:  -fnative-half-type -emit-llvm -disable-llvm-passes -o - | \
// RUN:  FileCheck %s --check-prefixes=CHECK,NATIVE_HALF
// RUN: %clang_cc1 -finclude-default-header -triple dxil-pc-shadermodel6.3-library %s \
// RUN:  -emit-llvm -disable-llvm-passes -o - | \
// RUN:  FileCheck %s --check-prefixes=CHECK,NO_HALF

<<<<<<< HEAD
// NATIVE_HALF-LABEL: define noundef nofpclass(nan inf) half @_Z14test_exp2_half
// NATIVE_HALF: %elt.exp2 = call reassoc nnan ninf nsz arcp afn half @llvm.exp2.f16(
// NATIVE_HALF: ret half %elt.exp2
// NO_HALF-LABEL: define noundef nofpclass(nan inf) float @_Z14test_exp2_half
// NO_HALF: %elt.exp2 = call reassoc nnan ninf nsz arcp afn float @llvm.exp2.f32(
// NO_HALF: ret float %elt.exp2
half test_exp2_half(half p0) { return exp2(p0); }
// NATIVE_HALF-LABEL: define noundef nofpclass(nan inf) <2 x half> @_Z15test_exp2_half2
// NATIVE_HALF: %elt.exp2 = call reassoc nnan ninf nsz arcp afn <2 x half> @llvm.exp2.v2f16
// NATIVE_HALF: ret <2 x half> %elt.exp2
// NO_HALF-LABEL: define noundef nofpclass(nan inf) <2 x float> @_Z15test_exp2_half2
// NO_HALF: %elt.exp2 = call reassoc nnan ninf nsz arcp afn <2 x float> @llvm.exp2.v2f32(
// NO_HALF: ret <2 x float> %elt.exp2
half2 test_exp2_half2(half2 p0) { return exp2(p0); }
// NATIVE_HALF-LABEL: define noundef nofpclass(nan inf) <3 x half> @_Z15test_exp2_half3
// NATIVE_HALF: %elt.exp2 = call reassoc nnan ninf nsz arcp afn <3 x half> @llvm.exp2.v3f16
// NATIVE_HALF: ret <3 x half> %elt.exp2
// NO_HALF-LABEL: define noundef nofpclass(nan inf) <3 x float> @_Z15test_exp2_half3
// NO_HALF: %elt.exp2 = call reassoc nnan ninf nsz arcp afn <3 x float> @llvm.exp2.v3f32(
// NO_HALF: ret <3 x float> %elt.exp2
half3 test_exp2_half3(half3 p0) { return exp2(p0); }
// NATIVE_HALF-LABEL: define noundef nofpclass(nan inf) <4 x half> @_Z15test_exp2_half4
// NATIVE_HALF: %elt.exp2 = call reassoc nnan ninf nsz arcp afn <4 x half> @llvm.exp2.v4f16
// NATIVE_HALF: ret <4 x half> %elt.exp2
// NO_HALF-LABEL: define noundef nofpclass(nan inf) <4 x float> @_Z15test_exp2_half4
=======
// NATIVE_HALF-LABEL: define hidden noundef nofpclass(nan inf) half @_Z14test_exp2_half
// NATIVE_HALF: %elt.exp2 = call reassoc nnan ninf nsz arcp afn half @llvm.exp2.f16(
// NATIVE_HALF: ret half %elt.exp2
// NO_HALF-LABEL: define hidden noundef nofpclass(nan inf) float @_Z14test_exp2_half
// NO_HALF: %elt.exp2 = call reassoc nnan ninf nsz arcp afn float @llvm.exp2.f32(
// NO_HALF: ret float %elt.exp2
half test_exp2_half(half p0) { return exp2(p0); }
// NATIVE_HALF-LABEL: define hidden noundef nofpclass(nan inf) <2 x half> @_Z15test_exp2_half2
// NATIVE_HALF: %elt.exp2 = call reassoc nnan ninf nsz arcp afn <2 x half> @llvm.exp2.v2f16
// NATIVE_HALF: ret <2 x half> %elt.exp2
// NO_HALF-LABEL: define hidden noundef nofpclass(nan inf) <2 x float> @_Z15test_exp2_half2
// NO_HALF: %elt.exp2 = call reassoc nnan ninf nsz arcp afn <2 x float> @llvm.exp2.v2f32(
// NO_HALF: ret <2 x float> %elt.exp2
half2 test_exp2_half2(half2 p0) { return exp2(p0); }
// NATIVE_HALF-LABEL: define hidden noundef nofpclass(nan inf) <3 x half> @_Z15test_exp2_half3
// NATIVE_HALF: %elt.exp2 = call reassoc nnan ninf nsz arcp afn <3 x half> @llvm.exp2.v3f16
// NATIVE_HALF: ret <3 x half> %elt.exp2
// NO_HALF-LABEL: define hidden noundef nofpclass(nan inf) <3 x float> @_Z15test_exp2_half3
// NO_HALF: %elt.exp2 = call reassoc nnan ninf nsz arcp afn <3 x float> @llvm.exp2.v3f32(
// NO_HALF: ret <3 x float> %elt.exp2
half3 test_exp2_half3(half3 p0) { return exp2(p0); }
// NATIVE_HALF-LABEL: define hidden noundef nofpclass(nan inf) <4 x half> @_Z15test_exp2_half4
// NATIVE_HALF: %elt.exp2 = call reassoc nnan ninf nsz arcp afn <4 x half> @llvm.exp2.v4f16
// NATIVE_HALF: ret <4 x half> %elt.exp2
// NO_HALF-LABEL: define hidden noundef nofpclass(nan inf) <4 x float> @_Z15test_exp2_half4
>>>>>>> eb0f1dc0
// NO_HALF: %elt.exp2 = call reassoc nnan ninf nsz arcp afn <4 x float> @llvm.exp2.v4f32(
// NO_HALF: ret <4 x float> %elt.exp2
half4 test_exp2_half4(half4 p0) { return exp2(p0); }

<<<<<<< HEAD
// CHECK-LABEL: define noundef nofpclass(nan inf) float @_Z15test_exp2_float
// CHECK: %elt.exp2 = call reassoc nnan ninf nsz arcp afn float @llvm.exp2.f32(
// CHECK: ret float %elt.exp2
float test_exp2_float(float p0) { return exp2(p0); }
// CHECK-LABEL: define noundef nofpclass(nan inf) <2 x float> @_Z16test_exp2_float2
// CHECK: %elt.exp2 = call reassoc nnan ninf nsz arcp afn <2 x float> @llvm.exp2.v2f32
// CHECK: ret <2 x float> %elt.exp2
float2 test_exp2_float2(float2 p0) { return exp2(p0); }
// CHECK-LABEL: define noundef nofpclass(nan inf) <3 x float> @_Z16test_exp2_float3
// CHECK: %elt.exp2 = call reassoc nnan ninf nsz arcp afn <3 x float> @llvm.exp2.v3f32
// CHECK: ret <3 x float> %elt.exp2
float3 test_exp2_float3(float3 p0) { return exp2(p0); }
// CHECK-LABEL: define noundef nofpclass(nan inf) <4 x float> @_Z16test_exp2_float4
=======
// CHECK-LABEL: define hidden noundef nofpclass(nan inf) float @_Z15test_exp2_float
// CHECK: %elt.exp2 = call reassoc nnan ninf nsz arcp afn float @llvm.exp2.f32(
// CHECK: ret float %elt.exp2
float test_exp2_float(float p0) { return exp2(p0); }
// CHECK-LABEL: define hidden noundef nofpclass(nan inf) <2 x float> @_Z16test_exp2_float2
// CHECK: %elt.exp2 = call reassoc nnan ninf nsz arcp afn <2 x float> @llvm.exp2.v2f32
// CHECK: ret <2 x float> %elt.exp2
float2 test_exp2_float2(float2 p0) { return exp2(p0); }
// CHECK-LABEL: define hidden noundef nofpclass(nan inf) <3 x float> @_Z16test_exp2_float3
// CHECK: %elt.exp2 = call reassoc nnan ninf nsz arcp afn <3 x float> @llvm.exp2.v3f32
// CHECK: ret <3 x float> %elt.exp2
float3 test_exp2_float3(float3 p0) { return exp2(p0); }
// CHECK-LABEL: define hidden noundef nofpclass(nan inf) <4 x float> @_Z16test_exp2_float4
>>>>>>> eb0f1dc0
// CHECK: %elt.exp2 = call reassoc nnan ninf nsz arcp afn <4 x float> @llvm.exp2.v4f32
// CHECK: ret <4 x float> %elt.exp2
float4 test_exp2_float4(float4 p0) { return exp2(p0); }<|MERGE_RESOLUTION|>--- conflicted
+++ resolved
@@ -5,33 +5,6 @@
 // RUN:  -emit-llvm -disable-llvm-passes -o - | \
 // RUN:  FileCheck %s --check-prefixes=CHECK,NO_HALF
 
-<<<<<<< HEAD
-// NATIVE_HALF-LABEL: define noundef nofpclass(nan inf) half @_Z14test_exp2_half
-// NATIVE_HALF: %elt.exp2 = call reassoc nnan ninf nsz arcp afn half @llvm.exp2.f16(
-// NATIVE_HALF: ret half %elt.exp2
-// NO_HALF-LABEL: define noundef nofpclass(nan inf) float @_Z14test_exp2_half
-// NO_HALF: %elt.exp2 = call reassoc nnan ninf nsz arcp afn float @llvm.exp2.f32(
-// NO_HALF: ret float %elt.exp2
-half test_exp2_half(half p0) { return exp2(p0); }
-// NATIVE_HALF-LABEL: define noundef nofpclass(nan inf) <2 x half> @_Z15test_exp2_half2
-// NATIVE_HALF: %elt.exp2 = call reassoc nnan ninf nsz arcp afn <2 x half> @llvm.exp2.v2f16
-// NATIVE_HALF: ret <2 x half> %elt.exp2
-// NO_HALF-LABEL: define noundef nofpclass(nan inf) <2 x float> @_Z15test_exp2_half2
-// NO_HALF: %elt.exp2 = call reassoc nnan ninf nsz arcp afn <2 x float> @llvm.exp2.v2f32(
-// NO_HALF: ret <2 x float> %elt.exp2
-half2 test_exp2_half2(half2 p0) { return exp2(p0); }
-// NATIVE_HALF-LABEL: define noundef nofpclass(nan inf) <3 x half> @_Z15test_exp2_half3
-// NATIVE_HALF: %elt.exp2 = call reassoc nnan ninf nsz arcp afn <3 x half> @llvm.exp2.v3f16
-// NATIVE_HALF: ret <3 x half> %elt.exp2
-// NO_HALF-LABEL: define noundef nofpclass(nan inf) <3 x float> @_Z15test_exp2_half3
-// NO_HALF: %elt.exp2 = call reassoc nnan ninf nsz arcp afn <3 x float> @llvm.exp2.v3f32(
-// NO_HALF: ret <3 x float> %elt.exp2
-half3 test_exp2_half3(half3 p0) { return exp2(p0); }
-// NATIVE_HALF-LABEL: define noundef nofpclass(nan inf) <4 x half> @_Z15test_exp2_half4
-// NATIVE_HALF: %elt.exp2 = call reassoc nnan ninf nsz arcp afn <4 x half> @llvm.exp2.v4f16
-// NATIVE_HALF: ret <4 x half> %elt.exp2
-// NO_HALF-LABEL: define noundef nofpclass(nan inf) <4 x float> @_Z15test_exp2_half4
-=======
 // NATIVE_HALF-LABEL: define hidden noundef nofpclass(nan inf) half @_Z14test_exp2_half
 // NATIVE_HALF: %elt.exp2 = call reassoc nnan ninf nsz arcp afn half @llvm.exp2.f16(
 // NATIVE_HALF: ret half %elt.exp2
@@ -57,26 +30,10 @@
 // NATIVE_HALF: %elt.exp2 = call reassoc nnan ninf nsz arcp afn <4 x half> @llvm.exp2.v4f16
 // NATIVE_HALF: ret <4 x half> %elt.exp2
 // NO_HALF-LABEL: define hidden noundef nofpclass(nan inf) <4 x float> @_Z15test_exp2_half4
->>>>>>> eb0f1dc0
 // NO_HALF: %elt.exp2 = call reassoc nnan ninf nsz arcp afn <4 x float> @llvm.exp2.v4f32(
 // NO_HALF: ret <4 x float> %elt.exp2
 half4 test_exp2_half4(half4 p0) { return exp2(p0); }
 
-<<<<<<< HEAD
-// CHECK-LABEL: define noundef nofpclass(nan inf) float @_Z15test_exp2_float
-// CHECK: %elt.exp2 = call reassoc nnan ninf nsz arcp afn float @llvm.exp2.f32(
-// CHECK: ret float %elt.exp2
-float test_exp2_float(float p0) { return exp2(p0); }
-// CHECK-LABEL: define noundef nofpclass(nan inf) <2 x float> @_Z16test_exp2_float2
-// CHECK: %elt.exp2 = call reassoc nnan ninf nsz arcp afn <2 x float> @llvm.exp2.v2f32
-// CHECK: ret <2 x float> %elt.exp2
-float2 test_exp2_float2(float2 p0) { return exp2(p0); }
-// CHECK-LABEL: define noundef nofpclass(nan inf) <3 x float> @_Z16test_exp2_float3
-// CHECK: %elt.exp2 = call reassoc nnan ninf nsz arcp afn <3 x float> @llvm.exp2.v3f32
-// CHECK: ret <3 x float> %elt.exp2
-float3 test_exp2_float3(float3 p0) { return exp2(p0); }
-// CHECK-LABEL: define noundef nofpclass(nan inf) <4 x float> @_Z16test_exp2_float4
-=======
 // CHECK-LABEL: define hidden noundef nofpclass(nan inf) float @_Z15test_exp2_float
 // CHECK: %elt.exp2 = call reassoc nnan ninf nsz arcp afn float @llvm.exp2.f32(
 // CHECK: ret float %elt.exp2
@@ -90,7 +47,6 @@
 // CHECK: ret <3 x float> %elt.exp2
 float3 test_exp2_float3(float3 p0) { return exp2(p0); }
 // CHECK-LABEL: define hidden noundef nofpclass(nan inf) <4 x float> @_Z16test_exp2_float4
->>>>>>> eb0f1dc0
 // CHECK: %elt.exp2 = call reassoc nnan ninf nsz arcp afn <4 x float> @llvm.exp2.v4f32
 // CHECK: ret <4 x float> %elt.exp2
 float4 test_exp2_float4(float4 p0) { return exp2(p0); }