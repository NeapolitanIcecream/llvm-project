// RUN: %clang_cc1 -finclude-default-header -triple dxil-pc-shadermodel6.3-library %s \
// RUN:  -fnative-half-type -emit-llvm -disable-llvm-passes -o - | \
// RUN:  FileCheck %s --check-prefixes=CHECK,NATIVE_HALF \
<<<<<<< HEAD
// RUN:  -DTARGET=dx -DFNATTRS=noundef -DFFNATTRS="nofpclass(nan inf)"
// RUN: %clang_cc1 -finclude-default-header -triple dxil-pc-shadermodel6.3-library %s \
// RUN:  -emit-llvm -disable-llvm-passes -o - | \
// RUN:  FileCheck %s --check-prefixes=CHECK,NO_HALF \
// RUN:  -DTARGET=dx -DFNATTRS=noundef -DFFNATTRS="nofpclass(nan inf)"
// RUN: %clang_cc1 -finclude-default-header -triple spirv-unknown-vulkan-compute %s \
// RUN:  -fnative-half-type -emit-llvm -disable-llvm-passes -o - | \
// RUN:  FileCheck %s --check-prefixes=CHECK,NATIVE_HALF \
// RUN:  -DTARGET=spv -DFNATTRS="spir_func noundef" -DFFNATTRS="nofpclass(nan inf)"
// RUN: %clang_cc1 -finclude-default-header -triple spirv-unknown-vulkan-compute %s \
// RUN:  -emit-llvm -disable-llvm-passes -o - | \
// RUN:  FileCheck %s --check-prefixes=CHECK,NO_HALF \
// RUN:  -DTARGET=spv -DFNATTRS="spir_func noundef" -DFFNATTRS="nofpclass(nan inf)"
=======
// RUN:  -DTARGET=dx -DFNATTRS="hidden noundef" -DFFNATTRS="nofpclass(nan inf)"
// RUN: %clang_cc1 -finclude-default-header -triple dxil-pc-shadermodel6.3-library %s \
// RUN:  -emit-llvm -disable-llvm-passes -o - | \
// RUN:  FileCheck %s --check-prefixes=CHECK,NO_HALF \
// RUN:  -DTARGET=dx -DFNATTRS="hidden noundef" -DFFNATTRS="nofpclass(nan inf)"
// RUN: %clang_cc1 -finclude-default-header -triple spirv-unknown-vulkan-compute %s \
// RUN:  -fnative-half-type -emit-llvm -disable-llvm-passes -o - | \
// RUN:  FileCheck %s --check-prefixes=CHECK,NATIVE_HALF \
// RUN:  -DTARGET=spv -DFNATTRS="hidden spir_func noundef" -DFFNATTRS="nofpclass(nan inf)"
// RUN: %clang_cc1 -finclude-default-header -triple spirv-unknown-vulkan-compute %s \
// RUN:  -emit-llvm -disable-llvm-passes -o - | \
// RUN:  FileCheck %s --check-prefixes=CHECK,NO_HALF \
// RUN:  -DTARGET=spv -DFNATTRS="hidden spir_func noundef" -DFFNATTRS="nofpclass(nan inf)"
>>>>>>> 4084ffcf

#ifdef __HLSL_ENABLE_16_BIT
// NATIVE_HALF: define [[FNATTRS]] i16 @_Z16test_clamp_short
// NATIVE_HALF: call i16 @llvm.[[TARGET]].sclamp.i16(
int16_t test_clamp_short(int16_t p0, int16_t p1) { return clamp(p0, p1,p1); }
// NATIVE_HALF: define [[FNATTRS]] <2 x i16> @_Z17test_clamp_short2
// NATIVE_HALF: call <2 x i16> @llvm.[[TARGET]].sclamp.v2i16(
int16_t2 test_clamp_short2(int16_t2 p0, int16_t2 p1) { return clamp(p0, p1,p1); }
// NATIVE_HALF: define [[FNATTRS]] <3 x i16> @_Z17test_clamp_short3
// NATIVE_HALF: call <3 x i16> @llvm.[[TARGET]].sclamp.v3i16
int16_t3 test_clamp_short3(int16_t3 p0, int16_t3 p1) { return clamp(p0, p1,p1); }
// NATIVE_HALF: define [[FNATTRS]] <4 x i16> @_Z17test_clamp_short4
// NATIVE_HALF: call <4 x i16> @llvm.[[TARGET]].sclamp.v4i16
int16_t4 test_clamp_short4(int16_t4 p0, int16_t4 p1) { return clamp(p0, p1,p1); }

// NATIVE_HALF: define [[FNATTRS]] i16 @_Z17test_clamp_ushort
// NATIVE_HALF: call i16 @llvm.[[TARGET]].uclamp.i16(
uint16_t test_clamp_ushort(uint16_t p0, uint16_t p1) { return clamp(p0, p1,p1); }
// NATIVE_HALF: define [[FNATTRS]] <2 x i16> @_Z18test_clamp_ushort2
// NATIVE_HALF: call <2 x i16> @llvm.[[TARGET]].uclamp.v2i16
uint16_t2 test_clamp_ushort2(uint16_t2 p0, uint16_t2 p1) { return clamp(p0, p1,p1); }
// NATIVE_HALF: define [[FNATTRS]] <3 x i16> @_Z18test_clamp_ushort3
// NATIVE_HALF: call <3 x i16> @llvm.[[TARGET]].uclamp.v3i16
uint16_t3 test_clamp_ushort3(uint16_t3 p0, uint16_t3 p1) { return clamp(p0, p1,p1); }
// NATIVE_HALF: define [[FNATTRS]] <4 x i16> @_Z18test_clamp_ushort4
// NATIVE_HALF: call <4 x i16> @llvm.[[TARGET]].uclamp.v4i16
uint16_t4 test_clamp_ushort4(uint16_t4 p0, uint16_t4 p1) { return clamp(p0, p1,p1); }
#endif

// CHECK: define [[FNATTRS]] i32 @_Z14test_clamp_int
// CHECK: call i32 @llvm.[[TARGET]].sclamp.i32(
int test_clamp_int(int p0, int p1) { return clamp(p0, p1,p1); }
// CHECK: define [[FNATTRS]] <2 x i32> @_Z15test_clamp_int2
// CHECK: call <2 x i32> @llvm.[[TARGET]].sclamp.v2i32
int2 test_clamp_int2(int2 p0, int2 p1) { return clamp(p0, p1,p1); }
// CHECK: define [[FNATTRS]] <3 x i32> @_Z15test_clamp_int3
// CHECK: call <3 x i32> @llvm.[[TARGET]].sclamp.v3i32
int3 test_clamp_int3(int3 p0, int3 p1) { return clamp(p0, p1,p1); }
// CHECK: define [[FNATTRS]] <4 x i32> @_Z15test_clamp_int4
// CHECK: call <4 x i32> @llvm.[[TARGET]].sclamp.v4i32
int4 test_clamp_int4(int4 p0, int4 p1) { return clamp(p0, p1,p1); }

// CHECK: define [[FNATTRS]] i32 @_Z15test_clamp_uint
// CHECK: call i32 @llvm.[[TARGET]].uclamp.i32(
int test_clamp_uint(uint p0, uint p1) { return clamp(p0, p1,p1); }
// CHECK: define [[FNATTRS]] <2 x i32> @_Z16test_clamp_uint2
// CHECK: call <2 x i32> @llvm.[[TARGET]].uclamp.v2i32
uint2 test_clamp_uint2(uint2 p0, uint2 p1) { return clamp(p0, p1,p1); }
// CHECK: define [[FNATTRS]] <3 x i32> @_Z16test_clamp_uint3
// CHECK: call <3 x i32> @llvm.[[TARGET]].uclamp.v3i32
uint3 test_clamp_uint3(uint3 p0, uint3 p1) { return clamp(p0, p1,p1); }
// CHECK: define [[FNATTRS]] <4 x i32> @_Z16test_clamp_uint4
// CHECK: call <4 x i32> @llvm.[[TARGET]].uclamp.v4i32
uint4 test_clamp_uint4(uint4 p0, uint4 p1) { return clamp(p0, p1,p1); }

// CHECK: define [[FNATTRS]] i64 @_Z15test_clamp_long
// CHECK: call i64 @llvm.[[TARGET]].sclamp.i64(
int64_t test_clamp_long(int64_t p0, int64_t p1) { return clamp(p0, p1,p1); }
// CHECK: define [[FNATTRS]] <2 x i64> @_Z16test_clamp_long2
// CHECK: call <2 x i64> @llvm.[[TARGET]].sclamp.v2i64
int64_t2 test_clamp_long2(int64_t2 p0, int64_t2 p1) { return clamp(p0, p1,p1); }
// CHECK: define [[FNATTRS]] <3 x i64> @_Z16test_clamp_long3
// CHECK: call <3 x i64> @llvm.[[TARGET]].sclamp.v3i64
int64_t3 test_clamp_long3(int64_t3 p0, int64_t3 p1) { return clamp(p0, p1,p1); }
// CHECK: define [[FNATTRS]] <4 x i64> @_Z16test_clamp_long4
// CHECK: call <4 x i64> @llvm.[[TARGET]].sclamp.v4i64
int64_t4 test_clamp_long4(int64_t4 p0, int64_t4 p1) { return clamp(p0, p1,p1); }

// CHECK: define [[FNATTRS]] i64 @_Z16test_clamp_ulong
// CHECK: call i64 @llvm.[[TARGET]].uclamp.i64(
uint64_t test_clamp_ulong(uint64_t p0, uint64_t p1) { return clamp(p0, p1,p1); }
// CHECK: define [[FNATTRS]] <2 x i64> @_Z17test_clamp_ulong2
// CHECK: call <2 x i64> @llvm.[[TARGET]].uclamp.v2i64
uint64_t2 test_clamp_ulong2(uint64_t2 p0, uint64_t2 p1) { return clamp(p0, p1,p1); }
// CHECK: define [[FNATTRS]] <3 x i64> @_Z17test_clamp_ulong3
// CHECK: call <3 x i64> @llvm.[[TARGET]].uclamp.v3i64
uint64_t3 test_clamp_ulong3(uint64_t3 p0, uint64_t3 p1) { return clamp(p0, p1,p1); }
// CHECK: define [[FNATTRS]] <4 x i64> @_Z17test_clamp_ulong4
// CHECK: call <4 x i64> @llvm.[[TARGET]].uclamp.v4i64
uint64_t4 test_clamp_ulong4(uint64_t4 p0, uint64_t4 p1) { return clamp(p0, p1,p1); }

// NATIVE_HALF: define [[FNATTRS]] [[FFNATTRS]] half @_Z15test_clamp_half
// NATIVE_HALF: call reassoc nnan ninf nsz arcp afn half @llvm.[[TARGET]].nclamp.f16(
// NO_HALF: define [[FNATTRS]] [[FFNATTRS]] float @_Z15test_clamp_half
// NO_HALF: call reassoc nnan ninf nsz arcp afn float @llvm.[[TARGET]].nclamp.f32(
half test_clamp_half(half p0, half p1) { return clamp(p0, p1,p1); }
// NATIVE_HALF: define [[FNATTRS]] [[FFNATTRS]] <2 x half> @_Z16test_clamp_half2
// NATIVE_HALF: call reassoc nnan ninf nsz arcp afn <2 x half> @llvm.[[TARGET]].nclamp.v2f16
// NO_HALF: define [[FNATTRS]] [[FFNATTRS]] <2 x float> @_Z16test_clamp_half2
// NO_HALF: call reassoc nnan ninf nsz arcp afn <2 x float> @llvm.[[TARGET]].nclamp.v2f32(
half2 test_clamp_half2(half2 p0, half2 p1) { return clamp(p0, p1,p1); }
// NATIVE_HALF: define [[FNATTRS]] [[FFNATTRS]] <3 x half> @_Z16test_clamp_half3
// NATIVE_HALF: call reassoc nnan ninf nsz arcp afn <3 x half> @llvm.[[TARGET]].nclamp.v3f16
// NO_HALF: define [[FNATTRS]] [[FFNATTRS]] <3 x float> @_Z16test_clamp_half3
// NO_HALF: call reassoc nnan ninf nsz arcp afn <3 x float> @llvm.[[TARGET]].nclamp.v3f32(
half3 test_clamp_half3(half3 p0, half3 p1) { return clamp(p0, p1,p1); }
// NATIVE_HALF: define [[FNATTRS]] [[FFNATTRS]] <4 x half> @_Z16test_clamp_half4
// NATIVE_HALF: call reassoc nnan ninf nsz arcp afn <4 x half> @llvm.[[TARGET]].nclamp.v4f16
// NO_HALF: define [[FNATTRS]] [[FFNATTRS]] <4 x float> @_Z16test_clamp_half4
// NO_HALF: call reassoc nnan ninf nsz arcp afn <4 x float> @llvm.[[TARGET]].nclamp.v4f32(
half4 test_clamp_half4(half4 p0, half4 p1) { return clamp(p0, p1,p1); }

// CHECK: define [[FNATTRS]] [[FFNATTRS]] float @_Z16test_clamp_float
// CHECK: call reassoc nnan ninf nsz arcp afn float @llvm.[[TARGET]].nclamp.f32(
float test_clamp_float(float p0, float p1) { return clamp(p0, p1,p1); }
// CHECK: define [[FNATTRS]] [[FFNATTRS]] <2 x float> @_Z17test_clamp_float2
// CHECK: call reassoc nnan ninf nsz arcp afn <2 x float> @llvm.[[TARGET]].nclamp.v2f32
float2 test_clamp_float2(float2 p0, float2 p1) { return clamp(p0, p1,p1); }
// CHECK: define [[FNATTRS]] [[FFNATTRS]] <3 x float> @_Z17test_clamp_float3
// CHECK: call reassoc nnan ninf nsz arcp afn <3 x float> @llvm.[[TARGET]].nclamp.v3f32
float3 test_clamp_float3(float3 p0, float3 p1) { return clamp(p0, p1,p1); }
// CHECK: define [[FNATTRS]] [[FFNATTRS]] <4 x float> @_Z17test_clamp_float4
// CHECK: call reassoc nnan ninf nsz arcp afn <4 x float> @llvm.[[TARGET]].nclamp.v4f32
float4 test_clamp_float4(float4 p0, float4 p1) { return clamp(p0, p1,p1); }

// CHECK: define [[FNATTRS]] [[FFNATTRS]] double @_Z17test_clamp_double
// CHECK: call reassoc nnan ninf nsz arcp afn double @llvm.[[TARGET]].nclamp.f64(
double test_clamp_double(double p0, double p1) { return clamp(p0, p1,p1); }
// CHECK: define [[FNATTRS]] [[FFNATTRS]] <2 x double> @_Z18test_clamp_double2
// CHECK: call reassoc nnan ninf nsz arcp afn <2 x double> @llvm.[[TARGET]].nclamp.v2f64
double2 test_clamp_double2(double2 p0, double2 p1) { return clamp(p0, p1,p1); }
// CHECK: define [[FNATTRS]] [[FFNATTRS]] <3 x double> @_Z18test_clamp_double3
// CHECK: call reassoc nnan ninf nsz arcp afn <3 x double> @llvm.[[TARGET]].nclamp.v3f64
double3 test_clamp_double3(double3 p0, double3 p1) { return clamp(p0, p1,p1); }
// CHECK: define [[FNATTRS]] [[FFNATTRS]] <4 x double> @_Z18test_clamp_double4
// CHECK: call reassoc nnan ninf nsz arcp afn <4 x double> @llvm.[[TARGET]].nclamp.v4f64
double4 test_clamp_double4(double4 p0, double4 p1) { return clamp(p0, p1,p1); }<|MERGE_RESOLUTION|>--- conflicted
+++ resolved
@@ -1,21 +1,6 @@
 // RUN: %clang_cc1 -finclude-default-header -triple dxil-pc-shadermodel6.3-library %s \
 // RUN:  -fnative-half-type -emit-llvm -disable-llvm-passes -o - | \
 // RUN:  FileCheck %s --check-prefixes=CHECK,NATIVE_HALF \
-<<<<<<< HEAD
-// RUN:  -DTARGET=dx -DFNATTRS=noundef -DFFNATTRS="nofpclass(nan inf)"
-// RUN: %clang_cc1 -finclude-default-header -triple dxil-pc-shadermodel6.3-library %s \
-// RUN:  -emit-llvm -disable-llvm-passes -o - | \
-// RUN:  FileCheck %s --check-prefixes=CHECK,NO_HALF \
-// RUN:  -DTARGET=dx -DFNATTRS=noundef -DFFNATTRS="nofpclass(nan inf)"
-// RUN: %clang_cc1 -finclude-default-header -triple spirv-unknown-vulkan-compute %s \
-// RUN:  -fnative-half-type -emit-llvm -disable-llvm-passes -o - | \
-// RUN:  FileCheck %s --check-prefixes=CHECK,NATIVE_HALF \
-// RUN:  -DTARGET=spv -DFNATTRS="spir_func noundef" -DFFNATTRS="nofpclass(nan inf)"
-// RUN: %clang_cc1 -finclude-default-header -triple spirv-unknown-vulkan-compute %s \
-// RUN:  -emit-llvm -disable-llvm-passes -o - | \
-// RUN:  FileCheck %s --check-prefixes=CHECK,NO_HALF \
-// RUN:  -DTARGET=spv -DFNATTRS="spir_func noundef" -DFFNATTRS="nofpclass(nan inf)"
-=======
 // RUN:  -DTARGET=dx -DFNATTRS="hidden noundef" -DFFNATTRS="nofpclass(nan inf)"
 // RUN: %clang_cc1 -finclude-default-header -triple dxil-pc-shadermodel6.3-library %s \
 // RUN:  -emit-llvm -disable-llvm-passes -o - | \
@@ -29,7 +14,6 @@
 // RUN:  -emit-llvm -disable-llvm-passes -o - | \
 // RUN:  FileCheck %s --check-prefixes=CHECK,NO_HALF \
 // RUN:  -DTARGET=spv -DFNATTRS="hidden spir_func noundef" -DFFNATTRS="nofpclass(nan inf)"
->>>>>>> 4084ffcf
 
 #ifdef __HLSL_ENABLE_16_BIT
 // NATIVE_HALF: define [[FNATTRS]] i16 @_Z16test_clamp_short
