--- conflicted
+++ resolved
@@ -238,11 +238,8 @@
   using BaseType::BaseType;
 };
 
-<<<<<<< HEAD
-=======
 void __libcpp_verbose_abort(const char *__format, ...);
 
->>>>>>> ce7c17d5
 class RefCounted {
 public:
   void ref() const;
@@ -366,14 +363,11 @@
   void trivial62() { WTFReportBacktrace(); }
   SomeType trivial63() { return SomeType(0); }
   SomeType trivial64() { return SomeType(); }
-<<<<<<< HEAD
-=======
   void trivial65() {
     __libcpp_verbose_abort("%s", "aborting");
   }
   RefPtr<RefCounted> trivial66() { return children[0]; }
   Ref<RefCounted> trivial67() { return *children[0]; }
->>>>>>> ce7c17d5
 
   static RefCounted& singleton() {
     static RefCounted s_RefCounted;
@@ -557,12 +551,9 @@
     getFieldTrivial().trivial62(); // no-warning
     getFieldTrivial().trivial63(); // no-warning
     getFieldTrivial().trivial64(); // no-warning
-<<<<<<< HEAD
-=======
     getFieldTrivial().trivial65(); // no-warning
     getFieldTrivial().trivial66()->trivial6(); // no-warning
     getFieldTrivial().trivial67()->trivial6(); // no-warning
->>>>>>> ce7c17d5
 
     RefCounted::singleton().trivial18(); // no-warning
     RefCounted::singleton().someFunction(); // no-warning
