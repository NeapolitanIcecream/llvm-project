// RUN: %clang_analyze_cc1 -analyzer-checker=security.PointerSub -analyzer-output=text-minimal -verify %s
<<<<<<< HEAD
=======

typedef int * Ptr;
>>>>>>> dd326b12

void f1(void) {
  int x, y, z[10];
  int d = &y - &x; // expected-warning{{Subtraction of two pointers that do not point into the same array is undefined behavior}}
  d = z - &y; // expected-warning{{Subtraction of two pointers that do not point into the same array is undefined behavior}}
  d = &x - &x; // no-warning (subtraction of any two identical pointers is allowed)
  d = (long *)&x - (long *)&x;
  d = (&x + 1) - &x; // no-warning ('&x' is like a single-element array)
  d = &x - (&x + 1); // no-warning
  d = (&x + 0) - &x; // no-warning
  d = (z + 10) - z; // no-warning
  d = (long long)&y - (long long)&x; // no-warning
  long long l = 1;
  d = l - (long long)&y; // no-warning
  Ptr p1 = &x;
  Ptr p2 = &y;
  d = p1 - p2; // expected-warning{{Subtraction of two pointers that do not point into the same array is undefined behavior}}
}

void f2(void) {
  int a[10], b[10], c; // expected-note{{Array at the left-hand side of subtraction}} \
                       // expected-note2{{Array at the right-hand side of subtraction}}
  int *p = &a[2];
  int *q = &a[8];
  int d = q - p; // no-warning (pointers into the same array)

  q = &b[3];
  d = q - p; // expected-warning{{Subtraction of two pointers that}}

  d = &a[4] - a; // no-warning
  d = &a[2] - p; // no-warning
  d = &c - p; // expected-warning{{Subtraction of two pointers that}}

  d = (int *)((char *)(&a[4]) + sizeof(int)) - &a[4]; // no-warning (pointers into the same array data)
  d = (int *)((char *)(&a[4]) + 1) - &a[4]; // expected-warning{{Subtraction of two pointers that}}

  long long a1 = (long long)&a[1];
  long long b1 = (long long)&b[1];
  d = a1 - b1;
}

void f3(void) {
  int a[3][4]; // expected-note{{Array at the left-hand side of subtraction}} \
               // expected-note2{{Array at the right-hand side of subtraction}}
  int d;

  d = &(a[2]) - &(a[1]);
  d = a[2] - a[1]; // expected-warning{{Subtraction of two pointers that}}
  d = a[1] - a[1];
  d = &(a[1][2]) - &(a[1][0]);
  d = &(a[1][2]) - &(a[0][0]); // expected-warning{{Subtraction of two pointers that}}

  d = (int *)((char *)(&a[2][2]) + sizeof(int)) - &a[2][2]; // expected-warning{{Subtraction of two pointers that}}
  d = (int *)((char *)(&a[2][2]) + 1) - &a[2][2]; // expected-warning{{Subtraction of two pointers that}}
  d = (int (*)[4])((char *)&a[2] + sizeof(int (*)[4])) - &a[2]; // expected-warning{{Subtraction of two pointers that}}
  d = (int (*)[4])((char *)&a[2] + 1) - &a[2]; // expected-warning{{Subtraction of two pointers that}}
}

void f4(void) {
  int n = 4, m = 3;
  int a[n][m];
  int (*p)[m] = a; // p == &a[0]
  p += 1; // p == &a[1]

  // FIXME: This is a known problem with -Wpointer-arith (https://github.com/llvm/llvm-project/issues/28328)
  int d = p - a; // d == 1 // expected-warning{{subtraction of pointers to type 'int[m]' of zero size has undefined behavior}}

  // FIXME: This is a known problem with -Wpointer-arith (https://github.com/llvm/llvm-project/issues/28328)
  d = &(a[2]) - &(a[1]); // expected-warning{{subtraction of pointers to type 'int[m]' of zero size has undefined behavior}}

  d = a[2] - a[1]; // expected-warning{{Subtraction of two pointers that}}
}

struct S {
  int a;
  int b;
  int c[10]; // expected-note2{{Array at the right-hand side of subtraction}}
  int d[10]; // expected-note2{{Array at the left-hand side of subtraction}}
};

void f5(void) {
  struct S s;
  int y;
  int d;

  d = &s.b - &s.a; // expected-warning{{Subtraction of two pointers that}}
  d = &s.c[0] - &s.a; // expected-warning{{Subtraction of two pointers that}}
  d = &s.b - &y; // expected-warning{{Subtraction of two pointers that}}
  d = &s.c[3] - &s.c[2];
  d = &s.d[3] - &s.c[2]; // expected-warning{{Subtraction of two pointers that}}
  d = s.d - s.c; // expected-warning{{Subtraction of two pointers that}}

  struct S sa[10];
  d = &sa[2] - &sa[1];
  d = &sa[2].a - &sa[1].b; // expected-warning{{Subtraction of two pointers that}}
}

void f6(void) {
  long long l = 2;
  char *a1 = (char *)&l;
  int d = a1[3] - l;

  long long la1[3] = {1}; // expected-note{{Array at the right-hand side of subtraction}}
  long long la2[3] = {1}; // expected-note{{Array at the left-hand side of subtraction}}
  char *pla1 = (char *)la1;
  char *pla2 = (char *)la2;
  d = pla1[1] - pla1[0];
  d = (long long *)&pla1[1] - &l; // expected-warning{{Subtraction of two pointers that}}
  d = &pla2[3] - &pla1[3]; // expected-warning{{Subtraction of two pointers that}}
}

void f7(int *p) {
  int a[10];
  int d = &a[10] - p; // no-warning ('p' is unknown, even if it cannot point into 'a')
}

void f8(int n) {
  int a[10] = {1};
  int d = a[n] - a[0]; // no-warning
}

int f9(const char *p1) {
  const char *p2 = p1;
  --p1;
  ++p2;
  return p1 - p2; // no-warning
}

int f10(struct S *p1, struct S *p2) {
  return &p1->c[5] - &p2->c[5]; // no-warning
}

struct S1 {
  int a;
  int b; // expected-note{{Object at the right-hand side of subtraction}}
};

int f11() {
  struct S1 s; // expected-note{{Object at the left-hand side of subtraction}}
  return (char *)&s - (char *)&s.b; // expected-warning{{Subtraction of two pointers that}}
}

struct S2 {
  char *p1;
  char *p2;
};

void init_S2(struct S2 *);

int f12() {
  struct S2 s;
  init_S2(&s);
  return s.p1 - s.p2; // no-warning (pointers are unknown)
}<|MERGE_RESOLUTION|>--- conflicted
+++ resolved
@@ -1,9 +1,6 @@
 // RUN: %clang_analyze_cc1 -analyzer-checker=security.PointerSub -analyzer-output=text-minimal -verify %s
-<<<<<<< HEAD
-=======
 
 typedef int * Ptr;
->>>>>>> dd326b12
 
 void f1(void) {
   int x, y, z[10];
