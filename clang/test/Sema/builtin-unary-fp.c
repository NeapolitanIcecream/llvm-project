--- conflicted
+++ resolved
@@ -17,8 +17,4 @@
 
   check(__builtin_fpclassify(0,0,0,0,0, (invalid))); // expected-error{{use of undeclared identifier 'invalid'}}
   check(__builtin_fpclassify(0,0,0,0,0, (inf))); // expected-error{{use of undeclared identifier 'inf'}}
-<<<<<<< HEAD
-                                                // expected-error@-1{{reference to overloaded function could not be resolved}}
-=======
->>>>>>> 4084ffcf
 }