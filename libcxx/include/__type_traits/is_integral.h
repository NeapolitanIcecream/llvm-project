--- conflicted
+++ resolved
@@ -59,21 +59,6 @@
 #endif
 // clang-format on
 
-<<<<<<< HEAD
-#if __has_builtin(__is_integral)
-
-template <class _Tp>
-struct _LIBCPP_NO_SPECIALIZATIONS is_integral : _BoolConstant<__is_integral(_Tp)> {};
-
-#  if _LIBCPP_STD_VER >= 17
-template <class _Tp>
-_LIBCPP_NO_SPECIALIZATIONS inline constexpr bool is_integral_v = __is_integral(_Tp);
-#  endif
-
-#else
-
-=======
->>>>>>> 4084ffcf
 template <class _Tp>
 struct is_integral : public _BoolConstant<__libcpp_is_integral<__remove_cv_t<_Tp> >::value> {};
 
