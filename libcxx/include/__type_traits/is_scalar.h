--- conflicted
+++ resolved
@@ -37,11 +37,7 @@
 
 template <class _Tp>
 struct __is_block : false_type {};
-<<<<<<< HEAD
-#  if _LIBCPP_HAS_EXTENSION_BLOCKS
-=======
 #  if __has_extension(blocks)
->>>>>>> eb0f1dc0
 template <class _Rp, class... _Args>
 struct __is_block<_Rp (^)(_Args...)> : true_type {};
 #  endif
