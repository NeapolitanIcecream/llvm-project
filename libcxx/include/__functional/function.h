// -*- C++ -*-
//===----------------------------------------------------------------------===//
//
// Part of the LLVM Project, under the Apache License v2.0 with LLVM Exceptions.
// See https://llvm.org/LICENSE.txt for license information.
// SPDX-License-Identifier: Apache-2.0 WITH LLVM-exception
//
//===----------------------------------------------------------------------===//

#ifndef _LIBCPP___FUNCTIONAL_FUNCTION_H
#define _LIBCPP___FUNCTIONAL_FUNCTION_H

#include <__assert>
#include <__config>
#include <__cstddef/nullptr_t.h>
#include <__exception/exception.h>
#include <__functional/binary_function.h>
#include <__functional/invoke.h>
#include <__functional/unary_function.h>
#include <__memory/addressof.h>
<<<<<<< HEAD
#include <__memory/allocator.h>
#include <__memory/allocator_destructor.h>
#include <__memory/allocator_traits.h>
#include <__memory/compressed_pair.h>
#include <__memory/unique_ptr.h>
=======
>>>>>>> 4084ffcf
#include <__type_traits/aligned_storage.h>
#include <__type_traits/decay.h>
#include <__type_traits/is_core_convertible.h>
#include <__type_traits/is_scalar.h>
#include <__type_traits/is_trivially_constructible.h>
#include <__type_traits/is_trivially_destructible.h>
#include <__type_traits/is_void.h>
#include <__type_traits/strip_signature.h>
#include <__utility/forward.h>
#include <__utility/move.h>
#include <__utility/swap.h>
<<<<<<< HEAD
#include <__verbose_abort>
=======
>>>>>>> 4084ffcf
#include <tuple>
#include <typeinfo>

#if !defined(_LIBCPP_HAS_NO_PRAGMA_SYSTEM_HEADER)
#  pragma GCC system_header
#endif

_LIBCPP_PUSH_MACROS
#include <__undef_macros>

#ifndef _LIBCPP_CXX03_LANG

_LIBCPP_BEGIN_NAMESPACE_STD

// bad_function_call

_LIBCPP_DIAGNOSTIC_PUSH
#  if !_LIBCPP_AVAILABILITY_HAS_BAD_FUNCTION_CALL_KEY_FUNCTION
_LIBCPP_CLANG_DIAGNOSTIC_IGNORED("-Wweak-vtables")
#  endif
class _LIBCPP_EXPORTED_FROM_ABI bad_function_call : public exception {
public:
  _LIBCPP_HIDE_FROM_ABI bad_function_call() _NOEXCEPT                                    = default;
  _LIBCPP_HIDE_FROM_ABI bad_function_call(const bad_function_call&) _NOEXCEPT            = default;
  _LIBCPP_HIDE_FROM_ABI bad_function_call& operator=(const bad_function_call&) _NOEXCEPT = default;
// Note that when a key function is not used, every translation unit that uses
// bad_function_call will end up containing a weak definition of the vtable and
// typeinfo.
#  if _LIBCPP_AVAILABILITY_HAS_BAD_FUNCTION_CALL_KEY_FUNCTION
  ~bad_function_call() _NOEXCEPT override;
#  else
  _LIBCPP_HIDE_FROM_ABI_VIRTUAL ~bad_function_call() _NOEXCEPT override {}
#  endif

#  if _LIBCPP_AVAILABILITY_HAS_BAD_FUNCTION_CALL_GOOD_WHAT_MESSAGE
  const char* what() const _NOEXCEPT override;
#  endif
};
_LIBCPP_DIAGNOSTIC_POP

[[__noreturn__]] inline _LIBCPP_HIDE_FROM_ABI void __throw_bad_function_call() {
#  if _LIBCPP_HAS_EXCEPTIONS
  throw bad_function_call();
#  else
  _LIBCPP_VERBOSE_ABORT("bad_function_call was thrown in -fno-exceptions mode");
#  endif
}

template <class _Fp>
class function; // undefined

namespace __function {

template <class _Rp>
struct __maybe_derive_from_unary_function {};

template <class _Rp, class _A1>
struct __maybe_derive_from_unary_function<_Rp(_A1)> : public __unary_function<_A1, _Rp> {};

template <class _Rp>
struct __maybe_derive_from_binary_function {};

template <class _Rp, class _A1, class _A2>
struct __maybe_derive_from_binary_function<_Rp(_A1, _A2)> : public __binary_function<_A1, _A2, _Rp> {};

template <class _Fp>
_LIBCPP_HIDE_FROM_ABI bool __not_null(_Fp const&) {
  return true;
}

template <class _Fp>
_LIBCPP_HIDE_FROM_ABI bool __not_null(_Fp* __ptr) {
  return __ptr;
}

template <class _Ret, class _Class>
_LIBCPP_HIDE_FROM_ABI bool __not_null(_Ret _Class::*__ptr) {
  return __ptr;
}

template <class _Fp>
_LIBCPP_HIDE_FROM_ABI bool __not_null(function<_Fp> const& __f) {
  return !!__f;
}

<<<<<<< HEAD
#  if _LIBCPP_HAS_EXTENSION_BLOCKS
=======
#  if __has_extension(blocks)
>>>>>>> 4084ffcf
template <class _Rp, class... _Args>
_LIBCPP_HIDE_FROM_ABI bool __not_null(_Rp (^__p)(_Args...)) {
  return __p;
}
#  endif

} // namespace __function

namespace __function {

template <class _Fp, class _FB>
class __default_alloc_func;

<<<<<<< HEAD
template <class _Fp, class _Ap, class _Rp, class... _ArgTypes>
class __alloc_func<_Fp, _Ap, _Rp(_ArgTypes...)> {
  _LIBCPP_COMPRESSED_PAIR(_Fp, __func_, _Ap, __alloc_);

public:
  using _Target _LIBCPP_NODEBUG = _Fp;
  using _Alloc _LIBCPP_NODEBUG  = _Ap;

  _LIBCPP_HIDE_FROM_ABI const _Target& __target() const { return __func_; }

  // WIN32 APIs may define __allocator, so use __get_allocator instead.
  _LIBCPP_HIDE_FROM_ABI const _Alloc& __get_allocator() const { return __alloc_; }

  _LIBCPP_HIDE_FROM_ABI explicit __alloc_func(_Target&& __f) : __func_(std::move(__f)), __alloc_() {}

  _LIBCPP_HIDE_FROM_ABI explicit __alloc_func(const _Target& __f, const _Alloc& __a) : __func_(__f), __alloc_(__a) {}

  _LIBCPP_HIDE_FROM_ABI explicit __alloc_func(const _Target& __f, _Alloc&& __a)
      : __func_(__f), __alloc_(std::move(__a)) {}

  _LIBCPP_HIDE_FROM_ABI explicit __alloc_func(_Target&& __f, _Alloc&& __a)
      : __func_(std::move(__f)), __alloc_(std::move(__a)) {}

  _LIBCPP_HIDE_FROM_ABI _Rp operator()(_ArgTypes&&... __arg) {
    return std::__invoke_r<_Rp>(__func_, std::forward<_ArgTypes>(__arg)...);
  }

  _LIBCPP_HIDE_FROM_ABI __alloc_func* __clone() const {
    typedef allocator_traits<_Alloc> __alloc_traits;
    typedef __rebind_alloc<__alloc_traits, __alloc_func> _AA;
    _AA __a(__alloc_);
    typedef __allocator_destructor<_AA> _Dp;
    unique_ptr<__alloc_func, _Dp> __hold(__a.allocate(1), _Dp(__a, 1));
    ::new ((void*)__hold.get()) __alloc_func(__func_, _Alloc(__a));
    return __hold.release();
  }

  _LIBCPP_HIDE_FROM_ABI void destroy() _NOEXCEPT {
    __func_.~_Fp();
    __alloc_.~_Alloc();
  }

  _LIBCPP_HIDE_FROM_ABI static void __destroy_and_delete(__alloc_func* __f) {
    typedef allocator_traits<_Alloc> __alloc_traits;
    typedef __rebind_alloc<__alloc_traits, __alloc_func> _FunAlloc;
    _FunAlloc __a(__f->__get_allocator());
    __f->destroy();
    __a.deallocate(__f, 1);
  }
};

template <class _Tp>
struct __deallocating_deleter {
  _LIBCPP_HIDE_FROM_ABI void operator()(void* __p) const {
    std::__libcpp_deallocate<_Tp>(static_cast<_Tp*>(__p), __element_count(1));
  }
};

=======
>>>>>>> 4084ffcf
template <class _Fp, class _Rp, class... _ArgTypes>
class __default_alloc_func<_Fp, _Rp(_ArgTypes...)> {
  _Fp __f_;

public:
  using _Target _LIBCPP_NODEBUG = _Fp;

  _LIBCPP_HIDE_FROM_ABI const _Target& __target() const { return __f_; }

  _LIBCPP_HIDE_FROM_ABI explicit __default_alloc_func(_Target&& __f) : __f_(std::move(__f)) {}

  _LIBCPP_HIDE_FROM_ABI explicit __default_alloc_func(const _Target& __f) : __f_(__f) {}

  _LIBCPP_HIDE_FROM_ABI _Rp operator()(_ArgTypes&&... __arg) {
    return std::__invoke_r<_Rp>(__f_, std::forward<_ArgTypes>(__arg)...);
  }

<<<<<<< HEAD
  _LIBCPP_HIDE_FROM_ABI __default_alloc_func* __clone() const {
    using _Self = __default_alloc_func;
    unique_ptr<_Self, __deallocating_deleter<_Self>> __hold(std::__libcpp_allocate<_Self>(__element_count(1)));
    _Self* __res = ::new ((void*)__hold.get()) _Self(__f_);
    (void)__hold.release();
    return __res;
  }

  _LIBCPP_HIDE_FROM_ABI void destroy() _NOEXCEPT { __f_.~_Target(); }

  _LIBCPP_HIDE_FROM_ABI static void __destroy_and_delete(__default_alloc_func* __f) {
    __f->destroy();
    std::__libcpp_deallocate<__default_alloc_func>(__f, __element_count(1));
  }
=======
  _LIBCPP_HIDE_FROM_ABI __default_alloc_func* __clone() const { return new __default_alloc_func(__f_); }

  _LIBCPP_HIDE_FROM_ABI void destroy() _NOEXCEPT { __f_.~_Target(); }
>>>>>>> 4084ffcf
};

// __base provides an abstract interface for copyable functors.

template <class _Fp>
class __base;

template <class _Rp, class... _ArgTypes>
class __base<_Rp(_ArgTypes...)> {
public:
  __base(const __base&)            = delete;
  __base& operator=(const __base&) = delete;

  _LIBCPP_HIDE_FROM_ABI __base() {}
  _LIBCPP_HIDE_FROM_ABI_VIRTUAL virtual ~__base() {}
  virtual __base* __clone() const             = 0;
  virtual void __clone(__base*) const         = 0;
  virtual void destroy() _NOEXCEPT            = 0;
  virtual void destroy_deallocate() _NOEXCEPT = 0;
  virtual _Rp operator()(_ArgTypes&&...)      = 0;
#  if _LIBCPP_HAS_RTTI
  virtual const void* target(const type_info&) const _NOEXCEPT = 0;
  virtual const std::type_info& target_type() const _NOEXCEPT  = 0;
#  endif // _LIBCPP_HAS_RTTI
};

// __func implements __base for a given functor type.

template <class _FD, class _FB>
class __func;

template <class _Fp, class _Rp, class... _ArgTypes>
class __func<_Fp, _Rp(_ArgTypes...)> : public __base<_Rp(_ArgTypes...)> {
  _Fp __func_;

public:
  _LIBCPP_HIDE_FROM_ABI explicit __func(_Fp&& __f) : __func_(std::move(__f)) {}
  _LIBCPP_HIDE_FROM_ABI explicit __func(const _Fp& __f) : __func_(__f) {}

  _LIBCPP_HIDE_FROM_ABI_VIRTUAL __base<_Rp(_ArgTypes...)>* __clone() const override { return new __func(__func_); }

  _LIBCPP_HIDE_FROM_ABI_VIRTUAL void __clone(__base<_Rp(_ArgTypes...)>* __p) const override {
    ::new ((void*)__p) __func(__func_);
  }

<<<<<<< HEAD
  _LIBCPP_HIDE_FROM_ABI_VIRTUAL virtual __base<_Rp(_ArgTypes...)>* __clone() const;
  _LIBCPP_HIDE_FROM_ABI_VIRTUAL virtual void __clone(__base<_Rp(_ArgTypes...)>*) const;
  _LIBCPP_HIDE_FROM_ABI_VIRTUAL virtual void destroy() _NOEXCEPT;
  _LIBCPP_HIDE_FROM_ABI_VIRTUAL virtual void destroy_deallocate() _NOEXCEPT;
  _LIBCPP_HIDE_FROM_ABI_VIRTUAL virtual _Rp operator()(_ArgTypes&&... __arg);
#  if _LIBCPP_HAS_RTTI
  _LIBCPP_HIDE_FROM_ABI_VIRTUAL virtual const void* target(const type_info&) const _NOEXCEPT;
  _LIBCPP_HIDE_FROM_ABI_VIRTUAL virtual const std::type_info& target_type() const _NOEXCEPT;
#  endif // _LIBCPP_HAS_RTTI
};

template <class _Fp, class _Alloc, class _Rp, class... _ArgTypes>
__base<_Rp(_ArgTypes...)>* __func<_Fp, _Alloc, _Rp(_ArgTypes...)>::__clone() const {
  typedef allocator_traits<_Alloc> __alloc_traits;
  typedef __rebind_alloc<__alloc_traits, __func> _Ap;
  _Ap __a(__f_.__get_allocator());
  typedef __allocator_destructor<_Ap> _Dp;
  unique_ptr<__func, _Dp> __hold(__a.allocate(1), _Dp(__a, 1));
  ::new ((void*)__hold.get()) __func(__f_.__target(), _Alloc(__a));
  return __hold.release();
}

template <class _Fp, class _Alloc, class _Rp, class... _ArgTypes>
void __func<_Fp, _Alloc, _Rp(_ArgTypes...)>::__clone(__base<_Rp(_ArgTypes...)>* __p) const {
  ::new ((void*)__p) __func(__f_.__target(), __f_.__get_allocator());
}

template <class _Fp, class _Alloc, class _Rp, class... _ArgTypes>
void __func<_Fp, _Alloc, _Rp(_ArgTypes...)>::destroy() _NOEXCEPT {
  __f_.destroy();
}

template <class _Fp, class _Alloc, class _Rp, class... _ArgTypes>
void __func<_Fp, _Alloc, _Rp(_ArgTypes...)>::destroy_deallocate() _NOEXCEPT {
  typedef allocator_traits<_Alloc> __alloc_traits;
  typedef __rebind_alloc<__alloc_traits, __func> _Ap;
  _Ap __a(__f_.__get_allocator());
  __f_.destroy();
  __a.deallocate(this, 1);
}

template <class _Fp, class _Alloc, class _Rp, class... _ArgTypes>
_Rp __func<_Fp, _Alloc, _Rp(_ArgTypes...)>::operator()(_ArgTypes&&... __arg) {
  return __f_(std::forward<_ArgTypes>(__arg)...);
}

#  if _LIBCPP_HAS_RTTI

template <class _Fp, class _Alloc, class _Rp, class... _ArgTypes>
const void* __func<_Fp, _Alloc, _Rp(_ArgTypes...)>::target(const type_info& __ti) const _NOEXCEPT {
  if (__ti == typeid(_Fp))
    return std::addressof(__f_.__target());
  return nullptr;
}

template <class _Fp, class _Alloc, class _Rp, class... _ArgTypes>
const std::type_info& __func<_Fp, _Alloc, _Rp(_ArgTypes...)>::target_type() const _NOEXCEPT {
  return typeid(_Fp);
}

#  endif // _LIBCPP_HAS_RTTI

=======
  _LIBCPP_HIDE_FROM_ABI_VIRTUAL void destroy() _NOEXCEPT override { __func_.~_Fp(); }
  _LIBCPP_HIDE_FROM_ABI_VIRTUAL void destroy_deallocate() _NOEXCEPT override { delete this; }
  _LIBCPP_HIDE_FROM_ABI_VIRTUAL _Rp operator()(_ArgTypes&&... __arg) override {
    return std::__invoke_r<_Rp>(__func_, std::forward<_ArgTypes>(__arg)...);
  }
#  if _LIBCPP_HAS_RTTI
  _LIBCPP_HIDE_FROM_ABI_VIRTUAL const void* target(const type_info& __ti) const _NOEXCEPT override {
    if (__ti == typeid(_Fp))
      return std::addressof(__func_);
    return nullptr;
  }
  _LIBCPP_HIDE_FROM_ABI_VIRTUAL const std::type_info& target_type() const _NOEXCEPT override { return typeid(_Fp); }
#  endif // _LIBCPP_HAS_RTTI
};

>>>>>>> 4084ffcf
// __value_func creates a value-type from a __func.

template <class _Fp>
class __value_func;

template <class _Rp, class... _ArgTypes>
class __value_func<_Rp(_ArgTypes...)> {
  _LIBCPP_SUPPRESS_DEPRECATED_PUSH
  typename aligned_storage<3 * sizeof(void*)>::type __buf_;
  _LIBCPP_SUPPRESS_DEPRECATED_POP

  typedef __base<_Rp(_ArgTypes...)> __func;
  __func* __f_;

  _LIBCPP_HIDE_FROM_ABI _LIBCPP_NO_CFI static __func* __as_base(void* __p) { return reinterpret_cast<__func*>(__p); }

public:
  _LIBCPP_HIDE_FROM_ABI __value_func() _NOEXCEPT : __f_(nullptr) {}

  template <class _Fp, __enable_if_t<!is_same<__decay_t<_Fp>, __value_func>::value, int> = 0>
  _LIBCPP_HIDE_FROM_ABI explicit __value_func(_Fp&& __f) : __f_(nullptr) {
    typedef __function::__func<_Fp, _Rp(_ArgTypes...)> _Fun;

    if (__function::__not_null(__f)) {
      if (sizeof(_Fun) <= sizeof(__buf_) && is_nothrow_copy_constructible<_Fp>::value) {
        __f_ = ::new (std::addressof(__buf_)) _Fun(std::move(__f));
      } else {
        __f_ = new _Fun(std::move(__f));
      }
    }
  }

  _LIBCPP_HIDE_FROM_ABI __value_func(const __value_func& __f) {
    if (__f.__f_ == nullptr)
      __f_ = nullptr;
    else if ((void*)__f.__f_ == &__f.__buf_) {
      __f_ = __as_base(&__buf_);
      __f.__f_->__clone(__f_);
    } else
      __f_ = __f.__f_->__clone();
  }

  _LIBCPP_HIDE_FROM_ABI __value_func(__value_func&& __f) _NOEXCEPT {
    if (__f.__f_ == nullptr)
      __f_ = nullptr;
    else if ((void*)__f.__f_ == &__f.__buf_) {
      __f_ = __as_base(&__buf_);
      __f.__f_->__clone(__f_);
    } else {
      __f_     = __f.__f_;
      __f.__f_ = nullptr;
    }
  }

  _LIBCPP_HIDE_FROM_ABI ~__value_func() {
    if ((void*)__f_ == &__buf_)
      __f_->destroy();
    else if (__f_)
      __f_->destroy_deallocate();
  }

  _LIBCPP_HIDE_FROM_ABI __value_func& operator=(__value_func&& __f) {
    *this = nullptr;
    if (__f.__f_ == nullptr)
      __f_ = nullptr;
    else if ((void*)__f.__f_ == &__f.__buf_) {
      __f_ = __as_base(&__buf_);
      __f.__f_->__clone(__f_);
    } else {
      __f_     = __f.__f_;
      __f.__f_ = nullptr;
    }
    return *this;
  }

  _LIBCPP_HIDE_FROM_ABI __value_func& operator=(nullptr_t) {
    __func* __f = __f_;
    __f_        = nullptr;
    if ((void*)__f == &__buf_)
      __f->destroy();
    else if (__f)
      __f->destroy_deallocate();
    return *this;
  }

  _LIBCPP_HIDE_FROM_ABI _Rp operator()(_ArgTypes&&... __args) const {
    if (__f_ == nullptr)
      std::__throw_bad_function_call();
    return (*__f_)(std::forward<_ArgTypes>(__args)...);
  }

  _LIBCPP_HIDE_FROM_ABI void swap(__value_func& __f) _NOEXCEPT {
    if (std::addressof(__f) == this)
      return;
    if ((void*)__f_ == &__buf_ && (void*)__f.__f_ == &__f.__buf_) {
      _LIBCPP_SUPPRESS_DEPRECATED_PUSH
      typename aligned_storage<sizeof(__buf_)>::type __tempbuf;
      _LIBCPP_SUPPRESS_DEPRECATED_POP
      __func* __t = __as_base(&__tempbuf);
      __f_->__clone(__t);
      __f_->destroy();
      __f_ = nullptr;
      __f.__f_->__clone(__as_base(&__buf_));
      __f.__f_->destroy();
      __f.__f_ = nullptr;
      __f_     = __as_base(&__buf_);
      __t->__clone(__as_base(&__f.__buf_));
      __t->destroy();
      __f.__f_ = __as_base(&__f.__buf_);
    } else if ((void*)__f_ == &__buf_) {
      __f_->__clone(__as_base(&__f.__buf_));
      __f_->destroy();
      __f_     = __f.__f_;
      __f.__f_ = __as_base(&__f.__buf_);
    } else if ((void*)__f.__f_ == &__f.__buf_) {
      __f.__f_->__clone(__as_base(&__buf_));
      __f.__f_->destroy();
      __f.__f_ = __f_;
      __f_     = __as_base(&__buf_);
    } else
      std::swap(__f_, __f.__f_);
  }

  _LIBCPP_HIDE_FROM_ABI explicit operator bool() const _NOEXCEPT { return __f_ != nullptr; }

#  if _LIBCPP_HAS_RTTI
  _LIBCPP_HIDE_FROM_ABI const std::type_info& target_type() const _NOEXCEPT {
    if (__f_ == nullptr)
      return typeid(void);
    return __f_->target_type();
  }

  template <typename _Tp>
  _LIBCPP_HIDE_FROM_ABI const _Tp* target() const _NOEXCEPT {
    if (__f_ == nullptr)
      return nullptr;
    return (const _Tp*)__f_->target(typeid(_Tp));
  }
#  endif // _LIBCPP_HAS_RTTI
};

// Storage for a functor object, to be used with __policy to manage copy and
// destruction.
union __policy_storage {
  mutable char __small[sizeof(void*) * 2];
  void* __large;
};

// True if _Fun can safely be held in __policy_storage.__small.
template <typename _Fun>
struct __use_small_storage
    : public integral_constant<
          bool,
          sizeof(_Fun) <= sizeof(__policy_storage)&& _LIBCPP_ALIGNOF(_Fun) <= _LIBCPP_ALIGNOF(__policy_storage) &&
              is_trivially_copy_constructible<_Fun>::value && is_trivially_destructible<_Fun>::value> {};

// Policy contains information about how to copy, destroy, and move the
// underlying functor. You can think of it as a vtable of sorts.
struct __policy {
  // Used to copy or destroy __large values. null for trivial objects.
  void* (*const __clone)(const void*);
  void (*const __destroy)(void*);

  // True if this is the null policy (no value).
  const bool __is_null;

  // The target type. May be null if RTTI is disabled.
  const std::type_info* const __type_info;

  // Returns a pointer to a static policy object suitable for the functor
  // type.
  template <typename _Fun>
  _LIBCPP_HIDE_FROM_ABI static const __policy* __create() {
    return __choose_policy<_Fun>(__use_small_storage<_Fun>());
  }

  _LIBCPP_HIDE_FROM_ABI static const __policy* __create_empty() {
    static constexpr __policy __policy = {
        nullptr,
        nullptr,
        true,
#  if _LIBCPP_HAS_RTTI
        &typeid(void)
#  else
        nullptr
#  endif
    };
    return &__policy;
  }

private:
  template <typename _Fun>
  _LIBCPP_HIDE_FROM_ABI static void* __large_clone(const void* __s) {
    const _Fun* __f = static_cast<const _Fun*>(__s);
    return __f->__clone();
  }

  template <typename _Fun>
  _LIBCPP_HIDE_FROM_ABI static void __large_destroy(void* __s) {
    delete static_cast<_Fun*>(__s);
  }

  template <typename _Fun>
  _LIBCPP_HIDE_FROM_ABI static const __policy* __choose_policy(/* is_small = */ false_type) {
    static constexpr __policy __policy = {
        std::addressof(__large_clone<_Fun>),
        std::addressof(__large_destroy<_Fun>),
        false,
#  if _LIBCPP_HAS_RTTI
        &typeid(typename _Fun::_Target)
#  else
        nullptr
#  endif
    };
    return &__policy;
  }

  template <typename _Fun>
  _LIBCPP_HIDE_FROM_ABI static const __policy* __choose_policy(/* is_small = */ true_type) {
    static constexpr __policy __policy = {
        nullptr,
        nullptr,
        false,
#  if _LIBCPP_HAS_RTTI
        &typeid(typename _Fun::_Target)
#  else
        nullptr
#  endif
    };
    return &__policy;
  }
};

// Used to choose between perfect forwarding or pass-by-value. Pass-by-value is
// faster for types that can be passed in registers.
template <typename _Tp>
using __fast_forward _LIBCPP_NODEBUG = __conditional_t<is_scalar<_Tp>::value, _Tp, _Tp&&>;

// __policy_invoker calls an instance of __default_alloc_func held in __policy_storage.

template <class _Fp>
struct __policy_invoker;

template <class _Rp, class... _ArgTypes>
struct __policy_invoker<_Rp(_ArgTypes...)> {
  typedef _Rp (*__Call)(const __policy_storage*, __fast_forward<_ArgTypes>...);

  __Call __call_;

  // Creates an invoker that throws bad_function_call.
  _LIBCPP_HIDE_FROM_ABI __policy_invoker() : __call_(&__call_empty) {}

  // Creates an invoker that calls the given instance of __func.
  template <typename _Fun>
  _LIBCPP_HIDE_FROM_ABI static __policy_invoker __create() {
    return __policy_invoker(std::addressof(__call_impl<_Fun>));
  }

private:
  _LIBCPP_HIDE_FROM_ABI explicit __policy_invoker(__Call __c) : __call_(__c) {}

  _LIBCPP_HIDE_FROM_ABI static _Rp __call_empty(const __policy_storage*, __fast_forward<_ArgTypes>...) {
    std::__throw_bad_function_call();
  }

  template <typename _Fun>
  _LIBCPP_HIDE_FROM_ABI static _Rp __call_impl(const __policy_storage* __buf, __fast_forward<_ArgTypes>... __args) {
    _Fun* __f = reinterpret_cast<_Fun*>(__use_small_storage<_Fun>::value ? &__buf->__small : __buf->__large);
    return (*__f)(std::forward<_ArgTypes>(__args)...);
  }
};

// __policy_func uses a __policy and __policy_invoker to create a type-erased,
// copyable functor.

template <class _Fp>
class __policy_func;

template <class _Rp, class... _ArgTypes>
class __policy_func<_Rp(_ArgTypes...)> {
  // Inline storage for small objects.
  __policy_storage __buf_;

  // Calls the value stored in __buf_. This could technically be part of
  // policy, but storing it here eliminates a level of indirection inside
  // operator().
  typedef __function::__policy_invoker<_Rp(_ArgTypes...)> __invoker;
  __invoker __invoker_;

  // The policy that describes how to move / copy / destroy __buf_. Never
  // null, even if the function is empty.
  const __policy* __policy_;

public:
  _LIBCPP_HIDE_FROM_ABI __policy_func() : __policy_(__policy::__create_empty()) {}

  template <class _Fp, __enable_if_t<!is_same<__decay_t<_Fp>, __policy_func>::value, int> = 0>
  _LIBCPP_HIDE_FROM_ABI explicit __policy_func(_Fp&& __f) : __policy_(__policy::__create_empty()) {
    typedef __default_alloc_func<_Fp, _Rp(_ArgTypes...)> _Fun;

    if (__function::__not_null(__f)) {
      __invoker_ = __invoker::template __create<_Fun>();
      __policy_  = __policy::__create<_Fun>();
      if (__use_small_storage<_Fun>()) {
        ::new ((void*)&__buf_.__small) _Fun(std::move(__f));
      } else {
<<<<<<< HEAD
        unique_ptr<_Fun, __deallocating_deleter<_Fun>> __hold(std::__libcpp_allocate<_Fun>(__element_count(1)));
        __buf_.__large = ::new ((void*)__hold.get()) _Fun(std::move(__f));
        (void)__hold.release();
=======
        __buf_.__large = ::new _Fun(std::move(__f));
>>>>>>> 4084ffcf
      }
    }
  }

  _LIBCPP_HIDE_FROM_ABI __policy_func(const __policy_func& __f)
      : __buf_(__f.__buf_), __invoker_(__f.__invoker_), __policy_(__f.__policy_) {
    if (__policy_->__clone)
      __buf_.__large = __policy_->__clone(__f.__buf_.__large);
  }

  _LIBCPP_HIDE_FROM_ABI __policy_func(__policy_func&& __f)
      : __buf_(__f.__buf_), __invoker_(__f.__invoker_), __policy_(__f.__policy_) {
    if (__policy_->__destroy) {
      __f.__policy_  = __policy::__create_empty();
      __f.__invoker_ = __invoker();
    }
  }

  _LIBCPP_HIDE_FROM_ABI ~__policy_func() {
    if (__policy_->__destroy)
      __policy_->__destroy(__buf_.__large);
  }

  _LIBCPP_HIDE_FROM_ABI __policy_func& operator=(__policy_func&& __f) {
    *this          = nullptr;
    __buf_         = __f.__buf_;
    __invoker_     = __f.__invoker_;
    __policy_      = __f.__policy_;
    __f.__policy_  = __policy::__create_empty();
    __f.__invoker_ = __invoker();
    return *this;
  }

  _LIBCPP_HIDE_FROM_ABI __policy_func& operator=(nullptr_t) {
    const __policy* __p = __policy_;
    __policy_           = __policy::__create_empty();
    __invoker_          = __invoker();
    if (__p->__destroy)
      __p->__destroy(__buf_.__large);
    return *this;
  }

  _LIBCPP_HIDE_FROM_ABI _Rp operator()(_ArgTypes&&... __args) const {
    return __invoker_.__call_(std::addressof(__buf_), std::forward<_ArgTypes>(__args)...);
  }

  _LIBCPP_HIDE_FROM_ABI void swap(__policy_func& __f) {
    std::swap(__invoker_, __f.__invoker_);
    std::swap(__policy_, __f.__policy_);
    std::swap(__buf_, __f.__buf_);
  }

  _LIBCPP_HIDE_FROM_ABI explicit operator bool() const _NOEXCEPT { return !__policy_->__is_null; }

#  if _LIBCPP_HAS_RTTI
  _LIBCPP_HIDE_FROM_ABI const std::type_info& target_type() const _NOEXCEPT { return *__policy_->__type_info; }

  template <typename _Tp>
  _LIBCPP_HIDE_FROM_ABI const _Tp* target() const _NOEXCEPT {
    if (__policy_->__is_null || typeid(_Tp) != *__policy_->__type_info)
      return nullptr;
    if (__policy_->__clone) // Out of line storage.
      return reinterpret_cast<const _Tp*>(__buf_.__large);
    else
      return reinterpret_cast<const _Tp*>(&__buf_.__small);
  }
#  endif // _LIBCPP_HAS_RTTI
};

#  if _LIBCPP_HAS_BLOCKS_RUNTIME

extern "C" void* _Block_copy(const void*);
extern "C" void _Block_release(const void*);

template <class _Rp1, class... _ArgTypes1, class _Rp, class... _ArgTypes>
class __func<_Rp1 (^)(_ArgTypes1...), _Rp(_ArgTypes...)> : public __base<_Rp(_ArgTypes...)> {
  typedef _Rp1 (^__block_type)(_ArgTypes1...);
  __block_type __f_;

public:
  _LIBCPP_HIDE_FROM_ABI explicit __func(__block_type const& __f)
<<<<<<< HEAD
#    if _LIBCPP_HAS_OBJC_ARC
=======
#    if __has_feature(objc_arc)
>>>>>>> 4084ffcf
      : __f_(__f)
#    else
      : __f_(reinterpret_cast<__block_type>(__f ? _Block_copy(__f) : nullptr))
#    endif
  {
  }

  // [TODO] add && to save on a retain

<<<<<<< HEAD
  _LIBCPP_HIDE_FROM_ABI explicit __func(__block_type __f, const _Alloc& /* unused */)
#    if _LIBCPP_HAS_OBJC_ARC
      : __f_(__f)
#    else
      : __f_(reinterpret_cast<__block_type>(__f ? _Block_copy(__f) : nullptr))
#    endif
  {
  }

=======
>>>>>>> 4084ffcf
  _LIBCPP_HIDE_FROM_ABI_VIRTUAL virtual __base<_Rp(_ArgTypes...)>* __clone() const {
    _LIBCPP_ASSERT_INTERNAL(
        false,
        "Block pointers are just pointers, so they should always fit into "
        "std::function's small buffer optimization. This function should "
        "never be invoked.");
    return nullptr;
  }

  _LIBCPP_HIDE_FROM_ABI_VIRTUAL virtual void __clone(__base<_Rp(_ArgTypes...)>* __p) const {
    ::new ((void*)__p) __func(__f_);
  }

  _LIBCPP_HIDE_FROM_ABI_VIRTUAL virtual void destroy() _NOEXCEPT {
<<<<<<< HEAD
#    if !_LIBCPP_HAS_OBJC_ARC
=======
#    if !__has_feature(objc_arc)
>>>>>>> 4084ffcf
    if (__f_)
      _Block_release(__f_);
#    endif
    __f_ = 0;
  }

  _LIBCPP_HIDE_FROM_ABI_VIRTUAL virtual void destroy_deallocate() _NOEXCEPT {
    _LIBCPP_ASSERT_INTERNAL(
        false,
        "Block pointers are just pointers, so they should always fit into "
        "std::function's small buffer optimization. This function should "
        "never be invoked.");
  }

  _LIBCPP_HIDE_FROM_ABI_VIRTUAL virtual _Rp operator()(_ArgTypes&&... __arg) {
    return std::__invoke(__f_, std::forward<_ArgTypes>(__arg)...);
  }

#    if _LIBCPP_HAS_RTTI
  _LIBCPP_HIDE_FROM_ABI_VIRTUAL virtual const void* target(type_info const& __ti) const _NOEXCEPT {
    if (__ti == typeid(__func::__block_type))
      return &__f_;
    return (const void*)nullptr;
  }

  _LIBCPP_HIDE_FROM_ABI_VIRTUAL virtual const std::type_info& target_type() const _NOEXCEPT {
    return typeid(__func::__block_type);
  }
#    endif // _LIBCPP_HAS_RTTI
};

#  endif // _LIBCPP_HAS_BLOCKS_RUNTIME

} // namespace __function

template <class _Rp, class... _ArgTypes>
class function<_Rp(_ArgTypes...)>
    : public __function::__maybe_derive_from_unary_function<_Rp(_ArgTypes...)>,
      public __function::__maybe_derive_from_binary_function<_Rp(_ArgTypes...)> {
#  ifndef _LIBCPP_ABI_OPTIMIZED_FUNCTION
  typedef __function::__value_func<_Rp(_ArgTypes...)> __func;
#  else
  typedef __function::__policy_func<_Rp(_ArgTypes...)> __func;
#  endif

  __func __f_;

  template <class _Fp,
            bool = _And<_IsNotSame<__remove_cvref_t<_Fp>, function>, __is_invocable<_Fp, _ArgTypes...> >::value>
  struct __callable;
  template <class _Fp>
  struct __callable<_Fp, true> {
    static const bool value =
        is_void<_Rp>::value || __is_core_convertible<__invoke_result_t<_Fp, _ArgTypes...>, _Rp>::value;
  };
  template <class _Fp>
  struct __callable<_Fp, false> {
    static const bool value = false;
  };

  template <class _Fp>
  using _EnableIfLValueCallable _LIBCPP_NODEBUG = __enable_if_t<__callable<_Fp&>::value>;

public:
  typedef _Rp result_type;

  // construct/copy/destroy:
  _LIBCPP_HIDE_FROM_ABI function() _NOEXCEPT {}
  _LIBCPP_HIDE_FROM_ABI function(nullptr_t) _NOEXCEPT {}
  _LIBCPP_HIDE_FROM_ABI function(const function&);
  _LIBCPP_HIDE_FROM_ABI function(function&&) _NOEXCEPT;
  template <class _Fp, class = _EnableIfLValueCallable<_Fp>>
  _LIBCPP_HIDE_FROM_ABI function(_Fp);

#  if _LIBCPP_STD_VER <= 14
  template <class _Alloc>
  _LIBCPP_HIDE_FROM_ABI function(allocator_arg_t, const _Alloc&) _NOEXCEPT {}
  template <class _Alloc>
  _LIBCPP_HIDE_FROM_ABI function(allocator_arg_t, const _Alloc&, nullptr_t) _NOEXCEPT {}
  template <class _Alloc>
  _LIBCPP_HIDE_FROM_ABI function(allocator_arg_t, const _Alloc&, const function&);
  template <class _Alloc>
  _LIBCPP_HIDE_FROM_ABI function(allocator_arg_t, const _Alloc&, function&&);
  template <class _Fp, class _Alloc, class = _EnableIfLValueCallable<_Fp>>
  _LIBCPP_HIDE_FROM_ABI function(allocator_arg_t, const _Alloc& __a, _Fp __f);
#  endif

  _LIBCPP_HIDE_FROM_ABI function& operator=(const function&);
  _LIBCPP_HIDE_FROM_ABI function& operator=(function&&) _NOEXCEPT;
  _LIBCPP_HIDE_FROM_ABI function& operator=(nullptr_t) _NOEXCEPT;
  template <class _Fp, class = _EnableIfLValueCallable<__decay_t<_Fp>>>
  _LIBCPP_HIDE_FROM_ABI function& operator=(_Fp&&);

  _LIBCPP_HIDE_FROM_ABI ~function();

  // function modifiers:
  _LIBCPP_HIDE_FROM_ABI void swap(function&) _NOEXCEPT;

#  if _LIBCPP_STD_VER <= 14
  template <class _Fp, class _Alloc>
  _LIBCPP_HIDE_FROM_ABI void assign(_Fp&& __f, const _Alloc& __a) {
    function(allocator_arg, __a, std::forward<_Fp>(__f)).swap(*this);
  }
#  endif

  // function capacity:
  _LIBCPP_HIDE_FROM_ABI explicit operator bool() const _NOEXCEPT { return static_cast<bool>(__f_); }

  // deleted overloads close possible hole in the type system
  template <class _R2, class... _ArgTypes2>
  bool operator==(const function<_R2(_ArgTypes2...)>&) const = delete;
#  if _LIBCPP_STD_VER <= 17
  template <class _R2, class... _ArgTypes2>
  bool operator!=(const function<_R2(_ArgTypes2...)>&) const = delete;
#  endif

public:
  // function invocation:
  _LIBCPP_HIDE_FROM_ABI _Rp operator()(_ArgTypes...) const;

#  if _LIBCPP_HAS_RTTI
  // function target access:
  _LIBCPP_HIDE_FROM_ABI const std::type_info& target_type() const _NOEXCEPT;
  template <typename _Tp>
  _LIBCPP_HIDE_FROM_ABI _Tp* target() _NOEXCEPT;
  template <typename _Tp>
  _LIBCPP_HIDE_FROM_ABI const _Tp* target() const _NOEXCEPT;
#  endif // _LIBCPP_HAS_RTTI
};

#  if _LIBCPP_STD_VER >= 17
template <class _Rp, class... _Ap>
function(_Rp (*)(_Ap...)) -> function<_Rp(_Ap...)>;

template <class _Fp, class _Stripped = typename __strip_signature<decltype(&_Fp::operator())>::type>
function(_Fp) -> function<_Stripped>;
#  endif // _LIBCPP_STD_VER >= 17

template <class _Rp, class... _ArgTypes>
function<_Rp(_ArgTypes...)>::function(const function& __f) : __f_(__f.__f_) {}

#  if _LIBCPP_STD_VER <= 14
template <class _Rp, class... _ArgTypes>
template <class _Alloc>
function<_Rp(_ArgTypes...)>::function(allocator_arg_t, const _Alloc&, const function& __f) : __f_(__f.__f_) {}
#  endif

template <class _Rp, class... _ArgTypes>
function<_Rp(_ArgTypes...)>::function(function&& __f) _NOEXCEPT : __f_(std::move(__f.__f_)) {}

#  if _LIBCPP_STD_VER <= 14
template <class _Rp, class... _ArgTypes>
template <class _Alloc>
function<_Rp(_ArgTypes...)>::function(allocator_arg_t, const _Alloc&, function&& __f) : __f_(std::move(__f.__f_)) {}
#  endif

template <class _Rp, class... _ArgTypes>
template <class _Fp, class>
function<_Rp(_ArgTypes...)>::function(_Fp __f) : __f_(std::move(__f)) {}

#  if _LIBCPP_STD_VER <= 14
template <class _Rp, class... _ArgTypes>
template <class _Fp, class _Alloc, class>
function<_Rp(_ArgTypes...)>::function(allocator_arg_t, const _Alloc&, _Fp __f) : __f_(std::move(__f)) {}
#  endif

template <class _Rp, class... _ArgTypes>
function<_Rp(_ArgTypes...)>& function<_Rp(_ArgTypes...)>::operator=(const function& __f) {
  function(__f).swap(*this);
  return *this;
}

template <class _Rp, class... _ArgTypes>
function<_Rp(_ArgTypes...)>& function<_Rp(_ArgTypes...)>::operator=(function&& __f) _NOEXCEPT {
  __f_ = std::move(__f.__f_);
  return *this;
}

template <class _Rp, class... _ArgTypes>
function<_Rp(_ArgTypes...)>& function<_Rp(_ArgTypes...)>::operator=(nullptr_t) _NOEXCEPT {
  __f_ = nullptr;
  return *this;
}

template <class _Rp, class... _ArgTypes>
template <class _Fp, class>
function<_Rp(_ArgTypes...)>& function<_Rp(_ArgTypes...)>::operator=(_Fp&& __f) {
  function(std::forward<_Fp>(__f)).swap(*this);
  return *this;
}

template <class _Rp, class... _ArgTypes>
function<_Rp(_ArgTypes...)>::~function() {}

template <class _Rp, class... _ArgTypes>
void function<_Rp(_ArgTypes...)>::swap(function& __f) _NOEXCEPT {
  __f_.swap(__f.__f_);
}

template <class _Rp, class... _ArgTypes>
_Rp function<_Rp(_ArgTypes...)>::operator()(_ArgTypes... __arg) const {
  return __f_(std::forward<_ArgTypes>(__arg)...);
}

#  if _LIBCPP_HAS_RTTI

template <class _Rp, class... _ArgTypes>
const std::type_info& function<_Rp(_ArgTypes...)>::target_type() const _NOEXCEPT {
  return __f_.target_type();
}

template <class _Rp, class... _ArgTypes>
template <typename _Tp>
_Tp* function<_Rp(_ArgTypes...)>::target() _NOEXCEPT {
  return (_Tp*)(__f_.template target<_Tp>());
}

template <class _Rp, class... _ArgTypes>
template <typename _Tp>
const _Tp* function<_Rp(_ArgTypes...)>::target() const _NOEXCEPT {
  return __f_.template target<_Tp>();
}

#  endif // _LIBCPP_HAS_RTTI

template <class _Rp, class... _ArgTypes>
inline _LIBCPP_HIDE_FROM_ABI bool operator==(const function<_Rp(_ArgTypes...)>& __f, nullptr_t) _NOEXCEPT {
  return !__f;
}

#  if _LIBCPP_STD_VER <= 17

template <class _Rp, class... _ArgTypes>
inline _LIBCPP_HIDE_FROM_ABI bool operator==(nullptr_t, const function<_Rp(_ArgTypes...)>& __f) _NOEXCEPT {
  return !__f;
}

template <class _Rp, class... _ArgTypes>
inline _LIBCPP_HIDE_FROM_ABI bool operator!=(const function<_Rp(_ArgTypes...)>& __f, nullptr_t) _NOEXCEPT {
  return (bool)__f;
}

template <class _Rp, class... _ArgTypes>
inline _LIBCPP_HIDE_FROM_ABI bool operator!=(nullptr_t, const function<_Rp(_ArgTypes...)>& __f) _NOEXCEPT {
  return (bool)__f;
}

#  endif // _LIBCPP_STD_VER <= 17

template <class _Rp, class... _ArgTypes>
inline _LIBCPP_HIDE_FROM_ABI void swap(function<_Rp(_ArgTypes...)>& __x, function<_Rp(_ArgTypes...)>& __y) _NOEXCEPT {
  return __x.swap(__y);
}

_LIBCPP_END_NAMESPACE_STD

#endif // _LIBCPP_CXX03_LANG

_LIBCPP_POP_MACROS

#endif // _LIBCPP___FUNCTIONAL_FUNCTION_H<|MERGE_RESOLUTION|>--- conflicted
+++ resolved
@@ -18,14 +18,6 @@
 #include <__functional/invoke.h>
 #include <__functional/unary_function.h>
 #include <__memory/addressof.h>
-<<<<<<< HEAD
-#include <__memory/allocator.h>
-#include <__memory/allocator_destructor.h>
-#include <__memory/allocator_traits.h>
-#include <__memory/compressed_pair.h>
-#include <__memory/unique_ptr.h>
-=======
->>>>>>> 4084ffcf
 #include <__type_traits/aligned_storage.h>
 #include <__type_traits/decay.h>
 #include <__type_traits/is_core_convertible.h>
@@ -37,10 +29,6 @@
 #include <__utility/forward.h>
 #include <__utility/move.h>
 #include <__utility/swap.h>
-<<<<<<< HEAD
-#include <__verbose_abort>
-=======
->>>>>>> 4084ffcf
 #include <tuple>
 #include <typeinfo>
 
@@ -126,11 +114,7 @@
   return !!__f;
 }
 
-<<<<<<< HEAD
-#  if _LIBCPP_HAS_EXTENSION_BLOCKS
-=======
 #  if __has_extension(blocks)
->>>>>>> 4084ffcf
 template <class _Rp, class... _Args>
 _LIBCPP_HIDE_FROM_ABI bool __not_null(_Rp (^__p)(_Args...)) {
   return __p;
@@ -144,67 +128,6 @@
 template <class _Fp, class _FB>
 class __default_alloc_func;
 
-<<<<<<< HEAD
-template <class _Fp, class _Ap, class _Rp, class... _ArgTypes>
-class __alloc_func<_Fp, _Ap, _Rp(_ArgTypes...)> {
-  _LIBCPP_COMPRESSED_PAIR(_Fp, __func_, _Ap, __alloc_);
-
-public:
-  using _Target _LIBCPP_NODEBUG = _Fp;
-  using _Alloc _LIBCPP_NODEBUG  = _Ap;
-
-  _LIBCPP_HIDE_FROM_ABI const _Target& __target() const { return __func_; }
-
-  // WIN32 APIs may define __allocator, so use __get_allocator instead.
-  _LIBCPP_HIDE_FROM_ABI const _Alloc& __get_allocator() const { return __alloc_; }
-
-  _LIBCPP_HIDE_FROM_ABI explicit __alloc_func(_Target&& __f) : __func_(std::move(__f)), __alloc_() {}
-
-  _LIBCPP_HIDE_FROM_ABI explicit __alloc_func(const _Target& __f, const _Alloc& __a) : __func_(__f), __alloc_(__a) {}
-
-  _LIBCPP_HIDE_FROM_ABI explicit __alloc_func(const _Target& __f, _Alloc&& __a)
-      : __func_(__f), __alloc_(std::move(__a)) {}
-
-  _LIBCPP_HIDE_FROM_ABI explicit __alloc_func(_Target&& __f, _Alloc&& __a)
-      : __func_(std::move(__f)), __alloc_(std::move(__a)) {}
-
-  _LIBCPP_HIDE_FROM_ABI _Rp operator()(_ArgTypes&&... __arg) {
-    return std::__invoke_r<_Rp>(__func_, std::forward<_ArgTypes>(__arg)...);
-  }
-
-  _LIBCPP_HIDE_FROM_ABI __alloc_func* __clone() const {
-    typedef allocator_traits<_Alloc> __alloc_traits;
-    typedef __rebind_alloc<__alloc_traits, __alloc_func> _AA;
-    _AA __a(__alloc_);
-    typedef __allocator_destructor<_AA> _Dp;
-    unique_ptr<__alloc_func, _Dp> __hold(__a.allocate(1), _Dp(__a, 1));
-    ::new ((void*)__hold.get()) __alloc_func(__func_, _Alloc(__a));
-    return __hold.release();
-  }
-
-  _LIBCPP_HIDE_FROM_ABI void destroy() _NOEXCEPT {
-    __func_.~_Fp();
-    __alloc_.~_Alloc();
-  }
-
-  _LIBCPP_HIDE_FROM_ABI static void __destroy_and_delete(__alloc_func* __f) {
-    typedef allocator_traits<_Alloc> __alloc_traits;
-    typedef __rebind_alloc<__alloc_traits, __alloc_func> _FunAlloc;
-    _FunAlloc __a(__f->__get_allocator());
-    __f->destroy();
-    __a.deallocate(__f, 1);
-  }
-};
-
-template <class _Tp>
-struct __deallocating_deleter {
-  _LIBCPP_HIDE_FROM_ABI void operator()(void* __p) const {
-    std::__libcpp_deallocate<_Tp>(static_cast<_Tp*>(__p), __element_count(1));
-  }
-};
-
-=======
->>>>>>> 4084ffcf
 template <class _Fp, class _Rp, class... _ArgTypes>
 class __default_alloc_func<_Fp, _Rp(_ArgTypes...)> {
   _Fp __f_;
@@ -222,26 +145,9 @@
     return std::__invoke_r<_Rp>(__f_, std::forward<_ArgTypes>(__arg)...);
   }
 
-<<<<<<< HEAD
-  _LIBCPP_HIDE_FROM_ABI __default_alloc_func* __clone() const {
-    using _Self = __default_alloc_func;
-    unique_ptr<_Self, __deallocating_deleter<_Self>> __hold(std::__libcpp_allocate<_Self>(__element_count(1)));
-    _Self* __res = ::new ((void*)__hold.get()) _Self(__f_);
-    (void)__hold.release();
-    return __res;
-  }
+  _LIBCPP_HIDE_FROM_ABI __default_alloc_func* __clone() const { return new __default_alloc_func(__f_); }
 
   _LIBCPP_HIDE_FROM_ABI void destroy() _NOEXCEPT { __f_.~_Target(); }
-
-  _LIBCPP_HIDE_FROM_ABI static void __destroy_and_delete(__default_alloc_func* __f) {
-    __f->destroy();
-    std::__libcpp_deallocate<__default_alloc_func>(__f, __element_count(1));
-  }
-=======
-  _LIBCPP_HIDE_FROM_ABI __default_alloc_func* __clone() const { return new __default_alloc_func(__f_); }
-
-  _LIBCPP_HIDE_FROM_ABI void destroy() _NOEXCEPT { __f_.~_Target(); }
->>>>>>> 4084ffcf
 };
 
 // __base provides an abstract interface for copyable functors.
@@ -287,70 +193,6 @@
     ::new ((void*)__p) __func(__func_);
   }
 
-<<<<<<< HEAD
-  _LIBCPP_HIDE_FROM_ABI_VIRTUAL virtual __base<_Rp(_ArgTypes...)>* __clone() const;
-  _LIBCPP_HIDE_FROM_ABI_VIRTUAL virtual void __clone(__base<_Rp(_ArgTypes...)>*) const;
-  _LIBCPP_HIDE_FROM_ABI_VIRTUAL virtual void destroy() _NOEXCEPT;
-  _LIBCPP_HIDE_FROM_ABI_VIRTUAL virtual void destroy_deallocate() _NOEXCEPT;
-  _LIBCPP_HIDE_FROM_ABI_VIRTUAL virtual _Rp operator()(_ArgTypes&&... __arg);
-#  if _LIBCPP_HAS_RTTI
-  _LIBCPP_HIDE_FROM_ABI_VIRTUAL virtual const void* target(const type_info&) const _NOEXCEPT;
-  _LIBCPP_HIDE_FROM_ABI_VIRTUAL virtual const std::type_info& target_type() const _NOEXCEPT;
-#  endif // _LIBCPP_HAS_RTTI
-};
-
-template <class _Fp, class _Alloc, class _Rp, class... _ArgTypes>
-__base<_Rp(_ArgTypes...)>* __func<_Fp, _Alloc, _Rp(_ArgTypes...)>::__clone() const {
-  typedef allocator_traits<_Alloc> __alloc_traits;
-  typedef __rebind_alloc<__alloc_traits, __func> _Ap;
-  _Ap __a(__f_.__get_allocator());
-  typedef __allocator_destructor<_Ap> _Dp;
-  unique_ptr<__func, _Dp> __hold(__a.allocate(1), _Dp(__a, 1));
-  ::new ((void*)__hold.get()) __func(__f_.__target(), _Alloc(__a));
-  return __hold.release();
-}
-
-template <class _Fp, class _Alloc, class _Rp, class... _ArgTypes>
-void __func<_Fp, _Alloc, _Rp(_ArgTypes...)>::__clone(__base<_Rp(_ArgTypes...)>* __p) const {
-  ::new ((void*)__p) __func(__f_.__target(), __f_.__get_allocator());
-}
-
-template <class _Fp, class _Alloc, class _Rp, class... _ArgTypes>
-void __func<_Fp, _Alloc, _Rp(_ArgTypes...)>::destroy() _NOEXCEPT {
-  __f_.destroy();
-}
-
-template <class _Fp, class _Alloc, class _Rp, class... _ArgTypes>
-void __func<_Fp, _Alloc, _Rp(_ArgTypes...)>::destroy_deallocate() _NOEXCEPT {
-  typedef allocator_traits<_Alloc> __alloc_traits;
-  typedef __rebind_alloc<__alloc_traits, __func> _Ap;
-  _Ap __a(__f_.__get_allocator());
-  __f_.destroy();
-  __a.deallocate(this, 1);
-}
-
-template <class _Fp, class _Alloc, class _Rp, class... _ArgTypes>
-_Rp __func<_Fp, _Alloc, _Rp(_ArgTypes...)>::operator()(_ArgTypes&&... __arg) {
-  return __f_(std::forward<_ArgTypes>(__arg)...);
-}
-
-#  if _LIBCPP_HAS_RTTI
-
-template <class _Fp, class _Alloc, class _Rp, class... _ArgTypes>
-const void* __func<_Fp, _Alloc, _Rp(_ArgTypes...)>::target(const type_info& __ti) const _NOEXCEPT {
-  if (__ti == typeid(_Fp))
-    return std::addressof(__f_.__target());
-  return nullptr;
-}
-
-template <class _Fp, class _Alloc, class _Rp, class... _ArgTypes>
-const std::type_info& __func<_Fp, _Alloc, _Rp(_ArgTypes...)>::target_type() const _NOEXCEPT {
-  return typeid(_Fp);
-}
-
-#  endif // _LIBCPP_HAS_RTTI
-
-=======
   _LIBCPP_HIDE_FROM_ABI_VIRTUAL void destroy() _NOEXCEPT override { __func_.~_Fp(); }
   _LIBCPP_HIDE_FROM_ABI_VIRTUAL void destroy_deallocate() _NOEXCEPT override { delete this; }
   _LIBCPP_HIDE_FROM_ABI_VIRTUAL _Rp operator()(_ArgTypes&&... __arg) override {
@@ -366,7 +208,6 @@
 #  endif // _LIBCPP_HAS_RTTI
 };
 
->>>>>>> 4084ffcf
 // __value_func creates a value-type from a __func.
 
 template <class _Fp>
@@ -673,13 +514,7 @@
       if (__use_small_storage<_Fun>()) {
         ::new ((void*)&__buf_.__small) _Fun(std::move(__f));
       } else {
-<<<<<<< HEAD
-        unique_ptr<_Fun, __deallocating_deleter<_Fun>> __hold(std::__libcpp_allocate<_Fun>(__element_count(1)));
-        __buf_.__large = ::new ((void*)__hold.get()) _Fun(std::move(__f));
-        (void)__hold.release();
-=======
         __buf_.__large = ::new _Fun(std::move(__f));
->>>>>>> 4084ffcf
       }
     }
   }
@@ -761,11 +596,7 @@
 
 public:
   _LIBCPP_HIDE_FROM_ABI explicit __func(__block_type const& __f)
-<<<<<<< HEAD
-#    if _LIBCPP_HAS_OBJC_ARC
-=======
 #    if __has_feature(objc_arc)
->>>>>>> 4084ffcf
       : __f_(__f)
 #    else
       : __f_(reinterpret_cast<__block_type>(__f ? _Block_copy(__f) : nullptr))
@@ -775,18 +606,6 @@
 
   // [TODO] add && to save on a retain
 
-<<<<<<< HEAD
-  _LIBCPP_HIDE_FROM_ABI explicit __func(__block_type __f, const _Alloc& /* unused */)
-#    if _LIBCPP_HAS_OBJC_ARC
-      : __f_(__f)
-#    else
-      : __f_(reinterpret_cast<__block_type>(__f ? _Block_copy(__f) : nullptr))
-#    endif
-  {
-  }
-
-=======
->>>>>>> 4084ffcf
   _LIBCPP_HIDE_FROM_ABI_VIRTUAL virtual __base<_Rp(_ArgTypes...)>* __clone() const {
     _LIBCPP_ASSERT_INTERNAL(
         false,
@@ -801,11 +620,7 @@
   }
 
   _LIBCPP_HIDE_FROM_ABI_VIRTUAL virtual void destroy() _NOEXCEPT {
-<<<<<<< HEAD
-#    if !_LIBCPP_HAS_OBJC_ARC
-=======
 #    if !__has_feature(objc_arc)
->>>>>>> 4084ffcf
     if (__f_)
       _Block_release(__f_);
 #    endif
