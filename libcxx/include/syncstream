--- conflicted
+++ resolved
@@ -121,30 +121,10 @@
 #  include <__cxx03/__config>
 #else
 #  include <__config>
-<<<<<<< HEAD
-
-#  if _LIBCPP_HAS_LOCALIZATION
-
-#    include <__mutex/lock_guard.h>
-#    include <__utility/move.h>
-#    include <ios>
-#    include <iosfwd> // required for declaration of default arguments
-#    include <streambuf>
-#    include <string>
-
-#    if _LIBCPP_HAS_THREADS
-#      include <map>
-#      include <shared_mutex>
-#    endif
-=======
->>>>>>> eb0f1dc0
 
 // standard-mandated includes
 
 // [syncstream.syn]
-<<<<<<< HEAD
-#    include <ostream>
-=======
 #  include <ostream>
 
 #  if _LIBCPP_HAS_LOCALIZATION
@@ -159,7 +139,6 @@
 #      include <map>
 #      include <shared_mutex>
 #    endif
->>>>>>> eb0f1dc0
 
 #    if !defined(_LIBCPP_HAS_NO_PRAGMA_SYSTEM_HEADER)
 #      pragma GCC system_header
