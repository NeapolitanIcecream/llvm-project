--- conflicted
+++ resolved
@@ -105,30 +105,9 @@
 #      ifdef llabs
 #        undef llabs
 #      endif
-<<<<<<< HEAD
-
-// MSVCRT already has the correct prototype in <stdlib.h> if __cplusplus is defined
-#      if !defined(_LIBCPP_MSVCRT)
-[[__nodiscard__]] inline _LIBCPP_HIDE_FROM_ABI long abs(long __x) _NOEXCEPT { return __builtin_labs(__x); }
-[[__nodiscard__]] inline _LIBCPP_HIDE_FROM_ABI long long abs(long long __x) _NOEXCEPT { return __builtin_llabs(__x); }
-#      endif // !defined(_LIBCPP_MSVCRT)
-
-[[__nodiscard__]] inline _LIBCPP_HIDE_FROM_ABI float abs(float __lcpp_x) _NOEXCEPT {
-  return __builtin_fabsf(__lcpp_x); // Use builtins to prevent needing math.h
-}
-
-[[__nodiscard__]] inline _LIBCPP_HIDE_FROM_ABI double abs(double __lcpp_x) _NOEXCEPT {
-  return __builtin_fabs(__lcpp_x);
-}
-
-[[__nodiscard__]] inline _LIBCPP_HIDE_FROM_ABI long double abs(long double __lcpp_x) _NOEXCEPT {
-  return __builtin_fabsl(__lcpp_x);
-}
-=======
 
 #      include <__math/abs.h>
 using std::__math::abs;
->>>>>>> eb0f1dc0
 
 // div
 
