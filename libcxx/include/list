--- conflicted
+++ resolved
@@ -297,14 +297,9 @@
   __base_pointer __prev_;
   __base_pointer __next_;
 
-<<<<<<< HEAD
-  _LIBCPP_HIDE_FROM_ABI __list_node_base() : __prev_(__self()), __next_(__self()) {}
-
-=======
   _LIBCPP_CONSTEXPR_SINCE_CXX26 _LIBCPP_HIDE_FROM_ABI __list_node_base() : __prev_(__self()), __next_(__self()) {}
 
   _LIBCPP_CONSTEXPR_SINCE_CXX26
->>>>>>> eb0f1dc0
   _LIBCPP_HIDE_FROM_ABI explicit __list_node_base(__base_pointer __prev, __base_pointer __next)
       : __prev_(__prev), __next_(__next) {}
 
@@ -330,11 +325,7 @@
   };
 
 public:
-<<<<<<< HEAD
-  _LIBCPP_HIDE_FROM_ABI _Tp& __get_value() { return __value_; }
-=======
   _LIBCPP_CONSTEXPR_SINCE_CXX26 _LIBCPP_HIDE_FROM_ABI _Tp& __get_value() { return __value_; }
->>>>>>> eb0f1dc0
 #  else
 
 private:
@@ -347,12 +338,6 @@
   typedef __list_node_base<_Tp, _VoidPtr> __base;
   typedef typename __base::__base_pointer __base_pointer;
 
-<<<<<<< HEAD
-  _LIBCPP_HIDE_FROM_ABI explicit __list_node(__base_pointer __prev, __base_pointer __next) : __base(__prev, __next) {}
-  _LIBCPP_HIDE_FROM_ABI ~__list_node() {}
-
-  _LIBCPP_HIDE_FROM_ABI __base_pointer __as_link() { return __base::__self(); }
-=======
   _LIBCPP_CONSTEXPR_SINCE_CXX26 _LIBCPP_HIDE_FROM_ABI explicit __list_node(__base_pointer __prev, __base_pointer __next)
       : __base(__prev, __next) {}
   _LIBCPP_CONSTEXPR_SINCE_CXX26 _LIBCPP_HIDE_FROM_ABI ~__list_node() {}
@@ -361,7 +346,6 @@
     return pointer_traits<__base_pointer>::pointer_to(
         *static_cast<typename pointer_traits<__base_pointer>::element_type*>(std::addressof(*this)));
   }
->>>>>>> eb0f1dc0
 };
 
 template <class _Tp, class _Alloc = allocator<_Tp> >
@@ -378,12 +362,8 @@
 
   __base_pointer __ptr_;
 
-<<<<<<< HEAD
-  _LIBCPP_HIDE_FROM_ABI explicit __list_iterator(__base_pointer __p) _NOEXCEPT : __ptr_(__p) {}
-=======
   _LIBCPP_CONSTEXPR_SINCE_CXX26 _LIBCPP_HIDE_FROM_ABI explicit __list_iterator(__base_pointer __p) _NOEXCEPT
       : __ptr_(__p) {}
->>>>>>> eb0f1dc0
 
   template <class, class>
   friend class list;
@@ -445,12 +425,8 @@
 
   __base_pointer __ptr_;
 
-<<<<<<< HEAD
-  _LIBCPP_HIDE_FROM_ABI explicit __list_const_iterator(__base_pointer __p) _NOEXCEPT : __ptr_(__p) {}
-=======
   _LIBCPP_CONSTEXPR_SINCE_CXX26 _LIBCPP_HIDE_FROM_ABI explicit __list_const_iterator(__base_pointer __p) _NOEXCEPT
       : __ptr_(__p) {}
->>>>>>> eb0f1dc0
 
   template <class, class>
   friend class list;
@@ -541,26 +517,6 @@
   __node_base __end_;
   _LIBCPP_COMPRESSED_PAIR(size_type, __size_, __node_allocator, __node_alloc_);
 
-<<<<<<< HEAD
-  _LIBCPP_HIDE_FROM_ABI __base_pointer __end_as_link() const _NOEXCEPT {
-    return const_cast<__node_base&>(__end_).__self();
-  }
-
-  _LIBCPP_HIDE_FROM_ABI size_type __node_alloc_max_size() const _NOEXCEPT {
-    return __node_alloc_traits::max_size(__node_alloc_);
-  }
-  _LIBCPP_HIDE_FROM_ABI static void __unlink_nodes(__base_pointer __f, __base_pointer __l) _NOEXCEPT;
-
-  _LIBCPP_HIDE_FROM_ABI __list_imp() _NOEXCEPT_(is_nothrow_default_constructible<__node_allocator>::value);
-  _LIBCPP_HIDE_FROM_ABI __list_imp(const allocator_type& __a);
-  _LIBCPP_HIDE_FROM_ABI __list_imp(const __node_allocator& __a);
-#  ifndef _LIBCPP_CXX03_LANG
-  _LIBCPP_HIDE_FROM_ABI __list_imp(__node_allocator&& __a) _NOEXCEPT;
-#  endif
-  _LIBCPP_HIDE_FROM_ABI ~__list_imp();
-  _LIBCPP_HIDE_FROM_ABI void clear() _NOEXCEPT;
-  _LIBCPP_HIDE_FROM_ABI bool empty() const _NOEXCEPT { return __size_ == 0; }
-=======
   _LIBCPP_CONSTEXPR_SINCE_CXX26 _LIBCPP_HIDE_FROM_ABI __base_pointer __end_as_link() const _NOEXCEPT {
     return pointer_traits<__base_pointer>::pointer_to(const_cast<__node_base&>(__end_));
   }
@@ -581,7 +537,6 @@
   _LIBCPP_CONSTEXPR_SINCE_CXX26 _LIBCPP_HIDE_FROM_ABI ~__list_imp();
   _LIBCPP_CONSTEXPR_SINCE_CXX26 _LIBCPP_HIDE_FROM_ABI void clear() _NOEXCEPT;
   _LIBCPP_CONSTEXPR_SINCE_CXX26 _LIBCPP_HIDE_FROM_ABI bool empty() const _NOEXCEPT { return __size_ == 0; }
->>>>>>> eb0f1dc0
 
   _LIBCPP_CONSTEXPR_SINCE_CXX26 _LIBCPP_HIDE_FROM_ABI iterator begin() _NOEXCEPT { return iterator(__end_.__next_); }
   _LIBCPP_CONSTEXPR_SINCE_CXX26 _LIBCPP_HIDE_FROM_ABI const_iterator begin() const _NOEXCEPT {
@@ -592,11 +547,7 @@
     return const_iterator(__end_as_link());
   }
 
-<<<<<<< HEAD
-  _LIBCPP_HIDE_FROM_ABI void swap(__list_imp& __c)
-=======
   _LIBCPP_CONSTEXPR_SINCE_CXX26 _LIBCPP_HIDE_FROM_ABI void swap(__list_imp& __c)
->>>>>>> eb0f1dc0
 #  if _LIBCPP_STD_VER >= 14
       _NOEXCEPT;
 #  else
@@ -616,12 +567,8 @@
   }
 
   template <class... _Args>
-<<<<<<< HEAD
-  _LIBCPP_HIDE_FROM_ABI __node_pointer __create_node(__base_pointer __prev, __base_pointer __next, _Args&&... __args) {
-=======
   _LIBCPP_CONSTEXPR_SINCE_CXX26 _LIBCPP_HIDE_FROM_ABI __node_pointer
   __create_node(__base_pointer __prev, __base_pointer __next, _Args&&... __args) {
->>>>>>> eb0f1dc0
     __allocation_guard<__node_allocator> __guard(__node_alloc_, 1);
     // Begin the lifetime of the node itself. Note that this doesn't begin the lifetime of the value
     // held inside the node, since we need to use the allocator's construct() method for that.
@@ -646,11 +593,7 @@
   }
 
 private:
-<<<<<<< HEAD
-  _LIBCPP_HIDE_FROM_ABI void __copy_assign_alloc(const __list_imp& __c, true_type) {
-=======
   _LIBCPP_CONSTEXPR_SINCE_CXX26 _LIBCPP_HIDE_FROM_ABI void __copy_assign_alloc(const __list_imp& __c, true_type) {
->>>>>>> eb0f1dc0
     if (__node_alloc_ != __c.__node_alloc_)
       clear();
     __node_alloc_ = __c.__node_alloc_;
@@ -668,32 +611,13 @@
 
 // Unlink nodes [__f, __l]
 template <class _Tp, class _Alloc>
-<<<<<<< HEAD
-inline void __list_imp<_Tp, _Alloc>::__unlink_nodes(__base_pointer __f, __base_pointer __l) _NOEXCEPT {
-=======
 _LIBCPP_CONSTEXPR_SINCE_CXX26 inline void
 __list_imp<_Tp, _Alloc>::__unlink_nodes(__base_pointer __f, __base_pointer __l) _NOEXCEPT {
->>>>>>> eb0f1dc0
   __f->__prev_->__next_ = __l->__next_;
   __l->__next_->__prev_ = __f->__prev_;
 }
 
 template <class _Tp, class _Alloc>
-<<<<<<< HEAD
-inline __list_imp<_Tp, _Alloc>::__list_imp() _NOEXCEPT_(is_nothrow_default_constructible<__node_allocator>::value)
-    : __size_(0) {}
-
-template <class _Tp, class _Alloc>
-inline __list_imp<_Tp, _Alloc>::__list_imp(const allocator_type& __a)
-    : __size_(0), __node_alloc_(__node_allocator(__a)) {}
-
-template <class _Tp, class _Alloc>
-inline __list_imp<_Tp, _Alloc>::__list_imp(const __node_allocator& __a) : __size_(0), __node_alloc_(__a) {}
-
-#  ifndef _LIBCPP_CXX03_LANG
-template <class _Tp, class _Alloc>
-inline __list_imp<_Tp, _Alloc>::__list_imp(__node_allocator&& __a) _NOEXCEPT
-=======
 _LIBCPP_CONSTEXPR_SINCE_CXX26 inline __list_imp<_Tp, _Alloc>::__list_imp()
     _NOEXCEPT_(is_nothrow_default_constructible<__node_allocator>::value)
     : __size_(0) {}
@@ -709,7 +633,6 @@
 #  ifndef _LIBCPP_CXX03_LANG
 template <class _Tp, class _Alloc>
 _LIBCPP_CONSTEXPR_SINCE_CXX26 inline __list_imp<_Tp, _Alloc>::__list_imp(__node_allocator&& __a) _NOEXCEPT
->>>>>>> eb0f1dc0
     : __size_(0),
       __node_alloc_(std::move(__a)) {}
 #  endif
@@ -735,11 +658,7 @@
 }
 
 template <class _Tp, class _Alloc>
-<<<<<<< HEAD
-void __list_imp<_Tp, _Alloc>::swap(__list_imp& __c)
-=======
 _LIBCPP_CONSTEXPR_SINCE_CXX26 void __list_imp<_Tp, _Alloc>::swap(__list_imp& __c)
->>>>>>> eb0f1dc0
 #  if _LIBCPP_STD_VER >= 14
     _NOEXCEPT
 #  else
@@ -797,17 +716,6 @@
   typedef void __remove_return_type;
 #  endif
 
-<<<<<<< HEAD
-  _LIBCPP_HIDE_FROM_ABI list() _NOEXCEPT_(is_nothrow_default_constructible<__node_allocator>::value) {}
-  _LIBCPP_HIDE_FROM_ABI explicit list(const allocator_type& __a) : __base(__a) {}
-  _LIBCPP_HIDE_FROM_ABI explicit list(size_type __n);
-#  if _LIBCPP_STD_VER >= 14
-  _LIBCPP_HIDE_FROM_ABI explicit list(size_type __n, const allocator_type& __a);
-#  endif
-  _LIBCPP_HIDE_FROM_ABI list(size_type __n, const value_type& __x);
-  template <__enable_if_t<__is_allocator<_Alloc>::value, int> = 0>
-  _LIBCPP_HIDE_FROM_ABI list(size_type __n, const value_type& __x, const allocator_type& __a) : __base(__a) {
-=======
   _LIBCPP_CONSTEXPR_SINCE_CXX26 _LIBCPP_HIDE_FROM_ABI list()
       _NOEXCEPT_(is_nothrow_default_constructible<__node_allocator>::value) {}
   _LIBCPP_CONSTEXPR_SINCE_CXX26 _LIBCPP_HIDE_FROM_ABI explicit list(const allocator_type& __a) : __base(__a) {}
@@ -820,7 +728,6 @@
   _LIBCPP_CONSTEXPR_SINCE_CXX26 _LIBCPP_HIDE_FROM_ABI
   list(size_type __n, const value_type& __x, const allocator_type& __a)
       : __base(__a) {
->>>>>>> eb0f1dc0
     for (; __n > 0; --__n)
       push_back(__x);
   }
@@ -833,33 +740,12 @@
 
 #  if _LIBCPP_STD_VER >= 23
   template <_ContainerCompatibleRange<_Tp> _Range>
-<<<<<<< HEAD
-  _LIBCPP_HIDE_FROM_ABI list(from_range_t, _Range&& __range, const allocator_type& __a = allocator_type())
-=======
   _LIBCPP_CONSTEXPR_SINCE_CXX26 _LIBCPP_HIDE_FROM_ABI
   list(from_range_t, _Range&& __range, const allocator_type& __a = allocator_type())
->>>>>>> eb0f1dc0
       : __base(__a) {
     prepend_range(std::forward<_Range>(__range));
   }
 #  endif
-<<<<<<< HEAD
-
-  _LIBCPP_HIDE_FROM_ABI list(const list& __c);
-  _LIBCPP_HIDE_FROM_ABI list(const list& __c, const __type_identity_t<allocator_type>& __a);
-  _LIBCPP_HIDE_FROM_ABI list& operator=(const list& __c);
-#  ifndef _LIBCPP_CXX03_LANG
-  _LIBCPP_HIDE_FROM_ABI list(initializer_list<value_type> __il);
-  _LIBCPP_HIDE_FROM_ABI list(initializer_list<value_type> __il, const allocator_type& __a);
-
-  _LIBCPP_HIDE_FROM_ABI list(list&& __c) _NOEXCEPT_(is_nothrow_move_constructible<__node_allocator>::value);
-  _LIBCPP_HIDE_FROM_ABI list(list&& __c, const __type_identity_t<allocator_type>& __a);
-  _LIBCPP_HIDE_FROM_ABI list& operator=(list&& __c) noexcept(
-      (__node_alloc_traits::propagate_on_container_move_assignment::value &&
-       is_nothrow_move_assignable<__node_allocator>::value) ||
-      allocator_traits<allocator_type>::is_always_equal::value);
-=======
->>>>>>> eb0f1dc0
 
   _LIBCPP_CONSTEXPR_SINCE_CXX26 _LIBCPP_HIDE_FROM_ABI list(const list& __c);
   _LIBCPP_CONSTEXPR_SINCE_CXX26 _LIBCPP_HIDE_FROM_ABI
@@ -883,13 +769,9 @@
     return *this;
   }
 
-<<<<<<< HEAD
-  _LIBCPP_HIDE_FROM_ABI void assign(initializer_list<value_type> __il) { assign(__il.begin(), __il.end()); }
-=======
   _LIBCPP_CONSTEXPR_SINCE_CXX26 _LIBCPP_HIDE_FROM_ABI void assign(initializer_list<value_type> __il) {
     assign(__il.begin(), __il.end());
   }
->>>>>>> eb0f1dc0
 #  endif // _LIBCPP_CXX03_LANG
 
   template <class _InpIter, __enable_if_t<__has_input_iterator_category<_InpIter>::value, int> = 0>
@@ -906,20 +788,6 @@
 
   _LIBCPP_CONSTEXPR_SINCE_CXX26 _LIBCPP_HIDE_FROM_ABI allocator_type get_allocator() const _NOEXCEPT;
 
-<<<<<<< HEAD
-  _LIBCPP_HIDE_FROM_ABI size_type size() const _NOEXCEPT { return this->__size_; }
-  [[__nodiscard__]] _LIBCPP_HIDE_FROM_ABI bool empty() const _NOEXCEPT { return __base::empty(); }
-  _LIBCPP_HIDE_FROM_ABI size_type max_size() const _NOEXCEPT {
-    return std::min<size_type>(this->__node_alloc_max_size(), numeric_limits<difference_type >::max());
-  }
-
-  _LIBCPP_HIDE_FROM_ABI iterator begin() _NOEXCEPT { return __base::begin(); }
-  _LIBCPP_HIDE_FROM_ABI const_iterator begin() const _NOEXCEPT { return __base::begin(); }
-  _LIBCPP_HIDE_FROM_ABI iterator end() _NOEXCEPT { return __base::end(); }
-  _LIBCPP_HIDE_FROM_ABI const_iterator end() const _NOEXCEPT { return __base::end(); }
-  _LIBCPP_HIDE_FROM_ABI const_iterator cbegin() const _NOEXCEPT { return __base::begin(); }
-  _LIBCPP_HIDE_FROM_ABI const_iterator cend() const _NOEXCEPT { return __base::end(); }
-=======
   _LIBCPP_CONSTEXPR_SINCE_CXX26 _LIBCPP_HIDE_FROM_ABI size_type size() const _NOEXCEPT { return this->__size_; }
   [[__nodiscard__]] _LIBCPP_CONSTEXPR_SINCE_CXX26 _LIBCPP_HIDE_FROM_ABI bool empty() const _NOEXCEPT {
     return __base::empty();
@@ -936,7 +804,6 @@
     return __base::begin();
   }
   _LIBCPP_CONSTEXPR_SINCE_CXX26 _LIBCPP_HIDE_FROM_ABI const_iterator cend() const _NOEXCEPT { return __base::end(); }
->>>>>>> eb0f1dc0
 
   _LIBCPP_CONSTEXPR_SINCE_CXX26 _LIBCPP_HIDE_FROM_ABI reverse_iterator rbegin() _NOEXCEPT {
     return reverse_iterator(end());
@@ -975,13 +842,8 @@
   }
 
 #  ifndef _LIBCPP_CXX03_LANG
-<<<<<<< HEAD
-  _LIBCPP_HIDE_FROM_ABI void push_front(value_type&& __x);
-  _LIBCPP_HIDE_FROM_ABI void push_back(value_type&& __x);
-=======
   _LIBCPP_CONSTEXPR_SINCE_CXX26 _LIBCPP_HIDE_FROM_ABI void push_front(value_type&& __x);
   _LIBCPP_CONSTEXPR_SINCE_CXX26 _LIBCPP_HIDE_FROM_ABI void push_back(value_type&& __x);
->>>>>>> eb0f1dc0
 
 #    if _LIBCPP_STD_VER >= 23
   template <_ContainerCompatibleRange<_Tp> _Range>
@@ -996,18 +858,6 @@
 #    endif
 
   template <class... _Args>
-<<<<<<< HEAD
-#    if _LIBCPP_STD_VER >= 17
-  _LIBCPP_HIDE_FROM_ABI reference emplace_front(_Args&&... __args);
-#    else
-  _LIBCPP_HIDE_FROM_ABI void emplace_front(_Args&&... __args);
-#    endif
-  template <class... _Args>
-#    if _LIBCPP_STD_VER >= 17
-  _LIBCPP_HIDE_FROM_ABI reference emplace_back(_Args&&... __args);
-#    else
-  _LIBCPP_HIDE_FROM_ABI void emplace_back(_Args&&... __args);
-=======
   _LIBCPP_CONSTEXPR_SINCE_CXX26
 #    if _LIBCPP_STD_VER >= 17
       _LIBCPP_HIDE_FROM_ABI reference
@@ -1024,7 +874,6 @@
 #    else
       _LIBCPP_HIDE_FROM_ABI void
       emplace_back(_Args&&... __args);
->>>>>>> eb0f1dc0
 #    endif
   template <class... _Args>
   _LIBCPP_CONSTEXPR_SINCE_CXX26 _LIBCPP_HIDE_FROM_ABI iterator emplace(const_iterator __p, _Args&&... __args);
@@ -1064,11 +913,7 @@
   }
 #  endif
 
-<<<<<<< HEAD
-  _LIBCPP_HIDE_FROM_ABI void swap(list& __c)
-=======
   _LIBCPP_CONSTEXPR_SINCE_CXX26 _LIBCPP_HIDE_FROM_ABI void swap(list& __c)
->>>>>>> eb0f1dc0
 #  if _LIBCPP_STD_VER >= 14
       _NOEXCEPT
 #  else
@@ -1077,11 +922,7 @@
   {
     __base::swap(__c);
   }
-<<<<<<< HEAD
-  _LIBCPP_HIDE_FROM_ABI void clear() _NOEXCEPT { __base::clear(); }
-=======
   _LIBCPP_CONSTEXPR_SINCE_CXX26 _LIBCPP_HIDE_FROM_ABI void clear() _NOEXCEPT { __base::clear(); }
->>>>>>> eb0f1dc0
 
   _LIBCPP_CONSTEXPR_SINCE_CXX26 _LIBCPP_HIDE_FROM_ABI void pop_front();
   _LIBCPP_CONSTEXPR_SINCE_CXX26 _LIBCPP_HIDE_FROM_ABI void pop_back();
@@ -1092,18 +933,6 @@
   _LIBCPP_CONSTEXPR_SINCE_CXX26 _LIBCPP_HIDE_FROM_ABI void resize(size_type __n);
   _LIBCPP_CONSTEXPR_SINCE_CXX26 _LIBCPP_HIDE_FROM_ABI void resize(size_type __n, const value_type& __x);
 
-<<<<<<< HEAD
-  _LIBCPP_HIDE_FROM_ABI void splice(const_iterator __p, list& __c);
-#  ifndef _LIBCPP_CXX03_LANG
-  _LIBCPP_HIDE_FROM_ABI void splice(const_iterator __p, list&& __c) { splice(__p, __c); }
-  _LIBCPP_HIDE_FROM_ABI void splice(const_iterator __p, list&& __c, const_iterator __i) { splice(__p, __c, __i); }
-  _LIBCPP_HIDE_FROM_ABI void splice(const_iterator __p, list&& __c, const_iterator __f, const_iterator __l) {
-    splice(__p, __c, __f, __l);
-  }
-#  endif
-  _LIBCPP_HIDE_FROM_ABI void splice(const_iterator __p, list& __c, const_iterator __i);
-  _LIBCPP_HIDE_FROM_ABI void splice(const_iterator __p, list& __c, const_iterator __f, const_iterator __l);
-=======
   _LIBCPP_CONSTEXPR_SINCE_CXX26 _LIBCPP_HIDE_FROM_ABI void splice(const_iterator __p, list& __c);
 #  ifndef _LIBCPP_CXX03_LANG
   _LIBCPP_CONSTEXPR_SINCE_CXX26 _LIBCPP_HIDE_FROM_ABI void splice(const_iterator __p, list&& __c) { splice(__p, __c); }
@@ -1118,24 +947,16 @@
   _LIBCPP_CONSTEXPR_SINCE_CXX26 _LIBCPP_HIDE_FROM_ABI void splice(const_iterator __p, list& __c, const_iterator __i);
   _LIBCPP_CONSTEXPR_SINCE_CXX26 _LIBCPP_HIDE_FROM_ABI void
   splice(const_iterator __p, list& __c, const_iterator __f, const_iterator __l);
->>>>>>> eb0f1dc0
 
   _LIBCPP_CONSTEXPR_SINCE_CXX26 _LIBCPP_HIDE_FROM_ABI __remove_return_type remove(const value_type& __x);
   template <class _Pred>
   _LIBCPP_CONSTEXPR_SINCE_CXX26 _LIBCPP_HIDE_FROM_ABI __remove_return_type remove_if(_Pred __pred);
   _LIBCPP_CONSTEXPR_SINCE_CXX26 _LIBCPP_HIDE_FROM_ABI __remove_return_type unique() { return unique(__equal_to()); }
   template <class _BinaryPred>
-<<<<<<< HEAD
-  _LIBCPP_HIDE_FROM_ABI __remove_return_type unique(_BinaryPred __binary_pred);
-  _LIBCPP_HIDE_FROM_ABI void merge(list& __c);
-#  ifndef _LIBCPP_CXX03_LANG
-  _LIBCPP_HIDE_FROM_ABI void merge(list&& __c) { merge(__c); }
-=======
   _LIBCPP_CONSTEXPR_SINCE_CXX26 _LIBCPP_HIDE_FROM_ABI __remove_return_type unique(_BinaryPred __binary_pred);
   _LIBCPP_CONSTEXPR_SINCE_CXX26 _LIBCPP_HIDE_FROM_ABI void merge(list& __c);
 #  ifndef _LIBCPP_CXX03_LANG
   _LIBCPP_CONSTEXPR_SINCE_CXX26 _LIBCPP_HIDE_FROM_ABI void merge(list&& __c) { merge(__c); }
->>>>>>> eb0f1dc0
 
   template <class _Comp>
   _LIBCPP_CONSTEXPR_SINCE_CXX26 _LIBCPP_HIDE_FROM_ABI void merge(list&& __c, _Comp __comp) {
@@ -1158,14 +979,6 @@
   _LIBCPP_CONSTEXPR_SINCE_CXX26 _LIBCPP_HIDE_FROM_ABI void __assign_with_sentinel(_Iterator __f, _Sentinel __l);
 
   template <class _Iterator, class _Sentinel>
-<<<<<<< HEAD
-  _LIBCPP_HIDE_FROM_ABI iterator __insert_with_sentinel(const_iterator __p, _Iterator __f, _Sentinel __l);
-
-  _LIBCPP_HIDE_FROM_ABI static void __link_nodes(__base_pointer __p, __base_pointer __f, __base_pointer __l);
-  _LIBCPP_HIDE_FROM_ABI void __link_nodes_at_front(__base_pointer __f, __base_pointer __l);
-  _LIBCPP_HIDE_FROM_ABI void __link_nodes_at_back(__base_pointer __f, __base_pointer __l);
-  _LIBCPP_HIDE_FROM_ABI iterator __iterator(size_type __n);
-=======
   _LIBCPP_CONSTEXPR_SINCE_CXX26 _LIBCPP_HIDE_FROM_ABI iterator
   __insert_with_sentinel(const_iterator __p, _Iterator __f, _Sentinel __l);
 
@@ -1175,7 +988,6 @@
   __link_nodes_at_front(__base_pointer __f, __base_pointer __l);
   _LIBCPP_CONSTEXPR_SINCE_CXX26 _LIBCPP_HIDE_FROM_ABI void __link_nodes_at_back(__base_pointer __f, __base_pointer __l);
   _LIBCPP_CONSTEXPR_SINCE_CXX26 _LIBCPP_HIDE_FROM_ABI iterator __iterator(size_type __n);
->>>>>>> eb0f1dc0
   // TODO: Make this _LIBCPP_HIDE_FROM_ABI
   template <class _Comp>
   _LIBCPP_CONSTEXPR_SINCE_CXX26 _LIBCPP_HIDDEN static iterator
@@ -1209,12 +1021,8 @@
 
 // Link in nodes [__f, __l] just prior to __p
 template <class _Tp, class _Alloc>
-<<<<<<< HEAD
-inline void list<_Tp, _Alloc>::__link_nodes(__base_pointer __p, __base_pointer __f, __base_pointer __l) {
-=======
 _LIBCPP_CONSTEXPR_SINCE_CXX26 inline void
 list<_Tp, _Alloc>::__link_nodes(__base_pointer __p, __base_pointer __f, __base_pointer __l) {
->>>>>>> eb0f1dc0
   __p->__prev_->__next_ = __f;
   __f->__prev_          = __p->__prev_;
   __p->__prev_          = __l;
@@ -1223,12 +1031,8 @@
 
 // Link in nodes [__f, __l] at the front of the list
 template <class _Tp, class _Alloc>
-<<<<<<< HEAD
-inline void list<_Tp, _Alloc>::__link_nodes_at_front(__base_pointer __f, __base_pointer __l) {
-=======
 _LIBCPP_CONSTEXPR_SINCE_CXX26 inline void
 list<_Tp, _Alloc>::__link_nodes_at_front(__base_pointer __f, __base_pointer __l) {
->>>>>>> eb0f1dc0
   __f->__prev_           = __base::__end_as_link();
   __l->__next_           = __base::__end_.__next_;
   __l->__next_->__prev_  = __l;
@@ -1237,12 +1041,8 @@
 
 // Link in nodes [__f, __l] at the back of the list
 template <class _Tp, class _Alloc>
-<<<<<<< HEAD
-inline void list<_Tp, _Alloc>::__link_nodes_at_back(__base_pointer __f, __base_pointer __l) {
-=======
 _LIBCPP_CONSTEXPR_SINCE_CXX26 inline void
 list<_Tp, _Alloc>::__link_nodes_at_back(__base_pointer __f, __base_pointer __l) {
->>>>>>> eb0f1dc0
   __l->__next_           = __base::__end_as_link();
   __f->__prev_           = __base::__end_.__prev_;
   __f->__prev_->__next_  = __f;
@@ -1250,11 +1050,7 @@
 }
 
 template <class _Tp, class _Alloc>
-<<<<<<< HEAD
-inline typename list<_Tp, _Alloc>::iterator list<_Tp, _Alloc>::__iterator(size_type __n) {
-=======
 _LIBCPP_CONSTEXPR_SINCE_CXX26 inline typename list<_Tp, _Alloc>::iterator list<_Tp, _Alloc>::__iterator(size_type __n) {
->>>>>>> eb0f1dc0
   return __n <= this->__size_ / 2 ? std::next(begin(), __n) : std::prev(end(), this->__size_ - __n);
 }
 
@@ -1270,11 +1066,7 @@
 
 #  if _LIBCPP_STD_VER >= 14
 template <class _Tp, class _Alloc>
-<<<<<<< HEAD
-list<_Tp, _Alloc>::list(size_type __n, const allocator_type& __a) : __base(__a) {
-=======
 _LIBCPP_CONSTEXPR_SINCE_CXX26 list<_Tp, _Alloc>::list(size_type __n, const allocator_type& __a) : __base(__a) {
->>>>>>> eb0f1dc0
   for (; __n > 0; --__n)
     emplace_back();
 }
@@ -1295,34 +1087,22 @@
 
 template <class _Tp, class _Alloc>
 template <class _InpIter, __enable_if_t<__has_input_iterator_category<_InpIter>::value, int> >
-<<<<<<< HEAD
-list<_Tp, _Alloc>::list(_InpIter __f, _InpIter __l, const allocator_type& __a) : __base(__a) {
-=======
 _LIBCPP_CONSTEXPR_SINCE_CXX26 list<_Tp, _Alloc>::list(_InpIter __f, _InpIter __l, const allocator_type& __a)
     : __base(__a) {
->>>>>>> eb0f1dc0
   for (; __f != __l; ++__f)
     __emplace_back(*__f);
 }
 
 template <class _Tp, class _Alloc>
-<<<<<<< HEAD
-list<_Tp, _Alloc>::list(const list& __c)
-=======
 _LIBCPP_CONSTEXPR_SINCE_CXX26 list<_Tp, _Alloc>::list(const list& __c)
->>>>>>> eb0f1dc0
     : __base(__node_alloc_traits::select_on_container_copy_construction(__c.__node_alloc_)) {
   for (const_iterator __i = __c.begin(), __e = __c.end(); __i != __e; ++__i)
     push_back(*__i);
 }
 
 template <class _Tp, class _Alloc>
-<<<<<<< HEAD
-list<_Tp, _Alloc>::list(const list& __c, const __type_identity_t<allocator_type>& __a) : __base(__a) {
-=======
 _LIBCPP_CONSTEXPR_SINCE_CXX26 list<_Tp, _Alloc>::list(const list& __c, const __type_identity_t<allocator_type>& __a)
     : __base(__a) {
->>>>>>> eb0f1dc0
   for (const_iterator __i = __c.begin(), __e = __c.end(); __i != __e; ++__i)
     push_back(*__i);
 }
@@ -1330,12 +1110,8 @@
 #  ifndef _LIBCPP_CXX03_LANG
 
 template <class _Tp, class _Alloc>
-<<<<<<< HEAD
-list<_Tp, _Alloc>::list(initializer_list<value_type> __il, const allocator_type& __a) : __base(__a) {
-=======
 _LIBCPP_CONSTEXPR_SINCE_CXX26 list<_Tp, _Alloc>::list(initializer_list<value_type> __il, const allocator_type& __a)
     : __base(__a) {
->>>>>>> eb0f1dc0
   for (typename initializer_list<value_type>::const_iterator __i = __il.begin(), __e = __il.end(); __i != __e; ++__i)
     push_back(*__i);
 }
@@ -1347,23 +1123,15 @@
 }
 
 template <class _Tp, class _Alloc>
-<<<<<<< HEAD
-inline list<_Tp, _Alloc>::list(list&& __c) noexcept(is_nothrow_move_constructible<__node_allocator>::value)
-=======
 _LIBCPP_CONSTEXPR_SINCE_CXX26 inline list<_Tp, _Alloc>::list(list&& __c) noexcept(
     is_nothrow_move_constructible<__node_allocator>::value)
->>>>>>> eb0f1dc0
     : __base(std::move(__c.__node_alloc_)) {
   splice(end(), __c);
 }
 
 template <class _Tp, class _Alloc>
-<<<<<<< HEAD
-inline list<_Tp, _Alloc>::list(list&& __c, const __type_identity_t<allocator_type>& __a) : __base(__a) {
-=======
 _LIBCPP_CONSTEXPR_SINCE_CXX26 inline list<_Tp, _Alloc>::list(list&& __c, const __type_identity_t<allocator_type>& __a)
     : __base(__a) {
->>>>>>> eb0f1dc0
   if (__a == __c.get_allocator())
     splice(end(), __c);
   else {
@@ -1373,11 +1141,7 @@
 }
 
 template <class _Tp, class _Alloc>
-<<<<<<< HEAD
-inline list<_Tp, _Alloc>& list<_Tp, _Alloc>::operator=(list&& __c) noexcept(
-=======
 _LIBCPP_CONSTEXPR_SINCE_CXX26 inline list<_Tp, _Alloc>& list<_Tp, _Alloc>::operator=(list&& __c) noexcept(
->>>>>>> eb0f1dc0
     (__node_alloc_traits::propagate_on_container_move_assignment::value &&
      is_nothrow_move_assignable<__node_allocator>::value) ||
     allocator_traits<allocator_type>::is_always_equal::value) {
@@ -1386,11 +1150,7 @@
 }
 
 template <class _Tp, class _Alloc>
-<<<<<<< HEAD
-void list<_Tp, _Alloc>::__move_assign(list& __c, false_type) {
-=======
 _LIBCPP_CONSTEXPR_SINCE_CXX26 void list<_Tp, _Alloc>::__move_assign(list& __c, false_type) {
->>>>>>> eb0f1dc0
   if (this->__node_alloc_ != __c.__node_alloc_) {
     typedef move_iterator<iterator> _Ip;
     assign(_Ip(__c.begin()), _Ip(__c.end()));
@@ -1450,11 +1210,7 @@
 }
 
 template <class _Tp, class _Alloc>
-<<<<<<< HEAD
-inline _Alloc list<_Tp, _Alloc>::get_allocator() const _NOEXCEPT {
-=======
 _LIBCPP_CONSTEXPR_SINCE_CXX26 inline _Alloc list<_Tp, _Alloc>::get_allocator() const _NOEXCEPT {
->>>>>>> eb0f1dc0
   return allocator_type(this->__node_alloc_);
 }
 
@@ -1581,14 +1337,6 @@
 
 template <class _Tp, class _Alloc>
 template <class... _Args>
-<<<<<<< HEAD
-#    if _LIBCPP_STD_VER >= 17
-typename list<_Tp, _Alloc>::reference
-#    else
-void
-#    endif
-list<_Tp, _Alloc>::emplace_front(_Args&&... __args) {
-=======
 _LIBCPP_CONSTEXPR_SINCE_CXX26
 #    if _LIBCPP_STD_VER >= 17
     typename list<_Tp, _Alloc>::reference
@@ -1596,7 +1344,6 @@
     void
 #    endif
     list<_Tp, _Alloc>::emplace_front(_Args&&... __args) {
->>>>>>> eb0f1dc0
   __node_pointer __node =
       this->__create_node(/* prev = */ nullptr, /* next = */ nullptr, std::forward<_Args>(__args)...);
   __base_pointer __nl = __node->__as_link();
@@ -1609,14 +1356,6 @@
 
 template <class _Tp, class _Alloc>
 template <class... _Args>
-<<<<<<< HEAD
-#    if _LIBCPP_STD_VER >= 17
-typename list<_Tp, _Alloc>::reference
-#    else
-void
-#    endif
-list<_Tp, _Alloc>::emplace_back(_Args&&... __args) {
-=======
 _LIBCPP_CONSTEXPR_SINCE_CXX26
 #    if _LIBCPP_STD_VER >= 17
     typename list<_Tp, _Alloc>::reference
@@ -1624,7 +1363,6 @@
     void
 #    endif
     list<_Tp, _Alloc>::emplace_back(_Args&&... __args) {
->>>>>>> eb0f1dc0
   __node_pointer __node =
       this->__create_node(/* prev = */ nullptr, /* next = */ nullptr, std::forward<_Args>(__args)...);
   __base_pointer __nl = __node->__as_link();
@@ -1704,11 +1442,7 @@
 }
 
 template <class _Tp, class _Alloc>
-<<<<<<< HEAD
-void list<_Tp, _Alloc>::resize(size_type __n) {
-=======
 _LIBCPP_CONSTEXPR_SINCE_CXX26 void list<_Tp, _Alloc>::resize(size_type __n) {
->>>>>>> eb0f1dc0
   if (__n < this->__size_)
     erase(__iterator(__n), end());
   else if (__n > this->__size_) {
@@ -1743,11 +1477,7 @@
 }
 
 template <class _Tp, class _Alloc>
-<<<<<<< HEAD
-void list<_Tp, _Alloc>::resize(size_type __n, const value_type& __x) {
-=======
 _LIBCPP_CONSTEXPR_SINCE_CXX26 void list<_Tp, _Alloc>::resize(size_type __n, const value_type& __x) {
->>>>>>> eb0f1dc0
   if (__n < this->__size_)
     erase(__iterator(__n), end());
   else if (__n > this->__size_) {
@@ -1925,11 +1655,7 @@
 
 template <class _Tp, class _Alloc>
 template <class _Comp>
-<<<<<<< HEAD
-inline void list<_Tp, _Alloc>::sort(_Comp __comp) {
-=======
 _LIBCPP_CONSTEXPR_SINCE_CXX26 inline void list<_Tp, _Alloc>::sort(_Comp __comp) {
->>>>>>> eb0f1dc0
   __sort(begin(), end(), this->__size_, __comp);
 }
 
@@ -1989,11 +1715,7 @@
 }
 
 template <class _Tp, class _Alloc>
-<<<<<<< HEAD
-void list<_Tp, _Alloc>::reverse() _NOEXCEPT {
-=======
 _LIBCPP_CONSTEXPR_SINCE_CXX26 void list<_Tp, _Alloc>::reverse() _NOEXCEPT {
->>>>>>> eb0f1dc0
   if (this->__size_ > 1) {
     iterator __e = end();
     for (iterator __i = begin(); __i.__ptr_ != __e.__ptr_;) {
@@ -2094,11 +1816,8 @@
   // - If an exception is thrown by an insert() or emplace() function while inserting a single element, that
   // function has no effects.
   static _LIBCPP_CONSTEXPR const bool __emplacement_has_strong_exception_safety_guarantee = true;
-<<<<<<< HEAD
-=======
 
   static _LIBCPP_CONSTEXPR const bool __reservable = false;
->>>>>>> eb0f1dc0
 };
 
 _LIBCPP_END_NAMESPACE_STD
