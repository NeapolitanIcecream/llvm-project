--- conflicted
+++ resolved
@@ -282,8 +282,6 @@
   typedef _NodePtr __node_pointer;
   typedef __forward_begin_node<_NodePtr> __begin_node;
   typedef __rebind_pointer_t<_NodePtr, __begin_node> __begin_node_pointer;
-<<<<<<< HEAD
-  typedef __rebind_pointer_t<_NodePtr, void> __void_pointer;
 
 // TODO(LLVM 22): Remove this check
 #  ifndef _LIBCPP_ABI_FORWARD_LIST_REMOVE_NODE_POINTER_UB
@@ -295,23 +293,6 @@
                 "is being broken between LLVM 19 and LLVM 20. If you don't care about your ABI being broken, define "
                 "the _LIBCPP_ABI_FORWARD_LIST_REMOVE_NODE_POINTER_UB macro to silence this diagnostic.");
 #  endif
-
-  _LIBCPP_HIDE_FROM_ABI static __begin_node_pointer __as_iter_node(__node_pointer __p) {
-    return static_cast<__begin_node_pointer>(static_cast<__void_pointer>(__p));
-  }
-=======
-
-// TODO(LLVM 22): Remove this check
-#  ifndef _LIBCPP_ABI_FORWARD_LIST_REMOVE_NODE_POINTER_UB
-  static_assert(sizeof(__begin_node_pointer) == sizeof(__node_pointer) && _LIBCPP_ALIGNOF(__begin_node_pointer) ==
-                    _LIBCPP_ALIGNOF(__node_pointer),
-                "It looks like you are using std::forward_list with a fancy pointer type that thas a different "
-                "representation depending on whether it points to a forward_list base pointer or a forward_list node "
-                "pointer (both of which are implementation details of the standard library). This means that your ABI "
-                "is being broken between LLVM 19 and LLVM 20. If you don't care about your ABI being broken, define "
-                "the _LIBCPP_ABI_FORWARD_LIST_REMOVE_NODE_POINTER_UB macro to silence this diagnostic.");
-#  endif
->>>>>>> 4084ffcf
 };
 
 template <class _NodePtr>
@@ -345,11 +326,7 @@
   };
 
 public:
-<<<<<<< HEAD
-  _LIBCPP_HIDE_FROM_ABI _Tp& __get_value() { return __value_; }
-=======
   _LIBCPP_CONSTEXPR_SINCE_CXX26 _LIBCPP_HIDE_FROM_ABI _Tp& __get_value() { return __value_; }
->>>>>>> 4084ffcf
 #  else
 
 private:
@@ -375,22 +352,13 @@
   typedef typename __traits::__begin_node __begin_node_type;
   typedef typename __traits::__node_pointer __node_pointer;
   typedef typename __traits::__begin_node_pointer __begin_node_pointer;
-<<<<<<< HEAD
-  typedef typename __traits::__void_pointer __void_pointer;
-
-  __begin_node_pointer __ptr_;
-=======
->>>>>>> 4084ffcf
 
   __begin_node_pointer __ptr_;
 
   _LIBCPP_CONSTEXPR_SINCE_CXX26 _LIBCPP_HIDE_FROM_ABI explicit __forward_list_iterator(nullptr_t) _NOEXCEPT
       : __ptr_(nullptr) {}
 
-<<<<<<< HEAD
-=======
   _LIBCPP_CONSTEXPR_SINCE_CXX26
->>>>>>> 4084ffcf
   _LIBCPP_HIDE_FROM_ABI explicit __forward_list_iterator(__begin_node_pointer __p) _NOEXCEPT : __ptr_(__p) {}
 
   _LIBCPP_CONSTEXPR_SINCE_CXX26 _LIBCPP_HIDE_FROM_ABI explicit __forward_list_iterator(__node_pointer __p) _NOEXCEPT
@@ -447,22 +415,13 @@
   typedef typename __traits::__begin_node __begin_node_type;
   typedef typename __traits::__node_pointer __node_pointer;
   typedef typename __traits::__begin_node_pointer __begin_node_pointer;
-<<<<<<< HEAD
-  typedef typename __traits::__void_pointer __void_pointer;
-
-  __begin_node_pointer __ptr_;
-=======
->>>>>>> 4084ffcf
 
   __begin_node_pointer __ptr_;
 
   _LIBCPP_CONSTEXPR_SINCE_CXX26 _LIBCPP_HIDE_FROM_ABI explicit __forward_list_const_iterator(nullptr_t) _NOEXCEPT
       : __ptr_(nullptr) {}
 
-<<<<<<< HEAD
-=======
   _LIBCPP_CONSTEXPR_SINCE_CXX26
->>>>>>> 4084ffcf
   _LIBCPP_HIDE_FROM_ABI explicit __forward_list_const_iterator(__begin_node_pointer __p) _NOEXCEPT : __ptr_(__p) {}
 
   _LIBCPP_CONSTEXPR_SINCE_CXX26
@@ -528,23 +487,6 @@
 
   _LIBCPP_COMPRESSED_PAIR(__begin_node, __before_begin_, __node_allocator, __alloc_);
 
-<<<<<<< HEAD
-  _LIBCPP_HIDE_FROM_ABI __begin_node_pointer __before_begin() _NOEXCEPT {
-    return pointer_traits<__begin_node_pointer>::pointer_to(__before_begin_);
-  }
-  _LIBCPP_HIDE_FROM_ABI __begin_node_pointer __before_begin() const _NOEXCEPT {
-    return pointer_traits<__begin_node_pointer>::pointer_to(const_cast<__begin_node&>(__before_begin_));
-  }
-
-  typedef __forward_list_iterator<__node_pointer> iterator;
-  typedef __forward_list_const_iterator<__node_pointer> const_iterator;
-
-  _LIBCPP_HIDE_FROM_ABI __forward_list_base() _NOEXCEPT_(is_nothrow_default_constructible<__node_allocator>::value)
-      : __before_begin_(__begin_node()) {}
-  _LIBCPP_HIDE_FROM_ABI explicit __forward_list_base(const allocator_type& __a)
-      : __before_begin_(__begin_node()), __alloc_(__node_allocator(__a)) {}
-  _LIBCPP_HIDE_FROM_ABI explicit __forward_list_base(const __node_allocator& __a)
-=======
   _LIBCPP_CONSTEXPR_SINCE_CXX26 _LIBCPP_HIDE_FROM_ABI __begin_node_pointer __before_begin() _NOEXCEPT {
     return pointer_traits<__begin_node_pointer>::pointer_to(__before_begin_);
   }
@@ -563,21 +505,14 @@
   _LIBCPP_CONSTEXPR_SINCE_CXX26 _LIBCPP_HIDE_FROM_ABI explicit __forward_list_base(const allocator_type& __a)
       : __before_begin_(__begin_node()), __alloc_(__node_allocator(__a)) {}
   _LIBCPP_CONSTEXPR_SINCE_CXX26 _LIBCPP_HIDE_FROM_ABI explicit __forward_list_base(const __node_allocator& __a)
->>>>>>> 4084ffcf
       : __before_begin_(__begin_node()), __alloc_(__a) {}
 
 public:
 #  ifndef _LIBCPP_CXX03_LANG
-<<<<<<< HEAD
-  _LIBCPP_HIDE_FROM_ABI
-  __forward_list_base(__forward_list_base&& __x) noexcept(is_nothrow_move_constructible<__node_allocator>::value);
-  _LIBCPP_HIDE_FROM_ABI __forward_list_base(__forward_list_base&& __x, const allocator_type& __a);
-=======
   _LIBCPP_CONSTEXPR_SINCE_CXX26 _LIBCPP_HIDE_FROM_ABI
   __forward_list_base(__forward_list_base&& __x) noexcept(is_nothrow_move_constructible<__node_allocator>::value);
   _LIBCPP_CONSTEXPR_SINCE_CXX26 _LIBCPP_HIDE_FROM_ABI
   __forward_list_base(__forward_list_base&& __x, const allocator_type& __a);
->>>>>>> 4084ffcf
 #  endif // _LIBCPP_CXX03_LANG
 
   __forward_list_base(const __forward_list_base&)            = delete;
@@ -597,12 +532,8 @@
   }
 
   template <class... _Args>
-<<<<<<< HEAD
-  _LIBCPP_HIDE_FROM_ABI __node_pointer __create_node(__node_pointer __next, _Args&&... __args) {
-=======
   _LIBCPP_CONSTEXPR_SINCE_CXX26 _LIBCPP_HIDE_FROM_ABI __node_pointer
   __create_node(__node_pointer __next, _Args&&... __args) {
->>>>>>> 4084ffcf
     __allocation_guard<__node_allocator> __guard(__alloc_, 1);
     // Begin the lifetime of the node itself. Note that this doesn't begin the lifetime of the value
     // held inside the node, since we need to use the allocator's construct() method for that.
@@ -626,11 +557,7 @@
   }
 
 public:
-<<<<<<< HEAD
-  _LIBCPP_HIDE_FROM_ABI void swap(__forward_list_base& __x)
-=======
   _LIBCPP_CONSTEXPR_SINCE_CXX26 _LIBCPP_HIDE_FROM_ABI void swap(__forward_list_base& __x)
->>>>>>> 4084ffcf
 #  if _LIBCPP_STD_VER >= 14
       _NOEXCEPT;
 #  else
@@ -641,15 +568,10 @@
   _LIBCPP_CONSTEXPR_SINCE_CXX26 _LIBCPP_HIDE_FROM_ABI void clear() _NOEXCEPT;
 
 private:
-<<<<<<< HEAD
-  _LIBCPP_HIDE_FROM_ABI void __copy_assign_alloc(const __forward_list_base&, false_type) {}
-  _LIBCPP_HIDE_FROM_ABI void __copy_assign_alloc(const __forward_list_base& __x, true_type) {
-=======
   _LIBCPP_CONSTEXPR_SINCE_CXX26 _LIBCPP_HIDE_FROM_ABI void __copy_assign_alloc(const __forward_list_base&, false_type) {
   }
   _LIBCPP_CONSTEXPR_SINCE_CXX26 _LIBCPP_HIDE_FROM_ABI void
   __copy_assign_alloc(const __forward_list_base& __x, true_type) {
->>>>>>> 4084ffcf
     if (__alloc_ != __x.__alloc_)
       clear();
     __alloc_ = __x.__alloc_;
@@ -666,24 +588,15 @@
 #  ifndef _LIBCPP_CXX03_LANG
 
 template <class _Tp, class _Alloc>
-<<<<<<< HEAD
-inline __forward_list_base<_Tp, _Alloc>::__forward_list_base(__forward_list_base&& __x) noexcept(
-    is_nothrow_move_constructible<__node_allocator>::value)
-=======
 _LIBCPP_CONSTEXPR_SINCE_CXX26 inline __forward_list_base<_Tp, _Alloc>::__forward_list_base(
     __forward_list_base&& __x) noexcept(is_nothrow_move_constructible<__node_allocator>::value)
->>>>>>> 4084ffcf
     : __before_begin_(std::move(__x.__before_begin_)), __alloc_(std::move(__x.__alloc_)) {
   __x.__before_begin()->__next_ = nullptr;
 }
 
 template <class _Tp, class _Alloc>
-<<<<<<< HEAD
-inline __forward_list_base<_Tp, _Alloc>::__forward_list_base(__forward_list_base&& __x, const allocator_type& __a)
-=======
 _LIBCPP_CONSTEXPR_SINCE_CXX26 inline __forward_list_base<_Tp, _Alloc>::__forward_list_base(
     __forward_list_base&& __x, const allocator_type& __a)
->>>>>>> 4084ffcf
     : __before_begin_(__begin_node()), __alloc_(__node_allocator(__a)) {
   if (__alloc_ == __x.__alloc_) {
     __before_begin()->__next_     = __x.__before_begin()->__next_;
@@ -699,11 +612,7 @@
 }
 
 template <class _Tp, class _Alloc>
-<<<<<<< HEAD
-inline void __forward_list_base<_Tp, _Alloc>::swap(__forward_list_base& __x)
-=======
 _LIBCPP_CONSTEXPR_SINCE_CXX26 inline void __forward_list_base<_Tp, _Alloc>::swap(__forward_list_base& __x)
->>>>>>> 4084ffcf
 #  if _LIBCPP_STD_VER >= 14
     _NOEXCEPT
 #  else
@@ -761,19 +670,6 @@
   typedef void __remove_return_type;
 #  endif
 
-<<<<<<< HEAD
-  _LIBCPP_HIDE_FROM_ABI forward_list() _NOEXCEPT_(is_nothrow_default_constructible<__node_allocator>::value) {
-  } // = default;
-  _LIBCPP_HIDE_FROM_ABI explicit forward_list(const allocator_type& __a);
-  _LIBCPP_HIDE_FROM_ABI explicit forward_list(size_type __n);
-#  if _LIBCPP_STD_VER >= 14
-  _LIBCPP_HIDE_FROM_ABI explicit forward_list(size_type __n, const allocator_type& __a);
-#  endif
-  _LIBCPP_HIDE_FROM_ABI forward_list(size_type __n, const value_type& __v);
-
-  template <__enable_if_t<__is_allocator<_Alloc>::value, int> = 0>
-  _LIBCPP_HIDE_FROM_ABI forward_list(size_type __n, const value_type& __v, const allocator_type& __a) : __base(__a) {
-=======
   _LIBCPP_CONSTEXPR_SINCE_CXX26 _LIBCPP_HIDE_FROM_ABI forward_list()
       _NOEXCEPT_(is_nothrow_default_constructible<__node_allocator>::value) {} // = default;
   _LIBCPP_CONSTEXPR_SINCE_CXX26 _LIBCPP_HIDE_FROM_ABI explicit forward_list(const allocator_type& __a);
@@ -787,7 +683,6 @@
   _LIBCPP_CONSTEXPR_SINCE_CXX26 _LIBCPP_HIDE_FROM_ABI
   forward_list(size_type __n, const value_type& __v, const allocator_type& __a)
       : __base(__a) {
->>>>>>> 4084ffcf
     insert_after(cbefore_begin(), __n, __v);
   }
 
@@ -800,12 +695,8 @@
 
 #  if _LIBCPP_STD_VER >= 23
   template <_ContainerCompatibleRange<_Tp> _Range>
-<<<<<<< HEAD
-  _LIBCPP_HIDE_FROM_ABI forward_list(from_range_t, _Range&& __range, const allocator_type& __a = allocator_type())
-=======
   _LIBCPP_CONSTEXPR_SINCE_CXX26 _LIBCPP_HIDE_FROM_ABI
   forward_list(from_range_t, _Range&& __range, const allocator_type& __a = allocator_type())
->>>>>>> 4084ffcf
       : __base(__a) {
     prepend_range(std::forward<_Range>(__range));
   }
@@ -818,38 +709,24 @@
   _LIBCPP_CONSTEXPR_SINCE_CXX26 _LIBCPP_HIDE_FROM_ABI forward_list& operator=(const forward_list& __x);
 
 #  ifndef _LIBCPP_CXX03_LANG
-<<<<<<< HEAD
-  _LIBCPP_HIDE_FROM_ABI forward_list(forward_list&& __x) noexcept(is_nothrow_move_constructible<__base>::value)
-      : __base(std::move(__x)) {}
-  _LIBCPP_HIDE_FROM_ABI forward_list(forward_list&& __x, const __type_identity_t<allocator_type>& __a);
-=======
   _LIBCPP_CONSTEXPR_SINCE_CXX26 _LIBCPP_HIDE_FROM_ABI
   forward_list(forward_list&& __x) noexcept(is_nothrow_move_constructible<__base>::value)
       : __base(std::move(__x)) {}
   _LIBCPP_CONSTEXPR_SINCE_CXX26 _LIBCPP_HIDE_FROM_ABI
   forward_list(forward_list&& __x, const __type_identity_t<allocator_type>& __a);
->>>>>>> 4084ffcf
 
   _LIBCPP_CONSTEXPR_SINCE_CXX26 _LIBCPP_HIDE_FROM_ABI forward_list(initializer_list<value_type> __il);
   _LIBCPP_CONSTEXPR_SINCE_CXX26 _LIBCPP_HIDE_FROM_ABI
   forward_list(initializer_list<value_type> __il, const allocator_type& __a);
 
-<<<<<<< HEAD
-  _LIBCPP_HIDE_FROM_ABI forward_list& operator=(forward_list&& __x) noexcept(
-=======
   _LIBCPP_CONSTEXPR_SINCE_CXX26 _LIBCPP_HIDE_FROM_ABI forward_list& operator=(forward_list&& __x) noexcept(
->>>>>>> 4084ffcf
       (__node_traits::propagate_on_container_move_assignment::value &&
        is_nothrow_move_assignable<allocator_type>::value) ||
       allocator_traits<allocator_type>::is_always_equal::value);
 
   _LIBCPP_CONSTEXPR_SINCE_CXX26 _LIBCPP_HIDE_FROM_ABI forward_list& operator=(initializer_list<value_type> __il);
 
-<<<<<<< HEAD
-  _LIBCPP_HIDE_FROM_ABI void assign(initializer_list<value_type> __il);
-=======
   _LIBCPP_CONSTEXPR_SINCE_CXX26 _LIBCPP_HIDE_FROM_ABI void assign(initializer_list<value_type> __il);
->>>>>>> 4084ffcf
 #  endif // _LIBCPP_CXX03_LANG
 
   // ~forward_list() = default;
@@ -866,13 +743,6 @@
 
   _LIBCPP_CONSTEXPR_SINCE_CXX26 _LIBCPP_HIDE_FROM_ABI void assign(size_type __n, const value_type& __v);
 
-<<<<<<< HEAD
-  _LIBCPP_HIDE_FROM_ABI allocator_type get_allocator() const _NOEXCEPT { return allocator_type(this->__alloc_); }
-
-  _LIBCPP_HIDE_FROM_ABI iterator begin() _NOEXCEPT { return iterator(__base::__before_begin()->__next_); }
-  _LIBCPP_HIDE_FROM_ABI const_iterator begin() const _NOEXCEPT {
-    return const_iterator(__base::__before_begin()->__next_);
-=======
   _LIBCPP_CONSTEXPR_SINCE_CXX26 _LIBCPP_HIDE_FROM_ABI allocator_type get_allocator() const _NOEXCEPT {
     return allocator_type(this->__alloc_);
   }
@@ -886,43 +756,15 @@
   _LIBCPP_CONSTEXPR_SINCE_CXX26 _LIBCPP_HIDE_FROM_ABI iterator end() _NOEXCEPT { return iterator(nullptr); }
   _LIBCPP_CONSTEXPR_SINCE_CXX26 _LIBCPP_HIDE_FROM_ABI const_iterator end() const _NOEXCEPT {
     return const_iterator(nullptr);
->>>>>>> 4084ffcf
-  }
-
-<<<<<<< HEAD
-  _LIBCPP_HIDE_FROM_ABI const_iterator cbegin() const _NOEXCEPT {
-    return const_iterator(__base::__before_begin()->__next_);
-=======
+  }
+
   _LIBCPP_CONSTEXPR_SINCE_CXX26 _LIBCPP_HIDE_FROM_ABI const_iterator cbegin() const _NOEXCEPT {
     return const_iterator(__base::__before_begin()->__next_);
   }
   _LIBCPP_CONSTEXPR_SINCE_CXX26 _LIBCPP_HIDE_FROM_ABI const_iterator cend() const _NOEXCEPT {
     return const_iterator(nullptr);
->>>>>>> 4084ffcf
-  }
-
-<<<<<<< HEAD
-  _LIBCPP_HIDE_FROM_ABI iterator before_begin() _NOEXCEPT { return iterator(__base::__before_begin()); }
-  _LIBCPP_HIDE_FROM_ABI const_iterator before_begin() const _NOEXCEPT {
-    return const_iterator(__base::__before_begin());
-  }
-  _LIBCPP_HIDE_FROM_ABI const_iterator cbefore_begin() const _NOEXCEPT {
-    return const_iterator(__base::__before_begin());
-  }
-
-  [[__nodiscard__]] _LIBCPP_HIDE_FROM_ABI bool empty() const _NOEXCEPT {
-    return __base::__before_begin()->__next_ == nullptr;
-  }
-  _LIBCPP_HIDE_FROM_ABI size_type max_size() const _NOEXCEPT {
-    return std::min<size_type>(__node_traits::max_size(this->__alloc_), numeric_limits<difference_type>::max());
-  }
-
-  _LIBCPP_HIDE_FROM_ABI reference front() {
-    _LIBCPP_ASSERT_NON_NULL(!empty(), "forward_list::front called on an empty list");
-    return __base::__before_begin()->__next_->__get_value();
-  }
-  _LIBCPP_HIDE_FROM_ABI const_reference front() const {
-=======
+  }
+
   _LIBCPP_CONSTEXPR_SINCE_CXX26 _LIBCPP_HIDE_FROM_ABI iterator before_begin() _NOEXCEPT {
     return iterator(__base::__before_begin());
   }
@@ -945,7 +787,6 @@
     return __base::__before_begin()->__next_->__get_value();
   }
   _LIBCPP_CONSTEXPR_SINCE_CXX26 _LIBCPP_HIDE_FROM_ABI const_reference front() const {
->>>>>>> 4084ffcf
     _LIBCPP_ASSERT_NON_NULL(!empty(), "forward_list::front called on an empty list");
     return __base::__before_begin()->__next_->__get_value();
   }
@@ -953,16 +794,6 @@
 #  ifndef _LIBCPP_CXX03_LANG
 #    if _LIBCPP_STD_VER >= 17
   template <class... _Args>
-<<<<<<< HEAD
-  _LIBCPP_HIDE_FROM_ABI reference emplace_front(_Args&&... __args);
-#    else
-  template <class... _Args>
-  _LIBCPP_HIDE_FROM_ABI void emplace_front(_Args&&... __args);
-#    endif
-  _LIBCPP_HIDE_FROM_ABI void push_front(value_type&& __v);
-#  endif // _LIBCPP_CXX03_LANG
-  _LIBCPP_HIDE_FROM_ABI void push_front(const value_type& __v);
-=======
   _LIBCPP_CONSTEXPR_SINCE_CXX26 _LIBCPP_HIDE_FROM_ABI reference emplace_front(_Args&&... __args);
 #    else
   template <class... _Args>
@@ -971,7 +802,6 @@
   _LIBCPP_CONSTEXPR_SINCE_CXX26 _LIBCPP_HIDE_FROM_ABI void push_front(value_type&& __v);
 #  endif // _LIBCPP_CXX03_LANG
   _LIBCPP_CONSTEXPR_SINCE_CXX26 _LIBCPP_HIDE_FROM_ABI void push_front(const value_type& __v);
->>>>>>> 4084ffcf
 
 #  if _LIBCPP_STD_VER >= 23
   template <_ContainerCompatibleRange<_Tp> _Range>
@@ -992,16 +822,11 @@
     return insert_after(__p, __il.begin(), __il.end());
   }
 #  endif // _LIBCPP_CXX03_LANG
-<<<<<<< HEAD
-  _LIBCPP_HIDE_FROM_ABI iterator insert_after(const_iterator __p, const value_type& __v);
-  _LIBCPP_HIDE_FROM_ABI iterator insert_after(const_iterator __p, size_type __n, const value_type& __v);
-=======
   _LIBCPP_CONSTEXPR_SINCE_CXX26 _LIBCPP_HIDE_FROM_ABI iterator insert_after(const_iterator __p, const value_type& __v);
   _LIBCPP_CONSTEXPR_SINCE_CXX26 _LIBCPP_HIDE_FROM_ABI iterator
   insert_after(const_iterator __p, size_type __n, const value_type& __v) {
     return __insert_after(__p, __n, __v);
   }
->>>>>>> 4084ffcf
   template <class _InputIterator, __enable_if_t<__has_input_iterator_category<_InputIterator>::value, int> = 0>
   _LIBCPP_CONSTEXPR_SINCE_CXX26 _LIBCPP_HIDE_FROM_ABI iterator
   insert_after(const_iterator __p, _InputIterator __f, _InputIterator __l);
@@ -1021,11 +846,7 @@
   _LIBCPP_CONSTEXPR_SINCE_CXX26 _LIBCPP_HIDE_FROM_ABI iterator erase_after(const_iterator __p);
   _LIBCPP_CONSTEXPR_SINCE_CXX26 _LIBCPP_HIDE_FROM_ABI iterator erase_after(const_iterator __f, const_iterator __l);
 
-<<<<<<< HEAD
-  _LIBCPP_HIDE_FROM_ABI void swap(forward_list& __x)
-=======
   _LIBCPP_CONSTEXPR_SINCE_CXX26 _LIBCPP_HIDE_FROM_ABI void swap(forward_list& __x)
->>>>>>> 4084ffcf
 #  if _LIBCPP_STD_VER >= 14
       _NOEXCEPT
 #  else
@@ -1035,15 +856,9 @@
     __base::swap(__x);
   }
 
-<<<<<<< HEAD
-  _LIBCPP_HIDE_FROM_ABI void resize(size_type __n);
-  _LIBCPP_HIDE_FROM_ABI void resize(size_type __n, const value_type& __v);
-  _LIBCPP_HIDE_FROM_ABI void clear() _NOEXCEPT { __base::clear(); }
-=======
   _LIBCPP_CONSTEXPR_SINCE_CXX26 _LIBCPP_HIDE_FROM_ABI void resize(size_type __n);
   _LIBCPP_CONSTEXPR_SINCE_CXX26 _LIBCPP_HIDE_FROM_ABI void resize(size_type __n, const value_type& __v);
   _LIBCPP_CONSTEXPR_SINCE_CXX26 _LIBCPP_HIDE_FROM_ABI void clear() _NOEXCEPT { __base::clear(); }
->>>>>>> 4084ffcf
 
   _LIBCPP_CONSTEXPR_SINCE_CXX26 _LIBCPP_HIDE_FROM_ABI void splice_after(const_iterator __p, forward_list&& __x);
   _LIBCPP_CONSTEXPR_SINCE_CXX26 _LIBCPP_HIDE_FROM_ABI void
@@ -1060,25 +875,15 @@
   _LIBCPP_CONSTEXPR_SINCE_CXX26 _LIBCPP_HIDE_FROM_ABI __remove_return_type remove_if(_Predicate __pred);
   _LIBCPP_CONSTEXPR_SINCE_CXX26 _LIBCPP_HIDE_FROM_ABI __remove_return_type unique() { return unique(__equal_to()); }
   template <class _BinaryPredicate>
-<<<<<<< HEAD
-  _LIBCPP_HIDE_FROM_ABI __remove_return_type unique(_BinaryPredicate __binary_pred);
-#  ifndef _LIBCPP_CXX03_LANG
-  _LIBCPP_HIDE_FROM_ABI void merge(forward_list&& __x) { merge(__x, __less<>()); }
-=======
   _LIBCPP_CONSTEXPR_SINCE_CXX26 _LIBCPP_HIDE_FROM_ABI __remove_return_type unique(_BinaryPredicate __binary_pred);
 #  ifndef _LIBCPP_CXX03_LANG
   _LIBCPP_CONSTEXPR_SINCE_CXX26 _LIBCPP_HIDE_FROM_ABI void merge(forward_list&& __x) { merge(__x, __less<>()); }
->>>>>>> 4084ffcf
   template <class _Compare>
   _LIBCPP_CONSTEXPR_SINCE_CXX26 _LIBCPP_HIDE_FROM_ABI void merge(forward_list&& __x, _Compare __comp) {
     merge(__x, std::move(__comp));
   }
 #  endif // _LIBCPP_CXX03_LANG
-<<<<<<< HEAD
-  _LIBCPP_HIDE_FROM_ABI void merge(forward_list& __x) { merge(__x, __less<>()); }
-=======
   _LIBCPP_CONSTEXPR_SINCE_CXX26 _LIBCPP_HIDE_FROM_ABI void merge(forward_list& __x) { merge(__x, __less<>()); }
->>>>>>> 4084ffcf
   template <class _Compare>
   _LIBCPP_CONSTEXPR_SINCE_CXX26 _LIBCPP_HIDE_FROM_ABI void merge(forward_list& __x, _Compare __comp);
   _LIBCPP_CONSTEXPR_SINCE_CXX26 _LIBCPP_HIDE_FROM_ABI void sort() { sort(__less<>()); }
@@ -1088,15 +893,9 @@
 
 private:
 #  ifndef _LIBCPP_CXX03_LANG
-<<<<<<< HEAD
-  _LIBCPP_HIDE_FROM_ABI void __move_assign(forward_list& __x, true_type)
-      _NOEXCEPT_(is_nothrow_move_assignable<allocator_type>::value);
-  _LIBCPP_HIDE_FROM_ABI void __move_assign(forward_list& __x, false_type);
-=======
   _LIBCPP_CONSTEXPR_SINCE_CXX26 _LIBCPP_HIDE_FROM_ABI void __move_assign(forward_list& __x, true_type)
       _NOEXCEPT_(is_nothrow_move_assignable<allocator_type>::value);
   _LIBCPP_CONSTEXPR_SINCE_CXX26 _LIBCPP_HIDE_FROM_ABI void __move_assign(forward_list& __x, false_type);
->>>>>>> 4084ffcf
 #  endif // _LIBCPP_CXX03_LANG
 
   template <class _Iter, class _Sent>
@@ -1138,21 +937,13 @@
 #  endif
 
 template <class _Tp, class _Alloc>
-<<<<<<< HEAD
-inline forward_list<_Tp, _Alloc>::forward_list(const allocator_type& __a) : __base(__a) {}
-=======
 _LIBCPP_CONSTEXPR_SINCE_CXX26 inline forward_list<_Tp, _Alloc>::forward_list(const allocator_type& __a) : __base(__a) {}
->>>>>>> 4084ffcf
 
 template <class _Tp, class _Alloc>
 _LIBCPP_CONSTEXPR_SINCE_CXX26 forward_list<_Tp, _Alloc>::forward_list(size_type __n) {
   if (__n > 0) {
-<<<<<<< HEAD
-    for (__begin_node_pointer __p = __base::__before_begin(); __n > 0; --__n, __p = __p->__next_as_begin()) {
-=======
     for (__begin_node_pointer __p = __base::__before_begin(); __n > 0;
          --__n, __p = std::__static_fancy_pointer_cast<__begin_node_pointer>(__p->__next_)) {
->>>>>>> 4084ffcf
       __p->__next_ = this->__create_node(/* next = */ nullptr);
     }
   }
@@ -1160,17 +951,11 @@
 
 #  if _LIBCPP_STD_VER >= 14
 template <class _Tp, class _Alloc>
-<<<<<<< HEAD
-forward_list<_Tp, _Alloc>::forward_list(size_type __n, const allocator_type& __base_alloc) : __base(__base_alloc) {
-  if (__n > 0) {
-    for (__begin_node_pointer __p = __base::__before_begin(); __n > 0; --__n, __p = __p->__next_as_begin()) {
-=======
 _LIBCPP_CONSTEXPR_SINCE_CXX26 forward_list<_Tp, _Alloc>::forward_list(size_type __n, const allocator_type& __base_alloc)
     : __base(__base_alloc) {
   if (__n > 0) {
     for (__begin_node_pointer __p = __base::__before_begin(); __n > 0;
          --__n, __p = std::__static_fancy_pointer_cast<__begin_node_pointer>(__p->__next_)) {
->>>>>>> 4084ffcf
       __p->__next_ = this->__create_node(/* next = */ nullptr);
     }
   }
@@ -1190,21 +975,14 @@
 
 template <class _Tp, class _Alloc>
 template <class _InputIterator, __enable_if_t<__has_input_iterator_category<_InputIterator>::value, int> >
-<<<<<<< HEAD
-=======
 _LIBCPP_CONSTEXPR_SINCE_CXX26
->>>>>>> 4084ffcf
 forward_list<_Tp, _Alloc>::forward_list(_InputIterator __f, _InputIterator __l, const allocator_type& __a)
     : __base(__a) {
   insert_after(cbefore_begin(), __f, __l);
 }
 
 template <class _Tp, class _Alloc>
-<<<<<<< HEAD
-forward_list<_Tp, _Alloc>::forward_list(const forward_list& __x)
-=======
 _LIBCPP_CONSTEXPR_SINCE_CXX26 forward_list<_Tp, _Alloc>::forward_list(const forward_list& __x)
->>>>>>> 4084ffcf
     : __base(__node_traits::select_on_container_copy_construction(__x.__alloc_)) {
   insert_after(cbefore_begin(), __x.begin(), __x.end());
 }
@@ -1242,13 +1020,9 @@
 }
 
 template <class _Tp, class _Alloc>
-<<<<<<< HEAD
-forward_list<_Tp, _Alloc>::forward_list(initializer_list<value_type> __il, const allocator_type& __a) : __base(__a) {
-=======
 _LIBCPP_CONSTEXPR_SINCE_CXX26
 forward_list<_Tp, _Alloc>::forward_list(initializer_list<value_type> __il, const allocator_type& __a)
     : __base(__a) {
->>>>>>> 4084ffcf
   insert_after(cbefore_begin(), __il.begin(), __il.end());
 }
 
@@ -1262,11 +1036,7 @@
 }
 
 template <class _Tp, class _Alloc>
-<<<<<<< HEAD
-void forward_list<_Tp, _Alloc>::__move_assign(forward_list& __x, false_type) {
-=======
 _LIBCPP_CONSTEXPR_SINCE_CXX26 void forward_list<_Tp, _Alloc>::__move_assign(forward_list& __x, false_type) {
->>>>>>> 4084ffcf
   if (this->__alloc_ == __x.__alloc_)
     __move_assign(__x, true_type());
   else {
@@ -1276,12 +1046,8 @@
 }
 
 template <class _Tp, class _Alloc>
-<<<<<<< HEAD
-inline forward_list<_Tp, _Alloc>& forward_list<_Tp, _Alloc>::operator=(forward_list&& __x) noexcept(
-=======
 _LIBCPP_CONSTEXPR_SINCE_CXX26 inline forward_list<_Tp, _Alloc>&
 forward_list<_Tp, _Alloc>::operator=(forward_list&& __x) noexcept(
->>>>>>> 4084ffcf
     (__node_traits::propagate_on_container_move_assignment::value &&
      is_nothrow_move_assignable<allocator_type>::value) ||
     allocator_traits<allocator_type>::is_always_equal::value) {
@@ -1341,14 +1107,6 @@
 
 template <class _Tp, class _Alloc>
 template <class... _Args>
-<<<<<<< HEAD
-#    if _LIBCPP_STD_VER >= 17
-typename forward_list<_Tp, _Alloc>::reference
-#    else
-void
-#    endif
-forward_list<_Tp, _Alloc>::emplace_front(_Args&&... __args) {
-=======
 _LIBCPP_CONSTEXPR_SINCE_CXX26
 #    if _LIBCPP_STD_VER >= 17
     typename forward_list<_Tp, _Alloc>::reference
@@ -1356,7 +1114,6 @@
     void
 #    endif
     forward_list<_Tp, _Alloc>::emplace_front(_Args&&... __args) {
->>>>>>> 4084ffcf
   __base::__before_begin()->__next_ =
       this->__create_node(/* next = */ __base::__before_begin()->__next_, std::forward<_Args>(__args)...);
 #    if _LIBCPP_STD_VER >= 17
@@ -1365,11 +1122,7 @@
 }
 
 template <class _Tp, class _Alloc>
-<<<<<<< HEAD
-void forward_list<_Tp, _Alloc>::push_front(value_type&& __v) {
-=======
 _LIBCPP_CONSTEXPR_SINCE_CXX26 void forward_list<_Tp, _Alloc>::push_front(value_type&& __v) {
->>>>>>> 4084ffcf
   __base::__before_begin()->__next_ =
       this->__create_node(/* next = */ __base::__before_begin()->__next_, std::move(__v));
 }
@@ -1377,20 +1130,12 @@
 #  endif // _LIBCPP_CXX03_LANG
 
 template <class _Tp, class _Alloc>
-<<<<<<< HEAD
-void forward_list<_Tp, _Alloc>::push_front(const value_type& __v) {
-=======
 _LIBCPP_CONSTEXPR_SINCE_CXX26 void forward_list<_Tp, _Alloc>::push_front(const value_type& __v) {
->>>>>>> 4084ffcf
   __base::__before_begin()->__next_ = this->__create_node(/* next = */ __base::__before_begin()->__next_, __v);
 }
 
 template <class _Tp, class _Alloc>
-<<<<<<< HEAD
-void forward_list<_Tp, _Alloc>::pop_front() {
-=======
 _LIBCPP_CONSTEXPR_SINCE_CXX26 void forward_list<_Tp, _Alloc>::pop_front() {
->>>>>>> 4084ffcf
   _LIBCPP_ASSERT_NON_NULL(!empty(), "forward_list::pop_front called on an empty list");
   __node_pointer __p                = __base::__before_begin()->__next_;
   __base::__before_begin()->__next_ = __p->__next_;
@@ -1729,11 +1474,7 @@
 
 template <class _Tp, class _Alloc>
 template <class _Compare>
-<<<<<<< HEAD
-inline void forward_list<_Tp, _Alloc>::sort(_Compare __comp) {
-=======
 _LIBCPP_CONSTEXPR_SINCE_CXX26 inline void forward_list<_Tp, _Alloc>::sort(_Compare __comp) {
->>>>>>> 4084ffcf
   __base::__before_begin()->__next_ = __sort(__base::__before_begin()->__next_, std::distance(begin(), end()), __comp);
 }
 
@@ -1763,11 +1504,7 @@
 }
 
 template <class _Tp, class _Alloc>
-<<<<<<< HEAD
-void forward_list<_Tp, _Alloc>::reverse() _NOEXCEPT {
-=======
 _LIBCPP_CONSTEXPR_SINCE_CXX26 void forward_list<_Tp, _Alloc>::reverse() _NOEXCEPT {
->>>>>>> 4084ffcf
   __node_pointer __p = __base::__before_begin()->__next_;
   if (__p != nullptr) {
     __node_pointer __f = __p->__next_;
@@ -1868,11 +1605,8 @@
   // - If an exception is thrown by an insert() or emplace() function while inserting a single element, that
   // function has no effects.
   static _LIBCPP_CONSTEXPR const bool __emplacement_has_strong_exception_safety_guarantee = true;
-<<<<<<< HEAD
-=======
 
   static _LIBCPP_CONSTEXPR const bool __reservable = false;
->>>>>>> 4084ffcf
 };
 
 _LIBCPP_END_NAMESPACE_STD
