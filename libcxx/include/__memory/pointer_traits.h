--- conflicted
+++ resolved
@@ -16,10 +16,7 @@
 #include <__type_traits/conditional.h>
 #include <__type_traits/conjunction.h>
 #include <__type_traits/decay.h>
-<<<<<<< HEAD
-=======
 #include <__type_traits/detected_or.h>
->>>>>>> eb0f1dc0
 #include <__type_traits/enable_if.h>
 #include <__type_traits/integral_constant.h>
 #include <__type_traits/is_class.h>
@@ -40,36 +37,6 @@
 _LIBCPP_BEGIN_NAMESPACE_STD
 
 template <class _Ptr>
-<<<<<<< HEAD
-struct __pointer_traits_element_type<_Ptr, true> {
-  using type _LIBCPP_NODEBUG = typename _Ptr::element_type;
-};
-
-template <template <class, class...> class _Sp, class _Tp, class... _Args>
-struct __pointer_traits_element_type<_Sp<_Tp, _Args...>, true> {
-  using type _LIBCPP_NODEBUG = typename _Sp<_Tp, _Args...>::element_type;
-};
-
-template <template <class, class...> class _Sp, class _Tp, class... _Args>
-struct __pointer_traits_element_type<_Sp<_Tp, _Args...>, false> {
-  using type _LIBCPP_NODEBUG = _Tp;
-};
-
-template <class _Tp, class = void>
-struct __has_difference_type : false_type {};
-
-template <class _Tp>
-struct __has_difference_type<_Tp, __void_t<typename _Tp::difference_type> > : true_type {};
-
-template <class _Ptr, bool = __has_difference_type<_Ptr>::value>
-struct __pointer_traits_difference_type {
-  using type _LIBCPP_NODEBUG = ptrdiff_t;
-};
-
-template <class _Ptr>
-struct __pointer_traits_difference_type<_Ptr, true> {
-  using type _LIBCPP_NODEBUG = typename _Ptr::difference_type;
-=======
 struct __pointer_traits_element_type_impl {};
 
 template <template <class, class...> class _Sp, class _Tp, class... _Args>
@@ -83,7 +50,6 @@
 template <class _Ptr>
 struct __pointer_traits_element_type<_Ptr, __void_t<typename _Ptr::element_type> > {
   using type _LIBCPP_NODEBUG = typename _Ptr::element_type;
->>>>>>> eb0f1dc0
 };
 
 template <class _Tp, class _Up>
@@ -91,19 +57,9 @@
   static_assert(false, "Cannot rebind pointer; did you forget to add a rebind member to your pointer?");
 };
 
-<<<<<<< HEAD
-template <class _Tp, class _Up, bool = __has_rebind<_Tp, _Up>::value>
-struct __pointer_traits_rebind {
-#ifndef _LIBCPP_CXX03_LANG
-  using type _LIBCPP_NODEBUG = typename _Tp::template rebind<_Up>;
-#else
-  using type _LIBCPP_NODEBUG = typename _Tp::template rebind<_Up>::other;
-#endif
-=======
 template <template <class, class...> class _Sp, class _Tp, class... _Args, class _Up>
 struct __pointer_traits_rebind_impl<_Sp<_Tp, _Args...>, _Up> {
   using type _LIBCPP_NODEBUG = _Sp<_Up, _Args...>;
->>>>>>> eb0f1dc0
 };
 
 template <class _Tp, class _Up, class = void>
@@ -112,15 +68,9 @@
 template <class _Tp, class _Up>
 struct __pointer_traits_rebind<_Tp, _Up, __void_t<typename _Tp::template rebind<_Up> > > {
 #ifndef _LIBCPP_CXX03_LANG
-<<<<<<< HEAD
-  using type _LIBCPP_NODEBUG = typename _Sp<_Tp, _Args...>::template rebind<_Up>;
-#else
-  using type _LIBCPP_NODEBUG = typename _Sp<_Tp, _Args...>::template rebind<_Up>::other;
-=======
   using type _LIBCPP_NODEBUG = typename _Tp::template rebind<_Up>;
 #else
   using type _LIBCPP_NODEBUG = typename _Tp::template rebind<_Up>::other;
->>>>>>> eb0f1dc0
 #endif
 };
 
@@ -288,26 +238,9 @@
 
 template <typename _Tp>
 using __pointer_of_t _LIBCPP_NODEBUG = typename __pointer_of<_Tp>::type;
-<<<<<<< HEAD
-
-template <class _Tp, class _Up>
-struct __pointer_of_or {
-  using type _LIBCPP_NODEBUG = _Up;
-};
-
-template <class _Tp, class _Up>
-  requires requires { typename __pointer_of_t<_Tp>; }
-struct __pointer_of_or<_Tp, _Up> {
-  using type _LIBCPP_NODEBUG = __pointer_of_t<_Tp>;
-};
-
-template <typename _Tp, typename _Up>
-using __pointer_of_or_t _LIBCPP_NODEBUG = typename __pointer_of_or<_Tp, _Up>::type;
-=======
 
 template <typename _Tp, typename _Up>
 using __pointer_of_or_t _LIBCPP_NODEBUG = __detected_or_t<_Up, __pointer_of_t, _Tp>;
->>>>>>> eb0f1dc0
 
 template <class _Smart>
 concept __resettable_smart_pointer = requires(_Smart __s) { __s.reset(); };
