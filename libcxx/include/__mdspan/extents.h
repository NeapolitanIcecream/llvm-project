// -*- C++ -*-
//===----------------------------------------------------------------------===//
//
// Part of the LLVM Project, under the Apache License v2.0 with LLVM Exceptions.
// See https://llvm.org/LICENSE.txt for license information.
// SPDX-License-Identifier: Apache-2.0 WITH LLVM-exception
//
//                        Kokkos v. 4.0
//       Copyright (2022) National Technology & Engineering
//               Solutions of Sandia, LLC (NTESS).
//
// Under the terms of Contract DE-NA0003525 with NTESS,
// the U.S. Government retains certain rights in this software.
//
//===---------------------------------------------------------------------===//

#ifndef _LIBCPP___MDSPAN_EXTENTS_H
#define _LIBCPP___MDSPAN_EXTENTS_H

#include <__assert>
#include <__config>

#include <__concepts/arithmetic.h>
<<<<<<< HEAD
#include <__cstddef/byte.h>
=======
>>>>>>> 4084ffcf
#include <__type_traits/common_type.h>
#include <__type_traits/integer_traits.h>
#include <__type_traits/is_convertible.h>
#include <__type_traits/is_nothrow_constructible.h>
#include <__type_traits/make_unsigned.h>
#include <__utility/integer_sequence.h>
#include <__utility/unreachable.h>
#include <array>
#include <concepts>
#include <limits>
#include <span>

#if !defined(_LIBCPP_HAS_NO_PRAGMA_SYSTEM_HEADER)
#  pragma GCC system_header
#endif

_LIBCPP_PUSH_MACROS
#include <__undef_macros>

_LIBCPP_BEGIN_NAMESPACE_STD

#if _LIBCPP_STD_VER >= 23

namespace __mdspan_detail {

// ------------------------------------------------------------------
// ------------ __static_array --------------------------------------
// ------------------------------------------------------------------
// array like class which provides an array of static values with get
template <class _Tp, _Tp... _Values>
struct __static_array {
  static constexpr array<_Tp, sizeof...(_Values)> __array = {_Values...};

public:
  _LIBCPP_HIDE_FROM_ABI static constexpr size_t __size() { return sizeof...(_Values); }
  _LIBCPP_HIDE_FROM_ABI static constexpr _Tp __get(size_t __index) noexcept { return __array[__index]; }

  template <size_t _Index>
  _LIBCPP_HIDE_FROM_ABI static constexpr _Tp __get() {
    return __get(_Index);
  }
};

// ------------------------------------------------------------------
// ------------ __possibly_empty_array  -----------------------------
// ------------------------------------------------------------------

// array like class which provides get function and operator [], and
// has a specialization for the size 0 case.
// This is needed to make the __maybe_static_array be truly empty, for
// all static values.

template <class _Tp, size_t _Size>
struct __possibly_empty_array {
  _Tp __vals_[_Size];
  _LIBCPP_HIDE_FROM_ABI constexpr _Tp& operator[](size_t __index) { return __vals_[__index]; }
  _LIBCPP_HIDE_FROM_ABI constexpr const _Tp& operator[](size_t __index) const { return __vals_[__index]; }
};

template <class _Tp>
struct __possibly_empty_array<_Tp, 0> {
  _LIBCPP_HIDE_FROM_ABI constexpr _Tp& operator[](size_t) { __libcpp_unreachable(); }
  _LIBCPP_HIDE_FROM_ABI constexpr const _Tp& operator[](size_t) const { __libcpp_unreachable(); }
};

// ------------------------------------------------------------------
// ------------ static_partial_sums ---------------------------------
// ------------------------------------------------------------------

// Provides a compile time partial sum one can index into

template <size_t... _Values>
struct __static_partial_sums {
  _LIBCPP_HIDE_FROM_ABI static constexpr array<size_t, sizeof...(_Values)> __static_partial_sums_impl() {
    array<size_t, sizeof...(_Values)> __values{_Values...};
    array<size_t, sizeof...(_Values)> __partial_sums{{}};
    size_t __running_sum = 0;
    for (int __i = 0; __i != sizeof...(_Values); ++__i) {
      __partial_sums[__i] = __running_sum;
      __running_sum += __values[__i];
    }
    return __partial_sums;
  }
  static constexpr array<size_t, sizeof...(_Values)> __result{__static_partial_sums_impl()};

  _LIBCPP_HIDE_FROM_ABI static constexpr size_t __get(size_t __index) { return __result[__index]; }
};

// ------------------------------------------------------------------
// ------------ __maybe_static_array --------------------------------
// ------------------------------------------------------------------

// array like class which has a mix of static and runtime values but
// only stores the runtime values.
// The type of the static and the runtime values can be different.
// The position of a dynamic value is indicated through a tag value.
template <class _TDynamic, class _TStatic, _TStatic _DynTag, _TStatic... _Values>
struct __maybe_static_array {
  static_assert(is_convertible<_TStatic, _TDynamic>::value,
                "__maybe_static_array: _TStatic must be convertible to _TDynamic");
  static_assert(is_convertible<_TDynamic, _TStatic>::value,
                "__maybe_static_array: _TDynamic must be convertible to _TStatic");

private:
  // Static values member
  static constexpr size_t __size_         = sizeof...(_Values);
  static constexpr size_t __size_dynamic_ = ((_Values == _DynTag) + ... + 0);
  using _StaticValues _LIBCPP_NODEBUG     = __static_array<_TStatic, _Values...>;
  using _DynamicValues _LIBCPP_NODEBUG    = __possibly_empty_array<_TDynamic, __size_dynamic_>;

  // Dynamic values member
  _LIBCPP_NO_UNIQUE_ADDRESS _DynamicValues __dyn_vals_;

  // static mapping of indices to the position in the dynamic values array
  using _DynamicIdxMap _LIBCPP_NODEBUG = __static_partial_sums<static_cast<size_t>(_Values == _DynTag)...>;

  template <size_t... _Indices>
  _LIBCPP_HIDE_FROM_ABI static constexpr _DynamicValues __zeros(index_sequence<_Indices...>) noexcept {
    return _DynamicValues{((void)_Indices, 0)...};
  }

public:
  _LIBCPP_HIDE_FROM_ABI constexpr __maybe_static_array() noexcept
      : __dyn_vals_{__zeros(make_index_sequence<__size_dynamic_>())} {}

  // constructors from dynamic values only -- this covers the case for rank() == 0
  template <class... _DynVals>
    requires(sizeof...(_DynVals) == __size_dynamic_)
  _LIBCPP_HIDE_FROM_ABI constexpr __maybe_static_array(_DynVals... __vals)
      : __dyn_vals_{static_cast<_TDynamic>(__vals)...} {}

  template <class _Tp, size_t _Size >
    requires(_Size == __size_dynamic_)
  _LIBCPP_HIDE_FROM_ABI constexpr __maybe_static_array([[maybe_unused]] const span<_Tp, _Size>& __vals) {
    if constexpr (_Size > 0) {
      for (size_t __i = 0; __i < _Size; __i++)
        __dyn_vals_[__i] = static_cast<_TDynamic>(__vals[__i]);
    }
  }

  // constructors from all values -- here rank will be greater than 0
  template <class... _DynVals>
    requires(sizeof...(_DynVals) != __size_dynamic_)
  _LIBCPP_HIDE_FROM_ABI constexpr __maybe_static_array(_DynVals... __vals) {
    static_assert(sizeof...(_DynVals) == __size_, "Invalid number of values.");
    _TDynamic __values[__size_] = {static_cast<_TDynamic>(__vals)...};
    for (size_t __i = 0; __i < __size_; __i++) {
      _TStatic __static_val = _StaticValues::__get(__i);
      if (__static_val == _DynTag) {
        __dyn_vals_[_DynamicIdxMap::__get(__i)] = __values[__i];
      } else
        // Not catching this could lead to out of bounds errors later
        // e.g. using my_mdspan_t = mdspan<int, extents<int, 10>>; my_mdspan_t = m(new int[5], 5);
        // Right-hand-side construction looks ok with allocation and size matching,
        // but since (potentially elsewhere defined) my_mdspan_t has static size m now thinks its range is 10 not 5
        _LIBCPP_ASSERT_VALID_ELEMENT_ACCESS(
            __values[__i] == static_cast<_TDynamic>(__static_val),
            "extents construction: mismatch of provided arguments with static extents.");
    }
  }

  template <class _Tp, size_t _Size>
    requires(_Size != __size_dynamic_)
  _LIBCPP_HIDE_FROM_ABI constexpr __maybe_static_array(const span<_Tp, _Size>& __vals) {
    static_assert(_Size == __size_ || __size_ == dynamic_extent);
    for (size_t __i = 0; __i < __size_; __i++) {
      _TStatic __static_val = _StaticValues::__get(__i);
      if (__static_val == _DynTag) {
        __dyn_vals_[_DynamicIdxMap::__get(__i)] = static_cast<_TDynamic>(__vals[__i]);
      } else
        // Not catching this could lead to out of bounds errors later
        // e.g. using my_mdspan_t = mdspan<int, extents<int, 10>>; my_mdspan_t = m(new int[N], span<int,1>(&N));
        // Right-hand-side construction looks ok with allocation and size matching,
        // but since (potentially elsewhere defined) my_mdspan_t has static size m now thinks its range is 10 not N
        _LIBCPP_ASSERT_VALID_ELEMENT_ACCESS(
            static_cast<_TDynamic>(__vals[__i]) == static_cast<_TDynamic>(__static_val),
            "extents construction: mismatch of provided arguments with static extents.");
    }
  }

  // access functions
  _LIBCPP_HIDE_FROM_ABI static constexpr _TStatic __static_value(size_t __i) noexcept {
    _LIBCPP_ASSERT_VALID_ELEMENT_ACCESS(__i < __size_, "extents access: index must be less than rank");
    return _StaticValues::__get(__i);
  }

  _LIBCPP_HIDE_FROM_ABI constexpr _TDynamic __value(size_t __i) const {
    _LIBCPP_ASSERT_VALID_ELEMENT_ACCESS(__i < __size_, "extents access: index must be less than rank");
    _TStatic __static_val = _StaticValues::__get(__i);
    return __static_val == _DynTag ? __dyn_vals_[_DynamicIdxMap::__get(__i)] : static_cast<_TDynamic>(__static_val);
  }
  _LIBCPP_HIDE_FROM_ABI constexpr _TDynamic operator[](size_t __i) const {
    _LIBCPP_ASSERT_VALID_ELEMENT_ACCESS(__i < __size_, "extents access: index must be less than rank");
    return __value(__i);
  }

  // observers
  _LIBCPP_HIDE_FROM_ABI static constexpr size_t __size() { return __size_; }
  _LIBCPP_HIDE_FROM_ABI static constexpr size_t __size_dynamic() { return __size_dynamic_; }
};

// Function to check whether a value is representable as another type
// value must be a positive integer otherwise returns false
// if _From is not an integral, we just check positivity
template <integral _To, class _From>
  requires(integral<_From>)
_LIBCPP_HIDE_FROM_ABI constexpr bool __is_representable_as(_From __value) {
  using _To_u   = make_unsigned_t<_To>;
  using _From_u = make_unsigned_t<_From>;
  if constexpr (is_signed_v<_From>) {
    if (__value < 0)
      return false;
  }
  if constexpr (static_cast<_To_u>(numeric_limits<_To>::max()) >= static_cast<_From_u>(numeric_limits<_From>::max())) {
    return true;
  } else {
    return static_cast<_To_u>(numeric_limits<_To>::max()) >= static_cast<_From_u>(__value);
  }
}

template <integral _To, class _From>
  requires(!integral<_From>)
_LIBCPP_HIDE_FROM_ABI constexpr bool __is_representable_as(_From __value) {
  if constexpr (is_signed_v<_To>) {
    if (static_cast<_To>(__value) < 0)
      return false;
  }
  return true;
}

template <integral _To, class... _From>
_LIBCPP_HIDE_FROM_ABI constexpr bool __are_representable_as(_From... __values) {
  return (__mdspan_detail::__is_representable_as<_To>(__values) && ... && true);
}

template <integral _To, class _From, size_t _Size>
_LIBCPP_HIDE_FROM_ABI constexpr bool __are_representable_as(span<_From, _Size> __values) {
  for (size_t __i = 0; __i < _Size; __i++)
    if (!__mdspan_detail::__is_representable_as<_To>(__values[__i]))
      return false;
  return true;
}

} // namespace __mdspan_detail

// ------------------------------------------------------------------
// ------------ extents ---------------------------------------------
// ------------------------------------------------------------------

// Class to describe the extents of a multi dimensional array.
// Used by mdspan, mdarray and layout mappings.
// See ISO C++ standard [mdspan.extents]

template <class _IndexType, size_t... _Extents>
class extents {
public:
  // typedefs for integral types used
  using index_type = _IndexType;
  using size_type  = make_unsigned_t<index_type>;
  using rank_type  = size_t;

<<<<<<< HEAD
  static_assert(__libcpp_integer<index_type>, "extents::index_type must be a signed or unsigned integer type");
=======
  static_assert(__signed_or_unsigned_integer<index_type>,
                "extents::index_type must be a signed or unsigned integer type");
>>>>>>> 4084ffcf
  static_assert(((__mdspan_detail::__is_representable_as<index_type>(_Extents) || (_Extents == dynamic_extent)) && ...),
                "extents ctor: arguments must be representable as index_type and nonnegative");

private:
  static constexpr rank_type __rank_         = sizeof...(_Extents);
  static constexpr rank_type __rank_dynamic_ = ((_Extents == dynamic_extent) + ... + 0);

  // internal storage type using __maybe_static_array
  using _Values _LIBCPP_NODEBUG =
      __mdspan_detail::__maybe_static_array<_IndexType, size_t, dynamic_extent, _Extents...>;
  [[no_unique_address]] _Values __vals_;

public:
  // [mdspan.extents.obs], observers of multidimensional index space
  _LIBCPP_HIDE_FROM_ABI static constexpr rank_type rank() noexcept { return __rank_; }
  _LIBCPP_HIDE_FROM_ABI static constexpr rank_type rank_dynamic() noexcept { return __rank_dynamic_; }

  _LIBCPP_HIDE_FROM_ABI constexpr index_type extent(rank_type __r) const noexcept { return __vals_.__value(__r); }
  _LIBCPP_HIDE_FROM_ABI static constexpr size_t static_extent(rank_type __r) noexcept {
    return _Values::__static_value(__r);
  }

  // [mdspan.extents.cons], constructors
  _LIBCPP_HIDE_FROM_ABI constexpr extents() noexcept = default;

  // Construction from just dynamic or all values.
  // Precondition check is deferred to __maybe_static_array constructor
  template <class... _OtherIndexTypes>
    requires((is_convertible_v<_OtherIndexTypes, index_type> && ...) &&
             (is_nothrow_constructible_v<index_type, _OtherIndexTypes> && ...) &&
             (sizeof...(_OtherIndexTypes) == __rank_ || sizeof...(_OtherIndexTypes) == __rank_dynamic_))
  _LIBCPP_HIDE_FROM_ABI constexpr explicit extents(_OtherIndexTypes... __dynvals) noexcept
      : __vals_(static_cast<index_type>(__dynvals)...) {
    // Not catching this could lead to out of bounds errors later
    // e.g. mdspan m(ptr, dextents<char, 1>(200u)); leads to an extent of -56 on m
    _LIBCPP_ASSERT_VALID_ELEMENT_ACCESS(__mdspan_detail::__are_representable_as<index_type>(__dynvals...),
                                        "extents ctor: arguments must be representable as index_type and nonnegative");
  }

  template <class _OtherIndexType, size_t _Size>
    requires(is_convertible_v<const _OtherIndexType&, index_type> &&
             is_nothrow_constructible_v<index_type, const _OtherIndexType&> &&
             (_Size == __rank_ || _Size == __rank_dynamic_))
  explicit(_Size != __rank_dynamic_)
      _LIBCPP_HIDE_FROM_ABI constexpr extents(const array<_OtherIndexType, _Size>& __exts) noexcept
      : __vals_(span(__exts)) {
    // Not catching this could lead to out of bounds errors later
    // e.g. mdspan m(ptr, dextents<char, 1>(array<unsigned,1>(200))); leads to an extent of -56 on m
    _LIBCPP_ASSERT_VALID_ELEMENT_ACCESS(__mdspan_detail::__are_representable_as<index_type>(span(__exts)),
                                        "extents ctor: arguments must be representable as index_type and nonnegative");
  }

  template <class _OtherIndexType, size_t _Size>
    requires(is_convertible_v<const _OtherIndexType&, index_type> &&
             is_nothrow_constructible_v<index_type, const _OtherIndexType&> &&
             (_Size == __rank_ || _Size == __rank_dynamic_))
  explicit(_Size != __rank_dynamic_)
      _LIBCPP_HIDE_FROM_ABI constexpr extents(const span<_OtherIndexType, _Size>& __exts) noexcept
      : __vals_(__exts) {
    // Not catching this could lead to out of bounds errors later
    // e.g. array a{200u}; mdspan<int, dextents<char,1>> m(ptr, extents(span<unsigned,1>(a))); leads to an extent of -56
    // on m
    _LIBCPP_ASSERT_VALID_ELEMENT_ACCESS(__mdspan_detail::__are_representable_as<index_type>(__exts),
                                        "extents ctor: arguments must be representable as index_type and nonnegative");
  }

private:
  // Function to construct extents storage from other extents.
  template <size_t _DynCount, size_t _Idx, class _OtherExtents, class... _DynamicValues>
    requires(_Idx < __rank_)
  _LIBCPP_HIDE_FROM_ABI constexpr _Values __construct_vals_from_extents(
      integral_constant<size_t, _DynCount>,
      integral_constant<size_t, _Idx>,
      const _OtherExtents& __exts,
      _DynamicValues... __dynamic_values) noexcept {
    if constexpr (static_extent(_Idx) == dynamic_extent)
      return __construct_vals_from_extents(
          integral_constant<size_t, _DynCount + 1>(),
          integral_constant<size_t, _Idx + 1>(),
          __exts,
          __dynamic_values...,
          __exts.extent(_Idx));
    else
      return __construct_vals_from_extents(
          integral_constant<size_t, _DynCount>(), integral_constant<size_t, _Idx + 1>(), __exts, __dynamic_values...);
  }

  template <size_t _DynCount, size_t _Idx, class _OtherExtents, class... _DynamicValues>
    requires((_Idx == __rank_) && (_DynCount == __rank_dynamic_))
  _LIBCPP_HIDE_FROM_ABI constexpr _Values __construct_vals_from_extents(
      integral_constant<size_t, _DynCount>,
      integral_constant<size_t, _Idx>,
      const _OtherExtents&,
      _DynamicValues... __dynamic_values) noexcept {
    return _Values{static_cast<index_type>(__dynamic_values)...};
  }

public:
  // Converting constructor from other extents specializations
  template <class _OtherIndexType, size_t... _OtherExtents>
    requires((sizeof...(_OtherExtents) == sizeof...(_Extents)) &&
             ((_OtherExtents == dynamic_extent || _Extents == dynamic_extent || _OtherExtents == _Extents) && ...))
  explicit((((_Extents != dynamic_extent) && (_OtherExtents == dynamic_extent)) || ...) ||
           (static_cast<make_unsigned_t<index_type>>(numeric_limits<index_type>::max()) <
            static_cast<make_unsigned_t<_OtherIndexType>>(numeric_limits<_OtherIndexType>::max())))
      _LIBCPP_HIDE_FROM_ABI constexpr extents(const extents<_OtherIndexType, _OtherExtents...>& __other) noexcept
      : __vals_(
            __construct_vals_from_extents(integral_constant<size_t, 0>(), integral_constant<size_t, 0>(), __other)) {
    if constexpr (rank() > 0) {
      for (size_t __r = 0; __r < rank(); __r++) {
        if constexpr (static_cast<make_unsigned_t<index_type>>(numeric_limits<index_type>::max()) <
                      static_cast<make_unsigned_t<_OtherIndexType>>(numeric_limits<_OtherIndexType>::max())) {
          // Not catching this could lead to out of bounds errors later
          // e.g. dextents<char,1>> e(dextents<unsigned,1>(200)) leads to an extent of -56 on e
          _LIBCPP_ASSERT_VALID_ELEMENT_ACCESS(
              __mdspan_detail::__is_representable_as<index_type>(__other.extent(__r)),
              "extents ctor: arguments must be representable as index_type and nonnegative");
        }
        // Not catching this could lead to out of bounds errors later
        // e.g. mdspan<int, extents<int, 10>> m = mdspan<int, dextents<int, 1>>(new int[5], 5);
        // Right-hand-side construction was ok, but m now thinks its range is 10 not 5
        _LIBCPP_ASSERT_VALID_ELEMENT_ACCESS(
            (_Values::__static_value(__r) == dynamic_extent) ||
                (static_cast<index_type>(__other.extent(__r)) == static_cast<index_type>(_Values::__static_value(__r))),
            "extents construction: mismatch of provided arguments with static extents.");
      }
    }
  }

  // Comparison operator
  template <class _OtherIndexType, size_t... _OtherExtents>
  _LIBCPP_HIDE_FROM_ABI friend constexpr bool
  operator==(const extents& __lhs, const extents<_OtherIndexType, _OtherExtents...>& __rhs) noexcept {
    if constexpr (rank() != sizeof...(_OtherExtents)) {
      return false;
    } else {
      for (rank_type __r = 0; __r < __rank_; __r++) {
        // avoid warning when comparing signed and unsigner integers and pick the wider of two types
        using _CommonType = common_type_t<index_type, _OtherIndexType>;
        if (static_cast<_CommonType>(__lhs.extent(__r)) != static_cast<_CommonType>(__rhs.extent(__r))) {
          return false;
        }
      }
    }
    return true;
  }
};

// Recursive helper classes to implement dextents alias for extents
namespace __mdspan_detail {

template <class _IndexType, size_t _Rank, class _Extents = extents<_IndexType>>
struct __make_dextents;

template <class _IndexType, size_t _Rank, size_t... _ExtentsPack>
struct __make_dextents< _IndexType, _Rank, extents<_IndexType, _ExtentsPack...>> {
  using type _LIBCPP_NODEBUG =
      typename __make_dextents< _IndexType, _Rank - 1, extents<_IndexType, dynamic_extent, _ExtentsPack...>>::type;
};

template <class _IndexType, size_t... _ExtentsPack>
struct __make_dextents< _IndexType, 0, extents<_IndexType, _ExtentsPack...>> {
  using type _LIBCPP_NODEBUG = extents<_IndexType, _ExtentsPack...>;
};

} // namespace __mdspan_detail

// [mdspan.extents.dextents], alias template
template <class _IndexType, size_t _Rank>
using dextents = typename __mdspan_detail::__make_dextents<_IndexType, _Rank>::type;

#  if _LIBCPP_STD_VER >= 26
// [mdspan.extents.dims], alias template `dims`
template <size_t _Rank, class _IndexType = size_t>
using dims = dextents<_IndexType, _Rank>;
#  endif

// Deduction guide for extents
#  if _LIBCPP_STD_VER >= 26
template <class... _IndexTypes>
  requires(is_convertible_v<_IndexTypes, size_t> && ...)
explicit extents(_IndexTypes...) -> extents<size_t, __maybe_static_ext<_IndexTypes>...>;
#  else
template <class... _IndexTypes>
  requires(is_convertible_v<_IndexTypes, size_t> && ...)
explicit extents(_IndexTypes...) -> extents<size_t, size_t(((void)sizeof(_IndexTypes), dynamic_extent))...>;
#  endif

namespace __mdspan_detail {

// Helper type traits for identifying a class as extents.
template <class _Tp>
struct __is_extents : false_type {};

template <class _IndexType, size_t... _ExtentsPack>
struct __is_extents<extents<_IndexType, _ExtentsPack...>> : true_type {};

template <class _Tp>
inline constexpr bool __is_extents_v = __is_extents<_Tp>::value;

// Function to check whether a set of indices are a multidimensional
// index into extents. This is a word of power in the C++ standard
// requiring that the indices are larger than 0 and smaller than
// the respective extents.

template <integral _IndexType, class _From>
  requires(integral<_From>)
_LIBCPP_HIDE_FROM_ABI constexpr bool __is_index_in_extent(_IndexType __extent, _From __value) {
  if constexpr (is_signed_v<_From>) {
    if (__value < 0)
      return false;
  }
  using _Tp = common_type_t<_IndexType, _From>;
  return static_cast<_Tp>(__value) < static_cast<_Tp>(__extent);
}

template <integral _IndexType, class _From>
  requires(!integral<_From>)
_LIBCPP_HIDE_FROM_ABI constexpr bool __is_index_in_extent(_IndexType __extent, _From __value) {
  if constexpr (is_signed_v<_IndexType>) {
    if (static_cast<_IndexType>(__value) < 0)
      return false;
  }
  return static_cast<_IndexType>(__value) < __extent;
}

template <size_t... _Idxs, class _Extents, class... _From>
_LIBCPP_HIDE_FROM_ABI constexpr bool
__is_multidimensional_index_in_impl(index_sequence<_Idxs...>, const _Extents& __ext, _From... __values) {
  return (__mdspan_detail::__is_index_in_extent(__ext.extent(_Idxs), __values) && ...);
}

template <class _Extents, class... _From>
_LIBCPP_HIDE_FROM_ABI constexpr bool __is_multidimensional_index_in(const _Extents& __ext, _From... __values) {
  return __mdspan_detail::__is_multidimensional_index_in_impl(
      make_index_sequence<_Extents::rank()>(), __ext, __values...);
}

} // namespace __mdspan_detail

#endif // _LIBCPP_STD_VER >= 23

_LIBCPP_END_NAMESPACE_STD

_LIBCPP_POP_MACROS

#endif // _LIBCPP___MDSPAN_EXTENTS_H<|MERGE_RESOLUTION|>--- conflicted
+++ resolved
@@ -21,10 +21,6 @@
 #include <__config>
 
 #include <__concepts/arithmetic.h>
-<<<<<<< HEAD
-#include <__cstddef/byte.h>
-=======
->>>>>>> 4084ffcf
 #include <__type_traits/common_type.h>
 #include <__type_traits/integer_traits.h>
 #include <__type_traits/is_convertible.h>
@@ -286,12 +282,8 @@
   using size_type  = make_unsigned_t<index_type>;
   using rank_type  = size_t;
 
-<<<<<<< HEAD
-  static_assert(__libcpp_integer<index_type>, "extents::index_type must be a signed or unsigned integer type");
-=======
   static_assert(__signed_or_unsigned_integer<index_type>,
                 "extents::index_type must be a signed or unsigned integer type");
->>>>>>> 4084ffcf
   static_assert(((__mdspan_detail::__is_representable_as<index_type>(_Extents) || (_Extents == dynamic_extent)) && ...),
                 "extents ctor: arguments must be representable as index_type and nonnegative");
 
