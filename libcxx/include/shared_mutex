--- conflicted
+++ resolved
@@ -457,10 +457,7 @@
 #  endif // _LIBCPP_HAS_THREADS
 
 #  if !defined(_LIBCPP_REMOVE_TRANSITIVE_INCLUDES) && _LIBCPP_STD_VER <= 20
-<<<<<<< HEAD
-=======
 #    include <optional>
->>>>>>> 4084ffcf
 #    include <system_error>
 #  endif
 #endif // __cplusplus < 201103L && defined(_LIBCPP_USE_FROZEN_CXX03_HEADERS)
