// -*- C++ -*-
//===----------------------------------------------------------------------===//
//
// Part of the LLVM Project, under the Apache License v2.0 with LLVM Exceptions.
// See https://llvm.org/LICENSE.txt for license information.
// SPDX-License-Identifier: Apache-2.0 WITH LLVM-exception
//
//===----------------------------------------------------------------------===//

#ifndef _LIBCPP_STRING_VIEW
#define _LIBCPP_STRING_VIEW

// clang-format off

/*

    string_view synopsis

#include <compare>

namespace std {

    // 7.2, Class template basic_string_view
    template<class charT, class traits = char_traits<charT>>
        class basic_string_view;

    template<class charT, class traits>
    inline constexpr bool ranges::enable_view<basic_string_view<charT, traits>> = true;

    template<class charT, class traits>
    inline constexpr bool ranges::enable_borrowed_range<basic_string_view<charT, traits>> = true;  // C++20

    // 7.9, basic_string_view non-member comparison functions
    template<class charT, class traits>
    constexpr bool operator==(basic_string_view<charT, traits> x,
                              basic_string_view<charT, traits> y) noexcept;
    template<class charT, class traits>                                                            // Removed in C++20
    constexpr bool operator!=(basic_string_view<charT, traits> x,
                              basic_string_view<charT, traits> y) noexcept;
    template<class charT, class traits>                                                            // Removed in C++20
    constexpr bool operator< (basic_string_view<charT, traits> x,
                                 basic_string_view<charT, traits> y) noexcept;
    template<class charT, class traits>                                                            // Removed in C++20
    constexpr bool operator> (basic_string_view<charT, traits> x,
                              basic_string_view<charT, traits> y) noexcept;
    template<class charT, class traits>                                                            // Removed in C++20
    constexpr bool operator<=(basic_string_view<charT, traits> x,
                                 basic_string_view<charT, traits> y) noexcept;
    template<class charT, class traits>                                                            // Removed in C++20
    constexpr bool operator>=(basic_string_view<charT, traits> x,
                              basic_string_view<charT, traits> y) noexcept;
    template<class charT, class traits>                                                            // Since C++20
    constexpr see below operator<=>(basic_string_view<charT, traits> x,
                                    basic_string_view<charT, traits> y) noexcept;

    // see below, sufficient additional overloads of comparison functions

    // 7.10, Inserters and extractors
    template<class charT, class traits>
      basic_ostream<charT, traits>&
        operator<<(basic_ostream<charT, traits>& os,
                   basic_string_view<charT, traits> str);

    // basic_string_view typedef names
    typedef basic_string_view<char> string_view;
    typedef basic_string_view<char8_t> u8string_view; // C++20
    typedef basic_string_view<char16_t> u16string_view;
    typedef basic_string_view<char32_t> u32string_view;
    typedef basic_string_view<wchar_t> wstring_view;

    template<class charT, class traits = char_traits<charT>>
    class basic_string_view {
      public:
      // types
      typedef traits traits_type;
      typedef charT value_type;
      typedef charT* pointer;
      typedef const charT* const_pointer;
      typedef charT& reference;
      typedef const charT& const_reference;
      typedef implementation-defined const_iterator;
      typedef const_iterator iterator;
      typedef reverse_iterator<const_iterator> const_reverse_iterator;
      typedef const_reverse_iterator reverse_iterator;
      typedef size_t size_type;
      typedef ptrdiff_t difference_type;
      static constexpr size_type npos = size_type(-1);

      // 7.3, basic_string_view constructors and assignment operators
      constexpr basic_string_view() noexcept;
      constexpr basic_string_view(const basic_string_view&) noexcept = default;
      basic_string_view& operator=(const basic_string_view&) noexcept = default;
      template<class Allocator>
      constexpr basic_string_view(const charT* str);
      basic_string_view(nullptr_t) = delete; // C++23
      constexpr basic_string_view(const charT* str, size_type len);
      template <class It, class End>
      constexpr basic_string_view(It begin, End end); // C++20
      template <class Range>
      constexpr basic_string_view(Range&& r); // C++23

      // 7.4, basic_string_view iterator support
      constexpr const_iterator begin() const noexcept;
      constexpr const_iterator end() const noexcept;
      constexpr const_iterator cbegin() const noexcept;
      constexpr const_iterator cend() const noexcept;
      const_reverse_iterator rbegin() const noexcept;
      const_reverse_iterator rend() const noexcept;
      const_reverse_iterator crbegin() const noexcept;
      const_reverse_iterator crend() const noexcept;

      // 7.5, basic_string_view capacity
      constexpr size_type size() const noexcept;
      constexpr size_type length() const noexcept;
      constexpr size_type max_size() const noexcept;
      constexpr bool empty() const noexcept;

      // 7.6, basic_string_view element access
      constexpr const_reference operator[](size_type pos) const;
      constexpr const_reference at(size_type pos) const;
      constexpr const_reference front() const;
      constexpr const_reference back() const;
      constexpr const_pointer data() const noexcept;

      // 7.7, basic_string_view modifiers
      constexpr void remove_prefix(size_type n);
      constexpr void remove_suffix(size_type n);
      constexpr void swap(basic_string_view& s) noexcept;

      size_type copy(charT* s, size_type n, size_type pos = 0) const;  // constexpr in C++20

      constexpr basic_string_view substr(size_type pos = 0, size_type n = npos) const;
      constexpr int compare(basic_string_view s) const noexcept;
      constexpr int compare(size_type pos1, size_type n1, basic_string_view s) const;
      constexpr int compare(size_type pos1, size_type n1,
                            basic_string_view s, size_type pos2, size_type n2) const;
      constexpr int compare(const charT* s) const;
      constexpr int compare(size_type pos1, size_type n1, const charT* s) const;
      constexpr int compare(size_type pos1, size_type n1,
                            const charT* s, size_type n2) const;
      constexpr size_type find(basic_string_view s, size_type pos = 0) const noexcept;
      constexpr size_type find(charT c, size_type pos = 0) const noexcept;
      constexpr size_type find(const charT* s, size_type pos, size_type n) const noexcept; // noexcept as an extension
      constexpr size_type find(const charT* s, size_type pos = 0) const noexcept; // noexcept as an extension
      constexpr size_type rfind(basic_string_view s, size_type pos = npos) const noexcept;
      constexpr size_type rfind(charT c, size_type pos = npos) const noexcept;
      constexpr size_type rfind(const charT* s, size_type pos, size_type n) const noexcept; // noexcept as an extension
      constexpr size_type rfind(const charT* s, size_type pos = npos) const noexcept; // noexcept as an extension
      constexpr size_type find_first_of(basic_string_view s, size_type pos = 0) const noexcept;
      constexpr size_type find_first_of(charT c, size_type pos = 0) const noexcept;
      constexpr size_type find_first_of(const charT* s, size_type pos, size_type n) const noexcept; // noexcept as an extension
      constexpr size_type find_first_of(const charT* s, size_type pos = 0) const noexcept; // noexcept as an extension
      constexpr size_type find_last_of(basic_string_view s, size_type pos = npos) const noexcept;
      constexpr size_type find_last_of(charT c, size_type pos = npos) const noexcept;
      constexpr size_type find_last_of(const charT* s, size_type pos, size_type n) const noexcept; // noexcept as an extension
      constexpr size_type find_last_of(const charT* s, size_type pos = npos) const noexcept; // noexcept as an extension
      constexpr size_type find_first_not_of(basic_string_view s, size_type pos = 0) const noexcept;
      constexpr size_type find_first_not_of(charT c, size_type pos = 0) const noexcept;
      constexpr size_type find_first_not_of(const charT* s, size_type pos, size_type n) const noexcept; // noexcept as an extension
      constexpr size_type find_first_not_of(const charT* s, size_type pos = 0) const noexcept; // noexcept as an extension
      constexpr size_type find_last_not_of(basic_string_view s, size_type pos = npos) const noexcept;
      constexpr size_type find_last_not_of(charT c, size_type pos = npos) const noexcept;
      constexpr size_type find_last_not_of(const charT* s, size_type pos, size_type n) const noexcept; // noexcept as an extension
      constexpr size_type find_last_not_of(const charT* s, size_type pos = npos) const noexcept; // noexcept as an extension

      constexpr bool starts_with(basic_string_view s) const noexcept; // C++20
      constexpr bool starts_with(charT c) const noexcept;             // C++20
      constexpr bool starts_with(const charT* s) const;               // C++20
      constexpr bool ends_with(basic_string_view s) const noexcept;   // C++20
      constexpr bool ends_with(charT c) const noexcept;               // C++20
      constexpr bool ends_with(const charT* s) const;                 // C++20

      constexpr bool contains(basic_string_view s) const noexcept; // C++23
      constexpr bool contains(charT c) const noexcept;             // C++23
      constexpr bool contains(const charT* s) const;               // C++23

     private:
      const_pointer data_;  // exposition only
      size_type     size_;  // exposition only
    };

  // basic_string_view deduction guides
  template<class It, class End>
    basic_string_view(It, End) -> basic_string_view<iter_value_t<It>>; // C++20
  template<class Range>
    basic_string_view(Range&&) -> basic_string_view<ranges::range_value_t<Range>>; // C++23

  // 7.11, Hash support
  template <class T> struct hash;
  template <> struct hash<string_view>;
  template <> struct hash<u8string_view>; // C++20
  template <> struct hash<u16string_view>;
  template <> struct hash<u32string_view>;
  template <> struct hash<wstring_view>;

  constexpr basic_string_view<char>     operator""sv(const char *str,     size_t len) noexcept;
  constexpr basic_string_view<wchar_t>  operator""sv(const wchar_t *str,  size_t len) noexcept;
  constexpr basic_string_view<char8_t>  operator""sv(const char8_t *str,  size_t len) noexcept; // C++20
  constexpr basic_string_view<char16_t> operator""sv(const char16_t *str, size_t len) noexcept;
  constexpr basic_string_view<char32_t> operator""sv(const char32_t *str, size_t len) noexcept;

}  // namespace std

*/

// clang-format on

#if 0
#else // 0
#  include <__algorithm/min.h>
#  include <__assert>
#  include <__config>
#  include <__cstddef/nullptr_t.h>
#  include <__cstddef/ptrdiff_t.h>
#  include <__cstddef/size_t.h>
#  include <__functional/hash.h>
#  include <__functional/unary_function.h>
#  include <__fwd/ostream.h>
#  include <__fwd/string.h>
#  include <__fwd/string_view.h>
#  include <__iterator/bounded_iter.h>
#  include <__iterator/concepts.h>
#  include <__iterator/iterator_traits.h>
#  include <__iterator/reverse_iterator.h>
#  include <__iterator/wrap_iter.h>
#  include <__memory/pointer_traits.h>
#  include <__ranges/concepts.h>
#  include <__ranges/data.h>
#  include <__ranges/enable_borrowed_range.h>
#  include <__ranges/enable_view.h>
#  include <__ranges/size.h>
#  include <__string/char_traits.h>
#  include <__type_traits/is_array.h>
#  include <__type_traits/is_convertible.h>
#  include <__type_traits/is_same.h>
#  include <__type_traits/is_standard_layout.h>
#  include <__type_traits/is_trivial.h>
#  include <__type_traits/remove_cvref.h>
#  include <__type_traits/remove_reference.h>
#  include <__type_traits/type_identity.h>
#  include <iosfwd>
#  include <limits>
#  include <stdexcept>
#  include <version>

// standard-mandated includes

// [iterator.range]
#  include <__iterator/access.h>
#  include <__iterator/data.h>
#  include <__iterator/empty.h>
#  include <__iterator/reverse_access.h>
#  include <__iterator/size.h>

// [string.view.synop]
#  include <compare>

#  if !defined(_LIBCPP_HAS_NO_PRAGMA_SYSTEM_HEADER)
#    pragma GCC system_header
#  endif

_LIBCPP_PUSH_MACROS
#  include <__undef_macros>

_LIBCPP_BEGIN_NAMESPACE_STD

// TODO: This is a workaround for some vendors to carry a downstream diff to accept `nullptr` in
//       string_view constructors. This can be refactored when this exact form isn't needed anymore.
template <class _Traits>
_LIBCPP_HIDE_FROM_ABI _LIBCPP_CONSTEXPR inline size_t
__char_traits_length_checked(const typename _Traits::char_type* __s) _NOEXCEPT {
  // This needs to be a single statement for C++11 constexpr
  return _LIBCPP_ASSERT_NON_NULL(
             __s != nullptr, "null pointer passed to non-null argument of char_traits<...>::length"),
         _Traits::length(__s);
}

template <class _CharT, class _Traits>
class basic_string_view {
public:
  // types
  using traits_type     = _Traits;
  using value_type      = _CharT;
  using pointer         = _CharT*;
  using const_pointer   = const _CharT*;
  using reference       = _CharT&;
  using const_reference = const _CharT&;
#  if defined(_LIBCPP_ABI_BOUNDED_ITERATORS)
  using const_iterator = __bounded_iter<const_pointer>;
#  elif defined(_LIBCPP_ABI_USE_WRAP_ITER_IN_STD_STRING_VIEW)
  using const_iterator = __wrap_iter<const_pointer>;
#  else
  using const_iterator = const_pointer;
#  endif
  using iterator                                = const_iterator;
  using const_reverse_iterator                  = std::reverse_iterator<const_iterator>;
  using reverse_iterator                        = const_reverse_iterator;
  using size_type                               = size_t;
  using difference_type                         = ptrdiff_t;
  static _LIBCPP_CONSTEXPR const size_type npos = -1; // size_type(-1);

  static_assert(!is_array<value_type>::value, "Character type of basic_string_view must not be an array");
  static_assert(is_standard_layout<value_type>::value, "Character type of basic_string_view must be standard-layout");
  static_assert(is_trivial<value_type>::value, "Character type of basic_string_view must be trivial");
  static_assert(is_same<_CharT, typename traits_type::char_type>::value,
                "traits_type::char_type must be the same type as CharT");

  // [string.view.cons], construct/copy
  _LIBCPP_CONSTEXPR _LIBCPP_HIDE_FROM_ABI basic_string_view() _NOEXCEPT : __data_(nullptr), __size_(0) {}

  _LIBCPP_HIDE_FROM_ABI basic_string_view(const basic_string_view&) _NOEXCEPT = default;

  _LIBCPP_HIDE_FROM_ABI basic_string_view& operator=(const basic_string_view&) _NOEXCEPT = default;

  _LIBCPP_CONSTEXPR _LIBCPP_HIDE_FROM_ABI basic_string_view(const _CharT* __s, size_type __len) _NOEXCEPT
      : __data_(__s),
        __size_(__len) {
#  if _LIBCPP_STD_VER >= 14
    // Allocations must fit in `ptrdiff_t` for pointer arithmetic to work. If `__len` exceeds it, the input
    // range could not have been valid. Most likely the caller underflowed some arithmetic and inadvertently
    // passed in a negative length.
    _LIBCPP_ASSERT_VALID_INPUT_RANGE(
        __len <= static_cast<size_type>(numeric_limits<difference_type>::max()),
        "string_view::string_view(_CharT *, size_t): length does not fit in difference_type");
    _LIBCPP_ASSERT_NON_NULL(
        __len == 0 || __s != nullptr, "string_view::string_view(_CharT *, size_t): received nullptr");
#  endif
  }

#  if _LIBCPP_STD_VER >= 20
  template <contiguous_iterator _It, sized_sentinel_for<_It> _End>
    requires(is_same_v<iter_value_t<_It>, _CharT> && !is_convertible_v<_End, size_type>)
  constexpr _LIBCPP_HIDE_FROM_ABI basic_string_view(_It __begin, _End __end)
      : __data_(std::to_address(__begin)), __size_(__end - __begin) {
    _LIBCPP_ASSERT_VALID_INPUT_RANGE(
        (__end - __begin) >= 0, "std::string_view::string_view(iterator, sentinel) received invalid range");
  }
#  endif // _LIBCPP_STD_VER >= 20

#  if _LIBCPP_STD_VER >= 23
  template <class _Range>
    requires(!is_same_v<remove_cvref_t<_Range>, basic_string_view> && ranges::contiguous_range<_Range> &&
             ranges::sized_range<_Range> && is_same_v<ranges::range_value_t<_Range>, _CharT> &&
             !is_convertible_v<_Range, const _CharT*> &&
             (!requires(remove_cvref_t<_Range>& __d) { __d.operator std::basic_string_view<_CharT, _Traits>(); }))
  constexpr explicit _LIBCPP_HIDE_FROM_ABI basic_string_view(_Range&& __r)
      : __data_(ranges::data(__r)), __size_(ranges::size(__r)) {}
#  endif // _LIBCPP_STD_VER >= 23

  _LIBCPP_CONSTEXPR _LIBCPP_HIDE_FROM_ABI basic_string_view(const _CharT* __s)
      : __data_(__s), __size_(std::__char_traits_length_checked<_Traits>(__s)) {}

#  if _LIBCPP_STD_VER >= 23
  basic_string_view(nullptr_t) = delete;
#  endif

  // [string.view.iterators], iterators
  _LIBCPP_CONSTEXPR _LIBCPP_HIDE_FROM_ABI const_iterator begin() const _NOEXCEPT { return cbegin(); }

  _LIBCPP_CONSTEXPR _LIBCPP_HIDE_FROM_ABI const_iterator end() const _NOEXCEPT { return cend(); }

  _LIBCPP_CONSTEXPR _LIBCPP_HIDE_FROM_ABI const_iterator cbegin() const _NOEXCEPT {
#  ifdef _LIBCPP_ABI_BOUNDED_ITERATORS
    return std::__make_bounded_iter(data(), data(), data() + size());
#  else
    return const_iterator(__data_);
#  endif
  }

  _LIBCPP_CONSTEXPR _LIBCPP_HIDE_FROM_ABI const_iterator cend() const _NOEXCEPT {
#  ifdef _LIBCPP_ABI_BOUNDED_ITERATORS
    return std::__make_bounded_iter(data() + size(), data(), data() + size());
#  else
    return const_iterator(__data_ + __size_);
#  endif
  }

  _LIBCPP_CONSTEXPR_SINCE_CXX17 _LIBCPP_HIDE_FROM_ABI const_reverse_iterator rbegin() const _NOEXCEPT {
    return const_reverse_iterator(cend());
  }

  _LIBCPP_CONSTEXPR_SINCE_CXX17 _LIBCPP_HIDE_FROM_ABI const_reverse_iterator rend() const _NOEXCEPT {
    return const_reverse_iterator(cbegin());
  }

  _LIBCPP_CONSTEXPR_SINCE_CXX17 _LIBCPP_HIDE_FROM_ABI const_reverse_iterator crbegin() const _NOEXCEPT {
    return const_reverse_iterator(cend());
  }

  _LIBCPP_CONSTEXPR_SINCE_CXX17 _LIBCPP_HIDE_FROM_ABI const_reverse_iterator crend() const _NOEXCEPT {
    return const_reverse_iterator(cbegin());
  }

  // [string.view.capacity], capacity
  _LIBCPP_CONSTEXPR _LIBCPP_HIDE_FROM_ABI size_type size() const _NOEXCEPT { return __size_; }

  _LIBCPP_CONSTEXPR _LIBCPP_HIDE_FROM_ABI size_type length() const _NOEXCEPT { return __size_; }

  _LIBCPP_CONSTEXPR _LIBCPP_HIDE_FROM_ABI size_type max_size() const _NOEXCEPT {
    return numeric_limits<size_type>::max() / sizeof(value_type);
  }

  [[__nodiscard__]] _LIBCPP_HIDE_FROM_ABI _LIBCPP_CONSTEXPR bool empty() const _NOEXCEPT { return __size_ == 0; }

  // [string.view.access], element access
  _LIBCPP_CONSTEXPR _LIBCPP_HIDE_FROM_ABI const_reference operator[](size_type __pos) const _NOEXCEPT {
    return _LIBCPP_ASSERT_VALID_ELEMENT_ACCESS(__pos < size(), "string_view[] index out of bounds"), __data_[__pos];
  }

  _LIBCPP_CONSTEXPR _LIBCPP_HIDE_FROM_ABI const_reference at(size_type __pos) const {
    return __pos >= size() ? (__throw_out_of_range("string_view::at"), __data_[0]) : __data_[__pos];
  }

  _LIBCPP_CONSTEXPR _LIBCPP_HIDE_FROM_ABI const_reference front() const _NOEXCEPT {
    return _LIBCPP_ASSERT_VALID_ELEMENT_ACCESS(!empty(), "string_view::front(): string is empty"), __data_[0];
  }

  _LIBCPP_CONSTEXPR _LIBCPP_HIDE_FROM_ABI const_reference back() const _NOEXCEPT {
    return _LIBCPP_ASSERT_VALID_ELEMENT_ACCESS(!empty(), "string_view::back(): string is empty"), __data_[__size_ - 1];
  }

  _LIBCPP_CONSTEXPR _LIBCPP_HIDE_FROM_ABI const_pointer data() const _NOEXCEPT { return __data_; }

  // [string.view.modifiers], modifiers:
  _LIBCPP_CONSTEXPR_SINCE_CXX14 _LIBCPP_HIDE_FROM_ABI void remove_prefix(size_type __n) _NOEXCEPT {
    _LIBCPP_ASSERT_VALID_ELEMENT_ACCESS(__n <= size(), "remove_prefix() can't remove more than size()");
    __data_ += __n;
    __size_ -= __n;
  }

  _LIBCPP_CONSTEXPR_SINCE_CXX14 _LIBCPP_HIDE_FROM_ABI void remove_suffix(size_type __n) _NOEXCEPT {
    _LIBCPP_ASSERT_VALID_ELEMENT_ACCESS(__n <= size(), "remove_suffix() can't remove more than size()");
    __size_ -= __n;
  }

  _LIBCPP_CONSTEXPR_SINCE_CXX14 _LIBCPP_HIDE_FROM_ABI void swap(basic_string_view& __other) _NOEXCEPT {
    const value_type* __p = __data_;
    __data_               = __other.__data_;
    __other.__data_       = __p;

    size_type __sz  = __size_;
    __size_         = __other.__size_;
    __other.__size_ = __sz;
  }

  _LIBCPP_HIDE_FROM_ABI _LIBCPP_CONSTEXPR_SINCE_CXX20 size_type
  copy(_CharT* __s, size_type __n, size_type __pos = 0) const {
    if (__pos > size())
      __throw_out_of_range("string_view::copy");
    size_type __rlen = std::min(__n, size() - __pos);
    _Traits::copy(__s, data() + __pos, __rlen);
    return __rlen;
  }

  _LIBCPP_CONSTEXPR _LIBCPP_HIDE_FROM_ABI basic_string_view substr(size_type __pos = 0, size_type __n = npos) const {
    // Use the `__assume_valid` form of the constructor to avoid an unnecessary check. Any substring of a view is a
    // valid view. In particular, `size()` is known to be smaller than `numeric_limits<difference_type>::max()`, so the
    // new size is also smaller. See also https://github.com/llvm/llvm-project/issues/91634.
    return __pos > size() ? (__throw_out_of_range("string_view::substr"), basic_string_view())
                          : basic_string_view(__assume_valid(), data() + __pos, std::min(__n, size() - __pos));
  }

  _LIBCPP_CONSTEXPR_SINCE_CXX14 int compare(basic_string_view __sv) const _NOEXCEPT {
    size_type __rlen = std::min(size(), __sv.size());
    int __retval     = _Traits::compare(data(), __sv.data(), __rlen);
    if (__retval == 0) // first __rlen chars matched
      __retval = size() == __sv.size() ? 0 : (size() < __sv.size() ? -1 : 1);
    return __retval;
  }

  _LIBCPP_CONSTEXPR_SINCE_CXX14 _LIBCPP_HIDE_FROM_ABI int
  compare(size_type __pos1, size_type __n1, basic_string_view __sv) const {
    return substr(__pos1, __n1).compare(__sv);
  }

  _LIBCPP_CONSTEXPR_SINCE_CXX14 _LIBCPP_HIDE_FROM_ABI int
  compare(size_type __pos1, size_type __n1, basic_string_view __sv, size_type __pos2, size_type __n2) const {
    return substr(__pos1, __n1).compare(__sv.substr(__pos2, __n2));
  }

  _LIBCPP_CONSTEXPR_SINCE_CXX14 _LIBCPP_HIDE_FROM_ABI int compare(const _CharT* __s) const _NOEXCEPT {
    return compare(basic_string_view(__s));
  }

  _LIBCPP_CONSTEXPR_SINCE_CXX14 _LIBCPP_HIDE_FROM_ABI int
  compare(size_type __pos1, size_type __n1, const _CharT* __s) const {
    return substr(__pos1, __n1).compare(basic_string_view(__s));
  }

  _LIBCPP_CONSTEXPR_SINCE_CXX14 _LIBCPP_HIDE_FROM_ABI int
  compare(size_type __pos1, size_type __n1, const _CharT* __s, size_type __n2) const {
    return substr(__pos1, __n1).compare(basic_string_view(__s, __n2));
  }

  // find
  _LIBCPP_CONSTEXPR_SINCE_CXX14 _LIBCPP_HIDE_FROM_ABI size_type
  find(basic_string_view __s, size_type __pos = 0) const _NOEXCEPT {
    _LIBCPP_ASSERT_NON_NULL(__s.size() == 0 || __s.data() != nullptr, "string_view::find(): received nullptr");
    return std::__str_find<value_type, size_type, traits_type, npos>(data(), size(), __s.data(), __pos, __s.size());
  }

  _LIBCPP_CONSTEXPR_SINCE_CXX14 _LIBCPP_HIDE_FROM_ABI size_type find(_CharT __c, size_type __pos = 0) const _NOEXCEPT {
    return std::__str_find<value_type, size_type, traits_type, npos>(data(), size(), __c, __pos);
  }

  _LIBCPP_CONSTEXPR_SINCE_CXX14 _LIBCPP_HIDE_FROM_ABI size_type
  find(const _CharT* __s, size_type __pos, size_type __n) const _NOEXCEPT {
    _LIBCPP_ASSERT_NON_NULL(__n == 0 || __s != nullptr, "string_view::find(): received nullptr");
    return std::__str_find<value_type, size_type, traits_type, npos>(data(), size(), __s, __pos, __n);
  }

  _LIBCPP_CONSTEXPR_SINCE_CXX14 _LIBCPP_HIDE_FROM_ABI size_type
  find(const _CharT* __s, size_type __pos = 0) const _NOEXCEPT {
    _LIBCPP_ASSERT_NON_NULL(__s != nullptr, "string_view::find(): received nullptr");
    return std::__str_find<value_type, size_type, traits_type, npos>(
        data(), size(), __s, __pos, traits_type::length(__s));
  }

  // rfind
  _LIBCPP_CONSTEXPR_SINCE_CXX14 _LIBCPP_HIDE_FROM_ABI size_type
  rfind(basic_string_view __s, size_type __pos = npos) const _NOEXCEPT {
    _LIBCPP_ASSERT_NON_NULL(__s.size() == 0 || __s.data() != nullptr, "string_view::find(): received nullptr");
    return std::__str_rfind<value_type, size_type, traits_type, npos>(data(), size(), __s.data(), __pos, __s.size());
  }

  _LIBCPP_CONSTEXPR_SINCE_CXX14 _LIBCPP_HIDE_FROM_ABI size_type
  rfind(_CharT __c, size_type __pos = npos) const _NOEXCEPT {
    return std::__str_rfind<value_type, size_type, traits_type, npos>(data(), size(), __c, __pos);
  }

  _LIBCPP_CONSTEXPR_SINCE_CXX14 _LIBCPP_HIDE_FROM_ABI size_type
  rfind(const _CharT* __s, size_type __pos, size_type __n) const _NOEXCEPT {
    _LIBCPP_ASSERT_NON_NULL(__n == 0 || __s != nullptr, "string_view::rfind(): received nullptr");
    return std::__str_rfind<value_type, size_type, traits_type, npos>(data(), size(), __s, __pos, __n);
  }

  _LIBCPP_CONSTEXPR_SINCE_CXX14 _LIBCPP_HIDE_FROM_ABI size_type
  rfind(const _CharT* __s, size_type __pos = npos) const _NOEXCEPT {
    _LIBCPP_ASSERT_NON_NULL(__s != nullptr, "string_view::rfind(): received nullptr");
    return std::__str_rfind<value_type, size_type, traits_type, npos>(
        data(), size(), __s, __pos, traits_type::length(__s));
  }

  // find_first_of
  _LIBCPP_CONSTEXPR_SINCE_CXX14 _LIBCPP_HIDE_FROM_ABI size_type
  find_first_of(basic_string_view __s, size_type __pos = 0) const _NOEXCEPT {
    _LIBCPP_ASSERT_NON_NULL(__s.size() == 0 || __s.data() != nullptr, "string_view::find_first_of(): received nullptr");
    return std::__str_find_first_of<value_type, size_type, traits_type, npos>(
        data(), size(), __s.data(), __pos, __s.size());
  }

  _LIBCPP_CONSTEXPR_SINCE_CXX14 _LIBCPP_HIDE_FROM_ABI size_type
  find_first_of(_CharT __c, size_type __pos = 0) const _NOEXCEPT {
    return find(__c, __pos);
  }

  _LIBCPP_CONSTEXPR_SINCE_CXX14 _LIBCPP_HIDE_FROM_ABI size_type
  find_first_of(const _CharT* __s, size_type __pos, size_type __n) const _NOEXCEPT {
    _LIBCPP_ASSERT_NON_NULL(__n == 0 || __s != nullptr, "string_view::find_first_of(): received nullptr");
    return std::__str_find_first_of<value_type, size_type, traits_type, npos>(data(), size(), __s, __pos, __n);
  }

  _LIBCPP_CONSTEXPR_SINCE_CXX14 _LIBCPP_HIDE_FROM_ABI size_type
  find_first_of(const _CharT* __s, size_type __pos = 0) const _NOEXCEPT {
    _LIBCPP_ASSERT_NON_NULL(__s != nullptr, "string_view::find_first_of(): received nullptr");
    return std::__str_find_first_of<value_type, size_type, traits_type, npos>(
        data(), size(), __s, __pos, traits_type::length(__s));
  }

  // find_last_of
  _LIBCPP_CONSTEXPR_SINCE_CXX14 _LIBCPP_HIDE_FROM_ABI size_type
  find_last_of(basic_string_view __s, size_type __pos = npos) const _NOEXCEPT {
    _LIBCPP_ASSERT_NON_NULL(__s.size() == 0 || __s.data() != nullptr, "string_view::find_last_of(): received nullptr");
    return std::__str_find_last_of<value_type, size_type, traits_type, npos>(
        data(), size(), __s.data(), __pos, __s.size());
  }

  _LIBCPP_CONSTEXPR_SINCE_CXX14 _LIBCPP_HIDE_FROM_ABI size_type
  find_last_of(_CharT __c, size_type __pos = npos) const _NOEXCEPT {
    return rfind(__c, __pos);
  }

  _LIBCPP_CONSTEXPR_SINCE_CXX14 _LIBCPP_HIDE_FROM_ABI size_type
  find_last_of(const _CharT* __s, size_type __pos, size_type __n) const _NOEXCEPT {
    _LIBCPP_ASSERT_NON_NULL(__n == 0 || __s != nullptr, "string_view::find_last_of(): received nullptr");
    return std::__str_find_last_of<value_type, size_type, traits_type, npos>(data(), size(), __s, __pos, __n);
  }

  _LIBCPP_CONSTEXPR_SINCE_CXX14 _LIBCPP_HIDE_FROM_ABI size_type
  find_last_of(const _CharT* __s, size_type __pos = npos) const _NOEXCEPT {
    _LIBCPP_ASSERT_NON_NULL(__s != nullptr, "string_view::find_last_of(): received nullptr");
    return std::__str_find_last_of<value_type, size_type, traits_type, npos>(
        data(), size(), __s, __pos, traits_type::length(__s));
  }

  // find_first_not_of
  _LIBCPP_CONSTEXPR_SINCE_CXX14 _LIBCPP_HIDE_FROM_ABI size_type
  find_first_not_of(basic_string_view __s, size_type __pos = 0) const _NOEXCEPT {
    _LIBCPP_ASSERT_NON_NULL(
        __s.size() == 0 || __s.data() != nullptr, "string_view::find_first_not_of(): received nullptr");
    return std::__str_find_first_not_of<value_type, size_type, traits_type, npos>(
        data(), size(), __s.data(), __pos, __s.size());
  }

  _LIBCPP_CONSTEXPR_SINCE_CXX14 _LIBCPP_HIDE_FROM_ABI size_type
  find_first_not_of(_CharT __c, size_type __pos = 0) const _NOEXCEPT {
    return std::__str_find_first_not_of<value_type, size_type, traits_type, npos>(data(), size(), __c, __pos);
  }

  _LIBCPP_CONSTEXPR_SINCE_CXX14 _LIBCPP_HIDE_FROM_ABI size_type
  find_first_not_of(const _CharT* __s, size_type __pos, size_type __n) const _NOEXCEPT {
    _LIBCPP_ASSERT_NON_NULL(__n == 0 || __s != nullptr, "string_view::find_first_not_of(): received nullptr");
    return std::__str_find_first_not_of<value_type, size_type, traits_type, npos>(data(), size(), __s, __pos, __n);
  }

  _LIBCPP_CONSTEXPR_SINCE_CXX14 _LIBCPP_HIDE_FROM_ABI size_type
  find_first_not_of(const _CharT* __s, size_type __pos = 0) const _NOEXCEPT {
    _LIBCPP_ASSERT_NON_NULL(__s != nullptr, "string_view::find_first_not_of(): received nullptr");
    return std::__str_find_first_not_of<value_type, size_type, traits_type, npos>(
        data(), size(), __s, __pos, traits_type::length(__s));
  }

  // find_last_not_of
  _LIBCPP_CONSTEXPR_SINCE_CXX14 _LIBCPP_HIDE_FROM_ABI size_type
  find_last_not_of(basic_string_view __s, size_type __pos = npos) const _NOEXCEPT {
    _LIBCPP_ASSERT_NON_NULL(
        __s.size() == 0 || __s.data() != nullptr, "string_view::find_last_not_of(): received nullptr");
    return std::__str_find_last_not_of<value_type, size_type, traits_type, npos>(
        data(), size(), __s.data(), __pos, __s.size());
  }

  _LIBCPP_CONSTEXPR_SINCE_CXX14 _LIBCPP_HIDE_FROM_ABI size_type
  find_last_not_of(_CharT __c, size_type __pos = npos) const _NOEXCEPT {
    return std::__str_find_last_not_of<value_type, size_type, traits_type, npos>(data(), size(), __c, __pos);
  }

  _LIBCPP_CONSTEXPR_SINCE_CXX14 _LIBCPP_HIDE_FROM_ABI size_type
  find_last_not_of(const _CharT* __s, size_type __pos, size_type __n) const _NOEXCEPT {
    _LIBCPP_ASSERT_NON_NULL(__n == 0 || __s != nullptr, "string_view::find_last_not_of(): received nullptr");
    return std::__str_find_last_not_of<value_type, size_type, traits_type, npos>(data(), size(), __s, __pos, __n);
  }

  _LIBCPP_CONSTEXPR_SINCE_CXX14 _LIBCPP_HIDE_FROM_ABI size_type
  find_last_not_of(const _CharT* __s, size_type __pos = npos) const _NOEXCEPT {
    _LIBCPP_ASSERT_NON_NULL(__s != nullptr, "string_view::find_last_not_of(): received nullptr");
    return std::__str_find_last_not_of<value_type, size_type, traits_type, npos>(
        data(), size(), __s, __pos, traits_type::length(__s));
  }

#  if _LIBCPP_STD_VER >= 20
  constexpr _LIBCPP_HIDE_FROM_ABI bool starts_with(basic_string_view __s) const noexcept {
    return size() >= __s.size() && compare(0, __s.size(), __s) == 0;
  }

  constexpr _LIBCPP_HIDE_FROM_ABI bool starts_with(value_type __c) const noexcept {
    return !empty() && _Traits::eq(front(), __c);
  }

  constexpr _LIBCPP_HIDE_FROM_ABI bool starts_with(const value_type* __s) const noexcept {
    return starts_with(basic_string_view(__s));
  }

  constexpr _LIBCPP_HIDE_FROM_ABI bool ends_with(basic_string_view __s) const noexcept {
    return size() >= __s.size() && compare(size() - __s.size(), npos, __s) == 0;
  }

  constexpr _LIBCPP_HIDE_FROM_ABI bool ends_with(value_type __c) const noexcept {
    return !empty() && _Traits::eq(back(), __c);
  }

  constexpr _LIBCPP_HIDE_FROM_ABI bool ends_with(const value_type* __s) const noexcept {
    return ends_with(basic_string_view(__s));
  }
#  endif

#  if _LIBCPP_STD_VER >= 23
  constexpr _LIBCPP_HIDE_FROM_ABI bool contains(basic_string_view __sv) const noexcept { return find(__sv) != npos; }

  constexpr _LIBCPP_HIDE_FROM_ABI bool contains(value_type __c) const noexcept { return find(__c) != npos; }

  constexpr _LIBCPP_HIDE_FROM_ABI bool contains(const value_type* __s) const { return find(__s) != npos; }
#  endif

private:
  struct __assume_valid {};

  // This is the same as the pointer and length constructor, but without the additional hardening checks. It is intended
  // for use within the class, when the class invariants already guarantee the resulting object is valid. The compiler
  // usually cannot eliminate the redundant checks because it does not know class invariants.
  _LIBCPP_CONSTEXPR _LIBCPP_HIDE_FROM_ABI
  basic_string_view(__assume_valid, const _CharT* __s, size_type __len) _NOEXCEPT
      : __data_(__s),
        __size_(__len) {}

  const value_type* __data_;
  size_type __size_;

  template <class, class, class>
  friend class basic_string;
};
_LIBCPP_CTAD_SUPPORTED_FOR_TYPE(basic_string_view);

#  if _LIBCPP_STD_VER >= 20
template <class _CharT, class _Traits>
inline constexpr bool ranges::enable_view<basic_string_view<_CharT, _Traits>> = true;

template <class _CharT, class _Traits>
inline constexpr bool ranges::enable_borrowed_range<basic_string_view<_CharT, _Traits> > = true;
#  endif // _LIBCPP_STD_VER >= 20

// [string.view.deduct]

#  if _LIBCPP_STD_VER >= 20
template <contiguous_iterator _It, sized_sentinel_for<_It> _End>
basic_string_view(_It, _End) -> basic_string_view<iter_value_t<_It>>;
#  endif // _LIBCPP_STD_VER >= 20

#  if _LIBCPP_STD_VER >= 23
template <ranges::contiguous_range _Range>
basic_string_view(_Range) -> basic_string_view<ranges::range_value_t<_Range>>;
#  endif

// [string.view.comparison]

// The dummy default template parameters are used to work around a MSVC issue with mangling, see VSO-409326 for details.
// This applies to the other sufficient overloads below for the other comparison operators.
template <class _CharT, class _Traits, int = 1>
_LIBCPP_CONSTEXPR_SINCE_CXX14 _LIBCPP_HIDE_FROM_ABI bool
operator==(basic_string_view<_CharT, _Traits> __lhs,
           __type_identity_t<basic_string_view<_CharT, _Traits> > __rhs) _NOEXCEPT {
  if (__lhs.size() != __rhs.size())
    return false;
  return __lhs.compare(__rhs) == 0;
}

#  if _LIBCPP_STD_VER >= 20

template <class _CharT, class _Traits>
_LIBCPP_HIDE_FROM_ABI constexpr auto operator<=>(basic_string_view<_CharT, _Traits> __lhs,
                                                 type_identity_t<basic_string_view<_CharT, _Traits>> __rhs) noexcept {
  if constexpr (requires { typename _Traits::comparison_category; }) {
    // [string.view]/4
    static_assert(
        __comparison_category<typename _Traits::comparison_category>, "return type is not a comparison category type");
    return static_cast<typename _Traits::comparison_category>(__lhs.compare(__rhs) <=> 0);
  } else {
    return static_cast<weak_ordering>(__lhs.compare(__rhs) <=> 0);
  }
}

#  else

// operator ==

template <class _CharT, class _Traits>
_LIBCPP_CONSTEXPR_SINCE_CXX14 _LIBCPP_HIDE_FROM_ABI bool
operator==(basic_string_view<_CharT, _Traits> __lhs, basic_string_view<_CharT, _Traits> __rhs) _NOEXCEPT {
  if (__lhs.size() != __rhs.size())
    return false;
  return __lhs.compare(__rhs) == 0;
}

template <class _CharT, class _Traits, int = 2>
_LIBCPP_CONSTEXPR_SINCE_CXX14 _LIBCPP_HIDE_FROM_ABI bool
operator==(__type_identity_t<basic_string_view<_CharT, _Traits> > __lhs,
           basic_string_view<_CharT, _Traits> __rhs) _NOEXCEPT {
  return __lhs == __rhs;
}

// operator !=
template <class _CharT, class _Traits>
_LIBCPP_CONSTEXPR_SINCE_CXX14 _LIBCPP_HIDE_FROM_ABI bool
operator!=(basic_string_view<_CharT, _Traits> __lhs, basic_string_view<_CharT, _Traits> __rhs) _NOEXCEPT {
  return !(__lhs == __rhs);
}

template <class _CharT, class _Traits, int = 1>
_LIBCPP_CONSTEXPR_SINCE_CXX14 _LIBCPP_HIDE_FROM_ABI bool
operator!=(basic_string_view<_CharT, _Traits> __lhs,
           __type_identity_t<basic_string_view<_CharT, _Traits> > __rhs) _NOEXCEPT {
  return !(__lhs == __rhs);
}

template <class _CharT, class _Traits, int = 2>
_LIBCPP_CONSTEXPR_SINCE_CXX14 _LIBCPP_HIDE_FROM_ABI bool
operator!=(__type_identity_t<basic_string_view<_CharT, _Traits> > __lhs,
           basic_string_view<_CharT, _Traits> __rhs) _NOEXCEPT {
  return !(__lhs == __rhs);
}

// operator <
template <class _CharT, class _Traits>
_LIBCPP_CONSTEXPR_SINCE_CXX14 _LIBCPP_HIDE_FROM_ABI bool
operator<(basic_string_view<_CharT, _Traits> __lhs, basic_string_view<_CharT, _Traits> __rhs) _NOEXCEPT {
  return __lhs.compare(__rhs) < 0;
}

template <class _CharT, class _Traits, int = 1>
_LIBCPP_CONSTEXPR_SINCE_CXX14 _LIBCPP_HIDE_FROM_ABI bool
operator<(basic_string_view<_CharT, _Traits> __lhs,
          __type_identity_t<basic_string_view<_CharT, _Traits> > __rhs) _NOEXCEPT {
  return __lhs.compare(__rhs) < 0;
}

template <class _CharT, class _Traits, int = 2>
_LIBCPP_CONSTEXPR_SINCE_CXX14 _LIBCPP_HIDE_FROM_ABI bool
operator<(__type_identity_t<basic_string_view<_CharT, _Traits> > __lhs,
          basic_string_view<_CharT, _Traits> __rhs) _NOEXCEPT {
  return __lhs.compare(__rhs) < 0;
}

// operator >
template <class _CharT, class _Traits>
_LIBCPP_CONSTEXPR_SINCE_CXX14 _LIBCPP_HIDE_FROM_ABI bool
operator>(basic_string_view<_CharT, _Traits> __lhs, basic_string_view<_CharT, _Traits> __rhs) _NOEXCEPT {
  return __lhs.compare(__rhs) > 0;
}

template <class _CharT, class _Traits, int = 1>
_LIBCPP_CONSTEXPR_SINCE_CXX14 _LIBCPP_HIDE_FROM_ABI bool
operator>(basic_string_view<_CharT, _Traits> __lhs,
          __type_identity_t<basic_string_view<_CharT, _Traits> > __rhs) _NOEXCEPT {
  return __lhs.compare(__rhs) > 0;
}

template <class _CharT, class _Traits, int = 2>
_LIBCPP_CONSTEXPR_SINCE_CXX14 _LIBCPP_HIDE_FROM_ABI bool
operator>(__type_identity_t<basic_string_view<_CharT, _Traits> > __lhs,
          basic_string_view<_CharT, _Traits> __rhs) _NOEXCEPT {
  return __lhs.compare(__rhs) > 0;
}

// operator <=
template <class _CharT, class _Traits>
_LIBCPP_CONSTEXPR_SINCE_CXX14 _LIBCPP_HIDE_FROM_ABI bool
operator<=(basic_string_view<_CharT, _Traits> __lhs, basic_string_view<_CharT, _Traits> __rhs) _NOEXCEPT {
  return __lhs.compare(__rhs) <= 0;
}

template <class _CharT, class _Traits, int = 1>
_LIBCPP_CONSTEXPR_SINCE_CXX14 _LIBCPP_HIDE_FROM_ABI bool
operator<=(basic_string_view<_CharT, _Traits> __lhs,
           __type_identity_t<basic_string_view<_CharT, _Traits> > __rhs) _NOEXCEPT {
  return __lhs.compare(__rhs) <= 0;
}

template <class _CharT, class _Traits, int = 2>
_LIBCPP_CONSTEXPR_SINCE_CXX14 _LIBCPP_HIDE_FROM_ABI bool
operator<=(__type_identity_t<basic_string_view<_CharT, _Traits> > __lhs,
           basic_string_view<_CharT, _Traits> __rhs) _NOEXCEPT {
  return __lhs.compare(__rhs) <= 0;
}

// operator >=
template <class _CharT, class _Traits>
_LIBCPP_CONSTEXPR_SINCE_CXX14 _LIBCPP_HIDE_FROM_ABI bool
operator>=(basic_string_view<_CharT, _Traits> __lhs, basic_string_view<_CharT, _Traits> __rhs) _NOEXCEPT {
  return __lhs.compare(__rhs) >= 0;
}

template <class _CharT, class _Traits, int = 1>
_LIBCPP_CONSTEXPR_SINCE_CXX14 _LIBCPP_HIDE_FROM_ABI bool
operator>=(basic_string_view<_CharT, _Traits> __lhs,
           __type_identity_t<basic_string_view<_CharT, _Traits> > __rhs) _NOEXCEPT {
  return __lhs.compare(__rhs) >= 0;
}

template <class _CharT, class _Traits, int = 2>
_LIBCPP_CONSTEXPR_SINCE_CXX14 _LIBCPP_HIDE_FROM_ABI bool
operator>=(__type_identity_t<basic_string_view<_CharT, _Traits> > __lhs,
           basic_string_view<_CharT, _Traits> __rhs) _NOEXCEPT {
  return __lhs.compare(__rhs) >= 0;
}

#  endif //  _LIBCPP_STD_VER >= 20

template <class _CharT, class _Traits>
_LIBCPP_HIDE_FROM_ABI basic_ostream<_CharT, _Traits>&
operator<<(basic_ostream<_CharT, _Traits>& __os, basic_string_view<_CharT, _Traits> __str);

// [string.view.hash]
template <class _CharT>
struct __string_view_hash : public __unary_function<basic_string_view<_CharT, char_traits<_CharT> >, size_t> {
  _LIBCPP_HIDE_FROM_ABI size_t operator()(const basic_string_view<_CharT, char_traits<_CharT> > __val) const _NOEXCEPT {
    return std::__do_string_hash(__val.data(), __val.data() + __val.size());
  }
};

template <>
struct hash<basic_string_view<char, char_traits<char> > > : __string_view_hash<char> {};

<<<<<<< HEAD
#if _LIBCPP_HAS_CHAR8_T
=======
#  if _LIBCPP_HAS_CHAR8_T
>>>>>>> ce7c17d5
template <>
struct hash<basic_string_view<char8_t, char_traits<char8_t> > > : __string_view_hash<char8_t> {};
#  endif

template <>
struct hash<basic_string_view<char16_t, char_traits<char16_t> > > : __string_view_hash<char16_t> {};

template <>
struct hash<basic_string_view<char32_t, char_traits<char32_t> > > : __string_view_hash<char32_t> {};

#  if _LIBCPP_HAS_WIDE_CHARACTERS
template <>
struct hash<basic_string_view<wchar_t, char_traits<wchar_t> > > : __string_view_hash<wchar_t> {};
#  endif

#  if _LIBCPP_STD_VER >= 14
inline namespace literals {
inline namespace string_view_literals {
inline _LIBCPP_HIDE_FROM_ABI constexpr basic_string_view<char> operator""sv(const char* __str, size_t __len) noexcept {
  return basic_string_view<char>(__str, __len);
}

#    if _LIBCPP_HAS_WIDE_CHARACTERS
inline _LIBCPP_HIDE_FROM_ABI constexpr basic_string_view<wchar_t>
operator""sv(const wchar_t* __str, size_t __len) noexcept {
  return basic_string_view<wchar_t>(__str, __len);
}
#    endif

<<<<<<< HEAD
#  if _LIBCPP_HAS_CHAR8_T
=======
#    if _LIBCPP_HAS_CHAR8_T
>>>>>>> ce7c17d5
inline _LIBCPP_HIDE_FROM_ABI constexpr basic_string_view<char8_t>
operator""sv(const char8_t* __str, size_t __len) noexcept {
  return basic_string_view<char8_t>(__str, __len);
}
#    endif

inline _LIBCPP_HIDE_FROM_ABI constexpr basic_string_view<char16_t>
operator""sv(const char16_t* __str, size_t __len) noexcept {
  return basic_string_view<char16_t>(__str, __len);
}

inline _LIBCPP_HIDE_FROM_ABI constexpr basic_string_view<char32_t>
operator""sv(const char32_t* __str, size_t __len) noexcept {
  return basic_string_view<char32_t>(__str, __len);
}
} // namespace string_view_literals
} // namespace literals
#  endif
_LIBCPP_END_NAMESPACE_STD

_LIBCPP_POP_MACROS

#  if !defined(_LIBCPP_REMOVE_TRANSITIVE_INCLUDES) && _LIBCPP_STD_VER <= 20
#    include <algorithm>
#    include <concepts>
#    include <cstdlib>
#    include <iterator>
#    include <type_traits>
#  endif
#endif // 0

#endif // _LIBCPP_STRING_VIEW<|MERGE_RESOLUTION|>--- conflicted
+++ resolved
@@ -889,11 +889,7 @@
 template <>
 struct hash<basic_string_view<char, char_traits<char> > > : __string_view_hash<char> {};
 
-<<<<<<< HEAD
-#if _LIBCPP_HAS_CHAR8_T
-=======
 #  if _LIBCPP_HAS_CHAR8_T
->>>>>>> ce7c17d5
 template <>
 struct hash<basic_string_view<char8_t, char_traits<char8_t> > > : __string_view_hash<char8_t> {};
 #  endif
@@ -923,11 +919,7 @@
 }
 #    endif
 
-<<<<<<< HEAD
-#  if _LIBCPP_HAS_CHAR8_T
-=======
 #    if _LIBCPP_HAS_CHAR8_T
->>>>>>> ce7c17d5
 inline _LIBCPP_HIDE_FROM_ABI constexpr basic_string_view<char8_t>
 operator""sv(const char8_t* __str, size_t __len) noexcept {
   return basic_string_view<char8_t>(__str, __len);
