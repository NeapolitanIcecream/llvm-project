--- conflicted
+++ resolved
@@ -20,22 +20,14 @@
 #endif
 
 template <class C>
-<<<<<<< HEAD
-C make(int n) {
-=======
 TEST_CONSTEXPR_CXX26 C make(int n) {
->>>>>>> 4084ffcf
   C c;
   for (int i = 0; i < n; ++i)
     c.push_back(i);
   return c;
 }
 
-<<<<<<< HEAD
-int main(int, char**) {
-=======
 TEST_CONSTEXPR_CXX26 bool test() {
->>>>>>> 4084ffcf
   typedef std::vector<int> Container;
   typedef std::greater<int> Compare;
   typedef std::priority_queue<int, Container, Compare> Q;
@@ -49,8 +41,6 @@
   static_assert(test_convertible<Q, const Compare&, const Container&>(), "");
 #endif
 
-<<<<<<< HEAD
-=======
   return true;
 }
 
@@ -60,6 +50,5 @@
   static_assert(test());
 #endif
 
->>>>>>> 4084ffcf
   return 0;
 }