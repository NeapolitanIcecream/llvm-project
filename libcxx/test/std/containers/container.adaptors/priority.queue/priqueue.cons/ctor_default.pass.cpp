--- conflicted
+++ resolved
@@ -21,11 +21,7 @@
 #  include "test_convertible.h"
 #endif
 
-<<<<<<< HEAD
-int main(int, char**) {
-=======
 TEST_CONSTEXPR_CXX26 bool test() {
->>>>>>> eb0f1dc0
   typedef std::vector<int, limited_allocator<int, 10> > Container;
   typedef std::priority_queue<int, Container> Q;
   Q q;
@@ -40,8 +36,6 @@
   static_assert(test_convertible<Q>(), "");
 #endif
 
-<<<<<<< HEAD
-=======
   return true;
 }
 
@@ -51,6 +45,5 @@
   static_assert(test());
 #endif
 
->>>>>>> eb0f1dc0
   return 0;
 }