--- conflicted
+++ resolved
@@ -21,32 +21,20 @@
 #include "test_convertible.h"
 
 template <class C>
-<<<<<<< HEAD
-C make(int n) {
-=======
 TEST_CONSTEXPR_CXX26 C make(int n) {
->>>>>>> eb0f1dc0
   C c;
   for (int i = 0; i < n; ++i)
     c.push_back(MoveOnly(i));
   return c;
 }
 
-<<<<<<< HEAD
-int main(int, char**) {
-=======
 TEST_CONSTEXPR_CXX26 bool test() {
->>>>>>> eb0f1dc0
   typedef std::vector<MoveOnly> Container;
   typedef std::less<MoveOnly> Compare;
   typedef std::priority_queue<MoveOnly> Q;
   Q q(Compare(), make<Container>(5));
   assert(q.size() == 5);
   assert(q.top() == MoveOnly(4));
-<<<<<<< HEAD
-
-  static_assert(test_convertible<Q, const Compare&, Container&&>(), "");
-=======
   static_assert(test_convertible<Q, const Compare&, Container&&>(), "");
 
   return true;
@@ -57,7 +45,6 @@
 #if TEST_STD_VER >= 26
   static_assert(test());
 #endif
->>>>>>> eb0f1dc0
 
   return 0;
 }