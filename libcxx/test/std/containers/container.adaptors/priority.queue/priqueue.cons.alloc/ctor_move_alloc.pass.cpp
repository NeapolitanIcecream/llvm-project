--- conflicted
+++ resolved
@@ -20,11 +20,7 @@
 #include "MoveOnly.h"
 
 template <class C>
-<<<<<<< HEAD
-C make(int n) {
-=======
 TEST_CONSTEXPR_CXX26 C make(int n) {
->>>>>>> 4084ffcf
   C c;
   for (int i = 0; i < n; ++i)
     c.push_back(MoveOnly(i));
@@ -34,25 +30,11 @@
 #include "test_allocator.h"
 
 template <class T>
-<<<<<<< HEAD
-struct test : public std::priority_queue<T, std::vector<T, test_allocator<T> > > {
-=======
 struct Test : public std::priority_queue<T, std::vector<T, test_allocator<T> > > {
->>>>>>> 4084ffcf
   typedef std::priority_queue<T, std::vector<T, test_allocator<T> > > base;
   typedef typename base::container_type container_type;
   typedef typename base::value_compare value_compare;
 
-<<<<<<< HEAD
-  explicit test(const test_allocator<int>& a) : base(a) {}
-  test(const value_compare& compare, const test_allocator<int>& a) : base(compare, c, a) {}
-  test(const value_compare& compare, const container_type& container, const test_allocator<int>& a)
-      : base(compare, container, a) {}
-  test(const value_compare& compare, container_type&& container, const test_allocator<int>& a)
-      : base(compare, std::move(container), a) {}
-  test(test&& q, const test_allocator<int>& a) : base(std::move(q), a) {}
-  test_allocator<int> get_allocator() { return c.get_allocator(); }
-=======
   TEST_CONSTEXPR_CXX26 explicit Test(const test_allocator<int>& a) : base(a) {}
   TEST_CONSTEXPR_CXX26 Test(const value_compare& compare, const test_allocator<int>& a) : base(compare, c, a) {}
   TEST_CONSTEXPR_CXX26 Test(const value_compare& compare, const container_type& container, const test_allocator<int>& a)
@@ -61,20 +43,10 @@
       : base(compare, std::move(container), a) {}
   TEST_CONSTEXPR_CXX26 Test(Test&& q, const test_allocator<int>& a) : base(std::move(q), a) {}
   TEST_CONSTEXPR_CXX26 test_allocator<int> get_allocator() { return c.get_allocator(); }
->>>>>>> 4084ffcf
 
   using base::c;
 };
 
-<<<<<<< HEAD
-int main(int, char**) {
-  test<MoveOnly> qo(
-      std::less<MoveOnly>(), make<std::vector<MoveOnly, test_allocator<MoveOnly> > >(5), test_allocator<MoveOnly>(2));
-  test<MoveOnly> q(std::move(qo), test_allocator<MoveOnly>(6));
-  assert(q.size() == 5);
-  assert(q.c.get_allocator() == test_allocator<MoveOnly>(6));
-  assert(q.top() == MoveOnly(4));
-=======
 TEST_CONSTEXPR_CXX26 bool test() {
   Test<MoveOnly> qo(
       std::less<MoveOnly>(), make<std::vector<MoveOnly, test_allocator<MoveOnly> > >(5), test_allocator<MoveOnly>(2));
@@ -91,7 +63,6 @@
 #if TEST_STD_VER >= 26
   static_assert(test());
 #endif
->>>>>>> 4084ffcf
 
   return 0;
 }