//===----------------------------------------------------------------------===//
//
// Part of the LLVM Project, under the Apache License v2.0 with LLVM Exceptions.
// See https://llvm.org/LICENSE.txt for license information.
// SPDX-License-Identifier: Apache-2.0 WITH LLVM-exception
//
//===----------------------------------------------------------------------===//

// UNSUPPORTED: c++03

// <queue>

// priority_queue();

// template <class... Args> void emplace(Args&&... args);

#include <queue>
#include <cassert>

#include "test_macros.h"
#include "../../../Emplaceable.h"

<<<<<<< HEAD
int main(int, char**) {
=======
TEST_CONSTEXPR_CXX26 bool test() {
>>>>>>> 4084ffcf
  std::priority_queue<Emplaceable> q;
  q.emplace(1, 2.5);
  assert(q.top() == Emplaceable(1, 2.5));
  q.emplace(3, 4.5);
  assert(q.top() == Emplaceable(3, 4.5));
  q.emplace(2, 3.5);
  assert(q.top() == Emplaceable(3, 4.5));
<<<<<<< HEAD
=======

  return true;
}

int main(int, char**) {
  assert(test());
#if TEST_STD_VER >= 26
  static_assert(test());
#endif
>>>>>>> 4084ffcf

  return 0;
}<|MERGE_RESOLUTION|>--- conflicted
+++ resolved
@@ -20,11 +20,7 @@
 #include "test_macros.h"
 #include "../../../Emplaceable.h"
 
-<<<<<<< HEAD
-int main(int, char**) {
-=======
 TEST_CONSTEXPR_CXX26 bool test() {
->>>>>>> 4084ffcf
   std::priority_queue<Emplaceable> q;
   q.emplace(1, 2.5);
   assert(q.top() == Emplaceable(1, 2.5));
@@ -32,8 +28,6 @@
   assert(q.top() == Emplaceable(3, 4.5));
   q.emplace(2, 3.5);
   assert(q.top() == Emplaceable(3, 4.5));
-<<<<<<< HEAD
-=======
 
   return true;
 }
@@ -43,7 +37,6 @@
 #if TEST_STD_VER >= 26
   static_assert(test());
 #endif
->>>>>>> 4084ffcf
 
   return 0;
 }