//===----------------------------------------------------------------------===//
//
// Part of the LLVM Project, under the Apache License v2.0 with LLVM Exceptions.
// See https://llvm.org/LICENSE.txt for license information.
// SPDX-License-Identifier: Apache-2.0 WITH LLVM-exception
//
//===----------------------------------------------------------------------===//

// UNSUPPORTED: c++03, c++11, c++14, c++17, c++20

// <mdspan>

// constexpr index_type required_span_size() const noexcept;
//
// Returns: extents().fwd-prod-of-extents(extents_type::rank()).

#include <cassert>
#include <cstddef>
#include <cstdint>
#include <mdspan>
<<<<<<< HEAD
#include <span> // dynamic_extent
=======
>>>>>>> eb0f1dc0

#include "test_macros.h"

template <class E>
constexpr void test_required_span_size(E e, typename E::index_type expected_size) {
  using M = std::layout_left::mapping<E>;
  const M m(e);

  ASSERT_NOEXCEPT(m.required_span_size());
  assert(m.required_span_size() == expected_size);
}

constexpr bool test() {
  constexpr size_t D = std::dynamic_extent;
  test_required_span_size(std::extents<int>(), 1);
  test_required_span_size(std::extents<unsigned, D>(0), 0);
  test_required_span_size(std::extents<unsigned, D>(1), 1);
  test_required_span_size(std::extents<unsigned, D>(7), 7);
  test_required_span_size(std::extents<unsigned, 7>(), 7);
  test_required_span_size(std::extents<unsigned, 7, 8>(), 56);
  test_required_span_size(std::extents<int64_t, D, 8, D, D>(7, 9, 10), 5040);
  test_required_span_size(std::extents<int64_t, 1, 8, D, D>(9, 10), 720);
  test_required_span_size(std::extents<int64_t, 1, 0, D, D>(9, 10), 0);
  return true;
}

int main(int, char**) {
  test();
  static_assert(test());
  return 0;
}<|MERGE_RESOLUTION|>--- conflicted
+++ resolved
@@ -18,10 +18,6 @@
 #include <cstddef>
 #include <cstdint>
 #include <mdspan>
-<<<<<<< HEAD
-#include <span> // dynamic_extent
-=======
->>>>>>> eb0f1dc0
 
 #include "test_macros.h"
 
