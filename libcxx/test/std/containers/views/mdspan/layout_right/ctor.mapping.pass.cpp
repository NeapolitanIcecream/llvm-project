//===----------------------------------------------------------------------===//
//
// Part of the LLVM Project, under the Apache License v2.0 with LLVM Exceptions.
// See https://llvm.org/LICENSE.txt for license information.
// SPDX-License-Identifier: Apache-2.0 WITH LLVM-exception
//
//===----------------------------------------------------------------------===//

// UNSUPPORTED: c++03, c++11, c++14, c++17, c++20

// <mdspan>

// template<class OtherExtents>
//   constexpr explicit(!is_convertible_v<OtherExtents, extents_type>)
//     mapping(const mapping<OtherExtents>&) noexcept;

// Constraints: is_constructible_v<extents_type, OtherExtents> is true.
//
// Preconditions: other.required_span_size() is representable as a value of type index_type

#include <cassert>
#include <cstddef>
#include <limits>
#include <mdspan>
<<<<<<< HEAD
#include <span> // dynamic_extent
=======
>>>>>>> eb0f1dc0
#include <type_traits>

#include "test_macros.h"

template <class To, class From>
constexpr void test_implicit_conversion(To dest, From src) {
  assert(dest == src);
}

template <bool implicit, class ToE, class FromE>
constexpr void test_conversion(FromE src_exts) {
  using To   = std::layout_right::mapping<ToE>;
  using From = std::layout_right::mapping<FromE>;
  From src(src_exts);

  ASSERT_NOEXCEPT(To(src));
  To dest(src);

  assert(dest == src);
  if constexpr (implicit) {
    dest = src;
    assert(dest == src);
    test_implicit_conversion<To, From>(src, src);
  }
}

template <class T1, class T2>
constexpr void test_conversion() {
  constexpr size_t D = std::dynamic_extent;
  constexpr bool idx_convertible =
      static_cast<size_t>(std::numeric_limits<T1>::max()) >= static_cast<size_t>(std::numeric_limits<T2>::max());

  // clang-format off
  test_conversion<idx_convertible && true,  std::extents<T1>>(std::extents<T2>());
  test_conversion<idx_convertible && true,  std::extents<T1, D>>(std::extents<T2, D>(5));
  test_conversion<idx_convertible && false, std::extents<T1, 5>>(std::extents<T2, D>(5));
  test_conversion<idx_convertible && true,  std::extents<T1, 5>>(std::extents<T2, 5>());
  test_conversion<idx_convertible && false, std::extents<T1, 5, D>>(std::extents<T2, D, D>(5, 5));
  test_conversion<idx_convertible && true,  std::extents<T1, D, D>>(std::extents<T2, D, D>(5, 5));
  test_conversion<idx_convertible && true,  std::extents<T1, D, D>>(std::extents<T2, D, 7>(5));
  test_conversion<idx_convertible && true,  std::extents<T1, 5, 7>>(std::extents<T2, 5, 7>());
  test_conversion<idx_convertible && false, std::extents<T1, 5, D, 8, D, D>>(std::extents<T2, D, D, 8, 9, 1>(5, 7));
  test_conversion<idx_convertible && true,  std::extents<T1, D, D, D, D, D>>(
                                            std::extents<T2, D, D, D, D, D>(5, 7, 8, 9, 1));
  test_conversion<idx_convertible && true,  std::extents<T1, D, D, 8, 9, D>>(std::extents<T2, D, 7, 8, 9, 1>(5));
  test_conversion<idx_convertible && true,  std::extents<T1, 5, 7, 8, 9, 1>>(std::extents<T2, 5, 7, 8, 9, 1>());
  // clang-format on
}

template <class IdxT, size_t... Extents>
using mapping_t = std::layout_right::mapping<std::extents<IdxT, Extents...>>;

constexpr void test_no_implicit_conversion() {
  constexpr size_t D = std::dynamic_extent;

  // Sanity check that one static to dynamic conversion works
  static_assert(std::is_constructible_v<mapping_t<int, D>, mapping_t<int, 5>>);
  static_assert(std::is_convertible_v<mapping_t<int, 5>, mapping_t<int, D>>);

  // Check that dynamic to static conversion only works explicitly
  static_assert(std::is_constructible_v<mapping_t<int, 5>, mapping_t<int, D>>);
  static_assert(!std::is_convertible_v<mapping_t<int, D>, mapping_t<int, 5>>);

  // Sanity check that one static to dynamic conversion works
  static_assert(std::is_constructible_v<mapping_t<int, D, 7>, mapping_t<int, 5, 7>>);
  static_assert(std::is_convertible_v<mapping_t<int, 5, 7>, mapping_t<int, D, 7>>);

  // Check that dynamic to static conversion only works explicitly
  static_assert(std::is_constructible_v<mapping_t<int, 5, 7>, mapping_t<int, D, 7>>);
  static_assert(!std::is_convertible_v<mapping_t<int, D, 7>, mapping_t<int, 5, 7>>);

  // Sanity check that smaller index_type to larger index_type conversion works
  static_assert(std::is_constructible_v<mapping_t<size_t, 5>, mapping_t<int, 5>>);
  static_assert(std::is_convertible_v<mapping_t<int, 5>, mapping_t<size_t, 5>>);

  // Check that larger index_type to smaller index_type conversion works explicitly only
  static_assert(std::is_constructible_v<mapping_t<int, 5>, mapping_t<size_t, 5>>);
  static_assert(!std::is_convertible_v<mapping_t<size_t, 5>, mapping_t<int, 5>>);
}

constexpr void test_rank_mismatch() {
  constexpr size_t D = std::dynamic_extent;

  static_assert(!std::is_constructible_v<mapping_t<int, D>, mapping_t<int>>);
  static_assert(!std::is_constructible_v<mapping_t<int>, mapping_t<int, D, D>>);
  static_assert(!std::is_constructible_v<mapping_t<int, D>, mapping_t<int, D, D>>);
  static_assert(!std::is_constructible_v<mapping_t<int, D, D, D>, mapping_t<int, D, D>>);
}

constexpr void test_static_extent_mismatch() {
  constexpr size_t D = std::dynamic_extent;

  static_assert(!std::is_constructible_v<mapping_t<int, D, 5>, mapping_t<int, D, 4>>);
  static_assert(!std::is_constructible_v<mapping_t<int, 5>, mapping_t<int, 4>>);
  static_assert(!std::is_constructible_v<mapping_t<int, 5, D>, mapping_t<int, 4, D>>);
}

constexpr bool test() {
  test_conversion<int, int>();
  test_conversion<int, size_t>();
  test_conversion<size_t, int>();
  test_conversion<size_t, long>();
  test_no_implicit_conversion();
  test_rank_mismatch();
  test_static_extent_mismatch();
  return true;
}

int main(int, char**) {
  test();
  static_assert(test());
  return 0;
}<|MERGE_RESOLUTION|>--- conflicted
+++ resolved
@@ -22,10 +22,6 @@
 #include <cstddef>
 #include <limits>
 #include <mdspan>
-<<<<<<< HEAD
-#include <span> // dynamic_extent
-=======
->>>>>>> eb0f1dc0
 #include <type_traits>
 
 #include "test_macros.h"
