--- conflicted
+++ resolved
@@ -24,10 +24,6 @@
 #include <cstddef>
 #include <limits>
 #include <mdspan>
-<<<<<<< HEAD
-#include <span> // dynamic_extent
-=======
->>>>>>> eb0f1dc0
 #include <type_traits>
 
 #include "test_macros.h"
