//===----------------------------------------------------------------------===//
//
// Part of the LLVM Project, under the Apache License v2.0 with LLVM Exceptions.
// See https://llvm.org/LICENSE.txt for license information.
// SPDX-License-Identifier: Apache-2.0 WITH LLVM-exception
//
//===----------------------------------------------------------------------===//

// <forward_list>

// template <class InputIterator>
//     iterator insert_after(const_iterator p,
//                           InputIterator first, InputIterator last); // constexpr since C++26

#include <forward_list>
#include <cassert>

#include "test_macros.h"
#include "test_iterators.h"
#include "min_allocator.h"

<<<<<<< HEAD
int main(int, char**) {
=======
TEST_CONSTEXPR_CXX26 bool test() {
>>>>>>> 4084ffcf
  {
    typedef int T;
    typedef std::forward_list<T> C;
    typedef C::iterator I;
    typedef cpp17_input_iterator<const T*> J;
    C c;
    const T t[] = {0, 1, 2, 3, 4};
    I i         = c.insert_after(c.cbefore_begin(), J(t), J(t));
    assert(i == c.before_begin());
    assert(std::distance(c.begin(), c.end()) == 0);

    i = c.insert_after(c.cbefore_begin(), J(t), J(t + 3));
    assert(i == std::next(c.before_begin(), 3));
    assert(std::distance(c.begin(), c.end()) == 3);
    assert(*std::next(c.begin(), 0) == 0);
    assert(*std::next(c.begin(), 1) == 1);
    assert(*std::next(c.begin(), 2) == 2);

    i = c.insert_after(c.begin(), J(t + 3), J(t + 5));
    assert(i == std::next(c.begin(), 2));
    assert(std::distance(c.begin(), c.end()) == 5);
    assert(*std::next(c.begin(), 0) == 0);
    assert(*std::next(c.begin(), 1) == 3);
    assert(*std::next(c.begin(), 2) == 4);
    assert(*std::next(c.begin(), 3) == 1);
    assert(*std::next(c.begin(), 4) == 2);
  }
#if TEST_STD_VER >= 11
  {
    typedef int T;
    typedef std::forward_list<T, min_allocator<T>> C;
    typedef C::iterator I;
    typedef cpp17_input_iterator<const T*> J;
    C c;
    const T t[] = {0, 1, 2, 3, 4};
    I i         = c.insert_after(c.cbefore_begin(), J(t), J(t));
    assert(i == c.before_begin());
    assert(std::distance(c.begin(), c.end()) == 0);

    i = c.insert_after(c.cbefore_begin(), J(t), J(t + 3));
    assert(i == std::next(c.before_begin(), 3));
    assert(std::distance(c.begin(), c.end()) == 3);
    assert(*std::next(c.begin(), 0) == 0);
    assert(*std::next(c.begin(), 1) == 1);
    assert(*std::next(c.begin(), 2) == 2);

    i = c.insert_after(c.begin(), J(t + 3), J(t + 5));
    assert(i == std::next(c.begin(), 2));
    assert(std::distance(c.begin(), c.end()) == 5);
    assert(*std::next(c.begin(), 0) == 0);
    assert(*std::next(c.begin(), 1) == 3);
    assert(*std::next(c.begin(), 2) == 4);
    assert(*std::next(c.begin(), 3) == 1);
    assert(*std::next(c.begin(), 4) == 2);
  }
<<<<<<< HEAD
=======
#endif

  return true;
}

int main(int, char**) {
  assert(test());
#if TEST_STD_VER >= 26
  static_assert(test());
>>>>>>> 4084ffcf
#endif

  return 0;
}<|MERGE_RESOLUTION|>--- conflicted
+++ resolved
@@ -19,11 +19,7 @@
 #include "test_iterators.h"
 #include "min_allocator.h"
 
-<<<<<<< HEAD
-int main(int, char**) {
-=======
 TEST_CONSTEXPR_CXX26 bool test() {
->>>>>>> 4084ffcf
   {
     typedef int T;
     typedef std::forward_list<T> C;
@@ -79,8 +75,6 @@
     assert(*std::next(c.begin(), 3) == 1);
     assert(*std::next(c.begin(), 4) == 2);
   }
-<<<<<<< HEAD
-=======
 #endif
 
   return true;
@@ -90,7 +84,6 @@
   assert(test());
 #if TEST_STD_VER >= 26
   static_assert(test());
->>>>>>> 4084ffcf
 #endif
 
   return 0;
