//===----------------------------------------------------------------------===//
//
// Part of the LLVM Project, under the Apache License v2.0 with LLVM Exceptions.
// See https://llvm.org/LICENSE.txt for license information.
// SPDX-License-Identifier: Apache-2.0 WITH LLVM-exception
//
//===----------------------------------------------------------------------===//

// <forward_list>

// forward_list(size_type n, const value_type& v); // constexpr since C++26

#include <forward_list>
#include <cassert>

#include "test_macros.h"
#include "min_allocator.h"

<<<<<<< HEAD
int main(int, char**) {
=======
TEST_CONSTEXPR_CXX26 bool test() {
>>>>>>> 4084ffcf
  {
    typedef int T;
    typedef std::forward_list<T> C;
    T v(6);
    unsigned N = 10;
    C c(N, v);
    unsigned n = 0;
    for (C::const_iterator i = c.begin(), e = c.end(); i != e; ++i, ++n)
      assert(*i == v);
    assert(n == N);
  }
#if TEST_STD_VER >= 11
  {
    typedef int T;
    typedef std::forward_list<T, min_allocator<T>> C;
    T v(6);
    unsigned N = 10;
    C c(N, v);
    unsigned n = 0;
    for (C::const_iterator i = c.begin(), e = c.end(); i != e; ++i, ++n)
      assert(*i == v);
    assert(n == N);
  }
<<<<<<< HEAD
=======
#endif

  return true;
}

int main(int, char**) {
  assert(test());
#if TEST_STD_VER >= 26
  static_assert(test());
>>>>>>> 4084ffcf
#endif

  return 0;
}<|MERGE_RESOLUTION|>--- conflicted
+++ resolved
@@ -16,11 +16,7 @@
 #include "test_macros.h"
 #include "min_allocator.h"
 
-<<<<<<< HEAD
-int main(int, char**) {
-=======
 TEST_CONSTEXPR_CXX26 bool test() {
->>>>>>> 4084ffcf
   {
     typedef int T;
     typedef std::forward_list<T> C;
@@ -44,8 +40,6 @@
       assert(*i == v);
     assert(n == N);
   }
-<<<<<<< HEAD
-=======
 #endif
 
   return true;
@@ -55,7 +49,6 @@
   assert(test());
 #if TEST_STD_VER >= 26
   static_assert(test());
->>>>>>> 4084ffcf
 #endif
 
   return 0;
