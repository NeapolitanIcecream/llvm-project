//===----------------------------------------------------------------------===//
//
// Part of the LLVM Project, under the Apache License v2.0 with LLVM Exceptions.
// See https://llvm.org/LICENSE.txt for license information.
// SPDX-License-Identifier: Apache-2.0 WITH LLVM-exception
//
//===----------------------------------------------------------------------===//

// <forward_list>

// UNSUPPORTED: c++03, no-exceptions

// TODO:
// - throwing upon moving;
// - initializer lists;
// - throwing when constructing the element in place.

// forward_list(size_type n, const value_type& v);
// forward_list(size_type n, const value_type& v, const allocator_type& a);
// template <class InputIterator>
//     forward_list(InputIterator first, InputIterator last);
// template <class InputIterator>
//     forward_list(InputIterator first, InputIterator last, const allocator_type& a);
// forward_list(const forward_list& x);
// forward_list(const forward_list& x, const allocator_type& a);
// template<container-compatible-range<T> R>
//     forward_list(from_range_t, R&& rg, const Allocator& = Allocator()); // C++23
//
// forward_list& operator=(const forward_list& x);
//
// template <class InputIterator>
//     void assign(InputIterator first, InputIterator last);
// void assign(size_type n, const value_type& v);
// template<container-compatible-range<T> R>
//     void assign_range(R&& rg); // C++23
//
// void push_front(const value_type& v);
// template <class... Args> reference emplace_front(Args&&... args);  // reference in C++17
// template<container-compatible-range<T> R>
//    void prepend_range(R&& rg); // C++23
//
// iterator insert_after(const_iterator p, const value_type& v);
// iterator insert_after(const_iterator p, value_type&& v);
// iterator insert_after(const_iterator p, size_type n, const value_type& v);
// iterator insert_after(const_iterator p, initializer_list<value_type> il);
// template <class InputIterator>
//     iterator insert_after(const_iterator p,
//                           InputIterator first, InputIterator last);
// template<container-compatible-range<T> R>
//     iterator insert_range_after(const_iterator position, R&& rg); // C++23
// template <class... Args>
//     iterator emplace_after(const_iterator p, Args&&... args);
// void resize(size_type n, const value_type& v);
// void resize(size_type n);

#include <forward_list>

#include <cassert>
#include "../../exception_safety_helpers.h"
#include "test_macros.h"

#if TEST_STD_VER >= 23
#  include <ranges>
#endif

int main(int, char**) {
  {
    constexpr int ThrowOn = 1;
    constexpr int Size    = 1;
    using T               = ThrowingCopy<ThrowOn>;

    // void push_front(const value_type& v);
<<<<<<< HEAD
    test_exception_safety_throwing_copy<ThrowOn, Size>([](T* from, T*) {
      std::forward_list<T> c;
=======
    test_strong_exception_safety_throwing_copy<ThrowOn, Size>([](std::forward_list<T>& c, T* from, T*) {
      c.push_front(*from);
    });

    // template <class... Args> reference emplace_front(Args&&... args);
    test_strong_exception_safety_throwing_copy<ThrowOn, Size>([](std::forward_list<T>& c, T* from, T*) {
>>>>>>> 4084ffcf
      c.push_front(*from);
    });

    // iterator insert_after(const_iterator p, const value_type& v);
<<<<<<< HEAD
    test_exception_safety_throwing_copy</*ThrowOn=*/1, Size>([](T* from, T*) {
      std::forward_list<T> c;
=======
    test_strong_exception_safety_throwing_copy<ThrowOn, Size>([](std::forward_list<T>& c, T* from, T*) {
>>>>>>> 4084ffcf
      c.insert_after(c.before_begin(), *from);
    });

    // iterator insert_after(const_iterator p, value_type&& v);
    test_strong_exception_safety_throwing_copy<ThrowOn, Size>([](std::forward_list<T>& c, T* from, T*) {
      c.insert_after(c.before_begin(), std::move(*from));
    });

    // template <class... Args>
    //     iterator emplace_after(const_iterator p, Args&&... args);
    test_strong_exception_safety_throwing_copy<ThrowOn, Size>([](std::forward_list<T>& c, T* from, T*) {
      c.emplace_after(c.before_begin(), *from);
    });
    test_strong_exception_safety_throwing_copy<ThrowOn, Size>([](std::forward_list<T>& c, T* from, T*) {
      c.emplace_after(c.before_begin(), std::move(*from));
    });
  }

  {
    constexpr int ThrowOn = 3;
    constexpr int Size    = 5;
    using T               = ThrowingCopy<ThrowOn>;
    using C               = std::forward_list<T>;
    using Alloc           = std::allocator<T>;

    // forward_list(size_type n, const value_type& v);
    test_exception_safety_throwing_copy<ThrowOn, Size>([](T* from, T*) {
      std::forward_list<T> c(Size, *from);
      (void)c;
    });

    // forward_list(size_type n, const value_type& v, const allocator_type& a);
    test_exception_safety_throwing_copy<ThrowOn, Size>([](T* from, T*) {
      std::forward_list<T> c(Size, *from, Alloc());
      (void)c;
    });

    // template <class InputIterator>
    //     forward_list(InputIterator first, InputIterator last);
    test_exception_safety_throwing_copy<ThrowOn, Size>([](T* from, T* to) {
      std::forward_list<T> c(from, to);
      (void)c;
    });

#if TEST_STD_VER >= 23
    // template<container-compatible-range<T> R>
    //     forward_list(from_range_t, R&& rg, const Allocator& = Allocator()); // C++23
    test_exception_safety_throwing_copy<ThrowOn, Size>([](T* from, T* to) {
      {
        std::forward_list<T> c(std::from_range, std::ranges::subrange(from, to));
        (void)c;
      }

      {
        std::forward_list<T> c(std::from_range, std::ranges::subrange(from, to), Alloc());
        (void)c;
      }
    });
#endif

    // template <class InputIterator>
    //     forward_list(InputIterator first, InputIterator last, const allocator_type& a);
    test_exception_safety_throwing_copy<ThrowOn, Size>([](T* from, T* to) {
      std::forward_list<T> c(from, to, Alloc());
      (void)c;
    });

    // forward_list(const forward_list& x);
    test_exception_safety_throwing_copy_container<C, ThrowOn, Size>([](C&& in) {
      std::forward_list<T> c(in);
      (void)c;
    });

    // forward_list(const forward_list& x, const allocator_type& a);
    test_exception_safety_throwing_copy_container<C, ThrowOn, Size>([](C&& in) {
      std::forward_list<T> c(in, Alloc());
      (void)c;
    });

    // forward_list& operator=(const forward_list& x);
    test_exception_safety_throwing_copy_container<C, ThrowOn, Size>([](C&& in) {
      std::forward_list<T> c;
      c = in;
    });

    // template <class InputIterator>
    //     void assign(InputIterator first, InputIterator last);
    test_exception_safety_throwing_copy<ThrowOn, Size>([](T* from, T* to) {
      std::forward_list<T> c;
      c.assign(from, to);
    });

#if TEST_STD_VER >= 23
    // template<container-compatible-range<T> R>
    //     void assign_range(R&& rg); // C++23
    test_exception_safety_throwing_copy<ThrowOn, Size>([](T* from, T* to) {
      std::forward_list<T> c;
      c.assign_range(std::ranges::subrange(from, to));
    });
#endif

    // void assign(size_type n, const value_type& v);
    test_exception_safety_throwing_copy<ThrowOn, Size>([](T* from, T*) {
      std::forward_list<T> c;
      c.assign(Size, *from);
    });

#if TEST_STD_VER >= 23
    // template<container-compatible-range<T> R>
    //   void prepend_range(R&& rg); // C++23
    test_strong_exception_safety_throwing_copy<ThrowOn, Size>([](std::forward_list<T>& c, T* from, T* to) {
      c.prepend_range(std::ranges::subrange(from, to));
    });
#endif

    // iterator insert_after(const_iterator p, size_type n, const value_type& v);
    test_strong_exception_safety_throwing_copy<ThrowOn, Size>([](std::forward_list<T>& c, T* from, T*) {
      c.insert_after(c.before_begin(), Size, *from);
    });

    // template <class InputIterator>
    //     iterator insert_after(const_iterator p,
    //                           InputIterator first, InputIterator last);
    test_strong_exception_safety_throwing_copy<ThrowOn, Size>([](std::forward_list<T>& c, T* from, T* to) {
      c.insert_after(c.before_begin(), from, to);
    });

    // iterator insert_after(const_iterator p, initializer_list<value_type> il);
    std::initializer_list<T> il{1, 2, 3, 4, 5};
    test_strong_exception_safety_throwing_copy<ThrowOn, Size>([&](std::forward_list<T>& c, T*, T*) {
      c.insert_after(c.before_begin(), il);
    });

#if TEST_STD_VER >= 23
    // template<container-compatible-range<T> R>
    //     iterator insert_range_after(const_iterator position, R&& rg); // C++23
    test_strong_exception_safety_throwing_copy<ThrowOn, Size>([](std::forward_list<T>& c, T* from, T* to) {
      c.insert_range_after(c.before_begin(), std::ranges::subrange(from, to));
    });
#endif

    // void resize(size_type n, const value_type& v);
    test_strong_exception_safety_throwing_copy<ThrowOn, Size>([](std::forward_list<T>& c, T* from, T*) {
      c.resize(Size * 3, *from);
    });

    { // void resize(size_type n);
      using X = ThrowingDefault<ThrowOn>;
      std::forward_list<X> c0{X{1}, X{2}, X{3}};
      std::forward_list<X> c = c0;
      try {
        c.resize(3 * ThrowOn);
        assert(false);
      } catch (int) {
        assert(c == c0);
      }
    }
  }

  return 0;
}<|MERGE_RESOLUTION|>--- conflicted
+++ resolved
@@ -70,27 +70,17 @@
     using T               = ThrowingCopy<ThrowOn>;
 
     // void push_front(const value_type& v);
-<<<<<<< HEAD
-    test_exception_safety_throwing_copy<ThrowOn, Size>([](T* from, T*) {
-      std::forward_list<T> c;
-=======
     test_strong_exception_safety_throwing_copy<ThrowOn, Size>([](std::forward_list<T>& c, T* from, T*) {
       c.push_front(*from);
     });
 
     // template <class... Args> reference emplace_front(Args&&... args);
     test_strong_exception_safety_throwing_copy<ThrowOn, Size>([](std::forward_list<T>& c, T* from, T*) {
->>>>>>> 4084ffcf
       c.push_front(*from);
     });
 
     // iterator insert_after(const_iterator p, const value_type& v);
-<<<<<<< HEAD
-    test_exception_safety_throwing_copy</*ThrowOn=*/1, Size>([](T* from, T*) {
-      std::forward_list<T> c;
-=======
-    test_strong_exception_safety_throwing_copy<ThrowOn, Size>([](std::forward_list<T>& c, T* from, T*) {
->>>>>>> 4084ffcf
+    test_strong_exception_safety_throwing_copy<ThrowOn, Size>([](std::forward_list<T>& c, T* from, T*) {
       c.insert_after(c.before_begin(), *from);
     });
 
