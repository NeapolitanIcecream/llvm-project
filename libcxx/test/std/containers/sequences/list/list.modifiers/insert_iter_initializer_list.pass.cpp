//===----------------------------------------------------------------------===//
//
// Part of the LLVM Project, under the Apache License v2.0 with LLVM Exceptions.
// See https://llvm.org/LICENSE.txt for license information.
// SPDX-License-Identifier: Apache-2.0 WITH LLVM-exception
//
//===----------------------------------------------------------------------===//

// UNSUPPORTED: c++03

// <list>

// iterator insert(const_iterator p, initializer_list<value_type> il); // constexpr since C++26

#include <list>
#include <cassert>

#include "test_macros.h"
#include "min_allocator.h"

<<<<<<< HEAD
int main(int, char**) {
=======
TEST_CONSTEXPR_CXX26 bool test() {
>>>>>>> 4084ffcf
  {
    std::list<int> d(10, 1);
    std::list<int>::iterator i = d.insert(std::next(d.cbegin(), 2), {3, 4, 5, 6});
    assert(d.size() == 14);
    assert(i == std::next(d.begin(), 2));
    i = d.begin();
    assert(*i++ == 1);
    assert(*i++ == 1);
    assert(*i++ == 3);
    assert(*i++ == 4);
    assert(*i++ == 5);
    assert(*i++ == 6);
    assert(*i++ == 1);
    assert(*i++ == 1);
    assert(*i++ == 1);
    assert(*i++ == 1);
    assert(*i++ == 1);
    assert(*i++ == 1);
    assert(*i++ == 1);
    assert(*i++ == 1);
  }
  {
    std::list<int, min_allocator<int>> d(10, 1);
    std::list<int, min_allocator<int>>::iterator i = d.insert(std::next(d.cbegin(), 2), {3, 4, 5, 6});
    assert(d.size() == 14);
    assert(i == std::next(d.begin(), 2));
    i = d.begin();
    assert(*i++ == 1);
    assert(*i++ == 1);
    assert(*i++ == 3);
    assert(*i++ == 4);
    assert(*i++ == 5);
    assert(*i++ == 6);
    assert(*i++ == 1);
    assert(*i++ == 1);
    assert(*i++ == 1);
    assert(*i++ == 1);
    assert(*i++ == 1);
    assert(*i++ == 1);
    assert(*i++ == 1);
    assert(*i++ == 1);
  }
<<<<<<< HEAD
=======

  return true;
}

int main(int, char**) {
  assert(test());
#if TEST_STD_VER >= 26
  static_assert(test());
#endif
>>>>>>> 4084ffcf

  return 0;
}<|MERGE_RESOLUTION|>--- conflicted
+++ resolved
@@ -18,11 +18,7 @@
 #include "test_macros.h"
 #include "min_allocator.h"
 
-<<<<<<< HEAD
-int main(int, char**) {
-=======
 TEST_CONSTEXPR_CXX26 bool test() {
->>>>>>> 4084ffcf
   {
     std::list<int> d(10, 1);
     std::list<int>::iterator i = d.insert(std::next(d.cbegin(), 2), {3, 4, 5, 6});
@@ -65,8 +61,6 @@
     assert(*i++ == 1);
     assert(*i++ == 1);
   }
-<<<<<<< HEAD
-=======
 
   return true;
 }
@@ -76,7 +70,6 @@
 #if TEST_STD_VER >= 26
   static_assert(test());
 #endif
->>>>>>> 4084ffcf
 
   return 0;
 }