--- conflicted
+++ resolved
@@ -19,11 +19,7 @@
 #include "test_allocator.h"
 #include "min_allocator.h"
 
-<<<<<<< HEAD
-int main(int, char**) {
-=======
 TEST_CONSTEXPR_CXX26 bool test() {
->>>>>>> eb0f1dc0
   {
     std::list<MoveOnly, test_allocator<MoveOnly> > l(test_allocator<MoveOnly>(5));
     std::list<MoveOnly, test_allocator<MoveOnly> > lo(test_allocator<MoveOnly>(5));
@@ -82,8 +78,6 @@
     assert(l2.get_allocator() == lo.get_allocator());
     assert(it == l2.begin()); // Iterators remain valid
   }
-<<<<<<< HEAD
-=======
 
   return true;
 }
@@ -93,7 +87,6 @@
 #if TEST_STD_VER >= 26
   static_assert(test());
 #endif
->>>>>>> eb0f1dc0
 
   return 0;
 }