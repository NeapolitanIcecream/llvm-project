//===----------------------------------------------------------------------===//
//
// Part of the LLVM Project, under the Apache License v2.0 with LLVM Exceptions.
// See https://llvm.org/LICENSE.txt for license information.
// SPDX-License-Identifier: Apache-2.0 WITH LLVM-exception
//
//===----------------------------------------------------------------------===//

// <list>

// template <class BinaryPred> void      unique(BinaryPred pred); // before C++20
// template <class BinaryPred> size_type unique(BinaryPred pred); // C++20 and later; constexpr since C++26

#include <list>
#include <cassert>
#include <functional>

#include "test_macros.h"
#include "min_allocator.h"

<<<<<<< HEAD
bool g(int x, int y) { return x == y; }
=======
TEST_CONSTEXPR bool g(int x, int y) { return x == y; }
>>>>>>> eb0f1dc0

struct PredLWG526 {
  TEST_CONSTEXPR_CXX20 PredLWG526(int i) : i_(i) {}
  TEST_CONSTEXPR_CXX20 ~PredLWG526() { i_ = -32767; }
  TEST_CONSTEXPR bool operator()(const PredLWG526& lhs, const PredLWG526& rhs) const { return lhs.i_ == rhs.i_; }

  TEST_CONSTEXPR bool operator==(int i) const { return i == i_; }
  int i_;
};

<<<<<<< HEAD
int main(int, char**) {
=======
TEST_CONSTEXPR_CXX26 bool test() {
>>>>>>> eb0f1dc0
  {
    int a1[] = {2, 1, 1, 4, 4, 4, 4, 3, 3};
    int a2[] = {2, 1, 4, 3};
    typedef std::list<int> L;
    L c(a1, a1 + sizeof(a1) / sizeof(a1[0]));
#if TEST_STD_VER > 17
    ASSERT_SAME_TYPE(L::size_type, decltype(c.unique(g)));
    assert(c.unique(g) == 5);
#else
    ASSERT_SAME_TYPE(void, decltype(c.unique(g)));
    c.unique(g);
#endif
    assert(c == std::list<int>(a2, a2 + 4));
  }

  { // LWG issue #526
    int a1[] = {1, 1, 1, 2, 3, 5, 5, 2, 11};
    int a2[] = {1, 2, 3, 5, 2, 11};
    std::list<PredLWG526> c(a1, a1 + 9);
#if TEST_STD_VER > 17
    assert(c.unique(std::ref(c.front())) == 3);
#else
    c.unique(std::ref(c.front()));
#endif
    assert(c.size() == 6);
    for (std::size_t i = 0; i < c.size(); ++i) {
      assert(c.front() == a2[i]);
      c.pop_front();
    }
  }

#if TEST_STD_VER >= 11
  {
    int a1[] = {2, 1, 1, 4, 4, 4, 4, 3, 3};
    int a2[] = {2, 1, 4, 3};
    std::list<int, min_allocator<int>> c(a1, a1 + sizeof(a1) / sizeof(a1[0]));
#  if TEST_STD_VER > 17
    assert(c.unique(g) == 5);
#  else
    c.unique(g);
#  endif
    assert((c == std::list<int, min_allocator<int>>(a2, a2 + 4)));
  }
<<<<<<< HEAD
=======
#endif

  return true;
}

int main(int, char**) {
  assert(test());
#if TEST_STD_VER >= 26
  static_assert(test());
>>>>>>> eb0f1dc0
#endif

  return 0;
}<|MERGE_RESOLUTION|>--- conflicted
+++ resolved
@@ -18,11 +18,7 @@
 #include "test_macros.h"
 #include "min_allocator.h"
 
-<<<<<<< HEAD
-bool g(int x, int y) { return x == y; }
-=======
 TEST_CONSTEXPR bool g(int x, int y) { return x == y; }
->>>>>>> eb0f1dc0
 
 struct PredLWG526 {
   TEST_CONSTEXPR_CXX20 PredLWG526(int i) : i_(i) {}
@@ -33,11 +29,7 @@
   int i_;
 };
 
-<<<<<<< HEAD
-int main(int, char**) {
-=======
 TEST_CONSTEXPR_CXX26 bool test() {
->>>>>>> eb0f1dc0
   {
     int a1[] = {2, 1, 1, 4, 4, 4, 4, 3, 3};
     int a2[] = {2, 1, 4, 3};
@@ -81,8 +73,6 @@
 #  endif
     assert((c == std::list<int, min_allocator<int>>(a2, a2 + 4)));
   }
-<<<<<<< HEAD
-=======
 #endif
 
   return true;
@@ -92,7 +82,6 @@
   assert(test());
 #if TEST_STD_VER >= 26
   static_assert(test());
->>>>>>> eb0f1dc0
 #endif
 
   return 0;
