//===----------------------------------------------------------------------===//
//
// Part of the LLVM Project, under the Apache License v2.0 with LLVM Exceptions.
// See https://llvm.org/LICENSE.txt for license information.
// SPDX-License-Identifier: Apache-2.0 WITH LLVM-exception
//
//===----------------------------------------------------------------------===//

// <list>

// void merge(list& x); // constexpr since C++26
// If (addressof(x) == this) does nothing; otherwise ...

#include <list>
#include <cassert>

#include "test_macros.h"
#include "min_allocator.h"

<<<<<<< HEAD
int main(int, char**) {
=======
TEST_CONSTEXPR_CXX26 bool test() {
>>>>>>> eb0f1dc0
  {
    int a1[] = {1, 3, 7, 9, 10};
    int a2[] = {0, 2, 4, 5, 6, 8, 11};
    int a3[] = {0, 1, 2, 3, 4, 5, 6, 7, 8, 9, 10, 11};
    std::list<int> c1(a1, a1 + sizeof(a1) / sizeof(a1[0]));
    std::list<int> c2(a2, a2 + sizeof(a2) / sizeof(a2[0]));
    c1.merge(c2);
    assert(c1 == std::list<int>(a3, a3 + sizeof(a3) / sizeof(a3[0])));
    assert(c2.empty());
  }

  {
    int a1[] = {1, 3, 7, 9, 10};
    std::list<int> c1(a1, a1 + sizeof(a1) / sizeof(a1[0]));
    c1.merge(c1);
    assert((c1 == std::list<int>(a1, a1 + sizeof(a1) / sizeof(a1[0]))));
  }

#if TEST_STD_VER >= 11
  {
    int a1[] = {1, 3, 7, 9, 10};
    int a2[] = {0, 2, 4, 5, 6, 8, 11};
    int a3[] = {0, 1, 2, 3, 4, 5, 6, 7, 8, 9, 10, 11};
    std::list<int, min_allocator<int>> c1(a1, a1 + sizeof(a1) / sizeof(a1[0]));
    std::list<int, min_allocator<int>> c2(a2, a2 + sizeof(a2) / sizeof(a2[0]));
    c1.merge(c2);
    assert((c1 == std::list<int, min_allocator<int>>(a3, a3 + sizeof(a3) / sizeof(a3[0]))));
    assert(c2.empty());
  }
<<<<<<< HEAD
=======
#endif

  return true;
}

int main(int, char**) {
  assert(test());
#if TEST_STD_VER >= 26
  static_assert(test());
>>>>>>> eb0f1dc0
#endif

  return 0;
}<|MERGE_RESOLUTION|>--- conflicted
+++ resolved
@@ -17,11 +17,7 @@
 #include "test_macros.h"
 #include "min_allocator.h"
 
-<<<<<<< HEAD
-int main(int, char**) {
-=======
 TEST_CONSTEXPR_CXX26 bool test() {
->>>>>>> eb0f1dc0
   {
     int a1[] = {1, 3, 7, 9, 10};
     int a2[] = {0, 2, 4, 5, 6, 8, 11};
@@ -51,8 +47,6 @@
     assert((c1 == std::list<int, min_allocator<int>>(a3, a3 + sizeof(a3) / sizeof(a3[0]))));
     assert(c2.empty());
   }
-<<<<<<< HEAD
-=======
 #endif
 
   return true;
@@ -62,7 +56,6 @@
   assert(test());
 #if TEST_STD_VER >= 26
   static_assert(test());
->>>>>>> eb0f1dc0
 #endif
 
   return 0;
