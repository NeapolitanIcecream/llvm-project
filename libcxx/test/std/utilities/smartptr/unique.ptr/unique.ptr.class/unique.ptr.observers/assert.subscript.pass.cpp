//===----------------------------------------------------------------------===//
//
// Part of the LLVM Project, under the Apache License v2.0 with LLVM Exceptions.
// See https://llvm.org/LICENSE.txt for license information.
// SPDX-License-Identifier: Apache-2.0 WITH LLVM-exception
//
//===----------------------------------------------------------------------===//

// REQUIRES: has-unix-headers
// UNSUPPORTED: c++03, c++11, c++14, c++17
// UNSUPPORTED: libcpp-hardening-mode=none
// XFAIL: libcpp-hardening-mode=debug && availability-verbose_abort-missing

// <memory>
//
// unique_ptr<T[]>
//
// T& operator[](std::size_t);

// This test ensures that we catch an out-of-bounds access in std::unique_ptr<T[]>::operator[]
// when unique_ptr has the appropriate ABI configuration.

#include <memory>
#include <cstddef>
#include <string>

#include "check_assertion.h"
#include "type_algorithms.h"
#include "test_macros.h"

struct MyDeleter {
  MyDeleter() = default;

  // required to exercise converting move-constructor
  template <class T>
  MyDeleter(std::default_delete<T> const&) {}

  // required to exercise converting move-assignment
  template <class T>
  MyDeleter& operator=(std::default_delete<T> const&) {
    return *this;
  }

  template <class T>
  void operator()(T* ptr) const {
    delete[] ptr;
  }
};

template <class WithCookie, class NoCookie>
void test() {
<<<<<<< HEAD
=======
  LIBCPP_STATIC_ASSERT(std::__has_array_cookie<WithCookie>::value);
  LIBCPP_STATIC_ASSERT(!std::__has_array_cookie<NoCookie>::value);

>>>>>>> ce7c17d5
  // For types with an array cookie, we can always detect OOB accesses. Note that reliance on an array
  // cookie is limited to the default deleter, since a unique_ptr with a custom deleter may not have
  // been allocated with `new T[n]`.
  {
    {
      std::unique_ptr<WithCookie[]> ptr(new WithCookie[5]);
      TEST_LIBCPP_ASSERT_FAILURE(ptr[6], "unique_ptr<T[]>::operator[](index): index out of range");
    }
    {
      std::unique_ptr<WithCookie[]> ptr = std::make_unique<WithCookie[]>(5);
      TEST_LIBCPP_ASSERT_FAILURE(ptr[6], "unique_ptr<T[]>::operator[](index): index out of range");
    }
#if TEST_STD_VER >= 20
    {
      std::unique_ptr<WithCookie[]> ptr = std::make_unique_for_overwrite<WithCookie[]>(5);
      TEST_LIBCPP_ASSERT_FAILURE(ptr[6] = WithCookie(), "unique_ptr<T[]>::operator[](index): index out of range");
    }
#endif
  }

  // For types that don't have an array cookie, things are a bit more complicated. We can detect OOB accesses
  // only when the unique_ptr is created via an API where the size is passed down to the library so that we
  // can store it inside the unique_ptr. That requires the appropriate ABI configuration to be enabled.
  //
  // Note that APIs that allow the size to be passed down to the library only support the default deleter
  // as of writing this test.
#if defined(_LIBCPP_ABI_BOUNDED_UNIQUE_PTR)
  {
    {
      std::unique_ptr<NoCookie[]> ptr = std::make_unique<NoCookie[]>(5);
      TEST_LIBCPP_ASSERT_FAILURE(ptr[6], "unique_ptr<T[]>::operator[](index): index out of range");
    }
#  if TEST_STD_VER >= 20
    {
      std::unique_ptr<NoCookie[]> ptr = std::make_unique_for_overwrite<NoCookie[]>(5);
      TEST_LIBCPP_ASSERT_FAILURE(ptr[6] = NoCookie(), "unique_ptr<T[]>::operator[](index): index out of range");
    }
#  endif
  }
#endif

  // Make sure that we carry the bounds information properly through conversions, assignments, etc.
  // These tests are only relevant when the ABI setting is enabled (with a stateful bounds-checker).
#if defined(_LIBCPP_ABI_BOUNDED_UNIQUE_PTR)
  types::for_each(types::type_list<NoCookie, WithCookie>(), []<class T> {
    // Bounds carried through move construction
    {
      std::unique_ptr<T[]> ptr = std::make_unique<T[]>(5);
      std::unique_ptr<T[]> other(std::move(ptr));
      TEST_LIBCPP_ASSERT_FAILURE(other[6], "unique_ptr<T[]>::operator[](index): index out of range");
    }

    // Bounds carried through move assignment
    {
      std::unique_ptr<T[]> ptr = std::make_unique<T[]>(5);
      std::unique_ptr<T[]> other;
      other = std::move(ptr);
      TEST_LIBCPP_ASSERT_FAILURE(other[6], "unique_ptr<T[]>::operator[](index): index out of range");
    }

    // Bounds carried through converting move-constructor
    {
      std::unique_ptr<T[]> ptr = std::make_unique<T[]>(5);
      std::unique_ptr<T[], MyDeleter> other(std::move(ptr));
      TEST_LIBCPP_ASSERT_FAILURE(other[6], "unique_ptr<T[]>::operator[](index): index out of range");
    }

    // Bounds carried through converting move-assignment
    {
      std::unique_ptr<T[]> ptr = std::make_unique<T[]>(5);
      std::unique_ptr<T[], MyDeleter> other;
      other = std::move(ptr);
      TEST_LIBCPP_ASSERT_FAILURE(other[6], "unique_ptr<T[]>::operator[](index): index out of range");
    }
  });
#endif
}

template <std::size_t Size>
struct NoCookie {
  char padding[Size];
};

template <std::size_t Size>
struct WithCookie {
  WithCookie() = default;
  WithCookie(WithCookie const&) {}
  WithCookie& operator=(WithCookie const&) { return *this; }
  ~WithCookie() {}
  char padding[Size];
};

int main(int, char**) {
  test<WithCookie<1>, NoCookie<1>>();
  test<WithCookie<2>, NoCookie<2>>();
  test<WithCookie<3>, NoCookie<3>>();
  test<WithCookie<4>, NoCookie<4>>();
  test<WithCookie<8>, NoCookie<8>>();
  test<WithCookie<16>, NoCookie<16>>();
  test<WithCookie<32>, NoCookie<32>>();
  test<WithCookie<256>, NoCookie<256>>();
  test<std::string, int>();

  return 0;
}<|MERGE_RESOLUTION|>--- conflicted
+++ resolved
@@ -49,12 +49,9 @@
 
 template <class WithCookie, class NoCookie>
 void test() {
-<<<<<<< HEAD
-=======
   LIBCPP_STATIC_ASSERT(std::__has_array_cookie<WithCookie>::value);
   LIBCPP_STATIC_ASSERT(!std::__has_array_cookie<NoCookie>::value);
 
->>>>>>> ce7c17d5
   // For types with an array cookie, we can always detect OOB accesses. Note that reliance on an array
   // cookie is limited to the default deleter, since a unique_ptr with a custom deleter may not have
   // been allocated with `new T[n]`.
