--- conflicted
+++ resolved
@@ -412,33 +412,6 @@
   template <class U>
   TEST_CONSTEXPR_CXX20 explicit complete_type_allocator(complete_type_allocator<U>) TEST_NOEXCEPT {}
 
-<<<<<<< HEAD
-    TEST_CONSTEXPR_CXX20 pointer allocate(std::size_t n) { return pointer(std::allocator<T>().allocate(n)); }
-
-    TEST_CONSTEXPR_CXX20 void deallocate(pointer p, std::size_t n) { std::allocator<T>().deallocate(p.ptr_, n); }
-=======
-  TEST_CONSTEXPR_CXX20 T* allocate(std::size_t n) { return static_cast<T*>(std::allocator<T>().allocate(n)); }
-
-  TEST_CONSTEXPR_CXX20 void deallocate(T* p, std::size_t n) { std::allocator<T>().deallocate(p, n); }
->>>>>>> 4084ffcf
-
-  TEST_CONSTEXPR_CXX20 friend bool operator==(complete_type_allocator, complete_type_allocator) { return true; }
-  TEST_CONSTEXPR_CXX20 friend bool operator!=(complete_type_allocator, complete_type_allocator) { return false; }
-};
-
-template <class T>
-class complete_type_allocator {
-public:
-  using value_type = T;
-
-  // Make sure that value_type is a complete when min_allocator is instantiated
-  static_assert(TEST_ALIGNOF(value_type) != 0, "");
-
-  TEST_CONSTEXPR_CXX20 complete_type_allocator() TEST_NOEXCEPT {}
-
-  template <class U>
-  TEST_CONSTEXPR_CXX20 explicit complete_type_allocator(complete_type_allocator<U>) TEST_NOEXCEPT {}
-
   TEST_CONSTEXPR_CXX20 T* allocate(std::size_t n) { return static_cast<T*>(std::allocator<T>().allocate(n)); }
 
   TEST_CONSTEXPR_CXX20 void deallocate(T* p, std::size_t n) { std::allocator<T>().deallocate(p, n); }
