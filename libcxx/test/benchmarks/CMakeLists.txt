--- conflicted
+++ resolved
@@ -42,175 +42,7 @@
           -DCMAKE_INSTALL_PREFIX:PATH=<INSTALL_DIR>
           -DCMAKE_CXX_FLAGS:STRING=${BENCHMARK_COMPILE_FLAGS}
           -DBENCHMARK_USE_LIBCXX:BOOL=ON
-<<<<<<< HEAD
-          -DBENCHMARK_ENABLE_TESTING:BOOL=OFF)
-
-#==============================================================================
-# Benchmark tests configuration
-#==============================================================================
-add_custom_target(cxx-benchmarks)
-set(BENCHMARK_OUTPUT_DIR ${CMAKE_CURRENT_BINARY_DIR})
-set(BENCHMARK_INSTALL_DIR ${CMAKE_CURRENT_BINARY_DIR}/google-benchmark)
-
-add_library(               cxx-benchmarks-flags INTERFACE)
-
-# TODO(cmake): remove. This is a workaround to prevent older versions of GCC
-# from failing the configure step because they don't support C++23.
-if (CMAKE_CXX_COMPILER_ID STREQUAL "GNU" AND CMAKE_CXX_COMPILER_VERSION VERSION_LESS "13.0")
-  return()
-endif()
-#TODO(cmake): remove the `add_compile_options`. Currently we have to explicitly
-# pass the `std:c++latest` flag on Windows to work around an issue where
-# requesting `cxx_std_23` results in an error -- somehow CMake fails to
-# translate the `c++23` flag into `c++latest`, and the highest numbered C++
-# version that MSVC flags support is C++20.
-if (MSVC)
-  add_compile_options(/std:c++latest)
-# ibm-clang does not recognize the cxx_std_23 flag, so use this as a temporary
-# workaround on AIX as well.
-elseif (${CMAKE_SYSTEM_NAME} MATCHES "AIX")
-  add_compile_options(-std=c++23)
-else()
-  target_compile_features( cxx-benchmarks-flags INTERFACE cxx_std_23)
-endif()
-
-target_compile_options(cxx-benchmarks-flags INTERFACE -fsized-deallocation -nostdinc++
-                                                      ${SANITIZER_FLAGS} -Wno-user-defined-literals -Wno-suggest-override)
-target_include_directories(cxx-benchmarks-flags INTERFACE "${LIBCXX_GENERATED_INCLUDE_DIR}"
-                                                INTERFACE "${BENCHMARK_INSTALL_DIR}/include"
-                                                INTERFACE "${LIBCXX_SOURCE_DIR}/test/support")
-target_link_options(cxx-benchmarks-flags INTERFACE -lm -nostdlib++
-                                                   "-L${BENCHMARK_INSTALL_DIR}/lib" "-L${BENCHMARK_INSTALL_DIR}/lib64"
-                                                   ${SANITIZER_FLAGS})
-
-set(libcxx_benchmark_targets)
-
-function(add_benchmark_test name source_file)
-  set(libcxx_target ${name}_libcxx)
-  list(APPEND libcxx_benchmark_targets ${libcxx_target})
-  add_executable(${libcxx_target} EXCLUDE_FROM_ALL ${source_file})
-  target_link_libraries(${libcxx_target} PRIVATE cxx-benchmarks-flags)
-  add_dependencies(${libcxx_target} cxx google-benchmark)
-  add_dependencies(cxx-benchmarks ${libcxx_target})
-  if (LIBCXX_ENABLE_SHARED)
-    target_link_libraries(${libcxx_target} PRIVATE cxx_shared)
-  else()
-    target_link_libraries(${libcxx_target} PRIVATE cxx_static)
-  endif()
-  target_link_libraries(${libcxx_target} PRIVATE cxx_experimental benchmark)
-  if (LLVM_USE_SANITIZER)
-    target_link_libraries(${libcxx_target} PRIVATE -ldl)
-  endif()
-  set_target_properties(${libcxx_target}
-    PROPERTIES
-          OUTPUT_NAME "${name}.bench.out"
-          RUNTIME_OUTPUT_DIRECTORY "${BENCHMARK_OUTPUT_DIR}"
-          CXX_EXTENSIONS NO)
-  cxx_link_system_libraries(${libcxx_target})
-endfunction()
-
-
-#==============================================================================
-# Register Benchmark tests
-#==============================================================================
-set(BENCHMARK_TESTS
-    algorithms.partition_point.bench.cpp
-    algorithms/count.bench.cpp
-    algorithms/equal.bench.cpp
-    algorithms/find.bench.cpp
-    algorithms/fill.bench.cpp
-    algorithms/for_each.bench.cpp
-    algorithms/lexicographical_compare.bench.cpp
-    algorithms/lower_bound.bench.cpp
-    algorithms/make_heap.bench.cpp
-    algorithms/make_heap_then_sort_heap.bench.cpp
-    algorithms/min.bench.cpp
-    algorithms/minmax.bench.cpp
-    algorithms/min_max_element.bench.cpp
-    algorithms/mismatch.bench.cpp
-    algorithms/pop_heap.bench.cpp
-    algorithms/pstl.stable_sort.bench.cpp
-    algorithms/push_heap.bench.cpp
-    algorithms/ranges_contains.bench.cpp
-    algorithms/ranges_ends_with.bench.cpp
-    algorithms/ranges_make_heap.bench.cpp
-    algorithms/ranges_make_heap_then_sort_heap.bench.cpp
-    algorithms/ranges_pop_heap.bench.cpp
-    algorithms/ranges_push_heap.bench.cpp
-    algorithms/ranges_sort.bench.cpp
-    algorithms/ranges_sort_heap.bench.cpp
-    algorithms/ranges_stable_sort.bench.cpp
-    algorithms/set_intersection.bench.cpp
-    algorithms/sort.bench.cpp
-    algorithms/sort_heap.bench.cpp
-    algorithms/stable_sort.bench.cpp
-    atomic_wait.bench.cpp
-    atomic_wait_vs_mutex_lock.bench.cpp
-    libcxxabi/dynamic_cast.bench.cpp
-    libcxxabi/dynamic_cast_old_stress.bench.cpp
-    allocation.bench.cpp
-    deque.bench.cpp
-    deque_iterator.bench.cpp
-    exception_ptr.bench.cpp
-    filesystem.bench.cpp
-    format/write_double_comparison.bench.cpp
-    format/write_int_comparison.bench.cpp
-    format/write_string_comparison.bench.cpp
-    format_to_n.bench.cpp
-    format_to.bench.cpp
-    format.bench.cpp
-    formatted_size.bench.cpp
-    formatter_float.bench.cpp
-    formatter_int.bench.cpp
-    function.bench.cpp
-    join_view.bench.cpp
-    lexicographical_compare_three_way.bench.cpp
-    map.bench.cpp
-    monotonic_buffer.bench.cpp
-    numeric/gcd.bench.cpp
-    ordered_set.bench.cpp
-    shared_mutex_vs_mutex.bench.cpp
-    stop_token.bench.cpp
-    std_format_spec_string_unicode.bench.cpp
-    std_format_spec_string_unicode_escape.bench.cpp
-    string.bench.cpp
-    stringstream.bench.cpp
-    system_error.bench.cpp
-    to_chars.bench.cpp
-    unordered_set_operations.bench.cpp
-    util_smartptr.bench.cpp
-    variant_visit_1.bench.cpp
-    variant_visit_2.bench.cpp
-    variant_visit_3.bench.cpp
-    vector_operations.bench.cpp
-    )
-
-foreach(test_path ${BENCHMARK_TESTS})
-  get_filename_component(test_file "${test_path}" NAME)
-  string(REPLACE ".bench.cpp" "" test_name "${test_file}")
-  if (NOT DEFINED ${test_name}_REPORTED)
-    message(STATUS "Adding Benchmark: ${test_file}")
-    # Only report the adding of the benchmark once.
-    set(${test_name}_REPORTED ON CACHE INTERNAL "")
-  endif()
-  add_benchmark_test(${test_name} ${test_path})
-endforeach()
-
-if (LIBCXX_INCLUDE_TESTS)
-  include(AddLLVM)
-
-  configure_lit_site_cfg(
-          ${CMAKE_CURRENT_SOURCE_DIR}/lit.cfg.py.in
-          ${CMAKE_CURRENT_BINARY_DIR}/lit.cfg.py)
-
-  configure_lit_site_cfg(
-          ${CMAKE_CURRENT_SOURCE_DIR}/lit.site.cfg.py.in
-          ${CMAKE_CURRENT_BINARY_DIR}/lit.site.cfg.py)
-
-  set(BENCHMARK_LIT_ARGS "--show-all --show-xfail --show-unsupported ${LIT_ARGS_DEFAULT}")
-=======
           -DBENCHMARK_ENABLE_TESTING:BOOL=OFF
           -DBENCHMARK_CXX_LIBRARIES:STRING=${BENCHMARK_CXX_LIBRARIES})
->>>>>>> ce7c17d5
 
 add_dependencies(cxx-test-depends google-benchmark)