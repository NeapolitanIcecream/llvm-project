# See docs/CMake.html for instructions about how to build LLVM with CMake.
cmake_minimum_required(VERSION 3.20.0)

include(CMakeDependentOption)

set(LLVM_COMMON_CMAKE_UTILS ${CMAKE_CURRENT_SOURCE_DIR}/../cmake)
include(${LLVM_COMMON_CMAKE_UTILS}/Modules/CMakePolicy.cmake
  NO_POLICY_SCOPE)

# Builds with custom install names and installation rpath setups may not work
# in the build tree. Allow these cases to use CMake's default build tree
# behavior by setting `LLVM_NO_INSTALL_NAME_DIR_FOR_BUILD_TREE` to do this.
option(LLVM_NO_INSTALL_NAME_DIR_FOR_BUILD_TREE "If set, use CMake's default build tree install name directory logic (Darwin only)" OFF)
mark_as_advanced(LLVM_NO_INSTALL_NAME_DIR_FOR_BUILD_TREE)
if(NOT LLVM_NO_INSTALL_NAME_DIR_FOR_BUILD_TREE)
  set(CMAKE_BUILD_WITH_INSTALL_NAME_DIR ON)
endif()

include(${LLVM_COMMON_CMAKE_UTILS}/Modules/LLVMVersion.cmake)

set_directory_properties(PROPERTIES LLVM_VERSION_MAJOR "${LLVM_VERSION_MAJOR}")

if (NOT PACKAGE_VERSION)
  set(PACKAGE_VERSION
    "${LLVM_VERSION_MAJOR}.${LLVM_VERSION_MINOR}.${LLVM_VERSION_PATCH}${LLVM_VERSION_SUFFIX}")
endif()

if(NOT DEFINED LLVM_SHLIB_SYMBOL_VERSION)
  # "Symbol version prefix for libLLVM.so and libclang-cpp.so"
  set(LLVM_SHLIB_SYMBOL_VERSION "LLVM_${LLVM_VERSION_MAJOR}.${LLVM_VERSION_MINOR}")
endif()

if ((CMAKE_GENERATOR MATCHES "Visual Studio") AND (MSVC_TOOLSET_VERSION LESS 142) AND (CMAKE_GENERATOR_TOOLSET STREQUAL ""))
  message(WARNING "Visual Studio generators use the x86 host compiler by "
                  "default, even for 64-bit targets. This can result in linker "
                  "instability and out of memory errors. To use the 64-bit "
                  "host compiler, pass -Thost=x64 on the CMake command line.")
endif()

if (CMAKE_GENERATOR STREQUAL "Xcode" AND NOT CMAKE_OSX_ARCHITECTURES)
  # Some CMake features like object libraries get confused if you don't
  # explicitly specify an architecture setting with the Xcode generator.
  set(CMAKE_OSX_ARCHITECTURES "x86_64")
endif()

project(LLVM
  VERSION ${LLVM_VERSION_MAJOR}.${LLVM_VERSION_MINOR}.${LLVM_VERSION_PATCH}
  LANGUAGES C CXX ASM)

if (NOT DEFINED CMAKE_INSTALL_LIBDIR AND DEFINED LLVM_LIBDIR_SUFFIX)
  # Must go before `include(GNUInstallDirs)`.
  set(CMAKE_INSTALL_LIBDIR "lib${LLVM_LIBDIR_SUFFIX}")
endif()

# Must go after `DEFINED LLVM_LIBDIR_SUFFIX` check.
set(LLVM_LIBDIR_SUFFIX "" CACHE STRING "Define suffix of library directory name (32/64)" )

# Must go after `project(..)`.
include(GNUInstallDirs)

# This C++ standard is required to build LLVM.
set(LLVM_REQUIRED_CXX_STANDARD 17)

# If we find that the cache contains CMAKE_CXX_STANDARD it means that it's a old CMakeCache.txt
# and we can just inform the user and then reset it.
if($CACHE{CMAKE_CXX_STANDARD} AND $CACHE{CMAKE_CXX_STANDARD} LESS ${LLVM_REQUIRED_CXX_STANDARD})
  message(WARNING "Resetting cache value for CMAKE_CXX_STANDARD to ${LLVM_REQUIRED_CXX_STANDARD}")
  unset(CMAKE_CXX_STANDARD CACHE)
endif()

# if CMAKE_CXX_STANDARD is still set after the cache unset above it means that the user requested it
# and we allow it to be set to something newer than the required standard but otherwise we fail.
if(DEFINED CMAKE_CXX_STANDARD AND CMAKE_CXX_STANDARD LESS ${LLVM_REQUIRED_CXX_STANDARD})
  message(FATAL_ERROR "Requested CMAKE_CXX_STANDARD=${CMAKE_CXX_STANDARD} which is less than the required ${LLVM_REQUIRED_CXX_STANDARD}.")
endif()

set(CMAKE_CXX_STANDARD ${LLVM_REQUIRED_CXX_STANDARD} CACHE STRING "C++ standard to conform to")
set(CMAKE_CXX_STANDARD_REQUIRED YES)
set(CMAKE_CXX_EXTENSIONS NO)

if (NOT CMAKE_BUILD_TYPE AND NOT CMAKE_CONFIGURATION_TYPES)
  message(FATAL_ERROR "
No build type selected. You need to pass -DCMAKE_BUILD_TYPE=<type> in order to configure LLVM.
Available options are:
  * -DCMAKE_BUILD_TYPE=Release - For an optimized build with no assertions or debug info.
  * -DCMAKE_BUILD_TYPE=Debug - For an unoptimized build with assertions and debug info.
  * -DCMAKE_BUILD_TYPE=RelWithDebInfo - For an optimized build with no assertions but with debug info.
  * -DCMAKE_BUILD_TYPE=MinSizeRel - For a build optimized for size instead of speed.
Learn more about these options in our documentation at https://llvm.org/docs/CMake.html#cmake-build-type
")
endif()

# Set default build type for cmake's try_compile module.
# CMake 3.17 or newer sets CMAKE_DEFAULT_BUILD_TYPE to one of the
# items from CMAKE_CONFIGURATION_TYPES. Logic below can be further
# simplified once LLVM's minimum CMake version is updated to 3.17.
if(CMAKE_DEFAULT_BUILD_TYPE)
  set(CMAKE_TRY_COMPILE_CONFIGURATION ${CMAKE_DEFAULT_BUILD_TYPE})
else()
  if(CMAKE_CONFIGURATION_TYPES)
    list(GET CMAKE_CONFIGURATION_TYPES 0 CMAKE_TRY_COMPILE_CONFIGURATION)
  elseif(CMAKE_BUILD_TYPE)
    set(CMAKE_TRY_COMPILE_CONFIGURATION ${CMAKE_BUILD_TYPE})
  endif()
endif()

# Side-by-side subprojects layout: automatically set the
# LLVM_EXTERNAL_${project}_SOURCE_DIR using LLVM_ALL_PROJECTS
# This allows an easy way of setting up a build directory for llvm and another
# one for llvm+clang+... using the same sources.
<<<<<<< HEAD
set(LLVM_ALL_PROJECTS "bolt;clang;clang-tools-extra;compiler-rt;cross-project-tests;libc;libclc;lld;lldb;mlir;openmp;polly;pstl")
=======
# These projects will be included when "all" is included in LLVM_ENABLE_PROJECTS.
set(LLVM_ALL_PROJECTS "bolt;clang;clang-tools-extra;compiler-rt;cross-project-tests;libclc;lld;lldb;mlir;openmp;polly;pstl")
>>>>>>> eb0f1dc0
if (${CMAKE_SYSTEM_NAME} MATCHES "AIX")
  # Disallow 'openmp' as a LLVM PROJECT on AIX as the supported way is to use
  # LLVM_ENABLE_RUNTIMES.
  list(REMOVE_ITEM LLVM_ALL_PROJECTS openmp)
endif()

<<<<<<< HEAD
# The flang project is not yet part of "all" projects (see C++ requirements)
set(LLVM_EXTRA_PROJECTS "flang")
=======
# The "libc" project, which is not part of "all" projects, could be included in
# LLVM_ENABLE_PROJECTS.  It is preferred to include "libc" in
# LLVM_ENABLE_RUNTIMES instead of LLVM_ENABLE_PROJECTS.
#
# The flang project is not yet part of "all" projects (see C++ requirements).
set(LLVM_EXTRA_PROJECTS "flang" "libc")
>>>>>>> eb0f1dc0
# List of all known projects in the mono repo
set(LLVM_KNOWN_PROJECTS "${LLVM_ALL_PROJECTS};${LLVM_EXTRA_PROJECTS}")
set(LLVM_ENABLE_PROJECTS "" CACHE STRING
    "Semicolon-separated list of projects to build (${LLVM_KNOWN_PROJECTS}), or \"all\".")
# Make sure expansion happens first to not handle "all" in rest of the checks.
if( LLVM_ENABLE_PROJECTS STREQUAL "all" )
  set( LLVM_ENABLE_PROJECTS ${LLVM_ALL_PROJECTS})
endif()
foreach(proj ${LLVM_ENABLE_PROJECTS})
  if (NOT proj STREQUAL "llvm" AND NOT "${proj}" IN_LIST LLVM_KNOWN_PROJECTS)
     MESSAGE(FATAL_ERROR "${proj} isn't a known project: ${LLVM_KNOWN_PROJECTS}. Did you mean to enable it as a runtime in LLVM_ENABLE_RUNTIMES?")
  endif()
endforeach()

# Select the runtimes to build
#
# As we migrate runtimes to using the bootstrapping build, the set of default runtimes
# should grow as we remove those runtimes from LLVM_ENABLE_PROJECTS above.
set(LLVM_DEFAULT_RUNTIMES "libcxx;libcxxabi;libunwind")
<<<<<<< HEAD
set(LLVM_SUPPORTED_RUNTIMES "libc;libunwind;libcxxabi;pstl;libcxx;compiler-rt;openmp;llvm-libgcc;offload;flang-rt")
=======
set(LLVM_SUPPORTED_RUNTIMES "libc;libunwind;libcxxabi;pstl;libcxx;compiler-rt;openmp;llvm-libgcc;offload;flang-rt;libclc")
>>>>>>> eb0f1dc0
set(LLVM_ENABLE_RUNTIMES "" CACHE STRING
  "Semicolon-separated list of runtimes to build, or \"all\" (${LLVM_DEFAULT_RUNTIMES}). Supported runtimes are ${LLVM_SUPPORTED_RUNTIMES}.")
if(LLVM_ENABLE_RUNTIMES STREQUAL "all")
  set(LLVM_ENABLE_RUNTIMES ${LLVM_DEFAULT_RUNTIMES})
endif()
foreach(proj IN LISTS LLVM_ENABLE_RUNTIMES)
  if (NOT "${proj}" IN_LIST LLVM_SUPPORTED_RUNTIMES)
    message(FATAL_ERROR "Runtime \"${proj}\" is not a supported runtime. Supported runtimes are: ${LLVM_SUPPORTED_RUNTIMES}")
  endif()
endforeach()

if ("flang" IN_LIST LLVM_ENABLE_PROJECTS)
  if (NOT "mlir" IN_LIST LLVM_ENABLE_PROJECTS)
    message(STATUS "Enabling MLIR as a dependency to flang")
    list(APPEND LLVM_ENABLE_PROJECTS "mlir")
  endif()

  if (NOT "clang" IN_LIST LLVM_ENABLE_PROJECTS)
    message(STATUS "Enabling clang as a dependency to flang")
    list(APPEND LLVM_ENABLE_PROJECTS "clang")
  endif()

  option(FLANG_ENABLE_FLANG_RT "Implicitly add LLVM_ENABLE_RUNTIMES=flang-rt when compiling Flang" ON)
  if (FLANG_ENABLE_FLANG_RT AND NOT "flang-rt" IN_LIST LLVM_ENABLE_RUNTIMES)
    message(STATUS "Enabling Flang-RT as a dependency of Flang")
    list(APPEND LLVM_ENABLE_RUNTIMES "flang-rt")
  endif ()
endif()

if ("libc" IN_LIST LLVM_ENABLE_PROJECTS)
<<<<<<< HEAD
  message(WARNING "Using LLVM_ENABLE_PROJECTS=libc is deprecated now, and will "
    "become a fatal error in the LLVM 21 release.  Please use "
=======
  message(WARNING "Using LLVM_ENABLE_PROJECTS=libc is deprecated.  Please use "
>>>>>>> eb0f1dc0
    "-DLLVM_ENABLE_RUNTIMES=libc or see the instructions at "
    "https://libc.llvm.org/ for building the runtimes.")
endif()

if ("compiler-rt" IN_LIST LLVM_ENABLE_PROJECTS)
  message(WARNING "Using LLVM_ENABLE_PROJECTS=compiler-rt is deprecated now, and will "
    "become a fatal error in the LLVM 21 release.  Please use "
    "-DLLVM_ENABLE_RUNTIMES=compiler-rt or see the instructions at "
    "https://compiler-rt.llvm.org/ for building the runtimes.")
endif()

if ("offload" IN_LIST LLVM_ENABLE_PROJECTS)
  message(WARNING "Using LLVM_ENABLE_PROJECTS=offload is deprecated now, and will "
    "become a fatal error in the LLVM 21 release.  Please use "
    "-DLLVM_ENABLE_RUNTIMES=offload or see the instructions at "
    "https://openmp.llvm.org/ for building the runtimes.")
endif()

if ("openmp" IN_LIST LLVM_ENABLE_PROJECTS)
  message(WARNING "Using LLVM_ENABLE_PROJECTS=openmp is deprecated now, and will "
    "become a fatal error in the LLVM 21 release.  Please use "
    "-DLLVM_ENABLE_RUNTIMES=openmp or see the instructions at "
    "https://openmp.llvm.org/ for building the runtimes.")
endif()

if ("flang-rt" IN_LIST LLVM_ENABLE_RUNTIMES)
  if (NOT "flang" IN_LIST LLVM_ENABLE_PROJECTS)
    message(FATAL_ERROR "Flang is not enabled, but is required for the Flang-RT runtime")
  endif ()
endif ()

<<<<<<< HEAD
=======
if ("libclc" IN_LIST LLVM_ENABLE_PROJECTS)
  message(WARNING "Using LLVM_ENABLE_PROJECTS=libclc is deprecated now, and will "
    "become a fatal error in the LLVM 21 release.  Please use "
    "-DLLVM_ENABLE_RUNTIMES=libclc or see the instructions at "
    "https://libclc.llvm.org/ for building the runtimes.")
endif()

>>>>>>> eb0f1dc0
# Set a shorthand option to enable the GPU build of the 'libc' project.
option(LIBC_GPU_BUILD "Enable the 'libc' project targeting the GPU" OFF)
if(LIBC_GPU_BUILD)
  if(LLVM_RUNTIME_TARGETS)
    list(APPEND LLVM_RUNTIME_TARGETS "nvptx64-nvidia-cuda" "amdgcn-amd-amdhsa")
  else()
    set(LLVM_RUNTIME_TARGETS "default;nvptx64-nvidia-cuda;amdgcn-amd-amdhsa")
  endif()
  list(APPEND RUNTIMES_nvptx64-nvidia-cuda_LLVM_ENABLE_RUNTIMES "libc")
  list(APPEND RUNTIMES_amdgcn-amd-amdhsa_LLVM_ENABLE_RUNTIMES "libc")
endif()

foreach(_name ${LLVM_RUNTIME_TARGETS})
  if("libc" IN_LIST RUNTIMES_${_name}_LLVM_ENABLE_RUNTIMES)
    if("${_name}" STREQUAL "amdgcn-amd-amdhsa" OR "${_name}" STREQUAL "nvptx64-nvidia-cuda")
      set(LLVM_LIBC_GPU_BUILD ON)
    endif()
  endif()
endforeach()
if("${LIBC_TARGET_TRIPLE}" STREQUAL "amdgcn-amd-amdhsa" OR
   "${LIBC_TARGET_TRIPLE}" STREQUAL "nvptx64-nvidia-cuda")
  set(LLVM_LIBC_GPU_BUILD ON)
endif()

# LLVM_ENABLE_PROJECTS_USED is `ON` if the user has ever used the
# `LLVM_ENABLE_PROJECTS` CMake cache variable.  This exists for
# several reasons:
#
# * As an indicator that the `LLVM_ENABLE_PROJECTS` list is now the single
# source of truth for which projects to build. This means we will ignore user
# supplied `LLVM_TOOL_<project>_BUILD` CMake cache variables and overwrite
# them.
#
# * The case where the user previously had `LLVM_ENABLE_PROJECTS` set to a
# non-empty list but now the user wishes to disable building all other projects
# by setting `LLVM_ENABLE_PROJECTS` to an empty string. In that case we still
# need to set the `LLVM_TOOL_${upper_proj}_BUILD` variables so that we disable
# building all the projects that were previously enabled.
set(LLVM_ENABLE_PROJECTS_USED OFF CACHE BOOL "")
mark_as_advanced(LLVM_ENABLE_PROJECTS_USED)

if (LLVM_ENABLE_PROJECTS_USED OR NOT LLVM_ENABLE_PROJECTS STREQUAL "")
  set(LLVM_ENABLE_PROJECTS_USED ON CACHE BOOL "" FORCE)
  foreach(proj ${LLVM_KNOWN_PROJECTS} ${LLVM_EXTERNAL_PROJECTS})
    string(TOUPPER "${proj}" upper_proj)
    string(REGEX REPLACE "-" "_" upper_proj ${upper_proj})
    if ("${proj}" IN_LIST LLVM_ENABLE_PROJECTS)
      message(STATUS "${proj} project is enabled")
      set(SHOULD_ENABLE_PROJECT TRUE)
      set(PROJ_DIR "${CMAKE_CURRENT_SOURCE_DIR}/../${proj}")
      if(NOT EXISTS "${PROJ_DIR}" OR NOT IS_DIRECTORY "${PROJ_DIR}")
        message(FATAL_ERROR "LLVM_ENABLE_PROJECTS requests ${proj} but directory not found: ${PROJ_DIR}")
      endif()
      if( LLVM_EXTERNAL_${upper_proj}_SOURCE_DIR STREQUAL "" )
        set(LLVM_EXTERNAL_${upper_proj}_SOURCE_DIR "${CMAKE_CURRENT_SOURCE_DIR}/../${proj}" CACHE PATH "" FORCE)
      else()
        set(LLVM_EXTERNAL_${upper_proj}_SOURCE_DIR "${CMAKE_CURRENT_SOURCE_DIR}/../${proj}" CACHE PATH "")
      endif()
    elseif ("${proj}" IN_LIST LLVM_EXTERNAL_PROJECTS)
      message(STATUS "${proj} project is enabled")
      set(SHOULD_ENABLE_PROJECT TRUE)
    else()
      message(STATUS "${proj} project is disabled")
      set(SHOULD_ENABLE_PROJECT FALSE)
    endif()
    # Force `LLVM_TOOL_${upper_proj}_BUILD` variables to have values that
    # corresponds with `LLVM_ENABLE_PROJECTS`. This prevents the user setting
    # `LLVM_TOOL_${upper_proj}_BUILD` variables externally. At some point
    # we should deprecate allowing users to set these variables by turning them
    # into normal CMake variables rather than cache variables.
    set(LLVM_TOOL_${upper_proj}_BUILD
      ${SHOULD_ENABLE_PROJECT}
      CACHE
      BOOL "Whether to build ${upper_proj} as part of LLVM" FORCE
    )
  endforeach()
endif()
unset(SHOULD_ENABLE_PROJECT)

# Build llvm with ccache if the package is present
set(LLVM_CCACHE_BUILD OFF CACHE BOOL "Set to ON for a ccache enabled build")
if(LLVM_CCACHE_BUILD)
  find_program(CCACHE_PROGRAM ccache)
  if(CCACHE_PROGRAM)
    set(LLVM_CCACHE_MAXSIZE "" CACHE STRING "Size of ccache")
    set(LLVM_CCACHE_DIR "" CACHE STRING "Directory to keep ccached data")
    set(LLVM_CCACHE_PARAMS "CCACHE_CPP2=yes CCACHE_HASHDIR=yes CCACHE_SLOPPINESS=pch_defines,time_macros"
        CACHE STRING "Parameters to pass through to ccache")

    if(NOT CMAKE_HOST_WIN32)
      set(CCACHE_PROGRAM "${LLVM_CCACHE_PARAMS} ${CCACHE_PROGRAM}")
      if (LLVM_CCACHE_MAXSIZE)
        set(CCACHE_PROGRAM "CCACHE_MAXSIZE=${LLVM_CCACHE_MAXSIZE} ${CCACHE_PROGRAM}")
      endif()
      if (LLVM_CCACHE_DIR)
        set(CCACHE_PROGRAM "CCACHE_DIR=${LLVM_CCACHE_DIR} ${CCACHE_PROGRAM}")
      endif()
      set_property(GLOBAL PROPERTY RULE_LAUNCH_COMPILE ${CCACHE_PROGRAM})
    else()
      # Until a way to reliably configure ccache on Windows is found,
      # disable precompiled headers for Windows + ccache builds
      if(NOT CMAKE_DISABLE_PRECOMPILE_HEADERS)
        message(WARNING "Using ccache with precompiled headers on Windows is currently not supported.
          CMAKE_DISABLE_PRECOMPILE_HEADERS will be set to ON.")
        set(CMAKE_DISABLE_PRECOMPILE_HEADERS "ON")
      endif()
      if(LLVM_CCACHE_MAXSIZE OR LLVM_CCACHE_DIR OR
         NOT LLVM_CCACHE_PARAMS MATCHES "CCACHE_CPP2=yes CCACHE_HASHDIR=yes CCACHE_SLOPPINESS=pch_defines,time_macros")
        message(FATAL_ERROR "Ccache configuration through CMake is not supported on Windows. Please use environment variables.")
      endif()
      # RULE_LAUNCH_COMPILE should work with Ninja but currently has issues
      # with cmd.exe and some MSVC tools other than cl.exe
      set(CMAKE_C_COMPILER_LAUNCHER ${CCACHE_PROGRAM})
      set(CMAKE_CXX_COMPILER_LAUNCHER ${CCACHE_PROGRAM})
    endif()
  else()
    message(FATAL_ERROR "Unable to find the program ccache. Set LLVM_CCACHE_BUILD to OFF")
  endif()
endif()

set(LLVM_EXTERNAL_PROJECT_BUILD_TOOL_ARGS "" CACHE STRING
  "Optional arguments for the native tool used in CMake --build invocations for external projects.")
mark_as_advanced(LLVM_EXTERNAL_PROJECT_BUILD_TOOL_ARGS)

option(LLVM_DEPENDENCY_DEBUGGING "Dependency debugging mode to verify correctly expressed library dependencies (Darwin only)" OFF)

# Some features of the LLVM build may be disallowed when dependency debugging is
# enabled. In particular you cannot use ccache because we want to force compile
# operations to always happen.
if(LLVM_DEPENDENCY_DEBUGGING)
  if(NOT CMAKE_HOST_APPLE)
    message(FATAL_ERROR "Dependency debugging is only currently supported on Darwin hosts.")
  endif()
  if(LLVM_CCACHE_BUILD)
    message(FATAL_ERROR "Cannot enable dependency debugging while using ccache.")
  endif()
endif()

option(LLVM_ENABLE_DAGISEL_COV "Debug: Prints tablegen patterns that were used for selecting" OFF)
option(LLVM_ENABLE_GISEL_COV "Enable collection of GlobalISel rule coverage" OFF)
if(LLVM_ENABLE_GISEL_COV)
  set(LLVM_GISEL_COV_PREFIX "${CMAKE_BINARY_DIR}/gisel-coverage-" CACHE STRING "Provide a filename prefix to collect the GlobalISel rule coverage")
endif()

# Add path for custom modules
list(INSERT CMAKE_MODULE_PATH 0
  "${CMAKE_CURRENT_SOURCE_DIR}/cmake"
  "${CMAKE_CURRENT_SOURCE_DIR}/cmake/modules"
  "${LLVM_COMMON_CMAKE_UTILS}/Modules"
  )

# Generate a CompilationDatabase (compile_commands.json file) for our build,
# for use by clang_complete, YouCompleteMe, etc.
set(CMAKE_EXPORT_COMPILE_COMMANDS 1)

option(LLVM_INSTALL_BINUTILS_SYMLINKS
  "Install symlinks from the binutils tool names to the corresponding LLVM tools." OFF)

option(LLVM_INSTALL_CCTOOLS_SYMLINKS
  "Install symlinks from the cctools tool names to the corresponding LLVM tools." OFF)

# By default we use symlinks on Unix platforms and copy binaries on Windows
# If you have the correct setup on Windows you can use this option to enable
# symlinks and save a lot of diskspace.
option(LLVM_USE_SYMLINKS "Use symlinks instead of copying binaries" ${CMAKE_HOST_UNIX})

option(LLVM_INSTALL_UTILS "Include utility binaries in the 'install' target." OFF)

option(LLVM_INSTALL_TOOLCHAIN_ONLY "Only include toolchain files in the 'install' target." OFF)

# Unfortunatly Clang is too eager to search directories for module maps, which can cause the
# installed version of the maps to be found when building LLVM from source. Therefore we turn off
# the installation by default. See llvm.org/PR31905.
option(LLVM_INSTALL_MODULEMAPS "Install the modulemap files in the 'install' target." OFF)

option(LLVM_USE_FOLDERS "Enable solution folders in Visual Studio. Disable for Express versions." ON)
if ( LLVM_USE_FOLDERS )
  set_property(GLOBAL PROPERTY USE_FOLDERS ON)
endif()

include(VersionFromVCS)

option(LLVM_APPEND_VC_REV
  "Embed the version control system revision in LLVM" ON)

set(LLVM_FORCE_VC_REVISION
  "" CACHE STRING "Force custom VC revision for LLVM_APPEND_VC_REV")

set(LLVM_FORCE_VC_REPOSITORY
  "" CACHE STRING "Force custom VC repository for LLVM_APPEND_VC_REV")

option(LLVM_TOOL_LLVM_DRIVER_BUILD "Enables building the llvm multicall tool" OFF)

set(PACKAGE_NAME LLVM)
set(PACKAGE_STRING "${PACKAGE_NAME} ${PACKAGE_VERSION}")
set(PACKAGE_BUGREPORT "https://github.com/llvm/llvm-project/issues/")

set(BUG_REPORT_URL "${PACKAGE_BUGREPORT}" CACHE STRING
  "Default URL where bug reports are to be submitted.")
set(LLDB_BUG_REPORT_URL "${BUG_REPORT_URL}" CACHE STRING
  "Default URL where lldb bug reports are to be submitted.")

# Configure CPack.
if(NOT DEFINED CPACK_PACKAGE_INSTALL_DIRECTORY)
  set(CPACK_PACKAGE_INSTALL_DIRECTORY "LLVM")
endif()
if(NOT DEFINED CPACK_PACKAGE_VENDOR)
  set(CPACK_PACKAGE_VENDOR "LLVM")
endif()
set(CPACK_PACKAGE_VERSION_MAJOR ${LLVM_VERSION_MAJOR})
set(CPACK_PACKAGE_VERSION_MINOR ${LLVM_VERSION_MINOR})
set(CPACK_PACKAGE_VERSION_PATCH ${LLVM_VERSION_PATCH})
set(CPACK_PACKAGE_VERSION ${PACKAGE_VERSION})
set(CPACK_RESOURCE_FILE_LICENSE "${CMAKE_CURRENT_SOURCE_DIR}/LICENSE.TXT")
if(WIN32 AND NOT UNIX)
  set(CPACK_NSIS_COMPRESSOR "/SOLID lzma \r\n SetCompressorDictSize 32")
  if(NOT DEFINED CPACK_PACKAGE_INSTALL_REGISTRY_KEY)
    set(CPACK_PACKAGE_INSTALL_REGISTRY_KEY "LLVM")
  endif()
  set(CPACK_PACKAGE_ICON "${CMAKE_CURRENT_SOURCE_DIR}\\\\cmake\\\\nsis_logo.bmp")
  set(CPACK_NSIS_MUI_ICON "${CMAKE_CURRENT_SOURCE_DIR}\\\\cmake\\\\nsis_icon.ico")
  set(CPACK_NSIS_MUI_UNIICON "${CMAKE_CURRENT_SOURCE_DIR}\\\\cmake\\\\nsis_icon.ico")
  set(CPACK_NSIS_MODIFY_PATH "ON")
  set(CPACK_NSIS_ENABLE_UNINSTALL_BEFORE_INSTALL "ON")
  if( CMAKE_CL_64 )
    if(NOT DEFINED CPACK_NSIS_INSTALL_ROOT)
      set(CPACK_NSIS_INSTALL_ROOT "$PROGRAMFILES64")
    endif()
  endif()
endif()
include(CPack)

# Sanity check our source directory to make sure that we are not trying to
# generate an in-source build (unless on MSVC_IDE, where it is ok), and to make
# sure that we don't have any stray generated files lying around in the tree
# (which would end up getting picked up by header search, instead of the correct
# versions).
if( CMAKE_CURRENT_SOURCE_DIR STREQUAL CMAKE_CURRENT_BINARY_DIR AND NOT MSVC_IDE )
  message(FATAL_ERROR "In-source builds are not allowed.
Please create a directory and run cmake from there, passing the path
to this source directory as the last argument.
This process created the file `CMakeCache.txt' and the directory `CMakeFiles'.
Please delete them.")
endif()

string(TOUPPER "${CMAKE_BUILD_TYPE}" uppercase_CMAKE_BUILD_TYPE)

option(LLVM_ADDITIONAL_BUILD_TYPES "Additional build types that are allowed to be passed into CMAKE_BUILD_TYPE" "")

set(ALLOWED_BUILD_TYPES DEBUG RELEASE RELWITHDEBINFO MINSIZEREL ${LLVM_ADDITIONAL_BUILD_TYPES})
string (REPLACE ";" "|" ALLOWED_BUILD_TYPES_STRING "${ALLOWED_BUILD_TYPES}")
string (TOUPPER "${ALLOWED_BUILD_TYPES_STRING}" uppercase_ALLOWED_BUILD_TYPES)

if (CMAKE_BUILD_TYPE AND
    NOT uppercase_CMAKE_BUILD_TYPE MATCHES "^(${uppercase_ALLOWED_BUILD_TYPES})$")
  message(FATAL_ERROR "Unknown value for CMAKE_BUILD_TYPE: ${CMAKE_BUILD_TYPE}")
endif()

# LLVM_INSTALL_PACKAGE_DIR needs to be declared prior to adding the tools
# subdirectory in order to have the value available for llvm-config.
include(GNUInstallPackageDir)
set(LLVM_INSTALL_PACKAGE_DIR "${CMAKE_INSTALL_PACKAGEDIR}/llvm" CACHE STRING
  "Path for CMake subdirectory for LLVM (defaults to '${CMAKE_INSTALL_PACKAGEDIR}/llvm')")

set(LLVM_TOOLS_INSTALL_DIR "${CMAKE_INSTALL_BINDIR}" CACHE STRING
    "Path for binary subdirectory (defaults to '${CMAKE_INSTALL_BINDIR}')")
mark_as_advanced(LLVM_TOOLS_INSTALL_DIR)

set(LLVM_UTILS_INSTALL_DIR "${LLVM_TOOLS_INSTALL_DIR}" CACHE STRING
    "Path to install LLVM utilities (enabled by LLVM_INSTALL_UTILS=ON) (defaults to LLVM_TOOLS_INSTALL_DIR)")
mark_as_advanced(LLVM_UTILS_INSTALL_DIR)

set(LLVM_EXAMPLES_INSTALL_DIR "examples" CACHE STRING
    "Path for examples subdirectory (enabled by LLVM_BUILD_EXAMPLES=ON) (defaults to 'examples')")
mark_as_advanced(LLVM_EXAMPLES_INSTALL_DIR)

# They are used as destination of target generators.
set(LLVM_RUNTIME_OUTPUT_INTDIR ${CMAKE_CURRENT_BINARY_DIR}/${CMAKE_CFG_INTDIR}/bin)
set(LLVM_LIBRARY_OUTPUT_INTDIR ${CMAKE_CURRENT_BINARY_DIR}/${CMAKE_CFG_INTDIR}/lib${LLVM_LIBDIR_SUFFIX})
if(WIN32 OR CYGWIN)
  # DLL platform -- put DLLs into bin.
  set(LLVM_SHLIB_OUTPUT_INTDIR ${LLVM_RUNTIME_OUTPUT_INTDIR})
else()
  set(LLVM_SHLIB_OUTPUT_INTDIR ${LLVM_LIBRARY_OUTPUT_INTDIR})
endif()

# Each of them corresponds to llvm-config's.
set(LLVM_TOOLS_BINARY_DIR ${LLVM_RUNTIME_OUTPUT_INTDIR}) # --bindir
set(LLVM_LIBRARY_DIR      ${LLVM_LIBRARY_OUTPUT_INTDIR}) # --libdir
set(LLVM_MAIN_SRC_DIR     ${CMAKE_CURRENT_SOURCE_DIR}  ) # --src-root
set(LLVM_MAIN_INCLUDE_DIR ${LLVM_MAIN_SRC_DIR}/include ) # --includedir
set(LLVM_BINARY_DIR       ${CMAKE_CURRENT_BINARY_DIR}  ) # --prefix


# Note: LLVM_CMAKE_DIR does not include generated files
set(LLVM_CMAKE_DIR ${LLVM_MAIN_SRC_DIR}/cmake/modules)
set(LLVM_EXAMPLES_BINARY_DIR ${LLVM_BINARY_DIR}/examples)
set(LLVM_INCLUDE_DIR ${CMAKE_CURRENT_BINARY_DIR}/include)

# List of all targets to be built by default:
set(LLVM_ALL_TARGETS
  AArch64
  AMDGPU
  ARM
  AVR
  BPF
  Hexagon
  Lanai
  LoongArch
  Mips
  MSP430
  NVPTX
  PowerPC
  RISCV
  Sparc
  SPIRV
  SystemZ
  VE
  WebAssembly
  X86
  XCore
  )

set(LLVM_ALL_EXPERIMENTAL_TARGETS
  ARC
  CSKY
  DirectX
  M68k
  Xtensa
)

# List of targets with JIT support:
set(LLVM_TARGETS_WITH_JIT X86 PowerPC AArch64 ARM Mips SystemZ)

set(LLVM_TARGETS_TO_BUILD "all"
    CACHE STRING "Semicolon-separated list of targets to build, or \"all\".")

set(LLVM_EXPERIMENTAL_TARGETS_TO_BUILD ""
    CACHE STRING "Semicolon-separated list of experimental targets to build, or \"all\".")

option(BUILD_SHARED_LIBS
  "Build all libraries as shared libraries instead of static" OFF)

option(LLVM_ENABLE_BACKTRACES "Enable embedding backtraces on crash." ON)
if(LLVM_ENABLE_BACKTRACES)
  set(ENABLE_BACKTRACES 1)
endif()

option(LLVM_ENABLE_UNWIND_TABLES "Emit unwind tables for the libraries" ON)

option(LLVM_ENABLE_CRASH_OVERRIDES "Enable crash overrides." ON)
if(LLVM_ENABLE_CRASH_OVERRIDES)
  set(ENABLE_CRASH_OVERRIDES 1)
endif()

option(LLVM_ENABLE_CRASH_DUMPS "Turn on memory dumps on crashes. Currently only implemented on Windows." OFF)

set(LLVM_ENABLE_DEBUGLOC_COVERAGE_TRACKING "DISABLED" CACHE STRING
<<<<<<< HEAD
  "Enhance Debugify's line number coverage tracking; enabling this is ABI-breaking. Can be DISABLED, or COVERAGE.")
set_property(CACHE LLVM_ENABLE_DEBUGLOC_COVERAGE_TRACKING PROPERTY STRINGS DISABLED COVERAGE)
=======
  "Enhance Debugify's line number coverage tracking; enabling this is ABI-breaking. Can be DISABLED, COVERAGE, or COVERAGE_AND_ORIGIN.")
set_property(CACHE LLVM_ENABLE_DEBUGLOC_COVERAGE_TRACKING PROPERTY STRINGS DISABLED COVERAGE COVERAGE_AND_ORIGIN)
>>>>>>> eb0f1dc0

option(LLVM_EXPERIMENTAL_KEY_INSTRUCTIONS
  "Add additional fields to DILocations to support Key Instructions" OFF)

set(WINDOWS_PREFER_FORWARD_SLASH_DEFAULT OFF)
if (MINGW)
  # Cygwin doesn't identify itself as Windows, and thus gets path::Style::posix
  # as native path style, regardless of what this is set to.
  set(WINDOWS_PREFER_FORWARD_SLASH_DEFAULT ON)
endif()
option(LLVM_WINDOWS_PREFER_FORWARD_SLASH "Prefer path names with forward slashes on Windows." ${WINDOWS_PREFER_FORWARD_SLASH_DEFAULT})

option(LLVM_ENABLE_FFI "Use libffi to call external functions from the interpreter" OFF)
set(FFI_LIBRARY_DIR "" CACHE PATH "Additional directory, where CMake should search for libffi.so")
set(FFI_INCLUDE_DIR "" CACHE PATH "Additional directory, where CMake should search for ffi.h or ffi/ffi.h")

set(LLVM_TARGET_ARCH "host"
  CACHE STRING "Set target to use for LLVM JIT or use \"host\" for automatic detection.")

set(LLVM_ENABLE_LIBXML2 "ON" CACHE STRING "Use libxml2 if available. Can be ON, OFF, or FORCE_ON")

option(LLVM_ENABLE_LIBEDIT "Use libedit if available." ON)

option(LLVM_ENABLE_LIBPFM "Use libpfm for performance counters if available." ON)

# On z/OS, threads cannot be used because TLS is not supported.
if (CMAKE_SYSTEM_NAME MATCHES "OS390")
  option(LLVM_ENABLE_THREADS "Use threads if available." OFF)
else()
  option(LLVM_ENABLE_THREADS "Use threads if available." ON)
endif()

set(LLVM_ENABLE_ICU "OFF" CACHE STRING "Use ICU for text encoding conversion support if available. Can be ON, OFF, or FORCE_ON")

set(LLVM_ENABLE_ICONV "OFF" CACHE STRING "Use iconv for text encoding conversion support if available. Can be ON, OFF, or FORCE_ON")

set(LLVM_ENABLE_ZLIB "ON" CACHE STRING "Use zlib for compression/decompression if available. Can be ON, OFF, or FORCE_ON")

set(LLVM_ENABLE_ZSTD "ON" CACHE STRING "Use zstd for compression/decompression if available. Can be ON, OFF, or FORCE_ON")

set(LLVM_USE_STATIC_ZSTD FALSE CACHE BOOL "Use static version of zstd. Can be TRUE, FALSE")

set(LLVM_ENABLE_CURL "OFF" CACHE STRING "Use libcurl for the HTTP client if available. Can be ON, OFF, or FORCE_ON")

set(LLVM_HAS_LOGF128 "OFF" CACHE STRING "Use logf128 to constant fold fp128 logarithm calls. Can be ON, OFF, or FORCE_ON")

set(LLVM_ENABLE_HTTPLIB "OFF" CACHE STRING "Use cpp-httplib HTTP server library if available. Can be ON, OFF, or FORCE_ON")

set(LLVM_Z3_INSTALL_DIR "" CACHE STRING "Install directory of the Z3 solver.")

option(LLVM_ENABLE_Z3_SOLVER
  "Enable Support for the Z3 constraint solver in LLVM."
  ${LLVM_ENABLE_Z3_SOLVER_DEFAULT}
)

if (LLVM_ENABLE_Z3_SOLVER)
  find_package(Z3 4.8.9)

  if (LLVM_Z3_INSTALL_DIR)
    if (NOT Z3_FOUND)
      message(FATAL_ERROR "Z3 >= 4.8.9 has not been found in LLVM_Z3_INSTALL_DIR: ${LLVM_Z3_INSTALL_DIR}.")
    endif()
  endif()

  if (NOT Z3_FOUND)
    message(FATAL_ERROR "LLVM_ENABLE_Z3_SOLVER cannot be enabled when Z3 is not available.")
  endif()

  set(LLVM_WITH_Z3 1)
endif()

set(LLVM_ENABLE_Z3_SOLVER_DEFAULT "${Z3_FOUND}")


if( LLVM_TARGETS_TO_BUILD STREQUAL "all" )
  set( LLVM_TARGETS_TO_BUILD ${LLVM_ALL_TARGETS} )
endif()

if(LLVM_EXPERIMENTAL_TARGETS_TO_BUILD STREQUAL "all")
  set(LLVM_EXPERIMENTAL_TARGETS_TO_BUILD ${LLVM_ALL_EXPERIMENTAL_TARGETS})
endif()

set(LLVM_TARGETS_TO_BUILD
   ${LLVM_TARGETS_TO_BUILD}
   ${LLVM_EXPERIMENTAL_TARGETS_TO_BUILD})
list(REMOVE_DUPLICATES LLVM_TARGETS_TO_BUILD)

if (NOT CMAKE_SYSTEM_NAME MATCHES "OS390")
  option(LLVM_ENABLE_PIC "Build Position-Independent Code" ON)
endif()
option(LLVM_ENABLE_MODULES "Compile with C++ modules enabled." OFF)
if(${CMAKE_SYSTEM_NAME} MATCHES "Darwin")
  option(LLVM_ENABLE_MODULE_DEBUGGING "Compile with -gmodules." ON)
else()
  option(LLVM_ENABLE_MODULE_DEBUGGING "Compile with -gmodules." OFF)
endif()
option(LLVM_ENABLE_LOCAL_SUBMODULE_VISIBILITY "Compile with -fmodules-local-submodule-visibility." ON)
option(LLVM_ENABLE_LIBCXX "Use libc++ if available." OFF)
option(LLVM_ENABLE_LLVM_LIBC "Set to on to link all LLVM executables against LLVM libc, assuming it is accessible by the host compiler." OFF)
option(LLVM_STATIC_LINK_CXX_STDLIB "Statically link the standard library." OFF)
option(LLVM_ENABLE_LLD "Use lld as C and C++ linker." OFF)
option(LLVM_ENABLE_PEDANTIC "Compile with pedantic enabled." ON)
option(LLVM_ENABLE_WERROR "Fail and stop if a warning is triggered." OFF)

option(LLVM_ENABLE_DUMP "Enable dump functions even when assertions are disabled" OFF)
option(LLVM_UNREACHABLE_OPTIMIZE "Optimize llvm_unreachable() as undefined behavior (default), guaranteed trap when OFF" ON)

if( NOT uppercase_CMAKE_BUILD_TYPE STREQUAL "DEBUG" )
  option(LLVM_ENABLE_ASSERTIONS "Enable assertions" OFF)
else()
  option(LLVM_ENABLE_ASSERTIONS "Enable assertions" ON)
endif()

option(LLVM_ENABLE_EXPENSIVE_CHECKS "Enable expensive checks" OFF)

# While adding scalable vector support to LLVM, we temporarily want to
# allow an implicit conversion of TypeSize to uint64_t, and to allow
# code to get the fixed number of elements from a possibly scalable vector.
# This CMake flag enables a more strict mode where it asserts that the type
# is not a scalable vector type.
#
# Enabling this flag makes it easier to find cases where the compiler makes
# assumptions on the size being 'fixed size', when building tests for
# SVE/SVE2 or other scalable vector architectures.
option(LLVM_ENABLE_STRICT_FIXED_SIZE_VECTORS
       "Enable assertions that type is not scalable in implicit conversion from TypeSize to uint64_t and calls to getNumElements" OFF)

set(LLVM_ABI_BREAKING_CHECKS "WITH_ASSERTS" CACHE STRING
  "Enable abi-breaking checks.  Can be WITH_ASSERTS, FORCE_ON or FORCE_OFF.")

option(LLVM_FORCE_USE_OLD_TOOLCHAIN
       "Set to ON to force using an old, unsupported host toolchain." OFF)

set(LLVM_LOCAL_RPATH "" CACHE FILEPATH
  "If set, an absolute path added as rpath on binaries that do not already contain an executable-relative rpath.")

option(LLVM_TEMPORARILY_ALLOW_OLD_TOOLCHAIN
       "Set to ON to only warn when using a toolchain which is about to be deprecated, instead of emitting an error." OFF)

option(LLVM_USE_INTEL_JITEVENTS
  "Use Intel JIT API to inform Intel(R) VTune(TM) Amplifier XE 2011 about JIT code"
  OFF)

if( LLVM_USE_INTEL_JITEVENTS )
  # Verify we are on a supported platform
  if( NOT CMAKE_SYSTEM_NAME MATCHES "Windows" AND NOT CMAKE_SYSTEM_NAME MATCHES "Linux" )
    message(FATAL_ERROR
      "Intel JIT API support is available on Linux and Windows only.")
  endif()
endif( LLVM_USE_INTEL_JITEVENTS )

option(LLVM_USE_OPROFILE
  "Use opagent JIT interface to inform OProfile about JIT code" OFF)

option(LLVM_EXTERNALIZE_DEBUGINFO
  "Generate dSYM files and strip executables and libraries (Darwin Only)" OFF)

option(LLVM_ENABLE_EXPORTED_SYMBOLS_IN_EXECUTABLES
  "Preserve exported symbols in executables" ON)

set(LLVM_CODESIGNING_IDENTITY "" CACHE STRING
  "Sign executables and dylibs with the given identity or skip if empty (Darwin Only)")

# If enabled, verify we are on a platform that supports oprofile.
if( LLVM_USE_OPROFILE )
  if( NOT CMAKE_SYSTEM_NAME MATCHES "Linux" )
    message(FATAL_ERROR "OProfile support is available on Linux only.")
  endif( NOT CMAKE_SYSTEM_NAME MATCHES "Linux" )
endif( LLVM_USE_OPROFILE )

option(LLVM_USE_PERF
  "Use perf JIT interface to inform perf about JIT code" OFF)

# If enabled, verify we are on a platform that supports perf.
if( LLVM_USE_PERF )
  if( NOT CMAKE_SYSTEM_NAME MATCHES "Linux" )
    message(FATAL_ERROR "perf support is available on Linux only.")
  endif( NOT CMAKE_SYSTEM_NAME MATCHES "Linux" )
endif( LLVM_USE_PERF )

set(LLVM_USE_SANITIZER "" CACHE STRING
  "Define the sanitizer used to build binaries and tests.")
option(LLVM_OPTIMIZE_SANITIZED_BUILDS "Pass -O1 on debug sanitizer builds" ON)
set(LLVM_UBSAN_FLAGS
    "-fsanitize=undefined -fno-sanitize=vptr,function -fno-sanitize-recover=all"
    CACHE STRING
    "Compile flags set to enable UBSan. Only used if LLVM_USE_SANITIZER contains 'Undefined'.")
set(LLVM_LIB_FUZZING_ENGINE "" CACHE PATH
  "Path to fuzzing library for linking with fuzz targets")

option(LLVM_USE_SPLIT_DWARF
  "Use -gsplit-dwarf when compiling llvm and --gdb-index when linking." OFF)

# Define an option controlling whether we should build for 32-bit on 64-bit
# platforms, where supported.
if( CMAKE_SIZEOF_VOID_P EQUAL 8 AND NOT (WIN32 OR ${CMAKE_SYSTEM_NAME} MATCHES "AIX"))
  # TODO: support other platforms and toolchains.
  option(LLVM_BUILD_32_BITS "Build 32 bits executables and libraries." OFF)
endif()

# Define the default arguments to use with 'lit', and an option for the user to
# override.
set(LIT_ARGS_DEFAULT "-sv")
if (MSVC_IDE OR XCODE)
  set(LIT_ARGS_DEFAULT "${LIT_ARGS_DEFAULT} --no-progress-bar")
endif()
if(LLVM_INDIVIDUAL_TEST_COVERAGE)
   set(LIT_ARGS_DEFAULT "${LIT_ARGS_DEFAULT} --per-test-coverage")
endif()
set(LLVM_LIT_ARGS "${LIT_ARGS_DEFAULT}" CACHE STRING "Default options for lit")

# On Win32 hosts, provide an option to specify the path to the GnuWin32 tools.
if( WIN32 AND NOT CYGWIN )
  set(LLVM_LIT_TOOLS_DIR "" CACHE PATH "Path to GnuWin32 tools")
endif()
set(LLVM_NATIVE_TOOL_DIR "" CACHE PATH "Path to a directory containing prebuilt matching native tools (such as llvm-tblgen)")

set(LLVM_ENABLE_RPMALLOC "" CACHE BOOL "Replace the CRT allocator with rpmalloc.")
if(LLVM_ENABLE_RPMALLOC)
  if(NOT (CMAKE_SYSTEM_NAME MATCHES "Windows|Linux"))
    message(FATAL_ERROR "LLVM_ENABLE_RPMALLOC is only supported on Windows and Linux.")
  endif()
  if(LLVM_USE_SANITIZER)
    message(FATAL_ERROR "LLVM_ENABLE_RPMALLOC cannot be used along with LLVM_USE_SANITIZER!")
  endif()
  if(WIN32)
    if(CMAKE_CONFIGURATION_TYPES)
      foreach(BUILD_MODE ${CMAKE_CONFIGURATION_TYPES})
        string(TOUPPER "${BUILD_MODE}" uppercase_BUILD_MODE)
        if(uppercase_BUILD_MODE STREQUAL "DEBUG")
          message(WARNING "The Debug target isn't supported along with LLVM_ENABLE_RPMALLOC!")
        endif()
      endforeach()
    else()
      if(CMAKE_BUILD_TYPE AND uppercase_CMAKE_BUILD_TYPE STREQUAL "DEBUG")
        message(FATAL_ERROR "The Debug target isn't supported along with LLVM_ENABLE_RPMALLOC!")
      endif()
    endif()
  endif()

  # Override the C runtime allocator with the in-tree rpmalloc
  set(LLVM_INTEGRATED_CRT_ALLOC "${CMAKE_CURRENT_SOURCE_DIR}/lib/Support")
  set(CMAKE_MSVC_RUNTIME_LIBRARY "MultiThreaded")
endif()

set(LLVM_INTEGRATED_CRT_ALLOC "${LLVM_INTEGRATED_CRT_ALLOC}" CACHE PATH "Replace the Windows CRT allocator with any of {rpmalloc|mimalloc|snmalloc}. Only works with CMAKE_MSVC_RUNTIME_LIBRARY=MultiThreaded.")
if(LLVM_INTEGRATED_CRT_ALLOC)
  if(NOT WIN32)
    message(FATAL_ERROR "LLVM_INTEGRATED_CRT_ALLOC is only supported on Windows.")
  endif()
  if(LLVM_USE_SANITIZER)
    message(FATAL_ERROR "LLVM_INTEGRATED_CRT_ALLOC cannot be used along with LLVM_USE_SANITIZER!")
  endif()
  if(CMAKE_BUILD_TYPE AND uppercase_CMAKE_BUILD_TYPE STREQUAL "DEBUG")
    message(FATAL_ERROR "The Debug target isn't supported along with LLVM_INTEGRATED_CRT_ALLOC!")
  endif()
endif()

# Define options to control the inclusion and default build behavior for
# components which may not strictly be necessary (tools, examples, and tests).
#
# This is primarily to support building smaller or faster project files.
option(LLVM_INCLUDE_TOOLS "Generate build targets for the LLVM tools." ON)
option(LLVM_BUILD_TOOLS
  "Build the LLVM tools. If OFF, just generate build targets." ON)

option(LLVM_INCLUDE_UTILS "Generate build targets for the LLVM utils." ON)
option(LLVM_BUILD_UTILS
  "Build LLVM utility binaries. If OFF, just generate build targets." ON)

option(LLVM_INCLUDE_RUNTIMES "Generate build targets for the LLVM runtimes." ON)
option(LLVM_BUILD_RUNTIMES
  "Build the LLVM runtimes. If OFF, just generate build targets." ON)

option(LLVM_BUILD_RUNTIME
  "Build the LLVM runtime libraries." ON)
option(LLVM_BUILD_EXAMPLES
  "Build the LLVM example programs. If OFF, just generate build targets." OFF)
option(LLVM_INCLUDE_EXAMPLES "Generate build targets for the LLVM examples" ON)

option(LLVM_BUILD_TESTS
  "Build LLVM unit tests. If OFF, just generate build targets." OFF)
option(LLVM_INCLUDE_TESTS "Generate build targets for the LLVM unit tests." ON)

option(LLVM_INSTALL_GTEST
  "Install the llvm gtest library.  This should be on if you want to do
   stand-alone builds of the other projects and run their unit tests." OFF)

option(LLVM_BUILD_BENCHMARKS "Add LLVM benchmark targets to the list of default
targets. If OFF, benchmarks still could be built using Benchmarks target." OFF)
option(LLVM_INCLUDE_BENCHMARKS "Generate benchmark targets. If OFF, benchmarks can't be built." ON)

option (LLVM_BUILD_DOCS "Build the llvm documentation." OFF)
option (LLVM_INCLUDE_DOCS "Generate build targets for llvm documentation." ON)
option (LLVM_ENABLE_DOXYGEN "Use doxygen to generate llvm API documentation." OFF)
option (LLVM_ENABLE_SPHINX "Use Sphinx to generate llvm documentation." OFF)
option (LLVM_ENABLE_OCAMLDOC "Build OCaml bindings documentation." ON)
option (LLVM_ENABLE_BINDINGS "Build bindings." ON)
option (LLVM_ENABLE_TELEMETRY "Enable the telemetry library. If set to OFF, library cannot be enabled after build (eg., at runtime)" ON)

set(LLVM_INSTALL_DOXYGEN_HTML_DIR "${CMAKE_INSTALL_DOCDIR}/llvm/doxygen-html"
    CACHE STRING "Doxygen-generated HTML documentation install directory")
set(LLVM_INSTALL_OCAMLDOC_HTML_DIR "${CMAKE_INSTALL_DOCDIR}/llvm/ocaml-html"
    CACHE STRING "OCamldoc-generated HTML documentation install directory")

option (LLVM_BUILD_EXTERNAL_COMPILER_RT
  "Build compiler-rt as an external project." OFF)

option (LLVM_VERSION_PRINTER_SHOW_HOST_TARGET_INFO
  "Show target and host info when tools are invoked with --version." ON)

option(LLVM_VERSION_PRINTER_SHOW_BUILD_CONFIG
  "Show the optional build config flags when tools are invoked with --version." ON)

# You can configure which libraries from LLVM you want to include in the
# shared library by setting LLVM_DYLIB_COMPONENTS to a semi-colon delimited
# list of LLVM components. All component names handled by llvm-config are valid.
if(NOT DEFINED LLVM_DYLIB_COMPONENTS)
  set(LLVM_DYLIB_COMPONENTS "all" CACHE STRING
    "Semicolon-separated list of components to include in libLLVM, or \"all\".")
endif()

if(MSVC)
  option(LLVM_BUILD_LLVM_C_DYLIB "Build LLVM-C.dll (Windows only)" ON)
  if (BUILD_SHARED_LIBS)
    message(FATAL_ERROR "BUILD_SHARED_LIBS options is not supported on Windows.")
  endif()
else()
  option(LLVM_BUILD_LLVM_C_DYLIB "Build libllvm-c re-export library (Darwin only)" OFF)
endif()

# Used to test building the llvm shared library with explicit symbol visibility on
# Windows and Linux. For ELF platforms default symbols visibility is set to hidden.
set(LLVM_BUILD_LLVM_DYLIB_VIS FALSE CACHE BOOL "")
mark_as_advanced(LLVM_BUILD_LLVM_DYLIB_VIS)

set(CAN_BUILD_LLVM_DYLIB OFF)
if(NOT MSVC OR LLVM_BUILD_LLVM_DYLIB_VIS)
  set(CAN_BUILD_LLVM_DYLIB ON)
endif()

cmake_dependent_option(LLVM_LINK_LLVM_DYLIB "Link tools against the libllvm dynamic library" OFF
                       "CAN_BUILD_LLVM_DYLIB" OFF)

set(LLVM_BUILD_LLVM_DYLIB_default OFF)
if(LLVM_LINK_LLVM_DYLIB OR LLVM_BUILD_LLVM_C_DYLIB)
  set(LLVM_BUILD_LLVM_DYLIB_default ON)
endif()
cmake_dependent_option(LLVM_BUILD_LLVM_DYLIB "Build libllvm dynamic library" ${LLVM_BUILD_LLVM_DYLIB_default}
                       "CAN_BUILD_LLVM_DYLIB" OFF)

cmake_dependent_option(LLVM_DYLIB_EXPORT_INLINES "Force inline members of classes to be DLL exported when
                       building with clang-cl so the libllvm DLL is compatible with MSVC"
                       OFF
                       "MSVC;LLVM_BUILD_LLVM_DYLIB_VIS" OFF)

if(LLVM_BUILD_LLVM_DYLIB_VIS)
  set(LLVM_BUILD_LLVM_DYLIB ON)
endif()

if (LLVM_LINK_LLVM_DYLIB AND BUILD_SHARED_LIBS)
  message(FATAL_ERROR "Cannot enable BUILD_SHARED_LIBS with LLVM_LINK_LLVM_DYLIB.  We recommend disabling BUILD_SHARED_LIBS.")
endif()

option(LLVM_OPTIMIZED_TABLEGEN "Force TableGen to be built with optimization" OFF)
if(CMAKE_CROSSCOMPILING OR (LLVM_OPTIMIZED_TABLEGEN AND (LLVM_ENABLE_ASSERTIONS OR CMAKE_CONFIGURATION_TYPES)))
  set(LLVM_USE_HOST_TOOLS ON)
endif()

option(LLVM_OMIT_DAGISEL_COMMENTS "Do not add comments to DAG ISel" ON)
if (CMAKE_BUILD_TYPE AND uppercase_CMAKE_BUILD_TYPE MATCHES "^(RELWITHDEBINFO|DEBUG)$")
  set(LLVM_OMIT_DAGISEL_COMMENTS OFF)
endif()

if (MSVC_IDE)
  option(LLVM_ADD_NATIVE_VISUALIZERS_TO_SOLUTION "Configure project to use Visual Studio native visualizers" TRUE)
endif()

if(NOT LLVM_INDIVIDUAL_TEST_COVERAGE)
  if(LLVM_BUILD_INSTRUMENTED OR LLVM_BUILD_INSTRUMENTED_COVERAGE OR LLVM_ENABLE_IR_PGO)
    if(NOT LLVM_PROFILE_MERGE_POOL_SIZE)
      # A pool size of 1-2 is probably sufficient on an SSD. 3-4 should be fine
      # for spinning disks. Anything higher may only help on slower mediums.
      set(LLVM_PROFILE_MERGE_POOL_SIZE "4")
    endif()
    if(NOT LLVM_PROFILE_FILE_PATTERN)
      if(NOT LLVM_PROFILE_DATA_DIR)
        file(TO_NATIVE_PATH "${LLVM_BINARY_DIR}/profiles" LLVM_PROFILE_DATA_DIR)
      endif()
      file(TO_NATIVE_PATH "${LLVM_PROFILE_DATA_DIR}/%${LLVM_PROFILE_MERGE_POOL_SIZE}m.profraw" LLVM_PROFILE_FILE_PATTERN)
    endif()
    if(NOT LLVM_CSPROFILE_FILE_PATTERN)
      if(NOT LLVM_CSPROFILE_DATA_DIR)
        file(TO_NATIVE_PATH "${LLVM_BINARY_DIR}/csprofiles" LLVM_CSPROFILE_DATA_DIR)
      endif()
      file(TO_NATIVE_PATH "${LLVM_CSPROFILE_DATA_DIR}/%${LLVM_PROFILE_MERGE_POOL_SIZE}m.profraw" LLVM_CSPROFILE_FILE_PATTERN)
    endif()
  endif()
endif()

if (LLVM_BUILD_STATIC)
  set(CMAKE_EXE_LINKER_FLAGS "${CMAKE_EXE_LINKER_FLAGS} -static")
  # Remove shared library suffixes from use in find_library
  foreach (shared_lib_suffix ${CMAKE_SHARED_LIBRARY_SUFFIX} ${CMAKE_IMPORT_LIBRARY_SUFFIX})
    list(FIND CMAKE_FIND_LIBRARY_SUFFIXES ${shared_lib_suffix} shared_lib_suffix_idx)
    if(NOT ${shared_lib_suffix_idx} EQUAL -1)
      list(REMOVE_AT CMAKE_FIND_LIBRARY_SUFFIXES ${shared_lib_suffix_idx})
    endif()
  endforeach()
endif()

# Use libtool instead of ar if you are both on an Apple host, and targeting Apple.
if(CMAKE_HOST_APPLE AND APPLE)
  include(UseLibtool)
endif()

# Override the default target with an environment variable named by LLVM_TARGET_TRIPLE_ENV.
set(LLVM_TARGET_TRIPLE_ENV CACHE STRING "The name of environment variable to override default target. Disabled by blank.")
mark_as_advanced(LLVM_TARGET_TRIPLE_ENV)

if(CMAKE_SYSTEM_NAME MATCHES "BSD|Linux|OS390|AIX")
  set(LLVM_ENABLE_PER_TARGET_RUNTIME_DIR_default ON)
else()
  set(LLVM_ENABLE_PER_TARGET_RUNTIME_DIR_default OFF)
endif()
set(LLVM_ENABLE_PER_TARGET_RUNTIME_DIR ${LLVM_ENABLE_PER_TARGET_RUNTIME_DIR_default} CACHE BOOL
  "Enable per-target runtimes directory")

set(LLVM_PROFDATA_FILE "" CACHE FILEPATH
  "Profiling data file to use when compiling in order to improve runtime performance.")

if(LLVM_INCLUDE_TESTS)
  # All LLVM Python files should be compatible down to this minimum version.
  set(LLVM_MINIMUM_PYTHON_VERSION 3.8)
else()
  # FIXME: it is unknown if this is the actual minimum bound
  set(LLVM_MINIMUM_PYTHON_VERSION 3.0)
endif()

# Find python before including config-ix, since it needs to be able to search
# for python modules.
find_package(Python3 ${LLVM_MINIMUM_PYTHON_VERSION} REQUIRED
    COMPONENTS Interpreter)

# All options referred to from HandleLLVMOptions have to be specified
# BEFORE this include, otherwise options will not be correctly set on
# first cmake run
include(config-ix)

# By default, we target the host, but this can be overridden at CMake
# invocation time. Except on 64-bit AIX, where the system toolchain
# expect 32-bit objects by default.
if("${LLVM_HOST_TRIPLE}" MATCHES "^powerpc64-ibm-aix")
  string(REGEX REPLACE "^powerpc64" "powerpc" LLVM_DEFAULT_TARGET_TRIPLE_DEFAULT "${LLVM_HOST_TRIPLE}")
else()
  # Only set default triple when native target is enabled.
  if (LLVM_NATIVE_TARGET)
    set(LLVM_DEFAULT_TARGET_TRIPLE_DEFAULT "${LLVM_HOST_TRIPLE}")
  endif()
endif()

set(LLVM_DEFAULT_TARGET_TRIPLE "${LLVM_DEFAULT_TARGET_TRIPLE_DEFAULT}" CACHE STRING
    "Default target for which LLVM will generate code." )
message(STATUS "LLVM default target triple: ${LLVM_DEFAULT_TARGET_TRIPLE}")

set(LLVM_TARGET_TRIPLE "${LLVM_DEFAULT_TARGET_TRIPLE}")

if(WIN32 OR CYGWIN)
  if(BUILD_SHARED_LIBS OR LLVM_BUILD_LLVM_DYLIB)
    set(LLVM_ENABLE_PLUGINS_default ON)
  else()
    set(LLVM_ENABLE_PLUGINS_default OFF)
  endif()
else()
  set(LLVM_ENABLE_PLUGINS_default ${LLVM_ENABLE_PIC})
endif()
option(LLVM_ENABLE_PLUGINS "Enable plugin support" ${LLVM_ENABLE_PLUGINS_default})

set(LLVM_ENABLE_NEW_PASS_MANAGER TRUE CACHE BOOL
  "Enable the new pass manager by default.")
if(NOT LLVM_ENABLE_NEW_PASS_MANAGER)
  message(FATAL_ERROR "Enabling the legacy pass manager on the cmake level is"
                      " no longer supported.")
endif()

include(HandleLLVMOptions)

######

# Configure all of the various header file fragments LLVM uses which depend on
# configuration variables.
set(LLVM_ENUM_TARGETS "")
set(LLVM_ENUM_ASM_PRINTERS "")
set(LLVM_ENUM_ASM_PARSERS "")
set(LLVM_ENUM_DISASSEMBLERS "")
set(LLVM_ENUM_TARGETMCAS "")
set(LLVM_ENUM_EXEGESIS "")
foreach(t ${LLVM_TARGETS_TO_BUILD})
  set( td ${LLVM_MAIN_SRC_DIR}/lib/Target/${t} )

  # Make sure that any experimental targets were passed via
  # LLVM_EXPERIMENTAL_TARGETS_TO_BUILD, not LLVM_TARGETS_TO_BUILD.
  # We allow experimental targets that are not in LLVM_ALL_EXPERIMENTAL_TARGETS,
  # as long as they are passed via LLVM_EXPERIMENTAL_TARGETS_TO_BUILD.
  if ( NOT "${t}" IN_LIST LLVM_ALL_TARGETS AND NOT "${t}" IN_LIST LLVM_EXPERIMENTAL_TARGETS_TO_BUILD )
    if( "${t}" IN_LIST LLVM_ALL_EXPERIMENTAL_TARGETS )
      message(FATAL_ERROR "The target `${t}' is experimental and must be passed "
        "via LLVM_EXPERIMENTAL_TARGETS_TO_BUILD.")
    else()
      message(FATAL_ERROR "The target `${t}' is not a core tier target. It may be "
        "experimental, if so it must be passed via "
        "LLVM_EXPERIMENTAL_TARGETS_TO_BUILD.\n"
        "Core tier targets: ${LLVM_ALL_TARGETS}\n"
        "Known experimental targets: ${LLVM_ALL_EXPERIMENTAL_TARGETS}")
    endif()
  else()
    set(LLVM_ENUM_TARGETS "${LLVM_ENUM_TARGETS}LLVM_TARGET(${t})\n")
    string(TOUPPER ${t} T_UPPER)
    set(LLVM_HAS_${T_UPPER}_TARGET 1)
  endif()

  file(GLOB asmp_file "${td}/*AsmPrinter.cpp")
  if( asmp_file )
    set(LLVM_ENUM_ASM_PRINTERS
      "${LLVM_ENUM_ASM_PRINTERS}LLVM_ASM_PRINTER(${t})\n")
  endif()
  if( EXISTS ${td}/AsmParser/CMakeLists.txt )
    set(LLVM_ENUM_ASM_PARSERS
      "${LLVM_ENUM_ASM_PARSERS}LLVM_ASM_PARSER(${t})\n")
  endif()
  if( EXISTS ${td}/Disassembler/CMakeLists.txt )
    set(LLVM_ENUM_DISASSEMBLERS
      "${LLVM_ENUM_DISASSEMBLERS}LLVM_DISASSEMBLER(${t})\n")
  endif()
  if( EXISTS ${td}/MCA/CMakeLists.txt )
    set(LLVM_ENUM_TARGETMCAS
      "${LLVM_ENUM_TARGETMCAS}LLVM_TARGETMCA(${t})\n")
  endif()
  if( EXISTS ${LLVM_MAIN_SRC_DIR}/tools/llvm-exegesis/lib/${t}/CMakeLists.txt )
    set(LLVM_ENUM_EXEGESIS
      "${LLVM_ENUM_EXEGESIS}LLVM_EXEGESIS(${t})\n")
  endif()
endforeach(t)

# Provide an LLVM_ namespaced alias for use in #cmakedefine.
set(LLVM_BUILD_SHARED_LIBS ${BUILD_SHARED_LIBS})

# Produce the target definition files, which provide a way for clients to easily
# include various classes of targets.
configure_file(
  ${LLVM_MAIN_INCLUDE_DIR}/llvm/Config/AsmPrinters.def.in
  ${LLVM_INCLUDE_DIR}/llvm/Config/AsmPrinters.def
  )
configure_file(
  ${LLVM_MAIN_INCLUDE_DIR}/llvm/Config/AsmParsers.def.in
  ${LLVM_INCLUDE_DIR}/llvm/Config/AsmParsers.def
  )
configure_file(
  ${LLVM_MAIN_INCLUDE_DIR}/llvm/Config/Disassemblers.def.in
  ${LLVM_INCLUDE_DIR}/llvm/Config/Disassemblers.def
  )
configure_file(
  ${LLVM_MAIN_INCLUDE_DIR}/llvm/Config/Targets.def.in
  ${LLVM_INCLUDE_DIR}/llvm/Config/Targets.def
  )
configure_file(
  ${LLVM_MAIN_INCLUDE_DIR}/llvm/Config/TargetMCAs.def.in
  ${LLVM_INCLUDE_DIR}/llvm/Config/TargetMCAs.def
  )
configure_file(
  ${LLVM_MAIN_INCLUDE_DIR}/llvm/Config/TargetExegesis.def.in
  ${LLVM_INCLUDE_DIR}/llvm/Config/TargetExegesis.def
  )

# They are not referenced. See set_output_directory().
set( CMAKE_RUNTIME_OUTPUT_DIRECTORY ${LLVM_TOOLS_BINARY_DIR} )
set( CMAKE_LIBRARY_OUTPUT_DIRECTORY ${LLVM_LIBRARY_DIR} )
set( CMAKE_ARCHIVE_OUTPUT_DIRECTORY ${LLVM_LIBRARY_DIR} )

# For up-to-date instructions for installing the TFLite dependency, refer to
# the bot setup script: https://github.com/google/ml-compiler-opt/blob/main/buildbot/buildbot_init.sh
set(LLVM_HAVE_TFLITE "" CACHE BOOL "Use tflite")
if (LLVM_HAVE_TFLITE)
  find_package(tensorflow-lite REQUIRED)
endif()

# For up-to-date instructions for installing the Tensorflow dependency, refer to
# the bot setup script: https://github.com/google/ml-compiler-opt/blob/main/buildbot/buildbot_init.sh
# Specifically, assuming python3 is installed:
# python3 -m pip install --upgrade pip && python3 -m pip install --user tf_nightly==2.3.0.dev20200528
# Then set TENSORFLOW_AOT_PATH to the package install - usually it's ~/.local/lib/python3.7/site-packages/tensorflow
#
set(TENSORFLOW_AOT_PATH "" CACHE PATH "Path to TensorFlow pip install dir")

if (NOT TENSORFLOW_AOT_PATH STREQUAL "")
  set(LLVM_HAVE_TF_AOT "ON" CACHE BOOL "Tensorflow AOT available")
  set(TENSORFLOW_AOT_COMPILER
    "${TENSORFLOW_AOT_PATH}/../../../../bin/saved_model_cli"
    CACHE PATH "Path to the Tensorflow AOT compiler")
  include_directories(${TENSORFLOW_AOT_PATH}/include)
  add_subdirectory(${TENSORFLOW_AOT_PATH}/xla_aot_runtime_src
    ${CMAKE_ARCHIVE_OUTPUT_DIRECTORY}/tf_runtime)
  install(TARGETS tf_xla_runtime EXPORT LLVMExports
    ARCHIVE DESTINATION lib${LLVM_LIBDIR_SUFFIX} COMPONENT tf_xla_runtime)
  install(TARGETS tf_xla_runtime EXPORT LLVMDevelopmentExports
    ARCHIVE DESTINATION lib${LLVM_LIBDIR_SUFFIX} COMPONENT tf_xla_runtime)
  set_property(GLOBAL APPEND PROPERTY LLVM_EXPORTS tf_xla_runtime)
  # Once we add more modules, we should handle this more automatically.
  if (DEFINED LLVM_OVERRIDE_MODEL_HEADER_INLINERSIZEMODEL)
    set(LLVM_INLINER_MODEL_PATH "none")
  elseif(NOT DEFINED LLVM_INLINER_MODEL_PATH
      OR "${LLVM_INLINER_MODEL_PATH}" STREQUAL ""
      OR "${LLVM_INLINER_MODEL_PATH}" STREQUAL "autogenerate")
    set(LLVM_INLINER_MODEL_PATH "autogenerate")
    set(LLVM_INLINER_MODEL_AUTOGENERATED 1)
  endif()
  if (DEFINED LLVM_OVERRIDE_MODEL_HEADER_REGALLOCEVICTMODEL)
    set(LLVM_RAEVICT_MODEL_PATH "none")
  elseif(NOT DEFINED LLVM_RAEVICT_MODEL_PATH
      OR "${LLVM_RAEVICT_MODEL_PATH}" STREQUAL ""
      OR "${LLVM_RAEVICT_MODEL_PATH}" STREQUAL "autogenerate")
    set(LLVM_RAEVICT_MODEL_PATH "autogenerate")
    set(LLVM_RAEVICT_MODEL_AUTOGENERATED 1)
  endif()

endif()

# Configure the LLVM configuration header files.
configure_file(
  ${LLVM_MAIN_INCLUDE_DIR}/llvm/Config/config.h.cmake
  ${LLVM_INCLUDE_DIR}/llvm/Config/config.h)
configure_file(
  ${LLVM_MAIN_INCLUDE_DIR}/llvm/Config/llvm-config.h.cmake
  ${LLVM_INCLUDE_DIR}/llvm/Config/llvm-config.h)
configure_file(
  ${LLVM_MAIN_INCLUDE_DIR}/llvm/Config/Targets.h.cmake
  ${LLVM_INCLUDE_DIR}/llvm/Config/Targets.h)
configure_file(
  ${LLVM_MAIN_INCLUDE_DIR}/llvm/Config/abi-breaking.h.cmake
  ${LLVM_INCLUDE_DIR}/llvm/Config/abi-breaking.h)

if(APPLE AND DARWIN_LTO_LIBRARY)
  set(CMAKE_EXE_LINKER_FLAGS
    "${CMAKE_EXE_LINKER_FLAGS} -Wl,-lto_library -Wl,${DARWIN_LTO_LIBRARY}")
  set(CMAKE_SHARED_LINKER_FLAGS
    "${CMAKE_SHARED_LINKER_FLAGS} -Wl,-lto_library -Wl,${DARWIN_LTO_LIBRARY}")
  set(CMAKE_MODULE_LINKER_FLAGS
    "${CMAKE_MODULE_LINKER_FLAGS} -Wl,-lto_library -Wl,${DARWIN_LTO_LIBRARY}")
endif()

# Build with _XOPEN_SOURCE on AIX, as stray macros in _ALL_SOURCE mode tend to
# break things. In this case we need to enable the large-file API as well.
if (UNIX AND ${CMAKE_SYSTEM_NAME} MATCHES "AIX")
          add_compile_definitions(_XOPEN_SOURCE=700)
          add_compile_definitions(_LARGE_FILE_API)
          add_compile_options(-pthread)

  # Modules should be built with -shared -Wl,-G, so we can use runtime linking
  # with plugins.
  string(APPEND CMAKE_MODULE_LINKER_FLAGS " -shared -Wl,-G")

  # Also set the correct flags for building shared libraries.
  string(APPEND CMAKE_SHARED_LINKER_FLAGS " -shared")
endif()

# Build with _XOPEN_SOURCE on z/OS.
if (CMAKE_SYSTEM_NAME MATCHES "OS390")
  add_compile_definitions(_XOPEN_SOURCE=600)
  add_compile_definitions(_OPEN_SYS) # Needed for process information.
  add_compile_definitions(_OPEN_SYS_FILE_EXT) # Needed for EBCDIC I/O.
  add_compile_definitions(_EXT) # Needed for file data.
  add_compile_definitions(_UNIX03_THREADS) # Multithreading support.
  # Need to build LLVM as ASCII application.
  # This can't be a global setting because other projects may
  # need to be built in EBCDIC mode.
  append("-fzos-le-char-mode=ascii" CMAKE_CXX_FLAGS CMAKE_C_FLAGS)
  append("-m64" CMAKE_CXX_FLAGS CMAKE_C_FLAGS)
endif()

# Build with _FILE_OFFSET_BITS=64 on Solaris to match g++ >= 9.
if (UNIX AND ${CMAKE_SYSTEM_NAME} MATCHES "SunOS")
          add_compile_definitions(_FILE_OFFSET_BITS=64)
endif()

set(CMAKE_INCLUDE_CURRENT_DIR ON)

include_directories( ${LLVM_INCLUDE_DIR} ${LLVM_MAIN_INCLUDE_DIR})

# when crosscompiling import the executable targets from a file
if(LLVM_USE_HOST_TOOLS)
  include(CrossCompile)
  llvm_create_cross_target(LLVM NATIVE "" Release)
endif(LLVM_USE_HOST_TOOLS)
if(LLVM_TARGET_IS_CROSSCOMPILE_HOST)
# Dummy use to avoid CMake Warning: Manually-specified variables were not used
# (this is a variable that CrossCompile sets on recursive invocations)
endif()

if( ${CMAKE_SYSTEM_NAME} MATCHES SunOS )
   # special hack for Solaris to handle crazy system sys/regset.h
   include_directories("${LLVM_MAIN_INCLUDE_DIR}/llvm/Support/Solaris")
endif( ${CMAKE_SYSTEM_NAME} MATCHES SunOS )

# Make sure we don't get -rdynamic in every binary. For those that need it,
# use EXPORT_SYMBOLS argument.
set(CMAKE_SHARED_LIBRARY_LINK_CXX_FLAGS "")

include(AddLLVM)
include(TableGen)

include(LLVMDistributionSupport)

if( MINGW AND NOT "${CMAKE_CXX_COMPILER_ID}" MATCHES "Clang" )
  # People report that -O3 is unreliable on MinGW. The traditional
  # build also uses -O2 for that reason:
  llvm_replace_compiler_option(CMAKE_CXX_FLAGS_RELEASE "-O3" "-O2")
endif()

if(LLVM_INCLUDE_TESTS)
  umbrella_lit_testsuite_begin(check-all)
endif()

# Put this before tblgen. Else we have a circular dependence.
add_subdirectory(lib/Demangle)
add_subdirectory(lib/Support)
add_subdirectory(lib/TableGen)

add_subdirectory(utils/TableGen)

add_subdirectory(include)

add_subdirectory(lib)

if( LLVM_INCLUDE_UTILS )
  add_subdirectory(utils/FileCheck)
  add_subdirectory(utils/PerfectShuffle)
  add_subdirectory(utils/count)
  add_subdirectory(utils/not)
  add_subdirectory(utils/UnicodeData)
  add_subdirectory(utils/yaml-bench)
  add_subdirectory(utils/split-file)
  add_subdirectory(utils/mlgo-utils)
  add_subdirectory(utils/llvm-test-mustache-spec)
  if( LLVM_INCLUDE_TESTS )
    set(LLVM_SUBPROJECT_TITLE "Third-Party/Google Test")
    add_subdirectory(${LLVM_THIRD_PARTY_DIR}/unittest ${CMAKE_CURRENT_BINARY_DIR}/third-party/unittest)
    set(LLVM_SUBPROJECT_TITLE)
  endif()
else()
  if ( LLVM_INCLUDE_TESTS )
    message(FATAL_ERROR "Including tests when not building utils will not work.
    Either set LLVM_INCLUDE_UTILS to On, or set LLVM_INCLUDE_TESTS to Off.")
  endif()
endif()

# Use LLVM_ADD_NATIVE_VISUALIZERS_TO_SOLUTION instead of LLVM_INCLUDE_UTILS because it is not really a util
if (LLVM_ADD_NATIVE_VISUALIZERS_TO_SOLUTION)
  add_subdirectory(utils/LLVMVisualizers)
endif()

foreach( binding ${LLVM_BINDINGS_LIST} )
  if( EXISTS "${LLVM_MAIN_SRC_DIR}/bindings/${binding}/CMakeLists.txt" )
    add_subdirectory(bindings/${binding})
  endif()
endforeach()

add_subdirectory(projects)

if( LLVM_INCLUDE_TOOLS )
  add_subdirectory(tools)
endif()

if( LLVM_INCLUDE_RUNTIMES )
  add_subdirectory(runtimes)
endif()

if( LLVM_INCLUDE_EXAMPLES )
  add_subdirectory(examples)
endif()

if( LLVM_INCLUDE_TESTS )
  set(LLVM_GTEST_RUN_UNDER
    "" CACHE STRING
    "Define the wrapper program that LLVM unit tests should be run under.")
  if(EXISTS ${LLVM_MAIN_SRC_DIR}/projects/test-suite AND TARGET clang)
    include(LLVMExternalProjectUtils)
    llvm_ExternalProject_Add(test-suite ${LLVM_MAIN_SRC_DIR}/projects/test-suite
      USE_TOOLCHAIN
      EXCLUDE_FROM_ALL
      NO_INSTALL
      ALWAYS_CLEAN)
  endif()
  add_subdirectory(utils/lit)
  add_subdirectory(test)
  add_subdirectory(unittests)

  if (WIN32)
    # This utility is used to prevent crashing tests from calling Dr. Watson on
    # Windows.
    add_subdirectory(utils/KillTheDoctor)
  endif()

  umbrella_lit_testsuite_end(check-all)
  get_property(LLVM_ALL_LIT_DEPENDS GLOBAL PROPERTY LLVM_ALL_LIT_DEPENDS)
  get_property(LLVM_ALL_ADDITIONAL_TEST_DEPENDS
      GLOBAL PROPERTY LLVM_ALL_ADDITIONAL_TEST_DEPENDS)
  add_custom_target(test-depends)
  if(LLVM_ALL_LIT_DEPENDS OR LLVM_ALL_ADDITIONAL_TEST_DEPENDS)
    add_dependencies(test-depends ${LLVM_ALL_LIT_DEPENDS} ${LLVM_ALL_ADDITIONAL_TEST_DEPENDS})
  endif()
  set_target_properties(test-depends PROPERTIES FOLDER "LLVM/Tests")
  add_dependencies(check-all test-depends)
endif()

if (LLVM_INCLUDE_DOCS)
  add_subdirectory(docs)
endif()

add_subdirectory(cmake/modules)

# Do this last so that all lit targets have already been created.
if (LLVM_INCLUDE_UTILS)
  add_subdirectory(utils/llvm-lit)
endif()

if (NOT LLVM_INSTALL_TOOLCHAIN_ONLY)
  install(DIRECTORY include/llvm include/llvm-c
    DESTINATION "${CMAKE_INSTALL_INCLUDEDIR}"
    COMPONENT llvm-headers
    FILES_MATCHING
    PATTERN "*.def"
    PATTERN "*.h"
    PATTERN "*.td"
    PATTERN "*.inc"
    PATTERN "LICENSE.TXT"
    )

  install(DIRECTORY ${LLVM_INCLUDE_DIR}/llvm ${LLVM_INCLUDE_DIR}/llvm-c
    DESTINATION "${CMAKE_INSTALL_INCLUDEDIR}"
    COMPONENT llvm-headers
    FILES_MATCHING
    PATTERN "*.def"
    PATTERN "*.h"
    PATTERN "*.gen"
    PATTERN "*.inc"
    # Exclude include/llvm/CMakeFiles/intrinsics_gen.dir, matched by "*.def"
    PATTERN "CMakeFiles" EXCLUDE
    PATTERN "config.h" EXCLUDE
    )

  if (LLVM_INSTALL_MODULEMAPS)
    install(DIRECTORY include
            DESTINATION "${CMAKE_INSTALL_INCLUDEDIR}"
            COMPONENT llvm-headers
            FILES_MATCHING
            PATTERN "module.modulemap"
            )
    install(FILES include/module.install.modulemap
            DESTINATION "${CMAKE_INSTALL_INCLUDEDIR}"
            COMPONENT llvm-headers
            RENAME "module.extern.modulemap"
            )
  endif(LLVM_INSTALL_MODULEMAPS)

  # Installing the headers needs to depend on generating any public
  # tablegen'd headers.
  add_custom_target(llvm-headers)
  add_dependencies(llvm-headers intrinsics_gen omp_gen target_parser_gen)
  set_target_properties(llvm-headers PROPERTIES FOLDER "LLVM/Resources")

  if (NOT LLVM_ENABLE_IDE)
    add_llvm_install_targets(install-llvm-headers
                             DEPENDS llvm-headers
                             COMPONENT llvm-headers)
  endif()

  # Custom target to install all libraries.
  add_custom_target(llvm-libraries)
  set_target_properties(llvm-libraries PROPERTIES FOLDER "LLVM/Resources")

  if (NOT LLVM_ENABLE_IDE)
    add_llvm_install_targets(install-llvm-libraries
                             DEPENDS llvm-libraries
                             COMPONENT llvm-libraries)
  endif()

  get_property(LLVM_LIBS GLOBAL PROPERTY LLVM_LIBS)
  if(LLVM_LIBS)
    list(REMOVE_DUPLICATES LLVM_LIBS)
    foreach(lib ${LLVM_LIBS})
      add_dependencies(llvm-libraries ${lib})
      if (NOT LLVM_ENABLE_IDE)
        add_dependencies(install-llvm-libraries install-${lib})
        add_dependencies(install-llvm-libraries-stripped install-${lib}-stripped)
      endif()
    endforeach()
  endif()
endif()

# This must be at the end of the LLVM root CMakeLists file because it must run
# after all targets are created.
llvm_distribution_add_targets()
process_llvm_pass_plugins(GEN_CONFIG)
include(CoverageReport)

# This allows us to deploy the Universal CRT DLLs by passing -DCMAKE_INSTALL_UCRT_LIBRARIES=ON to CMake
if (MSVC AND CMAKE_HOST_SYSTEM_NAME STREQUAL "Windows" AND CMAKE_INSTALL_UCRT_LIBRARIES)
  include(InstallRequiredSystemLibraries)
endif()

if (LLVM_INCLUDE_BENCHMARKS)
  # Override benchmark defaults so that when the library itself is updated these
  # modifications are not lost.
  set(BENCHMARK_ENABLE_TESTING OFF CACHE BOOL "Disable benchmark testing" FORCE)
  set(BENCHMARK_ENABLE_EXCEPTIONS OFF CACHE BOOL "Disable benchmark exceptions" FORCE)
  set(BENCHMARK_ENABLE_INSTALL OFF CACHE BOOL "Don't install benchmark" FORCE)
  set(BENCHMARK_DOWNLOAD_DEPENDENCIES OFF CACHE BOOL "Don't download dependencies" FORCE)
  set(BENCHMARK_ENABLE_GTEST_TESTS OFF CACHE BOOL "Disable Google Test in benchmark" FORCE)
  set(BENCHMARK_ENABLE_WERROR ${LLVM_ENABLE_WERROR} CACHE BOOL
    "Handle -Werror for Google Benchmark based on LLVM_ENABLE_WERROR" FORCE)
  # Since LLVM requires C++11 it is safe to assume that std::regex is available.
  set(HAVE_STD_REGEX ON CACHE BOOL "OK" FORCE)
  add_subdirectory(${LLVM_THIRD_PARTY_DIR}/benchmark
    ${CMAKE_CURRENT_BINARY_DIR}/third-party/benchmark)
  set_target_properties(benchmark PROPERTIES FOLDER "Third-Party/Google Benchmark")
  set_target_properties(benchmark_main PROPERTIES FOLDER "Third-Party/Google Benchmark")
  add_subdirectory(benchmarks)
endif()

if (LLVM_INCLUDE_UTILS AND LLVM_INCLUDE_TOOLS)
  add_subdirectory(utils/llvm-locstats)
endif()

if (XCODE)
  # For additional targets that you would like to add schemes, specify e.g:
  #
  #   -DLLVM_XCODE_EXTRA_TARGET_SCHEMES="TargetParserTests;SupportTests"
  #
  # at CMake configure time.
  set(LLVM_XCODE_EXTRA_TARGET_SCHEMES "" CACHE STRING "Specifies an extra list of targets to turn into schemes")

  foreach(target ${LLVM_XCODE_EXTRA_TARGET_SCHEMES})
    set_target_properties(${target} PROPERTIES XCODE_GENERATE_SCHEME ON)
  endforeach()
endif()<|MERGE_RESOLUTION|>--- conflicted
+++ resolved
@@ -108,29 +108,20 @@
 # LLVM_EXTERNAL_${project}_SOURCE_DIR using LLVM_ALL_PROJECTS
 # This allows an easy way of setting up a build directory for llvm and another
 # one for llvm+clang+... using the same sources.
-<<<<<<< HEAD
-set(LLVM_ALL_PROJECTS "bolt;clang;clang-tools-extra;compiler-rt;cross-project-tests;libc;libclc;lld;lldb;mlir;openmp;polly;pstl")
-=======
 # These projects will be included when "all" is included in LLVM_ENABLE_PROJECTS.
 set(LLVM_ALL_PROJECTS "bolt;clang;clang-tools-extra;compiler-rt;cross-project-tests;libclc;lld;lldb;mlir;openmp;polly;pstl")
->>>>>>> eb0f1dc0
 if (${CMAKE_SYSTEM_NAME} MATCHES "AIX")
   # Disallow 'openmp' as a LLVM PROJECT on AIX as the supported way is to use
   # LLVM_ENABLE_RUNTIMES.
   list(REMOVE_ITEM LLVM_ALL_PROJECTS openmp)
 endif()
 
-<<<<<<< HEAD
-# The flang project is not yet part of "all" projects (see C++ requirements)
-set(LLVM_EXTRA_PROJECTS "flang")
-=======
 # The "libc" project, which is not part of "all" projects, could be included in
 # LLVM_ENABLE_PROJECTS.  It is preferred to include "libc" in
 # LLVM_ENABLE_RUNTIMES instead of LLVM_ENABLE_PROJECTS.
 #
 # The flang project is not yet part of "all" projects (see C++ requirements).
 set(LLVM_EXTRA_PROJECTS "flang" "libc")
->>>>>>> eb0f1dc0
 # List of all known projects in the mono repo
 set(LLVM_KNOWN_PROJECTS "${LLVM_ALL_PROJECTS};${LLVM_EXTRA_PROJECTS}")
 set(LLVM_ENABLE_PROJECTS "" CACHE STRING
@@ -150,11 +141,7 @@
 # As we migrate runtimes to using the bootstrapping build, the set of default runtimes
 # should grow as we remove those runtimes from LLVM_ENABLE_PROJECTS above.
 set(LLVM_DEFAULT_RUNTIMES "libcxx;libcxxabi;libunwind")
-<<<<<<< HEAD
-set(LLVM_SUPPORTED_RUNTIMES "libc;libunwind;libcxxabi;pstl;libcxx;compiler-rt;openmp;llvm-libgcc;offload;flang-rt")
-=======
 set(LLVM_SUPPORTED_RUNTIMES "libc;libunwind;libcxxabi;pstl;libcxx;compiler-rt;openmp;llvm-libgcc;offload;flang-rt;libclc")
->>>>>>> eb0f1dc0
 set(LLVM_ENABLE_RUNTIMES "" CACHE STRING
   "Semicolon-separated list of runtimes to build, or \"all\" (${LLVM_DEFAULT_RUNTIMES}). Supported runtimes are ${LLVM_SUPPORTED_RUNTIMES}.")
 if(LLVM_ENABLE_RUNTIMES STREQUAL "all")
@@ -185,12 +172,7 @@
 endif()
 
 if ("libc" IN_LIST LLVM_ENABLE_PROJECTS)
-<<<<<<< HEAD
-  message(WARNING "Using LLVM_ENABLE_PROJECTS=libc is deprecated now, and will "
-    "become a fatal error in the LLVM 21 release.  Please use "
-=======
   message(WARNING "Using LLVM_ENABLE_PROJECTS=libc is deprecated.  Please use "
->>>>>>> eb0f1dc0
     "-DLLVM_ENABLE_RUNTIMES=libc or see the instructions at "
     "https://libc.llvm.org/ for building the runtimes.")
 endif()
@@ -222,8 +204,6 @@
   endif ()
 endif ()
 
-<<<<<<< HEAD
-=======
 if ("libclc" IN_LIST LLVM_ENABLE_PROJECTS)
   message(WARNING "Using LLVM_ENABLE_PROJECTS=libclc is deprecated now, and will "
     "become a fatal error in the LLVM 21 release.  Please use "
@@ -231,7 +211,6 @@
     "https://libclc.llvm.org/ for building the runtimes.")
 endif()
 
->>>>>>> eb0f1dc0
 # Set a shorthand option to enable the GPU build of the 'libc' project.
 option(LIBC_GPU_BUILD "Enable the 'libc' project targeting the GPU" OFF)
 if(LIBC_GPU_BUILD)
@@ -590,13 +569,8 @@
 option(LLVM_ENABLE_CRASH_DUMPS "Turn on memory dumps on crashes. Currently only implemented on Windows." OFF)
 
 set(LLVM_ENABLE_DEBUGLOC_COVERAGE_TRACKING "DISABLED" CACHE STRING
-<<<<<<< HEAD
-  "Enhance Debugify's line number coverage tracking; enabling this is ABI-breaking. Can be DISABLED, or COVERAGE.")
-set_property(CACHE LLVM_ENABLE_DEBUGLOC_COVERAGE_TRACKING PROPERTY STRINGS DISABLED COVERAGE)
-=======
   "Enhance Debugify's line number coverage tracking; enabling this is ABI-breaking. Can be DISABLED, COVERAGE, or COVERAGE_AND_ORIGIN.")
 set_property(CACHE LLVM_ENABLE_DEBUGLOC_COVERAGE_TRACKING PROPERTY STRINGS DISABLED COVERAGE COVERAGE_AND_ORIGIN)
->>>>>>> eb0f1dc0
 
 option(LLVM_EXPERIMENTAL_KEY_INSTRUCTIONS
   "Add additional fields to DILocations to support Key Instructions" OFF)
