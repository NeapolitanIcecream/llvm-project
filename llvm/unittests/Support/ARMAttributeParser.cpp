#include "llvm/Support/ARMAttributeParser.h"
#include "llvm/Support/ARMBuildAttributes.h"
#include "llvm/Support/ELFAttributes.h"
#include "gtest/gtest.h"
#include <string>

using namespace llvm;

struct AttributeSection {
  unsigned Tag;
  unsigned Value;

  AttributeSection(unsigned tag, unsigned value) : Tag(tag), Value(value) { }

  void write(raw_ostream &OS) {
    OS.flush();
    // length = length + "aeabi\0" + TagFile + ByteSize + Tag + Value;
    // length = 17 bytes

    OS << 'A' << (uint8_t)17 << (uint8_t)0 << (uint8_t)0 << (uint8_t)0;
    OS << "aeabi" << '\0';
    OS << (uint8_t)1 << (uint8_t)7 << (uint8_t)0 << (uint8_t)0 << (uint8_t)0;
    OS << (uint8_t)Tag << (uint8_t)Value;

  }
};

bool testBuildAttr(unsigned Tag, unsigned Value,
                   unsigned ExpectedTag, unsigned ExpectedValue) {
  std::string buffer;
  raw_string_ostream OS(buffer);
  AttributeSection Section(Tag, Value);
  Section.write(OS);
  ArrayRef<uint8_t> Bytes(reinterpret_cast<const uint8_t *>(buffer.c_str()),
                          buffer.size());

  ARMAttributeParser Parser;
  cantFail(Parser.parse(Bytes, llvm::endianness::little));

  std::optional<unsigned> Attr = Parser.getAttributeValue("", ExpectedTag);
<<<<<<< HEAD
  return Attr && *Attr == ExpectedValue;
=======
  return Attr == ExpectedValue;
>>>>>>> 4084ffcf
}

void testParseError(ArrayRef<uint8_t> bytes, const char *msg) {
  ARMAttributeParser parser;
  Error e = parser.parse(bytes, llvm::endianness::little);
  EXPECT_STREQ(toString(std::move(e)).c_str(), msg);
}

bool testTagString(unsigned Tag, const char *name) {
  return ELFAttrs::attrTypeAsString(Tag, ARMBuildAttrs::getARMAttributeTags())
             .str() == name;
}

TEST(ARMAttributeParser, UnknownCPU_arch) {
  static const uint8_t bytes[] = {'A', 15, 0, 0, 0, 'a', 'e', 'a', 'b',
                                  'i', 0,  1, 7, 0, 0,   0,   6,   23};
  testParseError(bytes, "unknown CPU_arch value: 23");
}

TEST(CPUArchBuildAttr, testBuildAttr) {
  EXPECT_TRUE(testTagString(6, "Tag_CPU_arch"));

  EXPECT_TRUE(testBuildAttr(6, 0, ARMBuildAttrs::CPU_arch,
                            ARMBuildAttrs::Pre_v4));
  EXPECT_TRUE(testBuildAttr(6, 1, ARMBuildAttrs::CPU_arch,
                            ARMBuildAttrs::v4));
  EXPECT_TRUE(testBuildAttr(6, 2, ARMBuildAttrs::CPU_arch,
                               ARMBuildAttrs::v4T));
  EXPECT_TRUE(testBuildAttr(6, 3, ARMBuildAttrs::CPU_arch,
                               ARMBuildAttrs::v5T));
  EXPECT_TRUE(testBuildAttr(6, 4, ARMBuildAttrs::CPU_arch,
                               ARMBuildAttrs::v5TE));
  EXPECT_TRUE(testBuildAttr(6, 5, ARMBuildAttrs::CPU_arch,
                               ARMBuildAttrs::v5TEJ));
  EXPECT_TRUE(testBuildAttr(6, 6, ARMBuildAttrs::CPU_arch,
                               ARMBuildAttrs::v6));
  EXPECT_TRUE(testBuildAttr(6, 7, ARMBuildAttrs::CPU_arch,
                               ARMBuildAttrs::v6KZ));
  EXPECT_TRUE(testBuildAttr(6, 8, ARMBuildAttrs::CPU_arch,
                               ARMBuildAttrs::v6T2));
  EXPECT_TRUE(testBuildAttr(6, 9, ARMBuildAttrs::CPU_arch,
                               ARMBuildAttrs::v6K));
  EXPECT_TRUE(testBuildAttr(6, 10, ARMBuildAttrs::CPU_arch,
                               ARMBuildAttrs::v7));
  EXPECT_TRUE(testBuildAttr(6, 11, ARMBuildAttrs::CPU_arch,
                               ARMBuildAttrs::v6_M));
  EXPECT_TRUE(testBuildAttr(6, 12, ARMBuildAttrs::CPU_arch,
                               ARMBuildAttrs::v6S_M));
  EXPECT_TRUE(testBuildAttr(6, 13, ARMBuildAttrs::CPU_arch,
                               ARMBuildAttrs::v7E_M));
  EXPECT_TRUE(testBuildAttr(6, 14, ARMBuildAttrs::CPU_arch,
                               ARMBuildAttrs::v8_A));
  EXPECT_TRUE(testBuildAttr(6, 15, ARMBuildAttrs::CPU_arch,
                               ARMBuildAttrs::v8_R));
  EXPECT_TRUE(testBuildAttr(6, 16, ARMBuildAttrs::CPU_arch,
                               ARMBuildAttrs::v8_M_Base));
  EXPECT_TRUE(testBuildAttr(6, 17, ARMBuildAttrs::CPU_arch,
                               ARMBuildAttrs::v8_M_Main));
  EXPECT_TRUE(testBuildAttr(6, 21, ARMBuildAttrs::CPU_arch,
                               ARMBuildAttrs::v8_1_M_Main));
  EXPECT_TRUE(testBuildAttr(6, 22, ARMBuildAttrs::CPU_arch,
                               ARMBuildAttrs::v9_A));

}

TEST(CPUArchProfileBuildAttr, testBuildAttr) {
  EXPECT_TRUE(testTagString(7, "Tag_CPU_arch_profile"));
  EXPECT_TRUE(testBuildAttr(7, 'A', ARMBuildAttrs::CPU_arch_profile,
                               ARMBuildAttrs::ApplicationProfile));
  EXPECT_TRUE(testBuildAttr(7, 'R', ARMBuildAttrs::CPU_arch_profile,
                               ARMBuildAttrs::RealTimeProfile));
  EXPECT_TRUE(testBuildAttr(7, 'M', ARMBuildAttrs::CPU_arch_profile,
                               ARMBuildAttrs::MicroControllerProfile));
  EXPECT_TRUE(testBuildAttr(7, 'S', ARMBuildAttrs::CPU_arch_profile,
                               ARMBuildAttrs::SystemProfile));
}

TEST(ARMISABuildAttr, testBuildAttr) {
  EXPECT_TRUE(testTagString(8, "Tag_ARM_ISA_use"));
  EXPECT_TRUE(testBuildAttr(8, 0, ARMBuildAttrs::ARM_ISA_use,
                               ARMBuildAttrs::Not_Allowed));
  EXPECT_TRUE(testBuildAttr(8, 1, ARMBuildAttrs::ARM_ISA_use,
                               ARMBuildAttrs::Allowed));
}

TEST(ThumbISABuildAttr, testBuildAttr) {
  EXPECT_TRUE(testTagString(9, "Tag_THUMB_ISA_use"));
  EXPECT_TRUE(testBuildAttr(9, 0, ARMBuildAttrs::THUMB_ISA_use,
                               ARMBuildAttrs::Not_Allowed));
  EXPECT_TRUE(testBuildAttr(9, 1, ARMBuildAttrs::THUMB_ISA_use,
                               ARMBuildAttrs::Allowed));
  EXPECT_TRUE(testBuildAttr(9, 2, ARMBuildAttrs::THUMB_ISA_use,
                               ARMBuildAttrs::AllowThumb32));
  EXPECT_TRUE(testBuildAttr(9, 3, ARMBuildAttrs::THUMB_ISA_use,
                               ARMBuildAttrs::AllowThumbDerived));
}

TEST(FPArchBuildAttr, testBuildAttr) {
  EXPECT_TRUE(testTagString(10, "Tag_FP_arch"));
  EXPECT_TRUE(testBuildAttr(10, 0, ARMBuildAttrs::FP_arch,
                               ARMBuildAttrs::Not_Allowed));
  EXPECT_TRUE(testBuildAttr(10, 1, ARMBuildAttrs::FP_arch,
                               ARMBuildAttrs::Allowed));
  EXPECT_TRUE(testBuildAttr(10, 2, ARMBuildAttrs::FP_arch,
                               ARMBuildAttrs::AllowFPv2));
  EXPECT_TRUE(testBuildAttr(10, 3, ARMBuildAttrs::FP_arch,
                               ARMBuildAttrs::AllowFPv3A));
  EXPECT_TRUE(testBuildAttr(10, 4, ARMBuildAttrs::FP_arch,
                               ARMBuildAttrs::AllowFPv3B));
  EXPECT_TRUE(testBuildAttr(10, 5, ARMBuildAttrs::FP_arch,
                               ARMBuildAttrs::AllowFPv4A));
  EXPECT_TRUE(testBuildAttr(10, 6, ARMBuildAttrs::FP_arch,
                               ARMBuildAttrs::AllowFPv4B));
  EXPECT_TRUE(testBuildAttr(10, 7, ARMBuildAttrs::FP_arch,
                               ARMBuildAttrs::AllowFPARMv8A));
  EXPECT_TRUE(testBuildAttr(10, 8, ARMBuildAttrs::FP_arch,
                               ARMBuildAttrs::AllowFPARMv8B));
}

TEST(WMMXBuildAttr, testBuildAttr) {
  EXPECT_TRUE(testTagString(11, "Tag_WMMX_arch"));
  EXPECT_TRUE(testBuildAttr(11, 0, ARMBuildAttrs::WMMX_arch,
                            ARMBuildAttrs::Not_Allowed));
  EXPECT_TRUE(testBuildAttr(11, 1, ARMBuildAttrs::WMMX_arch,
                            ARMBuildAttrs::AllowWMMXv1));
  EXPECT_TRUE(testBuildAttr(11, 2, ARMBuildAttrs::WMMX_arch,
                            ARMBuildAttrs::AllowWMMXv2));
}

TEST(SIMDBuildAttr, testBuildAttr) {
  EXPECT_TRUE(testTagString(12, "Tag_Advanced_SIMD_arch"));
  EXPECT_TRUE(testBuildAttr(12, 0, ARMBuildAttrs::Advanced_SIMD_arch,
                            ARMBuildAttrs::Not_Allowed));
  EXPECT_TRUE(testBuildAttr(12, 1, ARMBuildAttrs::Advanced_SIMD_arch,
                            ARMBuildAttrs::AllowNeon));
  EXPECT_TRUE(testBuildAttr(12, 2, ARMBuildAttrs::Advanced_SIMD_arch,
                            ARMBuildAttrs::AllowNeon2));
  EXPECT_TRUE(testBuildAttr(12, 3, ARMBuildAttrs::Advanced_SIMD_arch,
                            ARMBuildAttrs::AllowNeonARMv8));
  EXPECT_TRUE(testBuildAttr(12, 4, ARMBuildAttrs::Advanced_SIMD_arch,
                            ARMBuildAttrs::AllowNeonARMv8_1a));
}

TEST(FPHPBuildAttr, testBuildAttr) {
  EXPECT_TRUE(testTagString(36, "Tag_FP_HP_extension"));
  EXPECT_TRUE(testBuildAttr(36, 0, ARMBuildAttrs::FP_HP_extension,
                            ARMBuildAttrs::Not_Allowed));
  EXPECT_TRUE(testBuildAttr(36, 1, ARMBuildAttrs::FP_HP_extension,
                            ARMBuildAttrs::AllowHPFP));
}

TEST(MVEBuildAttr, testBuildAttr) {
  EXPECT_TRUE(testTagString(48, "Tag_MVE_arch"));
  EXPECT_TRUE(testBuildAttr(48, 0, ARMBuildAttrs::MVE_arch,
                            ARMBuildAttrs::Not_Allowed));
  EXPECT_TRUE(testBuildAttr(48, 1, ARMBuildAttrs::MVE_arch,
                            ARMBuildAttrs::AllowMVEInteger));
  EXPECT_TRUE(testBuildAttr(48, 2, ARMBuildAttrs::MVE_arch,
                            ARMBuildAttrs::AllowMVEIntegerAndFloat));
}

TEST(CPUAlignBuildAttr, testBuildAttr) {
  EXPECT_TRUE(testTagString(34, "Tag_CPU_unaligned_access"));
  EXPECT_TRUE(testBuildAttr(34, 0, ARMBuildAttrs::CPU_unaligned_access,
                            ARMBuildAttrs::Not_Allowed));
  EXPECT_TRUE(testBuildAttr(34, 1, ARMBuildAttrs::CPU_unaligned_access,
                            ARMBuildAttrs::Allowed));
}

TEST(T2EEBuildAttr, testBuildAttr) {
  EXPECT_TRUE(testTagString(66, "Tag_T2EE_use"));
  EXPECT_TRUE(testBuildAttr(66, 0, ARMBuildAttrs::T2EE_use,
                            ARMBuildAttrs::Not_Allowed));
  EXPECT_TRUE(testBuildAttr(66, 1, ARMBuildAttrs::T2EE_use,
                            ARMBuildAttrs::Allowed));
}

TEST(VirtualizationBuildAttr, testBuildAttr) {
  EXPECT_TRUE(testTagString(68, "Tag_Virtualization_use"));
  EXPECT_TRUE(testBuildAttr(68, 0, ARMBuildAttrs::Virtualization_use,
                            ARMBuildAttrs::Not_Allowed));
  EXPECT_TRUE(testBuildAttr(68, 1, ARMBuildAttrs::Virtualization_use,
                            ARMBuildAttrs::AllowTZ));
  EXPECT_TRUE(testBuildAttr(68, 2, ARMBuildAttrs::Virtualization_use,
                            ARMBuildAttrs::AllowVirtualization));
  EXPECT_TRUE(testBuildAttr(68, 3, ARMBuildAttrs::Virtualization_use,
                            ARMBuildAttrs::AllowTZVirtualization));
}

TEST(MPBuildAttr, testBuildAttr) {
  EXPECT_TRUE(testTagString(42, "Tag_MPextension_use"));
  EXPECT_TRUE(testBuildAttr(42, 0, ARMBuildAttrs::MPextension_use,
                            ARMBuildAttrs::Not_Allowed));
  EXPECT_TRUE(testBuildAttr(42, 1, ARMBuildAttrs::MPextension_use,
                            ARMBuildAttrs::AllowMP));
}

TEST(DivBuildAttr, testBuildAttr) {
  EXPECT_TRUE(testTagString(44, "Tag_DIV_use"));
  EXPECT_TRUE(testBuildAttr(44, 0, ARMBuildAttrs::DIV_use,
                            ARMBuildAttrs::AllowDIVIfExists));
  EXPECT_TRUE(testBuildAttr(44, 1, ARMBuildAttrs::DIV_use,
                            ARMBuildAttrs::DisallowDIV));
  EXPECT_TRUE(testBuildAttr(44, 2, ARMBuildAttrs::DIV_use,
                            ARMBuildAttrs::AllowDIVExt));
}

TEST(PCS_ConfigBuildAttr, testBuildAttr) {
  EXPECT_TRUE(testTagString(13, "Tag_PCS_config"));
  EXPECT_TRUE(testBuildAttr(13, 0, ARMBuildAttrs::PCS_config, 0));
  EXPECT_TRUE(testBuildAttr(13, 1, ARMBuildAttrs::PCS_config, 1));
  EXPECT_TRUE(testBuildAttr(13, 2, ARMBuildAttrs::PCS_config, 2));
  EXPECT_TRUE(testBuildAttr(13, 3, ARMBuildAttrs::PCS_config, 3));
  EXPECT_TRUE(testBuildAttr(13, 4, ARMBuildAttrs::PCS_config, 4));
  EXPECT_TRUE(testBuildAttr(13, 5, ARMBuildAttrs::PCS_config, 5));
  EXPECT_TRUE(testBuildAttr(13, 6, ARMBuildAttrs::PCS_config, 6));
  EXPECT_TRUE(testBuildAttr(13, 7, ARMBuildAttrs::PCS_config, 7));
}

TEST(PCS_R9BuildAttr, testBuildAttr) {
  EXPECT_TRUE(testTagString(14, "Tag_ABI_PCS_R9_use"));
  EXPECT_TRUE(testBuildAttr(14, 0, ARMBuildAttrs::ABI_PCS_R9_use,
                            ARMBuildAttrs::R9IsGPR));
  EXPECT_TRUE(testBuildAttr(14, 1, ARMBuildAttrs::ABI_PCS_R9_use,
                            ARMBuildAttrs::R9IsSB));
  EXPECT_TRUE(testBuildAttr(14, 2, ARMBuildAttrs::ABI_PCS_R9_use,
                            ARMBuildAttrs::R9IsTLSPointer));
  EXPECT_TRUE(testBuildAttr(14, 3, ARMBuildAttrs::ABI_PCS_R9_use,
                            ARMBuildAttrs::R9Reserved));
}

TEST(PCS_RWBuildAttr, testBuildAttr) {
  EXPECT_TRUE(testTagString(15, "Tag_ABI_PCS_RW_data"));
  EXPECT_TRUE(testBuildAttr(15, 0, ARMBuildAttrs::ABI_PCS_RW_data,
                            ARMBuildAttrs::Not_Allowed));
  EXPECT_TRUE(testBuildAttr(15, 1, ARMBuildAttrs::ABI_PCS_RW_data,
                            ARMBuildAttrs::AddressRWPCRel));
  EXPECT_TRUE(testBuildAttr(15, 2, ARMBuildAttrs::ABI_PCS_RW_data,
                            ARMBuildAttrs::AddressRWSBRel));
  EXPECT_TRUE(testBuildAttr(15, 3, ARMBuildAttrs::ABI_PCS_RW_data,
                            ARMBuildAttrs::AddressRWNone));
}

TEST(PCS_ROBuildAttr, testBuildAttr) {
  EXPECT_TRUE(testTagString(16, "Tag_ABI_PCS_RO_data"));
  EXPECT_TRUE(testBuildAttr(16, 0, ARMBuildAttrs::ABI_PCS_RO_data,
                            ARMBuildAttrs::Not_Allowed));
  EXPECT_TRUE(testBuildAttr(16, 1, ARMBuildAttrs::ABI_PCS_RO_data,
                            ARMBuildAttrs::AddressROPCRel));
  EXPECT_TRUE(testBuildAttr(16, 2, ARMBuildAttrs::ABI_PCS_RO_data,
                            ARMBuildAttrs::AddressRONone));
}

TEST(PCS_GOTBuildAttr, testBuildAttr) {
  EXPECT_TRUE(testTagString(17, "Tag_ABI_PCS_GOT_use"));
  EXPECT_TRUE(testBuildAttr(17, 0, ARMBuildAttrs::ABI_PCS_GOT_use,
                            ARMBuildAttrs::Not_Allowed));
  EXPECT_TRUE(testBuildAttr(17, 1, ARMBuildAttrs::ABI_PCS_GOT_use,
                            ARMBuildAttrs::AddressDirect));
  EXPECT_TRUE(testBuildAttr(17, 2, ARMBuildAttrs::ABI_PCS_GOT_use,
                            ARMBuildAttrs::AddressGOT));
}

TEST(PCS_WCharBuildAttr, testBuildAttr) {
  EXPECT_TRUE(testTagString(18, "Tag_ABI_PCS_wchar_t"));
  EXPECT_TRUE(testBuildAttr(18, 0, ARMBuildAttrs::ABI_PCS_wchar_t,
                            ARMBuildAttrs::WCharProhibited));
  EXPECT_TRUE(testBuildAttr(18, 2, ARMBuildAttrs::ABI_PCS_wchar_t,
                            ARMBuildAttrs::WCharWidth2Bytes));
  EXPECT_TRUE(testBuildAttr(18, 4, ARMBuildAttrs::ABI_PCS_wchar_t,
                            ARMBuildAttrs::WCharWidth4Bytes));
}

TEST(EnumSizeBuildAttr, testBuildAttr) {
  EXPECT_TRUE(testTagString(26, "Tag_ABI_enum_size"));
  EXPECT_TRUE(testBuildAttr(26, 0, ARMBuildAttrs::ABI_enum_size,
                            ARMBuildAttrs::EnumProhibited));
  EXPECT_TRUE(testBuildAttr(26, 1, ARMBuildAttrs::ABI_enum_size,
                            ARMBuildAttrs::EnumSmallest));
  EXPECT_TRUE(testBuildAttr(26, 2, ARMBuildAttrs::ABI_enum_size,
                            ARMBuildAttrs::Enum32Bit));
  EXPECT_TRUE(testBuildAttr(26, 3, ARMBuildAttrs::ABI_enum_size,
                            ARMBuildAttrs::Enum32BitABI));
}

TEST(AlignNeededBuildAttr, testBuildAttr) {
  EXPECT_TRUE(testTagString(24, "Tag_ABI_align_needed"));
  EXPECT_TRUE(testBuildAttr(24, 0, ARMBuildAttrs::ABI_align_needed,
                            ARMBuildAttrs::Not_Allowed));
  EXPECT_TRUE(testBuildAttr(24, 1, ARMBuildAttrs::ABI_align_needed,
                            ARMBuildAttrs::Align8Byte));
  EXPECT_TRUE(testBuildAttr(24, 2, ARMBuildAttrs::ABI_align_needed,
                            ARMBuildAttrs::Align4Byte));
  EXPECT_TRUE(testBuildAttr(24, 3, ARMBuildAttrs::ABI_align_needed,
                            ARMBuildAttrs::AlignReserved));
}

TEST(AlignPreservedBuildAttr, testBuildAttr) {
  EXPECT_TRUE(testTagString(25, "Tag_ABI_align_preserved"));
  EXPECT_TRUE(testBuildAttr(25, 0, ARMBuildAttrs::ABI_align_preserved,
                            ARMBuildAttrs::AlignNotPreserved));
  EXPECT_TRUE(testBuildAttr(25, 1, ARMBuildAttrs::ABI_align_preserved,
                            ARMBuildAttrs::AlignPreserve8Byte));
  EXPECT_TRUE(testBuildAttr(25, 2, ARMBuildAttrs::ABI_align_preserved,
                            ARMBuildAttrs::AlignPreserveAll));
  EXPECT_TRUE(testBuildAttr(25, 3, ARMBuildAttrs::ABI_align_preserved,
                            ARMBuildAttrs::AlignReserved));
}

TEST(FPRoundingBuildAttr, testBuildAttr) {
  EXPECT_TRUE(testTagString(19, "Tag_ABI_FP_rounding"));
  EXPECT_TRUE(testBuildAttr(19, 0, ARMBuildAttrs::ABI_FP_rounding, 0));
  EXPECT_TRUE(testBuildAttr(19, 1, ARMBuildAttrs::ABI_FP_rounding, 1));
}

TEST(FPDenormalBuildAttr, testBuildAttr) {
  EXPECT_TRUE(testTagString(20, "Tag_ABI_FP_denormal"));
  EXPECT_TRUE(testBuildAttr(20, 0, ARMBuildAttrs::ABI_FP_denormal,
                            ARMBuildAttrs::PositiveZero));
  EXPECT_TRUE(testBuildAttr(20, 1, ARMBuildAttrs::ABI_FP_denormal,
                            ARMBuildAttrs::IEEEDenormals));
  EXPECT_TRUE(testBuildAttr(20, 2, ARMBuildAttrs::ABI_FP_denormal,
                            ARMBuildAttrs::PreserveFPSign));
}

TEST(FPExceptionsBuildAttr, testBuildAttr) {
  EXPECT_TRUE(testTagString(21, "Tag_ABI_FP_exceptions"));
  EXPECT_TRUE(testBuildAttr(21, 0, ARMBuildAttrs::ABI_FP_exceptions, 0));
  EXPECT_TRUE(testBuildAttr(21, 1, ARMBuildAttrs::ABI_FP_exceptions, 1));
}

TEST(FPUserExceptionsBuildAttr, testBuildAttr) {
  EXPECT_TRUE(testTagString(22, "Tag_ABI_FP_user_exceptions"));
  EXPECT_TRUE(testBuildAttr(22, 0, ARMBuildAttrs::ABI_FP_user_exceptions, 0));
  EXPECT_TRUE(testBuildAttr(22, 1, ARMBuildAttrs::ABI_FP_user_exceptions, 1));
}

TEST(FPNumberModelBuildAttr, testBuildAttr) {
  EXPECT_TRUE(testTagString(23, "Tag_ABI_FP_number_model"));
  EXPECT_TRUE(testBuildAttr(23, 0, ARMBuildAttrs::ABI_FP_number_model,
                            ARMBuildAttrs::Not_Allowed));
  EXPECT_TRUE(testBuildAttr(23, 1, ARMBuildAttrs::ABI_FP_number_model,
                            ARMBuildAttrs::AllowIEEENormal));
  EXPECT_TRUE(testBuildAttr(23, 2, ARMBuildAttrs::ABI_FP_number_model,
                            ARMBuildAttrs::AllowRTABI));
  EXPECT_TRUE(testBuildAttr(23, 3, ARMBuildAttrs::ABI_FP_number_model,
                            ARMBuildAttrs::AllowIEEE754));
}

TEST(FP16BuildAttr, testBuildAttr) {
  EXPECT_TRUE(testTagString(38, "Tag_ABI_FP_16bit_format"));
  EXPECT_TRUE(testBuildAttr(38, 0, ARMBuildAttrs::ABI_FP_16bit_format,
                            ARMBuildAttrs::Not_Allowed));
  EXPECT_TRUE(testBuildAttr(38, 1, ARMBuildAttrs::ABI_FP_16bit_format,
                            ARMBuildAttrs::FP16FormatIEEE));
  EXPECT_TRUE(testBuildAttr(38, 2, ARMBuildAttrs::ABI_FP_16bit_format,
                            ARMBuildAttrs::FP16VFP3));
}

TEST(HardFPBuildAttr, testBuildAttr) {
  EXPECT_TRUE(testTagString(27, "Tag_ABI_HardFP_use"));
  EXPECT_TRUE(testBuildAttr(27, 0, ARMBuildAttrs::ABI_HardFP_use,
                            ARMBuildAttrs::HardFPImplied));
  EXPECT_TRUE(testBuildAttr(27, 1, ARMBuildAttrs::ABI_HardFP_use,
                            ARMBuildAttrs::HardFPSinglePrecision));
  EXPECT_TRUE(testBuildAttr(27, 2, ARMBuildAttrs::ABI_HardFP_use, 2));
}

TEST(VFPArgsBuildAttr, testBuildAttr) {
  EXPECT_TRUE(testTagString(28, "Tag_ABI_VFP_args"));
  EXPECT_TRUE(testBuildAttr(28, 0, ARMBuildAttrs::ABI_VFP_args,
                            ARMBuildAttrs::BaseAAPCS));
  EXPECT_TRUE(testBuildAttr(28, 1, ARMBuildAttrs::ABI_VFP_args,
                            ARMBuildAttrs::HardFPAAPCS));
  EXPECT_TRUE(testBuildAttr(28, 2, ARMBuildAttrs::ABI_VFP_args, 2));
  EXPECT_TRUE(testBuildAttr(28, 3, ARMBuildAttrs::ABI_VFP_args, 3));
}

TEST(WMMXArgsBuildAttr, testBuildAttr) {
  EXPECT_TRUE(testTagString(29, "Tag_ABI_WMMX_args"));
  EXPECT_TRUE(testBuildAttr(29, 0, ARMBuildAttrs::ABI_WMMX_args, 0));
  EXPECT_TRUE(testBuildAttr(29, 1, ARMBuildAttrs::ABI_WMMX_args, 1));
  EXPECT_TRUE(testBuildAttr(29, 2, ARMBuildAttrs::ABI_WMMX_args, 2));
}<|MERGE_RESOLUTION|>--- conflicted
+++ resolved
@@ -38,11 +38,7 @@
   cantFail(Parser.parse(Bytes, llvm::endianness::little));
 
   std::optional<unsigned> Attr = Parser.getAttributeValue("", ExpectedTag);
-<<<<<<< HEAD
-  return Attr && *Attr == ExpectedValue;
-=======
   return Attr == ExpectedValue;
->>>>>>> 4084ffcf
 }
 
 void testParseError(ArrayRef<uint8_t> bytes, const char *msg) {
