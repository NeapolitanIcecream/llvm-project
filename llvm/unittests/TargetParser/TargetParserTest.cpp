--- conflicted
+++ resolved
@@ -2077,19 +2077,11 @@
         {AArch64::ARMV8A, {"sme-b16b16", "nosme2"}, {}, {"sme2", "sme-b16b16"}},
         {AArch64::ARMV9_6A, {"nosme2", "ssve-aes"}, {"sme2", "ssve-aes"}, {}},
         {AArch64::ARMV9_6A, {"ssve-aes", "nosme2"}, {}, {"ssve-aes", "sme2"}},
-<<<<<<< HEAD
 
         // sme2p1 -> {sme2p2}
         {AArch64::ARMV9_6A, {"nosme2p1", "sme2p2"}, {"sme2p2", "sme2p1"}, {}},
         {AArch64::ARMV9_6A, {"sme2p2", "nosme2p1"}, {}, {"sme2p1", "sme2p2"}},
 
-=======
-
-        // sme2p1 -> {sme2p2}
-        {AArch64::ARMV9_6A, {"nosme2p1", "sme2p2"}, {"sme2p2", "sme2p1"}, {}},
-        {AArch64::ARMV9_6A, {"sme2p2", "nosme2p1"}, {}, {"sme2p1", "sme2p2"}},
-
->>>>>>> 4084ffcf
         // fp8 -> {sme-f8f16, sme-f8f32, f8f16mm, f8f32mm, fp8dot4, fp8dot2,
         // ssve-fp8dot4, ssve-fp8dot2}
         {AArch64::ARMV8A, {"nofp8", "sme-f8f16"}, {"fp8", "sme-f8f16"}, {}},
