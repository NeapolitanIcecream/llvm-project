//===- STLExtrasTest.cpp - Unit tests for STL extras ----------------------===//
//
// Part of the LLVM Project, under the Apache License v2.0 with LLVM Exceptions.
// See https://llvm.org/LICENSE.txt for license information.
// SPDX-License-Identifier: Apache-2.0 WITH LLVM-exception
//
//===----------------------------------------------------------------------===//

#include "llvm/ADT/STLExtras.h"
#include "llvm/ADT/StringRef.h"
#include "gmock/gmock.h"
#include "gtest/gtest.h"

#include <array>
#include <climits>
#include <cstddef>
#include <initializer_list>
#include <iterator>
#include <list>
#include <tuple>
#include <type_traits>
#include <unordered_set>
#include <utility>
#include <vector>

using namespace llvm;

using testing::ElementsAre;
using testing::UnorderedElementsAre;

namespace {

int f(rank<0>) { return 0; }
int f(rank<1>) { return 1; }
int f(rank<2>) { return 2; }
int f(rank<4>) { return 4; }

TEST(STLExtrasTest, Rank) {
  // We shouldn't get ambiguities and should select the overload of the same
  // rank as the argument.
  EXPECT_EQ(0, f(rank<0>()));
  EXPECT_EQ(1, f(rank<1>()));
  EXPECT_EQ(2, f(rank<2>()));

  // This overload is missing so we end up back at 2.
  EXPECT_EQ(2, f(rank<3>()));

  // But going past 3 should work fine.
  EXPECT_EQ(4, f(rank<4>()));

  // And we can even go higher and just fall back to the last overload.
  EXPECT_EQ(4, f(rank<5>()));
  EXPECT_EQ(4, f(rank<6>()));
}

TEST(STLExtrasTest, EnumerateLValue) {
  // Test that a simple LValue can be enumerated and gives correct results with
  // multiple types, including the empty container.
  std::vector<char> foo = {'a', 'b', 'c'};
  typedef std::pair<std::size_t, char> CharPairType;
  std::vector<CharPairType> CharResults;

  for (auto [index, value] : llvm::enumerate(foo)) {
    CharResults.emplace_back(index, value);
  }

  EXPECT_THAT(CharResults,
              ElementsAre(CharPairType(0u, 'a'), CharPairType(1u, 'b'),
                          CharPairType(2u, 'c')));

  // Test a const range of a different type.
  typedef std::pair<std::size_t, int> IntPairType;
  std::vector<IntPairType> IntResults;
  const std::vector<int> bar = {1, 2, 3};
  for (auto [index, value] : llvm::enumerate(bar)) {
    IntResults.emplace_back(index, value);
  }
  EXPECT_THAT(IntResults, ElementsAre(IntPairType(0u, 1), IntPairType(1u, 2),
                                      IntPairType(2u, 3)));

  // Test an empty range.
  IntResults.clear();
  const std::vector<int> baz{};
  for (auto [index, value] : llvm::enumerate(baz)) {
    IntResults.emplace_back(index, value);
  }
  EXPECT_TRUE(IntResults.empty());
}

TEST(STLExtrasTest, EnumerateModifyLValue) {
  // Test that you can modify the underlying entries of an lvalue range through
  // the enumeration iterator.
  std::vector<char> foo = {'a', 'b', 'c'};

  for (auto X : llvm::enumerate(foo)) {
    ++X.value();
  }
  EXPECT_THAT(foo, ElementsAre('b', 'c', 'd'));

  // Also test if this works with structured bindings.
  foo = {'a', 'b', 'c'};

  for (auto [index, value] : llvm::enumerate(foo)) {
    ++value;
  }
  EXPECT_THAT(foo, ElementsAre('b', 'c', 'd'));
}

TEST(STLExtrasTest, EnumerateRValueRef) {
  // Test that an rvalue can be enumerated.
  typedef std::pair<std::size_t, int> PairType;
  std::vector<PairType> Results;

  auto Enumerator = llvm::enumerate(std::vector<int>{1, 2, 3});

  for (auto X : llvm::enumerate(std::vector<int>{1, 2, 3})) {
    Results.emplace_back(X.index(), X.value());
  }

  EXPECT_THAT(Results,
              ElementsAre(PairType(0u, 1), PairType(1u, 2), PairType(2u, 3)));

  // Also test if this works with structured bindings.
  Results.clear();

  for (auto [index, value] : llvm::enumerate(std::vector<int>{1, 2, 3})) {
    Results.emplace_back(index, value);
  }

  EXPECT_THAT(Results,
              ElementsAre(PairType(0u, 1), PairType(1u, 2), PairType(2u, 3)));
}

TEST(STLExtrasTest, EnumerateModifyRValue) {
  // Test that when enumerating an rvalue, modification still works (even if
  // this isn't terribly useful, it at least shows that we haven't snuck an
  // extra const in there somewhere.
  typedef std::pair<std::size_t, char> PairType;
  std::vector<PairType> Results;

  for (auto X : llvm::enumerate(std::vector<char>{'1', '2', '3'})) {
    ++X.value();
    Results.emplace_back(X.index(), X.value());
  }

  EXPECT_THAT(Results, ElementsAre(PairType(0u, '2'), PairType(1u, '3'),
                                   PairType(2u, '4')));

  // Also test if this works with structured bindings.
  Results.clear();

  for (auto [index, value] :
       llvm::enumerate(std::vector<char>{'1', '2', '3'})) {
    ++value;
    Results.emplace_back(index, value);
  }

  EXPECT_THAT(Results, ElementsAre(PairType(0u, '2'), PairType(1u, '3'),
                                   PairType(2u, '4')));
}

TEST(STLExtrasTest, EnumerateTwoRanges) {
  using Tuple = std::tuple<size_t, int, bool>;

  std::vector<int> Ints = {1, 2};
  std::vector<bool> Bools = {true, false};
  EXPECT_THAT(llvm::enumerate(Ints, Bools),
              ElementsAre(Tuple(0, 1, true), Tuple(1, 2, false)));

  // Check that we can modify the values when the temporary is a const
  // reference.
  for (const auto &[Idx, Int, Bool] : llvm::enumerate(Ints, Bools)) {
    (void)Idx;
    Bool = false;
    Int = -1;
  }

  EXPECT_THAT(Ints, ElementsAre(-1, -1));
  EXPECT_THAT(Bools, ElementsAre(false, false));

  // Check that we can modify the values when the result gets copied.
  for (auto [Idx, Bool, Int] : llvm::enumerate(Bools, Ints)) {
    (void)Idx;
    Int = 3;
    Bool = true;
  }

  EXPECT_THAT(Ints, ElementsAre(3, 3));
  EXPECT_THAT(Bools, ElementsAre(true, true));

  // Check that we can modify the values through `.value()`.
  size_t Iters = 0;
  for (auto It : llvm::enumerate(Bools, Ints)) {
    EXPECT_EQ(It.index(), Iters);
    ++Iters;

    std::get<0>(It.value()) = false;
    std::get<1>(It.value()) = 4;
  }

  EXPECT_THAT(Ints, ElementsAre(4, 4));
  EXPECT_THAT(Bools, ElementsAre(false, false));
}

TEST(STLExtrasTest, EnumerateThreeRanges) {
  using Tuple = std::tuple<size_t, int, bool, char>;

  std::vector<int> Ints = {1, 2};
  std::vector<bool> Bools = {true, false};
  char Chars[] = {'X', 'D'};
  EXPECT_THAT(llvm::enumerate(Ints, Bools, Chars),
              ElementsAre(Tuple(0, 1, true, 'X'), Tuple(1, 2, false, 'D')));

  for (auto [Idx, Int, Bool, Char] : llvm::enumerate(Ints, Bools, Chars)) {
    (void)Idx;
    Int = 0;
    Bool = true;
    Char = '!';
  }

  EXPECT_THAT(Ints, ElementsAre(0, 0));
  EXPECT_THAT(Bools, ElementsAre(true, true));
  EXPECT_THAT(Chars, ElementsAre('!', '!'));

  // Check that we can modify the values through `.values()`.
  size_t Iters = 0;
  for (auto It : llvm::enumerate(Ints, Bools, Chars)) {
    EXPECT_EQ(It.index(), Iters);
    ++Iters;
    auto [Int, Bool, Char] = It.value();
    Int = 42;
    Bool = false;
    Char = '$';
  }

  EXPECT_THAT(Ints, ElementsAre(42, 42));
  EXPECT_THAT(Bools, ElementsAre(false, false));
  EXPECT_THAT(Chars, ElementsAre('$', '$'));
}

TEST(STLExtrasTest, EnumerateTemporaries) {
  using Tuple = std::tuple<size_t, int, bool>;

  EXPECT_THAT(
      llvm::enumerate(llvm::SmallVector<int>({1, 2, 3}),
                      std::vector<bool>({true, false, true})),
      ElementsAre(Tuple(0, 1, true), Tuple(1, 2, false), Tuple(2, 3, true)));

  size_t Iters = 0;
  // This is fine from the point of view of range lifetimes because `zippy` will
  // move all temporaries into its storage. No lifetime extension is necessary.
  for (auto [Idx, Int, Bool] :
       llvm::enumerate(llvm::SmallVector<int>({1, 2, 3}),
                       std::vector<bool>({true, false, true}))) {
    EXPECT_EQ(Idx, Iters);
    ++Iters;
    Int = 0;
    Bool = true;
  }

  Iters = 0;
  // The same thing but with the result as a const reference.
  for (const auto &[Idx, Int, Bool] :
       llvm::enumerate(llvm::SmallVector<int>({1, 2, 3}),
                       std::vector<bool>({true, false, true}))) {
    EXPECT_EQ(Idx, Iters);
    ++Iters;
    Int = 0;
    Bool = true;
  }
}

#if defined(GTEST_HAS_DEATH_TEST) && !defined(NDEBUG)
TEST(STLExtrasTest, EnumerateDifferentLengths) {
  std::vector<int> Ints = {0, 1};
  bool Bools[] = {true, false, true};
  std::string Chars = "abc";
  EXPECT_DEATH(llvm::enumerate(Ints, Bools, Chars),
               "Ranges have different length");
  EXPECT_DEATH(llvm::enumerate(Bools, Ints, Chars),
               "Ranges have different length");
  EXPECT_DEATH(llvm::enumerate(Bools, Chars, Ints),
               "Ranges have different length");
}
#endif

template <bool B> struct CanMove {};
template <> struct CanMove<false> {
  CanMove(CanMove &&) = delete;

  CanMove() = default;
  CanMove(const CanMove &) = default;
};

template <bool B> struct CanCopy {};
template <> struct CanCopy<false> {
  CanCopy(const CanCopy &) = delete;

  CanCopy() = default;
  CanCopy(CanCopy &&) = default;
};

template <bool Moveable, bool Copyable>
class Counted : CanMove<Moveable>, CanCopy<Copyable> {
  int &C;
  int &M;
  int &D;

public:
  explicit Counted(int &C, int &M, int &D) : C(C), M(M), D(D) {}
  Counted(const Counted &O) : CanCopy<Copyable>(O), C(O.C), M(O.M), D(O.D) {
    ++C;
  }
  Counted(Counted &&O)
      : CanMove<Moveable>(std::move(O)), C(O.C), M(O.M), D(O.D) {
    ++M;
  }
  ~Counted() { ++D; }
};

template <bool Moveable, bool Copyable>
struct Range : Counted<Moveable, Copyable> {
  using Counted<Moveable, Copyable>::Counted;
  int *begin() const { return nullptr; }
  int *end() const { return nullptr; }
};

TEST(STLExtrasTest, EnumerateLifetimeSemanticsPRValue) {
  int Copies = 0;
  int Moves = 0;
  int Destructors = 0;
  {
    auto E = enumerate(Range<true, false>(Copies, Moves, Destructors));
    (void)E;
    // Doesn't compile.  rvalue ranges must be moveable.
    // auto E2 = enumerate(Range<false, true>(Copies, Moves, Destructors));
    EXPECT_EQ(0, Copies);
    EXPECT_EQ(1, Moves);
    EXPECT_EQ(1, Destructors);
  }
  EXPECT_EQ(0, Copies);
  EXPECT_EQ(1, Moves);
  EXPECT_EQ(2, Destructors);
}

TEST(STLExtrasTest, EnumerateLifetimeSemanticsRValue) {
  // With an rvalue, it should not be destroyed until the end of the scope.
  int Copies = 0;
  int Moves = 0;
  int Destructors = 0;
  {
    Range<true, false> R(Copies, Moves, Destructors);
    {
      auto E = enumerate(std::move(R));
      (void)E;
      // Doesn't compile.  rvalue ranges must be moveable.
      // auto E2 = enumerate(Range<false, true>(Copies, Moves, Destructors));
      EXPECT_EQ(0, Copies);
      EXPECT_EQ(1, Moves);
      EXPECT_EQ(0, Destructors);
    }
    EXPECT_EQ(0, Copies);
    EXPECT_EQ(1, Moves);
    EXPECT_EQ(1, Destructors);
  }
  EXPECT_EQ(0, Copies);
  EXPECT_EQ(1, Moves);
  EXPECT_EQ(2, Destructors);
}

TEST(STLExtrasTest, EnumerateLifetimeSemanticsLValue) {
  // With an lvalue, it should not be destroyed even after the end of the scope.
  // lvalue ranges need be neither copyable nor moveable.
  int Copies = 0;
  int Moves = 0;
  int Destructors = 0;
  {
    Range<false, false> R(Copies, Moves, Destructors);
    {
      auto E = enumerate(R);
      (void)E;
      EXPECT_EQ(0, Copies);
      EXPECT_EQ(0, Moves);
      EXPECT_EQ(0, Destructors);
    }
    EXPECT_EQ(0, Copies);
    EXPECT_EQ(0, Moves);
    EXPECT_EQ(0, Destructors);
  }
  EXPECT_EQ(0, Copies);
  EXPECT_EQ(0, Moves);
  EXPECT_EQ(1, Destructors);
}

namespace some_namespace {
struct some_struct {
  std::vector<int> data;
  std::string swap_val;
};

std::vector<int>::const_iterator begin(const some_struct &s) {
  return s.data.begin();
}

std::vector<int>::const_iterator end(const some_struct &s) {
  return s.data.end();
}

std::vector<int>::const_reverse_iterator rbegin(const some_struct &s) {
  return s.data.rbegin();
}

std::vector<int>::const_reverse_iterator rend(const some_struct &s) {
  return s.data.rend();
}

void swap(some_struct &lhs, some_struct &rhs) {
  // make swap visible as non-adl swap would even seem to
  // work with std::swap which defaults to moving
  lhs.swap_val = "lhs";
  rhs.swap_val = "rhs";
}

struct List {
  std::list<int> data;
};

std::list<int>::const_iterator begin(const List &list) {
  return list.data.begin();
}
std::list<int>::const_iterator end(const List &list) { return list.data.end(); }

struct Pairs {
  std::vector<std::pair<std::string, int>> data;
  using const_iterator =
      std::vector<std::pair<std::string, int>>::const_iterator;
};

Pairs::const_iterator begin(const Pairs &p) { return p.data.begin(); }
Pairs::const_iterator end(const Pairs &p) { return p.data.end(); }

struct requires_move {};
int *begin(requires_move &&) { return nullptr; }
int *end(requires_move &&) { return nullptr; }
} // namespace some_namespace

TEST(STLExtrasTest, EnumerateCustomBeginEnd) {
  // Check that `enumerate` uses ADL to find `begin`/`end` iterators
  // of the enumerated type.
  some_namespace::some_struct X{};
  X.data = {1, 2, 3};

  unsigned Iters = 0;
  for (auto [Idx, Val] : enumerate(X)) {
    EXPECT_EQ(Val, X.data[Idx]);
    ++Iters;
  }
  EXPECT_EQ(Iters, 3u);
}

TEST(STLExtrasTest, CountAdaptor) {
  std::vector<int> v;

  v.push_back(1);
  v.push_back(2);
  v.push_back(1);
  v.push_back(4);
  v.push_back(3);
  v.push_back(2);
  v.push_back(1);

  EXPECT_EQ(3, count(v, 1));
  EXPECT_EQ(2, count(v, 2));
  EXPECT_EQ(1, count(v, 3));
  EXPECT_EQ(1, count(v, 4));
}

TEST(STLExtrasTest, for_each) {
  std::vector<int> v{0, 1, 2, 3, 4};
  int count = 0;

  llvm::for_each(v, [&count](int) { ++count; });
  EXPECT_EQ(5, count);
}

TEST(STLExtrasTest, ToVector) {
  std::vector<char> v = {'a', 'b', 'c'};
  auto Enumerated = to_vector<4>(enumerate(v));
  ASSERT_EQ(3u, Enumerated.size());
  for (size_t I = 0; I < v.size(); ++I) {
    EXPECT_EQ(I, Enumerated[I].index());
    EXPECT_EQ(v[I], Enumerated[I].value());
  }

  auto EnumeratedImplicitSize = to_vector(enumerate(v));
  ASSERT_EQ(3u, EnumeratedImplicitSize.size());
  for (size_t I = 0; I < v.size(); ++I) {
    EXPECT_EQ(I, EnumeratedImplicitSize[I].index());
    EXPECT_EQ(v[I], EnumeratedImplicitSize[I].value());
  }
}

TEST(STLExtrasTest, ConcatRange) {
  std::vector<int> Expected = {1, 2, 3, 4, 5, 6, 7, 8};
  std::vector<int> Test;

  std::vector<int> V1234 = {1, 2, 3, 4};
  std::list<int> L56 = {5, 6};
  SmallVector<int, 2> SV78 = {7, 8};

  // Use concat across different sized ranges of different types with different
  // iterators.
  for (int &i : concat<int>(V1234, L56, SV78))
    Test.push_back(i);
  EXPECT_EQ(Expected, Test);

  // Use concat between a temporary, an L-value, and an R-value to make sure
  // complex lifetimes work well.
  Test.clear();
  for (int &i : concat<int>(std::vector<int>(V1234), L56, std::move(SV78)))
    Test.push_back(i);
  EXPECT_EQ(Expected, Test);
}

TEST(STLExtrasTest, ConcatRangeADL) {
  // Make sure that we use the `begin`/`end` functions from `some_namespace`,
  // using ADL.
  some_namespace::some_struct S0;
  S0.data = {1, 2};
  some_namespace::some_struct S1;
  S1.data = {3, 4};
  EXPECT_THAT(concat<const int>(S0, S1), ElementsAre(1, 2, 3, 4));
}

TEST(STLExtrasTest, MakeFirstSecondRangeADL) {
  // Make sure that we use the `begin`/`end` functions from `some_namespace`,
  // using ADL.
  some_namespace::Pairs Pairs;
  Pairs.data = {{"foo", 1}, {"bar", 2}};
  EXPECT_THAT(make_first_range(Pairs), ElementsAre("foo", "bar"));
  EXPECT_THAT(make_second_range(Pairs), ElementsAre(1, 2));
}

template <typename T> struct Iterator {
  int i = 0;
  T operator*() const { return i; }
  Iterator &operator++() {
    ++i;
    return *this;
  }
  bool operator==(Iterator RHS) const { return i == RHS.i; }
};

template <typename T> struct RangeWithValueType {
  int i;
  RangeWithValueType(int i) : i(i) {}
  Iterator<T> begin() { return Iterator<T>{0}; }
  Iterator<T> end() { return Iterator<T>{i}; }
};

TEST(STLExtrasTest, ValueReturn) {
  RangeWithValueType<int> R(1);
  auto C = concat<int>(R, R);
  auto I = C.begin();
  ASSERT_NE(I, C.end());
  static_assert(std::is_same_v<decltype((*I)), int>);
  auto V = *I;
  ASSERT_EQ(V, 0);
}

TEST(STLExtrasTest, ReferenceReturn) {
  RangeWithValueType<const int&> R(1);
  auto C = concat<const int>(R, R);
  auto I = C.begin();
  ASSERT_NE(I, C.end());
  static_assert(std::is_same_v<decltype((*I)), const int &>);
  auto V = *I;
  ASSERT_EQ(V, 0);
}

TEST(STLExtrasTest, PartitionAdaptor) {
  std::vector<int> V = {1, 2, 3, 4, 5, 6, 7, 8};

  auto I = partition(V, [](int i) { return i % 2 == 0; });
  ASSERT_EQ(V.begin() + 4, I);

  // Sort the two halves as partition may have messed with the order.
  llvm::sort(V.begin(), I);
  llvm::sort(I, V.end());

  EXPECT_EQ(2, V[0]);
  EXPECT_EQ(4, V[1]);
  EXPECT_EQ(6, V[2]);
  EXPECT_EQ(8, V[3]);
  EXPECT_EQ(1, V[4]);
  EXPECT_EQ(3, V[5]);
  EXPECT_EQ(5, V[6]);
  EXPECT_EQ(7, V[7]);
}

TEST(STLExtrasTest, EraseIf) {
  std::vector<int> V = {1, 2, 3, 4, 5, 6, 7, 8};

  erase_if(V, [](int i) { return i % 2 == 0; });
  EXPECT_EQ(4u, V.size());
  EXPECT_EQ(1, V[0]);
  EXPECT_EQ(3, V[1]);
  EXPECT_EQ(5, V[2]);
  EXPECT_EQ(7, V[3]);
}

TEST(STLExtrasTest, AppendRange) {
  std::vector<int> V = {1, 2};
  auto AppendVals1 = {3};
  append_range(V, AppendVals1);
  EXPECT_THAT(V, ElementsAre(1, 2, 3));

  int AppendVals2[] = {4, 5};
  append_range(V, AppendVals2);
  EXPECT_THAT(V, ElementsAre(1, 2, 3, 4, 5));

  std::string Str;
  append_range(Str, "abc");
  EXPECT_THAT(Str, ElementsAre('a', 'b', 'c', '\0'));
  append_range(Str, "def");
  EXPECT_THAT(Str, ElementsAre('a', 'b', 'c', '\0', 'd', 'e', 'f', '\0'));
}

TEST(STLExtrasTest, AppendValues) {
  std::vector<int> Vals = {1, 2};
  append_values(Vals, 3);
  EXPECT_THAT(Vals, ElementsAre(1, 2, 3));

  append_values(Vals, 4, 5);
  EXPECT_THAT(Vals, ElementsAre(1, 2, 3, 4, 5));

  std::vector<StringRef> Strs;
  std::string A = "A";
  std::string B = "B";
  std::string C = "C";
  append_values(Strs, A, B);
  EXPECT_THAT(Strs, ElementsAre(A, B));
  append_values(Strs, C);
  EXPECT_THAT(Strs, ElementsAre(A, B, C));

  std::unordered_set<int> Set;
  append_values(Set, 1, 2);
  EXPECT_THAT(Set, UnorderedElementsAre(1, 2));
  append_values(Set, 3, 1);
  EXPECT_THAT(Set, UnorderedElementsAre(1, 2, 3));
}

TEST(STLExtrasTest, ADLTest) {
  some_namespace::some_struct s{{1, 2, 3, 4, 5}, ""};
  some_namespace::some_struct s2{{2, 4, 6, 8, 10}, ""};

  EXPECT_EQ(*adl_begin(s), 1);
  EXPECT_EQ(*(adl_end(s) - 1), 5);
  EXPECT_EQ(*adl_rbegin(s), 5);
  EXPECT_EQ(*(adl_rend(s) - 1), 1);

  adl_swap(s, s2);
  EXPECT_EQ(s.swap_val, "lhs");
  EXPECT_EQ(s2.swap_val, "rhs");

  int count = 0;
  llvm::for_each(s, [&count](int) { ++count; });
  EXPECT_EQ(count, 5);
}

TEST(STLExtrasTest, ADLTestTemporaryRange) {
  EXPECT_EQ(adl_begin(some_namespace::requires_move{}), nullptr);
  EXPECT_EQ(adl_end(some_namespace::requires_move{}), nullptr);
}

TEST(STLExtrasTest, ADLTestConstexpr) {
  // `std::begin`/`std::end` are marked as `constexpr`; check that
  // `adl_begin`/`adl_end` also work in constant-evaluated contexts.
  static constexpr int c_arr[] = {7, 8, 9};
  static_assert(adl_begin(c_arr) == c_arr);
  static_assert(adl_end(c_arr) == c_arr + 3);

  static constexpr std::array<int, 2> std_arr = {1, 2};
  static_assert(adl_begin(std_arr) == std_arr.begin());
  static_assert(adl_end(std_arr) == std_arr.end());
  SUCCEED();
}

struct FooWithMemberSize {
  size_t size() const { return 42; }
  auto begin() { return Data.begin(); }
  auto end() { return Data.end(); }

  std::set<int> Data;
};

namespace some_namespace {
struct FooWithFreeSize {
  auto begin() { return Data.begin(); }
  auto end() { return Data.end(); }

  std::set<int> Data;
};

size_t size(const FooWithFreeSize &) { return 13; }
} // namespace some_namespace

TEST(STLExtrasTest, ADLSizeTest) {
  FooWithMemberSize foo1;
  EXPECT_EQ(adl_size(foo1), 42u);

  some_namespace::FooWithFreeSize foo2;
  EXPECT_EQ(adl_size(foo2), 13u);

  static constexpr int c_arr[] = {1, 2, 3};
  static_assert(adl_size(c_arr) == 3u);

  static constexpr std::array<int, 4> cpp_arr = {};
  static_assert(adl_size(cpp_arr) == 4u);
}

TEST(STLExtrasTest, DropBeginTest) {
  SmallVector<int, 5> vec{0, 1, 2, 3, 4};

  for (int n = 0; n < 5; ++n) {
    int i = n;
    for (auto &v : drop_begin(vec, n)) {
      EXPECT_EQ(v, i);
      i += 1;
    }
    EXPECT_EQ(i, 5);
  }
}

TEST(STLExtrasTest, DropBeginDefaultTest) {
  SmallVector<int, 5> vec{0, 1, 2, 3, 4};

  int i = 1;
  for (auto &v : drop_begin(vec)) {
    EXPECT_EQ(v, i);
    i += 1;
  }
  EXPECT_EQ(i, 5);
}

TEST(STLExtrasTest, DropEndTest) {
  SmallVector<int, 5> vec{0, 1, 2, 3, 4};

  for (int n = 0; n < 5; ++n) {
    int i = 0;
    for (auto &v : drop_end(vec, n)) {
      EXPECT_EQ(v, i);
      i += 1;
    }
    EXPECT_EQ(i, 5 - n);
  }
}

TEST(STLExtrasTest, DropEndDefaultTest) {
  SmallVector<int, 5> vec{0, 1, 2, 3, 4};

  int i = 0;
  for (auto &v : drop_end(vec)) {
    EXPECT_EQ(v, i);
    i += 1;
  }
  EXPECT_EQ(i, 4);
}

TEST(STLExtrasTest, MapRangeTest) {
  SmallVector<int, 5> Vec{0, 1, 2};
  EXPECT_THAT(map_range(Vec, [](int V) { return V + 1; }),
              ElementsAre(1, 2, 3));

  // Make sure that we use the `begin`/`end` functions
  // from `some_namespace`, using ADL.
  some_namespace::some_struct S;
  S.data = {3, 4, 5};
  EXPECT_THAT(map_range(S, [](int V) { return V * 2; }), ElementsAre(6, 8, 10));
}

TEST(STLExtrasTest, EarlyIncrementTest) {
  std::list<int> L = {1, 2, 3, 4};

  auto EIR = make_early_inc_range(L);

  auto I = EIR.begin();
  auto EI = EIR.end();
  EXPECT_NE(I, EI);

  EXPECT_EQ(1, *I);
#if LLVM_ENABLE_ABI_BREAKING_CHECKS
#ifndef NDEBUG
  // Repeated dereferences are not allowed.
  EXPECT_DEATH(*I, "Cannot dereference");
  // Comparison after dereference is not allowed.
  EXPECT_DEATH((void)(I == EI), "Cannot compare");
  EXPECT_DEATH((void)(I != EI), "Cannot compare");
#endif
#endif

  ++I;
  EXPECT_NE(I, EI);
#if LLVM_ENABLE_ABI_BREAKING_CHECKS
#ifndef NDEBUG
  // You cannot increment prior to dereference.
  EXPECT_DEATH(++I, "Cannot increment");
#endif
#endif
  EXPECT_EQ(2, *I);
#if LLVM_ENABLE_ABI_BREAKING_CHECKS
#ifndef NDEBUG
  // Repeated dereferences are not allowed.
  EXPECT_DEATH(*I, "Cannot dereference");
#endif
#endif

  // Inserting shouldn't break anything. We should be able to keep dereferencing
  // the current iterator and increment. The increment to go to the "next"
  // iterator from before we inserted.
  L.insert(std::next(L.begin(), 2), -1);
  ++I;
  EXPECT_EQ(3, *I);

  // Erasing the front including the current doesn't break incrementing.
  L.erase(L.begin(), std::prev(L.end()));
  ++I;
  EXPECT_EQ(4, *I);
  ++I;
  EXPECT_EQ(EIR.end(), I);
}

TEST(STLExtrasTest, EarlyIncADLTest) {
  // Make sure that we use the `begin`/`end` functions from `some_namespace`,
  // using ADL.
  some_namespace::some_struct S;
  S.data = {1, 2, 3};
  EXPECT_THAT(make_early_inc_range(S), ElementsAre(1, 2, 3));
}

// A custom iterator that returns a pointer when dereferenced. This is used to
// test make_early_inc_range with iterators that do not return a reference on
// dereferencing.
struct CustomPointerIterator
    : public iterator_adaptor_base<CustomPointerIterator,
                                   std::list<int>::iterator,
                                   std::forward_iterator_tag> {
  using base_type =
      iterator_adaptor_base<CustomPointerIterator, std::list<int>::iterator,
                            std::forward_iterator_tag>;

  explicit CustomPointerIterator(std::list<int>::iterator I) : base_type(I) {}

  // Retrieve a pointer to the current int.
  int *operator*() const { return &*base_type::wrapped(); }
};

// Make sure make_early_inc_range works with iterators that do not return a
// reference on dereferencing. The test is similar to EarlyIncrementTest, but
// uses CustomPointerIterator.
TEST(STLExtrasTest, EarlyIncrementTestCustomPointerIterator) {
  std::list<int> L = {1, 2, 3, 4};

  auto CustomRange = make_range(CustomPointerIterator(L.begin()),
                                CustomPointerIterator(L.end()));
  auto EIR = make_early_inc_range(CustomRange);

  auto I = EIR.begin();
  auto EI = EIR.end();
  EXPECT_NE(I, EI);

  EXPECT_EQ(&*L.begin(), *I);
#if LLVM_ENABLE_ABI_BREAKING_CHECKS
#ifndef NDEBUG
  // Repeated dereferences are not allowed.
  EXPECT_DEATH(*I, "Cannot dereference");
  // Comparison after dereference is not allowed.
  EXPECT_DEATH((void)(I == EI), "Cannot compare");
  EXPECT_DEATH((void)(I != EI), "Cannot compare");
#endif
#endif

  ++I;
  EXPECT_NE(I, EI);
#if LLVM_ENABLE_ABI_BREAKING_CHECKS
#ifndef NDEBUG
  // You cannot increment prior to dereference.
  EXPECT_DEATH(++I, "Cannot increment");
#endif
#endif
  EXPECT_EQ(&*std::next(L.begin()), *I);
#if LLVM_ENABLE_ABI_BREAKING_CHECKS
#ifndef NDEBUG
  // Repeated dereferences are not allowed.
  EXPECT_DEATH(*I, "Cannot dereference");
#endif
#endif

  // Inserting shouldn't break anything. We should be able to keep dereferencing
  // the currrent iterator and increment. The increment to go to the "next"
  // iterator from before we inserted.
  L.insert(std::next(L.begin(), 2), -1);
  ++I;
  EXPECT_EQ(&*std::next(L.begin(), 3), *I);

  // Erasing the front including the current doesn't break incrementing.
  L.erase(L.begin(), std::prev(L.end()));
  ++I;
  EXPECT_EQ(&*L.begin(), *I);
  ++I;
  EXPECT_EQ(EIR.end(), I);
}

TEST(STLExtrasTest, ReplaceADL) {
  // Make sure that we use the `begin`/`end` functions from `some_namespace`,
  // using ADL.
  std::vector<int> Cont = {0, 1, 2, 3, 4, 5};
  some_namespace::some_struct S;
  S.data = {42, 43, 44};
  replace(Cont, Cont.begin() + 2, Cont.begin() + 5, S);
  EXPECT_THAT(Cont, ElementsAre(0, 1, 42, 43, 44, 5));
}

TEST(STLExtrasTest, AllEqual) {
  std::vector<int> V;
  EXPECT_TRUE(all_equal(V));

  V.push_back(1);
  EXPECT_TRUE(all_equal(V));

  V.push_back(1);
  V.push_back(1);
  EXPECT_TRUE(all_equal(V));

  V.push_back(2);
  EXPECT_FALSE(all_equal(V));
}

// Test to verify that all_equal works with a container that does not
// model the random access iterator concept.
TEST(STLExtrasTest, AllEqualNonRandomAccess) {
  std::list<int> V;
  static_assert(!std::is_convertible_v<
                std::iterator_traits<decltype(V)::iterator>::iterator_category,
                std::random_access_iterator_tag>);
  EXPECT_TRUE(all_equal(V));

  V.push_back(1);
  EXPECT_TRUE(all_equal(V));

  V.push_back(1);
  V.push_back(1);
  EXPECT_TRUE(all_equal(V));

  V.push_back(2);
  EXPECT_FALSE(all_equal(V));
}

TEST(STLExtrasTest, AllEqualInitializerList) {
  EXPECT_TRUE(all_equal({1}));
  EXPECT_TRUE(all_equal({1, 1}));
  EXPECT_FALSE(all_equal({1, 2}));
  EXPECT_FALSE(all_equal({2, 1}));
  EXPECT_TRUE(all_equal({1, 1, 1}));
}

TEST(STLExtrasTest, to_address) {
  int *V1 = new int;
  EXPECT_EQ(V1, to_address(V1));

  // Check fancy pointer overload for unique_ptr
  std::unique_ptr<int> V2 = std::make_unique<int>(0);
  EXPECT_EQ(V2.get(), llvm::to_address(V2));

  V2.reset(V1);
  EXPECT_EQ(V1, llvm::to_address(V2));
  V2.release();

  // Check fancy pointer overload for shared_ptr
  std::shared_ptr<int> V3 = std::make_shared<int>(0);
  std::shared_ptr<int> V4 = V3;
  EXPECT_EQ(V3.get(), V4.get());
  EXPECT_EQ(V3.get(), llvm::to_address(V3));
  EXPECT_EQ(V4.get(), llvm::to_address(V4));

  V3.reset(V1);
  EXPECT_EQ(V1, llvm::to_address(V3));
}

TEST(STLExtrasTest, partition_point) {
  std::vector<int> V = {1, 3, 5, 7, 9};

  // Range version.
  EXPECT_EQ(V.begin() + 3,
            partition_point(V, [](unsigned X) { return X < 7; }));
  EXPECT_EQ(V.begin(), partition_point(V, [](unsigned X) { return X < 1; }));
  EXPECT_EQ(V.end(), partition_point(V, [](unsigned X) { return X < 50; }));
}

TEST(STLExtrasTest, hasSingleElement) {
  const std::vector<int> V0 = {}, V1 = {1}, V2 = {1, 2};
  const std::vector<int> V10(10);

  EXPECT_FALSE(hasSingleElement(V0));
  EXPECT_TRUE(hasSingleElement(V1));
  EXPECT_FALSE(hasSingleElement(V2));
  EXPECT_FALSE(hasSingleElement(V10));

  // Make sure that we use the `begin`/`end` functions
  // from `some_namespace`, using ADL.
  some_namespace::some_struct S;
  EXPECT_FALSE(hasSingleElement(S));
  S.data = V1;
  EXPECT_TRUE(hasSingleElement(S));
  S.data = V2;
  EXPECT_FALSE(hasSingleElement(S));
}

TEST(STLExtrasTest, getSingleElement) {
  // Test const and non-const containers.
  const std::vector<int> V1 = {7};
  EXPECT_EQ(getSingleElement(V1), 7);
  std::vector<int> V2 = {8};
  EXPECT_EQ(getSingleElement(V2), 8);

  // Test LLVM container.
  SmallVector<int> V3{9};
  EXPECT_EQ(getSingleElement(V3), 9);

  // Test that the returned element is a reference.
  getSingleElement(V3) = 11;
  EXPECT_EQ(V3[0], 11);

  // Test non-random access container.
  std::list<int> L1 = {10};
  EXPECT_EQ(getSingleElement(L1), 10);

  // Make sure that we use the `begin`/`end` functions from `some_namespace`,
  // using ADL.
  some_namespace::some_struct S;
  S.data = V2;
  EXPECT_EQ(getSingleElement(S), 8);

#if defined(GTEST_HAS_DEATH_TEST) && !defined(NDEBUG)
  // Make sure that we crash on empty or too many elements.
  SmallVector<int> V4;
  EXPECT_DEATH(getSingleElement(V4), "expected container with single element");
  SmallVector<int> V5{12, 13, 14};
  EXPECT_DEATH(getSingleElement(V5), "expected container with single element");
  std::list<int> L2;
  EXPECT_DEATH(getSingleElement(L2), "expected container with single element");
#endif
}

TEST(STLExtrasTest, hasNItems) {
  const std::list<int> V0 = {}, V1 = {1}, V2 = {1, 2};
  const std::list<int> V3 = {1, 3, 5};

  EXPECT_TRUE(hasNItems(V0, 0));
  EXPECT_FALSE(hasNItems(V0, 2));
  EXPECT_TRUE(hasNItems(V1, 1));
  EXPECT_FALSE(hasNItems(V1, 2));

  EXPECT_TRUE(hasNItems(V3.begin(), V3.end(), 3, [](int x) { return x < 10; }));
  EXPECT_TRUE(hasNItems(V3.begin(), V3.end(), 0, [](int x) { return x > 10; }));
  EXPECT_TRUE(hasNItems(V3.begin(), V3.end(), 2, [](int x) { return x < 5; }));

  // Make sure that we use the `begin`/`end` functions from `some_namespace`,
  // using ADL.
  some_namespace::List L;
  L.data = {0, 1, 2};
  EXPECT_FALSE(hasNItems(L, 2));
  EXPECT_TRUE(hasNItems(L, 3));
}

TEST(STLExtras, hasNItemsOrMore) {
  const std::list<int> V0 = {}, V1 = {1}, V2 = {1, 2};
  const std::list<int> V3 = {1, 3, 5};

  EXPECT_TRUE(hasNItemsOrMore(V1, 1));
  EXPECT_FALSE(hasNItemsOrMore(V1, 2));

  EXPECT_TRUE(hasNItemsOrMore(V2, 1));
  EXPECT_TRUE(hasNItemsOrMore(V2, 2));
  EXPECT_FALSE(hasNItemsOrMore(V2, 3));

  EXPECT_TRUE(hasNItemsOrMore(V3, 3));
  EXPECT_FALSE(hasNItemsOrMore(V3, 4));

  EXPECT_TRUE(
      hasNItemsOrMore(V3.begin(), V3.end(), 3, [](int x) { return x < 10; }));
  EXPECT_FALSE(
      hasNItemsOrMore(V3.begin(), V3.end(), 3, [](int x) { return x > 10; }));
  EXPECT_TRUE(
      hasNItemsOrMore(V3.begin(), V3.end(), 2, [](int x) { return x < 5; }));

  // Make sure that we use the `begin`/`end` functions from `some_namespace`,
  // using ADL.
  some_namespace::List L;
  L.data = {0, 1, 2};
  EXPECT_TRUE(hasNItemsOrMore(L, 1));
  EXPECT_FALSE(hasNItems(L, 4));
}

TEST(STLExtras, hasNItemsOrLess) {
  const std::list<int> V0 = {}, V1 = {1}, V2 = {1, 2};
  const std::list<int> V3 = {1, 3, 5};

  EXPECT_TRUE(hasNItemsOrLess(V0, 0));
  EXPECT_TRUE(hasNItemsOrLess(V0, 1));
  EXPECT_TRUE(hasNItemsOrLess(V0, 2));

  EXPECT_FALSE(hasNItemsOrLess(V1, 0));
  EXPECT_TRUE(hasNItemsOrLess(V1, 1));
  EXPECT_TRUE(hasNItemsOrLess(V1, 2));

  EXPECT_FALSE(hasNItemsOrLess(V2, 0));
  EXPECT_FALSE(hasNItemsOrLess(V2, 1));
  EXPECT_TRUE(hasNItemsOrLess(V2, 2));
  EXPECT_TRUE(hasNItemsOrLess(V2, 3));

  EXPECT_FALSE(hasNItemsOrLess(V3, 0));
  EXPECT_FALSE(hasNItemsOrLess(V3, 1));
  EXPECT_FALSE(hasNItemsOrLess(V3, 2));
  EXPECT_TRUE(hasNItemsOrLess(V3, 3));
  EXPECT_TRUE(hasNItemsOrLess(V3, 4));

  EXPECT_TRUE(
      hasNItemsOrLess(V3.begin(), V3.end(), 1, [](int x) { return x == 1; }));
  EXPECT_TRUE(
      hasNItemsOrLess(V3.begin(), V3.end(), 2, [](int x) { return x < 5; }));
  EXPECT_TRUE(
      hasNItemsOrLess(V3.begin(), V3.end(), 5, [](int x) { return x < 5; }));
  EXPECT_FALSE(
      hasNItemsOrLess(V3.begin(), V3.end(), 2, [](int x) { return x < 10; }));

  // Make sure that we use the `begin`/`end` functions from `some_namespace`,
  // using ADL.
  some_namespace::List L;
  L.data = {0, 1, 2};
  EXPECT_FALSE(hasNItemsOrLess(L, 1));
  EXPECT_TRUE(hasNItemsOrLess(L, 4));
}

TEST(STLExtras, MoveRange) {
  class Foo {
    bool A;

  public:
    Foo() : A(true) {}
    Foo(const Foo &) = delete;
    Foo(Foo &&Other) : A(Other.A) { Other.A = false; }
    Foo &operator=(const Foo &) = delete;
    Foo &operator=(Foo &&Other) {
      if (this != &Other) {
        A = Other.A;
        Other.A = false;
      }
      return *this;
    }
    operator bool() const { return A; }
  };
  SmallVector<Foo, 4U> V1, V2, V3, V4;
  auto HasVal = [](const Foo &Item) { return static_cast<bool>(Item); };
  auto Build = [&] {
    SmallVector<Foo, 4U> Foos;
    Foos.resize(4U);
    return Foos;
  };

  V1.resize(4U);
  EXPECT_TRUE(llvm::all_of(V1, HasVal));

  llvm::move(V1, std::back_inserter(V2));

  // Ensure input container is same size, but its contents were moved out.
  EXPECT_EQ(V1.size(), 4U);
  EXPECT_TRUE(llvm::none_of(V1, HasVal));

  // Ensure output container has the contents of the input container.
  EXPECT_EQ(V2.size(), 4U);
  EXPECT_TRUE(llvm::all_of(V2, HasVal));

  llvm::move(std::move(V2), std::back_inserter(V3));

  EXPECT_TRUE(llvm::none_of(V2, HasVal));
  EXPECT_EQ(V3.size(), 4U);
  EXPECT_TRUE(llvm::all_of(V3, HasVal));

  llvm::move(Build(), std::back_inserter(V4));
  EXPECT_EQ(V4.size(), 4U);
  EXPECT_TRUE(llvm::all_of(V4, HasVal));
}

TEST(STLExtras, Unique) {
  std::vector<int> V = {1, 5, 5, 4, 3, 3, 3};

  auto I = llvm::unique(V, [](int a, int b) { return a == b; });

  EXPECT_EQ(I, V.begin() + 4);

  EXPECT_EQ(1, V[0]);
  EXPECT_EQ(5, V[1]);
  EXPECT_EQ(4, V[2]);
  EXPECT_EQ(3, V[3]);
}

TEST(STLExtras, UniqueNoPred) {
  std::vector<int> V = {1, 5, 5, 4, 3, 3, 3};

  auto I = llvm::unique(V);

  EXPECT_EQ(I, V.begin() + 4);

  EXPECT_EQ(1, V[0]);
  EXPECT_EQ(5, V[1]);
  EXPECT_EQ(4, V[2]);
  EXPECT_EQ(3, V[3]);
}

TEST(STLExtrasTest, MakeVisitorOneCallable) {
  auto IdentityLambda = [](auto X) { return X; };
  auto IdentityVisitor = makeVisitor(IdentityLambda);
  EXPECT_EQ(IdentityLambda(1), IdentityVisitor(1));
  EXPECT_EQ(IdentityLambda(2.0f), IdentityVisitor(2.0f));
  EXPECT_TRUE((std::is_same<decltype(IdentityLambda(IdentityLambda)),
                            decltype(IdentityLambda)>::value));
  EXPECT_TRUE((std::is_same<decltype(IdentityVisitor(IdentityVisitor)),
                            decltype(IdentityVisitor)>::value));
}

TEST(STLExtrasTest, MakeVisitorTwoCallables) {
  auto Visitor =
      makeVisitor([](int) { return 0; }, [](std::string) { return 1; });
  EXPECT_EQ(Visitor(42), 0);
  EXPECT_EQ(Visitor("foo"), 1);
}

TEST(STLExtrasTest, MakeVisitorCallableMultipleOperands) {
  auto Second = makeVisitor([](int I, float F) { return F; },
                            [](float F, int I) { return I; });
  EXPECT_EQ(Second(1.f, 1), 1);
  EXPECT_EQ(Second(1, 1.f), 1.f);
}

TEST(STLExtrasTest, MakeVisitorDefaultCase) {
  {
    auto Visitor = makeVisitor([](int I) { return I + 100; },
                               [](float F) { return F * 2; },
                               [](auto) { return -1; });
    EXPECT_EQ(Visitor(24), 124);
    EXPECT_EQ(Visitor(2.f), 4.f);
    EXPECT_EQ(Visitor(2.), -1);
    EXPECT_EQ(Visitor(Visitor), -1);
  }
  {
    auto Visitor = makeVisitor([](auto) { return -1; },
                               [](int I) { return I + 100; },
                               [](float F) { return F * 2; });
    EXPECT_EQ(Visitor(24), 124);
    EXPECT_EQ(Visitor(2.f), 4.f);
    EXPECT_EQ(Visitor(2.), -1);
    EXPECT_EQ(Visitor(Visitor), -1);
  }
}

template <bool Moveable, bool Copyable>
struct Functor : Counted<Moveable, Copyable> {
  using Counted<Moveable, Copyable>::Counted;
  void operator()() {}
};

TEST(STLExtrasTest, MakeVisitorLifetimeSemanticsPRValue) {
  int Copies = 0;
  int Moves = 0;
  int Destructors = 0;
  {
    auto V = makeVisitor(Functor<true, false>(Copies, Moves, Destructors));
    (void)V;
    EXPECT_EQ(0, Copies);
    EXPECT_EQ(1, Moves);
    EXPECT_EQ(1, Destructors);
  }
  EXPECT_EQ(0, Copies);
  EXPECT_EQ(1, Moves);
  EXPECT_EQ(2, Destructors);
}

TEST(STLExtrasTest, MakeVisitorLifetimeSemanticsRValue) {
  int Copies = 0;
  int Moves = 0;
  int Destructors = 0;
  {
    Functor<true, false> F(Copies, Moves, Destructors);
    {
      auto V = makeVisitor(std::move(F));
      (void)V;
      EXPECT_EQ(0, Copies);
      EXPECT_EQ(1, Moves);
      EXPECT_EQ(0, Destructors);
    }
    EXPECT_EQ(0, Copies);
    EXPECT_EQ(1, Moves);
    EXPECT_EQ(1, Destructors);
  }
  EXPECT_EQ(0, Copies);
  EXPECT_EQ(1, Moves);
  EXPECT_EQ(2, Destructors);
}

TEST(STLExtrasTest, MakeVisitorLifetimeSemanticsLValue) {
  int Copies = 0;
  int Moves = 0;
  int Destructors = 0;
  {
    Functor<true, true> F(Copies, Moves, Destructors);
    {
      auto V = makeVisitor(F);
      (void)V;
      EXPECT_EQ(1, Copies);
      EXPECT_EQ(0, Moves);
      EXPECT_EQ(0, Destructors);
    }
    EXPECT_EQ(1, Copies);
    EXPECT_EQ(0, Moves);
    EXPECT_EQ(1, Destructors);
  }
  EXPECT_EQ(1, Copies);
  EXPECT_EQ(0, Moves);
  EXPECT_EQ(2, Destructors);
}

TEST(STLExtrasTest, AllOfZip) {
  std::vector<int> v1 = {0, 4, 2, 1};
  std::vector<int> v2 = {1, 4, 3, 6};
  EXPECT_TRUE(all_of_zip(v1, v2, [](int v1, int v2) { return v1 <= v2; }));
  EXPECT_FALSE(all_of_zip(v1, v2, [](int L, int R) { return L < R; }));

  // Triple vectors
  std::vector<int> v3 = {1, 6, 5, 7};
  EXPECT_EQ(true, all_of_zip(v1, v2, v3, [](int a, int b, int c) {
              return a <= b && b <= c;
            }));
  EXPECT_EQ(false, all_of_zip(v1, v2, v3, [](int a, int b, int c) {
              return a < b && b < c;
            }));

  // Shorter vector should fail even with an always-true predicate.
  std::vector<int> v_short = {1, 4};
  EXPECT_EQ(false, all_of_zip(v1, v_short, [](int, int) { return true; }));
  EXPECT_EQ(false,
            all_of_zip(v1, v2, v_short, [](int, int, int) { return true; }));
}

TEST(STLExtrasTest, TypesAreDistinct) {
  EXPECT_TRUE((llvm::TypesAreDistinct<>::value));
  EXPECT_TRUE((llvm::TypesAreDistinct<int>::value));
  EXPECT_FALSE((llvm::TypesAreDistinct<int, int>::value));
  EXPECT_TRUE((llvm::TypesAreDistinct<int, float>::value));
  EXPECT_FALSE((llvm::TypesAreDistinct<int, float, int>::value));
  EXPECT_TRUE((llvm::TypesAreDistinct<int, float, double>::value));
  EXPECT_FALSE((llvm::TypesAreDistinct<int, float, double, float>::value));
  EXPECT_TRUE((llvm::TypesAreDistinct<int, int *>::value));
  EXPECT_TRUE((llvm::TypesAreDistinct<int, int &>::value));
  EXPECT_TRUE((llvm::TypesAreDistinct<int, int &&>::value));
  EXPECT_TRUE((llvm::TypesAreDistinct<int, const int>::value));
}

TEST(STLExtrasTest, FirstIndexOfType) {
  EXPECT_EQ((llvm::FirstIndexOfType<int, int>::value), 0u);
  EXPECT_EQ((llvm::FirstIndexOfType<int, int, int>::value), 0u);
  EXPECT_EQ((llvm::FirstIndexOfType<int, float, int>::value), 1u);
  EXPECT_EQ((llvm::FirstIndexOfType<int const *, float, int, int const *,
                                    const int>::value),
            2u);
}

TEST(STLExtrasTest, TypeAtIndex) {
  EXPECT_TRUE((std::is_same<int, llvm::TypeAtIndex<0, int>>::value));
  EXPECT_TRUE((std::is_same<int, llvm::TypeAtIndex<0, int, float>>::value));
  EXPECT_TRUE((std::is_same<float, llvm::TypeAtIndex<1, int, float>>::value));
  EXPECT_TRUE(
      (std::is_same<float, llvm::TypeAtIndex<1, int, float, double>>::value));
  EXPECT_TRUE(
      (std::is_same<float, llvm::TypeAtIndex<1, int, float, double>>::value));
  EXPECT_TRUE(
      (std::is_same<double, llvm::TypeAtIndex<2, int, float, double>>::value));
}

enum Doggos {
  Floofer,
  Woofer,
  SubWoofer,
  Pupper,
  Pupperino,
  Longboi,
};

struct WooferCmp {
  // Not copyable.
  WooferCmp() = default;
  WooferCmp(const WooferCmp &) = delete;
  WooferCmp &operator=(const WooferCmp &) = delete;

  friend bool operator==(const Doggos &Doggo, const WooferCmp &) {
    return Doggo == Doggos::Woofer;
  }
};

TEST(STLExtrasTest, IsContainedInitializerList) {
  EXPECT_TRUE(is_contained({Woofer, SubWoofer}, Woofer));
  EXPECT_TRUE(is_contained({Woofer, SubWoofer}, SubWoofer));
  EXPECT_FALSE(is_contained({Woofer, SubWoofer}, Pupper));

  // Check that the initializer list type and the element type do not have to
  // match exactly.
  EXPECT_TRUE(is_contained({Floofer, Woofer, SubWoofer}, WooferCmp{}));
  EXPECT_FALSE(is_contained({Floofer, SubWoofer}, WooferCmp{}));

  EXPECT_TRUE(is_contained({"a", "bb", "ccc", "dddd"}, llvm::StringRef("ccc")));
  EXPECT_FALSE(is_contained({"a", "bb", "ccc", "dddd"}, llvm::StringRef("x")));

  static_assert(is_contained({Woofer, SubWoofer}, SubWoofer), "SubWoofer!");
  static_assert(!is_contained({Woofer, SubWoofer}, Pupper), "Missing Pupper!");

  EXPECT_TRUE(is_contained({1, 2, 3, 4}, 3));
  EXPECT_FALSE(is_contained({1, 2, 3, 4}, 5));

  static_assert(is_contained({1, 2, 3, 4}, 3), "It's there!");
  static_assert(!is_contained({1, 2, 3, 4}, 5), "It's not there :(");
}

TEST(STLExtrasTest, IsContainedMemberContains) {
  // Check that `llvm::is_contained` uses the member `.contains()` when
  // available. Check that `.contains()` is preferred over `.find()`.
  struct Foo {
    bool contains(int) const {
      ++NumContainsCalls;
      return ContainsResult;
    }
    int *begin() { return nullptr; }
    int *end() { return nullptr; }
    int *find(int) { return nullptr; }

    bool ContainsResult = false;
    mutable unsigned NumContainsCalls = 0;
  } Container;

  EXPECT_EQ(Container.NumContainsCalls, 0u);
  EXPECT_FALSE(is_contained(Container, 1));
  EXPECT_EQ(Container.NumContainsCalls, 1u);

  Container.ContainsResult = true;
  EXPECT_TRUE(is_contained(Container, 1));
  EXPECT_EQ(Container.NumContainsCalls, 2u);
}

TEST(STLExtrasTest, IsContainedMemberFind) {
  // Check that `llvm::is_contained` uses the member `.find(x)` when available.
  struct Foo {
    auto begin() { return Data.begin(); }
    auto end() { return Data.end(); }
    auto find(int X) {
      ++NumFindCalls;
      return std::find(begin(), end(), X);
    }

    std::vector<int> Data;
    mutable unsigned NumFindCalls = 0;
  } Container;

  Container.Data = {1, 2, 3};

  EXPECT_EQ(Container.NumFindCalls, 0u);
  EXPECT_TRUE(is_contained(Container, 1));
  EXPECT_TRUE(is_contained(Container, 3));
  EXPECT_EQ(Container.NumFindCalls, 2u);

  EXPECT_FALSE(is_contained(Container, 4));
  EXPECT_EQ(Container.NumFindCalls, 3u);
}

TEST(STLExtrasTest, addEnumValues) {
  enum A { Zero = 0, One = 1 };
  enum B { IntMax = INT_MAX, ULongLongMax = ULLONG_MAX };
  enum class C : unsigned { Two = 2 };

  // Non-fixed underlying types, with same underlying types
  static_assert(addEnumValues(Zero, One) == 1,
                "addEnumValues(Zero, One) failed.");
  static_assert(addEnumValues(IntMax, ULongLongMax) ==
                    INT_MAX + static_cast<unsigned long long>(ULLONG_MAX),
                "addEnumValues(IntMax, ULongLongMax) failed.");
  // Non-fixed underlying types, with different underlying types
  static_assert(addEnumValues(Zero, IntMax) == INT_MAX,
                "addEnumValues(Zero, IntMax) failed.");
  static_assert(addEnumValues(One, ULongLongMax) ==
                    1 + static_cast<unsigned long long>(ULLONG_MAX),
                "addEnumValues(One, ULongLongMax) failed.");
  // Non-fixed underlying type enum and fixed underlying type enum, with same
  // underlying types
  static_assert(addEnumValues(One, C::Two) == 3,
                "addEnumValues(One, C::Two) failed.");
  // Non-fixed underlying type enum and fixed underlying type enum, with
  // different underlying types
  static_assert(addEnumValues(ULongLongMax, C::Two) ==
                    static_cast<unsigned long long>(ULLONG_MAX) + 2,
                "addEnumValues(ULongLongMax, C::Two) failed.");
}

TEST(STLExtrasTest, LessFirst) {
  {
    std::pair<int, int> A(0, 1);
    std::pair<int, int> B(1, 0);
    EXPECT_TRUE(less_first()(A, B));
    EXPECT_FALSE(less_first()(B, A));
  }

  {
    std::tuple<int, int> A(0, 1);
    std::tuple<int, int> B(1, 0);
    EXPECT_TRUE(less_first()(A, B));
    EXPECT_FALSE(less_first()(B, A));
  }
}

TEST(STLExtrasTest, LessSecond) {
  {
    std::pair<int, int> A(0, 1);
    std::pair<int, int> B(1, 0);
    EXPECT_FALSE(less_second()(A, B));
    EXPECT_TRUE(less_second()(B, A));
  }

  {
    std::tuple<int, int> A(0, 1);
    std::tuple<int, int> B(1, 0);
    EXPECT_FALSE(less_second()(A, B));
    EXPECT_TRUE(less_second()(B, A));
  }
}

TEST(STLExtrasTest, Mismatch) {
  {
    const int MMIndex = 5;
    StringRef First = "FooBar";
    StringRef Second = "FooBaz";
    auto [MMFirst, MMSecond] = mismatch(First, Second);
    EXPECT_EQ(MMFirst, First.begin() + MMIndex);
    EXPECT_EQ(MMSecond, Second.begin() + MMIndex);
  }

  {
    SmallVector<int> First = {0, 1, 2};
    SmallVector<int> Second = {0, 1, 2, 3};
    auto [MMFirst, MMSecond] = mismatch(First, Second);
    EXPECT_EQ(MMFirst, First.end());
    EXPECT_EQ(MMSecond, Second.begin() + 3);
  }

  {
    SmallVector<int> First = {0, 1};
    SmallVector<int> Empty;
    auto [MMFirst, MMEmpty] = mismatch(First, Empty);
    EXPECT_EQ(MMFirst, First.begin());
    EXPECT_EQ(MMEmpty, Empty.begin());
  }
}

<<<<<<< HEAD
=======
TEST(STLExtrasTest, Includes) {
  {
    std::vector<int> V1 = {1, 2};
    std::vector<int> V2;
    EXPECT_TRUE(includes(V1, V2));
    EXPECT_FALSE(includes(V2, V1));
    V2.push_back(1);
    EXPECT_TRUE(includes(V1, V2));
    V2.push_back(3);
    EXPECT_FALSE(includes(V1, V2));
  }

  {
    std::vector<int> V1 = {3, 2, 1};
    std::vector<int> V2;
    EXPECT_TRUE(includes(V1, V2, std::greater<>()));
    EXPECT_FALSE(includes(V2, V1, std::greater<>()));
    V2.push_back(3);
    EXPECT_TRUE(includes(V1, V2, std::greater<>()));
    V2.push_back(0);
    EXPECT_FALSE(includes(V1, V2, std::greater<>()));
  }
}

>>>>>>> 4084ffcf
struct Foo;
struct Bar {};

static_assert(is_incomplete_v<Foo>, "Foo is incomplete");
static_assert(!is_incomplete_v<Bar>, "Bar is defined");

} // namespace<|MERGE_RESOLUTION|>--- conflicted
+++ resolved
@@ -1567,8 +1567,6 @@
   }
 }
 
-<<<<<<< HEAD
-=======
 TEST(STLExtrasTest, Includes) {
   {
     std::vector<int> V1 = {1, 2};
@@ -1593,7 +1591,6 @@
   }
 }
 
->>>>>>> 4084ffcf
 struct Foo;
 struct Bar {};
 
