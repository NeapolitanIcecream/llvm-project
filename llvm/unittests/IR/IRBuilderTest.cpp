--- conflicted
+++ resolved
@@ -210,17 +210,6 @@
   EXPECT_EQ(FTy->getReturnType(), VecTy);
   for (unsigned i = 0; i != Args.size(); ++i)
     EXPECT_EQ(FTy->getParamType(i), Args[i]->getType());
-<<<<<<< HEAD
-}
-
-TEST_F(IRBuilderTest, CreateVScale) {
-  IRBuilder<> Builder(BB);
-
-  Constant *Zero = Builder.getInt32(0);
-  Value *VScale = Builder.CreateVScale(Zero);
-  EXPECT_TRUE(isa<ConstantInt>(VScale) && cast<ConstantInt>(VScale)->isZero());
-=======
->>>>>>> 4084ffcf
 }
 
 TEST_F(IRBuilderTest, CreateStepVector) {
@@ -899,20 +888,9 @@
   };
 
   auto ExpectOrder = [&](DbgInstPtr First, BasicBlock::iterator Second) {
-<<<<<<< HEAD
-    if (M->IsNewDbgInfoFormat) {
-      EXPECT_TRUE(isa<DbgRecord *>(First));
-      EXPECT_FALSE(Second->getDbgRecordRange().empty());
-      EXPECT_EQ(GetLastDbgRecord(&*Second), cast<DbgRecord *>(First));
-    } else {
-      EXPECT_TRUE(isa<Instruction *>(First));
-      EXPECT_EQ(&*std::prev(Second), cast<Instruction *>(First));
-    }
-=======
     EXPECT_TRUE(isa<DbgRecord *>(First));
     EXPECT_FALSE(Second->getDbgRecordRange().empty());
     EXPECT_EQ(GetLastDbgRecord(&*Second), cast<DbgRecord *>(First));
->>>>>>> 4084ffcf
   };
 
   auto RunTest = [&]() {
