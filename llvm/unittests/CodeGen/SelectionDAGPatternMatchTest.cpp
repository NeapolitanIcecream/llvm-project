--- conflicted
+++ resolved
@@ -493,14 +493,11 @@
   SDValue UndefVInt32VT = DAG->getUNDEF(VInt32VT);
   EXPECT_TRUE(sd_match(UndefInt32VT, m_Undef()));
   EXPECT_TRUE(sd_match(UndefVInt32VT, m_Undef()));
-<<<<<<< HEAD
-=======
 
   SDValue PoisonInt32VT = DAG->getPOISON(Int32VT);
   SDValue PoisonVInt32VT = DAG->getPOISON(VInt32VT);
   EXPECT_TRUE(sd_match(PoisonInt32VT, m_Poison()));
   EXPECT_TRUE(sd_match(PoisonVInt32VT, m_Poison()));
->>>>>>> eb0f1dc0
 }
 
 TEST_F(SelectionDAGPatternMatchTest, patternCombinators) {
@@ -585,10 +582,6 @@
   unsigned getNumOperands(SDValue N) const {
     return N->isVPOpcode() ? N->getNumOperands() - 2 : N->getNumOperands();
   }
-
-  unsigned getNumOperands(SDValue N) const {
-    return N->isVPOpcode() ? N->getNumOperands() - 2 : N->getNumOperands();
-  }
 };
 } // anonymous namespace
 TEST_F(SelectionDAGPatternMatchTest, matchContext) {
