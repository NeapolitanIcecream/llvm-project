--- conflicted
+++ resolved
@@ -1170,13 +1170,8 @@
     VPValue *ChainOp = Plan.getOrAddLiveIn(ConstantInt::get(Int32, 1));
     VPValue *VecOp = Plan.getOrAddLiveIn(ConstantInt::get(Int32, 2));
     VPValue *CondOp = Plan.getOrAddLiveIn(ConstantInt::get(Int32, 3));
-<<<<<<< HEAD
-    VPReductionRecipe Recipe(RecurrenceDescriptor(), ChainOp, CondOp, VecOp,
-                             false);
-=======
     VPReductionRecipe Recipe(RecurrenceDescriptor(), Add, ChainOp, CondOp,
                              VecOp, false);
->>>>>>> 297f6d9f
     EXPECT_FALSE(Recipe.mayHaveSideEffects());
     EXPECT_FALSE(Recipe.mayReadFromMemory());
     EXPECT_FALSE(Recipe.mayWriteToMemory());
@@ -1190,13 +1185,8 @@
     VPValue *ChainOp = Plan.getOrAddLiveIn(ConstantInt::get(Int32, 1));
     VPValue *VecOp = Plan.getOrAddLiveIn(ConstantInt::get(Int32, 2));
     VPValue *CondOp = Plan.getOrAddLiveIn(ConstantInt::get(Int32, 3));
-<<<<<<< HEAD
-    VPReductionRecipe Recipe(RecurrenceDescriptor(), ChainOp, CondOp, VecOp,
-                             false);
-=======
     VPReductionRecipe Recipe(RecurrenceDescriptor(), Add, ChainOp, CondOp,
                              VecOp, false);
->>>>>>> 297f6d9f
     VPValue *EVL = Plan.getOrAddLiveIn(ConstantInt::get(Int32, 4));
     VPReductionEVLRecipe EVLRecipe(Recipe, *EVL, CondOp);
     EXPECT_FALSE(EVLRecipe.mayHaveSideEffects());
@@ -1550,11 +1540,7 @@
   VPValue *ChainOp = getPlan().getOrAddLiveIn(ConstantInt::get(Int32, 1));
   VPValue *VecOp = getPlan().getOrAddLiveIn(ConstantInt::get(Int32, 2));
   VPValue *CondOp = getPlan().getOrAddLiveIn(ConstantInt::get(Int32, 3));
-<<<<<<< HEAD
-  VPReductionRecipe Recipe(RecurrenceDescriptor(), ChainOp, CondOp, VecOp,
-=======
   VPReductionRecipe Recipe(RecurrenceDescriptor(), Add, ChainOp, CondOp, VecOp,
->>>>>>> 297f6d9f
                            false);
   EXPECT_TRUE(isa<VPUser>(&Recipe));
   VPRecipeBase *BaseR = &Recipe;
@@ -1569,11 +1555,7 @@
   VPValue *ChainOp = getPlan().getOrAddLiveIn(ConstantInt::get(Int32, 1));
   VPValue *VecOp = getPlan().getOrAddLiveIn(ConstantInt::get(Int32, 2));
   VPValue *CondOp = getPlan().getOrAddLiveIn(ConstantInt::get(Int32, 3));
-<<<<<<< HEAD
-  VPReductionRecipe Recipe(RecurrenceDescriptor(), ChainOp, CondOp, VecOp,
-=======
   VPReductionRecipe Recipe(RecurrenceDescriptor(), Add, ChainOp, CondOp, VecOp,
->>>>>>> 297f6d9f
                            false);
   VPValue *EVL = getPlan().getOrAddLiveIn(ConstantInt::get(Int32, 0));
   VPReductionEVLRecipe EVLRecipe(Recipe, *EVL, CondOp);
