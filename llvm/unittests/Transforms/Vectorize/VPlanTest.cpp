--- conflicted
+++ resolved
@@ -1120,19 +1120,11 @@
   }
 
   {
-<<<<<<< HEAD
-    VPValue ChainOp;
-    VPValue VecOp;
-    VPValue CondOp;
-    VPReductionRecipe Recipe(RecurrenceDescriptor(), &ChainOp, &CondOp, &VecOp,
-                             false);
-=======
     VPValue *ChainOp = Plan.getOrAddLiveIn(ConstantInt::get(Int32, 1));
     VPValue *VecOp = Plan.getOrAddLiveIn(ConstantInt::get(Int32, 2));
     VPValue *CondOp = Plan.getOrAddLiveIn(ConstantInt::get(Int32, 3));
-    VPReductionRecipe Recipe(RecurrenceDescriptor(), nullptr, ChainOp, CondOp,
-                             VecOp, false);
->>>>>>> 79231a86
+    VPReductionRecipe Recipe(RecurrenceDescriptor(), ChainOp, CondOp, VecOp,
+                             false);
     EXPECT_FALSE(Recipe.mayHaveSideEffects());
     EXPECT_FALSE(Recipe.mayReadFromMemory());
     EXPECT_FALSE(Recipe.mayWriteToMemory());
@@ -1140,23 +1132,13 @@
   }
 
   {
-<<<<<<< HEAD
-    VPValue ChainOp;
-    VPValue VecOp;
-    VPValue CondOp;
-    VPReductionRecipe Recipe(RecurrenceDescriptor(), &ChainOp, &CondOp, &VecOp,
-                             false);
-    VPValue EVL;
-    VPReductionEVLRecipe EVLRecipe(Recipe, EVL, &CondOp);
-=======
     VPValue *ChainOp = Plan.getOrAddLiveIn(ConstantInt::get(Int32, 1));
     VPValue *VecOp = Plan.getOrAddLiveIn(ConstantInt::get(Int32, 2));
     VPValue *CondOp = Plan.getOrAddLiveIn(ConstantInt::get(Int32, 3));
-    VPReductionRecipe Recipe(RecurrenceDescriptor(), nullptr, ChainOp, CondOp,
-                             VecOp, false);
+    VPReductionRecipe Recipe(RecurrenceDescriptor(), ChainOp, CondOp, VecOp,
+                             false);
     VPValue *EVL = Plan.getOrAddLiveIn(ConstantInt::get(Int32, 4));
     VPReductionEVLRecipe EVLRecipe(Recipe, *EVL, CondOp);
->>>>>>> 79231a86
     EXPECT_FALSE(EVLRecipe.mayHaveSideEffects());
     EXPECT_FALSE(EVLRecipe.mayReadFromMemory());
     EXPECT_FALSE(EVLRecipe.mayWriteToMemory());
@@ -1500,51 +1482,27 @@
 
 #endif
 
-<<<<<<< HEAD
-TEST(VPRecipeTest, CastVPReductionRecipeToVPUser) {
-  LLVMContext C;
-
-  VPValue ChainOp;
-  VPValue VecOp;
-  VPValue CondOp;
-  VPReductionRecipe Recipe(RecurrenceDescriptor(), &ChainOp, &CondOp, &VecOp,
-                           false);
-=======
 TEST_F(VPRecipeTest, CastVPReductionRecipeToVPUser) {
   IntegerType *Int32 = IntegerType::get(C, 32);
   VPValue *ChainOp = getPlan().getOrAddLiveIn(ConstantInt::get(Int32, 1));
   VPValue *VecOp = getPlan().getOrAddLiveIn(ConstantInt::get(Int32, 2));
   VPValue *CondOp = getPlan().getOrAddLiveIn(ConstantInt::get(Int32, 3));
-  VPReductionRecipe Recipe(RecurrenceDescriptor(), nullptr, ChainOp, CondOp,
-                           VecOp, false);
->>>>>>> 79231a86
+  VPReductionRecipe Recipe(RecurrenceDescriptor(), ChainOp, CondOp, VecOp,
+                           false);
   EXPECT_TRUE(isa<VPUser>(&Recipe));
   VPRecipeBase *BaseR = &Recipe;
   EXPECT_TRUE(isa<VPUser>(BaseR));
 }
 
-<<<<<<< HEAD
-TEST(VPRecipeTest, CastVPReductionEVLRecipeToVPUser) {
-  LLVMContext C;
-
-  VPValue ChainOp;
-  VPValue VecOp;
-  VPValue CondOp;
-  VPReductionRecipe Recipe(RecurrenceDescriptor(), &ChainOp, &CondOp, &VecOp,
-                           false);
-  VPValue EVL;
-  VPReductionEVLRecipe EVLRecipe(Recipe, EVL, &CondOp);
-=======
 TEST_F(VPRecipeTest, CastVPReductionEVLRecipeToVPUser) {
   IntegerType *Int32 = IntegerType::get(C, 32);
   VPValue *ChainOp = getPlan().getOrAddLiveIn(ConstantInt::get(Int32, 1));
   VPValue *VecOp = getPlan().getOrAddLiveIn(ConstantInt::get(Int32, 2));
   VPValue *CondOp = getPlan().getOrAddLiveIn(ConstantInt::get(Int32, 3));
-  VPReductionRecipe Recipe(RecurrenceDescriptor(), nullptr, ChainOp, CondOp,
-                           VecOp, false);
+  VPReductionRecipe Recipe(RecurrenceDescriptor(), ChainOp, CondOp, VecOp,
+                           false);
   VPValue *EVL = getPlan().getOrAddLiveIn(ConstantInt::get(Int32, 0));
   VPReductionEVLRecipe EVLRecipe(Recipe, *EVL, CondOp);
->>>>>>> 79231a86
   EXPECT_TRUE(isa<VPUser>(&EVLRecipe));
   VPRecipeBase *BaseR = &EVLRecipe;
   EXPECT_TRUE(isa<VPUser>(BaseR));
