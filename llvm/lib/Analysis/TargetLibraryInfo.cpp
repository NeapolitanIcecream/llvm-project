--- conflicted
+++ resolved
@@ -170,32 +170,10 @@
   TLI.setUnavailable(LibFunc_fputs_unlocked);
   TLI.setUnavailable(LibFunc_fgets_unlocked);
 
-<<<<<<< HEAD
-  bool ShouldExtI32Param = false, ShouldExtI32Return = false,
-       ShouldSignExtI32Param = false, ShouldSignExtI32Return = false;
-  // PowerPC64, Sparc64, SystemZ need signext/zeroext on i32 parameters and
-  // returns corresponding to C-level ints and unsigned ints.
-  if (T.isPPC64() || T.getArch() == Triple::sparcv9 ||
-      T.getArch() == Triple::systemz) {
-    ShouldExtI32Param = true;
-    ShouldExtI32Return = true;
-  }
-  // Mips and riscv64, on the other hand, needs signext on i32 parameters
-  // corresponding to both signed and unsigned ints.
-  if (T.isMIPS() || T.isRISCV64()) {
-    ShouldSignExtI32Param = true;
-  }
-  // riscv64 needs signext on i32 returns corresponding to both signed and
-  // unsigned ints.
-  if (T.isRISCV64()) {
-    ShouldSignExtI32Return = true;
-  }
-=======
   bool ShouldExtI32Param, ShouldExtI32Return;
   bool ShouldSignExtI32Param, ShouldSignExtI32Return;
   TargetLibraryInfo::initExtensionsForTriple(ShouldExtI32Param,
        ShouldExtI32Return, ShouldSignExtI32Param, ShouldSignExtI32Return, T);
->>>>>>> e1acf65b
   TLI.setShouldExtI32Param(ShouldExtI32Param);
   TLI.setShouldExtI32Return(ShouldExtI32Return);
   TLI.setShouldSignExtI32Param(ShouldSignExtI32Param);
