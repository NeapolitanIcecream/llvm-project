--- conflicted
+++ resolved
@@ -310,11 +310,7 @@
   auto *FVTy = dyn_cast<FixedVectorType>(V1->getType());
   APInt DemandedElts =
       FVTy ? APInt::getAllOnes(FVTy->getNumElements()) : APInt(1, 1);
-<<<<<<< HEAD
-  return ::isKnownNonEqual(V1, V2, DemandedElts, Depth, Q);
-=======
   return ::isKnownNonEqual(V1, V2, DemandedElts, Q, Depth);
->>>>>>> 4084ffcf
 }
 
 bool llvm::MaskedValueIsZero(const Value *V, const APInt &Mask,
@@ -371,15 +367,9 @@
 static void computeKnownBitsMul(const Value *Op0, const Value *Op1, bool NSW,
                                 bool NUW, const APInt &DemandedElts,
                                 KnownBits &Known, KnownBits &Known2,
-<<<<<<< HEAD
-                                unsigned Depth, const SimplifyQuery &Q) {
-  computeKnownBits(Op1, DemandedElts, Known, Depth + 1, Q);
-  computeKnownBits(Op0, DemandedElts, Known2, Depth + 1, Q);
-=======
                                 const SimplifyQuery &Q, unsigned Depth) {
   computeKnownBits(Op1, DemandedElts, Known, Q, Depth + 1);
   computeKnownBits(Op0, DemandedElts, Known2, Q, Depth + 1);
->>>>>>> 4084ffcf
 
   bool isKnownNegative = false;
   bool isKnownNonNegative = false;
@@ -844,11 +834,7 @@
   }
 
   if (Depth < MaxAnalysisRecursionDepth && match(Cond, m_Not(m_Value(A))))
-<<<<<<< HEAD
-    computeKnownBitsFromCond(V, A, Known, Depth + 1, SQ, !Invert);
-=======
     computeKnownBitsFromCond(V, A, Known, SQ, !Invert, Depth + 1);
->>>>>>> 4084ffcf
 }
 
 void llvm::computeKnownBitsFromContext(const Value *V, KnownBits &Known,
@@ -1242,11 +1228,7 @@
     bool NSW = Q.IIQ.hasNoSignedWrap(cast<OverflowingBinaryOperator>(I));
     bool NUW = Q.IIQ.hasNoUnsignedWrap(cast<OverflowingBinaryOperator>(I));
     computeKnownBitsMul(I->getOperand(0), I->getOperand(1), NSW, NUW,
-<<<<<<< HEAD
-                        DemandedElts, Known, Known2, Depth, Q);
-=======
                         DemandedElts, Known, Known2, Q, Depth);
->>>>>>> 4084ffcf
     break;
   }
   case Instruction::UDiv: {
@@ -1549,11 +1531,7 @@
       }
 
       KnownBits IndexBits =
-<<<<<<< HEAD
-          computeKnownBits(Index, Depth + 1, Q).sextOrTrunc(IndexWidth);
-=======
           computeKnownBits(Index, Q, Depth + 1).sextOrTrunc(IndexWidth);
->>>>>>> 4084ffcf
       KnownBits ScalingFactor(IndexWidth);
       // Multiply by current sizeof type.
       // &A[i] == A + i * sizeof(*A[i]).
@@ -2159,11 +2137,7 @@
         case Intrinsic::umul_with_overflow:
         case Intrinsic::smul_with_overflow:
           computeKnownBitsMul(II->getArgOperand(0), II->getArgOperand(1), false,
-<<<<<<< HEAD
-                              false, DemandedElts, Known, Known2, Depth, Q);
-=======
                               false, DemandedElts, Known, Known2, Q, Depth);
->>>>>>> 4084ffcf
           break;
         }
       }
@@ -2430,13 +2404,8 @@
 /// bit set when defined. For vectors return true if every element is known to
 /// be a power of two when defined. Supports values with integer or pointer
 /// types and vectors of integers.
-<<<<<<< HEAD
-bool llvm::isKnownToBeAPowerOfTwo(const Value *V, bool OrZero, unsigned Depth,
-                                  const SimplifyQuery &Q) {
-=======
 bool llvm::isKnownToBeAPowerOfTwo(const Value *V, bool OrZero,
                                   const SimplifyQuery &Q, unsigned Depth) {
->>>>>>> 4084ffcf
   assert(Depth <= MaxAnalysisRecursionDepth && "Limit Search Depth");
 
   if (isa<Constant>(V))
@@ -3846,11 +3815,7 @@
 }
 
 static bool isKnownNonEqualFromContext(const Value *V1, const Value *V2,
-<<<<<<< HEAD
-                                       unsigned Depth, const SimplifyQuery &Q) {
-=======
                                        const SimplifyQuery &Q, unsigned Depth) {
->>>>>>> 4084ffcf
   if (!Q.CxtI)
     return false;
 
@@ -3978,9 +3943,6 @@
     return isKnownNonEqual(A, B, DemandedElts, Q, Depth + 1);
 
   if (isKnownNonEqualFromContext(V1, V2, Q, Depth))
-    return true;
-
-  if (isKnownNonEqualFromContext(V1, V2, Depth, Q))
     return true;
 
   return false;
@@ -4088,11 +4050,7 @@
       if (isa<FixedVectorType>(Ty)) {
         // Fast case - sign splat can be simply split across the small elements.
         // This works for both vector and scalar sources
-<<<<<<< HEAD
-        Tmp = ComputeNumSignBits(Src, Depth + 1, Q);
-=======
         Tmp = ComputeNumSignBits(Src, Q, Depth + 1);
->>>>>>> 4084ffcf
         if (Tmp == SrcBits)
           return TyBits;
       }
@@ -4596,29 +4554,14 @@
 }
 
 static void computeKnownFPClassFromCond(const Value *V, Value *Cond,
-                                        unsigned Depth, bool CondIsTrue,
+                                        bool CondIsTrue,
                                         const Instruction *CxtI,
-<<<<<<< HEAD
-                                        KnownFPClass &KnownFromContext) {
-=======
                                         KnownFPClass &KnownFromContext,
                                         unsigned Depth = 0) {
->>>>>>> 4084ffcf
   Value *A, *B;
   if (Depth < MaxAnalysisRecursionDepth &&
       (CondIsTrue ? match(Cond, m_LogicalAnd(m_Value(A), m_Value(B)))
                   : match(Cond, m_LogicalOr(m_Value(A), m_Value(B))))) {
-<<<<<<< HEAD
-    computeKnownFPClassFromCond(V, A, Depth + 1, CondIsTrue, CxtI,
-                                KnownFromContext);
-    computeKnownFPClassFromCond(V, B, Depth + 1, CondIsTrue, CxtI,
-                                KnownFromContext);
-    return;
-  }
-  if (Depth < MaxAnalysisRecursionDepth && match(Cond, m_Not(m_Value(A)))) {
-    computeKnownFPClassFromCond(V, A, Depth + 1, !CondIsTrue, CxtI,
-                                KnownFromContext);
-=======
     computeKnownFPClassFromCond(V, A, CondIsTrue, CxtI, KnownFromContext,
                                 Depth + 1);
     computeKnownFPClassFromCond(V, B, CondIsTrue, CxtI, KnownFromContext,
@@ -4628,7 +4571,6 @@
   if (Depth < MaxAnalysisRecursionDepth && match(Cond, m_Not(m_Value(A)))) {
     computeKnownFPClassFromCond(V, A, !CondIsTrue, CxtI, KnownFromContext,
                                 Depth + 1);
->>>>>>> 4084ffcf
     return;
   }
   CmpPredicate Pred;
@@ -4662,11 +4604,7 @@
   KnownFPClass KnownFromContext;
 
   if (Q.CC && Q.CC->AffectedValues.contains(V))
-<<<<<<< HEAD
-    computeKnownFPClassFromCond(V, Q.CC->Cond, 0, !Q.CC->Invert, Q.CxtI,
-=======
     computeKnownFPClassFromCond(V, Q.CC->Cond, !Q.CC->Invert, Q.CxtI,
->>>>>>> 4084ffcf
                                 KnownFromContext);
 
   if (!Q.CxtI)
@@ -4679,13 +4617,13 @@
 
       BasicBlockEdge Edge0(BI->getParent(), BI->getSuccessor(0));
       if (Q.DT->dominates(Edge0, Q.CxtI->getParent()))
-        computeKnownFPClassFromCond(V, Cond, /*Depth=*/0, /*CondIsTrue=*/true,
-                                    Q.CxtI, KnownFromContext);
+        computeKnownFPClassFromCond(V, Cond, /*CondIsTrue=*/true, Q.CxtI,
+                                    KnownFromContext);
 
       BasicBlockEdge Edge1(BI->getParent(), BI->getSuccessor(1));
       if (Q.DT->dominates(Edge1, Q.CxtI->getParent()))
-        computeKnownFPClassFromCond(V, Cond, /*Depth=*/0, /*CondIsTrue=*/false,
-                                    Q.CxtI, KnownFromContext);
+        computeKnownFPClassFromCond(V, Cond, /*CondIsTrue=*/false, Q.CxtI,
+                                    KnownFromContext);
     }
   }
 
@@ -4707,11 +4645,7 @@
     if (!isValidAssumeForContext(I, Q.CxtI, Q.DT))
       continue;
 
-<<<<<<< HEAD
-    computeKnownFPClassFromCond(V, I->getArgOperand(0), /*Depth=*/0,
-=======
     computeKnownFPClassFromCond(V, I->getArgOperand(0),
->>>>>>> 4084ffcf
                                 /*CondIsTrue=*/true, Q.CxtI, KnownFromContext);
   }
 
@@ -5837,9 +5771,8 @@
         // to waste time spinning around in loops. We need at least depth 2 to
         // detect known sign bits.
         computeKnownFPClass(IncValue, DemandedElts, InterestedClasses, KnownSrc,
-<<<<<<< HEAD
-                            PhiRecursionLimit,
-                            Q.getWithoutCondContext().getWithInstruction(CxtI));
+                            Q.getWithoutCondContext().getWithInstruction(CxtI),
+                            PhiRecursionLimit);
 
         if (First) {
           Known = KnownSrc;
@@ -5863,7 +5796,7 @@
 
     const Type *Ty = Op->getType()->getScalarType();
     KnownBits Bits(Ty->getScalarSizeInBits());
-    computeKnownBits(Src, DemandedElts, Bits, Depth + 1, Q);
+    computeKnownBits(Src, DemandedElts, Bits, Q, Depth + 1);
 
     // Transfer information from the sign bit.
     if (Bits.isNonNegative())
@@ -5919,43 +5852,43 @@
 KnownFPClass llvm::computeKnownFPClass(const Value *V,
                                        const APInt &DemandedElts,
                                        FPClassTest InterestedClasses,
-                                       unsigned Depth,
-                                       const SimplifyQuery &SQ) {
+                                       const SimplifyQuery &SQ,
+                                       unsigned Depth) {
   KnownFPClass KnownClasses;
-  ::computeKnownFPClass(V, DemandedElts, InterestedClasses, KnownClasses, Depth,
-                        SQ);
+  ::computeKnownFPClass(V, DemandedElts, InterestedClasses, KnownClasses, SQ,
+                        Depth);
   return KnownClasses;
 }
 
 KnownFPClass llvm::computeKnownFPClass(const Value *V,
                                        FPClassTest InterestedClasses,
-                                       unsigned Depth,
-                                       const SimplifyQuery &SQ) {
+                                       const SimplifyQuery &SQ,
+                                       unsigned Depth) {
   KnownFPClass Known;
-  ::computeKnownFPClass(V, Known, InterestedClasses, Depth, SQ);
+  ::computeKnownFPClass(V, Known, InterestedClasses, SQ, Depth);
   return Known;
 }
 
 KnownFPClass llvm::computeKnownFPClass(
     const Value *V, const DataLayout &DL, FPClassTest InterestedClasses,
-    unsigned Depth, const TargetLibraryInfo *TLI, AssumptionCache *AC,
-    const Instruction *CxtI, const DominatorTree *DT, bool UseInstrInfo) {
-  return computeKnownFPClass(
-      V, InterestedClasses, Depth,
-      SimplifyQuery(DL, TLI, DT, AC, CxtI, UseInstrInfo));
+    const TargetLibraryInfo *TLI, AssumptionCache *AC, const Instruction *CxtI,
+    const DominatorTree *DT, bool UseInstrInfo, unsigned Depth) {
+  return computeKnownFPClass(V, InterestedClasses,
+                             SimplifyQuery(DL, TLI, DT, AC, CxtI, UseInstrInfo),
+                             Depth);
 }
 
 KnownFPClass
 llvm::computeKnownFPClass(const Value *V, const APInt &DemandedElts,
                           FastMathFlags FMF, FPClassTest InterestedClasses,
-                          unsigned Depth, const SimplifyQuery &SQ) {
+                          const SimplifyQuery &SQ, unsigned Depth) {
   if (FMF.noNaNs())
     InterestedClasses &= ~fcNan;
   if (FMF.noInfs())
     InterestedClasses &= ~fcInf;
 
   KnownFPClass Result =
-      computeKnownFPClass(V, DemandedElts, InterestedClasses, Depth, SQ);
+      computeKnownFPClass(V, DemandedElts, InterestedClasses, SQ, Depth);
 
   if (FMF.noNaNs())
     Result.KnownFPClasses &= ~fcNan;
@@ -5966,56 +5899,57 @@
 
 KnownFPClass llvm::computeKnownFPClass(const Value *V, FastMathFlags FMF,
                                        FPClassTest InterestedClasses,
-                                       unsigned Depth,
-                                       const SimplifyQuery &SQ) {
+                                       const SimplifyQuery &SQ,
+                                       unsigned Depth) {
   auto *FVTy = dyn_cast<FixedVectorType>(V->getType());
   APInt DemandedElts =
       FVTy ? APInt::getAllOnes(FVTy->getNumElements()) : APInt(1, 1);
-  return computeKnownFPClass(V, DemandedElts, FMF, InterestedClasses, Depth,
-                             SQ);
-}
-
-bool llvm::cannotBeNegativeZero(const Value *V, unsigned Depth,
-                                const SimplifyQuery &SQ) {
-  KnownFPClass Known = computeKnownFPClass(V, fcNegZero, Depth, SQ);
+  return computeKnownFPClass(V, DemandedElts, FMF, InterestedClasses, SQ,
+                             Depth);
+}
+
+bool llvm::cannotBeNegativeZero(const Value *V, const SimplifyQuery &SQ,
+                                unsigned Depth) {
+  KnownFPClass Known = computeKnownFPClass(V, fcNegZero, SQ, Depth);
   return Known.isKnownNeverNegZero();
 }
 
-bool llvm::cannotBeOrderedLessThanZero(const Value *V, unsigned Depth,
-                                       const SimplifyQuery &SQ) {
+bool llvm::cannotBeOrderedLessThanZero(const Value *V, const SimplifyQuery &SQ,
+                                       unsigned Depth) {
   KnownFPClass Known =
-      computeKnownFPClass(V, KnownFPClass::OrderedLessThanZeroMask, Depth, SQ);
+      computeKnownFPClass(V, KnownFPClass::OrderedLessThanZeroMask, SQ, Depth);
   return Known.cannotBeOrderedLessThanZero();
 }
 
-bool llvm::isKnownNeverInfinity(const Value *V, unsigned Depth,
-                                const SimplifyQuery &SQ) {
-  KnownFPClass Known = computeKnownFPClass(V, fcInf, Depth, SQ);
+bool llvm::isKnownNeverInfinity(const Value *V, const SimplifyQuery &SQ,
+                                unsigned Depth) {
+  KnownFPClass Known = computeKnownFPClass(V, fcInf, SQ, Depth);
   return Known.isKnownNeverInfinity();
 }
 
 /// Return true if the floating-point value can never contain a NaN or infinity.
-bool llvm::isKnownNeverInfOrNaN(const Value *V, unsigned Depth,
-                                const SimplifyQuery &SQ) {
-  KnownFPClass Known = computeKnownFPClass(V, fcInf | fcNan, Depth, SQ);
+bool llvm::isKnownNeverInfOrNaN(const Value *V, const SimplifyQuery &SQ,
+                                unsigned Depth) {
+  KnownFPClass Known = computeKnownFPClass(V, fcInf | fcNan, SQ, Depth);
   return Known.isKnownNeverNaN() && Known.isKnownNeverInfinity();
 }
 
 /// Return true if the floating-point scalar value is not a NaN or if the
 /// floating-point vector value has no NaN elements. Return false if a value
 /// could ever be NaN.
-bool llvm::isKnownNeverNaN(const Value *V, unsigned Depth,
-                           const SimplifyQuery &SQ) {
-  KnownFPClass Known = computeKnownFPClass(V, fcNan, Depth, SQ);
+bool llvm::isKnownNeverNaN(const Value *V, const SimplifyQuery &SQ,
+                           unsigned Depth) {
+  KnownFPClass Known = computeKnownFPClass(V, fcNan, SQ, Depth);
   return Known.isKnownNeverNaN();
 }
 
 /// Return false if we can prove that the specified FP value's sign bit is 0.
 /// Return true if we can prove that the specified FP value's sign bit is 1.
 /// Otherwise return std::nullopt.
-std::optional<bool> llvm::computeKnownFPSignBit(const Value *V, unsigned Depth,
-                                                const SimplifyQuery &SQ) {
-  KnownFPClass Known = computeKnownFPClass(V, fcAllFlags, Depth, SQ);
+std::optional<bool> llvm::computeKnownFPSignBit(const Value *V,
+                                                const SimplifyQuery &SQ,
+                                                unsigned Depth) {
+  KnownFPClass Known = computeKnownFPClass(V, fcAllFlags, SQ, Depth);
   return Known.SignBit;
 }
 
@@ -6057,10 +5991,6 @@
     return false;
   }
 }
-=======
-                            Q.getWithoutCondContext().getWithInstruction(CxtI),
-                            PhiRecursionLimit);
->>>>>>> 4084ffcf
 
 bool llvm::canIgnoreSignBitOfNaN(const Use &U) {
   auto *User = cast<Instruction>(U.getUser());
@@ -6122,275 +6052,6 @@
       }
     }
 
-<<<<<<< HEAD
-=======
-    break;
-  }
-  case Instruction::BitCast: {
-    const Value *Src;
-    if (!match(Op, m_ElementWiseBitCast(m_Value(Src))) ||
-        !Src->getType()->isIntOrIntVectorTy())
-      break;
-
-    const Type *Ty = Op->getType()->getScalarType();
-    KnownBits Bits(Ty->getScalarSizeInBits());
-    computeKnownBits(Src, DemandedElts, Bits, Q, Depth + 1);
-
-    // Transfer information from the sign bit.
-    if (Bits.isNonNegative())
-      Known.signBitMustBeZero();
-    else if (Bits.isNegative())
-      Known.signBitMustBeOne();
-
-    if (Ty->isIEEELikeFPTy()) {
-      // IEEE floats are NaN when all bits of the exponent plus at least one of
-      // the fraction bits are 1. This means:
-      //   - If we assume unknown bits are 0 and the value is NaN, it will
-      //     always be NaN
-      //   - If we assume unknown bits are 1 and the value is not NaN, it can
-      //     never be NaN
-      // Note: They do not hold for x86_fp80 format.
-      if (APFloat(Ty->getFltSemantics(), Bits.One).isNaN())
-        Known.KnownFPClasses = fcNan;
-      else if (!APFloat(Ty->getFltSemantics(), ~Bits.Zero).isNaN())
-        Known.knownNot(fcNan);
-
-      // Build KnownBits representing Inf and check if it must be equal or
-      // unequal to this value.
-      auto InfKB = KnownBits::makeConstant(
-          APFloat::getInf(Ty->getFltSemantics()).bitcastToAPInt());
-      InfKB.Zero.clearSignBit();
-      if (const auto InfResult = KnownBits::eq(Bits, InfKB)) {
-        assert(!InfResult.value());
-        Known.knownNot(fcInf);
-      } else if (Bits == InfKB) {
-        Known.KnownFPClasses = fcInf;
-      }
-
-      // Build KnownBits representing Zero and check if it must be equal or
-      // unequal to this value.
-      auto ZeroKB = KnownBits::makeConstant(
-          APFloat::getZero(Ty->getFltSemantics()).bitcastToAPInt());
-      ZeroKB.Zero.clearSignBit();
-      if (const auto ZeroResult = KnownBits::eq(Bits, ZeroKB)) {
-        assert(!ZeroResult.value());
-        Known.knownNot(fcZero);
-      } else if (Bits == ZeroKB) {
-        Known.KnownFPClasses = fcZero;
-      }
-    }
-
-    break;
-  }
-  default:
-    break;
-  }
-}
-
-KnownFPClass llvm::computeKnownFPClass(const Value *V,
-                                       const APInt &DemandedElts,
-                                       FPClassTest InterestedClasses,
-                                       const SimplifyQuery &SQ,
-                                       unsigned Depth) {
-  KnownFPClass KnownClasses;
-  ::computeKnownFPClass(V, DemandedElts, InterestedClasses, KnownClasses, SQ,
-                        Depth);
-  return KnownClasses;
-}
-
-KnownFPClass llvm::computeKnownFPClass(const Value *V,
-                                       FPClassTest InterestedClasses,
-                                       const SimplifyQuery &SQ,
-                                       unsigned Depth) {
-  KnownFPClass Known;
-  ::computeKnownFPClass(V, Known, InterestedClasses, SQ, Depth);
-  return Known;
-}
-
-KnownFPClass llvm::computeKnownFPClass(
-    const Value *V, const DataLayout &DL, FPClassTest InterestedClasses,
-    const TargetLibraryInfo *TLI, AssumptionCache *AC, const Instruction *CxtI,
-    const DominatorTree *DT, bool UseInstrInfo, unsigned Depth) {
-  return computeKnownFPClass(V, InterestedClasses,
-                             SimplifyQuery(DL, TLI, DT, AC, CxtI, UseInstrInfo),
-                             Depth);
-}
-
-KnownFPClass
-llvm::computeKnownFPClass(const Value *V, const APInt &DemandedElts,
-                          FastMathFlags FMF, FPClassTest InterestedClasses,
-                          const SimplifyQuery &SQ, unsigned Depth) {
-  if (FMF.noNaNs())
-    InterestedClasses &= ~fcNan;
-  if (FMF.noInfs())
-    InterestedClasses &= ~fcInf;
-
-  KnownFPClass Result =
-      computeKnownFPClass(V, DemandedElts, InterestedClasses, SQ, Depth);
-
-  if (FMF.noNaNs())
-    Result.KnownFPClasses &= ~fcNan;
-  if (FMF.noInfs())
-    Result.KnownFPClasses &= ~fcInf;
-  return Result;
-}
-
-KnownFPClass llvm::computeKnownFPClass(const Value *V, FastMathFlags FMF,
-                                       FPClassTest InterestedClasses,
-                                       const SimplifyQuery &SQ,
-                                       unsigned Depth) {
-  auto *FVTy = dyn_cast<FixedVectorType>(V->getType());
-  APInt DemandedElts =
-      FVTy ? APInt::getAllOnes(FVTy->getNumElements()) : APInt(1, 1);
-  return computeKnownFPClass(V, DemandedElts, FMF, InterestedClasses, SQ,
-                             Depth);
-}
-
-bool llvm::cannotBeNegativeZero(const Value *V, const SimplifyQuery &SQ,
-                                unsigned Depth) {
-  KnownFPClass Known = computeKnownFPClass(V, fcNegZero, SQ, Depth);
-  return Known.isKnownNeverNegZero();
-}
-
-bool llvm::cannotBeOrderedLessThanZero(const Value *V, const SimplifyQuery &SQ,
-                                       unsigned Depth) {
-  KnownFPClass Known =
-      computeKnownFPClass(V, KnownFPClass::OrderedLessThanZeroMask, SQ, Depth);
-  return Known.cannotBeOrderedLessThanZero();
-}
-
-bool llvm::isKnownNeverInfinity(const Value *V, const SimplifyQuery &SQ,
-                                unsigned Depth) {
-  KnownFPClass Known = computeKnownFPClass(V, fcInf, SQ, Depth);
-  return Known.isKnownNeverInfinity();
-}
-
-/// Return true if the floating-point value can never contain a NaN or infinity.
-bool llvm::isKnownNeverInfOrNaN(const Value *V, const SimplifyQuery &SQ,
-                                unsigned Depth) {
-  KnownFPClass Known = computeKnownFPClass(V, fcInf | fcNan, SQ, Depth);
-  return Known.isKnownNeverNaN() && Known.isKnownNeverInfinity();
-}
-
-/// Return true if the floating-point scalar value is not a NaN or if the
-/// floating-point vector value has no NaN elements. Return false if a value
-/// could ever be NaN.
-bool llvm::isKnownNeverNaN(const Value *V, const SimplifyQuery &SQ,
-                           unsigned Depth) {
-  KnownFPClass Known = computeKnownFPClass(V, fcNan, SQ, Depth);
-  return Known.isKnownNeverNaN();
-}
-
-/// Return false if we can prove that the specified FP value's sign bit is 0.
-/// Return true if we can prove that the specified FP value's sign bit is 1.
-/// Otherwise return std::nullopt.
-std::optional<bool> llvm::computeKnownFPSignBit(const Value *V,
-                                                const SimplifyQuery &SQ,
-                                                unsigned Depth) {
-  KnownFPClass Known = computeKnownFPClass(V, fcAllFlags, SQ, Depth);
-  return Known.SignBit;
-}
-
-bool llvm::canIgnoreSignBitOfZero(const Use &U) {
-  auto *User = cast<Instruction>(U.getUser());
-  if (auto *FPOp = dyn_cast<FPMathOperator>(User)) {
-    if (FPOp->hasNoSignedZeros())
-      return true;
-  }
-
-  switch (User->getOpcode()) {
-  case Instruction::FPToSI:
-  case Instruction::FPToUI:
-    return true;
-  case Instruction::FCmp:
-    // fcmp treats both positive and negative zero as equal.
-    return true;
-  case Instruction::Call:
-    if (auto *II = dyn_cast<IntrinsicInst>(User)) {
-      switch (II->getIntrinsicID()) {
-      case Intrinsic::fabs:
-        return true;
-      case Intrinsic::copysign:
-        return U.getOperandNo() == 0;
-      case Intrinsic::is_fpclass:
-      case Intrinsic::vp_is_fpclass: {
-        auto Test =
-            static_cast<FPClassTest>(
-                cast<ConstantInt>(II->getArgOperand(1))->getZExtValue()) &
-            FPClassTest::fcZero;
-        return Test == FPClassTest::fcZero || Test == FPClassTest::fcNone;
-      }
-      default:
-        return false;
-      }
-    }
-    return false;
-  default:
-    return false;
-  }
-}
-
-bool llvm::canIgnoreSignBitOfNaN(const Use &U) {
-  auto *User = cast<Instruction>(U.getUser());
-  if (auto *FPOp = dyn_cast<FPMathOperator>(User)) {
-    if (FPOp->hasNoNaNs())
-      return true;
-  }
-
-  switch (User->getOpcode()) {
-  case Instruction::FPToSI:
-  case Instruction::FPToUI:
-    return true;
-  // Proper FP math operations ignore the sign bit of NaN.
-  case Instruction::FAdd:
-  case Instruction::FSub:
-  case Instruction::FMul:
-  case Instruction::FDiv:
-  case Instruction::FRem:
-  case Instruction::FPTrunc:
-  case Instruction::FPExt:
-  case Instruction::FCmp:
-    return true;
-  // Bitwise FP operations should preserve the sign bit of NaN.
-  case Instruction::FNeg:
-  case Instruction::Select:
-  case Instruction::PHI:
-    return false;
-  case Instruction::Ret:
-    return User->getFunction()->getAttributes().getRetNoFPClass() &
-           FPClassTest::fcNan;
-  case Instruction::Call:
-  case Instruction::Invoke: {
-    if (auto *II = dyn_cast<IntrinsicInst>(User)) {
-      switch (II->getIntrinsicID()) {
-      case Intrinsic::fabs:
-        return true;
-      case Intrinsic::copysign:
-        return U.getOperandNo() == 0;
-      // Other proper FP math intrinsics ignore the sign bit of NaN.
-      case Intrinsic::maxnum:
-      case Intrinsic::minnum:
-      case Intrinsic::maximum:
-      case Intrinsic::minimum:
-      case Intrinsic::maximumnum:
-      case Intrinsic::minimumnum:
-      case Intrinsic::canonicalize:
-      case Intrinsic::fma:
-      case Intrinsic::fmuladd:
-      case Intrinsic::sqrt:
-      case Intrinsic::pow:
-      case Intrinsic::powi:
-      case Intrinsic::fptoui_sat:
-      case Intrinsic::fptosi_sat:
-      case Intrinsic::is_fpclass:
-      case Intrinsic::vp_is_fpclass:
-        return true;
-      default:
-        return false;
-      }
-    }
-
->>>>>>> 4084ffcf
     FPClassTest NoFPClass =
         cast<CallBase>(User)->getParamNoFPClass(U.getOperandNo());
     return NoFPClass & FPClassTest::fcNan;
@@ -9414,38 +9075,6 @@
     auto *LU = dyn_cast<BinaryOperator>(L);
     if (!LU)
       continue;
-<<<<<<< HEAD
-    unsigned Opcode = LU->getOpcode();
-
-    switch (Opcode) {
-    default:
-      continue;
-    // TODO: Expand list -- xor, gep, uadd.sat etc.
-    case Instruction::LShr:
-    case Instruction::AShr:
-    case Instruction::Shl:
-    case Instruction::Add:
-    case Instruction::Sub:
-    case Instruction::UDiv:
-    case Instruction::URem:
-    case Instruction::And:
-    case Instruction::Or:
-    case Instruction::Mul:
-    case Instruction::FMul: {
-      Value *LL = LU->getOperand(0);
-      Value *LR = LU->getOperand(1);
-      // Find a recurrence.
-      if (LL == P)
-        L = LR;
-      else if (LR == P)
-        L = LL;
-      else
-        continue; // Check for recurrence with L and R flipped.
-
-      break; // Match!
-    }
-    };
-=======
     Value *LL = LU->getOperand(0);
     Value *LR = LU->getOperand(1);
 
@@ -9456,7 +9085,6 @@
       L = LL;
     else
       continue; // Check for recurrence with L and R flipped.
->>>>>>> 4084ffcf
 
     // We have matched a recurrence of the form:
     //   %iv = [R, %entry], [%iv.next, %backedge]
