//===- llvm/Analysis/TargetTransformInfo.cpp ------------------------------===//
//
// Part of the LLVM Project, under the Apache License v2.0 with LLVM Exceptions.
// See https://llvm.org/LICENSE.txt for license information.
// SPDX-License-Identifier: Apache-2.0 WITH LLVM-exception
//
//===----------------------------------------------------------------------===//

#include "llvm/Analysis/TargetTransformInfo.h"
#include "llvm/Analysis/CFG.h"
#include "llvm/Analysis/LoopIterator.h"
#include "llvm/Analysis/TargetLibraryInfo.h"
#include "llvm/Analysis/TargetTransformInfoImpl.h"
#include "llvm/IR/CFG.h"
#include "llvm/IR/Dominators.h"
#include "llvm/IR/Instruction.h"
#include "llvm/IR/Instructions.h"
#include "llvm/IR/IntrinsicInst.h"
#include "llvm/IR/Module.h"
#include "llvm/IR/Operator.h"
#include "llvm/InitializePasses.h"
#include "llvm/Support/CommandLine.h"
#include <optional>
#include <utility>

using namespace llvm;
using namespace PatternMatch;

#define DEBUG_TYPE "tti"

static cl::opt<bool> EnableReduxCost("costmodel-reduxcost", cl::init(false),
                                     cl::Hidden,
                                     cl::desc("Recognize reduction patterns."));

static cl::opt<unsigned> CacheLineSize(
    "cache-line-size", cl::init(0), cl::Hidden,
    cl::desc("Use this to override the target cache line size when "
             "specified by the user."));

static cl::opt<unsigned> MinPageSize(
    "min-page-size", cl::init(0), cl::Hidden,
    cl::desc("Use this to override the target's minimum page size."));

static cl::opt<unsigned> PredictableBranchThreshold(
    "predictable-branch-threshold", cl::init(99), cl::Hidden,
    cl::desc(
        "Use this to override the target's predictable branch threshold (%)."));

namespace {
/// No-op implementation of the TTI interface using the utility base
/// classes.
///
/// This is used when no target specific information is available.
struct NoTTIImpl : TargetTransformInfoImplCRTPBase<NoTTIImpl> {
  explicit NoTTIImpl(const DataLayout &DL)
      : TargetTransformInfoImplCRTPBase<NoTTIImpl>(DL) {}
};
} // namespace

TargetTransformInfo::TargetTransformInfo(
    std::unique_ptr<const TargetTransformInfoImplBase> Impl)
    : TTIImpl(std::move(Impl)) {}

bool HardwareLoopInfo::canAnalyze(LoopInfo &LI) {
  // If the loop has irreducible control flow, it can not be converted to
  // Hardware loop.
  LoopBlocksRPO RPOT(L);
  RPOT.perform(&LI);
  if (containsIrreducibleCFG<const BasicBlock *>(RPOT, LI))
    return false;
  return true;
}

IntrinsicCostAttributes::IntrinsicCostAttributes(
    Intrinsic::ID Id, const CallBase &CI, InstructionCost ScalarizationCost,
    bool TypeBasedOnly, const TargetLibraryInfo *LibInfo)
    : II(dyn_cast<IntrinsicInst>(&CI)), RetTy(CI.getType()), IID(Id),
      ScalarizationCost(ScalarizationCost), LibInfo(LibInfo) {

  if (const auto *FPMO = dyn_cast<FPMathOperator>(&CI))
    FMF = FPMO->getFastMathFlags();

  if (!TypeBasedOnly)
    Arguments.insert(Arguments.begin(), CI.arg_begin(), CI.arg_end());
  FunctionType *FTy = CI.getCalledFunction()->getFunctionType();
  ParamTys.insert(ParamTys.begin(), FTy->param_begin(), FTy->param_end());
}

IntrinsicCostAttributes::IntrinsicCostAttributes(Intrinsic::ID Id, Type *RTy,
                                                 ArrayRef<Type *> Tys,
                                                 FastMathFlags Flags,
                                                 const IntrinsicInst *I,
                                                 InstructionCost ScalarCost)
    : II(I), RetTy(RTy), IID(Id), FMF(Flags), ScalarizationCost(ScalarCost) {
  ParamTys.insert(ParamTys.begin(), Tys.begin(), Tys.end());
}

IntrinsicCostAttributes::IntrinsicCostAttributes(Intrinsic::ID Id, Type *Ty,
                                                 ArrayRef<const Value *> Args)
    : RetTy(Ty), IID(Id) {

  Arguments.insert(Arguments.begin(), Args.begin(), Args.end());
  ParamTys.reserve(Arguments.size());
  for (const Value *Argument : Arguments)
    ParamTys.push_back(Argument->getType());
}

IntrinsicCostAttributes::IntrinsicCostAttributes(
    Intrinsic::ID Id, Type *RTy, ArrayRef<const Value *> Args,
    ArrayRef<Type *> Tys, FastMathFlags Flags, const IntrinsicInst *I,
    InstructionCost ScalarCost, TargetLibraryInfo const *LibInfo)
    : II(I), RetTy(RTy), IID(Id), FMF(Flags), ScalarizationCost(ScalarCost),
      LibInfo(LibInfo) {
  ParamTys.insert(ParamTys.begin(), Tys.begin(), Tys.end());
  Arguments.insert(Arguments.begin(), Args.begin(), Args.end());
}

HardwareLoopInfo::HardwareLoopInfo(Loop *L) : L(L) {
  // Match default options:
  // - hardware-loop-counter-bitwidth = 32
  // - hardware-loop-decrement = 1
  CountType = Type::getInt32Ty(L->getHeader()->getContext());
  LoopDecrement = ConstantInt::get(CountType, 1);
}

bool HardwareLoopInfo::isHardwareLoopCandidate(ScalarEvolution &SE,
                                               LoopInfo &LI, DominatorTree &DT,
                                               bool ForceNestedLoop,
                                               bool ForceHardwareLoopPHI) {
  SmallVector<BasicBlock *, 4> ExitingBlocks;
  L->getExitingBlocks(ExitingBlocks);

  for (BasicBlock *BB : ExitingBlocks) {
    // If we pass the updated counter back through a phi, we need to know
    // which latch the updated value will be coming from.
    if (!L->isLoopLatch(BB)) {
      if (ForceHardwareLoopPHI || CounterInReg)
        continue;
    }

    const SCEV *EC = SE.getExitCount(L, BB);
    if (isa<SCEVCouldNotCompute>(EC))
      continue;
    if (const SCEVConstant *ConstEC = dyn_cast<SCEVConstant>(EC)) {
      if (ConstEC->getValue()->isZero())
        continue;
    } else if (!SE.isLoopInvariant(EC, L))
      continue;

    if (SE.getTypeSizeInBits(EC->getType()) > CountType->getBitWidth())
      continue;

    // If this exiting block is contained in a nested loop, it is not eligible
    // for insertion of the branch-and-decrement since the inner loop would
    // end up messing up the value in the CTR.
    if (!IsNestingLegal && LI.getLoopFor(BB) != L && !ForceNestedLoop)
      continue;

    // We now have a loop-invariant count of loop iterations (which is not the
    // constant zero) for which we know that this loop will not exit via this
    // existing block.

    // We need to make sure that this block will run on every loop iteration.
    // For this to be true, we must dominate all blocks with backedges. Such
    // blocks are in-loop predecessors to the header block.
    bool NotAlways = false;
    for (BasicBlock *Pred : predecessors(L->getHeader())) {
      if (!L->contains(Pred))
        continue;

      if (!DT.dominates(BB, Pred)) {
        NotAlways = true;
        break;
      }
    }

    if (NotAlways)
      continue;

    // Make sure this blocks ends with a conditional branch.
    Instruction *TI = BB->getTerminator();
    if (!TI)
      continue;

    if (BranchInst *BI = dyn_cast<BranchInst>(TI)) {
      if (!BI->isConditional())
        continue;

      ExitBranch = BI;
    } else
      continue;

    // Note that this block may not be the loop latch block, even if the loop
    // has a latch block.
    ExitBlock = BB;
    ExitCount = EC;
    break;
  }

  if (!ExitBlock)
    return false;
  return true;
}

TargetTransformInfo::TargetTransformInfo(const DataLayout &DL)
    : TTIImpl(std::make_unique<NoTTIImpl>(DL)) {}

TargetTransformInfo::~TargetTransformInfo() = default;

TargetTransformInfo::TargetTransformInfo(TargetTransformInfo &&Arg)
    : TTIImpl(std::move(Arg.TTIImpl)) {}

TargetTransformInfo &TargetTransformInfo::operator=(TargetTransformInfo &&RHS) {
  TTIImpl = std::move(RHS.TTIImpl);
  return *this;
}

unsigned TargetTransformInfo::getInliningThresholdMultiplier() const {
  return TTIImpl->getInliningThresholdMultiplier();
}

unsigned
TargetTransformInfo::getInliningCostBenefitAnalysisSavingsMultiplier() const {
  return TTIImpl->getInliningCostBenefitAnalysisSavingsMultiplier();
}

unsigned
TargetTransformInfo::getInliningCostBenefitAnalysisProfitableMultiplier()
    const {
  return TTIImpl->getInliningCostBenefitAnalysisProfitableMultiplier();
}

int TargetTransformInfo::getInliningLastCallToStaticBonus() const {
  return TTIImpl->getInliningLastCallToStaticBonus();
}

unsigned
TargetTransformInfo::adjustInliningThreshold(const CallBase *CB) const {
  return TTIImpl->adjustInliningThreshold(CB);
}

unsigned TargetTransformInfo::getCallerAllocaCost(const CallBase *CB,
                                                  const AllocaInst *AI) const {
  return TTIImpl->getCallerAllocaCost(CB, AI);
}

int TargetTransformInfo::getInlinerVectorBonusPercent() const {
  return TTIImpl->getInlinerVectorBonusPercent();
}

InstructionCost TargetTransformInfo::getGEPCost(
    Type *PointeeType, const Value *Ptr, ArrayRef<const Value *> Operands,
    Type *AccessType, TTI::TargetCostKind CostKind) const {
  return TTIImpl->getGEPCost(PointeeType, Ptr, Operands, AccessType, CostKind);
}

InstructionCost TargetTransformInfo::getPointersChainCost(
    ArrayRef<const Value *> Ptrs, const Value *Base,
    const TTI::PointersChainInfo &Info, Type *AccessTy,
    TTI::TargetCostKind CostKind) const {
  assert((Base || !Info.isSameBase()) &&
         "If pointers have same base address it has to be provided.");
  return TTIImpl->getPointersChainCost(Ptrs, Base, Info, AccessTy, CostKind);
}

unsigned TargetTransformInfo::getEstimatedNumberOfCaseClusters(
    const SwitchInst &SI, unsigned &JTSize, ProfileSummaryInfo *PSI,
    BlockFrequencyInfo *BFI) const {
  return TTIImpl->getEstimatedNumberOfCaseClusters(SI, JTSize, PSI, BFI);
}

InstructionCost
TargetTransformInfo::getInstructionCost(const User *U,
                                        ArrayRef<const Value *> Operands,
                                        enum TargetCostKind CostKind) const {
  InstructionCost Cost = TTIImpl->getInstructionCost(U, Operands, CostKind);
  assert((CostKind == TTI::TCK_RecipThroughput || Cost >= 0) &&
         "TTI should not produce negative costs!");
  return Cost;
}

BranchProbability TargetTransformInfo::getPredictableBranchThreshold() const {
  return PredictableBranchThreshold.getNumOccurrences() > 0
             ? BranchProbability(PredictableBranchThreshold, 100)
             : TTIImpl->getPredictableBranchThreshold();
}

InstructionCost TargetTransformInfo::getBranchMispredictPenalty() const {
  return TTIImpl->getBranchMispredictPenalty();
}

bool TargetTransformInfo::hasBranchDivergence(const Function *F) const {
  return TTIImpl->hasBranchDivergence(F);
}

bool TargetTransformInfo::isSourceOfDivergence(const Value *V) const {
  if (const auto *Call = dyn_cast<CallBase>(V)) {
    if (Call->hasFnAttr(Attribute::NoDivergenceSource))
      return false;
  }
  return TTIImpl->isSourceOfDivergence(V);
}

bool llvm::TargetTransformInfo::isAlwaysUniform(const Value *V) const {
  return TTIImpl->isAlwaysUniform(V);
}

bool llvm::TargetTransformInfo::isValidAddrSpaceCast(unsigned FromAS,
                                                     unsigned ToAS) const {
  return TTIImpl->isValidAddrSpaceCast(FromAS, ToAS);
}

bool llvm::TargetTransformInfo::addrspacesMayAlias(unsigned FromAS,
                                                   unsigned ToAS) const {
  return TTIImpl->addrspacesMayAlias(FromAS, ToAS);
}

unsigned TargetTransformInfo::getFlatAddressSpace() const {
  return TTIImpl->getFlatAddressSpace();
}

bool TargetTransformInfo::collectFlatAddressOperands(
    SmallVectorImpl<int> &OpIndexes, Intrinsic::ID IID) const {
  return TTIImpl->collectFlatAddressOperands(OpIndexes, IID);
}

bool TargetTransformInfo::isNoopAddrSpaceCast(unsigned FromAS,
                                              unsigned ToAS) const {
  return TTIImpl->isNoopAddrSpaceCast(FromAS, ToAS);
}

bool TargetTransformInfo::canHaveNonUndefGlobalInitializerInAddressSpace(
    unsigned AS) const {
  return TTIImpl->canHaveNonUndefGlobalInitializerInAddressSpace(AS);
}

unsigned TargetTransformInfo::getAssumedAddrSpace(const Value *V) const {
  return TTIImpl->getAssumedAddrSpace(V);
}

bool TargetTransformInfo::isSingleThreaded() const {
  return TTIImpl->isSingleThreaded();
}

std::pair<const Value *, unsigned>
TargetTransformInfo::getPredicatedAddrSpace(const Value *V) const {
  return TTIImpl->getPredicatedAddrSpace(V);
}

Value *TargetTransformInfo::rewriteIntrinsicWithAddressSpace(
    IntrinsicInst *II, Value *OldV, Value *NewV) const {
  return TTIImpl->rewriteIntrinsicWithAddressSpace(II, OldV, NewV);
}

bool TargetTransformInfo::isLoweredToCall(const Function *F) const {
  return TTIImpl->isLoweredToCall(F);
}

bool TargetTransformInfo::isHardwareLoopProfitable(
    Loop *L, ScalarEvolution &SE, AssumptionCache &AC,
    TargetLibraryInfo *LibInfo, HardwareLoopInfo &HWLoopInfo) const {
  return TTIImpl->isHardwareLoopProfitable(L, SE, AC, LibInfo, HWLoopInfo);
}

unsigned TargetTransformInfo::getEpilogueVectorizationMinVF() const {
  return TTIImpl->getEpilogueVectorizationMinVF();
}

bool TargetTransformInfo::preferPredicateOverEpilogue(
    TailFoldingInfo *TFI) const {
  return TTIImpl->preferPredicateOverEpilogue(TFI);
}

TailFoldingStyle TargetTransformInfo::getPreferredTailFoldingStyle(
    bool IVUpdateMayOverflow) const {
  return TTIImpl->getPreferredTailFoldingStyle(IVUpdateMayOverflow);
}

std::optional<Instruction *>
TargetTransformInfo::instCombineIntrinsic(InstCombiner &IC,
                                          IntrinsicInst &II) const {
  return TTIImpl->instCombineIntrinsic(IC, II);
}

std::optional<Value *> TargetTransformInfo::simplifyDemandedUseBitsIntrinsic(
    InstCombiner &IC, IntrinsicInst &II, APInt DemandedMask, KnownBits &Known,
    bool &KnownBitsComputed) const {
  return TTIImpl->simplifyDemandedUseBitsIntrinsic(IC, II, DemandedMask, Known,
                                                   KnownBitsComputed);
}

std::optional<Value *> TargetTransformInfo::simplifyDemandedVectorEltsIntrinsic(
    InstCombiner &IC, IntrinsicInst &II, APInt DemandedElts, APInt &UndefElts,
    APInt &UndefElts2, APInt &UndefElts3,
    std::function<void(Instruction *, unsigned, APInt, APInt &)>
        SimplifyAndSetOp) const {
  return TTIImpl->simplifyDemandedVectorEltsIntrinsic(
      IC, II, DemandedElts, UndefElts, UndefElts2, UndefElts3,
      SimplifyAndSetOp);
}

void TargetTransformInfo::getUnrollingPreferences(
    Loop *L, ScalarEvolution &SE, UnrollingPreferences &UP,
    OptimizationRemarkEmitter *ORE) const {
  return TTIImpl->getUnrollingPreferences(L, SE, UP, ORE);
}

void TargetTransformInfo::getPeelingPreferences(Loop *L, ScalarEvolution &SE,
                                                PeelingPreferences &PP) const {
  return TTIImpl->getPeelingPreferences(L, SE, PP);
}

bool TargetTransformInfo::isLegalAddImmediate(int64_t Imm) const {
  return TTIImpl->isLegalAddImmediate(Imm);
}

bool TargetTransformInfo::isLegalAddScalableImmediate(int64_t Imm) const {
  return TTIImpl->isLegalAddScalableImmediate(Imm);
}

bool TargetTransformInfo::isLegalICmpImmediate(int64_t Imm) const {
  return TTIImpl->isLegalICmpImmediate(Imm);
}

bool TargetTransformInfo::isLegalAddressingMode(Type *Ty, GlobalValue *BaseGV,
                                                int64_t BaseOffset,
                                                bool HasBaseReg, int64_t Scale,
                                                unsigned AddrSpace,
                                                Instruction *I,
                                                int64_t ScalableOffset) const {
  return TTIImpl->isLegalAddressingMode(Ty, BaseGV, BaseOffset, HasBaseReg,
                                        Scale, AddrSpace, I, ScalableOffset);
}

bool TargetTransformInfo::isLSRCostLess(const LSRCost &C1,
                                        const LSRCost &C2) const {
  return TTIImpl->isLSRCostLess(C1, C2);
}

bool TargetTransformInfo::isNumRegsMajorCostOfLSR() const {
  return TTIImpl->isNumRegsMajorCostOfLSR();
}

bool TargetTransformInfo::shouldDropLSRSolutionIfLessProfitable() const {
  return TTIImpl->shouldDropLSRSolutionIfLessProfitable();
}

bool TargetTransformInfo::isProfitableLSRChainElement(Instruction *I) const {
  return TTIImpl->isProfitableLSRChainElement(I);
}

bool TargetTransformInfo::canMacroFuseCmp() const {
  return TTIImpl->canMacroFuseCmp();
}

bool TargetTransformInfo::canSaveCmp(Loop *L, BranchInst **BI,
                                     ScalarEvolution *SE, LoopInfo *LI,
                                     DominatorTree *DT, AssumptionCache *AC,
                                     TargetLibraryInfo *LibInfo) const {
  return TTIImpl->canSaveCmp(L, BI, SE, LI, DT, AC, LibInfo);
}

TTI::AddressingModeKind
TargetTransformInfo::getPreferredAddressingMode(const Loop *L,
                                                ScalarEvolution *SE) const {
  return TTIImpl->getPreferredAddressingMode(L, SE);
}

bool TargetTransformInfo::isLegalMaskedStore(Type *DataType, Align Alignment,
                                             unsigned AddressSpace) const {
  return TTIImpl->isLegalMaskedStore(DataType, Alignment, AddressSpace);
}

bool TargetTransformInfo::isLegalMaskedLoad(Type *DataType, Align Alignment,
                                            unsigned AddressSpace) const {
  return TTIImpl->isLegalMaskedLoad(DataType, Alignment, AddressSpace);
}

bool TargetTransformInfo::isLegalNTStore(Type *DataType,
                                         Align Alignment) const {
  return TTIImpl->isLegalNTStore(DataType, Alignment);
}

bool TargetTransformInfo::isLegalNTLoad(Type *DataType, Align Alignment) const {
  return TTIImpl->isLegalNTLoad(DataType, Alignment);
}

bool TargetTransformInfo::isLegalBroadcastLoad(Type *ElementTy,
                                               ElementCount NumElements) const {
  return TTIImpl->isLegalBroadcastLoad(ElementTy, NumElements);
}

bool TargetTransformInfo::isLegalMaskedGather(Type *DataType,
                                              Align Alignment) const {
  return TTIImpl->isLegalMaskedGather(DataType, Alignment);
}

bool TargetTransformInfo::isLegalAltInstr(
    VectorType *VecTy, unsigned Opcode0, unsigned Opcode1,
    const SmallBitVector &OpcodeMask) const {
  return TTIImpl->isLegalAltInstr(VecTy, Opcode0, Opcode1, OpcodeMask);
}

bool TargetTransformInfo::isLegalMaskedScatter(Type *DataType,
                                               Align Alignment) const {
  return TTIImpl->isLegalMaskedScatter(DataType, Alignment);
}

bool TargetTransformInfo::forceScalarizeMaskedGather(VectorType *DataType,
                                                     Align Alignment) const {
  return TTIImpl->forceScalarizeMaskedGather(DataType, Alignment);
}

bool TargetTransformInfo::forceScalarizeMaskedScatter(VectorType *DataType,
                                                      Align Alignment) const {
  return TTIImpl->forceScalarizeMaskedScatter(DataType, Alignment);
}

bool TargetTransformInfo::isLegalMaskedCompressStore(Type *DataType,
                                                     Align Alignment) const {
  return TTIImpl->isLegalMaskedCompressStore(DataType, Alignment);
}

bool TargetTransformInfo::isLegalMaskedExpandLoad(Type *DataType,
                                                  Align Alignment) const {
  return TTIImpl->isLegalMaskedExpandLoad(DataType, Alignment);
}

bool TargetTransformInfo::isLegalStridedLoadStore(Type *DataType,
                                                  Align Alignment) const {
  return TTIImpl->isLegalStridedLoadStore(DataType, Alignment);
}

bool TargetTransformInfo::isLegalInterleavedAccessType(
    VectorType *VTy, unsigned Factor, Align Alignment,
    unsigned AddrSpace) const {
  return TTIImpl->isLegalInterleavedAccessType(VTy, Factor, Alignment,
                                               AddrSpace);
}

bool TargetTransformInfo::isLegalMaskedVectorHistogram(Type *AddrType,
                                                       Type *DataType) const {
  return TTIImpl->isLegalMaskedVectorHistogram(AddrType, DataType);
}

bool TargetTransformInfo::enableOrderedReductions() const {
  return TTIImpl->enableOrderedReductions();
}

bool TargetTransformInfo::hasDivRemOp(Type *DataType, bool IsSigned) const {
  return TTIImpl->hasDivRemOp(DataType, IsSigned);
}

bool TargetTransformInfo::hasVolatileVariant(Instruction *I,
                                             unsigned AddrSpace) const {
  return TTIImpl->hasVolatileVariant(I, AddrSpace);
}

bool TargetTransformInfo::prefersVectorizedAddressing() const {
  return TTIImpl->prefersVectorizedAddressing();
}

InstructionCost TargetTransformInfo::getScalingFactorCost(
    Type *Ty, GlobalValue *BaseGV, StackOffset BaseOffset, bool HasBaseReg,
    int64_t Scale, unsigned AddrSpace) const {
  InstructionCost Cost = TTIImpl->getScalingFactorCost(
      Ty, BaseGV, BaseOffset, HasBaseReg, Scale, AddrSpace);
  assert(Cost >= 0 && "TTI should not produce negative costs!");
  return Cost;
}

bool TargetTransformInfo::LSRWithInstrQueries() const {
  return TTIImpl->LSRWithInstrQueries();
}

bool TargetTransformInfo::isTruncateFree(Type *Ty1, Type *Ty2) const {
  return TTIImpl->isTruncateFree(Ty1, Ty2);
}

bool TargetTransformInfo::isProfitableToHoist(Instruction *I) const {
  return TTIImpl->isProfitableToHoist(I);
}

bool TargetTransformInfo::useAA() const { return TTIImpl->useAA(); }

bool TargetTransformInfo::isTypeLegal(Type *Ty) const {
  return TTIImpl->isTypeLegal(Ty);
}

unsigned TargetTransformInfo::getRegUsageForType(Type *Ty) const {
  return TTIImpl->getRegUsageForType(Ty);
}

bool TargetTransformInfo::shouldBuildLookupTables() const {
  return TTIImpl->shouldBuildLookupTables();
}

bool TargetTransformInfo::shouldBuildLookupTablesForConstant(
    Constant *C) const {
  return TTIImpl->shouldBuildLookupTablesForConstant(C);
}

bool TargetTransformInfo::shouldBuildRelLookupTables() const {
  return TTIImpl->shouldBuildRelLookupTables();
}

bool TargetTransformInfo::useColdCCForColdCall(Function &F) const {
  return TTIImpl->useColdCCForColdCall(F);
}

bool TargetTransformInfo::isTargetIntrinsicTriviallyScalarizable(
    Intrinsic::ID ID) const {
  return TTIImpl->isTargetIntrinsicTriviallyScalarizable(ID);
}

bool TargetTransformInfo::isTargetIntrinsicWithScalarOpAtArg(
    Intrinsic::ID ID, unsigned ScalarOpdIdx) const {
  return TTIImpl->isTargetIntrinsicWithScalarOpAtArg(ID, ScalarOpdIdx);
}

bool TargetTransformInfo::isTargetIntrinsicWithOverloadTypeAtArg(
    Intrinsic::ID ID, int OpdIdx) const {
  return TTIImpl->isTargetIntrinsicWithOverloadTypeAtArg(ID, OpdIdx);
}

bool TargetTransformInfo::isTargetIntrinsicWithStructReturnOverloadAtField(
    Intrinsic::ID ID, int RetIdx) const {
  return TTIImpl->isTargetIntrinsicWithStructReturnOverloadAtField(ID, RetIdx);
}

InstructionCost TargetTransformInfo::getScalarizationOverhead(
    VectorType *Ty, const APInt &DemandedElts, bool Insert, bool Extract,
    TTI::TargetCostKind CostKind, bool ForPoisonSrc,
    ArrayRef<Value *> VL) const {
  return TTIImpl->getScalarizationOverhead(Ty, DemandedElts, Insert, Extract,
                                           CostKind, ForPoisonSrc, VL);
}

InstructionCost TargetTransformInfo::getOperandsScalarizationOverhead(
    ArrayRef<const Value *> Args, ArrayRef<Type *> Tys,
    TTI::TargetCostKind CostKind) const {
  return TTIImpl->getOperandsScalarizationOverhead(Args, Tys, CostKind);
}

bool TargetTransformInfo::supportsEfficientVectorElementLoadStore() const {
  return TTIImpl->supportsEfficientVectorElementLoadStore();
}

bool TargetTransformInfo::supportsTailCalls() const {
  return TTIImpl->supportsTailCalls();
}

bool TargetTransformInfo::supportsTailCallFor(const CallBase *CB) const {
  return TTIImpl->supportsTailCallFor(CB);
}

bool TargetTransformInfo::enableAggressiveInterleaving(
    bool LoopHasReductions) const {
  return TTIImpl->enableAggressiveInterleaving(LoopHasReductions);
}

TargetTransformInfo::MemCmpExpansionOptions
TargetTransformInfo::enableMemCmpExpansion(bool OptSize, bool IsZeroCmp) const {
  return TTIImpl->enableMemCmpExpansion(OptSize, IsZeroCmp);
}

bool TargetTransformInfo::enableSelectOptimize() const {
  return TTIImpl->enableSelectOptimize();
}

bool TargetTransformInfo::shouldTreatInstructionLikeSelect(
    const Instruction *I) const {
  return TTIImpl->shouldTreatInstructionLikeSelect(I);
}

bool TargetTransformInfo::enableInterleavedAccessVectorization() const {
  return TTIImpl->enableInterleavedAccessVectorization();
}

bool TargetTransformInfo::enableMaskedInterleavedAccessVectorization() const {
  return TTIImpl->enableMaskedInterleavedAccessVectorization();
}

bool TargetTransformInfo::isFPVectorizationPotentiallyUnsafe() const {
  return TTIImpl->isFPVectorizationPotentiallyUnsafe();
}

bool
TargetTransformInfo::allowsMisalignedMemoryAccesses(LLVMContext &Context,
                                                    unsigned BitWidth,
                                                    unsigned AddressSpace,
                                                    Align Alignment,
                                                    unsigned *Fast) const {
  return TTIImpl->allowsMisalignedMemoryAccesses(Context, BitWidth,
                                                 AddressSpace, Alignment, Fast);
}

TargetTransformInfo::PopcntSupportKind
TargetTransformInfo::getPopcntSupport(unsigned IntTyWidthInBit) const {
  return TTIImpl->getPopcntSupport(IntTyWidthInBit);
}

bool TargetTransformInfo::haveFastSqrt(Type *Ty) const {
  return TTIImpl->haveFastSqrt(Ty);
}

bool TargetTransformInfo::isExpensiveToSpeculativelyExecute(
    const Instruction *I) const {
  return TTIImpl->isExpensiveToSpeculativelyExecute(I);
}

bool TargetTransformInfo::isFCmpOrdCheaperThanFCmpZero(Type *Ty) const {
  return TTIImpl->isFCmpOrdCheaperThanFCmpZero(Ty);
}

InstructionCost TargetTransformInfo::getFPOpCost(Type *Ty) const {
  InstructionCost Cost = TTIImpl->getFPOpCost(Ty);
  assert(Cost >= 0 && "TTI should not produce negative costs!");
  return Cost;
}

InstructionCost TargetTransformInfo::getIntImmCodeSizeCost(unsigned Opcode,
                                                           unsigned Idx,
                                                           const APInt &Imm,
                                                           Type *Ty) const {
  InstructionCost Cost = TTIImpl->getIntImmCodeSizeCost(Opcode, Idx, Imm, Ty);
  assert(Cost >= 0 && "TTI should not produce negative costs!");
  return Cost;
}

InstructionCost
TargetTransformInfo::getIntImmCost(const APInt &Imm, Type *Ty,
                                   TTI::TargetCostKind CostKind) const {
  InstructionCost Cost = TTIImpl->getIntImmCost(Imm, Ty, CostKind);
  assert(Cost >= 0 && "TTI should not produce negative costs!");
  return Cost;
}

InstructionCost TargetTransformInfo::getIntImmCostInst(
    unsigned Opcode, unsigned Idx, const APInt &Imm, Type *Ty,
    TTI::TargetCostKind CostKind, Instruction *Inst) const {
  InstructionCost Cost =
      TTIImpl->getIntImmCostInst(Opcode, Idx, Imm, Ty, CostKind, Inst);
  assert(Cost >= 0 && "TTI should not produce negative costs!");
  return Cost;
}

InstructionCost
TargetTransformInfo::getIntImmCostIntrin(Intrinsic::ID IID, unsigned Idx,
                                         const APInt &Imm, Type *Ty,
                                         TTI::TargetCostKind CostKind) const {
  InstructionCost Cost =
      TTIImpl->getIntImmCostIntrin(IID, Idx, Imm, Ty, CostKind);
  assert(Cost >= 0 && "TTI should not produce negative costs!");
  return Cost;
}

bool TargetTransformInfo::preferToKeepConstantsAttached(
    const Instruction &Inst, const Function &Fn) const {
  return TTIImpl->preferToKeepConstantsAttached(Inst, Fn);
}

unsigned TargetTransformInfo::getNumberOfRegisters(unsigned ClassID) const {
  return TTIImpl->getNumberOfRegisters(ClassID);
}

bool TargetTransformInfo::hasConditionalLoadStoreForType(Type *Ty,
                                                         bool IsStore) const {
  return TTIImpl->hasConditionalLoadStoreForType(Ty, IsStore);
}

unsigned TargetTransformInfo::getRegisterClassForType(bool Vector,
                                                      Type *Ty) const {
  return TTIImpl->getRegisterClassForType(Vector, Ty);
}

const char *TargetTransformInfo::getRegisterClassName(unsigned ClassID) const {
  return TTIImpl->getRegisterClassName(ClassID);
}

TypeSize TargetTransformInfo::getRegisterBitWidth(
    TargetTransformInfo::RegisterKind K) const {
  return TTIImpl->getRegisterBitWidth(K);
}

unsigned TargetTransformInfo::getMinVectorRegisterBitWidth() const {
  return TTIImpl->getMinVectorRegisterBitWidth();
}

std::optional<unsigned> TargetTransformInfo::getMaxVScale() const {
  return TTIImpl->getMaxVScale();
}

std::optional<unsigned> TargetTransformInfo::getVScaleForTuning() const {
  return TTIImpl->getVScaleForTuning();
}

bool TargetTransformInfo::isVScaleKnownToBeAPowerOfTwo() const {
  return TTIImpl->isVScaleKnownToBeAPowerOfTwo();
}

bool TargetTransformInfo::shouldMaximizeVectorBandwidth(
    TargetTransformInfo::RegisterKind K) const {
  return TTIImpl->shouldMaximizeVectorBandwidth(K);
}

ElementCount TargetTransformInfo::getMinimumVF(unsigned ElemWidth,
                                               bool IsScalable) const {
  return TTIImpl->getMinimumVF(ElemWidth, IsScalable);
}

unsigned TargetTransformInfo::getMaximumVF(unsigned ElemWidth,
                                           unsigned Opcode) const {
  return TTIImpl->getMaximumVF(ElemWidth, Opcode);
}

unsigned TargetTransformInfo::getStoreMinimumVF(unsigned VF, Type *ScalarMemTy,
                                                Type *ScalarValTy) const {
  return TTIImpl->getStoreMinimumVF(VF, ScalarMemTy, ScalarValTy);
}

bool TargetTransformInfo::shouldConsiderAddressTypePromotion(
    const Instruction &I, bool &AllowPromotionWithoutCommonHeader) const {
  return TTIImpl->shouldConsiderAddressTypePromotion(
      I, AllowPromotionWithoutCommonHeader);
}

unsigned TargetTransformInfo::getCacheLineSize() const {
  return CacheLineSize.getNumOccurrences() > 0 ? CacheLineSize
                                               : TTIImpl->getCacheLineSize();
}

std::optional<unsigned>
TargetTransformInfo::getCacheSize(CacheLevel Level) const {
  return TTIImpl->getCacheSize(Level);
}

std::optional<unsigned>
TargetTransformInfo::getCacheAssociativity(CacheLevel Level) const {
  return TTIImpl->getCacheAssociativity(Level);
}

std::optional<unsigned> TargetTransformInfo::getMinPageSize() const {
  return MinPageSize.getNumOccurrences() > 0 ? MinPageSize
                                             : TTIImpl->getMinPageSize();
}

unsigned TargetTransformInfo::getPrefetchDistance() const {
  return TTIImpl->getPrefetchDistance();
}

unsigned TargetTransformInfo::getMinPrefetchStride(
    unsigned NumMemAccesses, unsigned NumStridedMemAccesses,
    unsigned NumPrefetches, bool HasCall) const {
  return TTIImpl->getMinPrefetchStride(NumMemAccesses, NumStridedMemAccesses,
                                       NumPrefetches, HasCall);
}

unsigned TargetTransformInfo::getMaxPrefetchIterationsAhead() const {
  return TTIImpl->getMaxPrefetchIterationsAhead();
}

bool TargetTransformInfo::enableWritePrefetching() const {
  return TTIImpl->enableWritePrefetching();
}

bool TargetTransformInfo::shouldPrefetchAddressSpace(unsigned AS) const {
  return TTIImpl->shouldPrefetchAddressSpace(AS);
}

InstructionCost TargetTransformInfo::getPartialReductionCost(
    unsigned Opcode, Type *InputTypeA, Type *InputTypeB, Type *AccumType,
    ElementCount VF, PartialReductionExtendKind OpAExtend,
<<<<<<< HEAD
    PartialReductionExtendKind OpBExtend, std::optional<unsigned> BinOp) const {
  return TTIImpl->getPartialReductionCost(Opcode, InputTypeA, InputTypeB,
                                          AccumType, VF, OpAExtend, OpBExtend,
                                          BinOp);
=======
    PartialReductionExtendKind OpBExtend, std::optional<unsigned> BinOp,
    TTI::TargetCostKind CostKind) const {
  return TTIImpl->getPartialReductionCost(Opcode, InputTypeA, InputTypeB,
                                          AccumType, VF, OpAExtend, OpBExtend,
                                          BinOp, CostKind);
>>>>>>> eb0f1dc0
}

unsigned TargetTransformInfo::getMaxInterleaveFactor(ElementCount VF) const {
  return TTIImpl->getMaxInterleaveFactor(VF);
}

TargetTransformInfo::OperandValueInfo
TargetTransformInfo::getOperandInfo(const Value *V) {
  OperandValueKind OpInfo = OK_AnyValue;
  OperandValueProperties OpProps = OP_None;

  // undef/poison don't materialize constants.
  if (isa<UndefValue>(V))
    return {OK_AnyValue, OP_None};

  if (isa<ConstantInt>(V) || isa<ConstantFP>(V)) {
    if (const auto *CI = dyn_cast<ConstantInt>(V)) {
      if (CI->getValue().isPowerOf2())
        OpProps = OP_PowerOf2;
      else if (CI->getValue().isNegatedPowerOf2())
        OpProps = OP_NegatedPowerOf2;
    }
    return {OK_UniformConstantValue, OpProps};
  }

  // A broadcast shuffle creates a uniform value.
  // TODO: Add support for non-zero index broadcasts.
  // TODO: Add support for different source vector width.
  if (const auto *ShuffleInst = dyn_cast<ShuffleVectorInst>(V))
    if (ShuffleInst->isZeroEltSplat())
      OpInfo = OK_UniformValue;

  const Value *Splat = getSplatValue(V);

  // Check for a splat of a constant or for a non uniform vector of constants
  // and check if the constant(s) are all powers of two.
  if (Splat) {
    // Check for a splat of a uniform value. This is not loop aware, so return
    // true only for the obviously uniform cases (argument, globalvalue)
    if (isa<Argument>(Splat) || isa<GlobalValue>(Splat)) {
      OpInfo = OK_UniformValue;
    } else if (isa<Constant>(Splat)) {
      OpInfo = OK_UniformConstantValue;
      if (auto *CI = dyn_cast<ConstantInt>(Splat)) {
        if (CI->getValue().isPowerOf2())
          OpProps = OP_PowerOf2;
        else if (CI->getValue().isNegatedPowerOf2())
          OpProps = OP_NegatedPowerOf2;
      }
    }
  } else if (const auto *CDS = dyn_cast<ConstantDataSequential>(V)) {
    OpInfo = OK_NonUniformConstantValue;
    bool AllPow2 = true, AllNegPow2 = true;
    for (uint64_t I = 0, E = CDS->getNumElements(); I != E; ++I) {
      if (auto *CI = dyn_cast<ConstantInt>(CDS->getElementAsConstant(I))) {
        AllPow2 &= CI->getValue().isPowerOf2();
        AllNegPow2 &= CI->getValue().isNegatedPowerOf2();
        if (AllPow2 || AllNegPow2)
          continue;
      }
      AllPow2 = AllNegPow2 = false;
      break;
    }
    OpProps = AllPow2 ? OP_PowerOf2 : OpProps;
    OpProps = AllNegPow2 ? OP_NegatedPowerOf2 : OpProps;
  } else if (isa<ConstantVector>(V) || isa<ConstantDataVector>(V)) {
    OpInfo = OK_NonUniformConstantValue;
  }

  return {OpInfo, OpProps};
}

InstructionCost TargetTransformInfo::getArithmeticInstrCost(
    unsigned Opcode, Type *Ty, TTI::TargetCostKind CostKind,
    OperandValueInfo Op1Info, OperandValueInfo Op2Info,
    ArrayRef<const Value *> Args, const Instruction *CxtI,
    const TargetLibraryInfo *TLibInfo) const {

  // Use call cost for frem intructions that have platform specific vector math
  // functions, as those will be replaced with calls later by SelectionDAG or
  // ReplaceWithVecLib pass.
  if (TLibInfo && Opcode == Instruction::FRem) {
    VectorType *VecTy = dyn_cast<VectorType>(Ty);
    LibFunc Func;
    if (VecTy &&
        TLibInfo->getLibFunc(Instruction::FRem, Ty->getScalarType(), Func) &&
        TLibInfo->isFunctionVectorizable(TLibInfo->getName(Func),
                                         VecTy->getElementCount()))
      return getCallInstrCost(nullptr, VecTy, {VecTy, VecTy}, CostKind);
  }

  InstructionCost Cost =
      TTIImpl->getArithmeticInstrCost(Opcode, Ty, CostKind,
                                      Op1Info, Op2Info,
                                      Args, CxtI);
  assert(Cost >= 0 && "TTI should not produce negative costs!");
  return Cost;
}

InstructionCost TargetTransformInfo::getAltInstrCost(
    VectorType *VecTy, unsigned Opcode0, unsigned Opcode1,
    const SmallBitVector &OpcodeMask, TTI::TargetCostKind CostKind) const {
  InstructionCost Cost =
      TTIImpl->getAltInstrCost(VecTy, Opcode0, Opcode1, OpcodeMask, CostKind);
  assert(Cost >= 0 && "TTI should not produce negative costs!");
  return Cost;
}

InstructionCost TargetTransformInfo::getShuffleCost(
    ShuffleKind Kind, VectorType *Ty, ArrayRef<int> Mask,
    TTI::TargetCostKind CostKind, int Index, VectorType *SubTp,
    ArrayRef<const Value *> Args, const Instruction *CxtI) const {
  InstructionCost Cost = TTIImpl->getShuffleCost(Kind, Ty, Mask, CostKind,
                                                 Index, SubTp, Args, CxtI);
  assert(Cost >= 0 && "TTI should not produce negative costs!");
  return Cost;
}

TargetTransformInfo::PartialReductionExtendKind
TargetTransformInfo::getPartialReductionExtendKind(Instruction *I) {
  if (isa<SExtInst>(I))
    return PR_SignExtend;
  if (isa<ZExtInst>(I))
    return PR_ZeroExtend;
  return PR_None;
}

TTI::CastContextHint
TargetTransformInfo::getCastContextHint(const Instruction *I) {
  if (!I)
    return CastContextHint::None;

  auto getLoadStoreKind = [](const Value *V, unsigned LdStOp, unsigned MaskedOp,
                             unsigned GatScatOp) {
    const Instruction *I = dyn_cast<Instruction>(V);
    if (!I)
      return CastContextHint::None;

    if (I->getOpcode() == LdStOp)
      return CastContextHint::Normal;

    if (const IntrinsicInst *II = dyn_cast<IntrinsicInst>(I)) {
      if (II->getIntrinsicID() == MaskedOp)
        return TTI::CastContextHint::Masked;
      if (II->getIntrinsicID() == GatScatOp)
        return TTI::CastContextHint::GatherScatter;
    }

    return TTI::CastContextHint::None;
  };

  switch (I->getOpcode()) {
  case Instruction::ZExt:
  case Instruction::SExt:
  case Instruction::FPExt:
    return getLoadStoreKind(I->getOperand(0), Instruction::Load,
                            Intrinsic::masked_load, Intrinsic::masked_gather);
  case Instruction::Trunc:
  case Instruction::FPTrunc:
    if (I->hasOneUse())
      return getLoadStoreKind(*I->user_begin(), Instruction::Store,
                              Intrinsic::masked_store,
                              Intrinsic::masked_scatter);
    break;
  default:
    return CastContextHint::None;
  }

  return TTI::CastContextHint::None;
}

InstructionCost TargetTransformInfo::getCastInstrCost(
    unsigned Opcode, Type *Dst, Type *Src, CastContextHint CCH,
    TTI::TargetCostKind CostKind, const Instruction *I) const {
  assert((I == nullptr || I->getOpcode() == Opcode) &&
         "Opcode should reflect passed instruction.");
  InstructionCost Cost =
      TTIImpl->getCastInstrCost(Opcode, Dst, Src, CCH, CostKind, I);
  assert(Cost >= 0 && "TTI should not produce negative costs!");
  return Cost;
}

InstructionCost TargetTransformInfo::getExtractWithExtendCost(
    unsigned Opcode, Type *Dst, VectorType *VecTy, unsigned Index,
    TTI::TargetCostKind CostKind) const {
  InstructionCost Cost =
      TTIImpl->getExtractWithExtendCost(Opcode, Dst, VecTy, Index, CostKind);
  assert(Cost >= 0 && "TTI should not produce negative costs!");
  return Cost;
}

InstructionCost TargetTransformInfo::getCFInstrCost(
    unsigned Opcode, TTI::TargetCostKind CostKind, const Instruction *I) const {
  assert((I == nullptr || I->getOpcode() == Opcode) &&
         "Opcode should reflect passed instruction.");
  InstructionCost Cost = TTIImpl->getCFInstrCost(Opcode, CostKind, I);
  assert(Cost >= 0 && "TTI should not produce negative costs!");
  return Cost;
}

InstructionCost TargetTransformInfo::getCmpSelInstrCost(
    unsigned Opcode, Type *ValTy, Type *CondTy, CmpInst::Predicate VecPred,
    TTI::TargetCostKind CostKind, OperandValueInfo Op1Info,
    OperandValueInfo Op2Info, const Instruction *I) const {
  assert((I == nullptr || I->getOpcode() == Opcode) &&
         "Opcode should reflect passed instruction.");
  InstructionCost Cost = TTIImpl->getCmpSelInstrCost(
      Opcode, ValTy, CondTy, VecPred, CostKind, Op1Info, Op2Info, I);
  assert(Cost >= 0 && "TTI should not produce negative costs!");
  return Cost;
}

InstructionCost TargetTransformInfo::getVectorInstrCost(
    unsigned Opcode, Type *Val, TTI::TargetCostKind CostKind, unsigned Index,
    const Value *Op0, const Value *Op1) const {
  assert((Opcode == Instruction::InsertElement ||
          Opcode == Instruction::ExtractElement) &&
         "Expecting Opcode to be insertelement/extractelement.");
  InstructionCost Cost =
      TTIImpl->getVectorInstrCost(Opcode, Val, CostKind, Index, Op0, Op1);
  assert(Cost >= 0 && "TTI should not produce negative costs!");
  return Cost;
}

InstructionCost TargetTransformInfo::getVectorInstrCost(
    unsigned Opcode, Type *Val, TTI::TargetCostKind CostKind, unsigned Index,
    Value *Scalar,
    ArrayRef<std::tuple<Value *, User *, int>> ScalarUserAndIdx) const {
  assert((Opcode == Instruction::InsertElement ||
          Opcode == Instruction::ExtractElement) &&
         "Expecting Opcode to be insertelement/extractelement.");
  InstructionCost Cost = TTIImpl->getVectorInstrCost(
      Opcode, Val, CostKind, Index, Scalar, ScalarUserAndIdx);
  assert(Cost >= 0 && "TTI should not produce negative costs!");
  return Cost;
}

InstructionCost
TargetTransformInfo::getVectorInstrCost(const Instruction &I, Type *Val,
                                        TTI::TargetCostKind CostKind,
                                        unsigned Index) const {
  // FIXME: Assert that Opcode is either InsertElement or ExtractElement.
  // This is mentioned in the interface description and respected by all
  // callers, but never asserted upon.
  InstructionCost Cost = TTIImpl->getVectorInstrCost(I, Val, CostKind, Index);
  assert(Cost >= 0 && "TTI should not produce negative costs!");
  return Cost;
}

InstructionCost TargetTransformInfo::getInsertExtractValueCost(
    unsigned Opcode, TTI::TargetCostKind CostKind) const {
  assert((Opcode == Instruction::InsertValue ||
          Opcode == Instruction::ExtractValue) &&
         "Expecting Opcode to be insertvalue/extractvalue.");
  InstructionCost Cost = TTIImpl->getInsertExtractValueCost(Opcode, CostKind);
  assert(Cost >= 0 && "TTI should not produce negative costs!");
  return Cost;
}

InstructionCost TargetTransformInfo::getReplicationShuffleCost(
    Type *EltTy, int ReplicationFactor, int VF, const APInt &DemandedDstElts,
    TTI::TargetCostKind CostKind) const {
  InstructionCost Cost = TTIImpl->getReplicationShuffleCost(
      EltTy, ReplicationFactor, VF, DemandedDstElts, CostKind);
  assert(Cost >= 0 && "TTI should not produce negative costs!");
  return Cost;
}

InstructionCost TargetTransformInfo::getMemoryOpCost(
    unsigned Opcode, Type *Src, Align Alignment, unsigned AddressSpace,
    TTI::TargetCostKind CostKind, TTI::OperandValueInfo OpInfo,
    const Instruction *I) const {
  assert((I == nullptr || I->getOpcode() == Opcode) &&
         "Opcode should reflect passed instruction.");
  InstructionCost Cost = TTIImpl->getMemoryOpCost(
      Opcode, Src, Alignment, AddressSpace, CostKind, OpInfo, I);
  assert(Cost >= 0 && "TTI should not produce negative costs!");
  return Cost;
}

InstructionCost TargetTransformInfo::getMaskedMemoryOpCost(
    unsigned Opcode, Type *Src, Align Alignment, unsigned AddressSpace,
    TTI::TargetCostKind CostKind) const {
  InstructionCost Cost = TTIImpl->getMaskedMemoryOpCost(Opcode, Src, Alignment,
                                                        AddressSpace, CostKind);
  assert(Cost >= 0 && "TTI should not produce negative costs!");
  return Cost;
}

InstructionCost TargetTransformInfo::getGatherScatterOpCost(
    unsigned Opcode, Type *DataTy, const Value *Ptr, bool VariableMask,
    Align Alignment, TTI::TargetCostKind CostKind, const Instruction *I) const {
  InstructionCost Cost = TTIImpl->getGatherScatterOpCost(
      Opcode, DataTy, Ptr, VariableMask, Alignment, CostKind, I);
  assert((!Cost.isValid() || Cost >= 0) &&
         "TTI should not produce negative costs!");
  return Cost;
}

InstructionCost TargetTransformInfo::getExpandCompressMemoryOpCost(
    unsigned Opcode, Type *DataTy, bool VariableMask, Align Alignment,
    TTI::TargetCostKind CostKind, const Instruction *I) const {
  InstructionCost Cost = TTIImpl->getExpandCompressMemoryOpCost(
      Opcode, DataTy, VariableMask, Alignment, CostKind, I);
  assert(Cost >= 0 && "TTI should not produce negative costs!");
  return Cost;
}

InstructionCost TargetTransformInfo::getStridedMemoryOpCost(
    unsigned Opcode, Type *DataTy, const Value *Ptr, bool VariableMask,
    Align Alignment, TTI::TargetCostKind CostKind, const Instruction *I) const {
  InstructionCost Cost = TTIImpl->getStridedMemoryOpCost(
      Opcode, DataTy, Ptr, VariableMask, Alignment, CostKind, I);
  assert(Cost >= 0 && "TTI should not produce negative costs!");
  return Cost;
}

InstructionCost TargetTransformInfo::getInterleavedMemoryOpCost(
    unsigned Opcode, Type *VecTy, unsigned Factor, ArrayRef<unsigned> Indices,
    Align Alignment, unsigned AddressSpace, TTI::TargetCostKind CostKind,
    bool UseMaskForCond, bool UseMaskForGaps) const {
  InstructionCost Cost = TTIImpl->getInterleavedMemoryOpCost(
      Opcode, VecTy, Factor, Indices, Alignment, AddressSpace, CostKind,
      UseMaskForCond, UseMaskForGaps);
  assert(Cost >= 0 && "TTI should not produce negative costs!");
  return Cost;
}

InstructionCost
TargetTransformInfo::getIntrinsicInstrCost(const IntrinsicCostAttributes &ICA,
                                           TTI::TargetCostKind CostKind) const {
  InstructionCost Cost = TTIImpl->getIntrinsicInstrCost(ICA, CostKind);
  assert(Cost >= 0 && "TTI should not produce negative costs!");
  return Cost;
}

InstructionCost
TargetTransformInfo::getCallInstrCost(Function *F, Type *RetTy,
                                      ArrayRef<Type *> Tys,
                                      TTI::TargetCostKind CostKind) const {
  InstructionCost Cost = TTIImpl->getCallInstrCost(F, RetTy, Tys, CostKind);
  assert(Cost >= 0 && "TTI should not produce negative costs!");
  return Cost;
}

unsigned TargetTransformInfo::getNumberOfParts(Type *Tp) const {
  return TTIImpl->getNumberOfParts(Tp);
}

InstructionCost
TargetTransformInfo::getAddressComputationCost(Type *Tp, ScalarEvolution *SE,
                                               const SCEV *Ptr) const {
  InstructionCost Cost = TTIImpl->getAddressComputationCost(Tp, SE, Ptr);
  assert(Cost >= 0 && "TTI should not produce negative costs!");
  return Cost;
}

InstructionCost TargetTransformInfo::getMemcpyCost(const Instruction *I) const {
  InstructionCost Cost = TTIImpl->getMemcpyCost(I);
  assert(Cost >= 0 && "TTI should not produce negative costs!");
  return Cost;
}

uint64_t TargetTransformInfo::getMaxMemIntrinsicInlineSizeThreshold() const {
  return TTIImpl->getMaxMemIntrinsicInlineSizeThreshold();
}

InstructionCost TargetTransformInfo::getArithmeticReductionCost(
    unsigned Opcode, VectorType *Ty, std::optional<FastMathFlags> FMF,
    TTI::TargetCostKind CostKind) const {
  InstructionCost Cost =
      TTIImpl->getArithmeticReductionCost(Opcode, Ty, FMF, CostKind);
  assert(Cost >= 0 && "TTI should not produce negative costs!");
  return Cost;
}

InstructionCost TargetTransformInfo::getMinMaxReductionCost(
    Intrinsic::ID IID, VectorType *Ty, FastMathFlags FMF,
    TTI::TargetCostKind CostKind) const {
  InstructionCost Cost =
      TTIImpl->getMinMaxReductionCost(IID, Ty, FMF, CostKind);
  assert(Cost >= 0 && "TTI should not produce negative costs!");
  return Cost;
}

InstructionCost TargetTransformInfo::getExtendedReductionCost(
    unsigned Opcode, bool IsUnsigned, Type *ResTy, VectorType *Ty,
    std::optional<FastMathFlags> FMF, TTI::TargetCostKind CostKind) const {
  return TTIImpl->getExtendedReductionCost(Opcode, IsUnsigned, ResTy, Ty, FMF,
                                           CostKind);
}

InstructionCost TargetTransformInfo::getMulAccReductionCost(
    bool IsUnsigned, Type *ResTy, VectorType *Ty,
    TTI::TargetCostKind CostKind) const {
  return TTIImpl->getMulAccReductionCost(IsUnsigned, ResTy, Ty, CostKind);
}

InstructionCost
TargetTransformInfo::getCostOfKeepingLiveOverCall(ArrayRef<Type *> Tys) const {
  return TTIImpl->getCostOfKeepingLiveOverCall(Tys);
}

bool TargetTransformInfo::getTgtMemIntrinsic(IntrinsicInst *Inst,
                                             MemIntrinsicInfo &Info) const {
  return TTIImpl->getTgtMemIntrinsic(Inst, Info);
}

unsigned TargetTransformInfo::getAtomicMemIntrinsicMaxElementSize() const {
  return TTIImpl->getAtomicMemIntrinsicMaxElementSize();
}

Value *TargetTransformInfo::getOrCreateResultFromMemIntrinsic(
    IntrinsicInst *Inst, Type *ExpectedType) const {
  return TTIImpl->getOrCreateResultFromMemIntrinsic(Inst, ExpectedType);
}

Type *TargetTransformInfo::getMemcpyLoopLoweringType(
    LLVMContext &Context, Value *Length, unsigned SrcAddrSpace,
    unsigned DestAddrSpace, Align SrcAlign, Align DestAlign,
    std::optional<uint32_t> AtomicElementSize) const {
  return TTIImpl->getMemcpyLoopLoweringType(Context, Length, SrcAddrSpace,
                                            DestAddrSpace, SrcAlign, DestAlign,
                                            AtomicElementSize);
}

void TargetTransformInfo::getMemcpyLoopResidualLoweringType(
    SmallVectorImpl<Type *> &OpsOut, LLVMContext &Context,
    unsigned RemainingBytes, unsigned SrcAddrSpace, unsigned DestAddrSpace,
    Align SrcAlign, Align DestAlign,
    std::optional<uint32_t> AtomicCpySize) const {
  TTIImpl->getMemcpyLoopResidualLoweringType(
      OpsOut, Context, RemainingBytes, SrcAddrSpace, DestAddrSpace, SrcAlign,
      DestAlign, AtomicCpySize);
}

bool TargetTransformInfo::areInlineCompatible(const Function *Caller,
                                              const Function *Callee) const {
  return TTIImpl->areInlineCompatible(Caller, Callee);
}

unsigned
TargetTransformInfo::getInlineCallPenalty(const Function *F,
                                          const CallBase &Call,
                                          unsigned DefaultCallPenalty) const {
  return TTIImpl->getInlineCallPenalty(F, Call, DefaultCallPenalty);
}

bool TargetTransformInfo::areTypesABICompatible(
    const Function *Caller, const Function *Callee,
    const ArrayRef<Type *> &Types) const {
  return TTIImpl->areTypesABICompatible(Caller, Callee, Types);
}

bool TargetTransformInfo::isIndexedLoadLegal(MemIndexedMode Mode,
                                             Type *Ty) const {
  return TTIImpl->isIndexedLoadLegal(Mode, Ty);
}

bool TargetTransformInfo::isIndexedStoreLegal(MemIndexedMode Mode,
                                              Type *Ty) const {
  return TTIImpl->isIndexedStoreLegal(Mode, Ty);
}

unsigned TargetTransformInfo::getLoadStoreVecRegBitWidth(unsigned AS) const {
  return TTIImpl->getLoadStoreVecRegBitWidth(AS);
}

bool TargetTransformInfo::isLegalToVectorizeLoad(LoadInst *LI) const {
  return TTIImpl->isLegalToVectorizeLoad(LI);
}

bool TargetTransformInfo::isLegalToVectorizeStore(StoreInst *SI) const {
  return TTIImpl->isLegalToVectorizeStore(SI);
}

bool TargetTransformInfo::isLegalToVectorizeLoadChain(
    unsigned ChainSizeInBytes, Align Alignment, unsigned AddrSpace) const {
  return TTIImpl->isLegalToVectorizeLoadChain(ChainSizeInBytes, Alignment,
                                              AddrSpace);
}

bool TargetTransformInfo::isLegalToVectorizeStoreChain(
    unsigned ChainSizeInBytes, Align Alignment, unsigned AddrSpace) const {
  return TTIImpl->isLegalToVectorizeStoreChain(ChainSizeInBytes, Alignment,
                                               AddrSpace);
}

bool TargetTransformInfo::isLegalToVectorizeReduction(
    const RecurrenceDescriptor &RdxDesc, ElementCount VF) const {
  return TTIImpl->isLegalToVectorizeReduction(RdxDesc, VF);
}

bool TargetTransformInfo::isElementTypeLegalForScalableVector(Type *Ty) const {
  return TTIImpl->isElementTypeLegalForScalableVector(Ty);
}

unsigned TargetTransformInfo::getLoadVectorFactor(unsigned VF,
                                                  unsigned LoadSize,
                                                  unsigned ChainSizeInBytes,
                                                  VectorType *VecTy) const {
  return TTIImpl->getLoadVectorFactor(VF, LoadSize, ChainSizeInBytes, VecTy);
}

unsigned TargetTransformInfo::getStoreVectorFactor(unsigned VF,
                                                   unsigned StoreSize,
                                                   unsigned ChainSizeInBytes,
                                                   VectorType *VecTy) const {
  return TTIImpl->getStoreVectorFactor(VF, StoreSize, ChainSizeInBytes, VecTy);
}

bool TargetTransformInfo::preferFixedOverScalableIfEqualCost() const {
  return TTIImpl->preferFixedOverScalableIfEqualCost();
}

bool TargetTransformInfo::preferInLoopReduction(RecurKind Kind,
                                                Type *Ty) const {
  return TTIImpl->preferInLoopReduction(Kind, Ty);
}

bool TargetTransformInfo::preferAlternateOpcodeVectorization() const {
  return TTIImpl->preferAlternateOpcodeVectorization();
}

bool TargetTransformInfo::preferPredicatedReductionSelect() const {
  return TTIImpl->preferPredicatedReductionSelect();
}

bool TargetTransformInfo::preferEpilogueVectorization() const {
  return TTIImpl->preferEpilogueVectorization();
}

TargetTransformInfo::VPLegalization
TargetTransformInfo::getVPLegalizationStrategy(const VPIntrinsic &VPI) const {
  return TTIImpl->getVPLegalizationStrategy(VPI);
}

bool TargetTransformInfo::hasArmWideBranch(bool Thumb) const {
  return TTIImpl->hasArmWideBranch(Thumb);
}

uint64_t TargetTransformInfo::getFeatureMask(const Function &F) const {
  return TTIImpl->getFeatureMask(F);
}

bool TargetTransformInfo::isMultiversionedFunction(const Function &F) const {
  return TTIImpl->isMultiversionedFunction(F);
}

unsigned TargetTransformInfo::getMaxNumArgs() const {
  return TTIImpl->getMaxNumArgs();
}

bool TargetTransformInfo::shouldExpandReduction(const IntrinsicInst *II) const {
  return TTIImpl->shouldExpandReduction(II);
}

TargetTransformInfo::ReductionShuffle
TargetTransformInfo::getPreferredExpandedReductionShuffle(
    const IntrinsicInst *II) const {
  return TTIImpl->getPreferredExpandedReductionShuffle(II);
}

unsigned TargetTransformInfo::getGISelRematGlobalCost() const {
  return TTIImpl->getGISelRematGlobalCost();
}

unsigned TargetTransformInfo::getMinTripCountTailFoldingThreshold() const {
  return TTIImpl->getMinTripCountTailFoldingThreshold();
}

bool TargetTransformInfo::supportsScalableVectors() const {
  return TTIImpl->supportsScalableVectors();
}

bool TargetTransformInfo::enableScalableVectorization() const {
  return TTIImpl->enableScalableVectorization();
}

bool TargetTransformInfo::hasActiveVectorLength() const {
  return TTIImpl->hasActiveVectorLength();
}

bool TargetTransformInfo::isProfitableToSinkOperands(
    Instruction *I, SmallVectorImpl<Use *> &OpsToSink) const {
  return TTIImpl->isProfitableToSinkOperands(I, OpsToSink);
}

bool TargetTransformInfo::isVectorShiftByScalarCheap(Type *Ty) const {
  return TTIImpl->isVectorShiftByScalarCheap(Ty);
}

unsigned
TargetTransformInfo::getNumBytesToPadGlobalArray(unsigned Size,
                                                 Type *ArrayType) const {
  return TTIImpl->getNumBytesToPadGlobalArray(Size, ArrayType);
}

void TargetTransformInfo::collectKernelLaunchBounds(
    const Function &F,
    SmallVectorImpl<std::pair<StringRef, int64_t>> &LB) const {
  return TTIImpl->collectKernelLaunchBounds(F, LB);
}

TargetTransformInfoImplBase::~TargetTransformInfoImplBase() = default;

TargetIRAnalysis::TargetIRAnalysis() : TTICallback(&getDefaultTTI) {}

TargetIRAnalysis::TargetIRAnalysis(
    std::function<Result(const Function &)> TTICallback)
    : TTICallback(std::move(TTICallback)) {}

TargetIRAnalysis::Result TargetIRAnalysis::run(const Function &F,
                                               FunctionAnalysisManager &) {
  assert(!F.isIntrinsic() && "Should not request TTI for intrinsics");
  return TTICallback(F);
}

AnalysisKey TargetIRAnalysis::Key;

TargetIRAnalysis::Result TargetIRAnalysis::getDefaultTTI(const Function &F) {
  return Result(F.getDataLayout());
}

// Register the basic pass.
INITIALIZE_PASS(TargetTransformInfoWrapperPass, "tti",
                "Target Transform Information", false, true)
char TargetTransformInfoWrapperPass::ID = 0;

void TargetTransformInfoWrapperPass::anchor() {}

TargetTransformInfoWrapperPass::TargetTransformInfoWrapperPass()
    : ImmutablePass(ID) {}

TargetTransformInfoWrapperPass::TargetTransformInfoWrapperPass(
    TargetIRAnalysis TIRA)
    : ImmutablePass(ID), TIRA(std::move(TIRA)) {}

TargetTransformInfo &TargetTransformInfoWrapperPass::getTTI(const Function &F) {
  FunctionAnalysisManager DummyFAM;
  TTI = TIRA.run(F, DummyFAM);
  return *TTI;
}

ImmutablePass *
llvm::createTargetTransformInfoWrapperPass(TargetIRAnalysis TIRA) {
  return new TargetTransformInfoWrapperPass(std::move(TIRA));
}<|MERGE_RESOLUTION|>--- conflicted
+++ resolved
@@ -871,18 +871,11 @@
 InstructionCost TargetTransformInfo::getPartialReductionCost(
     unsigned Opcode, Type *InputTypeA, Type *InputTypeB, Type *AccumType,
     ElementCount VF, PartialReductionExtendKind OpAExtend,
-<<<<<<< HEAD
-    PartialReductionExtendKind OpBExtend, std::optional<unsigned> BinOp) const {
-  return TTIImpl->getPartialReductionCost(Opcode, InputTypeA, InputTypeB,
-                                          AccumType, VF, OpAExtend, OpBExtend,
-                                          BinOp);
-=======
     PartialReductionExtendKind OpBExtend, std::optional<unsigned> BinOp,
     TTI::TargetCostKind CostKind) const {
   return TTIImpl->getPartialReductionCost(Opcode, InputTypeA, InputTypeB,
                                           AccumType, VF, OpAExtend, OpBExtend,
                                           BinOp, CostKind);
->>>>>>> eb0f1dc0
 }
 
 unsigned TargetTransformInfo::getMaxInterleaveFactor(ElementCount VF) const {
