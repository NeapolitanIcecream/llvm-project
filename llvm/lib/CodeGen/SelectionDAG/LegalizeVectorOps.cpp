//===- LegalizeVectorOps.cpp - Implement SelectionDAG::LegalizeVectors ----===//
//
// Part of the LLVM Project, under the Apache License v2.0 with LLVM Exceptions.
// See https://llvm.org/LICENSE.txt for license information.
// SPDX-License-Identifier: Apache-2.0 WITH LLVM-exception
//
//===----------------------------------------------------------------------===//
//
// This file implements the SelectionDAG::LegalizeVectors method.
//
// The vector legalizer looks for vector operations which might need to be
// scalarized and legalizes them. This is a separate step from Legalize because
// scalarizing can introduce illegal types.  For example, suppose we have an
// ISD::SDIV of type v2i64 on x86-32.  The type is legal (for example, addition
// on a v2i64 is legal), but ISD::SDIV isn't legal, so we have to unroll the
// operation, which introduces nodes with the illegal type i64 which must be
// expanded.  Similarly, suppose we have an ISD::SRA of type v16i8 on PowerPC;
// the operation must be unrolled, which introduces nodes with the illegal
// type i8 which must be promoted.
//
// This does not legalize vector manipulations like ISD::BUILD_VECTOR,
// or operations that happen to take a vector which are custom-lowered;
// the legalization for such operations never produces nodes
// with illegal types, so it's okay to put off legalizing them until
// SelectionDAG::Legalize runs.
//
//===----------------------------------------------------------------------===//

#include "llvm/ADT/DenseMap.h"
#include "llvm/ADT/SmallVector.h"
#include "llvm/Analysis/TargetLibraryInfo.h"
#include "llvm/Analysis/VectorUtils.h"
#include "llvm/CodeGen/ISDOpcodes.h"
#include "llvm/CodeGen/SelectionDAG.h"
#include "llvm/CodeGen/SelectionDAGNodes.h"
#include "llvm/CodeGen/TargetLowering.h"
#include "llvm/CodeGen/ValueTypes.h"
#include "llvm/CodeGenTypes/MachineValueType.h"
#include "llvm/IR/DataLayout.h"
#include "llvm/Support/Casting.h"
#include "llvm/Support/Compiler.h"
#include "llvm/Support/Debug.h"
#include "llvm/Support/ErrorHandling.h"
#include <cassert>
#include <cstdint>
#include <iterator>
#include <utility>

using namespace llvm;

#define DEBUG_TYPE "legalizevectorops"

namespace {

class VectorLegalizer {
  SelectionDAG& DAG;
  const TargetLowering &TLI;
  bool Changed = false; // Keep track of whether anything changed

  /// For nodes that are of legal width, and that have more than one use, this
  /// map indicates what regularized operand to use.  This allows us to avoid
  /// legalizing the same thing more than once.
  SmallDenseMap<SDValue, SDValue, 64> LegalizedNodes;

  /// Adds a node to the translation cache.
  void AddLegalizedOperand(SDValue From, SDValue To) {
    LegalizedNodes.insert(std::make_pair(From, To));
    // If someone requests legalization of the new node, return itself.
    if (From != To)
      LegalizedNodes.insert(std::make_pair(To, To));
  }

  /// Legalizes the given node.
  SDValue LegalizeOp(SDValue Op);

  /// Assuming the node is legal, "legalize" the results.
  SDValue TranslateLegalizeResults(SDValue Op, SDNode *Result);

  /// Make sure Results are legal and update the translation cache.
  SDValue RecursivelyLegalizeResults(SDValue Op,
                                     MutableArrayRef<SDValue> Results);

  /// Wrapper to interface LowerOperation with a vector of Results.
  /// Returns false if the target wants to use default expansion. Otherwise
  /// returns true. If return is true and the Results are empty, then the
  /// target wants to keep the input node as is.
  bool LowerOperationWrapper(SDNode *N, SmallVectorImpl<SDValue> &Results);

  /// Implements unrolling a VSETCC.
  SDValue UnrollVSETCC(SDNode *Node);

  /// Implement expand-based legalization of vector operations.
  ///
  /// This is just a high-level routine to dispatch to specific code paths for
  /// operations to legalize them.
  void Expand(SDNode *Node, SmallVectorImpl<SDValue> &Results);

  /// Implements expansion for FP_TO_UINT; falls back to UnrollVectorOp if
  /// FP_TO_SINT isn't legal.
  void ExpandFP_TO_UINT(SDNode *Node, SmallVectorImpl<SDValue> &Results);

  /// Implements expansion for UINT_TO_FLOAT; falls back to UnrollVectorOp if
  /// SINT_TO_FLOAT and SHR on vectors isn't legal.
  void ExpandUINT_TO_FLOAT(SDNode *Node, SmallVectorImpl<SDValue> &Results);

  /// Implement expansion for SIGN_EXTEND_INREG using SRL and SRA.
  SDValue ExpandSEXTINREG(SDNode *Node);

  /// Implement expansion for ANY_EXTEND_VECTOR_INREG.
  ///
  /// Shuffles the low lanes of the operand into place and bitcasts to the proper
  /// type. The contents of the bits in the extended part of each element are
  /// undef.
  SDValue ExpandANY_EXTEND_VECTOR_INREG(SDNode *Node);

  /// Implement expansion for SIGN_EXTEND_VECTOR_INREG.
  ///
  /// Shuffles the low lanes of the operand into place, bitcasts to the proper
  /// type, then shifts left and arithmetic shifts right to introduce a sign
  /// extension.
  SDValue ExpandSIGN_EXTEND_VECTOR_INREG(SDNode *Node);

  /// Implement expansion for ZERO_EXTEND_VECTOR_INREG.
  ///
  /// Shuffles the low lanes of the operand into place and blends zeros into
  /// the remaining lanes, finally bitcasting to the proper type.
  SDValue ExpandZERO_EXTEND_VECTOR_INREG(SDNode *Node);

  /// Expand bswap of vectors into a shuffle if legal.
  SDValue ExpandBSWAP(SDNode *Node);

  /// Implement vselect in terms of XOR, AND, OR when blend is not
  /// supported by the target.
  SDValue ExpandVSELECT(SDNode *Node);
  SDValue ExpandVP_SELECT(SDNode *Node);
  SDValue ExpandVP_MERGE(SDNode *Node);
  SDValue ExpandVP_REM(SDNode *Node);
  SDValue ExpandVP_FNEG(SDNode *Node);
  SDValue ExpandVP_FABS(SDNode *Node);
  SDValue ExpandVP_FCOPYSIGN(SDNode *Node);
  SDValue ExpandSELECT(SDNode *Node);
  std::pair<SDValue, SDValue> ExpandLoad(SDNode *N);
  SDValue ExpandStore(SDNode *N);
  SDValue ExpandFNEG(SDNode *Node);
  SDValue ExpandFABS(SDNode *Node);
  SDValue ExpandFCOPYSIGN(SDNode *Node);
  void ExpandFSUB(SDNode *Node, SmallVectorImpl<SDValue> &Results);
  void ExpandSETCC(SDNode *Node, SmallVectorImpl<SDValue> &Results);
  SDValue ExpandBITREVERSE(SDNode *Node);
  void ExpandUADDSUBO(SDNode *Node, SmallVectorImpl<SDValue> &Results);
  void ExpandSADDSUBO(SDNode *Node, SmallVectorImpl<SDValue> &Results);
  void ExpandMULO(SDNode *Node, SmallVectorImpl<SDValue> &Results);
  void ExpandFixedPointDiv(SDNode *Node, SmallVectorImpl<SDValue> &Results);
  void ExpandStrictFPOp(SDNode *Node, SmallVectorImpl<SDValue> &Results);
  void ExpandREM(SDNode *Node, SmallVectorImpl<SDValue> &Results);

  bool tryExpandVecMathCall(SDNode *Node, RTLIB::Libcall LC,
                            SmallVectorImpl<SDValue> &Results);
  bool tryExpandVecMathCall(SDNode *Node, RTLIB::Libcall Call_F32,
                            RTLIB::Libcall Call_F64, RTLIB::Libcall Call_F80,
                            RTLIB::Libcall Call_F128,
                            RTLIB::Libcall Call_PPCF128,
                            SmallVectorImpl<SDValue> &Results);

  void UnrollStrictFPOp(SDNode *Node, SmallVectorImpl<SDValue> &Results);

  /// Implements vector promotion.
  ///
  /// This is essentially just bitcasting the operands to a different type and
  /// bitcasting the result back to the original type.
  void Promote(SDNode *Node, SmallVectorImpl<SDValue> &Results);

  /// Implements [SU]INT_TO_FP vector promotion.
  ///
  /// This is a [zs]ext of the input operand to a larger integer type.
  void PromoteINT_TO_FP(SDNode *Node, SmallVectorImpl<SDValue> &Results);

  /// Implements FP_TO_[SU]INT vector promotion of the result type.
  ///
  /// It is promoted to a larger integer type.  The result is then
  /// truncated back to the original type.
  void PromoteFP_TO_INT(SDNode *Node, SmallVectorImpl<SDValue> &Results);

  /// Implements vector setcc operation promotion.
  ///
  /// All vector operands are promoted to a vector type with larger element
  /// type.
  void PromoteSETCC(SDNode *Node, SmallVectorImpl<SDValue> &Results);

  void PromoteSTRICT(SDNode *Node, SmallVectorImpl<SDValue> &Results);

public:
  VectorLegalizer(SelectionDAG& dag) :
      DAG(dag), TLI(dag.getTargetLoweringInfo()) {}

  /// Begin legalizer the vector operations in the DAG.
  bool Run();
};

} // end anonymous namespace

bool VectorLegalizer::Run() {
  // Before we start legalizing vector nodes, check if there are any vectors.
  bool HasVectors = false;
  for (SelectionDAG::allnodes_iterator I = DAG.allnodes_begin(),
       E = std::prev(DAG.allnodes_end()); I != std::next(E); ++I) {
    // Check if the values of the nodes contain vectors. We don't need to check
    // the operands because we are going to check their values at some point.
    HasVectors = llvm::any_of(I->values(), [](EVT T) { return T.isVector(); });

    // If we found a vector node we can start the legalization.
    if (HasVectors)
      break;
  }

  // If this basic block has no vectors then no need to legalize vectors.
  if (!HasVectors)
    return false;

  // The legalize process is inherently a bottom-up recursive process (users
  // legalize their uses before themselves).  Given infinite stack space, we
  // could just start legalizing on the root and traverse the whole graph.  In
  // practice however, this causes us to run out of stack space on large basic
  // blocks.  To avoid this problem, compute an ordering of the nodes where each
  // node is only legalized after all of its operands are legalized.
  DAG.AssignTopologicalOrder();
  for (SelectionDAG::allnodes_iterator I = DAG.allnodes_begin(),
       E = std::prev(DAG.allnodes_end()); I != std::next(E); ++I)
    LegalizeOp(SDValue(&*I, 0));

  // Finally, it's possible the root changed.  Get the new root.
  SDValue OldRoot = DAG.getRoot();
  assert(LegalizedNodes.count(OldRoot) && "Root didn't get legalized?");
  DAG.setRoot(LegalizedNodes[OldRoot]);

  LegalizedNodes.clear();

  // Remove dead nodes now.
  DAG.RemoveDeadNodes();

  return Changed;
}

SDValue VectorLegalizer::TranslateLegalizeResults(SDValue Op, SDNode *Result) {
  assert(Op->getNumValues() == Result->getNumValues() &&
         "Unexpected number of results");
  // Generic legalization: just pass the operand through.
  for (unsigned i = 0, e = Op->getNumValues(); i != e; ++i)
    AddLegalizedOperand(Op.getValue(i), SDValue(Result, i));
  return SDValue(Result, Op.getResNo());
}

SDValue
VectorLegalizer::RecursivelyLegalizeResults(SDValue Op,
                                            MutableArrayRef<SDValue> Results) {
  assert(Results.size() == Op->getNumValues() &&
         "Unexpected number of results");
  // Make sure that the generated code is itself legal.
  for (unsigned i = 0, e = Results.size(); i != e; ++i) {
    Results[i] = LegalizeOp(Results[i]);
    AddLegalizedOperand(Op.getValue(i), Results[i]);
  }

  return Results[Op.getResNo()];
}

SDValue VectorLegalizer::LegalizeOp(SDValue Op) {
  // Note that LegalizeOp may be reentered even from single-use nodes, which
  // means that we always must cache transformed nodes.
  DenseMap<SDValue, SDValue>::iterator I = LegalizedNodes.find(Op);
  if (I != LegalizedNodes.end()) return I->second;

  // Legalize the operands
  SmallVector<SDValue, 8> Ops;
  for (const SDValue &Oper : Op->op_values())
    Ops.push_back(LegalizeOp(Oper));

  SDNode *Node = DAG.UpdateNodeOperands(Op.getNode(), Ops);

  bool HasVectorValueOrOp =
      llvm::any_of(Node->values(), [](EVT T) { return T.isVector(); }) ||
      llvm::any_of(Node->op_values(),
                   [](SDValue O) { return O.getValueType().isVector(); });
  if (!HasVectorValueOrOp)
    return TranslateLegalizeResults(Op, Node);

  TargetLowering::LegalizeAction Action = TargetLowering::Legal;
  EVT ValVT;
  switch (Op.getOpcode()) {
  default:
    return TranslateLegalizeResults(Op, Node);
  case ISD::LOAD: {
    LoadSDNode *LD = cast<LoadSDNode>(Node);
    ISD::LoadExtType ExtType = LD->getExtensionType();
    EVT LoadedVT = LD->getMemoryVT();
    if (LoadedVT.isVector() && ExtType != ISD::NON_EXTLOAD)
      Action = TLI.getLoadExtAction(ExtType, LD->getValueType(0), LoadedVT);
    break;
  }
  case ISD::STORE: {
    StoreSDNode *ST = cast<StoreSDNode>(Node);
    EVT StVT = ST->getMemoryVT();
    MVT ValVT = ST->getValue().getSimpleValueType();
    if (StVT.isVector() && ST->isTruncatingStore())
      Action = TLI.getTruncStoreAction(ValVT, StVT);
    break;
  }
  case ISD::MERGE_VALUES:
    Action = TLI.getOperationAction(Node->getOpcode(), Node->getValueType(0));
    // This operation lies about being legal: when it claims to be legal,
    // it should actually be expanded.
    if (Action == TargetLowering::Legal)
      Action = TargetLowering::Expand;
    break;
#define DAG_INSTRUCTION(NAME, NARG, ROUND_MODE, INTRINSIC, DAGN)               \
  case ISD::STRICT_##DAGN:
#include "llvm/IR/ConstrainedOps.def"
    ValVT = Node->getValueType(0);
    if (Op.getOpcode() == ISD::STRICT_SINT_TO_FP ||
        Op.getOpcode() == ISD::STRICT_UINT_TO_FP)
      ValVT = Node->getOperand(1).getValueType();
    if (Op.getOpcode() == ISD::STRICT_FSETCC ||
        Op.getOpcode() == ISD::STRICT_FSETCCS) {
      MVT OpVT = Node->getOperand(1).getSimpleValueType();
      ISD::CondCode CCCode = cast<CondCodeSDNode>(Node->getOperand(3))->get();
      Action = TLI.getCondCodeAction(CCCode, OpVT);
      if (Action == TargetLowering::Legal)
        Action = TLI.getOperationAction(Node->getOpcode(), OpVT);
    } else {
      Action = TLI.getOperationAction(Node->getOpcode(), ValVT);
    }
    // If we're asked to expand a strict vector floating-point operation,
    // by default we're going to simply unroll it.  That is usually the
    // best approach, except in the case where the resulting strict (scalar)
    // operations would themselves use the fallback mutation to non-strict.
    // In that specific case, just do the fallback on the vector op.
    if (Action == TargetLowering::Expand && !TLI.isStrictFPEnabled() &&
        TLI.getStrictFPOperationAction(Node->getOpcode(), ValVT) ==
            TargetLowering::Legal) {
      EVT EltVT = ValVT.getVectorElementType();
      if (TLI.getOperationAction(Node->getOpcode(), EltVT)
          == TargetLowering::Expand &&
          TLI.getStrictFPOperationAction(Node->getOpcode(), EltVT)
          == TargetLowering::Legal)
        Action = TargetLowering::Legal;
    }
    break;
  case ISD::ADD:
  case ISD::SUB:
  case ISD::MUL:
  case ISD::MULHS:
  case ISD::MULHU:
  case ISD::SDIV:
  case ISD::UDIV:
  case ISD::SREM:
  case ISD::UREM:
  case ISD::SDIVREM:
  case ISD::UDIVREM:
  case ISD::FADD:
  case ISD::FSUB:
  case ISD::FMUL:
  case ISD::FDIV:
  case ISD::FREM:
  case ISD::AND:
  case ISD::OR:
  case ISD::XOR:
  case ISD::SHL:
  case ISD::SRA:
  case ISD::SRL:
  case ISD::FSHL:
  case ISD::FSHR:
  case ISD::ROTL:
  case ISD::ROTR:
  case ISD::ABS:
  case ISD::ABDS:
  case ISD::ABDU:
  case ISD::AVGCEILS:
  case ISD::AVGCEILU:
  case ISD::AVGFLOORS:
  case ISD::AVGFLOORU:
  case ISD::BSWAP:
  case ISD::BITREVERSE:
  case ISD::CTLZ:
  case ISD::CTTZ:
  case ISD::CTLZ_ZERO_UNDEF:
  case ISD::CTTZ_ZERO_UNDEF:
  case ISD::CTPOP:
  case ISD::SELECT:
  case ISD::VSELECT:
  case ISD::SELECT_CC:
  case ISD::ZERO_EXTEND:
  case ISD::ANY_EXTEND:
  case ISD::TRUNCATE:
  case ISD::SIGN_EXTEND:
  case ISD::FP_TO_SINT:
  case ISD::FP_TO_UINT:
  case ISD::FNEG:
  case ISD::FABS:
  case ISD::FMINNUM:
  case ISD::FMAXNUM:
  case ISD::FMINNUM_IEEE:
  case ISD::FMAXNUM_IEEE:
  case ISD::FMINIMUM:
  case ISD::FMAXIMUM:
  case ISD::FMINIMUMNUM:
  case ISD::FMAXIMUMNUM:
  case ISD::FCOPYSIGN:
  case ISD::FSQRT:
  case ISD::FSIN:
  case ISD::FCOS:
  case ISD::FTAN:
  case ISD::FASIN:
  case ISD::FACOS:
  case ISD::FATAN:
  case ISD::FATAN2:
  case ISD::FSINH:
  case ISD::FCOSH:
  case ISD::FTANH:
  case ISD::FLDEXP:
  case ISD::FPOWI:
  case ISD::FPOW:
  case ISD::FLOG:
  case ISD::FLOG2:
  case ISD::FLOG10:
  case ISD::FEXP:
  case ISD::FEXP2:
  case ISD::FEXP10:
  case ISD::FCEIL:
  case ISD::FTRUNC:
  case ISD::FRINT:
  case ISD::FNEARBYINT:
  case ISD::FROUND:
  case ISD::FROUNDEVEN:
  case ISD::FFLOOR:
  case ISD::FP_ROUND:
  case ISD::FP_EXTEND:
  case ISD::FPTRUNC_ROUND:
  case ISD::FMA:
  case ISD::SIGN_EXTEND_INREG:
  case ISD::ANY_EXTEND_VECTOR_INREG:
  case ISD::SIGN_EXTEND_VECTOR_INREG:
  case ISD::ZERO_EXTEND_VECTOR_INREG:
  case ISD::SMIN:
  case ISD::SMAX:
  case ISD::UMIN:
  case ISD::UMAX:
  case ISD::SMUL_LOHI:
  case ISD::UMUL_LOHI:
  case ISD::SADDO:
  case ISD::UADDO:
  case ISD::SSUBO:
  case ISD::USUBO:
  case ISD::SMULO:
  case ISD::UMULO:
  case ISD::FCANONICALIZE:
  case ISD::FFREXP:
  case ISD::FMODF:
  case ISD::FSINCOS:
  case ISD::FSINCOSPI:
  case ISD::SADDSAT:
  case ISD::UADDSAT:
  case ISD::SSUBSAT:
  case ISD::USUBSAT:
  case ISD::SSHLSAT:
  case ISD::USHLSAT:
  case ISD::FP_TO_SINT_SAT:
  case ISD::FP_TO_UINT_SAT:
  case ISD::MGATHER:
  case ISD::VECTOR_COMPRESS:
  case ISD::SCMP:
  case ISD::UCMP:
    Action = TLI.getOperationAction(Node->getOpcode(), Node->getValueType(0));
    break;
  case ISD::SMULFIX:
  case ISD::SMULFIXSAT:
  case ISD::UMULFIX:
  case ISD::UMULFIXSAT:
  case ISD::SDIVFIX:
  case ISD::SDIVFIXSAT:
  case ISD::UDIVFIX:
  case ISD::UDIVFIXSAT: {
    unsigned Scale = Node->getConstantOperandVal(2);
    Action = TLI.getFixedPointOperationAction(Node->getOpcode(),
                                              Node->getValueType(0), Scale);
    break;
  }
  case ISD::LROUND:
  case ISD::LLROUND:
  case ISD::LRINT:
  case ISD::LLRINT:
  case ISD::SINT_TO_FP:
  case ISD::UINT_TO_FP:
  case ISD::VECREDUCE_ADD:
  case ISD::VECREDUCE_MUL:
  case ISD::VECREDUCE_AND:
  case ISD::VECREDUCE_OR:
  case ISD::VECREDUCE_XOR:
  case ISD::VECREDUCE_SMAX:
  case ISD::VECREDUCE_SMIN:
  case ISD::VECREDUCE_UMAX:
  case ISD::VECREDUCE_UMIN:
  case ISD::VECREDUCE_FADD:
  case ISD::VECREDUCE_FMUL:
  case ISD::VECTOR_FIND_LAST_ACTIVE:
    Action = TLI.getOperationAction(Node->getOpcode(),
                                    Node->getOperand(0).getValueType());
    break;
  case ISD::VECREDUCE_FMAX:
  case ISD::VECREDUCE_FMIN:
  case ISD::VECREDUCE_FMAXIMUM:
  case ISD::VECREDUCE_FMINIMUM:
    Action = TLI.getOperationAction(Node->getOpcode(),
                                    Node->getOperand(0).getValueType());
    // Defer non-vector results to LegalizeDAG.
    if (Action == TargetLowering::Promote)
      Action = TargetLowering::Legal;
    break;
  case ISD::VECREDUCE_SEQ_FADD:
  case ISD::VECREDUCE_SEQ_FMUL:
    Action = TLI.getOperationAction(Node->getOpcode(),
                                    Node->getOperand(1).getValueType());
    break;
  case ISD::SETCC: {
    MVT OpVT = Node->getOperand(0).getSimpleValueType();
    ISD::CondCode CCCode = cast<CondCodeSDNode>(Node->getOperand(2))->get();
    Action = TLI.getCondCodeAction(CCCode, OpVT);
    if (Action == TargetLowering::Legal)
      Action = TLI.getOperationAction(Node->getOpcode(), OpVT);
    break;
  }
  case ISD::PARTIAL_REDUCE_UMLA:
  case ISD::PARTIAL_REDUCE_SMLA:
<<<<<<< HEAD
=======
  case ISD::PARTIAL_REDUCE_SUMLA:
>>>>>>> eb0f1dc0
    Action =
        TLI.getPartialReduceMLAAction(Op.getOpcode(), Node->getValueType(0),
                                      Node->getOperand(1).getValueType());
    break;

#define BEGIN_REGISTER_VP_SDNODE(VPID, LEGALPOS, ...)                          \
  case ISD::VPID: {                                                            \
    EVT LegalizeVT = LEGALPOS < 0 ? Node->getValueType(-(1 + LEGALPOS))        \
                                  : Node->getOperand(LEGALPOS).getValueType(); \
    if (ISD::VPID == ISD::VP_SETCC) {                                          \
      ISD::CondCode CCCode = cast<CondCodeSDNode>(Node->getOperand(2))->get(); \
      Action = TLI.getCondCodeAction(CCCode, LegalizeVT.getSimpleVT());        \
      if (Action != TargetLowering::Legal)                                     \
        break;                                                                 \
    }                                                                          \
    /* Defer non-vector results to LegalizeDAG. */                             \
    if (!Node->getValueType(0).isVector() &&                                   \
        Node->getValueType(0) != MVT::Other) {                                 \
      Action = TargetLowering::Legal;                                          \
      break;                                                                   \
    }                                                                          \
    Action = TLI.getOperationAction(Node->getOpcode(), LegalizeVT);            \
  } break;
#include "llvm/IR/VPIntrinsics.def"
  }

  LLVM_DEBUG(dbgs() << "\nLegalizing vector op: "; Node->dump(&DAG));

  SmallVector<SDValue, 8> ResultVals;
  switch (Action) {
  default: llvm_unreachable("This action is not supported yet!");
  case TargetLowering::Promote:
    assert((Op.getOpcode() != ISD::LOAD && Op.getOpcode() != ISD::STORE) &&
           "This action is not supported yet!");
    LLVM_DEBUG(dbgs() << "Promoting\n");
    Promote(Node, ResultVals);
    assert(!ResultVals.empty() && "No results for promotion?");
    break;
  case TargetLowering::Legal:
    LLVM_DEBUG(dbgs() << "Legal node: nothing to do\n");
    break;
  case TargetLowering::Custom:
    LLVM_DEBUG(dbgs() << "Trying custom legalization\n");
    if (LowerOperationWrapper(Node, ResultVals))
      break;
    LLVM_DEBUG(dbgs() << "Could not custom legalize node\n");
    [[fallthrough]];
  case TargetLowering::Expand:
    LLVM_DEBUG(dbgs() << "Expanding\n");
    Expand(Node, ResultVals);
    break;
  }

  if (ResultVals.empty())
    return TranslateLegalizeResults(Op, Node);

  Changed = true;
  return RecursivelyLegalizeResults(Op, ResultVals);
}

// FIXME: This is very similar to TargetLowering::LowerOperationWrapper. Can we
// merge them somehow?
bool VectorLegalizer::LowerOperationWrapper(SDNode *Node,
                                            SmallVectorImpl<SDValue> &Results) {
  SDValue Res = TLI.LowerOperation(SDValue(Node, 0), DAG);

  if (!Res.getNode())
    return false;

  if (Res == SDValue(Node, 0))
    return true;

  // If the original node has one result, take the return value from
  // LowerOperation as is. It might not be result number 0.
  if (Node->getNumValues() == 1) {
    Results.push_back(Res);
    return true;
  }

  // If the original node has multiple results, then the return node should
  // have the same number of results.
  assert((Node->getNumValues() == Res->getNumValues()) &&
         "Lowering returned the wrong number of results!");

  // Places new result values base on N result number.
  for (unsigned I = 0, E = Node->getNumValues(); I != E; ++I)
    Results.push_back(Res.getValue(I));

  return true;
}

void VectorLegalizer::PromoteSETCC(SDNode *Node,
                                   SmallVectorImpl<SDValue> &Results) {
  MVT VecVT = Node->getOperand(0).getSimpleValueType();
  MVT NewVecVT = TLI.getTypeToPromoteTo(Node->getOpcode(), VecVT);

  unsigned ExtOp = VecVT.isFloatingPoint() ? ISD::FP_EXTEND : ISD::ANY_EXTEND;

  SDLoc DL(Node);
  SmallVector<SDValue, 5> Operands(Node->getNumOperands());

  Operands[0] = DAG.getNode(ExtOp, DL, NewVecVT, Node->getOperand(0));
  Operands[1] = DAG.getNode(ExtOp, DL, NewVecVT, Node->getOperand(1));
  Operands[2] = Node->getOperand(2);

  if (Node->getOpcode() == ISD::VP_SETCC) {
    Operands[3] = Node->getOperand(3); // mask
    Operands[4] = Node->getOperand(4); // evl
  }

  SDValue Res = DAG.getNode(Node->getOpcode(), DL, Node->getSimpleValueType(0),
                            Operands, Node->getFlags());

  Results.push_back(Res);
}

void VectorLegalizer::PromoteSTRICT(SDNode *Node,
                                    SmallVectorImpl<SDValue> &Results) {
  MVT VecVT = Node->getOperand(1).getSimpleValueType();
  MVT NewVecVT = TLI.getTypeToPromoteTo(Node->getOpcode(), VecVT);

  assert(VecVT.isFloatingPoint());

  SDLoc DL(Node);
  SmallVector<SDValue, 5> Operands(Node->getNumOperands());
  SmallVector<SDValue, 2> Chains;

  for (unsigned j = 1; j != Node->getNumOperands(); ++j)
    if (Node->getOperand(j).getValueType().isVector() &&
        !(ISD::isVPOpcode(Node->getOpcode()) &&
          ISD::getVPMaskIdx(Node->getOpcode()) == j)) // Skip mask operand.
    {
      // promote the vector operand.
      SDValue Ext =
          DAG.getNode(ISD::STRICT_FP_EXTEND, DL, {NewVecVT, MVT::Other},
                      {Node->getOperand(0), Node->getOperand(j)});
      Operands[j] = Ext.getValue(0);
      Chains.push_back(Ext.getValue(1));
    } else
      Operands[j] = Node->getOperand(j); // Skip no vector operand.

  SDVTList VTs = DAG.getVTList(NewVecVT, Node->getValueType(1));

  Operands[0] = DAG.getNode(ISD::TokenFactor, DL, MVT::Other, Chains);

  SDValue Res =
      DAG.getNode(Node->getOpcode(), DL, VTs, Operands, Node->getFlags());

  SDValue Round =
      DAG.getNode(ISD::STRICT_FP_ROUND, DL, {VecVT, MVT::Other},
                  {Res.getValue(1), Res.getValue(0),
                   DAG.getIntPtrConstant(0, DL, /*isTarget=*/true)});

  Results.push_back(Round.getValue(0));
  Results.push_back(Round.getValue(1));
}

void VectorLegalizer::Promote(SDNode *Node, SmallVectorImpl<SDValue> &Results) {
  // For a few operations there is a specific concept for promotion based on
  // the operand's type.
  switch (Node->getOpcode()) {
  case ISD::SINT_TO_FP:
  case ISD::UINT_TO_FP:
  case ISD::STRICT_SINT_TO_FP:
  case ISD::STRICT_UINT_TO_FP:
    // "Promote" the operation by extending the operand.
    PromoteINT_TO_FP(Node, Results);
    return;
  case ISD::FP_TO_UINT:
  case ISD::FP_TO_SINT:
  case ISD::STRICT_FP_TO_UINT:
  case ISD::STRICT_FP_TO_SINT:
    // Promote the operation by extending the operand.
    PromoteFP_TO_INT(Node, Results);
    return;
  case ISD::VP_SETCC:
  case ISD::SETCC:
    // Promote the operation by extending the operand.
    PromoteSETCC(Node, Results);
    return;
  case ISD::STRICT_FADD:
  case ISD::STRICT_FSUB:
  case ISD::STRICT_FMUL:
  case ISD::STRICT_FDIV:
  case ISD::STRICT_FSQRT:
  case ISD::STRICT_FMA:
    PromoteSTRICT(Node, Results);
    return;
  case ISD::FP_ROUND:
  case ISD::FP_EXTEND:
    // These operations are used to do promotion so they can't be promoted
    // themselves.
    llvm_unreachable("Don't know how to promote this operation!");
  case ISD::VP_FABS:
  case ISD::VP_FCOPYSIGN:
  case ISD::VP_FNEG:
    // Promoting fabs, fneg, and fcopysign changes their semantics.
    llvm_unreachable("These operations should not be promoted");
  }

  // There are currently two cases of vector promotion:
  // 1) Bitcasting a vector of integers to a different type to a vector of the
  //    same overall length. For example, x86 promotes ISD::AND v2i32 to v1i64.
  // 2) Extending a vector of floats to a vector of the same number of larger
  //    floats. For example, AArch64 promotes ISD::FADD on v4f16 to v4f32.
  assert(Node->getNumValues() == 1 &&
         "Can't promote a vector with multiple results!");
  MVT VT = Node->getSimpleValueType(0);
  MVT NVT = TLI.getTypeToPromoteTo(Node->getOpcode(), VT);
  SDLoc dl(Node);
  SmallVector<SDValue, 4> Operands(Node->getNumOperands());

  for (unsigned j = 0; j != Node->getNumOperands(); ++j) {
    // Do not promote the mask operand of a VP OP.
    bool SkipPromote = ISD::isVPOpcode(Node->getOpcode()) &&
                       ISD::getVPMaskIdx(Node->getOpcode()) == j;
    if (Node->getOperand(j).getValueType().isVector() && !SkipPromote)
      if (Node->getOperand(j)
              .getValueType()
              .getVectorElementType()
              .isFloatingPoint() &&
          NVT.isVector() && NVT.getVectorElementType().isFloatingPoint())
        if (ISD::isVPOpcode(Node->getOpcode())) {
          unsigned EVLIdx =
              *ISD::getVPExplicitVectorLengthIdx(Node->getOpcode());
          unsigned MaskIdx = *ISD::getVPMaskIdx(Node->getOpcode());
          Operands[j] =
              DAG.getNode(ISD::VP_FP_EXTEND, dl, NVT, Node->getOperand(j),
                          Node->getOperand(MaskIdx), Node->getOperand(EVLIdx));
        } else {
          Operands[j] =
              DAG.getNode(ISD::FP_EXTEND, dl, NVT, Node->getOperand(j));
        }
      else
        Operands[j] = DAG.getNode(ISD::BITCAST, dl, NVT, Node->getOperand(j));
    else
      Operands[j] = Node->getOperand(j);
  }

  SDValue Res =
      DAG.getNode(Node->getOpcode(), dl, NVT, Operands, Node->getFlags());

  if ((VT.isFloatingPoint() && NVT.isFloatingPoint()) ||
      (VT.isVector() && VT.getVectorElementType().isFloatingPoint() &&
       NVT.isVector() && NVT.getVectorElementType().isFloatingPoint()))
    if (ISD::isVPOpcode(Node->getOpcode())) {
      unsigned EVLIdx = *ISD::getVPExplicitVectorLengthIdx(Node->getOpcode());
      unsigned MaskIdx = *ISD::getVPMaskIdx(Node->getOpcode());
      Res = DAG.getNode(ISD::VP_FP_ROUND, dl, VT, Res,
                        Node->getOperand(MaskIdx), Node->getOperand(EVLIdx));
    } else {
      Res = DAG.getNode(ISD::FP_ROUND, dl, VT, Res,
                        DAG.getIntPtrConstant(0, dl, /*isTarget=*/true));
    }
  else
    Res = DAG.getNode(ISD::BITCAST, dl, VT, Res);

  Results.push_back(Res);
}

void VectorLegalizer::PromoteINT_TO_FP(SDNode *Node,
                                       SmallVectorImpl<SDValue> &Results) {
  // INT_TO_FP operations may require the input operand be promoted even
  // when the type is otherwise legal.
  bool IsStrict = Node->isStrictFPOpcode();
  MVT VT = Node->getOperand(IsStrict ? 1 : 0).getSimpleValueType();
  MVT NVT = TLI.getTypeToPromoteTo(Node->getOpcode(), VT);
  assert(NVT.getVectorNumElements() == VT.getVectorNumElements() &&
         "Vectors have different number of elements!");

  SDLoc dl(Node);
  SmallVector<SDValue, 4> Operands(Node->getNumOperands());

  unsigned Opc = (Node->getOpcode() == ISD::UINT_TO_FP ||
                  Node->getOpcode() == ISD::STRICT_UINT_TO_FP)
                     ? ISD::ZERO_EXTEND
                     : ISD::SIGN_EXTEND;
  for (unsigned j = 0; j != Node->getNumOperands(); ++j) {
    if (Node->getOperand(j).getValueType().isVector())
      Operands[j] = DAG.getNode(Opc, dl, NVT, Node->getOperand(j));
    else
      Operands[j] = Node->getOperand(j);
  }

  if (IsStrict) {
    SDValue Res = DAG.getNode(Node->getOpcode(), dl,
                              {Node->getValueType(0), MVT::Other}, Operands);
    Results.push_back(Res);
    Results.push_back(Res.getValue(1));
    return;
  }

  SDValue Res =
      DAG.getNode(Node->getOpcode(), dl, Node->getValueType(0), Operands);
  Results.push_back(Res);
}

// For FP_TO_INT we promote the result type to a vector type with wider
// elements and then truncate the result.  This is different from the default
// PromoteVector which uses bitcast to promote thus assumning that the
// promoted vector type has the same overall size.
void VectorLegalizer::PromoteFP_TO_INT(SDNode *Node,
                                       SmallVectorImpl<SDValue> &Results) {
  MVT VT = Node->getSimpleValueType(0);
  MVT NVT = TLI.getTypeToPromoteTo(Node->getOpcode(), VT);
  bool IsStrict = Node->isStrictFPOpcode();
  assert(NVT.getVectorNumElements() == VT.getVectorNumElements() &&
         "Vectors have different number of elements!");

  unsigned NewOpc = Node->getOpcode();
  // Change FP_TO_UINT to FP_TO_SINT if possible.
  // TODO: Should we only do this if FP_TO_UINT itself isn't legal?
  if (NewOpc == ISD::FP_TO_UINT &&
      TLI.isOperationLegalOrCustom(ISD::FP_TO_SINT, NVT))
    NewOpc = ISD::FP_TO_SINT;

  if (NewOpc == ISD::STRICT_FP_TO_UINT &&
      TLI.isOperationLegalOrCustom(ISD::STRICT_FP_TO_SINT, NVT))
    NewOpc = ISD::STRICT_FP_TO_SINT;

  SDLoc dl(Node);
  SDValue Promoted, Chain;
  if (IsStrict) {
    Promoted = DAG.getNode(NewOpc, dl, {NVT, MVT::Other},
                           {Node->getOperand(0), Node->getOperand(1)});
    Chain = Promoted.getValue(1);
  } else
    Promoted = DAG.getNode(NewOpc, dl, NVT, Node->getOperand(0));

  // Assert that the converted value fits in the original type.  If it doesn't
  // (eg: because the value being converted is too big), then the result of the
  // original operation was undefined anyway, so the assert is still correct.
  if (Node->getOpcode() == ISD::FP_TO_UINT ||
      Node->getOpcode() == ISD::STRICT_FP_TO_UINT)
    NewOpc = ISD::AssertZext;
  else
    NewOpc = ISD::AssertSext;

  Promoted = DAG.getNode(NewOpc, dl, NVT, Promoted,
                         DAG.getValueType(VT.getScalarType()));
  Promoted = DAG.getNode(ISD::TRUNCATE, dl, VT, Promoted);
  Results.push_back(Promoted);
  if (IsStrict)
    Results.push_back(Chain);
}

std::pair<SDValue, SDValue> VectorLegalizer::ExpandLoad(SDNode *N) {
  LoadSDNode *LD = cast<LoadSDNode>(N);
  return TLI.scalarizeVectorLoad(LD, DAG);
}

SDValue VectorLegalizer::ExpandStore(SDNode *N) {
  StoreSDNode *ST = cast<StoreSDNode>(N);
  SDValue TF = TLI.scalarizeVectorStore(ST, DAG);
  return TF;
}

void VectorLegalizer::Expand(SDNode *Node, SmallVectorImpl<SDValue> &Results) {
  switch (Node->getOpcode()) {
  case ISD::LOAD: {
    std::pair<SDValue, SDValue> Tmp = ExpandLoad(Node);
    Results.push_back(Tmp.first);
    Results.push_back(Tmp.second);
    return;
  }
  case ISD::STORE:
    Results.push_back(ExpandStore(Node));
    return;
  case ISD::MERGE_VALUES:
    for (unsigned i = 0, e = Node->getNumValues(); i != e; ++i)
      Results.push_back(Node->getOperand(i));
    return;
  case ISD::SIGN_EXTEND_INREG:
    if (SDValue Expanded = ExpandSEXTINREG(Node)) {
      Results.push_back(Expanded);
      return;
    }
    break;
  case ISD::ANY_EXTEND_VECTOR_INREG:
    Results.push_back(ExpandANY_EXTEND_VECTOR_INREG(Node));
    return;
  case ISD::SIGN_EXTEND_VECTOR_INREG:
    Results.push_back(ExpandSIGN_EXTEND_VECTOR_INREG(Node));
    return;
  case ISD::ZERO_EXTEND_VECTOR_INREG:
    Results.push_back(ExpandZERO_EXTEND_VECTOR_INREG(Node));
    return;
  case ISD::BSWAP:
    if (SDValue Expanded = ExpandBSWAP(Node)) {
      Results.push_back(Expanded);
      return;
    }
    break;
  case ISD::VP_BSWAP:
    Results.push_back(TLI.expandVPBSWAP(Node, DAG));
    return;
  case ISD::VSELECT:
    if (SDValue Expanded = ExpandVSELECT(Node)) {
      Results.push_back(Expanded);
      return;
    }
    break;
  case ISD::VP_SELECT:
    if (SDValue Expanded = ExpandVP_SELECT(Node)) {
      Results.push_back(Expanded);
      return;
    }
    break;
  case ISD::VP_SREM:
  case ISD::VP_UREM:
    if (SDValue Expanded = ExpandVP_REM(Node)) {
      Results.push_back(Expanded);
      return;
    }
    break;
  case ISD::VP_FNEG:
    if (SDValue Expanded = ExpandVP_FNEG(Node)) {
      Results.push_back(Expanded);
      return;
    }
    break;
  case ISD::VP_FABS:
    if (SDValue Expanded = ExpandVP_FABS(Node)) {
      Results.push_back(Expanded);
      return;
    }
    break;
  case ISD::VP_FCOPYSIGN:
    if (SDValue Expanded = ExpandVP_FCOPYSIGN(Node)) {
      Results.push_back(Expanded);
      return;
    }
    break;
  case ISD::SELECT:
    if (SDValue Expanded = ExpandSELECT(Node)) {
      Results.push_back(Expanded);
      return;
    }
    break;
  case ISD::SELECT_CC: {
    if (Node->getValueType(0).isScalableVector()) {
      EVT CondVT = TLI.getSetCCResultType(
          DAG.getDataLayout(), *DAG.getContext(), Node->getValueType(0));
      SDValue SetCC =
          DAG.getNode(ISD::SETCC, SDLoc(Node), CondVT, Node->getOperand(0),
                      Node->getOperand(1), Node->getOperand(4));
      Results.push_back(DAG.getSelect(SDLoc(Node), Node->getValueType(0), SetCC,
                                      Node->getOperand(2),
                                      Node->getOperand(3)));
      return;
    }
    break;
  }
  case ISD::FP_TO_UINT:
    ExpandFP_TO_UINT(Node, Results);
    return;
  case ISD::UINT_TO_FP:
    ExpandUINT_TO_FLOAT(Node, Results);
    return;
  case ISD::FNEG:
    if (SDValue Expanded = ExpandFNEG(Node)) {
      Results.push_back(Expanded);
      return;
    }
    break;
  case ISD::FABS:
    if (SDValue Expanded = ExpandFABS(Node)) {
      Results.push_back(Expanded);
      return;
    }
    break;
  case ISD::FCOPYSIGN:
    if (SDValue Expanded = ExpandFCOPYSIGN(Node)) {
      Results.push_back(Expanded);
      return;
    }
    break;
  case ISD::FSUB:
    ExpandFSUB(Node, Results);
    return;
  case ISD::SETCC:
  case ISD::VP_SETCC:
    ExpandSETCC(Node, Results);
    return;
  case ISD::ABS:
    if (SDValue Expanded = TLI.expandABS(Node, DAG)) {
      Results.push_back(Expanded);
      return;
    }
    break;
  case ISD::ABDS:
  case ISD::ABDU:
    if (SDValue Expanded = TLI.expandABD(Node, DAG)) {
      Results.push_back(Expanded);
      return;
    }
    break;
  case ISD::AVGCEILS:
  case ISD::AVGCEILU:
  case ISD::AVGFLOORS:
  case ISD::AVGFLOORU:
    if (SDValue Expanded = TLI.expandAVG(Node, DAG)) {
      Results.push_back(Expanded);
      return;
    }
    break;
  case ISD::BITREVERSE:
    if (SDValue Expanded = ExpandBITREVERSE(Node)) {
      Results.push_back(Expanded);
      return;
    }
    break;
  case ISD::VP_BITREVERSE:
    if (SDValue Expanded = TLI.expandVPBITREVERSE(Node, DAG)) {
      Results.push_back(Expanded);
      return;
    }
    break;
  case ISD::CTPOP:
    if (SDValue Expanded = TLI.expandCTPOP(Node, DAG)) {
      Results.push_back(Expanded);
      return;
    }
    break;
  case ISD::VP_CTPOP:
    if (SDValue Expanded = TLI.expandVPCTPOP(Node, DAG)) {
      Results.push_back(Expanded);
      return;
    }
    break;
  case ISD::CTLZ:
  case ISD::CTLZ_ZERO_UNDEF:
    if (SDValue Expanded = TLI.expandCTLZ(Node, DAG)) {
      Results.push_back(Expanded);
      return;
    }
    break;
  case ISD::VP_CTLZ:
  case ISD::VP_CTLZ_ZERO_UNDEF:
    if (SDValue Expanded = TLI.expandVPCTLZ(Node, DAG)) {
      Results.push_back(Expanded);
      return;
    }
    break;
  case ISD::CTTZ:
  case ISD::CTTZ_ZERO_UNDEF:
    if (SDValue Expanded = TLI.expandCTTZ(Node, DAG)) {
      Results.push_back(Expanded);
      return;
    }
    break;
  case ISD::VP_CTTZ:
  case ISD::VP_CTTZ_ZERO_UNDEF:
    if (SDValue Expanded = TLI.expandVPCTTZ(Node, DAG)) {
      Results.push_back(Expanded);
      return;
    }
    break;
  case ISD::FSHL:
  case ISD::VP_FSHL:
  case ISD::FSHR:
  case ISD::VP_FSHR:
    if (SDValue Expanded = TLI.expandFunnelShift(Node, DAG)) {
      Results.push_back(Expanded);
      return;
    }
    break;
  case ISD::ROTL:
  case ISD::ROTR:
    if (SDValue Expanded = TLI.expandROT(Node, false /*AllowVectorOps*/, DAG)) {
      Results.push_back(Expanded);
      return;
    }
    break;
  case ISD::FMINNUM:
  case ISD::FMAXNUM:
    if (SDValue Expanded = TLI.expandFMINNUM_FMAXNUM(Node, DAG)) {
      Results.push_back(Expanded);
      return;
    }
    break;
  case ISD::FMINIMUM:
  case ISD::FMAXIMUM:
    Results.push_back(TLI.expandFMINIMUM_FMAXIMUM(Node, DAG));
    return;
  case ISD::FMINIMUMNUM:
  case ISD::FMAXIMUMNUM:
    Results.push_back(TLI.expandFMINIMUMNUM_FMAXIMUMNUM(Node, DAG));
    return;
  case ISD::SMIN:
  case ISD::SMAX:
  case ISD::UMIN:
  case ISD::UMAX:
    if (SDValue Expanded = TLI.expandIntMINMAX(Node, DAG)) {
      Results.push_back(Expanded);
      return;
    }
    break;
  case ISD::UADDO:
  case ISD::USUBO:
    ExpandUADDSUBO(Node, Results);
    return;
  case ISD::SADDO:
  case ISD::SSUBO:
    ExpandSADDSUBO(Node, Results);
    return;
  case ISD::UMULO:
  case ISD::SMULO:
    ExpandMULO(Node, Results);
    return;
  case ISD::USUBSAT:
  case ISD::SSUBSAT:
  case ISD::UADDSAT:
  case ISD::SADDSAT:
    if (SDValue Expanded = TLI.expandAddSubSat(Node, DAG)) {
      Results.push_back(Expanded);
      return;
    }
    break;
  case ISD::USHLSAT:
  case ISD::SSHLSAT:
    if (SDValue Expanded = TLI.expandShlSat(Node, DAG)) {
      Results.push_back(Expanded);
      return;
    }
    break;
  case ISD::FP_TO_SINT_SAT:
  case ISD::FP_TO_UINT_SAT:
    // Expand the fpsosisat if it is scalable to prevent it from unrolling below.
    if (Node->getValueType(0).isScalableVector()) {
      if (SDValue Expanded = TLI.expandFP_TO_INT_SAT(Node, DAG)) {
        Results.push_back(Expanded);
        return;
      }
    }
    break;
  case ISD::SMULFIX:
  case ISD::UMULFIX:
    if (SDValue Expanded = TLI.expandFixedPointMul(Node, DAG)) {
      Results.push_back(Expanded);
      return;
    }
    break;
  case ISD::SMULFIXSAT:
  case ISD::UMULFIXSAT:
    // FIXME: We do not expand SMULFIXSAT/UMULFIXSAT here yet, not sure exactly
    // why. Maybe it results in worse codegen compared to the unroll for some
    // targets? This should probably be investigated. And if we still prefer to
    // unroll an explanation could be helpful.
    break;
  case ISD::SDIVFIX:
  case ISD::UDIVFIX:
    ExpandFixedPointDiv(Node, Results);
    return;
  case ISD::SDIVFIXSAT:
  case ISD::UDIVFIXSAT:
    break;
#define DAG_INSTRUCTION(NAME, NARG, ROUND_MODE, INTRINSIC, DAGN)               \
  case ISD::STRICT_##DAGN:
#include "llvm/IR/ConstrainedOps.def"
    ExpandStrictFPOp(Node, Results);
    return;
  case ISD::VECREDUCE_ADD:
  case ISD::VECREDUCE_MUL:
  case ISD::VECREDUCE_AND:
  case ISD::VECREDUCE_OR:
  case ISD::VECREDUCE_XOR:
  case ISD::VECREDUCE_SMAX:
  case ISD::VECREDUCE_SMIN:
  case ISD::VECREDUCE_UMAX:
  case ISD::VECREDUCE_UMIN:
  case ISD::VECREDUCE_FADD:
  case ISD::VECREDUCE_FMUL:
  case ISD::VECREDUCE_FMAX:
  case ISD::VECREDUCE_FMIN:
  case ISD::VECREDUCE_FMAXIMUM:
  case ISD::VECREDUCE_FMINIMUM:
    Results.push_back(TLI.expandVecReduce(Node, DAG));
    return;
  case ISD::PARTIAL_REDUCE_UMLA:
  case ISD::PARTIAL_REDUCE_SMLA:
<<<<<<< HEAD
=======
  case ISD::PARTIAL_REDUCE_SUMLA:
>>>>>>> eb0f1dc0
    Results.push_back(TLI.expandPartialReduceMLA(Node, DAG));
    return;
  case ISD::VECREDUCE_SEQ_FADD:
  case ISD::VECREDUCE_SEQ_FMUL:
    Results.push_back(TLI.expandVecReduceSeq(Node, DAG));
    return;
  case ISD::SREM:
  case ISD::UREM:
    ExpandREM(Node, Results);
    return;
  case ISD::VP_MERGE:
    if (SDValue Expanded = ExpandVP_MERGE(Node)) {
      Results.push_back(Expanded);
      return;
    }
    break;
  case ISD::FREM:
    if (tryExpandVecMathCall(Node, RTLIB::REM_F32, RTLIB::REM_F64,
                             RTLIB::REM_F80, RTLIB::REM_F128,
                             RTLIB::REM_PPCF128, Results))
      return;

    break;
  case ISD::FSINCOS:
  case ISD::FSINCOSPI: {
    EVT VT = Node->getValueType(0).getVectorElementType();
    RTLIB::Libcall LC = Node->getOpcode() == ISD::FSINCOS
                            ? RTLIB::getSINCOS(VT)
                            : RTLIB::getSINCOSPI(VT);
    if (DAG.expandMultipleResultFPLibCall(LC, Node, Results))
      return;
    break;
  }
  case ISD::FMODF: {
    RTLIB::Libcall LC =
        RTLIB::getMODF(Node->getValueType(0).getVectorElementType());
    if (DAG.expandMultipleResultFPLibCall(LC, Node, Results,
                                          /*CallRetResNo=*/0))
      return;
    break;
  }
  case ISD::VECTOR_COMPRESS:
    Results.push_back(TLI.expandVECTOR_COMPRESS(Node, DAG));
    return;
  case ISD::VECTOR_FIND_LAST_ACTIVE:
    Results.push_back(TLI.expandVectorFindLastActive(Node, DAG));
    return;
  case ISD::SCMP:
  case ISD::UCMP:
    Results.push_back(TLI.expandCMP(Node, DAG));
    return;

  case ISD::FADD:
  case ISD::FMUL:
  case ISD::FMA:
  case ISD::FDIV:
  case ISD::FCEIL:
  case ISD::FFLOOR:
  case ISD::FNEARBYINT:
  case ISD::FRINT:
  case ISD::FROUND:
  case ISD::FROUNDEVEN:
  case ISD::FTRUNC:
  case ISD::FSQRT:
    if (SDValue Expanded = TLI.expandVectorNaryOpBySplitting(Node, DAG)) {
      Results.push_back(Expanded);
      return;
    }
    break;
  }

  SDValue Unrolled = DAG.UnrollVectorOp(Node);
  if (Node->getNumValues() == 1) {
    Results.push_back(Unrolled);
  } else {
    assert(Node->getNumValues() == Unrolled->getNumValues() &&
      "VectorLegalizer Expand returned wrong number of results!");
    for (unsigned I = 0, E = Unrolled->getNumValues(); I != E; ++I)
      Results.push_back(Unrolled.getValue(I));
  }
}

SDValue VectorLegalizer::ExpandSELECT(SDNode *Node) {
  // Lower a select instruction where the condition is a scalar and the
  // operands are vectors. Lower this select to VSELECT and implement it
  // using XOR AND OR. The selector bit is broadcasted.
  EVT VT = Node->getValueType(0);
  SDLoc DL(Node);

  SDValue Mask = Node->getOperand(0);
  SDValue Op1 = Node->getOperand(1);
  SDValue Op2 = Node->getOperand(2);

  assert(VT.isVector() && !Mask.getValueType().isVector()
         && Op1.getValueType() == Op2.getValueType() && "Invalid type");

  // If we can't even use the basic vector operations of
  // AND,OR,XOR, we will have to scalarize the op.
  // Notice that the operation may be 'promoted' which means that it is
  // 'bitcasted' to another type which is handled.
  // Also, we need to be able to construct a splat vector using either
  // BUILD_VECTOR or SPLAT_VECTOR.
  // FIXME: Should we also permit fixed-length SPLAT_VECTOR as a fallback to
  // BUILD_VECTOR?
  if (TLI.getOperationAction(ISD::AND, VT) == TargetLowering::Expand ||
      TLI.getOperationAction(ISD::XOR, VT) == TargetLowering::Expand ||
      TLI.getOperationAction(ISD::OR, VT) == TargetLowering::Expand ||
      TLI.getOperationAction(VT.isFixedLengthVector() ? ISD::BUILD_VECTOR
                                                      : ISD::SPLAT_VECTOR,
                             VT) == TargetLowering::Expand)
    return SDValue();

  // Generate a mask operand.
  EVT MaskTy = VT.changeVectorElementTypeToInteger();

  // What is the size of each element in the vector mask.
  EVT BitTy = MaskTy.getScalarType();

  Mask = DAG.getSelect(DL, BitTy, Mask, DAG.getAllOnesConstant(DL, BitTy),
                       DAG.getConstant(0, DL, BitTy));

  // Broadcast the mask so that the entire vector is all one or all zero.
  Mask = DAG.getSplat(MaskTy, DL, Mask);

  // Bitcast the operands to be the same type as the mask.
  // This is needed when we select between FP types because
  // the mask is a vector of integers.
  Op1 = DAG.getNode(ISD::BITCAST, DL, MaskTy, Op1);
  Op2 = DAG.getNode(ISD::BITCAST, DL, MaskTy, Op2);

  SDValue NotMask = DAG.getNOT(DL, Mask, MaskTy);

  Op1 = DAG.getNode(ISD::AND, DL, MaskTy, Op1, Mask);
  Op2 = DAG.getNode(ISD::AND, DL, MaskTy, Op2, NotMask);
  SDValue Val = DAG.getNode(ISD::OR, DL, MaskTy, Op1, Op2);
  return DAG.getNode(ISD::BITCAST, DL, Node->getValueType(0), Val);
}

SDValue VectorLegalizer::ExpandSEXTINREG(SDNode *Node) {
  EVT VT = Node->getValueType(0);

  // Make sure that the SRA and SHL instructions are available.
  if (TLI.getOperationAction(ISD::SRA, VT) == TargetLowering::Expand ||
      TLI.getOperationAction(ISD::SHL, VT) == TargetLowering::Expand)
    return SDValue();

  SDLoc DL(Node);
  EVT OrigTy = cast<VTSDNode>(Node->getOperand(1))->getVT();

  unsigned BW = VT.getScalarSizeInBits();
  unsigned OrigBW = OrigTy.getScalarSizeInBits();
  SDValue ShiftSz = DAG.getConstant(BW - OrigBW, DL, VT);

  SDValue Op = DAG.getNode(ISD::SHL, DL, VT, Node->getOperand(0), ShiftSz);
  return DAG.getNode(ISD::SRA, DL, VT, Op, ShiftSz);
}

// Generically expand a vector anyext in register to a shuffle of the relevant
// lanes into the appropriate locations, with other lanes left undef.
SDValue VectorLegalizer::ExpandANY_EXTEND_VECTOR_INREG(SDNode *Node) {
  SDLoc DL(Node);
  EVT VT = Node->getValueType(0);
  int NumElements = VT.getVectorNumElements();
  SDValue Src = Node->getOperand(0);
  EVT SrcVT = Src.getValueType();
  int NumSrcElements = SrcVT.getVectorNumElements();

  // *_EXTEND_VECTOR_INREG SrcVT can be smaller than VT - so insert the vector
  // into a larger vector type.
  if (SrcVT.bitsLE(VT)) {
    assert((VT.getSizeInBits() % SrcVT.getScalarSizeInBits()) == 0 &&
           "ANY_EXTEND_VECTOR_INREG vector size mismatch");
    NumSrcElements = VT.getSizeInBits() / SrcVT.getScalarSizeInBits();
    SrcVT = EVT::getVectorVT(*DAG.getContext(), SrcVT.getScalarType(),
                             NumSrcElements);
    Src = DAG.getInsertSubvector(DL, DAG.getUNDEF(SrcVT), Src, 0);
  }

  // Build a base mask of undef shuffles.
  SmallVector<int, 16> ShuffleMask;
  ShuffleMask.resize(NumSrcElements, -1);

  // Place the extended lanes into the correct locations.
  int ExtLaneScale = NumSrcElements / NumElements;
  int EndianOffset = DAG.getDataLayout().isBigEndian() ? ExtLaneScale - 1 : 0;
  for (int i = 0; i < NumElements; ++i)
    ShuffleMask[i * ExtLaneScale + EndianOffset] = i;

  return DAG.getNode(
      ISD::BITCAST, DL, VT,
      DAG.getVectorShuffle(SrcVT, DL, Src, DAG.getUNDEF(SrcVT), ShuffleMask));
}

SDValue VectorLegalizer::ExpandSIGN_EXTEND_VECTOR_INREG(SDNode *Node) {
  SDLoc DL(Node);
  EVT VT = Node->getValueType(0);
  SDValue Src = Node->getOperand(0);
  EVT SrcVT = Src.getValueType();

  // First build an any-extend node which can be legalized above when we
  // recurse through it.
  SDValue Op = DAG.getNode(ISD::ANY_EXTEND_VECTOR_INREG, DL, VT, Src);

  // Now we need sign extend. Do this by shifting the elements. Even if these
  // aren't legal operations, they have a better chance of being legalized
  // without full scalarization than the sign extension does.
  unsigned EltWidth = VT.getScalarSizeInBits();
  unsigned SrcEltWidth = SrcVT.getScalarSizeInBits();
  SDValue ShiftAmount = DAG.getConstant(EltWidth - SrcEltWidth, DL, VT);
  return DAG.getNode(ISD::SRA, DL, VT,
                     DAG.getNode(ISD::SHL, DL, VT, Op, ShiftAmount),
                     ShiftAmount);
}

// Generically expand a vector zext in register to a shuffle of the relevant
// lanes into the appropriate locations, a blend of zero into the high bits,
// and a bitcast to the wider element type.
SDValue VectorLegalizer::ExpandZERO_EXTEND_VECTOR_INREG(SDNode *Node) {
  SDLoc DL(Node);
  EVT VT = Node->getValueType(0);
  int NumElements = VT.getVectorNumElements();
  SDValue Src = Node->getOperand(0);
  EVT SrcVT = Src.getValueType();
  int NumSrcElements = SrcVT.getVectorNumElements();

  // *_EXTEND_VECTOR_INREG SrcVT can be smaller than VT - so insert the vector
  // into a larger vector type.
  if (SrcVT.bitsLE(VT)) {
    assert((VT.getSizeInBits() % SrcVT.getScalarSizeInBits()) == 0 &&
           "ZERO_EXTEND_VECTOR_INREG vector size mismatch");
    NumSrcElements = VT.getSizeInBits() / SrcVT.getScalarSizeInBits();
    SrcVT = EVT::getVectorVT(*DAG.getContext(), SrcVT.getScalarType(),
                             NumSrcElements);
    Src = DAG.getInsertSubvector(DL, DAG.getUNDEF(SrcVT), Src, 0);
  }

  // Build up a zero vector to blend into this one.
  SDValue Zero = DAG.getConstant(0, DL, SrcVT);

  // Shuffle the incoming lanes into the correct position, and pull all other
  // lanes from the zero vector.
  auto ShuffleMask = llvm::to_vector<16>(llvm::seq<int>(0, NumSrcElements));

  int ExtLaneScale = NumSrcElements / NumElements;
  int EndianOffset = DAG.getDataLayout().isBigEndian() ? ExtLaneScale - 1 : 0;
  for (int i = 0; i < NumElements; ++i)
    ShuffleMask[i * ExtLaneScale + EndianOffset] = NumSrcElements + i;

  return DAG.getNode(ISD::BITCAST, DL, VT,
                     DAG.getVectorShuffle(SrcVT, DL, Zero, Src, ShuffleMask));
}

static void createBSWAPShuffleMask(EVT VT, SmallVectorImpl<int> &ShuffleMask) {
  int ScalarSizeInBytes = VT.getScalarSizeInBits() / 8;
  for (int I = 0, E = VT.getVectorNumElements(); I != E; ++I)
    for (int J = ScalarSizeInBytes - 1; J >= 0; --J)
      ShuffleMask.push_back((I * ScalarSizeInBytes) + J);
}

SDValue VectorLegalizer::ExpandBSWAP(SDNode *Node) {
  EVT VT = Node->getValueType(0);

  // Scalable vectors can't use shuffle expansion.
  if (VT.isScalableVector())
    return TLI.expandBSWAP(Node, DAG);

  // Generate a byte wise shuffle mask for the BSWAP.
  SmallVector<int, 16> ShuffleMask;
  createBSWAPShuffleMask(VT, ShuffleMask);
  EVT ByteVT = EVT::getVectorVT(*DAG.getContext(), MVT::i8, ShuffleMask.size());

  // Only emit a shuffle if the mask is legal.
  if (TLI.isShuffleMaskLegal(ShuffleMask, ByteVT)) {
    SDLoc DL(Node);
    SDValue Op = DAG.getNode(ISD::BITCAST, DL, ByteVT, Node->getOperand(0));
    Op = DAG.getVectorShuffle(ByteVT, DL, Op, DAG.getUNDEF(ByteVT), ShuffleMask);
    return DAG.getNode(ISD::BITCAST, DL, VT, Op);
  }

  // If we have the appropriate vector bit operations, it is better to use them
  // than unrolling and expanding each component.
  if (TLI.isOperationLegalOrCustom(ISD::SHL, VT) &&
      TLI.isOperationLegalOrCustom(ISD::SRL, VT) &&
      TLI.isOperationLegalOrCustomOrPromote(ISD::AND, VT) &&
      TLI.isOperationLegalOrCustomOrPromote(ISD::OR, VT))
    return TLI.expandBSWAP(Node, DAG);

  // Otherwise let the caller unroll.
  return SDValue();
}

SDValue VectorLegalizer::ExpandBITREVERSE(SDNode *Node) {
  EVT VT = Node->getValueType(0);

  // We can't unroll or use shuffles for scalable vectors.
  if (VT.isScalableVector())
    return TLI.expandBITREVERSE(Node, DAG);

  // If we have the scalar operation, it's probably cheaper to unroll it.
  if (TLI.isOperationLegalOrCustom(ISD::BITREVERSE, VT.getScalarType()))
    return SDValue();

  // If the vector element width is a whole number of bytes, test if its legal
  // to BSWAP shuffle the bytes and then perform the BITREVERSE on the byte
  // vector. This greatly reduces the number of bit shifts necessary.
  unsigned ScalarSizeInBits = VT.getScalarSizeInBits();
  if (ScalarSizeInBits > 8 && (ScalarSizeInBits % 8) == 0) {
    SmallVector<int, 16> BSWAPMask;
    createBSWAPShuffleMask(VT, BSWAPMask);

    EVT ByteVT = EVT::getVectorVT(*DAG.getContext(), MVT::i8, BSWAPMask.size());
    if (TLI.isShuffleMaskLegal(BSWAPMask, ByteVT) &&
        (TLI.isOperationLegalOrCustom(ISD::BITREVERSE, ByteVT) ||
         (TLI.isOperationLegalOrCustom(ISD::SHL, ByteVT) &&
          TLI.isOperationLegalOrCustom(ISD::SRL, ByteVT) &&
          TLI.isOperationLegalOrCustomOrPromote(ISD::AND, ByteVT) &&
          TLI.isOperationLegalOrCustomOrPromote(ISD::OR, ByteVT)))) {
      SDLoc DL(Node);
      SDValue Op = DAG.getNode(ISD::BITCAST, DL, ByteVT, Node->getOperand(0));
      Op = DAG.getVectorShuffle(ByteVT, DL, Op, DAG.getUNDEF(ByteVT),
                                BSWAPMask);
      Op = DAG.getNode(ISD::BITREVERSE, DL, ByteVT, Op);
      Op = DAG.getNode(ISD::BITCAST, DL, VT, Op);
      return Op;
    }
  }

  // If we have the appropriate vector bit operations, it is better to use them
  // than unrolling and expanding each component.
  if (TLI.isOperationLegalOrCustom(ISD::SHL, VT) &&
      TLI.isOperationLegalOrCustom(ISD::SRL, VT) &&
      TLI.isOperationLegalOrCustomOrPromote(ISD::AND, VT) &&
      TLI.isOperationLegalOrCustomOrPromote(ISD::OR, VT))
    return TLI.expandBITREVERSE(Node, DAG);

  // Otherwise unroll.
  return SDValue();
}

SDValue VectorLegalizer::ExpandVSELECT(SDNode *Node) {
  // Implement VSELECT in terms of XOR, AND, OR
  // on platforms which do not support blend natively.
  SDLoc DL(Node);

  SDValue Mask = Node->getOperand(0);
  SDValue Op1 = Node->getOperand(1);
  SDValue Op2 = Node->getOperand(2);

  EVT VT = Mask.getValueType();

  // If we can't even use the basic vector operations of
  // AND,OR,XOR, we will have to scalarize the op.
  // Notice that the operation may be 'promoted' which means that it is
  // 'bitcasted' to another type which is handled.
  if (TLI.getOperationAction(ISD::AND, VT) == TargetLowering::Expand ||
      TLI.getOperationAction(ISD::XOR, VT) == TargetLowering::Expand ||
      TLI.getOperationAction(ISD::OR, VT) == TargetLowering::Expand)
    return SDValue();

  // This operation also isn't safe with AND, OR, XOR when the boolean type is
  // 0/1 and the select operands aren't also booleans, as we need an all-ones
  // vector constant to mask with.
  // FIXME: Sign extend 1 to all ones if that's legal on the target.
  auto BoolContents = TLI.getBooleanContents(Op1.getValueType());
  if (BoolContents != TargetLowering::ZeroOrNegativeOneBooleanContent &&
      !(BoolContents == TargetLowering::ZeroOrOneBooleanContent &&
        Op1.getValueType().getVectorElementType() == MVT::i1))
    return SDValue();

  // If the mask and the type are different sizes, unroll the vector op. This
  // can occur when getSetCCResultType returns something that is different in
  // size from the operand types. For example, v4i8 = select v4i32, v4i8, v4i8.
  if (VT.getSizeInBits() != Op1.getValueSizeInBits())
    return SDValue();

  // Bitcast the operands to be the same type as the mask.
  // This is needed when we select between FP types because
  // the mask is a vector of integers.
  Op1 = DAG.getNode(ISD::BITCAST, DL, VT, Op1);
  Op2 = DAG.getNode(ISD::BITCAST, DL, VT, Op2);

  SDValue NotMask = DAG.getNOT(DL, Mask, VT);

  Op1 = DAG.getNode(ISD::AND, DL, VT, Op1, Mask);
  Op2 = DAG.getNode(ISD::AND, DL, VT, Op2, NotMask);
  SDValue Val = DAG.getNode(ISD::OR, DL, VT, Op1, Op2);
  return DAG.getNode(ISD::BITCAST, DL, Node->getValueType(0), Val);
}

SDValue VectorLegalizer::ExpandVP_SELECT(SDNode *Node) {
  // Implement VP_SELECT in terms of VP_XOR, VP_AND and VP_OR on platforms which
  // do not support it natively.
  SDLoc DL(Node);

  SDValue Mask = Node->getOperand(0);
  SDValue Op1 = Node->getOperand(1);
  SDValue Op2 = Node->getOperand(2);
  SDValue EVL = Node->getOperand(3);

  EVT VT = Mask.getValueType();

  // If we can't even use the basic vector operations of
  // VP_AND,VP_OR,VP_XOR, we will have to scalarize the op.
  if (TLI.getOperationAction(ISD::VP_AND, VT) == TargetLowering::Expand ||
      TLI.getOperationAction(ISD::VP_XOR, VT) == TargetLowering::Expand ||
      TLI.getOperationAction(ISD::VP_OR, VT) == TargetLowering::Expand)
    return SDValue();

  // This operation also isn't safe when the operands aren't also booleans.
  if (Op1.getValueType().getVectorElementType() != MVT::i1)
    return SDValue();

  SDValue Ones = DAG.getAllOnesConstant(DL, VT);
  SDValue NotMask = DAG.getNode(ISD::VP_XOR, DL, VT, Mask, Ones, Ones, EVL);

  Op1 = DAG.getNode(ISD::VP_AND, DL, VT, Op1, Mask, Ones, EVL);
  Op2 = DAG.getNode(ISD::VP_AND, DL, VT, Op2, NotMask, Ones, EVL);
  return DAG.getNode(ISD::VP_OR, DL, VT, Op1, Op2, Ones, EVL);
}

SDValue VectorLegalizer::ExpandVP_MERGE(SDNode *Node) {
  // Implement VP_MERGE in terms of VSELECT. Construct a mask where vector
  // indices less than the EVL/pivot are true. Combine that with the original
  // mask for a full-length mask. Use a full-length VSELECT to select between
  // the true and false values.
  SDLoc DL(Node);

  SDValue Mask = Node->getOperand(0);
  SDValue Op1 = Node->getOperand(1);
  SDValue Op2 = Node->getOperand(2);
  SDValue EVL = Node->getOperand(3);

  EVT MaskVT = Mask.getValueType();
  bool IsFixedLen = MaskVT.isFixedLengthVector();

  EVT EVLVecVT = EVT::getVectorVT(*DAG.getContext(), EVL.getValueType(),
                                  MaskVT.getVectorElementCount());

  // If we can't construct the EVL mask efficiently, it's better to unroll.
  if ((IsFixedLen &&
       !TLI.isOperationLegalOrCustom(ISD::BUILD_VECTOR, EVLVecVT)) ||
      (!IsFixedLen &&
       (!TLI.isOperationLegalOrCustom(ISD::STEP_VECTOR, EVLVecVT) ||
        !TLI.isOperationLegalOrCustom(ISD::SPLAT_VECTOR, EVLVecVT))))
    return SDValue();

  // If using a SETCC would result in a different type than the mask type,
  // unroll.
  if (TLI.getSetCCResultType(DAG.getDataLayout(), *DAG.getContext(),
                             EVLVecVT) != MaskVT)
    return SDValue();

  SDValue StepVec = DAG.getStepVector(DL, EVLVecVT);
  SDValue SplatEVL = DAG.getSplat(EVLVecVT, DL, EVL);
  SDValue EVLMask =
      DAG.getSetCC(DL, MaskVT, StepVec, SplatEVL, ISD::CondCode::SETULT);

  SDValue FullMask = DAG.getNode(ISD::AND, DL, MaskVT, Mask, EVLMask);
  return DAG.getSelect(DL, Node->getValueType(0), FullMask, Op1, Op2);
}

SDValue VectorLegalizer::ExpandVP_REM(SDNode *Node) {
  // Implement VP_SREM/UREM in terms of VP_SDIV/VP_UDIV, VP_MUL, VP_SUB.
  EVT VT = Node->getValueType(0);

  unsigned DivOpc = Node->getOpcode() == ISD::VP_SREM ? ISD::VP_SDIV : ISD::VP_UDIV;

  if (!TLI.isOperationLegalOrCustom(DivOpc, VT) ||
      !TLI.isOperationLegalOrCustom(ISD::VP_MUL, VT) ||
      !TLI.isOperationLegalOrCustom(ISD::VP_SUB, VT))
    return SDValue();

  SDLoc DL(Node);

  SDValue Dividend = Node->getOperand(0);
  SDValue Divisor = Node->getOperand(1);
  SDValue Mask = Node->getOperand(2);
  SDValue EVL = Node->getOperand(3);

  // X % Y -> X-X/Y*Y
  SDValue Div = DAG.getNode(DivOpc, DL, VT, Dividend, Divisor, Mask, EVL);
  SDValue Mul = DAG.getNode(ISD::VP_MUL, DL, VT, Divisor, Div, Mask, EVL);
  return DAG.getNode(ISD::VP_SUB, DL, VT, Dividend, Mul, Mask, EVL);
}

SDValue VectorLegalizer::ExpandVP_FNEG(SDNode *Node) {
  EVT VT = Node->getValueType(0);
  EVT IntVT = VT.changeVectorElementTypeToInteger();

  if (!TLI.isOperationLegalOrCustom(ISD::VP_XOR, IntVT))
    return SDValue();

  SDValue Mask = Node->getOperand(1);
  SDValue EVL = Node->getOperand(2);

  SDLoc DL(Node);
  SDValue Cast = DAG.getNode(ISD::BITCAST, DL, IntVT, Node->getOperand(0));
  SDValue SignMask = DAG.getConstant(
      APInt::getSignMask(IntVT.getScalarSizeInBits()), DL, IntVT);
  SDValue Xor = DAG.getNode(ISD::VP_XOR, DL, IntVT, Cast, SignMask, Mask, EVL);
  return DAG.getNode(ISD::BITCAST, DL, VT, Xor);
}

SDValue VectorLegalizer::ExpandVP_FABS(SDNode *Node) {
  EVT VT = Node->getValueType(0);
  EVT IntVT = VT.changeVectorElementTypeToInteger();

  if (!TLI.isOperationLegalOrCustom(ISD::VP_AND, IntVT))
    return SDValue();

  SDValue Mask = Node->getOperand(1);
  SDValue EVL = Node->getOperand(2);

  SDLoc DL(Node);
  SDValue Cast = DAG.getNode(ISD::BITCAST, DL, IntVT, Node->getOperand(0));
  SDValue ClearSignMask = DAG.getConstant(
      APInt::getSignedMaxValue(IntVT.getScalarSizeInBits()), DL, IntVT);
  SDValue ClearSign =
      DAG.getNode(ISD::VP_AND, DL, IntVT, Cast, ClearSignMask, Mask, EVL);
  return DAG.getNode(ISD::BITCAST, DL, VT, ClearSign);
}

SDValue VectorLegalizer::ExpandVP_FCOPYSIGN(SDNode *Node) {
  EVT VT = Node->getValueType(0);

  if (VT != Node->getOperand(1).getValueType())
    return SDValue();

  EVT IntVT = VT.changeVectorElementTypeToInteger();
  if (!TLI.isOperationLegalOrCustom(ISD::VP_AND, IntVT) ||
      !TLI.isOperationLegalOrCustom(ISD::VP_XOR, IntVT))
    return SDValue();

  SDValue Mask = Node->getOperand(2);
  SDValue EVL = Node->getOperand(3);

  SDLoc DL(Node);
  SDValue Mag = DAG.getNode(ISD::BITCAST, DL, IntVT, Node->getOperand(0));
  SDValue Sign = DAG.getNode(ISD::BITCAST, DL, IntVT, Node->getOperand(1));

  SDValue SignMask = DAG.getConstant(
      APInt::getSignMask(IntVT.getScalarSizeInBits()), DL, IntVT);
  SDValue SignBit =
      DAG.getNode(ISD::VP_AND, DL, IntVT, Sign, SignMask, Mask, EVL);

  SDValue ClearSignMask = DAG.getConstant(
      APInt::getSignedMaxValue(IntVT.getScalarSizeInBits()), DL, IntVT);
  SDValue ClearedSign =
      DAG.getNode(ISD::VP_AND, DL, IntVT, Mag, ClearSignMask, Mask, EVL);

  SDValue CopiedSign = DAG.getNode(ISD::VP_OR, DL, IntVT, ClearedSign, SignBit,
                                   Mask, EVL, SDNodeFlags::Disjoint);

  return DAG.getNode(ISD::BITCAST, DL, VT, CopiedSign);
}

void VectorLegalizer::ExpandFP_TO_UINT(SDNode *Node,
                                       SmallVectorImpl<SDValue> &Results) {
  // Attempt to expand using TargetLowering.
  SDValue Result, Chain;
  if (TLI.expandFP_TO_UINT(Node, Result, Chain, DAG)) {
    Results.push_back(Result);
    if (Node->isStrictFPOpcode())
      Results.push_back(Chain);
    return;
  }

  // Otherwise go ahead and unroll.
  if (Node->isStrictFPOpcode()) {
    UnrollStrictFPOp(Node, Results);
    return;
  }

  Results.push_back(DAG.UnrollVectorOp(Node));
}

void VectorLegalizer::ExpandUINT_TO_FLOAT(SDNode *Node,
                                          SmallVectorImpl<SDValue> &Results) {
  bool IsStrict = Node->isStrictFPOpcode();
  unsigned OpNo = IsStrict ? 1 : 0;
  SDValue Src = Node->getOperand(OpNo);
  EVT SrcVT = Src.getValueType();
  EVT DstVT = Node->getValueType(0);
  SDLoc DL(Node);

  // Attempt to expand using TargetLowering.
  SDValue Result;
  SDValue Chain;
  if (TLI.expandUINT_TO_FP(Node, Result, Chain, DAG)) {
    Results.push_back(Result);
    if (IsStrict)
      Results.push_back(Chain);
    return;
  }

  // Make sure that the SINT_TO_FP and SRL instructions are available.
  if (((!IsStrict && TLI.getOperationAction(ISD::SINT_TO_FP, SrcVT) ==
                         TargetLowering::Expand) ||
       (IsStrict && TLI.getOperationAction(ISD::STRICT_SINT_TO_FP, SrcVT) ==
                        TargetLowering::Expand)) ||
      TLI.getOperationAction(ISD::SRL, SrcVT) == TargetLowering::Expand) {
    if (IsStrict) {
      UnrollStrictFPOp(Node, Results);
      return;
    }

    Results.push_back(DAG.UnrollVectorOp(Node));
    return;
  }

  unsigned BW = SrcVT.getScalarSizeInBits();
  assert((BW == 64 || BW == 32) &&
         "Elements in vector-UINT_TO_FP must be 32 or 64 bits wide");

  // If STRICT_/FMUL is not supported by the target (in case of f16) replace the
  // UINT_TO_FP with a larger float and round to the smaller type
  if ((!IsStrict && !TLI.isOperationLegalOrCustom(ISD::FMUL, DstVT)) ||
      (IsStrict && !TLI.isOperationLegalOrCustom(ISD::STRICT_FMUL, DstVT))) {
    EVT FPVT = BW == 32 ? MVT::f32 : MVT::f64;
    SDValue UIToFP;
    SDValue Result;
    SDValue TargetZero = DAG.getIntPtrConstant(0, DL, /*isTarget=*/true);
    EVT FloatVecVT = SrcVT.changeVectorElementType(FPVT);
    if (IsStrict) {
      UIToFP = DAG.getNode(ISD::STRICT_UINT_TO_FP, DL, {FloatVecVT, MVT::Other},
                           {Node->getOperand(0), Src});
      Result = DAG.getNode(ISD::STRICT_FP_ROUND, DL, {DstVT, MVT::Other},
                           {Node->getOperand(0), UIToFP, TargetZero});
      Results.push_back(Result);
      Results.push_back(Result.getValue(1));
    } else {
      UIToFP = DAG.getNode(ISD::UINT_TO_FP, DL, FloatVecVT, Src);
      Result = DAG.getNode(ISD::FP_ROUND, DL, DstVT, UIToFP, TargetZero);
      Results.push_back(Result);
    }

    return;
  }

  SDValue HalfWord = DAG.getConstant(BW / 2, DL, SrcVT);

  // Constants to clear the upper part of the word.
  // Notice that we can also use SHL+SHR, but using a constant is slightly
  // faster on x86.
  uint64_t HWMask = (BW == 64) ? 0x00000000FFFFFFFF : 0x0000FFFF;
  SDValue HalfWordMask = DAG.getConstant(HWMask, DL, SrcVT);

  // Two to the power of half-word-size.
  SDValue TWOHW = DAG.getConstantFP(1ULL << (BW / 2), DL, DstVT);

  // Clear upper part of LO, lower HI
  SDValue HI = DAG.getNode(ISD::SRL, DL, SrcVT, Src, HalfWord);
  SDValue LO = DAG.getNode(ISD::AND, DL, SrcVT, Src, HalfWordMask);

  if (IsStrict) {
    // Convert hi and lo to floats
    // Convert the hi part back to the upper values
    // TODO: Can any fast-math-flags be set on these nodes?
    SDValue fHI = DAG.getNode(ISD::STRICT_SINT_TO_FP, DL, {DstVT, MVT::Other},
                              {Node->getOperand(0), HI});
    fHI = DAG.getNode(ISD::STRICT_FMUL, DL, {DstVT, MVT::Other},
                      {fHI.getValue(1), fHI, TWOHW});
    SDValue fLO = DAG.getNode(ISD::STRICT_SINT_TO_FP, DL, {DstVT, MVT::Other},
                              {Node->getOperand(0), LO});

    SDValue TF = DAG.getNode(ISD::TokenFactor, DL, MVT::Other, fHI.getValue(1),
                             fLO.getValue(1));

    // Add the two halves
    SDValue Result =
        DAG.getNode(ISD::STRICT_FADD, DL, {DstVT, MVT::Other}, {TF, fHI, fLO});

    Results.push_back(Result);
    Results.push_back(Result.getValue(1));
    return;
  }

  // Convert hi and lo to floats
  // Convert the hi part back to the upper values
  // TODO: Can any fast-math-flags be set on these nodes?
  SDValue fHI = DAG.getNode(ISD::SINT_TO_FP, DL, DstVT, HI);
  fHI = DAG.getNode(ISD::FMUL, DL, DstVT, fHI, TWOHW);
  SDValue fLO = DAG.getNode(ISD::SINT_TO_FP, DL, DstVT, LO);

  // Add the two halves
  Results.push_back(DAG.getNode(ISD::FADD, DL, DstVT, fHI, fLO));
}

SDValue VectorLegalizer::ExpandFNEG(SDNode *Node) {
  EVT VT = Node->getValueType(0);
  EVT IntVT = VT.changeVectorElementTypeToInteger();

  if (!TLI.isOperationLegalOrCustom(ISD::XOR, IntVT))
    return SDValue();

  // FIXME: The FSUB check is here to force unrolling v1f64 vectors on AArch64.
  if (!TLI.isOperationLegalOrCustomOrPromote(ISD::FSUB, VT) &&
      !VT.isScalableVector())
    return SDValue();

  SDLoc DL(Node);
  SDValue Cast = DAG.getNode(ISD::BITCAST, DL, IntVT, Node->getOperand(0));
  SDValue SignMask = DAG.getConstant(
      APInt::getSignMask(IntVT.getScalarSizeInBits()), DL, IntVT);
  SDValue Xor = DAG.getNode(ISD::XOR, DL, IntVT, Cast, SignMask);
  return DAG.getNode(ISD::BITCAST, DL, VT, Xor);
}

SDValue VectorLegalizer::ExpandFABS(SDNode *Node) {
  EVT VT = Node->getValueType(0);
  EVT IntVT = VT.changeVectorElementTypeToInteger();

  if (!TLI.isOperationLegalOrCustom(ISD::AND, IntVT))
    return SDValue();

  // FIXME: The FSUB check is here to force unrolling v1f64 vectors on AArch64.
  if (!TLI.isOperationLegalOrCustomOrPromote(ISD::FSUB, VT) &&
      !VT.isScalableVector())
    return SDValue();

  SDLoc DL(Node);
  SDValue Cast = DAG.getNode(ISD::BITCAST, DL, IntVT, Node->getOperand(0));
  SDValue ClearSignMask = DAG.getConstant(
      APInt::getSignedMaxValue(IntVT.getScalarSizeInBits()), DL, IntVT);
  SDValue ClearedSign = DAG.getNode(ISD::AND, DL, IntVT, Cast, ClearSignMask);
  return DAG.getNode(ISD::BITCAST, DL, VT, ClearedSign);
}

SDValue VectorLegalizer::ExpandFCOPYSIGN(SDNode *Node) {
  EVT VT = Node->getValueType(0);
  EVT IntVT = VT.changeVectorElementTypeToInteger();

  if (VT != Node->getOperand(1).getValueType() ||
      !TLI.isOperationLegalOrCustom(ISD::AND, IntVT) ||
      !TLI.isOperationLegalOrCustom(ISD::OR, IntVT))
    return SDValue();

  // FIXME: The FSUB check is here to force unrolling v1f64 vectors on AArch64.
  if (!TLI.isOperationLegalOrCustomOrPromote(ISD::FSUB, VT) &&
      !VT.isScalableVector())
    return SDValue();

  SDLoc DL(Node);
  SDValue Mag = DAG.getNode(ISD::BITCAST, DL, IntVT, Node->getOperand(0));
  SDValue Sign = DAG.getNode(ISD::BITCAST, DL, IntVT, Node->getOperand(1));

  SDValue SignMask = DAG.getConstant(
      APInt::getSignMask(IntVT.getScalarSizeInBits()), DL, IntVT);
  SDValue SignBit = DAG.getNode(ISD::AND, DL, IntVT, Sign, SignMask);

  SDValue ClearSignMask = DAG.getConstant(
      APInt::getSignedMaxValue(IntVT.getScalarSizeInBits()), DL, IntVT);
  SDValue ClearedSign = DAG.getNode(ISD::AND, DL, IntVT, Mag, ClearSignMask);

  SDValue CopiedSign = DAG.getNode(ISD::OR, DL, IntVT, ClearedSign, SignBit,
                                   SDNodeFlags::Disjoint);

  return DAG.getNode(ISD::BITCAST, DL, VT, CopiedSign);
}

void VectorLegalizer::ExpandFSUB(SDNode *Node,
                                 SmallVectorImpl<SDValue> &Results) {
  // For floating-point values, (a-b) is the same as a+(-b). If FNEG is legal,
  // we can defer this to operation legalization where it will be lowered as
  // a+(-b).
  EVT VT = Node->getValueType(0);
  if (TLI.isOperationLegalOrCustom(ISD::FNEG, VT) &&
      TLI.isOperationLegalOrCustom(ISD::FADD, VT))
    return; // Defer to LegalizeDAG

  if (SDValue Expanded = TLI.expandVectorNaryOpBySplitting(Node, DAG)) {
    Results.push_back(Expanded);
    return;
  }

  SDValue Tmp = DAG.UnrollVectorOp(Node);
  Results.push_back(Tmp);
}

void VectorLegalizer::ExpandSETCC(SDNode *Node,
                                  SmallVectorImpl<SDValue> &Results) {
  bool NeedInvert = false;
  bool IsVP = Node->getOpcode() == ISD::VP_SETCC;
  bool IsStrict = Node->getOpcode() == ISD::STRICT_FSETCC ||
                  Node->getOpcode() == ISD::STRICT_FSETCCS;
  bool IsSignaling = Node->getOpcode() == ISD::STRICT_FSETCCS;
  unsigned Offset = IsStrict ? 1 : 0;

  SDValue Chain = IsStrict ? Node->getOperand(0) : SDValue();
  SDValue LHS = Node->getOperand(0 + Offset);
  SDValue RHS = Node->getOperand(1 + Offset);
  SDValue CC = Node->getOperand(2 + Offset);

  MVT OpVT = LHS.getSimpleValueType();
  ISD::CondCode CCCode = cast<CondCodeSDNode>(CC)->get();

  if (TLI.getCondCodeAction(CCCode, OpVT) != TargetLowering::Expand) {
    if (IsStrict) {
      UnrollStrictFPOp(Node, Results);
      return;
    }
    Results.push_back(UnrollVSETCC(Node));
    return;
  }

  SDValue Mask, EVL;
  if (IsVP) {
    Mask = Node->getOperand(3 + Offset);
    EVL = Node->getOperand(4 + Offset);
  }

  SDLoc dl(Node);
  bool Legalized =
      TLI.LegalizeSetCCCondCode(DAG, Node->getValueType(0), LHS, RHS, CC, Mask,
                                EVL, NeedInvert, dl, Chain, IsSignaling);

  if (Legalized) {
    // If we expanded the SETCC by swapping LHS and RHS, or by inverting the
    // condition code, create a new SETCC node.
    if (CC.getNode()) {
      if (IsStrict) {
        LHS = DAG.getNode(Node->getOpcode(), dl, Node->getVTList(),
                          {Chain, LHS, RHS, CC}, Node->getFlags());
        Chain = LHS.getValue(1);
      } else if (IsVP) {
        LHS = DAG.getNode(ISD::VP_SETCC, dl, Node->getValueType(0),
                          {LHS, RHS, CC, Mask, EVL}, Node->getFlags());
      } else {
        LHS = DAG.getNode(ISD::SETCC, dl, Node->getValueType(0), LHS, RHS, CC,
                          Node->getFlags());
      }
    }

    // If we expanded the SETCC by inverting the condition code, then wrap
    // the existing SETCC in a NOT to restore the intended condition.
    if (NeedInvert) {
      if (!IsVP)
        LHS = DAG.getLogicalNOT(dl, LHS, LHS->getValueType(0));
      else
        LHS = DAG.getVPLogicalNOT(dl, LHS, Mask, EVL, LHS->getValueType(0));
    }
  } else {
    assert(!IsStrict && "Don't know how to expand for strict nodes.");

    // Otherwise, SETCC for the given comparison type must be completely
    // illegal; expand it into a SELECT_CC.
    EVT VT = Node->getValueType(0);
    LHS =
        DAG.getNode(ISD::SELECT_CC, dl, VT, LHS, RHS,
                    DAG.getBoolConstant(true, dl, VT, LHS.getValueType()),
                    DAG.getBoolConstant(false, dl, VT, LHS.getValueType()), CC);
    LHS->setFlags(Node->getFlags());
  }

  Results.push_back(LHS);
  if (IsStrict)
    Results.push_back(Chain);
}

void VectorLegalizer::ExpandUADDSUBO(SDNode *Node,
                                     SmallVectorImpl<SDValue> &Results) {
  SDValue Result, Overflow;
  TLI.expandUADDSUBO(Node, Result, Overflow, DAG);
  Results.push_back(Result);
  Results.push_back(Overflow);
}

void VectorLegalizer::ExpandSADDSUBO(SDNode *Node,
                                     SmallVectorImpl<SDValue> &Results) {
  SDValue Result, Overflow;
  TLI.expandSADDSUBO(Node, Result, Overflow, DAG);
  Results.push_back(Result);
  Results.push_back(Overflow);
}

void VectorLegalizer::ExpandMULO(SDNode *Node,
                                 SmallVectorImpl<SDValue> &Results) {
  SDValue Result, Overflow;
  if (!TLI.expandMULO(Node, Result, Overflow, DAG))
    std::tie(Result, Overflow) = DAG.UnrollVectorOverflowOp(Node);

  Results.push_back(Result);
  Results.push_back(Overflow);
}

void VectorLegalizer::ExpandFixedPointDiv(SDNode *Node,
                                          SmallVectorImpl<SDValue> &Results) {
  SDNode *N = Node;
  if (SDValue Expanded = TLI.expandFixedPointDiv(N->getOpcode(), SDLoc(N),
          N->getOperand(0), N->getOperand(1), N->getConstantOperandVal(2), DAG))
    Results.push_back(Expanded);
}

void VectorLegalizer::ExpandStrictFPOp(SDNode *Node,
                                       SmallVectorImpl<SDValue> &Results) {
  if (Node->getOpcode() == ISD::STRICT_UINT_TO_FP) {
    ExpandUINT_TO_FLOAT(Node, Results);
    return;
  }
  if (Node->getOpcode() == ISD::STRICT_FP_TO_UINT) {
    ExpandFP_TO_UINT(Node, Results);
    return;
  }

  if (Node->getOpcode() == ISD::STRICT_FSETCC ||
      Node->getOpcode() == ISD::STRICT_FSETCCS) {
    ExpandSETCC(Node, Results);
    return;
  }

  UnrollStrictFPOp(Node, Results);
}

void VectorLegalizer::ExpandREM(SDNode *Node,
                                SmallVectorImpl<SDValue> &Results) {
  assert((Node->getOpcode() == ISD::SREM || Node->getOpcode() == ISD::UREM) &&
         "Expected REM node");

  SDValue Result;
  if (!TLI.expandREM(Node, Result, DAG))
    Result = DAG.UnrollVectorOp(Node);
  Results.push_back(Result);
}

// Try to expand libm nodes into vector math routine calls. Callers provide the
// LibFunc equivalent of the passed in Node, which is used to lookup mappings
// within TargetLibraryInfo. The only mappings considered are those where the
// result and all operands are the same vector type. While predicated nodes are
// not supported, we will emit calls to masked routines by passing in an all
// true mask.
bool VectorLegalizer::tryExpandVecMathCall(SDNode *Node, RTLIB::Libcall LC,
                                           SmallVectorImpl<SDValue> &Results) {
  // Chain must be propagated but currently strict fp operations are down
  // converted to their none strict counterpart.
  assert(!Node->isStrictFPOpcode() && "Unexpected strict fp operation!");

  const char *LCName = TLI.getLibcallName(LC);
  if (!LCName)
    return false;
  LLVM_DEBUG(dbgs() << "Looking for vector variant of " << LCName << "\n");

  EVT VT = Node->getValueType(0);
  ElementCount VL = VT.getVectorElementCount();

  // Lookup a vector function equivalent to the specified libcall. Prefer
  // unmasked variants but we will generate a mask if need be.
  const TargetLibraryInfo &TLibInfo = DAG.getLibInfo();
  const VecDesc *VD = TLibInfo.getVectorMappingInfo(LCName, VL, false);
  if (!VD)
    VD = TLibInfo.getVectorMappingInfo(LCName, VL, /*Masked=*/true);
  if (!VD)
    return false;

  LLVMContext *Ctx = DAG.getContext();
  Type *Ty = VT.getTypeForEVT(*Ctx);
  Type *ScalarTy = Ty->getScalarType();

  // Construct a scalar function type based on Node's operands.
  SmallVector<Type *, 8> ArgTys;
  for (unsigned i = 0; i < Node->getNumOperands(); ++i) {
    assert(Node->getOperand(i).getValueType() == VT &&
           "Expected matching vector types!");
    ArgTys.push_back(ScalarTy);
  }
  FunctionType *ScalarFTy = FunctionType::get(ScalarTy, ArgTys, false);

  // Generate call information for the vector function.
  const std::string MangledName = VD->getVectorFunctionABIVariantString();
  auto OptVFInfo = VFABI::tryDemangleForVFABI(MangledName, ScalarFTy);
  if (!OptVFInfo)
    return false;

  LLVM_DEBUG(dbgs() << "Found vector variant " << VD->getVectorFnName()
                    << "\n");

  // Sanity check just in case OptVFInfo has unexpected parameters.
  if (OptVFInfo->Shape.Parameters.size() !=
      Node->getNumOperands() + VD->isMasked())
    return false;

  // Collect vector call operands.

  SDLoc DL(Node);
  TargetLowering::ArgListTy Args;
  TargetLowering::ArgListEntry Entry;
  Entry.IsSExt = false;
  Entry.IsZExt = false;

  unsigned OpNum = 0;
  for (auto &VFParam : OptVFInfo->Shape.Parameters) {
    if (VFParam.ParamKind == VFParamKind::GlobalPredicate) {
      EVT MaskVT = TLI.getSetCCResultType(DAG.getDataLayout(), *Ctx, VT);
      Entry.Node = DAG.getBoolConstant(true, DL, MaskVT, VT);
      Entry.Ty = MaskVT.getTypeForEVT(*Ctx);
      Args.push_back(Entry);
      continue;
    }

    // Only vector operands are supported.
    if (VFParam.ParamKind != VFParamKind::Vector)
      return false;

    Entry.Node = Node->getOperand(OpNum++);
    Entry.Ty = Ty;
    Args.push_back(Entry);
  }

  // Emit a call to the vector function.
  SDValue Callee = DAG.getExternalSymbol(VD->getVectorFnName().data(),
                                         TLI.getPointerTy(DAG.getDataLayout()));
  TargetLowering::CallLoweringInfo CLI(DAG);
  CLI.setDebugLoc(DL)
      .setChain(DAG.getEntryNode())
      .setLibCallee(CallingConv::C, Ty, Callee, std::move(Args));

  std::pair<SDValue, SDValue> CallResult = TLI.LowerCallTo(CLI);
  Results.push_back(CallResult.first);
  return true;
}

/// Try to expand the node to a vector libcall based on the result type.
bool VectorLegalizer::tryExpandVecMathCall(
    SDNode *Node, RTLIB::Libcall Call_F32, RTLIB::Libcall Call_F64,
    RTLIB::Libcall Call_F80, RTLIB::Libcall Call_F128,
    RTLIB::Libcall Call_PPCF128, SmallVectorImpl<SDValue> &Results) {
  RTLIB::Libcall LC = RTLIB::getFPLibCall(
      Node->getValueType(0).getVectorElementType(), Call_F32, Call_F64,
      Call_F80, Call_F128, Call_PPCF128);

  if (LC == RTLIB::UNKNOWN_LIBCALL)
    return false;

  return tryExpandVecMathCall(Node, LC, Results);
}

void VectorLegalizer::UnrollStrictFPOp(SDNode *Node,
                                       SmallVectorImpl<SDValue> &Results) {
  EVT VT = Node->getValueType(0);
  EVT EltVT = VT.getVectorElementType();
  unsigned NumElems = VT.getVectorNumElements();
  unsigned NumOpers = Node->getNumOperands();
  const TargetLowering &TLI = DAG.getTargetLoweringInfo();

  EVT TmpEltVT = EltVT;
  if (Node->getOpcode() == ISD::STRICT_FSETCC ||
      Node->getOpcode() == ISD::STRICT_FSETCCS)
    TmpEltVT = TLI.getSetCCResultType(DAG.getDataLayout(),
                                      *DAG.getContext(), TmpEltVT);

  EVT ValueVTs[] = {TmpEltVT, MVT::Other};
  SDValue Chain = Node->getOperand(0);
  SDLoc dl(Node);

  SmallVector<SDValue, 32> OpValues;
  SmallVector<SDValue, 32> OpChains;
  for (unsigned i = 0; i < NumElems; ++i) {
    SmallVector<SDValue, 4> Opers;
    SDValue Idx = DAG.getVectorIdxConstant(i, dl);

    // The Chain is the first operand.
    Opers.push_back(Chain);

    // Now process the remaining operands.
    for (unsigned j = 1; j < NumOpers; ++j) {
      SDValue Oper = Node->getOperand(j);
      EVT OperVT = Oper.getValueType();

      if (OperVT.isVector())
        Oper = DAG.getNode(ISD::EXTRACT_VECTOR_ELT, dl,
                           OperVT.getVectorElementType(), Oper, Idx);

      Opers.push_back(Oper);
    }

    SDValue ScalarOp = DAG.getNode(Node->getOpcode(), dl, ValueVTs, Opers);
    SDValue ScalarResult = ScalarOp.getValue(0);
    SDValue ScalarChain = ScalarOp.getValue(1);

    if (Node->getOpcode() == ISD::STRICT_FSETCC ||
        Node->getOpcode() == ISD::STRICT_FSETCCS)
      ScalarResult = DAG.getSelect(dl, EltVT, ScalarResult,
                                   DAG.getAllOnesConstant(dl, EltVT),
                                   DAG.getConstant(0, dl, EltVT));

    OpValues.push_back(ScalarResult);
    OpChains.push_back(ScalarChain);
  }

  SDValue Result = DAG.getBuildVector(VT, dl, OpValues);
  SDValue NewChain = DAG.getNode(ISD::TokenFactor, dl, MVT::Other, OpChains);

  Results.push_back(Result);
  Results.push_back(NewChain);
}

SDValue VectorLegalizer::UnrollVSETCC(SDNode *Node) {
  EVT VT = Node->getValueType(0);
  unsigned NumElems = VT.getVectorNumElements();
  EVT EltVT = VT.getVectorElementType();
  SDValue LHS = Node->getOperand(0);
  SDValue RHS = Node->getOperand(1);
  SDValue CC = Node->getOperand(2);
  EVT TmpEltVT = LHS.getValueType().getVectorElementType();
  SDLoc dl(Node);
  SmallVector<SDValue, 8> Ops(NumElems);
  for (unsigned i = 0; i < NumElems; ++i) {
    SDValue LHSElem = DAG.getNode(ISD::EXTRACT_VECTOR_ELT, dl, TmpEltVT, LHS,
                                  DAG.getVectorIdxConstant(i, dl));
    SDValue RHSElem = DAG.getNode(ISD::EXTRACT_VECTOR_ELT, dl, TmpEltVT, RHS,
                                  DAG.getVectorIdxConstant(i, dl));
    // FIXME: We should use i1 setcc + boolext here, but it causes regressions.
    Ops[i] = DAG.getNode(ISD::SETCC, dl,
                         TLI.getSetCCResultType(DAG.getDataLayout(),
                                                *DAG.getContext(), TmpEltVT),
                         LHSElem, RHSElem, CC);
    Ops[i] = DAG.getSelect(dl, EltVT, Ops[i],
                           DAG.getBoolConstant(true, dl, EltVT, VT),
                           DAG.getConstant(0, dl, EltVT));
  }
  return DAG.getBuildVector(VT, dl, Ops);
}

bool SelectionDAG::LegalizeVectors() {
  return VectorLegalizer(*this).Run();
}<|MERGE_RESOLUTION|>--- conflicted
+++ resolved
@@ -530,10 +530,7 @@
   }
   case ISD::PARTIAL_REDUCE_UMLA:
   case ISD::PARTIAL_REDUCE_SMLA:
-<<<<<<< HEAD
-=======
   case ISD::PARTIAL_REDUCE_SUMLA:
->>>>>>> eb0f1dc0
     Action =
         TLI.getPartialReduceMLAAction(Op.getOpcode(), Node->getValueType(0),
                                       Node->getOperand(1).getValueType());
@@ -1215,10 +1212,7 @@
     return;
   case ISD::PARTIAL_REDUCE_UMLA:
   case ISD::PARTIAL_REDUCE_SMLA:
-<<<<<<< HEAD
-=======
   case ISD::PARTIAL_REDUCE_SUMLA:
->>>>>>> eb0f1dc0
     Results.push_back(TLI.expandPartialReduceMLA(Node, DAG));
     return;
   case ISD::VECREDUCE_SEQ_FADD:
