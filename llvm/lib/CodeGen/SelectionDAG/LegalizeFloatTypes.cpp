--- conflicted
+++ resolved
@@ -335,28 +335,16 @@
 
 SDValue DAGTypeLegalizer::SoftenFloatRes_FMINIMUMNUM(SDNode *N) {
   return SoftenFloatRes_Binary(
-<<<<<<< HEAD
-      N, GetFPLibCall(N->getValueType(0), RTLIB::FMINIMUMNUM_F32,
-                      RTLIB::FMINIMUMNUM_F64, RTLIB::FMINIMUMNUM_F80,
-                      RTLIB::FMINIMUMNUM_F128, RTLIB::FMINIMUMNUM_PPCF128));
-=======
       N, GetFPLibCall(N->getValueType(0), RTLIB::FMINIMUM_NUM_F32,
                       RTLIB::FMINIMUM_NUM_F64, RTLIB::FMINIMUM_NUM_F80,
                       RTLIB::FMINIMUM_NUM_F128, RTLIB::FMINIMUM_NUM_PPCF128));
->>>>>>> 4084ffcf
 }
 
 SDValue DAGTypeLegalizer::SoftenFloatRes_FMAXIMUMNUM(SDNode *N) {
   return SoftenFloatRes_Binary(
-<<<<<<< HEAD
-      N, GetFPLibCall(N->getValueType(0), RTLIB::FMAXIMUMNUM_F32,
-                      RTLIB::FMAXIMUMNUM_F64, RTLIB::FMAXIMUMNUM_F80,
-                      RTLIB::FMAXIMUMNUM_F128, RTLIB::FMAXIMUMNUM_PPCF128));
-=======
       N, GetFPLibCall(N->getValueType(0), RTLIB::FMAXIMUM_NUM_F32,
                       RTLIB::FMAXIMUM_NUM_F64, RTLIB::FMAXIMUM_NUM_F80,
                       RTLIB::FMAXIMUM_NUM_F128, RTLIB::FMAXIMUM_NUM_PPCF128));
->>>>>>> 4084ffcf
 }
 
 SDValue DAGTypeLegalizer::SoftenFloatRes_FMINIMUM(SDNode *N) {
@@ -1733,15 +1721,9 @@
                                                   SDValue &Hi) {
   ExpandFloatRes_Binary(
       N,
-<<<<<<< HEAD
-      GetFPLibCall(N->getValueType(0), RTLIB::FMINIMUMNUM_F32,
-                   RTLIB::FMINIMUMNUM_F64, RTLIB::FMINIMUMNUM_F80,
-                   RTLIB::FMINIMUMNUM_F128, RTLIB::FMINIMUMNUM_PPCF128),
-=======
       GetFPLibCall(N->getValueType(0), RTLIB::FMINIMUM_NUM_F32,
                    RTLIB::FMINIMUM_NUM_F64, RTLIB::FMINIMUM_NUM_F80,
                    RTLIB::FMINIMUM_NUM_F128, RTLIB::FMINIMUM_NUM_PPCF128),
->>>>>>> 4084ffcf
       Lo, Hi);
 }
 
@@ -1749,15 +1731,9 @@
                                                   SDValue &Hi) {
   ExpandFloatRes_Binary(
       N,
-<<<<<<< HEAD
-      GetFPLibCall(N->getValueType(0), RTLIB::FMAXIMUMNUM_F32,
-                   RTLIB::FMAXIMUMNUM_F64, RTLIB::FMAXIMUMNUM_F80,
-                   RTLIB::FMAXIMUMNUM_F128, RTLIB::FMAXIMUMNUM_PPCF128),
-=======
       GetFPLibCall(N->getValueType(0), RTLIB::FMAXIMUM_NUM_F32,
                    RTLIB::FMAXIMUM_NUM_F64, RTLIB::FMAXIMUM_NUM_F80,
                    RTLIB::FMAXIMUM_NUM_F128, RTLIB::FMAXIMUM_NUM_PPCF128),
->>>>>>> 4084ffcf
       Lo, Hi);
 }
 
