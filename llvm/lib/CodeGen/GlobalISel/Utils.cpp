//===- llvm/CodeGen/GlobalISel/Utils.cpp -------------------------*- C++ -*-==//
//
// Part of the LLVM Project, under the Apache License v2.0 with LLVM Exceptions.
// See https://llvm.org/LICENSE.txt for license information.
// SPDX-License-Identifier: Apache-2.0 WITH LLVM-exception
//
//===----------------------------------------------------------------------===//
/// \file This file implements the utility functions used by the GlobalISel
/// pipeline.
//===----------------------------------------------------------------------===//

#include "llvm/CodeGen/GlobalISel/Utils.h"
#include "llvm/ADT/APFloat.h"
#include "llvm/ADT/APInt.h"
#include "llvm/Analysis/ValueTracking.h"
#include "llvm/CodeGen/CodeGenCommonISel.h"
#include "llvm/CodeGen/GlobalISel/GISelChangeObserver.h"
#include "llvm/CodeGen/GlobalISel/GISelValueTracking.h"
#include "llvm/CodeGen/GlobalISel/GenericMachineInstrs.h"
#include "llvm/CodeGen/GlobalISel/LostDebugLocObserver.h"
#include "llvm/CodeGen/GlobalISel/MIPatternMatch.h"
#include "llvm/CodeGen/GlobalISel/MachineIRBuilder.h"
#include "llvm/CodeGen/MachineInstr.h"
#include "llvm/CodeGen/MachineInstrBuilder.h"
#include "llvm/CodeGen/MachineOptimizationRemarkEmitter.h"
#include "llvm/CodeGen/MachineRegisterInfo.h"
#include "llvm/CodeGen/MachineSizeOpts.h"
#include "llvm/CodeGen/RegisterBankInfo.h"
#include "llvm/CodeGen/StackProtector.h"
#include "llvm/CodeGen/TargetInstrInfo.h"
#include "llvm/CodeGen/TargetLowering.h"
#include "llvm/CodeGen/TargetOpcodes.h"
#include "llvm/CodeGen/TargetPassConfig.h"
#include "llvm/CodeGen/TargetRegisterInfo.h"
#include "llvm/IR/Constants.h"
#include "llvm/Target/TargetMachine.h"
#include "llvm/Transforms/Utils/SizeOpts.h"
#include <numeric>
#include <optional>

#define DEBUG_TYPE "globalisel-utils"

using namespace llvm;
using namespace MIPatternMatch;

Register llvm::constrainRegToClass(MachineRegisterInfo &MRI,
                                   const TargetInstrInfo &TII,
                                   const RegisterBankInfo &RBI, Register Reg,
                                   const TargetRegisterClass &RegClass) {
  if (!RBI.constrainGenericRegister(Reg, RegClass, MRI))
    return MRI.createVirtualRegister(&RegClass);

  return Reg;
}

Register llvm::constrainOperandRegClass(
    const MachineFunction &MF, const TargetRegisterInfo &TRI,
    MachineRegisterInfo &MRI, const TargetInstrInfo &TII,
    const RegisterBankInfo &RBI, MachineInstr &InsertPt,
    const TargetRegisterClass &RegClass, MachineOperand &RegMO) {
  Register Reg = RegMO.getReg();
  // Assume physical registers are properly constrained.
  assert(Reg.isVirtual() && "PhysReg not implemented");

  // Save the old register class to check whether
  // the change notifications will be required.
  // TODO: A better approach would be to pass
  // the observers to constrainRegToClass().
  auto *OldRegClass = MRI.getRegClassOrNull(Reg);
  Register ConstrainedReg = constrainRegToClass(MRI, TII, RBI, Reg, RegClass);
  // If we created a new virtual register because the class is not compatible
  // then create a copy between the new and the old register.
  if (ConstrainedReg != Reg) {
    MachineBasicBlock::iterator InsertIt(&InsertPt);
    MachineBasicBlock &MBB = *InsertPt.getParent();
    // FIXME: The copy needs to have the classes constrained for its operands.
    // Use operand's regbank to get the class for old register (Reg).
    if (RegMO.isUse()) {
      BuildMI(MBB, InsertIt, InsertPt.getDebugLoc(),
              TII.get(TargetOpcode::COPY), ConstrainedReg)
          .addReg(Reg);
    } else {
      assert(RegMO.isDef() && "Must be a definition");
      BuildMI(MBB, std::next(InsertIt), InsertPt.getDebugLoc(),
              TII.get(TargetOpcode::COPY), Reg)
          .addReg(ConstrainedReg);
    }
    if (GISelChangeObserver *Observer = MF.getObserver()) {
      Observer->changingInstr(*RegMO.getParent());
    }
    RegMO.setReg(ConstrainedReg);
    if (GISelChangeObserver *Observer = MF.getObserver()) {
      Observer->changedInstr(*RegMO.getParent());
    }
  } else if (OldRegClass != MRI.getRegClassOrNull(Reg)) {
    if (GISelChangeObserver *Observer = MF.getObserver()) {
      if (!RegMO.isDef()) {
        MachineInstr *RegDef = MRI.getVRegDef(Reg);
        Observer->changedInstr(*RegDef);
      }
      Observer->changingAllUsesOfReg(MRI, Reg);
      Observer->finishedChangingAllUsesOfReg();
    }
  }
  return ConstrainedReg;
}

Register llvm::constrainOperandRegClass(
    const MachineFunction &MF, const TargetRegisterInfo &TRI,
    MachineRegisterInfo &MRI, const TargetInstrInfo &TII,
    const RegisterBankInfo &RBI, MachineInstr &InsertPt, const MCInstrDesc &II,
    MachineOperand &RegMO, unsigned OpIdx) {
  Register Reg = RegMO.getReg();
  // Assume physical registers are properly constrained.
  assert(Reg.isVirtual() && "PhysReg not implemented");

  const TargetRegisterClass *OpRC = TII.getRegClass(II, OpIdx, &TRI, MF);
  // Some of the target independent instructions, like COPY, may not impose any
  // register class constraints on some of their operands: If it's a use, we can
  // skip constraining as the instruction defining the register would constrain
  // it.

  if (OpRC) {
    // Obtain the RC from incoming regbank if it is a proper sub-class. Operands
    // can have multiple regbanks for a superclass that combine different
    // register types (E.g., AMDGPU's VGPR and AGPR). The regbank ambiguity
    // resolved by targets during regbankselect should not be overridden.
    if (const auto *SubRC = TRI.getCommonSubClass(
            OpRC, TRI.getConstrainedRegClassForOperand(RegMO, MRI)))
      OpRC = SubRC;

    OpRC = TRI.getAllocatableClass(OpRC);
  }

  if (!OpRC) {
    assert((!isTargetSpecificOpcode(II.getOpcode()) || RegMO.isUse()) &&
           "Register class constraint is required unless either the "
           "instruction is target independent or the operand is a use");
    // FIXME: Just bailing out like this here could be not enough, unless we
    // expect the users of this function to do the right thing for PHIs and
    // COPY:
    //   v1 = COPY v0
    //   v2 = COPY v1
    // v1 here may end up not being constrained at all. Please notice that to
    // reproduce the issue we likely need a destination pattern of a selection
    // rule producing such extra copies, not just an input GMIR with them as
    // every existing target using selectImpl handles copies before calling it
    // and they never reach this function.
    return Reg;
  }
  return constrainOperandRegClass(MF, TRI, MRI, TII, RBI, InsertPt, *OpRC,
                                  RegMO);
}

bool llvm::constrainSelectedInstRegOperands(MachineInstr &I,
                                            const TargetInstrInfo &TII,
                                            const TargetRegisterInfo &TRI,
                                            const RegisterBankInfo &RBI) {
  assert(!isPreISelGenericOpcode(I.getOpcode()) &&
         "A selected instruction is expected");
  MachineBasicBlock &MBB = *I.getParent();
  MachineFunction &MF = *MBB.getParent();
  MachineRegisterInfo &MRI = MF.getRegInfo();

  for (unsigned OpI = 0, OpE = I.getNumExplicitOperands(); OpI != OpE; ++OpI) {
    MachineOperand &MO = I.getOperand(OpI);

    // There's nothing to be done on non-register operands.
    if (!MO.isReg())
      continue;

    LLVM_DEBUG(dbgs() << "Converting operand: " << MO << '\n');
    assert(MO.isReg() && "Unsupported non-reg operand");

    Register Reg = MO.getReg();
    // Physical registers don't need to be constrained.
    if (Reg.isPhysical())
      continue;

    // Register operands with a value of 0 (e.g. predicate operands) don't need
    // to be constrained.
    if (Reg == 0)
      continue;

    // If the operand is a vreg, we should constrain its regclass, and only
    // insert COPYs if that's impossible.
    // constrainOperandRegClass does that for us.
    constrainOperandRegClass(MF, TRI, MRI, TII, RBI, I, I.getDesc(), MO, OpI);

    // Tie uses to defs as indicated in MCInstrDesc if this hasn't already been
    // done.
    if (MO.isUse()) {
      int DefIdx = I.getDesc().getOperandConstraint(OpI, MCOI::TIED_TO);
      if (DefIdx != -1 && !I.isRegTiedToUseOperand(DefIdx))
        I.tieOperands(DefIdx, OpI);
    }
  }
  return true;
}

bool llvm::canReplaceReg(Register DstReg, Register SrcReg,
                         MachineRegisterInfo &MRI) {
  // Give up if either DstReg or SrcReg  is a physical register.
  if (DstReg.isPhysical() || SrcReg.isPhysical())
    return false;
  // Give up if the types don't match.
  if (MRI.getType(DstReg) != MRI.getType(SrcReg))
    return false;
  // Replace if either DstReg has no constraints or the register
  // constraints match.
  const auto &DstRBC = MRI.getRegClassOrRegBank(DstReg);
  if (!DstRBC || DstRBC == MRI.getRegClassOrRegBank(SrcReg))
    return true;

  // Otherwise match if the Src is already a regclass that is covered by the Dst
  // RegBank.
  return isa<const RegisterBank *>(DstRBC) && MRI.getRegClassOrNull(SrcReg) &&
         cast<const RegisterBank *>(DstRBC)->covers(
             *MRI.getRegClassOrNull(SrcReg));
}

bool llvm::isTriviallyDead(const MachineInstr &MI,
                           const MachineRegisterInfo &MRI) {
  // Instructions without side-effects are dead iff they only define dead regs.
  // This function is hot and this loop returns early in the common case,
  // so only perform additional checks before this if absolutely necessary.
  for (const auto &MO : MI.all_defs()) {
    Register Reg = MO.getReg();
    if (Reg.isPhysical() || !MRI.use_nodbg_empty(Reg))
      return false;
  }
  return MI.wouldBeTriviallyDead();
}

static void reportGISelDiagnostic(DiagnosticSeverity Severity,
                                  MachineFunction &MF,
                                  const TargetPassConfig &TPC,
                                  MachineOptimizationRemarkEmitter &MORE,
                                  MachineOptimizationRemarkMissed &R) {
  bool IsFatal = Severity == DS_Error &&
                 TPC.isGlobalISelAbortEnabled();
  // Print the function name explicitly if we don't have a debug location (which
  // makes the diagnostic less useful) or if we're going to emit a raw error.
  if (!R.getLocation().isValid() || IsFatal)
    R << (" (in function: " + MF.getName() + ")").str();

  if (IsFatal)
    report_fatal_error(Twine(R.getMsg()));
  else
    MORE.emit(R);
}

void llvm::reportGISelWarning(MachineFunction &MF, const TargetPassConfig &TPC,
                              MachineOptimizationRemarkEmitter &MORE,
                              MachineOptimizationRemarkMissed &R) {
  reportGISelDiagnostic(DS_Warning, MF, TPC, MORE, R);
}

void llvm::reportGISelFailure(MachineFunction &MF, const TargetPassConfig &TPC,
                              MachineOptimizationRemarkEmitter &MORE,
                              MachineOptimizationRemarkMissed &R) {
  MF.getProperties().setFailedISel();
  reportGISelDiagnostic(DS_Error, MF, TPC, MORE, R);
}

void llvm::reportGISelFailure(MachineFunction &MF, const TargetPassConfig &TPC,
                              MachineOptimizationRemarkEmitter &MORE,
                              const char *PassName, StringRef Msg,
                              const MachineInstr &MI) {
  MachineOptimizationRemarkMissed R(PassName, "GISelFailure: ",
                                    MI.getDebugLoc(), MI.getParent());
  R << Msg;
  // Printing MI is expensive;  only do it if expensive remarks are enabled.
  if (TPC.isGlobalISelAbortEnabled() || MORE.allowExtraAnalysis(PassName))
    R << ": " << ore::MNV("Inst", MI);
  reportGISelFailure(MF, TPC, MORE, R);
}

unsigned llvm::getInverseGMinMaxOpcode(unsigned MinMaxOpc) {
  switch (MinMaxOpc) {
  case TargetOpcode::G_SMIN:
    return TargetOpcode::G_SMAX;
  case TargetOpcode::G_SMAX:
    return TargetOpcode::G_SMIN;
  case TargetOpcode::G_UMIN:
    return TargetOpcode::G_UMAX;
  case TargetOpcode::G_UMAX:
    return TargetOpcode::G_UMIN;
  default:
    llvm_unreachable("unrecognized opcode");
  }
}

std::optional<APInt> llvm::getIConstantVRegVal(Register VReg,
                                               const MachineRegisterInfo &MRI) {
  std::optional<ValueAndVReg> ValAndVReg = getIConstantVRegValWithLookThrough(
      VReg, MRI, /*LookThroughInstrs*/ false);
  assert((!ValAndVReg || ValAndVReg->VReg == VReg) &&
         "Value found while looking through instrs");
  if (!ValAndVReg)
    return std::nullopt;
  return ValAndVReg->Value;
}

const APInt &llvm::getIConstantFromReg(Register Reg,
                                       const MachineRegisterInfo &MRI) {
  MachineInstr *Const = MRI.getVRegDef(Reg);
  assert((Const && Const->getOpcode() == TargetOpcode::G_CONSTANT) &&
         "expected a G_CONSTANT on Reg");
  return Const->getOperand(1).getCImm()->getValue();
}

std::optional<int64_t>
llvm::getIConstantVRegSExtVal(Register VReg, const MachineRegisterInfo &MRI) {
  std::optional<APInt> Val = getIConstantVRegVal(VReg, MRI);
  if (Val && Val->getBitWidth() <= 64)
    return Val->getSExtValue();
  return std::nullopt;
}

namespace {

// This function is used in many places, and as such, it has some
// micro-optimizations to try and make it as fast as it can be.
//
// - We use template arguments to avoid an indirect call caused by passing a
// function_ref/std::function
// - GetAPCstValue does not return std::optional<APInt> as that's expensive.
// Instead it returns true/false and places the result in a pre-constructed
// APInt.
//
// Please change this function carefully and benchmark your changes.
template <bool (*IsConstantOpcode)(const MachineInstr *),
          bool (*GetAPCstValue)(const MachineInstr *MI, APInt &)>
std::optional<ValueAndVReg>
getConstantVRegValWithLookThrough(Register VReg, const MachineRegisterInfo &MRI,
                                  bool LookThroughInstrs = true,
                                  bool LookThroughAnyExt = false) {
  SmallVector<std::pair<unsigned, unsigned>, 4> SeenOpcodes;
  MachineInstr *MI;

  while ((MI = MRI.getVRegDef(VReg)) && !IsConstantOpcode(MI) &&
         LookThroughInstrs) {
    switch (MI->getOpcode()) {
    case TargetOpcode::G_ANYEXT:
      if (!LookThroughAnyExt)
        return std::nullopt;
      [[fallthrough]];
    case TargetOpcode::G_TRUNC:
    case TargetOpcode::G_SEXT:
    case TargetOpcode::G_ZEXT:
      SeenOpcodes.push_back(std::make_pair(
          MI->getOpcode(),
          MRI.getType(MI->getOperand(0).getReg()).getSizeInBits()));
      VReg = MI->getOperand(1).getReg();
      break;
    case TargetOpcode::COPY:
      VReg = MI->getOperand(1).getReg();
      if (VReg.isPhysical())
        return std::nullopt;
      break;
    case TargetOpcode::G_INTTOPTR:
      VReg = MI->getOperand(1).getReg();
      break;
    default:
      return std::nullopt;
    }
  }
  if (!MI || !IsConstantOpcode(MI))
    return std::nullopt;

  APInt Val;
  if (!GetAPCstValue(MI, Val))
    return std::nullopt;
  for (auto &Pair : reverse(SeenOpcodes)) {
    switch (Pair.first) {
    case TargetOpcode::G_TRUNC:
      Val = Val.trunc(Pair.second);
      break;
    case TargetOpcode::G_ANYEXT:
    case TargetOpcode::G_SEXT:
      Val = Val.sext(Pair.second);
      break;
    case TargetOpcode::G_ZEXT:
      Val = Val.zext(Pair.second);
      break;
    }
  }

  return ValueAndVReg{std::move(Val), VReg};
}

bool isIConstant(const MachineInstr *MI) {
  if (!MI)
    return false;
  return MI->getOpcode() == TargetOpcode::G_CONSTANT;
}

bool isFConstant(const MachineInstr *MI) {
  if (!MI)
    return false;
  return MI->getOpcode() == TargetOpcode::G_FCONSTANT;
}

bool isAnyConstant(const MachineInstr *MI) {
  if (!MI)
    return false;
  unsigned Opc = MI->getOpcode();
  return Opc == TargetOpcode::G_CONSTANT || Opc == TargetOpcode::G_FCONSTANT;
}

bool getCImmAsAPInt(const MachineInstr *MI, APInt &Result) {
  const MachineOperand &CstVal = MI->getOperand(1);
  if (!CstVal.isCImm())
    return false;
  Result = CstVal.getCImm()->getValue();
  return true;
}

bool getCImmOrFPImmAsAPInt(const MachineInstr *MI, APInt &Result) {
  const MachineOperand &CstVal = MI->getOperand(1);
  if (CstVal.isCImm())
    Result = CstVal.getCImm()->getValue();
  else if (CstVal.isFPImm())
    Result = CstVal.getFPImm()->getValueAPF().bitcastToAPInt();
  else
    return false;
  return true;
}

} // end anonymous namespace

std::optional<ValueAndVReg> llvm::getIConstantVRegValWithLookThrough(
    Register VReg, const MachineRegisterInfo &MRI, bool LookThroughInstrs) {
  return getConstantVRegValWithLookThrough<isIConstant, getCImmAsAPInt>(
      VReg, MRI, LookThroughInstrs);
}

std::optional<ValueAndVReg> llvm::getAnyConstantVRegValWithLookThrough(
    Register VReg, const MachineRegisterInfo &MRI, bool LookThroughInstrs,
    bool LookThroughAnyExt) {
  return getConstantVRegValWithLookThrough<isAnyConstant,
                                           getCImmOrFPImmAsAPInt>(
      VReg, MRI, LookThroughInstrs, LookThroughAnyExt);
}

std::optional<FPValueAndVReg> llvm::getFConstantVRegValWithLookThrough(
    Register VReg, const MachineRegisterInfo &MRI, bool LookThroughInstrs) {
  auto Reg =
      getConstantVRegValWithLookThrough<isFConstant, getCImmOrFPImmAsAPInt>(
          VReg, MRI, LookThroughInstrs);
  if (!Reg)
    return std::nullopt;
  return FPValueAndVReg{getConstantFPVRegVal(Reg->VReg, MRI)->getValueAPF(),
                        Reg->VReg};
}

const ConstantFP *
llvm::getConstantFPVRegVal(Register VReg, const MachineRegisterInfo &MRI) {
  MachineInstr *MI = MRI.getVRegDef(VReg);
  if (TargetOpcode::G_FCONSTANT != MI->getOpcode())
    return nullptr;
  return MI->getOperand(1).getFPImm();
}

std::optional<DefinitionAndSourceRegister>
llvm::getDefSrcRegIgnoringCopies(Register Reg, const MachineRegisterInfo &MRI) {
  Register DefSrcReg = Reg;
  auto *DefMI = MRI.getVRegDef(Reg);
  auto DstTy = MRI.getType(DefMI->getOperand(0).getReg());
  if (!DstTy.isValid())
    return std::nullopt;
  unsigned Opc = DefMI->getOpcode();
  while (Opc == TargetOpcode::COPY || isPreISelGenericOptimizationHint(Opc)) {
    Register SrcReg = DefMI->getOperand(1).getReg();
    auto SrcTy = MRI.getType(SrcReg);
    if (!SrcTy.isValid())
      break;
    DefMI = MRI.getVRegDef(SrcReg);
    DefSrcReg = SrcReg;
    Opc = DefMI->getOpcode();
  }
  return DefinitionAndSourceRegister{DefMI, DefSrcReg};
}

MachineInstr *llvm::getDefIgnoringCopies(Register Reg,
                                         const MachineRegisterInfo &MRI) {
  std::optional<DefinitionAndSourceRegister> DefSrcReg =
      getDefSrcRegIgnoringCopies(Reg, MRI);
  return DefSrcReg ? DefSrcReg->MI : nullptr;
}

Register llvm::getSrcRegIgnoringCopies(Register Reg,
                                       const MachineRegisterInfo &MRI) {
  std::optional<DefinitionAndSourceRegister> DefSrcReg =
      getDefSrcRegIgnoringCopies(Reg, MRI);
  return DefSrcReg ? DefSrcReg->Reg : Register();
}

void llvm::extractParts(Register Reg, LLT Ty, int NumParts,
                        SmallVectorImpl<Register> &VRegs,
                        MachineIRBuilder &MIRBuilder,
                        MachineRegisterInfo &MRI) {
  for (int i = 0; i < NumParts; ++i)
    VRegs.push_back(MRI.createGenericVirtualRegister(Ty));
  MIRBuilder.buildUnmerge(VRegs, Reg);
}

bool llvm::extractParts(Register Reg, LLT RegTy, LLT MainTy, LLT &LeftoverTy,
                        SmallVectorImpl<Register> &VRegs,
                        SmallVectorImpl<Register> &LeftoverRegs,
                        MachineIRBuilder &MIRBuilder,
                        MachineRegisterInfo &MRI) {
  assert(!LeftoverTy.isValid() && "this is an out argument");

  unsigned RegSize = RegTy.getSizeInBits();
  unsigned MainSize = MainTy.getSizeInBits();
  unsigned NumParts = RegSize / MainSize;
  unsigned LeftoverSize = RegSize - NumParts * MainSize;

  // Use an unmerge when possible.
  if (LeftoverSize == 0) {
    for (unsigned I = 0; I < NumParts; ++I)
      VRegs.push_back(MRI.createGenericVirtualRegister(MainTy));
    MIRBuilder.buildUnmerge(VRegs, Reg);
    return true;
  }

  // Try to use unmerge for irregular vector split where possible
  // For example when splitting a <6 x i32> into <4 x i32> with <2 x i32>
  // leftover, it becomes:
  //  <2 x i32> %2, <2 x i32>%3, <2 x i32> %4 = G_UNMERGE_VALUE <6 x i32> %1
  //  <4 x i32> %5 = G_CONCAT_VECTOR <2 x i32> %2, <2 x i32> %3
  if (RegTy.isVector() && MainTy.isVector()) {
    unsigned RegNumElts = RegTy.getNumElements();
    unsigned MainNumElts = MainTy.getNumElements();
    unsigned LeftoverNumElts = RegNumElts % MainNumElts;
    // If can unmerge to LeftoverTy, do it
    if (MainNumElts % LeftoverNumElts == 0 &&
        RegNumElts % LeftoverNumElts == 0 &&
        RegTy.getScalarSizeInBits() == MainTy.getScalarSizeInBits() &&
        LeftoverNumElts > 1) {
      LeftoverTy = LLT::fixed_vector(LeftoverNumElts, RegTy.getElementType());

      // Unmerge the SrcReg to LeftoverTy vectors
      SmallVector<Register, 4> UnmergeValues;
      extractParts(Reg, LeftoverTy, RegNumElts / LeftoverNumElts, UnmergeValues,
                   MIRBuilder, MRI);

      // Find how many LeftoverTy makes one MainTy
      unsigned LeftoverPerMain = MainNumElts / LeftoverNumElts;
      unsigned NumOfLeftoverVal =
          ((RegNumElts % MainNumElts) / LeftoverNumElts);

      // Create as many MainTy as possible using unmerged value
      SmallVector<Register, 4> MergeValues;
      for (unsigned I = 0; I < UnmergeValues.size() - NumOfLeftoverVal; I++) {
        MergeValues.push_back(UnmergeValues[I]);
        if (MergeValues.size() == LeftoverPerMain) {
          VRegs.push_back(
              MIRBuilder.buildMergeLikeInstr(MainTy, MergeValues).getReg(0));
          MergeValues.clear();
        }
      }
      // Populate LeftoverRegs with the leftovers
      for (unsigned I = UnmergeValues.size() - NumOfLeftoverVal;
           I < UnmergeValues.size(); I++) {
        LeftoverRegs.push_back(UnmergeValues[I]);
      }
      return true;
    }
  }
  // Perform irregular split. Leftover is last element of RegPieces.
  if (MainTy.isVector()) {
    SmallVector<Register, 8> RegPieces;
    extractVectorParts(Reg, MainTy.getNumElements(), RegPieces, MIRBuilder,
                       MRI);
    for (unsigned i = 0; i < RegPieces.size() - 1; ++i)
      VRegs.push_back(RegPieces[i]);
    LeftoverRegs.push_back(RegPieces[RegPieces.size() - 1]);
    LeftoverTy = MRI.getType(LeftoverRegs[0]);
    return true;
  }

  LeftoverTy = LLT::scalar(LeftoverSize);
  // For irregular sizes, extract the individual parts.
  for (unsigned I = 0; I != NumParts; ++I) {
    Register NewReg = MRI.createGenericVirtualRegister(MainTy);
    VRegs.push_back(NewReg);
    MIRBuilder.buildExtract(NewReg, Reg, MainSize * I);
  }

  for (unsigned Offset = MainSize * NumParts; Offset < RegSize;
       Offset += LeftoverSize) {
    Register NewReg = MRI.createGenericVirtualRegister(LeftoverTy);
    LeftoverRegs.push_back(NewReg);
    MIRBuilder.buildExtract(NewReg, Reg, Offset);
  }

  return true;
}

void llvm::extractVectorParts(Register Reg, unsigned NumElts,
                              SmallVectorImpl<Register> &VRegs,
                              MachineIRBuilder &MIRBuilder,
                              MachineRegisterInfo &MRI) {
  LLT RegTy = MRI.getType(Reg);
  assert(RegTy.isVector() && "Expected a vector type");

  LLT EltTy = RegTy.getElementType();
  LLT NarrowTy = (NumElts == 1) ? EltTy : LLT::fixed_vector(NumElts, EltTy);
  unsigned RegNumElts = RegTy.getNumElements();
  unsigned LeftoverNumElts = RegNumElts % NumElts;
  unsigned NumNarrowTyPieces = RegNumElts / NumElts;

  // Perfect split without leftover
  if (LeftoverNumElts == 0)
    return extractParts(Reg, NarrowTy, NumNarrowTyPieces, VRegs, MIRBuilder,
                        MRI);

  // Irregular split. Provide direct access to all elements for artifact
  // combiner using unmerge to elements. Then build vectors with NumElts
  // elements. Remaining element(s) will be (used to build vector) Leftover.
  SmallVector<Register, 8> Elts;
  extractParts(Reg, EltTy, RegNumElts, Elts, MIRBuilder, MRI);

  unsigned Offset = 0;
  // Requested sub-vectors of NarrowTy.
  for (unsigned i = 0; i < NumNarrowTyPieces; ++i, Offset += NumElts) {
    ArrayRef<Register> Pieces(&Elts[Offset], NumElts);
    VRegs.push_back(MIRBuilder.buildMergeLikeInstr(NarrowTy, Pieces).getReg(0));
  }

  // Leftover element(s).
  if (LeftoverNumElts == 1) {
    VRegs.push_back(Elts[Offset]);
  } else {
    LLT LeftoverTy = LLT::fixed_vector(LeftoverNumElts, EltTy);
    ArrayRef<Register> Pieces(&Elts[Offset], LeftoverNumElts);
    VRegs.push_back(
        MIRBuilder.buildMergeLikeInstr(LeftoverTy, Pieces).getReg(0));
  }
}

MachineInstr *llvm::getOpcodeDef(unsigned Opcode, Register Reg,
                                 const MachineRegisterInfo &MRI) {
  MachineInstr *DefMI = getDefIgnoringCopies(Reg, MRI);
  return DefMI && DefMI->getOpcode() == Opcode ? DefMI : nullptr;
}

APFloat llvm::getAPFloatFromSize(double Val, unsigned Size) {
  if (Size == 32)
    return APFloat(float(Val));
  if (Size == 64)
    return APFloat(Val);
  if (Size != 16)
    llvm_unreachable("Unsupported FPConstant size");
  bool Ignored;
  APFloat APF(Val);
  APF.convert(APFloat::IEEEhalf(), APFloat::rmNearestTiesToEven, &Ignored);
  return APF;
}

std::optional<APInt> llvm::ConstantFoldBinOp(unsigned Opcode,
                                             const Register Op1,
                                             const Register Op2,
                                             const MachineRegisterInfo &MRI) {
  auto MaybeOp2Cst = getAnyConstantVRegValWithLookThrough(Op2, MRI, false);
  if (!MaybeOp2Cst)
    return std::nullopt;

  auto MaybeOp1Cst = getAnyConstantVRegValWithLookThrough(Op1, MRI, false);
  if (!MaybeOp1Cst)
    return std::nullopt;

  const APInt &C1 = MaybeOp1Cst->Value;
  const APInt &C2 = MaybeOp2Cst->Value;
  switch (Opcode) {
  default:
    break;
  case TargetOpcode::G_ADD:
    return C1 + C2;
  case TargetOpcode::G_PTR_ADD:
    // Types can be of different width here.
    // Result needs to be the same width as C1, so trunc or sext C2.
    return C1 + C2.sextOrTrunc(C1.getBitWidth());
  case TargetOpcode::G_AND:
    return C1 & C2;
  case TargetOpcode::G_ASHR:
    return C1.ashr(C2);
  case TargetOpcode::G_LSHR:
    return C1.lshr(C2);
  case TargetOpcode::G_MUL:
    return C1 * C2;
  case TargetOpcode::G_OR:
    return C1 | C2;
  case TargetOpcode::G_SHL:
    return C1 << C2;
  case TargetOpcode::G_SUB:
    return C1 - C2;
  case TargetOpcode::G_XOR:
    return C1 ^ C2;
  case TargetOpcode::G_UDIV:
    if (!C2.getBoolValue())
      break;
    return C1.udiv(C2);
  case TargetOpcode::G_SDIV:
    if (!C2.getBoolValue())
      break;
    return C1.sdiv(C2);
  case TargetOpcode::G_UREM:
    if (!C2.getBoolValue())
      break;
    return C1.urem(C2);
  case TargetOpcode::G_SREM:
    if (!C2.getBoolValue())
      break;
    return C1.srem(C2);
  case TargetOpcode::G_SMIN:
    return APIntOps::smin(C1, C2);
  case TargetOpcode::G_SMAX:
    return APIntOps::smax(C1, C2);
  case TargetOpcode::G_UMIN:
    return APIntOps::umin(C1, C2);
  case TargetOpcode::G_UMAX:
    return APIntOps::umax(C1, C2);
  }

  return std::nullopt;
}

std::optional<APFloat>
llvm::ConstantFoldFPBinOp(unsigned Opcode, const Register Op1,
                          const Register Op2, const MachineRegisterInfo &MRI) {
  const ConstantFP *Op2Cst = getConstantFPVRegVal(Op2, MRI);
  if (!Op2Cst)
    return std::nullopt;

  const ConstantFP *Op1Cst = getConstantFPVRegVal(Op1, MRI);
  if (!Op1Cst)
    return std::nullopt;

  APFloat C1 = Op1Cst->getValueAPF();
  const APFloat &C2 = Op2Cst->getValueAPF();
  switch (Opcode) {
  case TargetOpcode::G_FADD:
    C1.add(C2, APFloat::rmNearestTiesToEven);
    return C1;
  case TargetOpcode::G_FSUB:
    C1.subtract(C2, APFloat::rmNearestTiesToEven);
    return C1;
  case TargetOpcode::G_FMUL:
    C1.multiply(C2, APFloat::rmNearestTiesToEven);
    return C1;
  case TargetOpcode::G_FDIV:
    C1.divide(C2, APFloat::rmNearestTiesToEven);
    return C1;
  case TargetOpcode::G_FREM:
    C1.mod(C2);
    return C1;
  case TargetOpcode::G_FCOPYSIGN:
    C1.copySign(C2);
    return C1;
  case TargetOpcode::G_FMINNUM:
    return minnum(C1, C2);
  case TargetOpcode::G_FMAXNUM:
    return maxnum(C1, C2);
  case TargetOpcode::G_FMINIMUM:
    return minimum(C1, C2);
  case TargetOpcode::G_FMAXIMUM:
    return maximum(C1, C2);
  case TargetOpcode::G_FMINNUM_IEEE:
  case TargetOpcode::G_FMAXNUM_IEEE:
    // FIXME: These operations were unfortunately named. fminnum/fmaxnum do not
    // follow the IEEE behavior for signaling nans and follow libm's fmin/fmax,
    // and currently there isn't a nice wrapper in APFloat for the version with
    // correct snan handling.
    break;
  default:
    break;
  }

  return std::nullopt;
}

SmallVector<APInt>
llvm::ConstantFoldVectorBinop(unsigned Opcode, const Register Op1,
                              const Register Op2,
                              const MachineRegisterInfo &MRI) {
  auto *SrcVec2 = getOpcodeDef<GBuildVector>(Op2, MRI);
  if (!SrcVec2)
    return SmallVector<APInt>();

  auto *SrcVec1 = getOpcodeDef<GBuildVector>(Op1, MRI);
  if (!SrcVec1)
    return SmallVector<APInt>();

  SmallVector<APInt> FoldedElements;
  for (unsigned Idx = 0, E = SrcVec1->getNumSources(); Idx < E; ++Idx) {
    auto MaybeCst = ConstantFoldBinOp(Opcode, SrcVec1->getSourceReg(Idx),
                                      SrcVec2->getSourceReg(Idx), MRI);
    if (!MaybeCst)
      return SmallVector<APInt>();
    FoldedElements.push_back(*MaybeCst);
  }
  return FoldedElements;
}

bool llvm::isKnownNeverNaN(Register Val, const MachineRegisterInfo &MRI,
                           bool SNaN) {
  const MachineInstr *DefMI = MRI.getVRegDef(Val);
  if (!DefMI)
    return false;

  const TargetMachine& TM = DefMI->getMF()->getTarget();
  if (DefMI->getFlag(MachineInstr::FmNoNans) || TM.Options.NoNaNsFPMath)
    return true;

  // If the value is a constant, we can obviously see if it is a NaN or not.
  if (const ConstantFP *FPVal = getConstantFPVRegVal(Val, MRI)) {
    return !FPVal->getValueAPF().isNaN() ||
           (SNaN && !FPVal->getValueAPF().isSignaling());
  }

  if (DefMI->getOpcode() == TargetOpcode::G_BUILD_VECTOR) {
    for (const auto &Op : DefMI->uses())
      if (!isKnownNeverNaN(Op.getReg(), MRI, SNaN))
        return false;
    return true;
  }

  switch (DefMI->getOpcode()) {
  default:
    break;
  case TargetOpcode::G_FADD:
  case TargetOpcode::G_FSUB:
  case TargetOpcode::G_FMUL:
  case TargetOpcode::G_FDIV:
  case TargetOpcode::G_FREM:
  case TargetOpcode::G_FSIN:
  case TargetOpcode::G_FCOS:
  case TargetOpcode::G_FTAN:
  case TargetOpcode::G_FACOS:
  case TargetOpcode::G_FASIN:
  case TargetOpcode::G_FATAN:
  case TargetOpcode::G_FATAN2:
  case TargetOpcode::G_FCOSH:
  case TargetOpcode::G_FSINH:
  case TargetOpcode::G_FTANH:
  case TargetOpcode::G_FMA:
  case TargetOpcode::G_FMAD:
    if (SNaN)
      return true;

    // TODO: Need isKnownNeverInfinity
    return false;
  case TargetOpcode::G_FMINNUM_IEEE:
  case TargetOpcode::G_FMAXNUM_IEEE: {
    if (SNaN)
      return true;
    // This can return a NaN if either operand is an sNaN, or if both operands
    // are NaN.
    return (isKnownNeverNaN(DefMI->getOperand(1).getReg(), MRI) &&
            isKnownNeverSNaN(DefMI->getOperand(2).getReg(), MRI)) ||
           (isKnownNeverSNaN(DefMI->getOperand(1).getReg(), MRI) &&
            isKnownNeverNaN(DefMI->getOperand(2).getReg(), MRI));
  }
  case TargetOpcode::G_FMINNUM:
  case TargetOpcode::G_FMAXNUM: {
    // Only one needs to be known not-nan, since it will be returned if the
    // other ends up being one.
    return isKnownNeverNaN(DefMI->getOperand(1).getReg(), MRI, SNaN) ||
           isKnownNeverNaN(DefMI->getOperand(2).getReg(), MRI, SNaN);
  }
  }

  if (SNaN) {
    // FP operations quiet. For now, just handle the ones inserted during
    // legalization.
    switch (DefMI->getOpcode()) {
    case TargetOpcode::G_FPEXT:
    case TargetOpcode::G_FPTRUNC:
    case TargetOpcode::G_FCANONICALIZE:
      return true;
    default:
      return false;
    }
  }

  return false;
}

Align llvm::inferAlignFromPtrInfo(MachineFunction &MF,
                                  const MachinePointerInfo &MPO) {
  auto PSV = dyn_cast_if_present<const PseudoSourceValue *>(MPO.V);
  if (auto FSPV = dyn_cast_or_null<FixedStackPseudoSourceValue>(PSV)) {
    MachineFrameInfo &MFI = MF.getFrameInfo();
    return commonAlignment(MFI.getObjectAlign(FSPV->getFrameIndex()),
                           MPO.Offset);
  }

  if (const Value *V = dyn_cast_if_present<const Value *>(MPO.V)) {
    const Module *M = MF.getFunction().getParent();
    return V->getPointerAlignment(M->getDataLayout());
  }

  return Align(1);
}

Register llvm::getFunctionLiveInPhysReg(MachineFunction &MF,
                                        const TargetInstrInfo &TII,
                                        MCRegister PhysReg,
                                        const TargetRegisterClass &RC,
                                        const DebugLoc &DL, LLT RegTy) {
  MachineBasicBlock &EntryMBB = MF.front();
  MachineRegisterInfo &MRI = MF.getRegInfo();
  Register LiveIn = MRI.getLiveInVirtReg(PhysReg);
  if (LiveIn) {
    MachineInstr *Def = MRI.getVRegDef(LiveIn);
    if (Def) {
      // FIXME: Should the verifier check this is in the entry block?
      assert(Def->getParent() == &EntryMBB && "live-in copy not in entry block");
      return LiveIn;
    }

    // It's possible the incoming argument register and copy was added during
    // lowering, but later deleted due to being/becoming dead. If this happens,
    // re-insert the copy.
  } else {
    // The live in register was not present, so add it.
    LiveIn = MF.addLiveIn(PhysReg, &RC);
    if (RegTy.isValid())
      MRI.setType(LiveIn, RegTy);
  }

  BuildMI(EntryMBB, EntryMBB.begin(), DL, TII.get(TargetOpcode::COPY), LiveIn)
    .addReg(PhysReg);
  if (!EntryMBB.isLiveIn(PhysReg))
    EntryMBB.addLiveIn(PhysReg);
  return LiveIn;
}

std::optional<APInt> llvm::ConstantFoldExtOp(unsigned Opcode,
                                             const Register Op1, uint64_t Imm,
                                             const MachineRegisterInfo &MRI) {
  auto MaybeOp1Cst = getIConstantVRegVal(Op1, MRI);
  if (MaybeOp1Cst) {
    switch (Opcode) {
    default:
      break;
    case TargetOpcode::G_SEXT_INREG: {
      LLT Ty = MRI.getType(Op1);
      return MaybeOp1Cst->trunc(Imm).sext(Ty.getScalarSizeInBits());
    }
    }
  }
  return std::nullopt;
}

std::optional<APInt> llvm::ConstantFoldCastOp(unsigned Opcode, LLT DstTy,
                                              const Register Op0,
                                              const MachineRegisterInfo &MRI) {
  std::optional<APInt> Val = getIConstantVRegVal(Op0, MRI);
  if (!Val)
    return Val;

  const unsigned DstSize = DstTy.getScalarSizeInBits();

  switch (Opcode) {
  case TargetOpcode::G_SEXT:
    return Val->sext(DstSize);
  case TargetOpcode::G_ZEXT:
  case TargetOpcode::G_ANYEXT:
    // TODO: DAG considers target preference when constant folding any_extend.
    return Val->zext(DstSize);
  default:
    break;
  }

  llvm_unreachable("unexpected cast opcode to constant fold");
}

std::optional<APFloat>
llvm::ConstantFoldIntToFloat(unsigned Opcode, LLT DstTy, Register Src,
                             const MachineRegisterInfo &MRI) {
  assert(Opcode == TargetOpcode::G_SITOFP || Opcode == TargetOpcode::G_UITOFP);
  if (auto MaybeSrcVal = getIConstantVRegVal(Src, MRI)) {
    APFloat DstVal(getFltSemanticForLLT(DstTy));
    DstVal.convertFromAPInt(*MaybeSrcVal, Opcode == TargetOpcode::G_SITOFP,
                            APFloat::rmNearestTiesToEven);
    return DstVal;
  }
  return std::nullopt;
}

std::optional<SmallVector<unsigned>>
llvm::ConstantFoldCountZeros(Register Src, const MachineRegisterInfo &MRI,
                             std::function<unsigned(APInt)> CB) {
  LLT Ty = MRI.getType(Src);
  SmallVector<unsigned> FoldedCTLZs;
  auto tryFoldScalar = [&](Register R) -> std::optional<unsigned> {
    auto MaybeCst = getIConstantVRegVal(R, MRI);
    if (!MaybeCst)
      return std::nullopt;
    return CB(*MaybeCst);
  };
  if (Ty.isVector()) {
    // Try to constant fold each element.
    auto *BV = getOpcodeDef<GBuildVector>(Src, MRI);
    if (!BV)
      return std::nullopt;
    for (unsigned SrcIdx = 0; SrcIdx < BV->getNumSources(); ++SrcIdx) {
      if (auto MaybeFold = tryFoldScalar(BV->getSourceReg(SrcIdx))) {
        FoldedCTLZs.emplace_back(*MaybeFold);
        continue;
      }
      return std::nullopt;
    }
    return FoldedCTLZs;
  }
  if (auto MaybeCst = tryFoldScalar(Src)) {
    FoldedCTLZs.emplace_back(*MaybeCst);
    return FoldedCTLZs;
  }
  return std::nullopt;
}

std::optional<SmallVector<APInt>>
llvm::ConstantFoldICmp(unsigned Pred, const Register Op1, const Register Op2,
                       unsigned DstScalarSizeInBits, unsigned ExtOp,
                       const MachineRegisterInfo &MRI) {
  assert(ExtOp == TargetOpcode::G_SEXT || ExtOp == TargetOpcode::G_ZEXT ||
         ExtOp == TargetOpcode::G_ANYEXT);

  const LLT Ty = MRI.getType(Op1);

  auto GetICmpResultCst = [&](bool IsTrue) {
    if (IsTrue)
      return ExtOp == TargetOpcode::G_SEXT
                 ? APInt::getAllOnes(DstScalarSizeInBits)
                 : APInt::getOneBitSet(DstScalarSizeInBits, 0);
    return APInt::getZero(DstScalarSizeInBits);
  };

  auto TryFoldScalar = [&](Register LHS, Register RHS) -> std::optional<APInt> {
    auto RHSCst = getIConstantVRegVal(RHS, MRI);
    if (!RHSCst)
      return std::nullopt;
    auto LHSCst = getIConstantVRegVal(LHS, MRI);
    if (!LHSCst)
      return std::nullopt;

    switch (Pred) {
    case CmpInst::Predicate::ICMP_EQ:
      return GetICmpResultCst(LHSCst->eq(*RHSCst));
    case CmpInst::Predicate::ICMP_NE:
      return GetICmpResultCst(LHSCst->ne(*RHSCst));
    case CmpInst::Predicate::ICMP_UGT:
      return GetICmpResultCst(LHSCst->ugt(*RHSCst));
    case CmpInst::Predicate::ICMP_UGE:
      return GetICmpResultCst(LHSCst->uge(*RHSCst));
    case CmpInst::Predicate::ICMP_ULT:
      return GetICmpResultCst(LHSCst->ult(*RHSCst));
    case CmpInst::Predicate::ICMP_ULE:
      return GetICmpResultCst(LHSCst->ule(*RHSCst));
    case CmpInst::Predicate::ICMP_SGT:
      return GetICmpResultCst(LHSCst->sgt(*RHSCst));
    case CmpInst::Predicate::ICMP_SGE:
      return GetICmpResultCst(LHSCst->sge(*RHSCst));
    case CmpInst::Predicate::ICMP_SLT:
      return GetICmpResultCst(LHSCst->slt(*RHSCst));
    case CmpInst::Predicate::ICMP_SLE:
      return GetICmpResultCst(LHSCst->sle(*RHSCst));
    default:
      return std::nullopt;
    }
  };

  SmallVector<APInt> FoldedICmps;

  if (Ty.isVector()) {
    // Try to constant fold each element.
    auto *BV1 = getOpcodeDef<GBuildVector>(Op1, MRI);
    auto *BV2 = getOpcodeDef<GBuildVector>(Op2, MRI);
    if (!BV1 || !BV2)
      return std::nullopt;
    assert(BV1->getNumSources() == BV2->getNumSources() && "Invalid vectors");
    for (unsigned I = 0; I < BV1->getNumSources(); ++I) {
      if (auto MaybeFold =
              TryFoldScalar(BV1->getSourceReg(I), BV2->getSourceReg(I))) {
        FoldedICmps.emplace_back(*MaybeFold);
        continue;
      }
      return std::nullopt;
    }
    return FoldedICmps;
  }

  if (auto MaybeCst = TryFoldScalar(Op1, Op2)) {
    FoldedICmps.emplace_back(*MaybeCst);
    return FoldedICmps;
  }

  return std::nullopt;
}

bool llvm::isKnownToBeAPowerOfTwo(Register Reg, const MachineRegisterInfo &MRI,
                                  GISelValueTracking *VT) {
  std::optional<DefinitionAndSourceRegister> DefSrcReg =
      getDefSrcRegIgnoringCopies(Reg, MRI);
  if (!DefSrcReg)
    return false;

  const MachineInstr &MI = *DefSrcReg->MI;
  const LLT Ty = MRI.getType(Reg);

  switch (MI.getOpcode()) {
  case TargetOpcode::G_CONSTANT: {
    unsigned BitWidth = Ty.getScalarSizeInBits();
    const ConstantInt *CI = MI.getOperand(1).getCImm();
    return CI->getValue().zextOrTrunc(BitWidth).isPowerOf2();
  }
  case TargetOpcode::G_SHL: {
    // A left-shift of a constant one will have exactly one bit set because
    // shifting the bit off the end is undefined.

    // TODO: Constant splat
    if (auto ConstLHS = getIConstantVRegVal(MI.getOperand(1).getReg(), MRI)) {
      if (*ConstLHS == 1)
        return true;
    }

    break;
  }
  case TargetOpcode::G_LSHR: {
    if (auto ConstLHS = getIConstantVRegVal(MI.getOperand(1).getReg(), MRI)) {
      if (ConstLHS->isSignMask())
        return true;
    }

    break;
  }
  case TargetOpcode::G_BUILD_VECTOR: {
    // TODO: Probably should have a recursion depth guard since you could have
    // bitcasted vector elements.
    for (const MachineOperand &MO : llvm::drop_begin(MI.operands()))
      if (!isKnownToBeAPowerOfTwo(MO.getReg(), MRI, VT))
        return false;

    return true;
  }
  case TargetOpcode::G_BUILD_VECTOR_TRUNC: {
    // Only handle constants since we would need to know if number of leading
    // zeros is greater than the truncation amount.
    const unsigned BitWidth = Ty.getScalarSizeInBits();
    for (const MachineOperand &MO : llvm::drop_begin(MI.operands())) {
      auto Const = getIConstantVRegVal(MO.getReg(), MRI);
      if (!Const || !Const->zextOrTrunc(BitWidth).isPowerOf2())
        return false;
    }

    return true;
  }
  default:
    break;
  }

  if (!VT)
    return false;

  // More could be done here, though the above checks are enough
  // to handle some common cases.

  // Fall back to computeKnownBits to catch other known cases.
  KnownBits Known = VT->getKnownBits(Reg);
  return (Known.countMaxPopulation() == 1) && (Known.countMinPopulation() == 1);
}

void llvm::getSelectionDAGFallbackAnalysisUsage(AnalysisUsage &AU) {
  AU.addPreserved<StackProtector>();
}

LLT llvm::getLCMType(LLT OrigTy, LLT TargetTy) {
  if (OrigTy.getSizeInBits() == TargetTy.getSizeInBits())
    return OrigTy;

  if (OrigTy.isVector() && TargetTy.isVector()) {
    LLT OrigElt = OrigTy.getElementType();
    LLT TargetElt = TargetTy.getElementType();

    // TODO: The docstring for this function says the intention is to use this
    // function to build MERGE/UNMERGE instructions. It won't be the case that
    // we generate a MERGE/UNMERGE between fixed and scalable vector types. We
    // could implement getLCMType between the two in the future if there was a
    // need, but it is not worth it now as this function should not be used in
    // that way.
    assert(((OrigTy.isScalableVector() && !TargetTy.isFixedVector()) ||
            (OrigTy.isFixedVector() && !TargetTy.isScalableVector())) &&
           "getLCMType not implemented between fixed and scalable vectors.");

    if (OrigElt.getSizeInBits() == TargetElt.getSizeInBits()) {
      int GCDMinElts = std::gcd(OrigTy.getElementCount().getKnownMinValue(),
                                TargetTy.getElementCount().getKnownMinValue());
      // Prefer the original element type.
      ElementCount Mul = OrigTy.getElementCount().multiplyCoefficientBy(
          TargetTy.getElementCount().getKnownMinValue());
      return LLT::vector(Mul.divideCoefficientBy(GCDMinElts),
                         OrigTy.getElementType());
    }
    unsigned LCM = std::lcm(OrigTy.getSizeInBits().getKnownMinValue(),
                            TargetTy.getSizeInBits().getKnownMinValue());
    return LLT::vector(
        ElementCount::get(LCM / OrigElt.getSizeInBits(), OrigTy.isScalable()),
        OrigElt);
  }

  // One type is scalar, one type is vector
  if (OrigTy.isVector() || TargetTy.isVector()) {
    LLT VecTy = OrigTy.isVector() ? OrigTy : TargetTy;
    LLT ScalarTy = OrigTy.isVector() ? TargetTy : OrigTy;
    LLT EltTy = VecTy.getElementType();
    LLT OrigEltTy = OrigTy.isVector() ? OrigTy.getElementType() : OrigTy;

    // Prefer scalar type from OrigTy.
    if (EltTy.getSizeInBits() == ScalarTy.getSizeInBits())
      return LLT::vector(VecTy.getElementCount(), OrigEltTy);

    // Different size scalars. Create vector with the same total size.
    // LCM will take fixed/scalable from VecTy.
    unsigned LCM = std::lcm(EltTy.getSizeInBits().getFixedValue() *
                                VecTy.getElementCount().getKnownMinValue(),
                            ScalarTy.getSizeInBits().getFixedValue());
    // Prefer type from OrigTy
    return LLT::vector(ElementCount::get(LCM / OrigEltTy.getSizeInBits(),
                                         VecTy.getElementCount().isScalable()),
                       OrigEltTy);
  }

  // At this point, both types are scalars of different size
  unsigned LCM = std::lcm(OrigTy.getSizeInBits().getFixedValue(),
                          TargetTy.getSizeInBits().getFixedValue());
  // Preserve pointer types.
  if (LCM == OrigTy.getSizeInBits())
    return OrigTy;
  if (LCM == TargetTy.getSizeInBits())
    return TargetTy;
  return LLT::scalar(LCM);
}

LLT llvm::getCoverTy(LLT OrigTy, LLT TargetTy) {

  if ((OrigTy.isScalableVector() && TargetTy.isFixedVector()) ||
      (OrigTy.isFixedVector() && TargetTy.isScalableVector()))
    llvm_unreachable(
        "getCoverTy not implemented between fixed and scalable vectors.");

  if (!OrigTy.isVector() || !TargetTy.isVector() || OrigTy == TargetTy ||
      (OrigTy.getScalarSizeInBits() != TargetTy.getScalarSizeInBits()))
    return getLCMType(OrigTy, TargetTy);

  unsigned OrigTyNumElts = OrigTy.getElementCount().getKnownMinValue();
  unsigned TargetTyNumElts = TargetTy.getElementCount().getKnownMinValue();
  if (OrigTyNumElts % TargetTyNumElts == 0)
    return OrigTy;

  unsigned NumElts = alignTo(OrigTyNumElts, TargetTyNumElts);
  return LLT::scalarOrVector(ElementCount::getFixed(NumElts),
                             OrigTy.getElementType());
}

LLT llvm::getGCDType(LLT OrigTy, LLT TargetTy) {
  if (OrigTy.getSizeInBits() == TargetTy.getSizeInBits())
    return OrigTy;

  if (OrigTy.isVector() && TargetTy.isVector()) {
    LLT OrigElt = OrigTy.getElementType();

    // TODO: The docstring for this function says the intention is to use this
    // function to build MERGE/UNMERGE instructions. It won't be the case that
    // we generate a MERGE/UNMERGE between fixed and scalable vector types. We
    // could implement getGCDType between the two in the future if there was a
    // need, but it is not worth it now as this function should not be used in
    // that way.
    assert(((OrigTy.isScalableVector() && !TargetTy.isFixedVector()) ||
            (OrigTy.isFixedVector() && !TargetTy.isScalableVector())) &&
           "getGCDType not implemented between fixed and scalable vectors.");

    unsigned GCD = std::gcd(OrigTy.getSizeInBits().getKnownMinValue(),
                            TargetTy.getSizeInBits().getKnownMinValue());
    if (GCD == OrigElt.getSizeInBits())
      return LLT::scalarOrVector(ElementCount::get(1, OrigTy.isScalable()),
                                 OrigElt);

    // Cannot produce original element type, but both have vscale in common.
    if (GCD < OrigElt.getSizeInBits())
      return LLT::scalarOrVector(ElementCount::get(1, OrigTy.isScalable()),
                                 GCD);

    return LLT::vector(
        ElementCount::get(GCD / OrigElt.getSizeInBits().getFixedValue(),
                          OrigTy.isScalable()),
        OrigElt);
  }

  // If one type is vector and the element size matches the scalar size, then
  // the gcd is the scalar type.
  if (OrigTy.isVector() &&
      OrigTy.getElementType().getSizeInBits() == TargetTy.getSizeInBits())
    return OrigTy.getElementType();
  if (TargetTy.isVector() &&
      TargetTy.getElementType().getSizeInBits() == OrigTy.getSizeInBits())
    return OrigTy;

  // At this point, both types are either scalars of different type or one is a
  // vector and one is a scalar. If both types are scalars, the GCD type is the
  // GCD between the two scalar sizes. If one is vector and one is scalar, then
  // the GCD type is the GCD between the scalar and the vector element size.
  LLT OrigScalar = OrigTy.getScalarType();
  LLT TargetScalar = TargetTy.getScalarType();
  unsigned GCD = std::gcd(OrigScalar.getSizeInBits().getFixedValue(),
                          TargetScalar.getSizeInBits().getFixedValue());
  return LLT::scalar(GCD);
}

std::optional<int> llvm::getSplatIndex(MachineInstr &MI) {
  assert(MI.getOpcode() == TargetOpcode::G_SHUFFLE_VECTOR &&
         "Only G_SHUFFLE_VECTOR can have a splat index!");
  ArrayRef<int> Mask = MI.getOperand(3).getShuffleMask();
  auto FirstDefinedIdx = find_if(Mask, [](int Elt) { return Elt >= 0; });

  // If all elements are undefined, this shuffle can be considered a splat.
  // Return 0 for better potential for callers to simplify.
  if (FirstDefinedIdx == Mask.end())
    return 0;

  // Make sure all remaining elements are either undef or the same
  // as the first non-undef value.
  int SplatValue = *FirstDefinedIdx;
  if (any_of(make_range(std::next(FirstDefinedIdx), Mask.end()),
             [&SplatValue](int Elt) { return Elt >= 0 && Elt != SplatValue; }))
    return std::nullopt;

  return SplatValue;
}

static bool isBuildVectorOp(unsigned Opcode) {
  return Opcode == TargetOpcode::G_BUILD_VECTOR ||
         Opcode == TargetOpcode::G_BUILD_VECTOR_TRUNC;
}

namespace {

std::optional<ValueAndVReg> getAnyConstantSplat(Register VReg,
                                                const MachineRegisterInfo &MRI,
                                                bool AllowUndef) {
  MachineInstr *MI = getDefIgnoringCopies(VReg, MRI);
  if (!MI)
    return std::nullopt;

  bool isConcatVectorsOp = MI->getOpcode() == TargetOpcode::G_CONCAT_VECTORS;
  if (!isBuildVectorOp(MI->getOpcode()) && !isConcatVectorsOp)
    return std::nullopt;

  std::optional<ValueAndVReg> SplatValAndReg;
  for (MachineOperand &Op : MI->uses()) {
    Register Element = Op.getReg();
    // If we have a G_CONCAT_VECTOR, we recursively look into the
    // vectors that we're concatenating to see if they're splats.
    auto ElementValAndReg =
        isConcatVectorsOp
            ? getAnyConstantSplat(Element, MRI, AllowUndef)
            : getAnyConstantVRegValWithLookThrough(Element, MRI, true, true);

    // If AllowUndef, treat undef as value that will result in a constant splat.
    if (!ElementValAndReg) {
      if (AllowUndef && isa<GImplicitDef>(MRI.getVRegDef(Element)))
        continue;
      return std::nullopt;
    }

    // Record splat value
    if (!SplatValAndReg)
      SplatValAndReg = ElementValAndReg;

    // Different constant than the one already recorded, not a constant splat.
    if (SplatValAndReg->Value != ElementValAndReg->Value)
      return std::nullopt;
  }

  return SplatValAndReg;
}

} // end anonymous namespace

bool llvm::isBuildVectorConstantSplat(const Register Reg,
                                      const MachineRegisterInfo &MRI,
                                      int64_t SplatValue, bool AllowUndef) {
  if (auto SplatValAndReg = getAnyConstantSplat(Reg, MRI, AllowUndef))
    return SplatValAndReg->Value.getSExtValue() == SplatValue;

  return false;
}

bool llvm::isBuildVectorConstantSplat(const MachineInstr &MI,
                                      const MachineRegisterInfo &MRI,
                                      int64_t SplatValue, bool AllowUndef) {
  return isBuildVectorConstantSplat(MI.getOperand(0).getReg(), MRI, SplatValue,
                                    AllowUndef);
}

std::optional<APInt>
llvm::getIConstantSplatVal(const Register Reg, const MachineRegisterInfo &MRI) {
  if (auto SplatValAndReg =
          getAnyConstantSplat(Reg, MRI, /* AllowUndef */ false)) {
    if (std::optional<ValueAndVReg> ValAndVReg =
        getIConstantVRegValWithLookThrough(SplatValAndReg->VReg, MRI))
      return ValAndVReg->Value;
  }

  return std::nullopt;
}

std::optional<APInt>
llvm::getIConstantSplatVal(const MachineInstr &MI,
                           const MachineRegisterInfo &MRI) {
  return getIConstantSplatVal(MI.getOperand(0).getReg(), MRI);
}

std::optional<int64_t>
llvm::getIConstantSplatSExtVal(const Register Reg,
                               const MachineRegisterInfo &MRI) {
  if (auto SplatValAndReg =
          getAnyConstantSplat(Reg, MRI, /* AllowUndef */ false))
    return getIConstantVRegSExtVal(SplatValAndReg->VReg, MRI);
  return std::nullopt;
}

std::optional<int64_t>
llvm::getIConstantSplatSExtVal(const MachineInstr &MI,
                               const MachineRegisterInfo &MRI) {
  return getIConstantSplatSExtVal(MI.getOperand(0).getReg(), MRI);
}

std::optional<FPValueAndVReg>
llvm::getFConstantSplat(Register VReg, const MachineRegisterInfo &MRI,
                        bool AllowUndef) {
  if (auto SplatValAndReg = getAnyConstantSplat(VReg, MRI, AllowUndef))
    return getFConstantVRegValWithLookThrough(SplatValAndReg->VReg, MRI);
  return std::nullopt;
}

bool llvm::isBuildVectorAllZeros(const MachineInstr &MI,
                                 const MachineRegisterInfo &MRI,
                                 bool AllowUndef) {
  return isBuildVectorConstantSplat(MI, MRI, 0, AllowUndef);
}

bool llvm::isBuildVectorAllOnes(const MachineInstr &MI,
                                const MachineRegisterInfo &MRI,
                                bool AllowUndef) {
  return isBuildVectorConstantSplat(MI, MRI, -1, AllowUndef);
}

std::optional<RegOrConstant>
llvm::getVectorSplat(const MachineInstr &MI, const MachineRegisterInfo &MRI) {
  unsigned Opc = MI.getOpcode();
  if (!isBuildVectorOp(Opc))
    return std::nullopt;
  if (auto Splat = getIConstantSplatSExtVal(MI, MRI))
    return RegOrConstant(*Splat);
  auto Reg = MI.getOperand(1).getReg();
  if (any_of(drop_begin(MI.operands(), 2),
             [&Reg](const MachineOperand &Op) { return Op.getReg() != Reg; }))
    return std::nullopt;
  return RegOrConstant(Reg);
}

static bool isConstantScalar(const MachineInstr &MI,
                             const MachineRegisterInfo &MRI,
                             bool AllowFP = true,
                             bool AllowOpaqueConstants = true) {
  switch (MI.getOpcode()) {
  case TargetOpcode::G_CONSTANT:
  case TargetOpcode::G_IMPLICIT_DEF:
    return true;
  case TargetOpcode::G_FCONSTANT:
    return AllowFP;
  case TargetOpcode::G_GLOBAL_VALUE:
  case TargetOpcode::G_FRAME_INDEX:
  case TargetOpcode::G_BLOCK_ADDR:
  case TargetOpcode::G_JUMP_TABLE:
    return AllowOpaqueConstants;
  default:
    return false;
  }
}

bool llvm::isConstantOrConstantVector(MachineInstr &MI,
                                      const MachineRegisterInfo &MRI) {
  Register Def = MI.getOperand(0).getReg();
  if (auto C = getIConstantVRegValWithLookThrough(Def, MRI))
    return true;
  GBuildVector *BV = dyn_cast<GBuildVector>(&MI);
  if (!BV)
    return false;
  for (unsigned SrcIdx = 0; SrcIdx < BV->getNumSources(); ++SrcIdx) {
    if (getIConstantVRegValWithLookThrough(BV->getSourceReg(SrcIdx), MRI) ||
        getOpcodeDef<GImplicitDef>(BV->getSourceReg(SrcIdx), MRI))
      continue;
    return false;
  }
  return true;
}

bool llvm::isConstantOrConstantVector(const MachineInstr &MI,
                                      const MachineRegisterInfo &MRI,
                                      bool AllowFP, bool AllowOpaqueConstants) {
  if (isConstantScalar(MI, MRI, AllowFP, AllowOpaqueConstants))
    return true;

  if (!isBuildVectorOp(MI.getOpcode()))
    return false;

  const unsigned NumOps = MI.getNumOperands();
  for (unsigned I = 1; I != NumOps; ++I) {
    const MachineInstr *ElementDef = MRI.getVRegDef(MI.getOperand(I).getReg());
    if (!isConstantScalar(*ElementDef, MRI, AllowFP, AllowOpaqueConstants))
      return false;
  }

  return true;
}

std::optional<APInt>
llvm::isConstantOrConstantSplatVector(MachineInstr &MI,
                                      const MachineRegisterInfo &MRI) {
  Register Def = MI.getOperand(0).getReg();
  if (auto C = getIConstantVRegValWithLookThrough(Def, MRI))
    return C->Value;
  auto MaybeCst = getIConstantSplatSExtVal(MI, MRI);
  if (!MaybeCst)
    return std::nullopt;
  const unsigned ScalarSize = MRI.getType(Def).getScalarSizeInBits();
  return APInt(ScalarSize, *MaybeCst, true);
}

std::optional<APFloat>
llvm::isConstantOrConstantSplatVectorFP(MachineInstr &MI,
                                        const MachineRegisterInfo &MRI) {
  Register Def = MI.getOperand(0).getReg();
  if (auto FpConst = getFConstantVRegValWithLookThrough(Def, MRI))
    return FpConst->Value;
  auto MaybeCstFP = getFConstantSplat(Def, MRI, /*allowUndef=*/false);
  if (!MaybeCstFP)
    return std::nullopt;
  return MaybeCstFP->Value;
}

bool llvm::isNullOrNullSplat(const MachineInstr &MI,
                             const MachineRegisterInfo &MRI, bool AllowUndefs) {
  switch (MI.getOpcode()) {
  case TargetOpcode::G_IMPLICIT_DEF:
    return AllowUndefs;
  case TargetOpcode::G_CONSTANT:
    return MI.getOperand(1).getCImm()->isNullValue();
  case TargetOpcode::G_FCONSTANT: {
    const ConstantFP *FPImm = MI.getOperand(1).getFPImm();
    return FPImm->isZero() && !FPImm->isNegative();
  }
  default:
    if (!AllowUndefs) // TODO: isBuildVectorAllZeros assumes undef is OK already
      return false;
    return isBuildVectorAllZeros(MI, MRI);
  }
}

bool llvm::isAllOnesOrAllOnesSplat(const MachineInstr &MI,
                                   const MachineRegisterInfo &MRI,
                                   bool AllowUndefs) {
  switch (MI.getOpcode()) {
  case TargetOpcode::G_IMPLICIT_DEF:
    return AllowUndefs;
  case TargetOpcode::G_CONSTANT:
    return MI.getOperand(1).getCImm()->isAllOnesValue();
  default:
    if (!AllowUndefs) // TODO: isBuildVectorAllOnes assumes undef is OK already
      return false;
    return isBuildVectorAllOnes(MI, MRI);
  }
}

bool llvm::matchUnaryPredicate(
    const MachineRegisterInfo &MRI, Register Reg,
    std::function<bool(const Constant *ConstVal)> Match, bool AllowUndefs) {

  const MachineInstr *Def = getDefIgnoringCopies(Reg, MRI);
  if (AllowUndefs && Def->getOpcode() == TargetOpcode::G_IMPLICIT_DEF)
    return Match(nullptr);

  // TODO: Also handle fconstant
  if (Def->getOpcode() == TargetOpcode::G_CONSTANT)
    return Match(Def->getOperand(1).getCImm());

  if (Def->getOpcode() != TargetOpcode::G_BUILD_VECTOR)
    return false;

  for (unsigned I = 1, E = Def->getNumOperands(); I != E; ++I) {
    Register SrcElt = Def->getOperand(I).getReg();
    const MachineInstr *SrcDef = getDefIgnoringCopies(SrcElt, MRI);
    if (AllowUndefs && SrcDef->getOpcode() == TargetOpcode::G_IMPLICIT_DEF) {
      if (!Match(nullptr))
        return false;
      continue;
    }

    if (SrcDef->getOpcode() != TargetOpcode::G_CONSTANT ||
        !Match(SrcDef->getOperand(1).getCImm()))
      return false;
  }

  return true;
}

bool llvm::isConstTrueVal(const TargetLowering &TLI, int64_t Val, bool IsVector,
                          bool IsFP) {
  switch (TLI.getBooleanContents(IsVector, IsFP)) {
  case TargetLowering::UndefinedBooleanContent:
    return Val & 0x1;
  case TargetLowering::ZeroOrOneBooleanContent:
    return Val == 1;
  case TargetLowering::ZeroOrNegativeOneBooleanContent:
    return Val == -1;
  }
  llvm_unreachable("Invalid boolean contents");
}

bool llvm::isConstFalseVal(const TargetLowering &TLI, int64_t Val,
                           bool IsVector, bool IsFP) {
  switch (TLI.getBooleanContents(IsVector, IsFP)) {
  case TargetLowering::UndefinedBooleanContent:
    return ~Val & 0x1;
  case TargetLowering::ZeroOrOneBooleanContent:
  case TargetLowering::ZeroOrNegativeOneBooleanContent:
    return Val == 0;
  }
  llvm_unreachable("Invalid boolean contents");
}

int64_t llvm::getICmpTrueVal(const TargetLowering &TLI, bool IsVector,
                             bool IsFP) {
  switch (TLI.getBooleanContents(IsVector, IsFP)) {
  case TargetLowering::UndefinedBooleanContent:
  case TargetLowering::ZeroOrOneBooleanContent:
    return 1;
  case TargetLowering::ZeroOrNegativeOneBooleanContent:
    return -1;
  }
  llvm_unreachable("Invalid boolean contents");
}

void llvm::saveUsesAndErase(MachineInstr &MI, MachineRegisterInfo &MRI,
                            LostDebugLocObserver *LocObserver,
                            SmallInstListTy &DeadInstChain) {
  for (MachineOperand &Op : MI.uses()) {
    if (Op.isReg() && Op.getReg().isVirtual())
      DeadInstChain.insert(MRI.getVRegDef(Op.getReg()));
  }
  LLVM_DEBUG(dbgs() << MI << "Is dead; erasing.\n");
  DeadInstChain.remove(&MI);
  MI.eraseFromParent();
  if (LocObserver)
    LocObserver->checkpoint(false);
}

void llvm::eraseInstrs(ArrayRef<MachineInstr *> DeadInstrs,
                       MachineRegisterInfo &MRI,
                       LostDebugLocObserver *LocObserver) {
  SmallInstListTy DeadInstChain;
  for (MachineInstr *MI : DeadInstrs)
    saveUsesAndErase(*MI, MRI, LocObserver, DeadInstChain);

  while (!DeadInstChain.empty()) {
    MachineInstr *Inst = DeadInstChain.pop_back_val();
    if (!isTriviallyDead(*Inst, MRI))
      continue;
    saveUsesAndErase(*Inst, MRI, LocObserver, DeadInstChain);
  }
}

void llvm::eraseInstr(MachineInstr &MI, MachineRegisterInfo &MRI,
                      LostDebugLocObserver *LocObserver) {
  return eraseInstrs({&MI}, MRI, LocObserver);
}

void llvm::salvageDebugInfo(const MachineRegisterInfo &MRI, MachineInstr &MI) {
  for (auto &Def : MI.defs()) {
    assert(Def.isReg() && "Must be a reg");

    SmallVector<MachineOperand *, 16> DbgUsers;
    for (auto &MOUse : MRI.use_operands(Def.getReg())) {
      MachineInstr *DbgValue = MOUse.getParent();
      // Ignore partially formed DBG_VALUEs.
      if (DbgValue->isNonListDebugValue() && DbgValue->getNumOperands() == 4) {
        DbgUsers.push_back(&MOUse);
      }
    }

    if (!DbgUsers.empty()) {
      salvageDebugInfoForDbgValue(MRI, MI, DbgUsers);
    }
  }
}

bool llvm::isPreISelGenericFloatingPointOpcode(unsigned Opc) {
  switch (Opc) {
  case TargetOpcode::G_FABS:
  case TargetOpcode::G_FADD:
  case TargetOpcode::G_FCANONICALIZE:
  case TargetOpcode::G_FCEIL:
  case TargetOpcode::G_FCONSTANT:
  case TargetOpcode::G_FCOPYSIGN:
  case TargetOpcode::G_FCOS:
  case TargetOpcode::G_FDIV:
  case TargetOpcode::G_FEXP2:
  case TargetOpcode::G_FEXP:
  case TargetOpcode::G_FFLOOR:
  case TargetOpcode::G_FLOG10:
  case TargetOpcode::G_FLOG2:
  case TargetOpcode::G_FLOG:
  case TargetOpcode::G_FMA:
  case TargetOpcode::G_FMAD:
  case TargetOpcode::G_FMAXIMUM:
  case TargetOpcode::G_FMAXNUM:
  case TargetOpcode::G_FMAXNUM_IEEE:
  case TargetOpcode::G_FMINIMUM:
  case TargetOpcode::G_FMINNUM:
  case TargetOpcode::G_FMINNUM_IEEE:
  case TargetOpcode::G_FMUL:
  case TargetOpcode::G_FNEARBYINT:
  case TargetOpcode::G_FNEG:
  case TargetOpcode::G_FPEXT:
  case TargetOpcode::G_FPOW:
  case TargetOpcode::G_FPTRUNC:
  case TargetOpcode::G_FREM:
  case TargetOpcode::G_FRINT:
  case TargetOpcode::G_FSIN:
  case TargetOpcode::G_FTAN:
  case TargetOpcode::G_FACOS:
  case TargetOpcode::G_FASIN:
  case TargetOpcode::G_FATAN:
  case TargetOpcode::G_FATAN2:
  case TargetOpcode::G_FCOSH:
  case TargetOpcode::G_FSINH:
  case TargetOpcode::G_FTANH:
  case TargetOpcode::G_FSQRT:
  case TargetOpcode::G_FSUB:
  case TargetOpcode::G_INTRINSIC_ROUND:
  case TargetOpcode::G_INTRINSIC_ROUNDEVEN:
  case TargetOpcode::G_INTRINSIC_TRUNC:
    return true;
  default:
    return false;
  }
}

/// Shifts return poison if shiftwidth is larger than the bitwidth.
static bool shiftAmountKnownInRange(Register ShiftAmount,
                                    const MachineRegisterInfo &MRI) {
  LLT Ty = MRI.getType(ShiftAmount);

  if (Ty.isScalableVector())
    return false; // Can't tell, just return false to be safe

  if (Ty.isScalar()) {
    std::optional<ValueAndVReg> Val =
        getIConstantVRegValWithLookThrough(ShiftAmount, MRI);
    if (!Val)
      return false;
    return Val->Value.ult(Ty.getScalarSizeInBits());
  }

  GBuildVector *BV = getOpcodeDef<GBuildVector>(ShiftAmount, MRI);
  if (!BV)
    return false;

  unsigned Sources = BV->getNumSources();
  for (unsigned I = 0; I < Sources; ++I) {
    std::optional<ValueAndVReg> Val =
        getIConstantVRegValWithLookThrough(BV->getSourceReg(I), MRI);
    if (!Val)
      return false;
    if (!Val->Value.ult(Ty.getScalarSizeInBits()))
      return false;
  }

  return true;
}

namespace {
enum class UndefPoisonKind {
  PoisonOnly = (1 << 0),
  UndefOnly = (1 << 1),
  UndefOrPoison = PoisonOnly | UndefOnly,
};
}

static bool includesPoison(UndefPoisonKind Kind) {
  return (unsigned(Kind) & unsigned(UndefPoisonKind::PoisonOnly)) != 0;
}

static bool includesUndef(UndefPoisonKind Kind) {
  return (unsigned(Kind) & unsigned(UndefPoisonKind::UndefOnly)) != 0;
}

static bool canCreateUndefOrPoison(Register Reg, const MachineRegisterInfo &MRI,
                                   bool ConsiderFlagsAndMetadata,
                                   UndefPoisonKind Kind) {
  MachineInstr *RegDef = MRI.getVRegDef(Reg);

  if (ConsiderFlagsAndMetadata && includesPoison(Kind))
    if (auto *GMI = dyn_cast<GenericMachineInstr>(RegDef))
      if (GMI->hasPoisonGeneratingFlags())
        return true;

  // Check whether opcode is a poison/undef-generating operation.
  switch (RegDef->getOpcode()) {
  case TargetOpcode::G_BUILD_VECTOR:
  case TargetOpcode::G_CONSTANT_FOLD_BARRIER:
    return false;
  case TargetOpcode::G_SHL:
  case TargetOpcode::G_ASHR:
  case TargetOpcode::G_LSHR:
    return includesPoison(Kind) &&
           !shiftAmountKnownInRange(RegDef->getOperand(2).getReg(), MRI);
  case TargetOpcode::G_FPTOSI:
  case TargetOpcode::G_FPTOUI:
    // fptosi/ui yields poison if the resulting value does not fit in the
    // destination type.
    return true;
  case TargetOpcode::G_CTLZ:
  case TargetOpcode::G_CTTZ:
  case TargetOpcode::G_ABS:
  case TargetOpcode::G_CTPOP:
  case TargetOpcode::G_BSWAP:
  case TargetOpcode::G_BITREVERSE:
  case TargetOpcode::G_FSHL:
  case TargetOpcode::G_FSHR:
  case TargetOpcode::G_SMAX:
  case TargetOpcode::G_SMIN:
  case TargetOpcode::G_UMAX:
  case TargetOpcode::G_UMIN:
  case TargetOpcode::G_PTRMASK:
  case TargetOpcode::G_SADDO:
  case TargetOpcode::G_SSUBO:
  case TargetOpcode::G_UADDO:
  case TargetOpcode::G_USUBO:
  case TargetOpcode::G_SMULO:
  case TargetOpcode::G_UMULO:
  case TargetOpcode::G_SADDSAT:
  case TargetOpcode::G_UADDSAT:
  case TargetOpcode::G_SSUBSAT:
  case TargetOpcode::G_USUBSAT:
    return false;
  case TargetOpcode::G_SSHLSAT:
  case TargetOpcode::G_USHLSAT:
    return includesPoison(Kind) &&
           !shiftAmountKnownInRange(RegDef->getOperand(2).getReg(), MRI);
  case TargetOpcode::G_INSERT_VECTOR_ELT: {
    GInsertVectorElement *Insert = cast<GInsertVectorElement>(RegDef);
    if (includesPoison(Kind)) {
      std::optional<ValueAndVReg> Index =
          getIConstantVRegValWithLookThrough(Insert->getIndexReg(), MRI);
      if (!Index)
        return true;
      LLT VecTy = MRI.getType(Insert->getVectorReg());
      return Index->Value.uge(VecTy.getElementCount().getKnownMinValue());
    }
    return false;
  }
  case TargetOpcode::G_EXTRACT_VECTOR_ELT: {
    GExtractVectorElement *Extract = cast<GExtractVectorElement>(RegDef);
    if (includesPoison(Kind)) {
      std::optional<ValueAndVReg> Index =
          getIConstantVRegValWithLookThrough(Extract->getIndexReg(), MRI);
      if (!Index)
        return true;
      LLT VecTy = MRI.getType(Extract->getVectorReg());
      return Index->Value.uge(VecTy.getElementCount().getKnownMinValue());
    }
    return false;
  }
  case TargetOpcode::G_SHUFFLE_VECTOR: {
    GShuffleVector *Shuffle = cast<GShuffleVector>(RegDef);
    ArrayRef<int> Mask = Shuffle->getMask();
    return includesPoison(Kind) && is_contained(Mask, -1);
  }
  case TargetOpcode::G_FNEG:
  case TargetOpcode::G_PHI:
  case TargetOpcode::G_SELECT:
  case TargetOpcode::G_UREM:
  case TargetOpcode::G_SREM:
  case TargetOpcode::G_FREEZE:
  case TargetOpcode::G_ICMP:
  case TargetOpcode::G_FCMP:
  case TargetOpcode::G_FADD:
  case TargetOpcode::G_FSUB:
  case TargetOpcode::G_FMUL:
  case TargetOpcode::G_FDIV:
  case TargetOpcode::G_FREM:
  case TargetOpcode::G_PTR_ADD:
    return false;
  default:
    return !isa<GCastOp>(RegDef) && !isa<GBinOp>(RegDef);
  }
}

static bool isGuaranteedNotToBeUndefOrPoison(Register Reg,
                                             const MachineRegisterInfo &MRI,
                                             unsigned Depth,
                                             UndefPoisonKind Kind) {
  if (Depth >= MaxAnalysisRecursionDepth)
    return false;

  MachineInstr *RegDef = MRI.getVRegDef(Reg);

  switch (RegDef->getOpcode()) {
  case TargetOpcode::G_FREEZE:
    return true;
  case TargetOpcode::G_IMPLICIT_DEF:
    return !includesUndef(Kind);
  case TargetOpcode::G_CONSTANT:
  case TargetOpcode::G_FCONSTANT:
    return true;
  case TargetOpcode::G_BUILD_VECTOR: {
    GBuildVector *BV = cast<GBuildVector>(RegDef);
    unsigned NumSources = BV->getNumSources();
    for (unsigned I = 0; I < NumSources; ++I)
      if (!::isGuaranteedNotToBeUndefOrPoison(BV->getSourceReg(I), MRI,
                                              Depth + 1, Kind))
        return false;
    return true;
  }
  case TargetOpcode::G_PHI: {
    GPhi *Phi = cast<GPhi>(RegDef);
    unsigned NumIncoming = Phi->getNumIncomingValues();
    for (unsigned I = 0; I < NumIncoming; ++I)
      if (!::isGuaranteedNotToBeUndefOrPoison(Phi->getIncomingValue(I), MRI,
                                              Depth + 1, Kind))
        return false;
    return true;
  }
  default: {
    auto MOCheck = [&](const MachineOperand &MO) {
      if (!MO.isReg())
        return true;
      return ::isGuaranteedNotToBeUndefOrPoison(MO.getReg(), MRI, Depth + 1,
                                                Kind);
    };
    return !::canCreateUndefOrPoison(Reg, MRI,
                                     /*ConsiderFlagsAndMetadata=*/true, Kind) &&
           all_of(RegDef->uses(), MOCheck);
  }
  }
}

bool llvm::canCreateUndefOrPoison(Register Reg, const MachineRegisterInfo &MRI,
                                  bool ConsiderFlagsAndMetadata) {
  return ::canCreateUndefOrPoison(Reg, MRI, ConsiderFlagsAndMetadata,
                                  UndefPoisonKind::UndefOrPoison);
}

bool canCreatePoison(Register Reg, const MachineRegisterInfo &MRI,
                     bool ConsiderFlagsAndMetadata = true) {
  return ::canCreateUndefOrPoison(Reg, MRI, ConsiderFlagsAndMetadata,
                                  UndefPoisonKind::PoisonOnly);
}

bool llvm::isGuaranteedNotToBeUndefOrPoison(Register Reg,
                                            const MachineRegisterInfo &MRI,
                                            unsigned Depth) {
  return ::isGuaranteedNotToBeUndefOrPoison(Reg, MRI, Depth,
                                            UndefPoisonKind::UndefOrPoison);
}

bool llvm::isGuaranteedNotToBePoison(Register Reg,
                                     const MachineRegisterInfo &MRI,
                                     unsigned Depth) {
  return ::isGuaranteedNotToBeUndefOrPoison(Reg, MRI, Depth,
                                            UndefPoisonKind::PoisonOnly);
}

bool llvm::isGuaranteedNotToBeUndef(Register Reg,
                                    const MachineRegisterInfo &MRI,
                                    unsigned Depth) {
  return ::isGuaranteedNotToBeUndefOrPoison(Reg, MRI, Depth,
                                            UndefPoisonKind::UndefOnly);
}

Type *llvm::getTypeForLLT(LLT Ty, LLVMContext &C) {
  if (Ty.isVector())
    return VectorType::get(IntegerType::get(C, Ty.getScalarSizeInBits()),
                           Ty.getElementCount());
  return IntegerType::get(C, Ty.getSizeInBits());
}

<<<<<<< HEAD
=======
bool llvm::isAssertMI(const MachineInstr &MI) {
  switch (MI.getOpcode()) {
  default:
    return false;
  case TargetOpcode::G_ASSERT_ALIGN:
  case TargetOpcode::G_ASSERT_SEXT:
  case TargetOpcode::G_ASSERT_ZEXT:
    return true;
  }
}

>>>>>>> 4084ffcf
APInt llvm::GIConstant::getScalarValue() const {
  assert(Kind == GIConstantKind::Scalar && "Expected scalar constant");

  return Value;
}

std::optional<GIConstant>
llvm::GIConstant::getConstant(Register Const, const MachineRegisterInfo &MRI) {
  MachineInstr *Constant = getDefIgnoringCopies(Const, MRI);

  if (GSplatVector *Splat = dyn_cast<GSplatVector>(Constant)) {
    std::optional<ValueAndVReg> MayBeConstant =
        getIConstantVRegValWithLookThrough(Splat->getScalarReg(), MRI);
    if (!MayBeConstant)
      return std::nullopt;
    return GIConstant(MayBeConstant->Value, GIConstantKind::ScalableVector);
  }

  if (GBuildVector *Build = dyn_cast<GBuildVector>(Constant)) {
    SmallVector<APInt> Values;
    unsigned NumSources = Build->getNumSources();
    for (unsigned I = 0; I < NumSources; ++I) {
      Register SrcReg = Build->getSourceReg(I);
      std::optional<ValueAndVReg> MayBeConstant =
          getIConstantVRegValWithLookThrough(SrcReg, MRI);
      if (!MayBeConstant)
        return std::nullopt;
      Values.push_back(MayBeConstant->Value);
    }
    return GIConstant(Values);
  }

  std::optional<ValueAndVReg> MayBeConstant =
      getIConstantVRegValWithLookThrough(Const, MRI);
  if (!MayBeConstant)
    return std::nullopt;

  return GIConstant(MayBeConstant->Value, GIConstantKind::Scalar);
}

APFloat llvm::GFConstant::getScalarValue() const {
  assert(Kind == GFConstantKind::Scalar && "Expected scalar constant");

  return Values[0];
}

std::optional<GFConstant>
llvm::GFConstant::getConstant(Register Const, const MachineRegisterInfo &MRI) {
  MachineInstr *Constant = getDefIgnoringCopies(Const, MRI);

  if (GSplatVector *Splat = dyn_cast<GSplatVector>(Constant)) {
    std::optional<FPValueAndVReg> MayBeConstant =
        getFConstantVRegValWithLookThrough(Splat->getScalarReg(), MRI);
    if (!MayBeConstant)
      return std::nullopt;
    return GFConstant(MayBeConstant->Value, GFConstantKind::ScalableVector);
  }

  if (GBuildVector *Build = dyn_cast<GBuildVector>(Constant)) {
    SmallVector<APFloat> Values;
    unsigned NumSources = Build->getNumSources();
    for (unsigned I = 0; I < NumSources; ++I) {
      Register SrcReg = Build->getSourceReg(I);
      std::optional<FPValueAndVReg> MayBeConstant =
          getFConstantVRegValWithLookThrough(SrcReg, MRI);
      if (!MayBeConstant)
        return std::nullopt;
      Values.push_back(MayBeConstant->Value);
    }
    return GFConstant(Values);
  }

  std::optional<FPValueAndVReg> MayBeConstant =
      getFConstantVRegValWithLookThrough(Const, MRI);
  if (!MayBeConstant)
    return std::nullopt;

  return GFConstant(MayBeConstant->Value, GFConstantKind::Scalar);
}<|MERGE_RESOLUTION|>--- conflicted
+++ resolved
@@ -2003,8 +2003,6 @@
   return IntegerType::get(C, Ty.getSizeInBits());
 }
 
-<<<<<<< HEAD
-=======
 bool llvm::isAssertMI(const MachineInstr &MI) {
   switch (MI.getOpcode()) {
   default:
@@ -2016,7 +2014,6 @@
   }
 }
 
->>>>>>> 4084ffcf
 APInt llvm::GIConstant::getScalarValue() const {
   assert(Kind == GIConstantKind::Scalar && "Expected scalar constant");
 
