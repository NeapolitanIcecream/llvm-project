//===- ComplexDeinterleavingPass.cpp --------------------------------------===//
//
// Part of the LLVM Project, under the Apache License v2.0 with LLVM Exceptions.
// See https://llvm.org/LICENSE.txt for license information.
// SPDX-License-Identifier: Apache-2.0 WITH LLVM-exception
//
//===----------------------------------------------------------------------===//
//
// Identification:
// This step is responsible for finding the patterns that can be lowered to
// complex instructions, and building a graph to represent the complex
// structures. Starting from the "Converging Shuffle" (a shuffle that
// reinterleaves the complex components, with a mask of <0, 2, 1, 3>), the
// operands are evaluated and identified as "Composite Nodes" (collections of
// instructions that can potentially be lowered to a single complex
// instruction). This is performed by checking the real and imaginary components
// and tracking the data flow for each component while following the operand
// pairs. Validity of each node is expected to be done upon creation, and any
// validation errors should halt traversal and prevent further graph
// construction.
// Instead of relying on Shuffle operations, vector interleaving and
// deinterleaving can be represented by vector.interleave2 and
// vector.deinterleave2 intrinsics. Scalable vectors can be represented only by
// these intrinsics, whereas, fixed-width vectors are recognized for both
// shufflevector instruction and intrinsics.
//
// Replacement:
// This step traverses the graph built up by identification, delegating to the
// target to validate and generate the correct intrinsics, and plumbs them
// together connecting each end of the new intrinsics graph to the existing
// use-def chain. This step is assumed to finish successfully, as all
// information is expected to be correct by this point.
//
//
// Internal data structure:
// ComplexDeinterleavingGraph:
// Keeps references to all the valid CompositeNodes formed as part of the
// transformation, and every Instruction contained within said nodes. It also
// holds onto a reference to the root Instruction, and the root node that should
// replace it.
//
// ComplexDeinterleavingCompositeNode:
// A CompositeNode represents a single transformation point; each node should
// transform into a single complex instruction (ignoring vector splitting, which
// would generate more instructions per node). They are identified in a
// depth-first manner, traversing and identifying the operands of each
// instruction in the order they appear in the IR.
// Each node maintains a reference  to its Real and Imaginary instructions,
// as well as any additional instructions that make up the identified operation
// (Internal instructions should only have uses within their containing node).
// A Node also contains the rotation and operation type that it represents.
// Operands contains pointers to other CompositeNodes, acting as the edges in
// the graph. ReplacementValue is the transformed Value* that has been emitted
// to the IR.
//
// Note: If the operation of a Node is Shuffle, only the Real, Imaginary, and
// ReplacementValue fields of that Node are relevant, where the ReplacementValue
// should be pre-populated.
//
//===----------------------------------------------------------------------===//

#include "llvm/CodeGen/ComplexDeinterleavingPass.h"
#include "llvm/ADT/MapVector.h"
#include "llvm/ADT/Statistic.h"
#include "llvm/Analysis/TargetLibraryInfo.h"
#include "llvm/Analysis/TargetTransformInfo.h"
#include "llvm/CodeGen/TargetLowering.h"
#include "llvm/CodeGen/TargetSubtargetInfo.h"
#include "llvm/IR/IRBuilder.h"
#include "llvm/IR/PatternMatch.h"
#include "llvm/InitializePasses.h"
#include "llvm/Target/TargetMachine.h"
#include "llvm/Transforms/Utils/Local.h"
#include <algorithm>

using namespace llvm;
using namespace PatternMatch;

#define DEBUG_TYPE "complex-deinterleaving"

STATISTIC(NumComplexTransformations, "Amount of complex patterns transformed");

static cl::opt<bool> ComplexDeinterleavingEnabled(
    "enable-complex-deinterleaving",
    cl::desc("Enable generation of complex instructions"), cl::init(true),
    cl::Hidden);

/// Checks the given mask, and determines whether said mask is interleaving.
///
/// To be interleaving, a mask must alternate between `i` and `i + (Length /
/// 2)`, and must contain all numbers within the range of `[0..Length)` (e.g. a
/// 4x vector interleaving mask would be <0, 2, 1, 3>).
static bool isInterleavingMask(ArrayRef<int> Mask);

/// Checks the given mask, and determines whether said mask is deinterleaving.
///
/// To be deinterleaving, a mask must increment in steps of 2, and either start
/// with 0 or 1.
/// (e.g. an 8x vector deinterleaving mask would be either <0, 2, 4, 6> or
/// <1, 3, 5, 7>).
static bool isDeinterleavingMask(ArrayRef<int> Mask);

/// Returns true if the operation is a negation of V, and it works for both
/// integers and floats.
static bool isNeg(Value *V);

/// Returns the operand for negation operation.
static Value *getNegOperand(Value *V);

namespace {
template <typename T, typename IterT>
std::optional<T> findCommonBetweenCollections(IterT A, IterT B) {
  auto Common = llvm::find_if(A, [B](T I) { return llvm::is_contained(B, I); });
  if (Common != A.end())
    return std::make_optional(*Common);
  return std::nullopt;
}

class ComplexDeinterleavingLegacyPass : public FunctionPass {
public:
  static char ID;

  ComplexDeinterleavingLegacyPass(const TargetMachine *TM = nullptr)
      : FunctionPass(ID), TM(TM) {
    initializeComplexDeinterleavingLegacyPassPass(
        *PassRegistry::getPassRegistry());
  }

  StringRef getPassName() const override {
    return "Complex Deinterleaving Pass";
  }

  bool runOnFunction(Function &F) override;
  void getAnalysisUsage(AnalysisUsage &AU) const override {
    AU.addRequired<TargetLibraryInfoWrapperPass>();
    AU.setPreservesCFG();
  }

private:
  const TargetMachine *TM;
};

class ComplexDeinterleavingGraph;
struct ComplexDeinterleavingCompositeNode {

  ComplexDeinterleavingCompositeNode(ComplexDeinterleavingOperation Op,
                                     Value *R, Value *I)
      : Operation(Op), Real(R), Imag(I) {}

private:
  friend class ComplexDeinterleavingGraph;
  using NodePtr = std::shared_ptr<ComplexDeinterleavingCompositeNode>;
  using RawNodePtr = ComplexDeinterleavingCompositeNode *;
  bool OperandsValid = true;

public:
  ComplexDeinterleavingOperation Operation;
  Value *Real;
  Value *Imag;

  // This two members are required exclusively for generating
  // ComplexDeinterleavingOperation::Symmetric operations.
  unsigned Opcode;
  std::optional<FastMathFlags> Flags;

  ComplexDeinterleavingRotation Rotation =
      ComplexDeinterleavingRotation::Rotation_0;
  SmallVector<RawNodePtr> Operands;
  Value *ReplacementNode = nullptr;

  void addOperand(NodePtr Node) {
    if (!Node || !Node.get())
      OperandsValid = false;
    Operands.push_back(Node.get());
  }

  void dump() { dump(dbgs()); }
  void dump(raw_ostream &OS) {
    auto PrintValue = [&](Value *V) {
      if (V) {
        OS << "\"";
        V->print(OS, true);
        OS << "\"\n";
      } else
        OS << "nullptr\n";
    };
    auto PrintNodeRef = [&](RawNodePtr Ptr) {
      if (Ptr)
        OS << Ptr << "\n";
      else
        OS << "nullptr\n";
    };

    OS << "- CompositeNode: " << this << "\n";
    OS << "  Real: ";
    PrintValue(Real);
    OS << "  Imag: ";
    PrintValue(Imag);
    OS << "  ReplacementNode: ";
    PrintValue(ReplacementNode);
    OS << "  Operation: " << (int)Operation << "\n";
    OS << "  Rotation: " << ((int)Rotation * 90) << "\n";
    OS << "  Operands: \n";
    for (const auto &Op : Operands) {
      OS << "    - ";
      PrintNodeRef(Op);
    }
  }

  bool areOperandsValid() { return OperandsValid; }
};

class ComplexDeinterleavingGraph {
public:
  struct Product {
    Value *Multiplier;
    Value *Multiplicand;
    bool IsPositive;
  };

  using Addend = std::pair<Value *, bool>;
  using NodePtr = ComplexDeinterleavingCompositeNode::NodePtr;
  using RawNodePtr = ComplexDeinterleavingCompositeNode::RawNodePtr;

  // Helper struct for holding info about potential partial multiplication
  // candidates
  struct PartialMulCandidate {
    Value *Common;
    NodePtr Node;
    unsigned RealIdx;
    unsigned ImagIdx;
    bool IsNodeInverted;
  };

  explicit ComplexDeinterleavingGraph(const TargetLowering *TL,
                                      const TargetLibraryInfo *TLI)
      : TL(TL), TLI(TLI) {}

private:
  const TargetLowering *TL = nullptr;
  const TargetLibraryInfo *TLI = nullptr;
  SmallVector<NodePtr> CompositeNodes;
  DenseMap<std::pair<Value *, Value *>, NodePtr> CachedResult;

  SmallPtrSet<Instruction *, 16> FinalInstructions;

  /// Root instructions are instructions from which complex computation starts
  std::map<Instruction *, NodePtr> RootToNode;

  /// Topologically sorted root instructions
  SmallVector<Instruction *, 1> OrderedRoots;

  /// When examining a basic block for complex deinterleaving, if it is a simple
  /// one-block loop, then the only incoming block is 'Incoming' and the
  /// 'BackEdge' block is the block itself."
  BasicBlock *BackEdge = nullptr;
  BasicBlock *Incoming = nullptr;

  /// ReductionInfo maps from %ReductionOp to %PHInode and Instruction
  /// %OutsideUser as it is shown in the IR:
  ///
  /// vector.body:
  ///   %PHInode = phi <vector type> [ zeroinitializer, %entry ],
  ///                                [ %ReductionOp, %vector.body ]
  ///   ...
  ///   %ReductionOp = fadd i64 ...
  ///   ...
  ///   br i1 %condition, label %vector.body, %middle.block
  ///
  /// middle.block:
  ///   %OutsideUser = llvm.vector.reduce.fadd(..., %ReductionOp)
  ///
  /// %OutsideUser can be `llvm.vector.reduce.fadd` or `fadd` preceding
  /// `llvm.vector.reduce.fadd` when unroll factor isn't one.
  MapVector<Instruction *, std::pair<PHINode *, Instruction *>> ReductionInfo;

  /// In the process of detecting a reduction, we consider a pair of
  /// %ReductionOP, which we refer to as real and imag (or vice versa), and
  /// traverse the use-tree to detect complex operations. As this is a reduction
  /// operation, it will eventually reach RealPHI and ImagPHI, which corresponds
  /// to the %ReductionOPs that we suspect to be complex.
  /// RealPHI and ImagPHI are used by the identifyPHINode method.
  PHINode *RealPHI = nullptr;
  PHINode *ImagPHI = nullptr;

  /// Set this flag to true if RealPHI and ImagPHI were reached during reduction
  /// detection.
  bool PHIsFound = false;

  /// OldToNewPHI maps the original real PHINode to a new, double-sized PHINode.
  /// The new PHINode corresponds to a vector of deinterleaved complex numbers.
  /// This mapping is populated during
  /// ComplexDeinterleavingOperation::ReductionPHI node replacement. It is then
  /// used in the ComplexDeinterleavingOperation::ReductionOperation node
  /// replacement process.
  std::map<PHINode *, PHINode *> OldToNewPHI;

  NodePtr prepareCompositeNode(ComplexDeinterleavingOperation Operation,
                               Value *R, Value *I) {
    assert(((Operation != ComplexDeinterleavingOperation::ReductionPHI &&
             Operation != ComplexDeinterleavingOperation::ReductionOperation) ||
            (R && I)) &&
           "Reduction related nodes must have Real and Imaginary parts");
    return std::make_shared<ComplexDeinterleavingCompositeNode>(Operation, R,
                                                                I);
  }

  NodePtr submitCompositeNode(NodePtr Node) {
    CompositeNodes.push_back(Node);
    if (Node->Real)
      CachedResult[{Node->Real, Node->Imag}] = Node;
    return Node;
  }

  /// Identifies a complex partial multiply pattern and its rotation, based on
  /// the following patterns
  ///
  ///  0:  r: cr + ar * br
  ///      i: ci + ar * bi
  /// 90:  r: cr - ai * bi
  ///      i: ci + ai * br
  /// 180: r: cr - ar * br
  ///      i: ci - ar * bi
  /// 270: r: cr + ai * bi
  ///      i: ci - ai * br
  NodePtr identifyPartialMul(Instruction *Real, Instruction *Imag);

  /// Identify the other branch of a Partial Mul, taking the CommonOperandI that
  /// is partially known from identifyPartialMul, filling in the other half of
  /// the complex pair.
  NodePtr
  identifyNodeWithImplicitAdd(Instruction *I, Instruction *J,
                              std::pair<Value *, Value *> &CommonOperandI);

  /// Identifies a complex add pattern and its rotation, based on the following
  /// patterns.
  ///
  /// 90:  r: ar - bi
  ///      i: ai + br
  /// 270: r: ar + bi
  ///      i: ai - br
  NodePtr identifyAdd(Instruction *Real, Instruction *Imag);
  NodePtr identifySymmetricOperation(Instruction *Real, Instruction *Imag);
  NodePtr identifyPartialReduction(Value *R, Value *I);
  NodePtr identifyDotProduct(Value *Inst);

  NodePtr identifyNode(Value *R, Value *I);

  /// Determine if a sum of complex numbers can be formed from \p RealAddends
  /// and \p ImagAddens. If \p Accumulator is not null, add the result to it.
  /// Return nullptr if it is not possible to construct a complex number.
  /// \p Flags are needed to generate symmetric Add and Sub operations.
  NodePtr identifyAdditions(std::list<Addend> &RealAddends,
                            std::list<Addend> &ImagAddends,
                            std::optional<FastMathFlags> Flags,
                            NodePtr Accumulator);

  /// Extract one addend that have both real and imaginary parts positive.
  NodePtr extractPositiveAddend(std::list<Addend> &RealAddends,
                                std::list<Addend> &ImagAddends);

  /// Determine if sum of multiplications of complex numbers can be formed from
  /// \p RealMuls and \p ImagMuls. If \p Accumulator is not null, add the result
  /// to it. Return nullptr if it is not possible to construct a complex number.
  NodePtr identifyMultiplications(std::vector<Product> &RealMuls,
                                  std::vector<Product> &ImagMuls,
                                  NodePtr Accumulator);

  /// Go through pairs of multiplication (one Real and one Imag) and find all
  /// possible candidates for partial multiplication and put them into \p
  /// Candidates. Returns true if all Product has pair with common operand
  bool collectPartialMuls(const std::vector<Product> &RealMuls,
                          const std::vector<Product> &ImagMuls,
                          std::vector<PartialMulCandidate> &Candidates);

  /// If the code is compiled with -Ofast or expressions have `reassoc` flag,
  /// the order of complex computation operations may be significantly altered,
  /// and the real and imaginary parts may not be executed in parallel. This
  /// function takes this into consideration and employs a more general approach
  /// to identify complex computations. Initially, it gathers all the addends
  /// and multiplicands and then constructs a complex expression from them.
  NodePtr identifyReassocNodes(Instruction *I, Instruction *J);

  NodePtr identifyRoot(Instruction *I);

  /// Identifies the Deinterleave operation applied to a vector containing
  /// complex numbers. There are two ways to represent the Deinterleave
  /// operation:
  /// * Using two shufflevectors with even indices for /pReal instruction and
  /// odd indices for /pImag instructions (only for fixed-width vectors)
  /// * Using two extractvalue instructions applied to `vector.deinterleave2`
  /// intrinsic (for both fixed and scalable vectors)
  NodePtr identifyDeinterleave(Instruction *Real, Instruction *Imag);

  /// identifying the operation that represents a complex number repeated in a
  /// Splat vector. There are two possible types of splats: ConstantExpr with
  /// the opcode ShuffleVector and ShuffleVectorInstr. Both should have an
  /// initialization mask with all values set to zero.
  NodePtr identifySplat(Value *Real, Value *Imag);

  NodePtr identifyPHINode(Instruction *Real, Instruction *Imag);

  /// Identifies SelectInsts in a loop that has reduction with predication masks
  /// and/or predicated tail folding
  NodePtr identifySelectNode(Instruction *Real, Instruction *Imag);

  Value *replaceNode(IRBuilderBase &Builder, RawNodePtr Node);

  /// Complete IR modifications after producing new reduction operation:
  /// * Populate the PHINode generated for
  /// ComplexDeinterleavingOperation::ReductionPHI
  /// * Deinterleave the final value outside of the loop and repurpose original
  /// reduction users
  void processReductionOperation(Value *OperationReplacement, RawNodePtr Node);
  void processReductionSingle(Value *OperationReplacement, RawNodePtr Node);

public:
  void dump() { dump(dbgs()); }
  void dump(raw_ostream &OS) {
    for (const auto &Node : CompositeNodes)
      Node->dump(OS);
  }

  /// Returns false if the deinterleaving operation should be cancelled for the
  /// current graph.
  bool identifyNodes(Instruction *RootI);

  /// In case \pB is one-block loop, this function seeks potential reductions
  /// and populates ReductionInfo. Returns true if any reductions were
  /// identified.
  bool collectPotentialReductions(BasicBlock *B);

  void identifyReductionNodes();

  /// Check that every instruction, from the roots to the leaves, has internal
  /// uses.
  bool checkNodes();

  /// Perform the actual replacement of the underlying instruction graph.
  void replaceNodes();
};

class ComplexDeinterleaving {
public:
  ComplexDeinterleaving(const TargetLowering *tl, const TargetLibraryInfo *tli)
      : TL(tl), TLI(tli) {}
  bool runOnFunction(Function &F);

private:
  bool evaluateBasicBlock(BasicBlock *B);

  const TargetLowering *TL = nullptr;
  const TargetLibraryInfo *TLI = nullptr;
};

} // namespace

char ComplexDeinterleavingLegacyPass::ID = 0;

INITIALIZE_PASS_BEGIN(ComplexDeinterleavingLegacyPass, DEBUG_TYPE,
                      "Complex Deinterleaving", false, false)
INITIALIZE_PASS_END(ComplexDeinterleavingLegacyPass, DEBUG_TYPE,
                    "Complex Deinterleaving", false, false)

PreservedAnalyses ComplexDeinterleavingPass::run(Function &F,
                                                 FunctionAnalysisManager &AM) {
  const TargetLowering *TL = TM->getSubtargetImpl(F)->getTargetLowering();
  auto &TLI = AM.getResult<llvm::TargetLibraryAnalysis>(F);
  if (!ComplexDeinterleaving(TL, &TLI).runOnFunction(F))
    return PreservedAnalyses::all();

  PreservedAnalyses PA;
  PA.preserve<FunctionAnalysisManagerModuleProxy>();
  return PA;
}

FunctionPass *llvm::createComplexDeinterleavingPass(const TargetMachine *TM) {
  return new ComplexDeinterleavingLegacyPass(TM);
}

bool ComplexDeinterleavingLegacyPass::runOnFunction(Function &F) {
  const auto *TL = TM->getSubtargetImpl(F)->getTargetLowering();
  auto TLI = getAnalysis<TargetLibraryInfoWrapperPass>().getTLI(F);
  return ComplexDeinterleaving(TL, &TLI).runOnFunction(F);
}

bool ComplexDeinterleaving::runOnFunction(Function &F) {
  if (!ComplexDeinterleavingEnabled) {
    LLVM_DEBUG(
        dbgs() << "Complex deinterleaving has been explicitly disabled.\n");
    return false;
  }

  if (!TL->isComplexDeinterleavingSupported()) {
    LLVM_DEBUG(
        dbgs() << "Complex deinterleaving has been disabled, target does "
                  "not support lowering of complex number operations.\n");
    return false;
  }

  bool Changed = false;
  for (auto &B : F)
    Changed |= evaluateBasicBlock(&B);

  return Changed;
}

static bool isInterleavingMask(ArrayRef<int> Mask) {
  // If the size is not even, it's not an interleaving mask
  if ((Mask.size() & 1))
    return false;

  int HalfNumElements = Mask.size() / 2;
  for (int Idx = 0; Idx < HalfNumElements; ++Idx) {
    int MaskIdx = Idx * 2;
    if (Mask[MaskIdx] != Idx || Mask[MaskIdx + 1] != (Idx + HalfNumElements))
      return false;
  }

  return true;
}

static bool isDeinterleavingMask(ArrayRef<int> Mask) {
  int Offset = Mask[0];
  int HalfNumElements = Mask.size() / 2;

  for (int Idx = 1; Idx < HalfNumElements; ++Idx) {
    if (Mask[Idx] != (Idx * 2) + Offset)
      return false;
  }

  return true;
}

bool isNeg(Value *V) {
  return match(V, m_FNeg(m_Value())) || match(V, m_Neg(m_Value()));
}

Value *getNegOperand(Value *V) {
  assert(isNeg(V));
  auto *I = cast<Instruction>(V);
  if (I->getOpcode() == Instruction::FNeg)
    return I->getOperand(0);

  return I->getOperand(1);
}

bool ComplexDeinterleaving::evaluateBasicBlock(BasicBlock *B) {
  ComplexDeinterleavingGraph Graph(TL, TLI);
  if (Graph.collectPotentialReductions(B))
    Graph.identifyReductionNodes();

  for (auto &I : *B)
    Graph.identifyNodes(&I);

  if (Graph.checkNodes()) {
    Graph.replaceNodes();
    return true;
  }

  return false;
}

ComplexDeinterleavingGraph::NodePtr
ComplexDeinterleavingGraph::identifyNodeWithImplicitAdd(
    Instruction *Real, Instruction *Imag,
    std::pair<Value *, Value *> &PartialMatch) {
  LLVM_DEBUG(dbgs() << "identifyNodeWithImplicitAdd " << *Real << " / " << *Imag
                    << "\n");

  if (!Real->hasOneUse() || !Imag->hasOneUse()) {
    LLVM_DEBUG(dbgs() << "  - Mul operand has multiple uses.\n");
    return nullptr;
  }

  if ((Real->getOpcode() != Instruction::FMul &&
       Real->getOpcode() != Instruction::Mul) ||
      (Imag->getOpcode() != Instruction::FMul &&
       Imag->getOpcode() != Instruction::Mul)) {
    LLVM_DEBUG(
        dbgs() << "  - Real or imaginary instruction is not fmul or mul\n");
    return nullptr;
  }

  Value *R0 = Real->getOperand(0);
  Value *R1 = Real->getOperand(1);
  Value *I0 = Imag->getOperand(0);
  Value *I1 = Imag->getOperand(1);

  // A +/+ has a rotation of 0. If any of the operands are fneg, we flip the
  // rotations and use the operand.
  unsigned Negs = 0;
  Value *Op;
  if (match(R0, m_Neg(m_Value(Op)))) {
    Negs |= 1;
    R0 = Op;
  } else if (match(R1, m_Neg(m_Value(Op)))) {
    Negs |= 1;
    R1 = Op;
  }

  if (isNeg(I0)) {
    Negs |= 2;
    Negs ^= 1;
    I0 = Op;
  } else if (match(I1, m_Neg(m_Value(Op)))) {
    Negs |= 2;
    Negs ^= 1;
    I1 = Op;
  }

  ComplexDeinterleavingRotation Rotation = (ComplexDeinterleavingRotation)Negs;

  Value *CommonOperand;
  Value *UncommonRealOp;
  Value *UncommonImagOp;

  if (R0 == I0 || R0 == I1) {
    CommonOperand = R0;
    UncommonRealOp = R1;
  } else if (R1 == I0 || R1 == I1) {
    CommonOperand = R1;
    UncommonRealOp = R0;
  } else {
    LLVM_DEBUG(dbgs() << "  - No equal operand\n");
    return nullptr;
  }

  UncommonImagOp = (CommonOperand == I0) ? I1 : I0;
  if (Rotation == ComplexDeinterleavingRotation::Rotation_90 ||
      Rotation == ComplexDeinterleavingRotation::Rotation_270)
    std::swap(UncommonRealOp, UncommonImagOp);

  // Between identifyPartialMul and here we need to have found a complete valid
  // pair from the CommonOperand of each part.
  if (Rotation == ComplexDeinterleavingRotation::Rotation_0 ||
      Rotation == ComplexDeinterleavingRotation::Rotation_180)
    PartialMatch.first = CommonOperand;
  else
    PartialMatch.second = CommonOperand;

  if (!PartialMatch.first || !PartialMatch.second) {
    LLVM_DEBUG(dbgs() << "  - Incomplete partial match\n");
    return nullptr;
  }

  NodePtr CommonNode = identifyNode(PartialMatch.first, PartialMatch.second);
  if (!CommonNode) {
    LLVM_DEBUG(dbgs() << "  - No CommonNode identified\n");
    return nullptr;
  }

  NodePtr UncommonNode = identifyNode(UncommonRealOp, UncommonImagOp);
  if (!UncommonNode) {
    LLVM_DEBUG(dbgs() << "  - No UncommonNode identified\n");
    return nullptr;
  }

  NodePtr Node = prepareCompositeNode(
      ComplexDeinterleavingOperation::CMulPartial, Real, Imag);
  Node->Rotation = Rotation;
  Node->addOperand(CommonNode);
  Node->addOperand(UncommonNode);
  return submitCompositeNode(Node);
}

ComplexDeinterleavingGraph::NodePtr
ComplexDeinterleavingGraph::identifyPartialMul(Instruction *Real,
                                               Instruction *Imag) {
  LLVM_DEBUG(dbgs() << "identifyPartialMul " << *Real << " / " << *Imag
                    << "\n");
  // Determine rotation
  auto IsAdd = [](unsigned Op) {
    return Op == Instruction::FAdd || Op == Instruction::Add;
  };
  auto IsSub = [](unsigned Op) {
    return Op == Instruction::FSub || Op == Instruction::Sub;
  };
  ComplexDeinterleavingRotation Rotation;
  if (IsAdd(Real->getOpcode()) && IsAdd(Imag->getOpcode()))
    Rotation = ComplexDeinterleavingRotation::Rotation_0;
  else if (IsSub(Real->getOpcode()) && IsAdd(Imag->getOpcode()))
    Rotation = ComplexDeinterleavingRotation::Rotation_90;
  else if (IsSub(Real->getOpcode()) && IsSub(Imag->getOpcode()))
    Rotation = ComplexDeinterleavingRotation::Rotation_180;
  else if (IsAdd(Real->getOpcode()) && IsSub(Imag->getOpcode()))
    Rotation = ComplexDeinterleavingRotation::Rotation_270;
  else {
    LLVM_DEBUG(dbgs() << "  - Unhandled rotation.\n");
    return nullptr;
  }

  if (isa<FPMathOperator>(Real) &&
      (!Real->getFastMathFlags().allowContract() ||
       !Imag->getFastMathFlags().allowContract())) {
    LLVM_DEBUG(dbgs() << "  - Contract is missing from the FastMath flags.\n");
    return nullptr;
  }

  Value *CR = Real->getOperand(0);
  Instruction *RealMulI = dyn_cast<Instruction>(Real->getOperand(1));
  if (!RealMulI)
    return nullptr;
  Value *CI = Imag->getOperand(0);
  Instruction *ImagMulI = dyn_cast<Instruction>(Imag->getOperand(1));
  if (!ImagMulI)
    return nullptr;

  if (!RealMulI->hasOneUse() || !ImagMulI->hasOneUse()) {
    LLVM_DEBUG(dbgs() << "  - Mul instruction has multiple uses\n");
    return nullptr;
  }

  Value *R0 = RealMulI->getOperand(0);
  Value *R1 = RealMulI->getOperand(1);
  Value *I0 = ImagMulI->getOperand(0);
  Value *I1 = ImagMulI->getOperand(1);

  Value *CommonOperand;
  Value *UncommonRealOp;
  Value *UncommonImagOp;

  if (R0 == I0 || R0 == I1) {
    CommonOperand = R0;
    UncommonRealOp = R1;
  } else if (R1 == I0 || R1 == I1) {
    CommonOperand = R1;
    UncommonRealOp = R0;
  } else {
    LLVM_DEBUG(dbgs() << "  - No equal operand\n");
    return nullptr;
  }

  UncommonImagOp = (CommonOperand == I0) ? I1 : I0;
  if (Rotation == ComplexDeinterleavingRotation::Rotation_90 ||
      Rotation == ComplexDeinterleavingRotation::Rotation_270)
    std::swap(UncommonRealOp, UncommonImagOp);

  std::pair<Value *, Value *> PartialMatch(
      (Rotation == ComplexDeinterleavingRotation::Rotation_0 ||
       Rotation == ComplexDeinterleavingRotation::Rotation_180)
          ? CommonOperand
          : nullptr,
      (Rotation == ComplexDeinterleavingRotation::Rotation_90 ||
       Rotation == ComplexDeinterleavingRotation::Rotation_270)
          ? CommonOperand
          : nullptr);

  auto *CRInst = dyn_cast<Instruction>(CR);
  auto *CIInst = dyn_cast<Instruction>(CI);

  if (!CRInst || !CIInst) {
    LLVM_DEBUG(dbgs() << "  - Common operands are not instructions.\n");
    return nullptr;
  }

  NodePtr CNode = identifyNodeWithImplicitAdd(CRInst, CIInst, PartialMatch);
  if (!CNode) {
    LLVM_DEBUG(dbgs() << "  - No cnode identified\n");
    return nullptr;
  }

  NodePtr UncommonRes = identifyNode(UncommonRealOp, UncommonImagOp);
  if (!UncommonRes) {
    LLVM_DEBUG(dbgs() << "  - No UncommonRes identified\n");
    return nullptr;
  }

  assert(PartialMatch.first && PartialMatch.second);
  NodePtr CommonRes = identifyNode(PartialMatch.first, PartialMatch.second);
  if (!CommonRes) {
    LLVM_DEBUG(dbgs() << "  - No CommonRes identified\n");
    return nullptr;
  }

  NodePtr Node = prepareCompositeNode(
      ComplexDeinterleavingOperation::CMulPartial, Real, Imag);
  Node->Rotation = Rotation;
  Node->addOperand(CommonRes);
  Node->addOperand(UncommonRes);
  Node->addOperand(CNode);
  return submitCompositeNode(Node);
}

ComplexDeinterleavingGraph::NodePtr
ComplexDeinterleavingGraph::identifyAdd(Instruction *Real, Instruction *Imag) {
  LLVM_DEBUG(dbgs() << "identifyAdd " << *Real << " / " << *Imag << "\n");

  // Determine rotation
  ComplexDeinterleavingRotation Rotation;
  if ((Real->getOpcode() == Instruction::FSub &&
       Imag->getOpcode() == Instruction::FAdd) ||
      (Real->getOpcode() == Instruction::Sub &&
       Imag->getOpcode() == Instruction::Add))
    Rotation = ComplexDeinterleavingRotation::Rotation_90;
  else if ((Real->getOpcode() == Instruction::FAdd &&
            Imag->getOpcode() == Instruction::FSub) ||
           (Real->getOpcode() == Instruction::Add &&
            Imag->getOpcode() == Instruction::Sub))
    Rotation = ComplexDeinterleavingRotation::Rotation_270;
  else {
    LLVM_DEBUG(dbgs() << " - Unhandled case, rotation is not assigned.\n");
    return nullptr;
  }

  auto *AR = dyn_cast<Instruction>(Real->getOperand(0));
  auto *BI = dyn_cast<Instruction>(Real->getOperand(1));
  auto *AI = dyn_cast<Instruction>(Imag->getOperand(0));
  auto *BR = dyn_cast<Instruction>(Imag->getOperand(1));

  if (!AR || !AI || !BR || !BI) {
    LLVM_DEBUG(dbgs() << " - Not all operands are instructions.\n");
    return nullptr;
  }

  NodePtr ResA = identifyNode(AR, AI);
  if (!ResA) {
    LLVM_DEBUG(dbgs() << " - AR/AI is not identified as a composite node.\n");
    return nullptr;
  }
  NodePtr ResB = identifyNode(BR, BI);
  if (!ResB) {
    LLVM_DEBUG(dbgs() << " - BR/BI is not identified as a composite node.\n");
    return nullptr;
  }

  NodePtr Node =
      prepareCompositeNode(ComplexDeinterleavingOperation::CAdd, Real, Imag);
  Node->Rotation = Rotation;
  Node->addOperand(ResA);
  Node->addOperand(ResB);
  return submitCompositeNode(Node);
}

static bool isInstructionPairAdd(Instruction *A, Instruction *B) {
  unsigned OpcA = A->getOpcode();
  unsigned OpcB = B->getOpcode();

  return (OpcA == Instruction::FSub && OpcB == Instruction::FAdd) ||
         (OpcA == Instruction::FAdd && OpcB == Instruction::FSub) ||
         (OpcA == Instruction::Sub && OpcB == Instruction::Add) ||
         (OpcA == Instruction::Add && OpcB == Instruction::Sub);
}

static bool isInstructionPairMul(Instruction *A, Instruction *B) {
  auto Pattern =
      m_BinOp(m_FMul(m_Value(), m_Value()), m_FMul(m_Value(), m_Value()));

  return match(A, Pattern) && match(B, Pattern);
}

static bool isInstructionPotentiallySymmetric(Instruction *I) {
  switch (I->getOpcode()) {
  case Instruction::FAdd:
  case Instruction::FSub:
  case Instruction::FMul:
  case Instruction::FNeg:
  case Instruction::Add:
  case Instruction::Sub:
  case Instruction::Mul:
    return true;
  default:
    return false;
  }
}

ComplexDeinterleavingGraph::NodePtr
ComplexDeinterleavingGraph::identifySymmetricOperation(Instruction *Real,
                                                       Instruction *Imag) {
  if (Real->getOpcode() != Imag->getOpcode())
    return nullptr;

  if (!isInstructionPotentiallySymmetric(Real) ||
      !isInstructionPotentiallySymmetric(Imag))
    return nullptr;

  auto *R0 = Real->getOperand(0);
  auto *I0 = Imag->getOperand(0);

  NodePtr Op0 = identifyNode(R0, I0);
  NodePtr Op1 = nullptr;
  if (Op0 == nullptr)
    return nullptr;

  if (Real->isBinaryOp()) {
    auto *R1 = Real->getOperand(1);
    auto *I1 = Imag->getOperand(1);
    Op1 = identifyNode(R1, I1);
    if (Op1 == nullptr)
      return nullptr;
  }

  if (isa<FPMathOperator>(Real) &&
      Real->getFastMathFlags() != Imag->getFastMathFlags())
    return nullptr;

  auto Node = prepareCompositeNode(ComplexDeinterleavingOperation::Symmetric,
                                   Real, Imag);
  Node->Opcode = Real->getOpcode();
  if (isa<FPMathOperator>(Real))
    Node->Flags = Real->getFastMathFlags();

  Node->addOperand(Op0);
  if (Real->isBinaryOp())
    Node->addOperand(Op1);

  return submitCompositeNode(Node);
}

ComplexDeinterleavingGraph::NodePtr
ComplexDeinterleavingGraph::identifyDotProduct(Value *V) {

  if (!TL->isComplexDeinterleavingOperationSupported(
          ComplexDeinterleavingOperation::CDot, V->getType())) {
    LLVM_DEBUG(dbgs() << "Target doesn't support complex deinterleaving "
                         "operation CDot with the type "
                      << *V->getType() << "\n");
    return nullptr;
  }

  auto *Inst = cast<Instruction>(V);
  auto *RealUser = cast<Instruction>(*Inst->user_begin());

  NodePtr CN =
      prepareCompositeNode(ComplexDeinterleavingOperation::CDot, Inst, nullptr);

  NodePtr ANode;

  const Intrinsic::ID PartialReduceInt =
      Intrinsic::experimental_vector_partial_reduce_add;

  Value *AReal = nullptr;
  Value *AImag = nullptr;
  Value *BReal = nullptr;
  Value *BImag = nullptr;
  Value *Phi = nullptr;

  auto UnwrapCast = [](Value *V) -> Value * {
    if (auto *CI = dyn_cast<CastInst>(V))
      return CI->getOperand(0);
    return V;
  };

  auto PatternRot0 = m_Intrinsic<PartialReduceInt>(
      m_Intrinsic<PartialReduceInt>(m_Value(Phi),
                                    m_Mul(m_Value(BReal), m_Value(AReal))),
      m_Neg(m_Mul(m_Value(BImag), m_Value(AImag))));

  auto PatternRot270 = m_Intrinsic<PartialReduceInt>(
      m_Intrinsic<PartialReduceInt>(
          m_Value(Phi), m_Neg(m_Mul(m_Value(BReal), m_Value(AImag)))),
      m_Mul(m_Value(BImag), m_Value(AReal)));

  if (match(Inst, PatternRot0)) {
    CN->Rotation = ComplexDeinterleavingRotation::Rotation_0;
  } else if (match(Inst, PatternRot270)) {
    CN->Rotation = ComplexDeinterleavingRotation::Rotation_270;
  } else {
    Value *A0, *A1;
    // The rotations 90 and 180 share the same operation pattern, so inspect the
    // order of the operands, identifying where the real and imaginary
    // components of A go, to discern between the aforementioned rotations.
    auto PatternRot90Rot180 = m_Intrinsic<PartialReduceInt>(
        m_Intrinsic<PartialReduceInt>(m_Value(Phi),
                                      m_Mul(m_Value(BReal), m_Value(A0))),
        m_Mul(m_Value(BImag), m_Value(A1)));

    if (!match(Inst, PatternRot90Rot180))
      return nullptr;

    A0 = UnwrapCast(A0);
    A1 = UnwrapCast(A1);

    // Test if A0 is real/A1 is imag
    ANode = identifyNode(A0, A1);
    if (!ANode) {
      // Test if A0 is imag/A1 is real
      ANode = identifyNode(A1, A0);
      // Unable to identify operand components, thus unable to identify rotation
      if (!ANode)
        return nullptr;
      CN->Rotation = ComplexDeinterleavingRotation::Rotation_90;
      AReal = A1;
      AImag = A0;
    } else {
      AReal = A0;
      AImag = A1;
      CN->Rotation = ComplexDeinterleavingRotation::Rotation_180;
    }
  }

  AReal = UnwrapCast(AReal);
  AImag = UnwrapCast(AImag);
  BReal = UnwrapCast(BReal);
  BImag = UnwrapCast(BImag);

  VectorType *VTy = cast<VectorType>(V->getType());
  Type *ExpectedOperandTy = VectorType::getSubdividedVectorType(VTy, 2);
  if (AReal->getType() != ExpectedOperandTy)
    return nullptr;
  if (AImag->getType() != ExpectedOperandTy)
    return nullptr;
  if (BReal->getType() != ExpectedOperandTy)
    return nullptr;
  if (BImag->getType() != ExpectedOperandTy)
    return nullptr;

  if (Phi->getType() != VTy && RealUser->getType() != VTy)
    return nullptr;

  NodePtr Node = identifyNode(AReal, AImag);

  // In the case that a node was identified to figure out the rotation, ensure
  // that trying to identify a node with AReal and AImag post-unwrap results in
  // the same node
  if (ANode && Node != ANode) {
    LLVM_DEBUG(
        dbgs()
        << "Identified node is different from previously identified node. "
           "Unable to confidently generate a complex operation node\n");
    return nullptr;
  }
<<<<<<< HEAD

  CN->addOperand(Node);
  CN->addOperand(identifyNode(BReal, BImag));
  CN->addOperand(identifyNode(Phi, RealUser));

  return submitCompositeNode(CN);
}

ComplexDeinterleavingGraph::NodePtr
ComplexDeinterleavingGraph::identifyPartialReduction(Value *R, Value *I) {
  // Partial reductions don't support non-vector types, so check these first
  if (!isa<VectorType>(R->getType()) || !isa<VectorType>(I->getType()))
    return nullptr;

  if (!R->hasUseList() || !I->hasUseList())
    return nullptr;

  auto CommonUser =
      findCommonBetweenCollections<Value *>(R->users(), I->users());
  if (!CommonUser)
    return nullptr;

  auto *IInst = dyn_cast<IntrinsicInst>(*CommonUser);
  if (!IInst || IInst->getIntrinsicID() !=
                    Intrinsic::experimental_vector_partial_reduce_add)
    return nullptr;

  if (NodePtr CN = identifyDotProduct(IInst))
    return CN;

  return nullptr;
}

=======

  CN->addOperand(Node);
  CN->addOperand(identifyNode(BReal, BImag));
  CN->addOperand(identifyNode(Phi, RealUser));

  return submitCompositeNode(CN);
}

ComplexDeinterleavingGraph::NodePtr
ComplexDeinterleavingGraph::identifyPartialReduction(Value *R, Value *I) {
  // Partial reductions don't support non-vector types, so check these first
  if (!isa<VectorType>(R->getType()) || !isa<VectorType>(I->getType()))
    return nullptr;

  if (!R->hasUseList() || !I->hasUseList())
    return nullptr;

  auto CommonUser =
      findCommonBetweenCollections<Value *>(R->users(), I->users());
  if (!CommonUser)
    return nullptr;

  auto *IInst = dyn_cast<IntrinsicInst>(*CommonUser);
  if (!IInst || IInst->getIntrinsicID() !=
                    Intrinsic::experimental_vector_partial_reduce_add)
    return nullptr;

  if (NodePtr CN = identifyDotProduct(IInst))
    return CN;

  return nullptr;
}

>>>>>>> 4084ffcf
ComplexDeinterleavingGraph::NodePtr
ComplexDeinterleavingGraph::identifyNode(Value *R, Value *I) {
  auto It = CachedResult.find({R, I});
  if (It != CachedResult.end()) {
    LLVM_DEBUG(dbgs() << " - Folding to existing node\n");
    return It->second;
  }

  if (NodePtr CN = identifyPartialReduction(R, I))
    return CN;

  bool IsReduction = RealPHI == R && (!ImagPHI || ImagPHI == I);
  if (!IsReduction && R->getType() != I->getType())
    return nullptr;

  if (NodePtr CN = identifySplat(R, I))
    return CN;

  auto *Real = dyn_cast<Instruction>(R);
  auto *Imag = dyn_cast<Instruction>(I);
  if (!Real || !Imag)
    return nullptr;

  if (NodePtr CN = identifyDeinterleave(Real, Imag))
    return CN;

  if (NodePtr CN = identifyPHINode(Real, Imag))
    return CN;

  if (NodePtr CN = identifySelectNode(Real, Imag))
    return CN;

  auto *VTy = cast<VectorType>(Real->getType());
  auto *NewVTy = VectorType::getDoubleElementsVectorType(VTy);

  bool HasCMulSupport = TL->isComplexDeinterleavingOperationSupported(
      ComplexDeinterleavingOperation::CMulPartial, NewVTy);
  bool HasCAddSupport = TL->isComplexDeinterleavingOperationSupported(
      ComplexDeinterleavingOperation::CAdd, NewVTy);

  if (HasCMulSupport && isInstructionPairMul(Real, Imag)) {
    if (NodePtr CN = identifyPartialMul(Real, Imag))
      return CN;
  }

  if (HasCAddSupport && isInstructionPairAdd(Real, Imag)) {
    if (NodePtr CN = identifyAdd(Real, Imag))
      return CN;
  }

  if (HasCMulSupport && HasCAddSupport) {
    if (NodePtr CN = identifyReassocNodes(Real, Imag))
      return CN;
  }

  if (NodePtr CN = identifySymmetricOperation(Real, Imag))
    return CN;

  LLVM_DEBUG(dbgs() << "  - Not recognised as a valid pattern.\n");
  CachedResult[{R, I}] = nullptr;
  return nullptr;
}

ComplexDeinterleavingGraph::NodePtr
ComplexDeinterleavingGraph::identifyReassocNodes(Instruction *Real,
                                                 Instruction *Imag) {
  auto IsOperationSupported = [](unsigned Opcode) -> bool {
    return Opcode == Instruction::FAdd || Opcode == Instruction::FSub ||
           Opcode == Instruction::FNeg || Opcode == Instruction::Add ||
           Opcode == Instruction::Sub;
  };

  if (!IsOperationSupported(Real->getOpcode()) ||
      !IsOperationSupported(Imag->getOpcode()))
    return nullptr;

  std::optional<FastMathFlags> Flags;
  if (isa<FPMathOperator>(Real)) {
    if (Real->getFastMathFlags() != Imag->getFastMathFlags()) {
      LLVM_DEBUG(dbgs() << "The flags in Real and Imaginary instructions are "
                           "not identical\n");
      return nullptr;
    }

    Flags = Real->getFastMathFlags();
    if (!Flags->allowReassoc()) {
      LLVM_DEBUG(
          dbgs()
          << "the 'Reassoc' attribute is missing in the FastMath flags\n");
      return nullptr;
    }
  }

  // Collect multiplications and addend instructions from the given instruction
  // while traversing it operands. Additionally, verify that all instructions
  // have the same fast math flags.
  auto Collect = [&Flags](Instruction *Insn, std::vector<Product> &Muls,
                          std::list<Addend> &Addends) -> bool {
    SmallVector<PointerIntPair<Value *, 1, bool>> Worklist = {{Insn, true}};
    SmallPtrSet<Value *, 8> Visited;
    while (!Worklist.empty()) {
      auto [V, IsPositive] = Worklist.pop_back_val();
      if (!Visited.insert(V).second)
        continue;

      Instruction *I = dyn_cast<Instruction>(V);
      if (!I) {
        Addends.emplace_back(V, IsPositive);
        continue;
      }

      // If an instruction has more than one user, it indicates that it either
      // has an external user, which will be later checked by the checkNodes
      // function, or it is a subexpression utilized by multiple expressions. In
      // the latter case, we will attempt to separately identify the complex
      // operation from here in order to create a shared
      // ComplexDeinterleavingCompositeNode.
      if (I != Insn && I->hasNUsesOrMore(2)) {
        LLVM_DEBUG(dbgs() << "Found potential sub-expression: " << *I << "\n");
        Addends.emplace_back(I, IsPositive);
        continue;
      }
      switch (I->getOpcode()) {
      case Instruction::FAdd:
      case Instruction::Add:
        Worklist.emplace_back(I->getOperand(1), IsPositive);
        Worklist.emplace_back(I->getOperand(0), IsPositive);
        break;
      case Instruction::FSub:
        Worklist.emplace_back(I->getOperand(1), !IsPositive);
        Worklist.emplace_back(I->getOperand(0), IsPositive);
        break;
      case Instruction::Sub:
        if (isNeg(I)) {
          Worklist.emplace_back(getNegOperand(I), !IsPositive);
        } else {
          Worklist.emplace_back(I->getOperand(1), !IsPositive);
          Worklist.emplace_back(I->getOperand(0), IsPositive);
        }
        break;
      case Instruction::FMul:
      case Instruction::Mul: {
        Value *A, *B;
        if (isNeg(I->getOperand(0))) {
          A = getNegOperand(I->getOperand(0));
          IsPositive = !IsPositive;
        } else {
          A = I->getOperand(0);
        }

        if (isNeg(I->getOperand(1))) {
          B = getNegOperand(I->getOperand(1));
          IsPositive = !IsPositive;
        } else {
          B = I->getOperand(1);
        }
        Muls.push_back(Product{A, B, IsPositive});
        break;
      }
      case Instruction::FNeg:
        Worklist.emplace_back(I->getOperand(0), !IsPositive);
        break;
      default:
        Addends.emplace_back(I, IsPositive);
        continue;
      }

      if (Flags && I->getFastMathFlags() != *Flags) {
        LLVM_DEBUG(dbgs() << "The instruction's fast math flags are "
                             "inconsistent with the root instructions' flags: "
                          << *I << "\n");
        return false;
      }
    }
    return true;
  };

  std::vector<Product> RealMuls, ImagMuls;
  std::list<Addend> RealAddends, ImagAddends;
  if (!Collect(Real, RealMuls, RealAddends) ||
      !Collect(Imag, ImagMuls, ImagAddends))
    return nullptr;

  if (RealAddends.size() != ImagAddends.size())
    return nullptr;

  NodePtr FinalNode;
  if (!RealMuls.empty() || !ImagMuls.empty()) {
    // If there are multiplicands, extract positive addend and use it as an
    // accumulator
    FinalNode = extractPositiveAddend(RealAddends, ImagAddends);
    FinalNode = identifyMultiplications(RealMuls, ImagMuls, FinalNode);
    if (!FinalNode)
      return nullptr;
  }

  // Identify and process remaining additions
  if (!RealAddends.empty() || !ImagAddends.empty()) {
    FinalNode = identifyAdditions(RealAddends, ImagAddends, Flags, FinalNode);
    if (!FinalNode)
      return nullptr;
  }
  assert(FinalNode && "FinalNode can not be nullptr here");
  // Set the Real and Imag fields of the final node and submit it
  FinalNode->Real = Real;
  FinalNode->Imag = Imag;
  submitCompositeNode(FinalNode);
  return FinalNode;
}

bool ComplexDeinterleavingGraph::collectPartialMuls(
    const std::vector<Product> &RealMuls, const std::vector<Product> &ImagMuls,
    std::vector<PartialMulCandidate> &PartialMulCandidates) {
  // Helper function to extract a common operand from two products
  auto FindCommonInstruction = [](const Product &Real,
                                  const Product &Imag) -> Value * {
    if (Real.Multiplicand == Imag.Multiplicand ||
        Real.Multiplicand == Imag.Multiplier)
      return Real.Multiplicand;

    if (Real.Multiplier == Imag.Multiplicand ||
        Real.Multiplier == Imag.Multiplier)
      return Real.Multiplier;

    return nullptr;
  };

  // Iterating over real and imaginary multiplications to find common operands
  // If a common operand is found, a partial multiplication candidate is created
  // and added to the candidates vector The function returns false if no common
  // operands are found for any product
  for (unsigned i = 0; i < RealMuls.size(); ++i) {
    bool FoundCommon = false;
    for (unsigned j = 0; j < ImagMuls.size(); ++j) {
      auto *Common = FindCommonInstruction(RealMuls[i], ImagMuls[j]);
      if (!Common)
        continue;

      auto *A = RealMuls[i].Multiplicand == Common ? RealMuls[i].Multiplier
                                                   : RealMuls[i].Multiplicand;
      auto *B = ImagMuls[j].Multiplicand == Common ? ImagMuls[j].Multiplier
                                                   : ImagMuls[j].Multiplicand;

      auto Node = identifyNode(A, B);
      if (Node) {
        FoundCommon = true;
        PartialMulCandidates.push_back({Common, Node, i, j, false});
      }

      Node = identifyNode(B, A);
      if (Node) {
        FoundCommon = true;
        PartialMulCandidates.push_back({Common, Node, i, j, true});
      }
    }
    if (!FoundCommon)
      return false;
  }
  return true;
}

ComplexDeinterleavingGraph::NodePtr
ComplexDeinterleavingGraph::identifyMultiplications(
    std::vector<Product> &RealMuls, std::vector<Product> &ImagMuls,
    NodePtr Accumulator = nullptr) {
  if (RealMuls.size() != ImagMuls.size())
    return nullptr;

  std::vector<PartialMulCandidate> Info;
  if (!collectPartialMuls(RealMuls, ImagMuls, Info))
    return nullptr;

  // Map to store common instruction to node pointers
  std::map<Value *, NodePtr> CommonToNode;
  std::vector<bool> Processed(Info.size(), false);
  for (unsigned I = 0; I < Info.size(); ++I) {
    if (Processed[I])
      continue;

    PartialMulCandidate &InfoA = Info[I];
    for (unsigned J = I + 1; J < Info.size(); ++J) {
      if (Processed[J])
        continue;

      PartialMulCandidate &InfoB = Info[J];
      auto *InfoReal = &InfoA;
      auto *InfoImag = &InfoB;

      auto NodeFromCommon = identifyNode(InfoReal->Common, InfoImag->Common);
      if (!NodeFromCommon) {
        std::swap(InfoReal, InfoImag);
        NodeFromCommon = identifyNode(InfoReal->Common, InfoImag->Common);
      }
      if (!NodeFromCommon)
        continue;

      CommonToNode[InfoReal->Common] = NodeFromCommon;
      CommonToNode[InfoImag->Common] = NodeFromCommon;
      Processed[I] = true;
      Processed[J] = true;
    }
  }

  std::vector<bool> ProcessedReal(RealMuls.size(), false);
  std::vector<bool> ProcessedImag(ImagMuls.size(), false);
  NodePtr Result = Accumulator;
  for (auto &PMI : Info) {
    if (ProcessedReal[PMI.RealIdx] || ProcessedImag[PMI.ImagIdx])
      continue;

    auto It = CommonToNode.find(PMI.Common);
    // TODO: Process independent complex multiplications. Cases like this:
    //  A.real() * B where both A and B are complex numbers.
    if (It == CommonToNode.end()) {
      LLVM_DEBUG({
        dbgs() << "Unprocessed independent partial multiplication:\n";
        for (auto *Mul : {&RealMuls[PMI.RealIdx], &RealMuls[PMI.RealIdx]})
          dbgs().indent(4) << (Mul->IsPositive ? "+" : "-") << *Mul->Multiplier
                           << " multiplied by " << *Mul->Multiplicand << "\n";
      });
      return nullptr;
    }

    auto &RealMul = RealMuls[PMI.RealIdx];
    auto &ImagMul = ImagMuls[PMI.ImagIdx];

    auto NodeA = It->second;
    auto NodeB = PMI.Node;
    auto IsMultiplicandReal = PMI.Common == NodeA->Real;
    // The following table illustrates the relationship between multiplications
    // and rotations. If we consider the multiplication (X + iY) * (U + iV), we
    // can see:
    //
    // Rotation |   Real |   Imag |
    // ---------+--------+--------+
    //        0 |  x * u |  x * v |
    //       90 | -y * v |  y * u |
    //      180 | -x * u | -x * v |
    //      270 |  y * v | -y * u |
    //
    // Check if the candidate can indeed be represented by partial
    // multiplication
    // TODO: Add support for multiplication by complex one
    if ((IsMultiplicandReal && PMI.IsNodeInverted) ||
        (!IsMultiplicandReal && !PMI.IsNodeInverted))
      continue;

    // Determine the rotation based on the multiplications
    ComplexDeinterleavingRotation Rotation;
    if (IsMultiplicandReal) {
      // Detect 0 and 180 degrees rotation
      if (RealMul.IsPositive && ImagMul.IsPositive)
        Rotation = llvm::ComplexDeinterleavingRotation::Rotation_0;
      else if (!RealMul.IsPositive && !ImagMul.IsPositive)
        Rotation = llvm::ComplexDeinterleavingRotation::Rotation_180;
      else
        continue;

    } else {
      // Detect 90 and 270 degrees rotation
      if (!RealMul.IsPositive && ImagMul.IsPositive)
        Rotation = llvm::ComplexDeinterleavingRotation::Rotation_90;
      else if (RealMul.IsPositive && !ImagMul.IsPositive)
        Rotation = llvm::ComplexDeinterleavingRotation::Rotation_270;
      else
        continue;
    }

    LLVM_DEBUG({
      dbgs() << "Identified partial multiplication (X, Y) * (U, V):\n";
      dbgs().indent(4) << "X: " << *NodeA->Real << "\n";
      dbgs().indent(4) << "Y: " << *NodeA->Imag << "\n";
      dbgs().indent(4) << "U: " << *NodeB->Real << "\n";
      dbgs().indent(4) << "V: " << *NodeB->Imag << "\n";
      dbgs().indent(4) << "Rotation - " << (int)Rotation * 90 << "\n";
    });

    NodePtr NodeMul = prepareCompositeNode(
        ComplexDeinterleavingOperation::CMulPartial, nullptr, nullptr);
    NodeMul->Rotation = Rotation;
    NodeMul->addOperand(NodeA);
    NodeMul->addOperand(NodeB);
    if (Result)
      NodeMul->addOperand(Result);
    submitCompositeNode(NodeMul);
    Result = NodeMul;
    ProcessedReal[PMI.RealIdx] = true;
    ProcessedImag[PMI.ImagIdx] = true;
  }

  // Ensure all products have been processed, if not return nullptr.
  if (!all_of(ProcessedReal, [](bool V) { return V; }) ||
      !all_of(ProcessedImag, [](bool V) { return V; })) {

    // Dump debug information about which partial multiplications are not
    // processed.
    LLVM_DEBUG({
      dbgs() << "Unprocessed products (Real):\n";
      for (size_t i = 0; i < ProcessedReal.size(); ++i) {
        if (!ProcessedReal[i])
          dbgs().indent(4) << (RealMuls[i].IsPositive ? "+" : "-")
                           << *RealMuls[i].Multiplier << " multiplied by "
                           << *RealMuls[i].Multiplicand << "\n";
      }
      dbgs() << "Unprocessed products (Imag):\n";
      for (size_t i = 0; i < ProcessedImag.size(); ++i) {
        if (!ProcessedImag[i])
          dbgs().indent(4) << (ImagMuls[i].IsPositive ? "+" : "-")
                           << *ImagMuls[i].Multiplier << " multiplied by "
                           << *ImagMuls[i].Multiplicand << "\n";
      }
    });
    return nullptr;
  }

  return Result;
}

ComplexDeinterleavingGraph::NodePtr
ComplexDeinterleavingGraph::identifyAdditions(
    std::list<Addend> &RealAddends, std::list<Addend> &ImagAddends,
    std::optional<FastMathFlags> Flags, NodePtr Accumulator = nullptr) {
  if (RealAddends.size() != ImagAddends.size())
    return nullptr;

  NodePtr Result;
  // If we have accumulator use it as first addend
  if (Accumulator)
    Result = Accumulator;
  // Otherwise find an element with both positive real and imaginary parts.
  else
    Result = extractPositiveAddend(RealAddends, ImagAddends);

  if (!Result)
    return nullptr;

  while (!RealAddends.empty()) {
    auto ItR = RealAddends.begin();
    auto [R, IsPositiveR] = *ItR;

    bool FoundImag = false;
    for (auto ItI = ImagAddends.begin(); ItI != ImagAddends.end(); ++ItI) {
      auto [I, IsPositiveI] = *ItI;
      ComplexDeinterleavingRotation Rotation;
      if (IsPositiveR && IsPositiveI)
        Rotation = ComplexDeinterleavingRotation::Rotation_0;
      else if (!IsPositiveR && IsPositiveI)
        Rotation = ComplexDeinterleavingRotation::Rotation_90;
      else if (!IsPositiveR && !IsPositiveI)
        Rotation = ComplexDeinterleavingRotation::Rotation_180;
      else
        Rotation = ComplexDeinterleavingRotation::Rotation_270;

      NodePtr AddNode;
      if (Rotation == ComplexDeinterleavingRotation::Rotation_0 ||
          Rotation == ComplexDeinterleavingRotation::Rotation_180) {
        AddNode = identifyNode(R, I);
      } else {
        AddNode = identifyNode(I, R);
      }
      if (AddNode) {
        LLVM_DEBUG({
          dbgs() << "Identified addition:\n";
          dbgs().indent(4) << "X: " << *R << "\n";
          dbgs().indent(4) << "Y: " << *I << "\n";
          dbgs().indent(4) << "Rotation - " << (int)Rotation * 90 << "\n";
        });

        NodePtr TmpNode;
        if (Rotation == llvm::ComplexDeinterleavingRotation::Rotation_0) {
          TmpNode = prepareCompositeNode(
              ComplexDeinterleavingOperation::Symmetric, nullptr, nullptr);
          if (Flags) {
            TmpNode->Opcode = Instruction::FAdd;
            TmpNode->Flags = *Flags;
          } else {
            TmpNode->Opcode = Instruction::Add;
          }
        } else if (Rotation ==
                   llvm::ComplexDeinterleavingRotation::Rotation_180) {
          TmpNode = prepareCompositeNode(
              ComplexDeinterleavingOperation::Symmetric, nullptr, nullptr);
          if (Flags) {
            TmpNode->Opcode = Instruction::FSub;
            TmpNode->Flags = *Flags;
          } else {
            TmpNode->Opcode = Instruction::Sub;
          }
        } else {
          TmpNode = prepareCompositeNode(ComplexDeinterleavingOperation::CAdd,
                                         nullptr, nullptr);
          TmpNode->Rotation = Rotation;
        }

        TmpNode->addOperand(Result);
        TmpNode->addOperand(AddNode);
        submitCompositeNode(TmpNode);
        Result = TmpNode;
        RealAddends.erase(ItR);
        ImagAddends.erase(ItI);
        FoundImag = true;
        break;
      }
    }
    if (!FoundImag)
      return nullptr;
  }
  return Result;
}

ComplexDeinterleavingGraph::NodePtr
ComplexDeinterleavingGraph::extractPositiveAddend(
    std::list<Addend> &RealAddends, std::list<Addend> &ImagAddends) {
  for (auto ItR = RealAddends.begin(); ItR != RealAddends.end(); ++ItR) {
    for (auto ItI = ImagAddends.begin(); ItI != ImagAddends.end(); ++ItI) {
      auto [R, IsPositiveR] = *ItR;
      auto [I, IsPositiveI] = *ItI;
      if (IsPositiveR && IsPositiveI) {
        auto Result = identifyNode(R, I);
        if (Result) {
          RealAddends.erase(ItR);
          ImagAddends.erase(ItI);
          return Result;
        }
      }
    }
  }
  return nullptr;
}

bool ComplexDeinterleavingGraph::identifyNodes(Instruction *RootI) {
  // This potential root instruction might already have been recognized as
  // reduction. Because RootToNode maps both Real and Imaginary parts to
  // CompositeNode we should choose only one either Real or Imag instruction to
  // use as an anchor for generating complex instruction.
  auto It = RootToNode.find(RootI);
  if (It != RootToNode.end()) {
    auto RootNode = It->second;
    assert(RootNode->Operation ==
               ComplexDeinterleavingOperation::ReductionOperation ||
           RootNode->Operation ==
               ComplexDeinterleavingOperation::ReductionSingle);
    // Find out which part, Real or Imag, comes later, and only if we come to
    // the latest part, add it to OrderedRoots.
    auto *R = cast<Instruction>(RootNode->Real);
    auto *I = RootNode->Imag ? cast<Instruction>(RootNode->Imag) : nullptr;

    Instruction *ReplacementAnchor;
    if (I)
      ReplacementAnchor = R->comesBefore(I) ? I : R;
    else
      ReplacementAnchor = R;

    if (ReplacementAnchor != RootI)
      return false;
    OrderedRoots.push_back(RootI);
    return true;
  }

  auto RootNode = identifyRoot(RootI);
  if (!RootNode)
    return false;

  LLVM_DEBUG({
    Function *F = RootI->getFunction();
    BasicBlock *B = RootI->getParent();
    dbgs() << "Complex deinterleaving graph for " << F->getName()
           << "::" << B->getName() << ".\n";
    dump(dbgs());
    dbgs() << "\n";
  });
  RootToNode[RootI] = RootNode;
  OrderedRoots.push_back(RootI);
  return true;
}

bool ComplexDeinterleavingGraph::collectPotentialReductions(BasicBlock *B) {
  bool FoundPotentialReduction = false;

  auto *Br = dyn_cast<BranchInst>(B->getTerminator());
  if (!Br || Br->getNumSuccessors() != 2)
    return false;

  // Identify simple one-block loop
  if (Br->getSuccessor(0) != B && Br->getSuccessor(1) != B)
    return false;

  for (auto &PHI : B->phis()) {
    if (PHI.getNumIncomingValues() != 2)
      continue;

    if (!PHI.getType()->isVectorTy())
      continue;

    auto *ReductionOp = dyn_cast<Instruction>(PHI.getIncomingValueForBlock(B));
    if (!ReductionOp)
      continue;

    // Check if final instruction is reduced outside of current block
    Instruction *FinalReduction = nullptr;
    auto NumUsers = 0u;
    for (auto *U : ReductionOp->users()) {
      ++NumUsers;
      if (U == &PHI)
        continue;
      FinalReduction = dyn_cast<Instruction>(U);
    }

    if (NumUsers != 2 || !FinalReduction || FinalReduction->getParent() == B ||
        isa<PHINode>(FinalReduction))
      continue;

    ReductionInfo[ReductionOp] = {&PHI, FinalReduction};
    BackEdge = B;
    auto BackEdgeIdx = PHI.getBasicBlockIndex(B);
    auto IncomingIdx = BackEdgeIdx == 0 ? 1 : 0;
    Incoming = PHI.getIncomingBlock(IncomingIdx);
    FoundPotentialReduction = true;

    // If the initial value of PHINode is an Instruction, consider it a leaf
    // value of a complex deinterleaving graph.
    if (auto *InitPHI =
            dyn_cast<Instruction>(PHI.getIncomingValueForBlock(Incoming)))
      FinalInstructions.insert(InitPHI);
  }
  return FoundPotentialReduction;
}

void ComplexDeinterleavingGraph::identifyReductionNodes() {
  SmallVector<bool> Processed(ReductionInfo.size(), false);
  SmallVector<Instruction *> OperationInstruction;
  for (auto &P : ReductionInfo)
    OperationInstruction.push_back(P.first);

  // Identify a complex computation by evaluating two reduction operations that
  // potentially could be involved
  for (size_t i = 0; i < OperationInstruction.size(); ++i) {
    if (Processed[i])
      continue;
    for (size_t j = i + 1; j < OperationInstruction.size(); ++j) {
      if (Processed[j])
        continue;
      auto *Real = OperationInstruction[i];
      auto *Imag = OperationInstruction[j];
      if (Real->getType() != Imag->getType())
        continue;

      RealPHI = ReductionInfo[Real].first;
      ImagPHI = ReductionInfo[Imag].first;
      PHIsFound = false;
      auto Node = identifyNode(Real, Imag);
      if (!Node) {
        std::swap(Real, Imag);
        std::swap(RealPHI, ImagPHI);
        Node = identifyNode(Real, Imag);
      }

      // If a node is identified and reduction PHINode is used in the chain of
      // operations, mark its operation instructions as used to prevent
      // re-identification and attach the node to the real part
      if (Node && PHIsFound) {
        LLVM_DEBUG(dbgs() << "Identified reduction starting from instructions: "
                          << *Real << " / " << *Imag << "\n");
        Processed[i] = true;
        Processed[j] = true;
        auto RootNode = prepareCompositeNode(
            ComplexDeinterleavingOperation::ReductionOperation, Real, Imag);
        RootNode->addOperand(Node);
        RootToNode[Real] = RootNode;
        RootToNode[Imag] = RootNode;
        submitCompositeNode(RootNode);
        break;
      }
    }

    auto *Real = OperationInstruction[i];
    // We want to check that we have 2 operands, but the function attributes
    // being counted as operands bloats this value.
    if (Processed[i] || Real->getNumOperands() < 2)
      continue;

    // Can only combined integer reductions at the moment.
    if (!ReductionInfo[Real].second->getType()->isIntegerTy())
      continue;

    RealPHI = ReductionInfo[Real].first;
    ImagPHI = nullptr;
    PHIsFound = false;
    auto Node = identifyNode(Real->getOperand(0), Real->getOperand(1));
    if (Node && PHIsFound) {
      LLVM_DEBUG(
          dbgs() << "Identified single reduction starting from instruction: "
                 << *Real << "/" << *ReductionInfo[Real].second << "\n");

      // Reducing to a single vector is not supported, only permit reducing down
      // to scalar values.
      // Doing this here will leave the prior node in the graph,
      // however with no uses the node will be unreachable by the replacement
      // process. That along with the usage outside the graph should prevent the
      // replacement process from kicking off at all for this graph.
      // TODO Add support for reducing to a single vector value
      if (ReductionInfo[Real].second->getType()->isVectorTy())
        continue;

      Processed[i] = true;
      auto RootNode = prepareCompositeNode(
          ComplexDeinterleavingOperation::ReductionSingle, Real, nullptr);
      RootNode->addOperand(Node);
      RootToNode[Real] = RootNode;
      submitCompositeNode(RootNode);
    }
  }

  RealPHI = nullptr;
  ImagPHI = nullptr;
}

bool ComplexDeinterleavingGraph::checkNodes() {

  bool FoundDeinterleaveNode = false;
  for (NodePtr N : CompositeNodes) {
    if (!N->areOperandsValid())
      return false;
    if (N->Operation == ComplexDeinterleavingOperation::Deinterleave)
      FoundDeinterleaveNode = true;
  }

  // We need a deinterleave node in order to guarantee that we're working with
  // complex numbers.
  if (!FoundDeinterleaveNode) {
    LLVM_DEBUG(
        dbgs() << "Couldn't find a deinterleave node within the graph, cannot "
                  "guarantee safety during graph transformation.\n");
    return false;
  }

  // Collect all instructions from roots to leaves
  SmallPtrSet<Instruction *, 16> AllInstructions;
  SmallVector<Instruction *, 8> Worklist;
  for (auto &Pair : RootToNode)
    Worklist.push_back(Pair.first);

  // Extract all instructions that are used by all XCMLA/XCADD/ADD/SUB/NEG
  // chains
  while (!Worklist.empty()) {
    auto *I = Worklist.pop_back_val();

    if (!AllInstructions.insert(I).second)
      continue;

    for (Value *Op : I->operands()) {
      if (auto *OpI = dyn_cast<Instruction>(Op)) {
        if (!FinalInstructions.count(I))
          Worklist.emplace_back(OpI);
      }
    }
  }

  // Find instructions that have users outside of chain
  for (auto *I : AllInstructions) {
    // Skip root nodes
    if (RootToNode.count(I))
      continue;

    for (User *U : I->users()) {
      if (AllInstructions.count(cast<Instruction>(U)))
        continue;

      // Found an instruction that is not used by XCMLA/XCADD chain
      Worklist.emplace_back(I);
      break;
    }
  }

  // If any instructions are found to be used outside, find and remove roots
  // that somehow connect to those instructions.
  SmallPtrSet<Instruction *, 16> Visited;
  while (!Worklist.empty()) {
    auto *I = Worklist.pop_back_val();
    if (!Visited.insert(I).second)
      continue;

    // Found an impacted root node. Removing it from the nodes to be
    // deinterleaved
    if (RootToNode.count(I)) {
      LLVM_DEBUG(dbgs() << "Instruction " << *I
                        << " could be deinterleaved but its chain of complex "
                           "operations have an outside user\n");
      RootToNode.erase(I);
    }

    if (!AllInstructions.count(I) || FinalInstructions.count(I))
      continue;

    for (User *U : I->users())
      Worklist.emplace_back(cast<Instruction>(U));

    for (Value *Op : I->operands()) {
      if (auto *OpI = dyn_cast<Instruction>(Op))
        Worklist.emplace_back(OpI);
    }
  }
  return !RootToNode.empty();
}

ComplexDeinterleavingGraph::NodePtr
ComplexDeinterleavingGraph::identifyRoot(Instruction *RootI) {
  if (auto *Intrinsic = dyn_cast<IntrinsicInst>(RootI)) {
    if (Intrinsic->getIntrinsicID() != Intrinsic::vector_interleave2)
      return nullptr;

    auto *Real = dyn_cast<Instruction>(Intrinsic->getOperand(0));
    auto *Imag = dyn_cast<Instruction>(Intrinsic->getOperand(1));
    if (!Real || !Imag)
      return nullptr;

    return identifyNode(Real, Imag);
  }

  auto *SVI = dyn_cast<ShuffleVectorInst>(RootI);
  if (!SVI)
    return nullptr;

  // Look for a shufflevector that takes separate vectors of the real and
  // imaginary components and recombines them into a single vector.
  if (!isInterleavingMask(SVI->getShuffleMask()))
    return nullptr;

  Instruction *Real;
  Instruction *Imag;
  if (!match(RootI, m_Shuffle(m_Instruction(Real), m_Instruction(Imag))))
    return nullptr;

  return identifyNode(Real, Imag);
}

ComplexDeinterleavingGraph::NodePtr
ComplexDeinterleavingGraph::identifyDeinterleave(Instruction *Real,
                                                 Instruction *Imag) {
  Instruction *I = nullptr;
  Value *FinalValue = nullptr;
  if (match(Real, m_ExtractValue<0>(m_Instruction(I))) &&
      match(Imag, m_ExtractValue<1>(m_Specific(I))) &&
      match(I, m_Intrinsic<Intrinsic::vector_deinterleave2>(
                   m_Value(FinalValue)))) {
    NodePtr PlaceholderNode = prepareCompositeNode(
        llvm::ComplexDeinterleavingOperation::Deinterleave, Real, Imag);
    PlaceholderNode->ReplacementNode = FinalValue;
    FinalInstructions.insert(Real);
    FinalInstructions.insert(Imag);
    return submitCompositeNode(PlaceholderNode);
  }

  auto *RealShuffle = dyn_cast<ShuffleVectorInst>(Real);
  auto *ImagShuffle = dyn_cast<ShuffleVectorInst>(Imag);
  if (!RealShuffle || !ImagShuffle) {
    if (RealShuffle || ImagShuffle)
      LLVM_DEBUG(dbgs() << " - There's a shuffle where there shouldn't be.\n");
    return nullptr;
  }

  Value *RealOp1 = RealShuffle->getOperand(1);
  if (!isa<UndefValue>(RealOp1) && !isa<ConstantAggregateZero>(RealOp1)) {
    LLVM_DEBUG(dbgs() << " - RealOp1 is not undef or zero.\n");
    return nullptr;
  }
  Value *ImagOp1 = ImagShuffle->getOperand(1);
  if (!isa<UndefValue>(ImagOp1) && !isa<ConstantAggregateZero>(ImagOp1)) {
    LLVM_DEBUG(dbgs() << " - ImagOp1 is not undef or zero.\n");
    return nullptr;
  }

  Value *RealOp0 = RealShuffle->getOperand(0);
  Value *ImagOp0 = ImagShuffle->getOperand(0);

  if (RealOp0 != ImagOp0) {
    LLVM_DEBUG(dbgs() << " - Shuffle operands are not equal.\n");
    return nullptr;
  }

  ArrayRef<int> RealMask = RealShuffle->getShuffleMask();
  ArrayRef<int> ImagMask = ImagShuffle->getShuffleMask();
  if (!isDeinterleavingMask(RealMask) || !isDeinterleavingMask(ImagMask)) {
    LLVM_DEBUG(dbgs() << " - Masks are not deinterleaving.\n");
    return nullptr;
  }

  if (RealMask[0] != 0 || ImagMask[0] != 1) {
    LLVM_DEBUG(dbgs() << " - Masks do not have the correct initial value.\n");
    return nullptr;
  }

  // Type checking, the shuffle type should be a vector type of the same
  // scalar type, but half the size
  auto CheckType = [&](ShuffleVectorInst *Shuffle) {
    Value *Op = Shuffle->getOperand(0);
    auto *ShuffleTy = cast<FixedVectorType>(Shuffle->getType());
    auto *OpTy = cast<FixedVectorType>(Op->getType());

    if (OpTy->getScalarType() != ShuffleTy->getScalarType())
      return false;
    if ((ShuffleTy->getNumElements() * 2) != OpTy->getNumElements())
      return false;

    return true;
  };

  auto CheckDeinterleavingShuffle = [&](ShuffleVectorInst *Shuffle) -> bool {
    if (!CheckType(Shuffle))
      return false;

    ArrayRef<int> Mask = Shuffle->getShuffleMask();
    int Last = *Mask.rbegin();

    Value *Op = Shuffle->getOperand(0);
    auto *OpTy = cast<FixedVectorType>(Op->getType());
    int NumElements = OpTy->getNumElements();

    // Ensure that the deinterleaving shuffle only pulls from the first
    // shuffle operand.
    return Last < NumElements;
  };

  if (RealShuffle->getType() != ImagShuffle->getType()) {
    LLVM_DEBUG(dbgs() << " - Shuffle types aren't equal.\n");
    return nullptr;
  }
  if (!CheckDeinterleavingShuffle(RealShuffle)) {
    LLVM_DEBUG(dbgs() << " - RealShuffle is invalid type.\n");
    return nullptr;
  }
  if (!CheckDeinterleavingShuffle(ImagShuffle)) {
    LLVM_DEBUG(dbgs() << " - ImagShuffle is invalid type.\n");
    return nullptr;
  }

  NodePtr PlaceholderNode =
      prepareCompositeNode(llvm::ComplexDeinterleavingOperation::Deinterleave,
                           RealShuffle, ImagShuffle);
  PlaceholderNode->ReplacementNode = RealShuffle->getOperand(0);
  FinalInstructions.insert(RealShuffle);
  FinalInstructions.insert(ImagShuffle);
  return submitCompositeNode(PlaceholderNode);
}

ComplexDeinterleavingGraph::NodePtr
ComplexDeinterleavingGraph::identifySplat(Value *R, Value *I) {
  auto IsSplat = [](Value *V) -> bool {
    // Fixed-width vector with constants
    if (isa<ConstantDataVector>(V))
      return true;

    if (isa<ConstantInt>(V) || isa<ConstantFP>(V))
      return isa<VectorType>(V->getType());

    VectorType *VTy;
    ArrayRef<int> Mask;
    // Splats are represented differently depending on whether the repeated
    // value is a constant or an Instruction
    if (auto *Const = dyn_cast<ConstantExpr>(V)) {
      if (Const->getOpcode() != Instruction::ShuffleVector)
        return false;
      VTy = cast<VectorType>(Const->getType());
      Mask = Const->getShuffleMask();
    } else if (auto *Shuf = dyn_cast<ShuffleVectorInst>(V)) {
      VTy = Shuf->getType();
      Mask = Shuf->getShuffleMask();
    } else {
      return false;
    }

    // When the data type is <1 x Type>, it's not possible to differentiate
    // between the ComplexDeinterleaving::Deinterleave and
    // ComplexDeinterleaving::Splat operations.
    if (!VTy->isScalableTy() && VTy->getElementCount().getKnownMinValue() == 1)
      return false;

    return all_equal(Mask) && Mask[0] == 0;
  };

  if (!IsSplat(R) || !IsSplat(I))
    return nullptr;

  auto *Real = dyn_cast<Instruction>(R);
  auto *Imag = dyn_cast<Instruction>(I);
  if ((!Real && Imag) || (Real && !Imag))
    return nullptr;

  if (Real && Imag) {
    // Non-constant splats should be in the same basic block
    if (Real->getParent() != Imag->getParent())
      return nullptr;

    FinalInstructions.insert(Real);
    FinalInstructions.insert(Imag);
  }
  NodePtr PlaceholderNode =
      prepareCompositeNode(ComplexDeinterleavingOperation::Splat, R, I);
  return submitCompositeNode(PlaceholderNode);
}

ComplexDeinterleavingGraph::NodePtr
ComplexDeinterleavingGraph::identifyPHINode(Instruction *Real,
                                            Instruction *Imag) {
  if (Real != RealPHI || (ImagPHI && Imag != ImagPHI))
    return nullptr;

  PHIsFound = true;
  NodePtr PlaceholderNode = prepareCompositeNode(
      ComplexDeinterleavingOperation::ReductionPHI, Real, Imag);
  return submitCompositeNode(PlaceholderNode);
}

ComplexDeinterleavingGraph::NodePtr
ComplexDeinterleavingGraph::identifySelectNode(Instruction *Real,
                                               Instruction *Imag) {
  auto *SelectReal = dyn_cast<SelectInst>(Real);
  auto *SelectImag = dyn_cast<SelectInst>(Imag);
  if (!SelectReal || !SelectImag)
    return nullptr;

  Instruction *MaskA, *MaskB;
  Instruction *AR, *AI, *RA, *BI;
  if (!match(Real, m_Select(m_Instruction(MaskA), m_Instruction(AR),
                            m_Instruction(RA))) ||
      !match(Imag, m_Select(m_Instruction(MaskB), m_Instruction(AI),
                            m_Instruction(BI))))
    return nullptr;

  if (MaskA != MaskB && !MaskA->isIdenticalTo(MaskB))
    return nullptr;

  if (!MaskA->getType()->isVectorTy())
    return nullptr;

  auto NodeA = identifyNode(AR, AI);
  if (!NodeA)
    return nullptr;

  auto NodeB = identifyNode(RA, BI);
  if (!NodeB)
    return nullptr;

  NodePtr PlaceholderNode = prepareCompositeNode(
      ComplexDeinterleavingOperation::ReductionSelect, Real, Imag);
  PlaceholderNode->addOperand(NodeA);
  PlaceholderNode->addOperand(NodeB);
  FinalInstructions.insert(MaskA);
  FinalInstructions.insert(MaskB);
  return submitCompositeNode(PlaceholderNode);
}

static Value *replaceSymmetricNode(IRBuilderBase &B, unsigned Opcode,
                                   std::optional<FastMathFlags> Flags,
                                   Value *InputA, Value *InputB) {
  Value *I;
  switch (Opcode) {
  case Instruction::FNeg:
    I = B.CreateFNeg(InputA);
    break;
  case Instruction::FAdd:
    I = B.CreateFAdd(InputA, InputB);
    break;
  case Instruction::Add:
    I = B.CreateAdd(InputA, InputB);
    break;
  case Instruction::FSub:
    I = B.CreateFSub(InputA, InputB);
    break;
  case Instruction::Sub:
    I = B.CreateSub(InputA, InputB);
    break;
  case Instruction::FMul:
    I = B.CreateFMul(InputA, InputB);
    break;
  case Instruction::Mul:
    I = B.CreateMul(InputA, InputB);
    break;
  default:
    llvm_unreachable("Incorrect symmetric opcode");
  }
  if (Flags)
    cast<Instruction>(I)->setFastMathFlags(*Flags);
  return I;
}

Value *ComplexDeinterleavingGraph::replaceNode(IRBuilderBase &Builder,
                                               RawNodePtr Node) {
  if (Node->ReplacementNode)
    return Node->ReplacementNode;

  auto ReplaceOperandIfExist = [&](RawNodePtr &Node, unsigned Idx) -> Value * {
    return Node->Operands.size() > Idx
               ? replaceNode(Builder, Node->Operands[Idx])
               : nullptr;
  };

  Value *ReplacementNode;
  switch (Node->Operation) {
  case ComplexDeinterleavingOperation::CDot: {
    Value *Input0 = ReplaceOperandIfExist(Node, 0);
    Value *Input1 = ReplaceOperandIfExist(Node, 1);
    Value *Accumulator = ReplaceOperandIfExist(Node, 2);
    assert(!Input1 || (Input0->getType() == Input1->getType() &&
                       "Node inputs need to be of the same type"));
    ReplacementNode = TL->createComplexDeinterleavingIR(
        Builder, Node->Operation, Node->Rotation, Input0, Input1, Accumulator);
    break;
  }
  case ComplexDeinterleavingOperation::CAdd:
  case ComplexDeinterleavingOperation::CMulPartial:
  case ComplexDeinterleavingOperation::Symmetric: {
    Value *Input0 = ReplaceOperandIfExist(Node, 0);
    Value *Input1 = ReplaceOperandIfExist(Node, 1);
    Value *Accumulator = ReplaceOperandIfExist(Node, 2);
    assert(!Input1 || (Input0->getType() == Input1->getType() &&
                       "Node inputs need to be of the same type"));
    assert(!Accumulator ||
           (Input0->getType() == Accumulator->getType() &&
            "Accumulator and input need to be of the same type"));
    if (Node->Operation == ComplexDeinterleavingOperation::Symmetric)
      ReplacementNode = replaceSymmetricNode(Builder, Node->Opcode, Node->Flags,
                                             Input0, Input1);
    else
      ReplacementNode = TL->createComplexDeinterleavingIR(
          Builder, Node->Operation, Node->Rotation, Input0, Input1,
          Accumulator);
    break;
  }
  case ComplexDeinterleavingOperation::Deinterleave:
    llvm_unreachable("Deinterleave node should already have ReplacementNode");
    break;
  case ComplexDeinterleavingOperation::Splat: {
    auto *NewTy = VectorType::getDoubleElementsVectorType(
        cast<VectorType>(Node->Real->getType()));
    auto *R = dyn_cast<Instruction>(Node->Real);
    auto *I = dyn_cast<Instruction>(Node->Imag);
    if (R && I) {
      // Splats that are not constant are interleaved where they are located
      Instruction *InsertPoint = (I->comesBefore(R) ? R : I)->getNextNode();
      IRBuilder<> IRB(InsertPoint);
      ReplacementNode = IRB.CreateIntrinsic(Intrinsic::vector_interleave2,
                                            NewTy, {Node->Real, Node->Imag});
    } else {
      ReplacementNode = Builder.CreateIntrinsic(
          Intrinsic::vector_interleave2, NewTy, {Node->Real, Node->Imag});
    }
    break;
  }
  case ComplexDeinterleavingOperation::ReductionPHI: {
    // If Operation is ReductionPHI, a new empty PHINode is created.
    // It is filled later when the ReductionOperation is processed.
    auto *OldPHI = cast<PHINode>(Node->Real);
    auto *VTy = cast<VectorType>(Node->Real->getType());
    auto *NewVTy = VectorType::getDoubleElementsVectorType(VTy);
    auto *NewPHI = PHINode::Create(NewVTy, 0, "", BackEdge->getFirstNonPHIIt());
    OldToNewPHI[OldPHI] = NewPHI;
    ReplacementNode = NewPHI;
    break;
  }
  case ComplexDeinterleavingOperation::ReductionSingle:
    ReplacementNode = replaceNode(Builder, Node->Operands[0]);
    processReductionSingle(ReplacementNode, Node);
    break;
  case ComplexDeinterleavingOperation::ReductionOperation:
    ReplacementNode = replaceNode(Builder, Node->Operands[0]);
    processReductionOperation(ReplacementNode, Node);
    break;
  case ComplexDeinterleavingOperation::ReductionSelect: {
    auto *MaskReal = cast<Instruction>(Node->Real)->getOperand(0);
    auto *MaskImag = cast<Instruction>(Node->Imag)->getOperand(0);
    auto *A = replaceNode(Builder, Node->Operands[0]);
    auto *B = replaceNode(Builder, Node->Operands[1]);
    auto *NewMaskTy = VectorType::getDoubleElementsVectorType(
        cast<VectorType>(MaskReal->getType()));
    auto *NewMask = Builder.CreateIntrinsic(Intrinsic::vector_interleave2,
                                            NewMaskTy, {MaskReal, MaskImag});
    ReplacementNode = Builder.CreateSelect(NewMask, A, B);
    break;
  }
  }

  assert(ReplacementNode && "Target failed to create Intrinsic call.");
  NumComplexTransformations += 1;
  Node->ReplacementNode = ReplacementNode;
  return ReplacementNode;
}

void ComplexDeinterleavingGraph::processReductionSingle(
    Value *OperationReplacement, RawNodePtr Node) {
  auto *Real = cast<Instruction>(Node->Real);
  auto *OldPHI = ReductionInfo[Real].first;
  auto *NewPHI = OldToNewPHI[OldPHI];
  auto *VTy = cast<VectorType>(Real->getType());
  auto *NewVTy = VectorType::getDoubleElementsVectorType(VTy);

  Value *Init = OldPHI->getIncomingValueForBlock(Incoming);

  IRBuilder<> Builder(Incoming->getTerminator());

  Value *NewInit = nullptr;
  if (auto *C = dyn_cast<Constant>(Init)) {
    if (C->isZeroValue())
      NewInit = Constant::getNullValue(NewVTy);
  }

  if (!NewInit)
    NewInit = Builder.CreateIntrinsic(Intrinsic::vector_interleave2, NewVTy,
                                      {Init, Constant::getNullValue(VTy)});

  NewPHI->addIncoming(NewInit, Incoming);
  NewPHI->addIncoming(OperationReplacement, BackEdge);

  auto *FinalReduction = ReductionInfo[Real].second;
  Builder.SetInsertPoint(&*FinalReduction->getParent()->getFirstInsertionPt());

  auto *AddReduce = Builder.CreateAddReduce(OperationReplacement);
  FinalReduction->replaceAllUsesWith(AddReduce);
}

void ComplexDeinterleavingGraph::processReductionOperation(
    Value *OperationReplacement, RawNodePtr Node) {
  auto *Real = cast<Instruction>(Node->Real);
  auto *Imag = cast<Instruction>(Node->Imag);
  auto *OldPHIReal = ReductionInfo[Real].first;
  auto *OldPHIImag = ReductionInfo[Imag].first;
  auto *NewPHI = OldToNewPHI[OldPHIReal];

  auto *VTy = cast<VectorType>(Real->getType());
  auto *NewVTy = VectorType::getDoubleElementsVectorType(VTy);

  // We have to interleave initial origin values coming from IncomingBlock
  Value *InitReal = OldPHIReal->getIncomingValueForBlock(Incoming);
  Value *InitImag = OldPHIImag->getIncomingValueForBlock(Incoming);

  IRBuilder<> Builder(Incoming->getTerminator());
  auto *NewInit = Builder.CreateIntrinsic(Intrinsic::vector_interleave2, NewVTy,
                                          {InitReal, InitImag});

  NewPHI->addIncoming(NewInit, Incoming);
  NewPHI->addIncoming(OperationReplacement, BackEdge);

  // Deinterleave complex vector outside of loop so that it can be finally
  // reduced
  auto *FinalReductionReal = ReductionInfo[Real].second;
  auto *FinalReductionImag = ReductionInfo[Imag].second;

  Builder.SetInsertPoint(
      &*FinalReductionReal->getParent()->getFirstInsertionPt());
  auto *Deinterleave = Builder.CreateIntrinsic(Intrinsic::vector_deinterleave2,
                                               OperationReplacement->getType(),
                                               OperationReplacement);

  auto *NewReal = Builder.CreateExtractValue(Deinterleave, (uint64_t)0);
  FinalReductionReal->replaceUsesOfWith(Real, NewReal);

  Builder.SetInsertPoint(FinalReductionImag);
  auto *NewImag = Builder.CreateExtractValue(Deinterleave, 1);
  FinalReductionImag->replaceUsesOfWith(Imag, NewImag);
}

void ComplexDeinterleavingGraph::replaceNodes() {
  SmallVector<Instruction *, 16> DeadInstrRoots;
  for (auto *RootInstruction : OrderedRoots) {
    // Check if this potential root went through check process and we can
    // deinterleave it
    if (!RootToNode.count(RootInstruction))
      continue;

    IRBuilder<> Builder(RootInstruction);
    auto RootNode = RootToNode[RootInstruction];
    Value *R = replaceNode(Builder, RootNode.get());

    if (RootNode->Operation ==
        ComplexDeinterleavingOperation::ReductionOperation) {
      auto *RootReal = cast<Instruction>(RootNode->Real);
      auto *RootImag = cast<Instruction>(RootNode->Imag);
      ReductionInfo[RootReal].first->removeIncomingValue(BackEdge);
      ReductionInfo[RootImag].first->removeIncomingValue(BackEdge);
      DeadInstrRoots.push_back(RootReal);
      DeadInstrRoots.push_back(RootImag);
    } else if (RootNode->Operation ==
               ComplexDeinterleavingOperation::ReductionSingle) {
      auto *RootInst = cast<Instruction>(RootNode->Real);
      auto &Info = ReductionInfo[RootInst];
      Info.first->removeIncomingValue(BackEdge);
      DeadInstrRoots.push_back(Info.second);
    } else {
      assert(R && "Unable to find replacement for RootInstruction");
      DeadInstrRoots.push_back(RootInstruction);
      RootInstruction->replaceAllUsesWith(R);
    }
  }

  for (auto *I : DeadInstrRoots)
    RecursivelyDeleteTriviallyDeadInstructions(I, TLI);
}<|MERGE_RESOLUTION|>--- conflicted
+++ resolved
@@ -1020,7 +1020,6 @@
            "Unable to confidently generate a complex operation node\n");
     return nullptr;
   }
-<<<<<<< HEAD
 
   CN->addOperand(Node);
   CN->addOperand(identifyNode(BReal, BImag));
@@ -1054,41 +1053,6 @@
   return nullptr;
 }
 
-=======
-
-  CN->addOperand(Node);
-  CN->addOperand(identifyNode(BReal, BImag));
-  CN->addOperand(identifyNode(Phi, RealUser));
-
-  return submitCompositeNode(CN);
-}
-
-ComplexDeinterleavingGraph::NodePtr
-ComplexDeinterleavingGraph::identifyPartialReduction(Value *R, Value *I) {
-  // Partial reductions don't support non-vector types, so check these first
-  if (!isa<VectorType>(R->getType()) || !isa<VectorType>(I->getType()))
-    return nullptr;
-
-  if (!R->hasUseList() || !I->hasUseList())
-    return nullptr;
-
-  auto CommonUser =
-      findCommonBetweenCollections<Value *>(R->users(), I->users());
-  if (!CommonUser)
-    return nullptr;
-
-  auto *IInst = dyn_cast<IntrinsicInst>(*CommonUser);
-  if (!IInst || IInst->getIntrinsicID() !=
-                    Intrinsic::experimental_vector_partial_reduce_add)
-    return nullptr;
-
-  if (NodePtr CN = identifyDotProduct(IInst))
-    return CN;
-
-  return nullptr;
-}
-
->>>>>>> 4084ffcf
 ComplexDeinterleavingGraph::NodePtr
 ComplexDeinterleavingGraph::identifyNode(Value *R, Value *I) {
   auto It = CachedResult.find({R, I});
