--- conflicted
+++ resolved
@@ -506,24 +506,15 @@
   }
 
 #ifdef __MVS__
-<<<<<<< HEAD
-  ErrorOr<bool> NeedConversion = needzOSConversion(Filename.str().c_str(), FD);
-  if (std::error_code EC = NeedConversion.getError())
-=======
   ErrorOr<bool> NeedsConversion = needConversion(Filename.str().c_str(), FD);
   if (std::error_code EC = NeedsConversion.getError())
->>>>>>> 4084ffcf
     return EC;
   // File size may increase due to EBCDIC -> UTF-8 conversion, therefore we
   // cannot trust the file size and we create the memory buffer by copying
   // off the stream.
   // Note: This only works with the assumption of reading a full file (i.e,
   // Offset == 0 and MapSize == FileSize). Reading a file slice does not work.
-<<<<<<< HEAD
-  if (Offset == 0 && MapSize == FileSize && *NeedConversion)
-=======
   if (*NeedsConversion && Offset == 0 && MapSize == FileSize)
->>>>>>> 4084ffcf
     return getMemoryBufferForStream(FD, Filename);
 #endif
 
