--- conflicted
+++ resolved
@@ -140,11 +140,7 @@
     // In PPC64 ELFv1, .quad .TOC.@tocbase in the .opd section is expected to
     // reference the null symbol.
     auto Target = TargetVal;
-<<<<<<< HEAD
-    if (Target.getSpecifier() == PPCMCExpr::VK_TOCBASE)
-=======
     if (Target.getSpecifier() == PPC::S_TOCBASE)
->>>>>>> eb0f1dc0
       Target.setAddSym(nullptr);
     return MCAsmBackend::addReloc(F, Fixup, Target, FixedValue, IsResolved);
   }
