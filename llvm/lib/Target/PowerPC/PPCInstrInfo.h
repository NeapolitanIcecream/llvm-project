--- conflicted
+++ resolved
@@ -81,10 +81,7 @@
   SOK_AccumulatorSpill,
   SOK_UAccumulatorSpill,
   SOK_WAccumulatorSpill,
-<<<<<<< HEAD
-=======
   SOK_DMRpSpill,
->>>>>>> eb0f1dc0
   SOK_DMRSpill,
   SOK_SPESpill,
   SOK_PairedG8Spill,
@@ -123,10 +120,7 @@
    NoInstr,                                                                    \
    NoInstr,                                                                    \
    NoInstr,                                                                    \
-<<<<<<< HEAD
-=======
-   NoInstr,                                                                    \
->>>>>>> eb0f1dc0
+   NoInstr,                                                                    \
    PPC::EVLDD,                                                                 \
    PPC::RESTORE_QUADWORD}
 
@@ -148,10 +142,7 @@
    NoInstr,                                                                    \
    NoInstr,                                                                    \
    NoInstr,                                                                    \
-<<<<<<< HEAD
-=======
-   NoInstr,                                                                    \
->>>>>>> eb0f1dc0
+   NoInstr,                                                                    \
    PPC::RESTORE_QUADWORD}
 
 #define Pwr10LoadOpcodes                                                       \
@@ -172,10 +163,7 @@
    NoInstr,                                                                    \
    NoInstr,                                                                    \
    NoInstr,                                                                    \
-<<<<<<< HEAD
-=======
-   NoInstr,                                                                    \
->>>>>>> eb0f1dc0
+   NoInstr,                                                                    \
    PPC::RESTORE_QUADWORD}
 
 #define FutureLoadOpcodes                                                      \
@@ -194,10 +182,7 @@
    PPC::RESTORE_ACC,                                                           \
    PPC::RESTORE_UACC,                                                          \
    PPC::RESTORE_WACC,                                                          \
-<<<<<<< HEAD
-=======
    PPC::RESTORE_DMRP,                                                          \
->>>>>>> eb0f1dc0
    PPC::RESTORE_DMR,                                                           \
    NoInstr,                                                                    \
    PPC::RESTORE_QUADWORD}
@@ -219,10 +204,7 @@
    NoInstr,                                                                    \
    NoInstr,                                                                    \
    NoInstr,                                                                    \
-<<<<<<< HEAD
-=======
-   NoInstr,                                                                    \
->>>>>>> eb0f1dc0
+   NoInstr,                                                                    \
    PPC::EVSTDD,                                                                \
    PPC::SPILL_QUADWORD}
 
@@ -244,10 +226,7 @@
    NoInstr,                                                                    \
    NoInstr,                                                                    \
    NoInstr,                                                                    \
-<<<<<<< HEAD
-=======
-   NoInstr,                                                                    \
->>>>>>> eb0f1dc0
+   NoInstr,                                                                    \
    PPC::SPILL_QUADWORD}
 
 #define Pwr10StoreOpcodes                                                      \
@@ -268,10 +247,7 @@
    NoInstr,                                                                    \
    NoInstr,                                                                    \
    NoInstr,                                                                    \
-<<<<<<< HEAD
-=======
-   NoInstr,                                                                    \
->>>>>>> eb0f1dc0
+   NoInstr,                                                                    \
    PPC::SPILL_QUADWORD}
 
 #define FutureStoreOpcodes                                                     \
@@ -290,10 +266,7 @@
    PPC::SPILL_ACC,                                                             \
    PPC::SPILL_UACC,                                                            \
    PPC::SPILL_WACC,                                                            \
-<<<<<<< HEAD
-=======
    PPC::SPILL_DMRP,                                                            \
->>>>>>> eb0f1dc0
    PPC::SPILL_DMR,                                                             \
    NoInstr,                                                                    \
    PPC::SPILL_QUADWORD}
