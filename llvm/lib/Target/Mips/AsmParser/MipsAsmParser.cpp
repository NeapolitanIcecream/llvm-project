//===-- MipsAsmParser.cpp - Parse Mips assembly to MCInst instructions ----===//
//
// Part of the LLVM Project, under the Apache License v2.0 with LLVM Exceptions.
// See https://llvm.org/LICENSE.txt for license information.
// SPDX-License-Identifier: Apache-2.0 WITH LLVM-exception
//
//===----------------------------------------------------------------------===//

#include "MCTargetDesc/MipsABIFlagsSection.h"
#include "MCTargetDesc/MipsABIInfo.h"
#include "MCTargetDesc/MipsBaseInfo.h"
#include "MCTargetDesc/MipsMCAsmInfo.h"
#include "MCTargetDesc/MipsMCTargetDesc.h"
#include "MCTargetDesc/MipsTargetStreamer.h"
#include "TargetInfo/MipsTargetInfo.h"
#include "llvm/ADT/APFloat.h"
#include "llvm/ADT/SmallVector.h"
#include "llvm/ADT/StringRef.h"
#include "llvm/ADT/StringSwitch.h"
#include "llvm/ADT/Twine.h"
#include "llvm/BinaryFormat/ELF.h"
#include "llvm/MC/MCContext.h"
#include "llvm/MC/MCExpr.h"
#include "llvm/MC/MCInst.h"
#include "llvm/MC/MCInstrDesc.h"
#include "llvm/MC/MCInstrInfo.h"
#include "llvm/MC/MCObjectFileInfo.h"
#include "llvm/MC/MCParser/AsmLexer.h"
#include "llvm/MC/MCParser/MCAsmParser.h"
#include "llvm/MC/MCParser/MCAsmParserExtension.h"
#include "llvm/MC/MCParser/MCAsmParserUtils.h"
#include "llvm/MC/MCParser/MCParsedAsmOperand.h"
#include "llvm/MC/MCParser/MCTargetAsmParser.h"
#include "llvm/MC/MCSectionELF.h"
#include "llvm/MC/MCStreamer.h"
#include "llvm/MC/MCSubtargetInfo.h"
#include "llvm/MC/MCSymbol.h"
#include "llvm/MC/MCSymbolELF.h"
#include "llvm/MC/MCValue.h"
#include "llvm/MC/TargetRegistry.h"
#include "llvm/Support/Alignment.h"
#include "llvm/Support/Casting.h"
#include "llvm/Support/CommandLine.h"
#include "llvm/Support/Compiler.h"
#include "llvm/Support/Debug.h"
#include "llvm/Support/ErrorHandling.h"
#include "llvm/Support/MathExtras.h"
#include "llvm/Support/SMLoc.h"
#include "llvm/Support/SourceMgr.h"
#include "llvm/Support/raw_ostream.h"
#include "llvm/TargetParser/SubtargetFeature.h"
#include "llvm/TargetParser/Triple.h"
#include <algorithm>
#include <cassert>
#include <cstdint>
#include <memory>
#include <string>
#include <utility>

using namespace llvm;

#define DEBUG_TYPE "mips-asm-parser"

namespace llvm {

class MCInstrInfo;

} // end namespace llvm

extern cl::opt<bool> EmitJalrReloc;

namespace {

class MipsAssemblerOptions {
public:
  MipsAssemblerOptions(const FeatureBitset &Features_) : Features(Features_) {}

  MipsAssemblerOptions(const MipsAssemblerOptions *Opts) {
    ATReg = Opts->getATRegIndex();
    Reorder = Opts->isReorder();
    Macro = Opts->isMacro();
    Features = Opts->getFeatures();
  }

  unsigned getATRegIndex() const { return ATReg; }
  bool setATRegIndex(unsigned Reg) {
    if (Reg > 31)
      return false;

    ATReg = Reg;
    return true;
  }

  bool isReorder() const { return Reorder; }
  void setReorder() { Reorder = true; }
  void setNoReorder() { Reorder = false; }

  bool isMacro() const { return Macro; }
  void setMacro() { Macro = true; }
  void setNoMacro() { Macro = false; }

  const FeatureBitset &getFeatures() const { return Features; }
  void setFeatures(const FeatureBitset &Features_) { Features = Features_; }

  // Set of features that are either architecture features or referenced
  // by them (e.g.: FeatureNaN2008 implied by FeatureMips32r6).
  // The full table can be found in MipsGenSubtargetInfo.inc (MipsFeatureKV[]).
  // The reason we need this mask is explained in the selectArch function.
  // FIXME: Ideally we would like TableGen to generate this information.
  static const FeatureBitset AllArchRelatedMask;

private:
  unsigned ATReg = 1;
  bool Reorder = true;
  bool Macro = true;
  FeatureBitset Features;
};

} // end anonymous namespace

const FeatureBitset MipsAssemblerOptions::AllArchRelatedMask = {
    Mips::FeatureMips1, Mips::FeatureMips2, Mips::FeatureMips3,
    Mips::FeatureMips3_32, Mips::FeatureMips3_32r2, Mips::FeatureMips4,
    Mips::FeatureMips4_32, Mips::FeatureMips4_32r2, Mips::FeatureMips5,
    Mips::FeatureMips5_32r2, Mips::FeatureMips32, Mips::FeatureMips32r2,
    Mips::FeatureMips32r3, Mips::FeatureMips32r5, Mips::FeatureMips32r6,
    Mips::FeatureMips64, Mips::FeatureMips64r2, Mips::FeatureMips64r3,
    Mips::FeatureMips64r5, Mips::FeatureMips64r6, Mips::FeatureCnMips,
    Mips::FeatureCnMipsP, Mips::FeatureFP64Bit, Mips::FeatureGP64Bit,
    Mips::FeatureNaN2008
};

namespace {

class MipsAsmParser : public MCTargetAsmParser {
  MipsTargetStreamer &getTargetStreamer() {
    assert(getParser().getStreamer().getTargetStreamer() &&
           "do not have a target streamer");
    MCTargetStreamer &TS = *getParser().getStreamer().getTargetStreamer();
    return static_cast<MipsTargetStreamer &>(TS);
  }

  MipsABIInfo ABI;
  SmallVector<std::unique_ptr<MipsAssemblerOptions>, 2> AssemblerOptions;
  MCSymbol *CurrentFn; // Pointer to the function being parsed. It may be a
                       // nullptr, which indicates that no function is currently
                       // selected. This usually happens after an '.end func'
                       // directive.
  bool IsLittleEndian;
  bool IsPicEnabled;
  bool IsCpRestoreSet;
  bool CurForbiddenSlotAttr;
  int CpRestoreOffset;
  unsigned GPReg;
  unsigned CpSaveLocation;
  /// If true, then CpSaveLocation is a register, otherwise it's an offset.
  bool     CpSaveLocationIsRegister;

  // Map of register aliases created via the .set directive.
  StringMap<AsmToken> RegisterSets;

  // Print a warning along with its fix-it message at the given range.
  void printWarningWithFixIt(const Twine &Msg, const Twine &FixMsg,
                             SMRange Range, bool ShowColors = true);

  void ConvertXWPOperands(MCInst &Inst, const OperandVector &Operands);

#define GET_ASSEMBLER_HEADER
#include "MipsGenAsmMatcher.inc"

  unsigned
  checkEarlyTargetMatchPredicate(MCInst &Inst,
                                 const OperandVector &Operands) override;
  unsigned checkTargetMatchPredicate(MCInst &Inst) override;

  bool matchAndEmitInstruction(SMLoc IDLoc, unsigned &Opcode,
                               OperandVector &Operands, MCStreamer &Out,
                               uint64_t &ErrorInfo,
                               bool MatchingInlineAsm) override;

  /// Parse a register as used in CFI directives
  bool parseRegister(MCRegister &Reg, SMLoc &StartLoc, SMLoc &EndLoc) override;
  ParseStatus tryParseRegister(MCRegister &Reg, SMLoc &StartLoc,
                               SMLoc &EndLoc) override;

  bool parseParenSuffix(StringRef Name, OperandVector &Operands);

  bool parseBracketSuffix(StringRef Name, OperandVector &Operands);

  bool mnemonicIsValid(StringRef Mnemonic, unsigned VariantID);

  bool parseInstruction(ParseInstructionInfo &Info, StringRef Name,
                        SMLoc NameLoc, OperandVector &Operands) override;

  bool ParseDirective(AsmToken DirectiveID) override;

  ParseStatus parseMemOperand(OperandVector &Operands);
  ParseStatus matchAnyRegisterNameWithoutDollar(OperandVector &Operands,
                                                StringRef Identifier, SMLoc S);
  ParseStatus matchAnyRegisterWithoutDollar(OperandVector &Operands,
                                            const AsmToken &Token, SMLoc S);
  ParseStatus matchAnyRegisterWithoutDollar(OperandVector &Operands, SMLoc S);
  ParseStatus parseAnyRegister(OperandVector &Operands);
  ParseStatus parseImm(OperandVector &Operands);
  ParseStatus parseJumpTarget(OperandVector &Operands);
  ParseStatus parseInvNum(OperandVector &Operands);
  ParseStatus parseRegisterList(OperandVector &Operands);
  const MCExpr *parseRelocExpr();

  bool searchSymbolAlias(OperandVector &Operands);

  bool parseOperand(OperandVector &, StringRef Mnemonic);

  enum MacroExpanderResultTy {
    MER_NotAMacro,
    MER_Success,
    MER_Fail,
  };

  // Expands assembly pseudo instructions.
  MacroExpanderResultTy tryExpandInstruction(MCInst &Inst, SMLoc IDLoc,
                                             MCStreamer &Out,
                                             const MCSubtargetInfo *STI);

  bool expandJalWithRegs(MCInst &Inst, SMLoc IDLoc, MCStreamer &Out,
                         const MCSubtargetInfo *STI);

  bool loadImmediate(int64_t ImmValue, MCRegister DstReg, MCRegister SrcReg,
                     bool Is32BitImm, bool IsAddress, SMLoc IDLoc,
                     MCStreamer &Out, const MCSubtargetInfo *STI);

  bool loadAndAddSymbolAddress(const MCExpr *SymExpr, MCRegister DstReg,
                               MCRegister SrcReg, bool Is32BitSym, SMLoc IDLoc,
                               MCStreamer &Out, const MCSubtargetInfo *STI);

  bool emitPartialAddress(MipsTargetStreamer &TOut, SMLoc IDLoc, MCSymbol *Sym);

  bool expandLoadImm(MCInst &Inst, bool Is32BitImm, SMLoc IDLoc,
                     MCStreamer &Out, const MCSubtargetInfo *STI);

  bool expandLoadSingleImmToGPR(MCInst &Inst, SMLoc IDLoc, MCStreamer &Out,
                                const MCSubtargetInfo *STI);
  bool expandLoadSingleImmToFPR(MCInst &Inst, SMLoc IDLoc, MCStreamer &Out,
                                const MCSubtargetInfo *STI);
  bool expandLoadDoubleImmToGPR(MCInst &Inst, SMLoc IDLoc, MCStreamer &Out,
                                const MCSubtargetInfo *STI);
  bool expandLoadDoubleImmToFPR(MCInst &Inst, bool Is64FPU, SMLoc IDLoc,
                                MCStreamer &Out, const MCSubtargetInfo *STI);

  bool expandLoadAddress(MCRegister DstReg, MCRegister BaseReg,
                         const MCOperand &Offset, bool Is32BitAddress,
                         SMLoc IDLoc, MCStreamer &Out,
                         const MCSubtargetInfo *STI);

  bool expandUncondBranchMMPseudo(MCInst &Inst, SMLoc IDLoc, MCStreamer &Out,
                                  const MCSubtargetInfo *STI);

  void expandMem16Inst(MCInst &Inst, SMLoc IDLoc, MCStreamer &Out,
                       const MCSubtargetInfo *STI, bool IsLoad);
  void expandMem9Inst(MCInst &Inst, SMLoc IDLoc, MCStreamer &Out,
                      const MCSubtargetInfo *STI, bool IsLoad);

  bool expandLoadStoreMultiple(MCInst &Inst, SMLoc IDLoc, MCStreamer &Out,
                               const MCSubtargetInfo *STI);

  bool expandAliasImmediate(MCInst &Inst, SMLoc IDLoc, MCStreamer &Out,
                            const MCSubtargetInfo *STI);

  bool expandBranchImm(MCInst &Inst, SMLoc IDLoc, MCStreamer &Out,
                       const MCSubtargetInfo *STI);

  bool expandCondBranches(MCInst &Inst, SMLoc IDLoc, MCStreamer &Out,
                          const MCSubtargetInfo *STI);

  bool expandDivRem(MCInst &Inst, SMLoc IDLoc, MCStreamer &Out,
                    const MCSubtargetInfo *STI, const bool IsMips64,
                    const bool Signed);

  bool expandTrunc(MCInst &Inst, bool IsDouble, bool Is64FPU, SMLoc IDLoc,
                   MCStreamer &Out, const MCSubtargetInfo *STI);

  bool expandUlh(MCInst &Inst, bool Signed, SMLoc IDLoc, MCStreamer &Out,
                 const MCSubtargetInfo *STI);

  bool expandUsh(MCInst &Inst, SMLoc IDLoc, MCStreamer &Out,
                 const MCSubtargetInfo *STI);

  bool expandUxw(MCInst &Inst, SMLoc IDLoc, MCStreamer &Out,
                 const MCSubtargetInfo *STI);

  bool expandSge(MCInst &Inst, SMLoc IDLoc, MCStreamer &Out,
                 const MCSubtargetInfo *STI);

  bool expandSgeImm(MCInst &Inst, SMLoc IDLoc, MCStreamer &Out,
                    const MCSubtargetInfo *STI);

  bool expandSgtImm(MCInst &Inst, SMLoc IDLoc, MCStreamer &Out,
                    const MCSubtargetInfo *STI);

  bool expandSle(MCInst &Inst, SMLoc IDLoc, MCStreamer &Out,
                 const MCSubtargetInfo *STI);

  bool expandSleImm(MCInst &Inst, SMLoc IDLoc, MCStreamer &Out,
                    const MCSubtargetInfo *STI);

  bool expandRotation(MCInst &Inst, SMLoc IDLoc,
                      MCStreamer &Out, const MCSubtargetInfo *STI);
  bool expandRotationImm(MCInst &Inst, SMLoc IDLoc, MCStreamer &Out,
                         const MCSubtargetInfo *STI);
  bool expandDRotation(MCInst &Inst, SMLoc IDLoc, MCStreamer &Out,
                       const MCSubtargetInfo *STI);
  bool expandDRotationImm(MCInst &Inst, SMLoc IDLoc, MCStreamer &Out,
                          const MCSubtargetInfo *STI);

  bool expandAbs(MCInst &Inst, SMLoc IDLoc, MCStreamer &Out,
                 const MCSubtargetInfo *STI);

  bool expandMulImm(MCInst &Inst, SMLoc IDLoc, MCStreamer &Out,
                    const MCSubtargetInfo *STI);

  bool expandMulO(MCInst &Inst, SMLoc IDLoc, MCStreamer &Out,
                  const MCSubtargetInfo *STI);

  bool expandMulOU(MCInst &Inst, SMLoc IDLoc, MCStreamer &Out,
                   const MCSubtargetInfo *STI);

  bool expandDMULMacro(MCInst &Inst, SMLoc IDLoc, MCStreamer &Out,
                       const MCSubtargetInfo *STI);

  bool expandLoadStoreDMacro(MCInst &Inst, SMLoc IDLoc, MCStreamer &Out,
                             const MCSubtargetInfo *STI, bool IsLoad);

  bool expandStoreDM1Macro(MCInst &Inst, SMLoc IDLoc, MCStreamer &Out,
                           const MCSubtargetInfo *STI);

  bool expandSeq(MCInst &Inst, SMLoc IDLoc, MCStreamer &Out,
                 const MCSubtargetInfo *STI);

  bool expandSeqI(MCInst &Inst, SMLoc IDLoc, MCStreamer &Out,
                  const MCSubtargetInfo *STI);

  bool expandSne(MCInst &Inst, SMLoc IDLoc, MCStreamer &Out,
                 const MCSubtargetInfo *STI);

  bool expandSneI(MCInst &Inst, SMLoc IDLoc, MCStreamer &Out,
                  const MCSubtargetInfo *STI);

  bool expandMXTRAlias(MCInst &Inst, SMLoc IDLoc, MCStreamer &Out,
                       const MCSubtargetInfo *STI);

  bool expandSaaAddr(MCInst &Inst, SMLoc IDLoc, MCStreamer &Out,
                     const MCSubtargetInfo *STI);

  bool reportParseError(const Twine &ErrorMsg);
  bool reportParseError(SMLoc Loc, const Twine &ErrorMsg);

  bool parseSetMips0Directive();
  bool parseSetArchDirective();
  bool parseSetFeature(uint64_t Feature);
  bool isPicAndNotNxxAbi(); // Used by .cpload, .cprestore, and .cpsetup.
  bool parseDirectiveCpAdd(SMLoc Loc);
  bool parseDirectiveCpLoad(SMLoc Loc);
  bool parseDirectiveCpLocal(SMLoc Loc);
  bool parseDirectiveCpRestore(SMLoc Loc);
  bool parseDirectiveCPSetup();
  bool parseDirectiveCPReturn();
  bool parseDirectiveNaN();
  bool parseDirectiveSet();
  bool parseDirectiveOption();
  bool parseInsnDirective();
  bool parseRSectionDirective(StringRef Section);
  bool parseSSectionDirective(StringRef Section, unsigned Type);

  bool parseSetAtDirective();
  bool parseSetNoAtDirective();
  bool parseSetMacroDirective();
  bool parseSetNoMacroDirective();
  bool parseSetMsaDirective();
  bool parseSetNoMsaDirective();
  bool parseSetNoDspDirective();
  bool parseSetNoMips3DDirective();
  bool parseSetReorderDirective();
  bool parseSetNoReorderDirective();
  bool parseSetMips16Directive();
  bool parseSetNoMips16Directive();
  bool parseSetFpDirective();
  bool parseSetOddSPRegDirective();
  bool parseSetNoOddSPRegDirective();
  bool parseSetPopDirective();
  bool parseSetPushDirective();
  bool parseSetSoftFloatDirective();
  bool parseSetHardFloatDirective();
  bool parseSetMtDirective();
  bool parseSetNoMtDirective();
  bool parseSetNoCRCDirective();
  bool parseSetNoVirtDirective();
  bool parseSetNoGINVDirective();

  bool parseSetAssignment();

  bool parseDirectiveGpWord();
  bool parseDirectiveGpDWord();
  bool parseDirectiveDtpRelWord();
  bool parseDirectiveDtpRelDWord();
  bool parseDirectiveTpRelWord();
  bool parseDirectiveTpRelDWord();
  bool parseDirectiveModule();
  bool parseDirectiveModuleFP();
  bool parseFpABIValue(MipsABIFlagsSection::FpABIKind &FpABI,
                       StringRef Directive);

  bool parseInternalDirectiveReallowModule();

  bool eatComma(StringRef ErrorStr);

  int matchCPURegisterName(StringRef Symbol);

  int matchHWRegsRegisterName(StringRef Symbol);

  int matchFPURegisterName(StringRef Name);

  int matchFCCRegisterName(StringRef Name);

  int matchACRegisterName(StringRef Name);

  int matchMSA128RegisterName(StringRef Name);

  int matchMSA128CtrlRegisterName(StringRef Name);

  MCRegister getReg(int RC, int RegNo);

  /// Returns the internal register number for the current AT. Also checks if
  /// the current AT is unavailable (set to $0) and gives an error if it is.
  /// This should be used in pseudo-instruction expansions which need AT.
  MCRegister getATReg(SMLoc Loc);

  bool canUseATReg();

  bool processInstruction(MCInst &Inst, SMLoc IDLoc, MCStreamer &Out,
                          const MCSubtargetInfo *STI);

  // Helper function that checks if the value of a vector index is within the
  // boundaries of accepted values for each RegisterKind
  // Example: INSERT.B $w0[n], $1 => 16 > n >= 0
  bool validateMSAIndex(int Val, int RegKind);

  // Selects a new architecture by updating the FeatureBits with the necessary
  // info including implied dependencies.
  // Internally, it clears all the feature bits related to *any* architecture
  // and selects the new one using the ToggleFeature functionality of the
  // MCSubtargetInfo object that handles implied dependencies. The reason we
  // clear all the arch related bits manually is because ToggleFeature only
  // clears the features that imply the feature being cleared and not the
  // features implied by the feature being cleared. This is easier to see
  // with an example:
  //  --------------------------------------------------
  // | Feature         | Implies                        |
  // | -------------------------------------------------|
  // | FeatureMips1    | None                           |
  // | FeatureMips2    | FeatureMips1                   |
  // | FeatureMips3    | FeatureMips2 | FeatureMipsGP64 |
  // | FeatureMips4    | FeatureMips3                   |
  // | ...             |                                |
  //  --------------------------------------------------
  //
  // Setting Mips3 is equivalent to set: (FeatureMips3 | FeatureMips2 |
  // FeatureMipsGP64 | FeatureMips1)
  // Clearing Mips3 is equivalent to clear (FeatureMips3 | FeatureMips4).
  void selectArch(StringRef ArchFeature) {
    MCSubtargetInfo &STI = copySTI();
    FeatureBitset FeatureBits = STI.getFeatureBits();
    FeatureBits &= ~MipsAssemblerOptions::AllArchRelatedMask;
    STI.setFeatureBits(FeatureBits);
    setAvailableFeatures(
        ComputeAvailableFeatures(STI.ToggleFeature(ArchFeature)));
    AssemblerOptions.back()->setFeatures(STI.getFeatureBits());
  }

  void setFeatureBits(uint64_t Feature, StringRef FeatureString) {
    if (!(getSTI().hasFeature(Feature))) {
      MCSubtargetInfo &STI = copySTI();
      setAvailableFeatures(
          ComputeAvailableFeatures(STI.ToggleFeature(FeatureString)));
      AssemblerOptions.back()->setFeatures(STI.getFeatureBits());
    }
  }

  void clearFeatureBits(uint64_t Feature, StringRef FeatureString) {
    if (getSTI().hasFeature(Feature)) {
      MCSubtargetInfo &STI = copySTI();
      setAvailableFeatures(
          ComputeAvailableFeatures(STI.ToggleFeature(FeatureString)));
      AssemblerOptions.back()->setFeatures(STI.getFeatureBits());
    }
  }

  void setModuleFeatureBits(uint64_t Feature, StringRef FeatureString) {
    setFeatureBits(Feature, FeatureString);
    AssemblerOptions.front()->setFeatures(getSTI().getFeatureBits());
  }

  void clearModuleFeatureBits(uint64_t Feature, StringRef FeatureString) {
    clearFeatureBits(Feature, FeatureString);
    AssemblerOptions.front()->setFeatures(getSTI().getFeatureBits());
  }

public:
  enum MipsMatchResultTy {
    Match_RequiresDifferentSrcAndDst = FIRST_TARGET_MATCH_RESULT_TY,
    Match_RequiresDifferentOperands,
    Match_RequiresNoZeroRegister,
    Match_RequiresSameSrcAndDst,
    Match_NoFCCRegisterForCurrentISA,
    Match_NonZeroOperandForSync,
    Match_NonZeroOperandForMTCX,
    Match_RequiresPosSizeRange0_32,
    Match_RequiresPosSizeRange33_64,
    Match_RequiresPosSizeUImm6,
#define GET_OPERAND_DIAGNOSTIC_TYPES
#include "MipsGenAsmMatcher.inc"
#undef GET_OPERAND_DIAGNOSTIC_TYPES
  };

  MipsAsmParser(const MCSubtargetInfo &sti, MCAsmParser &parser,
                const MCInstrInfo &MII, const MCTargetOptions &Options)
      : MCTargetAsmParser(Options, sti, MII),
        ABI(MipsABIInfo::computeTargetABI(sti.getTargetTriple(), sti.getCPU(),
                                          Options)) {
    MCAsmParserExtension::Initialize(parser);

    parser.addAliasForDirective(".asciiz", ".asciz");
    parser.addAliasForDirective(".hword", ".2byte");
    parser.addAliasForDirective(".word", ".4byte");
    parser.addAliasForDirective(".dword", ".8byte");

    // Initialize the set of available features.
    setAvailableFeatures(ComputeAvailableFeatures(getSTI().getFeatureBits()));

    // Remember the initial assembler options. The user can not modify these.
    AssemblerOptions.push_back(
        std::make_unique<MipsAssemblerOptions>(getSTI().getFeatureBits()));

    // Create an assembler options environment for the user to modify.
    AssemblerOptions.push_back(
        std::make_unique<MipsAssemblerOptions>(getSTI().getFeatureBits()));

    getTargetStreamer().updateABIInfo(*this);

    if (!isABI_O32() && !useOddSPReg() != 0)
      report_fatal_error("-mno-odd-spreg requires the O32 ABI");

    CurrentFn = nullptr;

    CurForbiddenSlotAttr = false;
    IsPicEnabled = getContext().getObjectFileInfo()->isPositionIndependent();

    IsCpRestoreSet = false;
    CpRestoreOffset = -1;
    GPReg = ABI.GetGlobalPtr();

    const Triple &TheTriple = sti.getTargetTriple();
    IsLittleEndian = TheTriple.isLittleEndian();

    if (getSTI().getCPU() == "mips64r6" && inMicroMipsMode())
      report_fatal_error("microMIPS64R6 is not supported", false);

    if (!isABI_O32() && inMicroMipsMode())
      report_fatal_error("microMIPS64 is not supported", false);
  }

  /// True if all of $fcc0 - $fcc7 exist for the current ISA.
  bool hasEightFccRegisters() const { return hasMips4() || hasMips32(); }

  bool isGP64bit() const {
    return getSTI().hasFeature(Mips::FeatureGP64Bit);
  }

  bool isFP64bit() const {
    return getSTI().hasFeature(Mips::FeatureFP64Bit);
  }

  bool isJalrRelocAvailable(const MCExpr *JalExpr) {
    if (!EmitJalrReloc)
      return false;
    MCValue Res;
    if (!JalExpr->evaluateAsRelocatable(Res, nullptr))
      return false;
    if (Res.getSubSym())
      return false;
    if (Res.getConstant() != 0)
      return ABI.IsN32() || ABI.IsN64();
    return true;
  }

  const MipsABIInfo &getABI() const { return ABI; }
  bool isABI_N32() const { return ABI.IsN32(); }
  bool isABI_N64() const { return ABI.IsN64(); }
  bool isABI_O32() const { return ABI.IsO32(); }
  bool isABI_FPXX() const {
    return getSTI().hasFeature(Mips::FeatureFPXX);
  }

  bool useOddSPReg() const {
    return !(getSTI().hasFeature(Mips::FeatureNoOddSPReg));
  }

  bool inMicroMipsMode() const {
    return getSTI().hasFeature(Mips::FeatureMicroMips);
  }

  bool hasMips1() const {
    return getSTI().hasFeature(Mips::FeatureMips1);
  }

  bool hasMips2() const {
    return getSTI().hasFeature(Mips::FeatureMips2);
  }

  bool hasMips3() const {
    return getSTI().hasFeature(Mips::FeatureMips3);
  }

  bool hasMips4() const {
    return getSTI().hasFeature(Mips::FeatureMips4);
  }

  bool hasMips5() const {
    return getSTI().hasFeature(Mips::FeatureMips5);
  }

  bool hasMips32() const {
    return getSTI().hasFeature(Mips::FeatureMips32);
  }

  bool hasMips64() const {
    return getSTI().hasFeature(Mips::FeatureMips64);
  }

  bool hasMips32r2() const {
    return getSTI().hasFeature(Mips::FeatureMips32r2);
  }

  bool hasMips64r2() const {
    return getSTI().hasFeature(Mips::FeatureMips64r2);
  }

  bool hasMips32r3() const {
    return (getSTI().hasFeature(Mips::FeatureMips32r3));
  }

  bool hasMips64r3() const {
    return (getSTI().hasFeature(Mips::FeatureMips64r3));
  }

  bool hasMips32r5() const {
    return (getSTI().hasFeature(Mips::FeatureMips32r5));
  }

  bool hasMips64r5() const {
    return (getSTI().hasFeature(Mips::FeatureMips64r5));
  }

  bool hasMips32r6() const {
    return getSTI().hasFeature(Mips::FeatureMips32r6);
  }

  bool hasMips64r6() const {
    return getSTI().hasFeature(Mips::FeatureMips64r6);
  }

  bool hasDSP() const {
    return getSTI().hasFeature(Mips::FeatureDSP);
  }

  bool hasDSPR2() const {
    return getSTI().hasFeature(Mips::FeatureDSPR2);
  }

  bool hasDSPR3() const {
    return getSTI().hasFeature(Mips::FeatureDSPR3);
  }

  bool hasMSA() const {
    return getSTI().hasFeature(Mips::FeatureMSA);
  }

  bool hasCnMips() const {
    return (getSTI().hasFeature(Mips::FeatureCnMips));
  }

  bool hasCnMipsP() const {
    return (getSTI().hasFeature(Mips::FeatureCnMipsP));
  }

  bool inPicMode() {
    return IsPicEnabled;
  }

  bool inMips16Mode() const {
    return getSTI().hasFeature(Mips::FeatureMips16);
  }

  bool useTraps() const {
    return getSTI().hasFeature(Mips::FeatureUseTCCInDIV);
  }

  bool useSoftFloat() const {
    return getSTI().hasFeature(Mips::FeatureSoftFloat);
  }
  bool hasMT() const {
    return getSTI().hasFeature(Mips::FeatureMT);
  }

  bool hasCRC() const {
    return getSTI().hasFeature(Mips::FeatureCRC);
  }

  bool hasVirt() const {
    return getSTI().hasFeature(Mips::FeatureVirt);
  }

  bool hasGINV() const {
    return getSTI().hasFeature(Mips::FeatureGINV);
  }

  bool hasForbiddenSlot(const MCInstrDesc &MCID) const {
    return !inMicroMipsMode() && (MCID.TSFlags & MipsII::HasForbiddenSlot);
  }

  bool SafeInForbiddenSlot(const MCInstrDesc &MCID) const {
    return !(MCID.TSFlags & MipsII::IsCTI);
  }

  void onEndOfFile() override;

  /// Warn if RegIndex is the same as the current AT.
  void warnIfRegIndexIsAT(MCRegister RegIndex, SMLoc Loc);

  void warnIfNoMacro(SMLoc Loc);

  bool isLittle() const { return IsLittleEndian; }

  bool areEqualRegs(const MCParsedAsmOperand &Op1,
                    const MCParsedAsmOperand &Op2) const override;
};

/// MipsOperand - Instances of this class represent a parsed Mips machine
/// instruction.
class MipsOperand : public MCParsedAsmOperand {
public:
  /// Broad categories of register classes
  /// The exact class is finalized by the render method.
  enum RegKind {
    RegKind_GPR = 1,      /// GPR32 and GPR64 (depending on isGP64bit())
    RegKind_FGR = 2,      /// FGR32, FGR64, AFGR64 (depending on context and
                          /// isFP64bit())
    RegKind_FCC = 4,      /// FCC
    RegKind_MSA128 = 8,   /// MSA128[BHWD] (makes no difference which)
    RegKind_MSACtrl = 16, /// MSA control registers
    RegKind_COP2 = 32,    /// COP2
    RegKind_ACC = 64,     /// HI32DSP, LO32DSP, and ACC64DSP (depending on
                          /// context).
    RegKind_CCR = 128,    /// CCR
    RegKind_HWRegs = 256, /// HWRegs
    RegKind_COP3 = 512,   /// COP3
    RegKind_COP0 = 1024,  /// COP0
    /// Potentially any (e.g. $1)
    RegKind_Numeric = RegKind_GPR | RegKind_FGR | RegKind_FCC | RegKind_MSA128 |
                      RegKind_MSACtrl | RegKind_COP2 | RegKind_ACC |
                      RegKind_CCR | RegKind_HWRegs | RegKind_COP3 | RegKind_COP0
  };

private:
  enum KindTy {
    k_Immediate,     /// An immediate (possibly involving symbol references)
    k_Memory,        /// Base + Offset Memory Address
    k_RegisterIndex, /// A register index in one or more RegKind.
    k_Token,         /// A simple token
    k_RegList,       /// A physical register list
  } Kind;

public:
  MipsOperand(KindTy K, MipsAsmParser &Parser) : Kind(K), AsmParser(Parser) {}

  ~MipsOperand() override {
    switch (Kind) {
    case k_Memory:
      delete Mem.Base;
      break;
    case k_RegList:
      delete RegList.List;
      break;
    case k_Immediate:
    case k_RegisterIndex:
    case k_Token:
      break;
    }
  }

private:
  /// For diagnostics, and checking the assembler temporary
  MipsAsmParser &AsmParser;

  struct Token {
    const char *Data;
    unsigned Length;
  };

  struct RegIdxOp {
    unsigned Index; /// Index into the register class
    RegKind Kind;   /// Bitfield of the kinds it could possibly be
    struct Token Tok; /// The input token this operand originated from.
    const MCRegisterInfo *RegInfo;
  };

  struct ImmOp {
    const MCExpr *Val;
  };

  struct MemOp {
    MipsOperand *Base;
    const MCExpr *Off;
  };

  struct RegListOp {
    SmallVector<unsigned, 10> *List;
  };

  union {
    struct Token Tok;
    struct RegIdxOp RegIdx;
    struct ImmOp Imm;
    struct MemOp Mem;
    struct RegListOp RegList;
  };

  SMLoc StartLoc, EndLoc;

  /// Internal constructor for register kinds
  static std::unique_ptr<MipsOperand> CreateReg(unsigned Index, StringRef Str,
                                                RegKind RegKind,
                                                const MCRegisterInfo *RegInfo,
                                                SMLoc S, SMLoc E,
                                                MipsAsmParser &Parser) {
    auto Op = std::make_unique<MipsOperand>(k_RegisterIndex, Parser);
    Op->RegIdx.Index = Index;
    Op->RegIdx.RegInfo = RegInfo;
    Op->RegIdx.Kind = RegKind;
    Op->RegIdx.Tok.Data = Str.data();
    Op->RegIdx.Tok.Length = Str.size();
    Op->StartLoc = S;
    Op->EndLoc = E;
    return Op;
  }

public:
  /// Coerce the register to GPR32 and return the real register for the current
  /// target.
  MCRegister getGPR32Reg() const {
    assert(isRegIdx() && (RegIdx.Kind & RegKind_GPR) && "Invalid access!");
    AsmParser.warnIfRegIndexIsAT(RegIdx.Index, StartLoc);
    unsigned ClassID = Mips::GPR32RegClassID;
    return RegIdx.RegInfo->getRegClass(ClassID).getRegister(RegIdx.Index);
  }

  /// Coerce the register to GPR32 and return the real register for the current
  /// target.
  MCRegister getGPRMM16Reg() const {
    assert(isRegIdx() && (RegIdx.Kind & RegKind_GPR) && "Invalid access!");
    unsigned ClassID = Mips::GPR32RegClassID;
    return RegIdx.RegInfo->getRegClass(ClassID).getRegister(RegIdx.Index);
  }

  /// Coerce the register to GPR64 and return the real register for the current
  /// target.
  MCRegister getGPR64Reg() const {
    assert(isRegIdx() && (RegIdx.Kind & RegKind_GPR) && "Invalid access!");
    unsigned ClassID = Mips::GPR64RegClassID;
    return RegIdx.RegInfo->getRegClass(ClassID).getRegister(RegIdx.Index);
  }

private:
  /// Coerce the register to AFGR64 and return the real register for the current
  /// target.
  MCRegister getAFGR64Reg() const {
    assert(isRegIdx() && (RegIdx.Kind & RegKind_FGR) && "Invalid access!");
    if (RegIdx.Index % 2 != 0)
      AsmParser.Warning(StartLoc, "Float register should be even.");
    return RegIdx.RegInfo->getRegClass(Mips::AFGR64RegClassID)
        .getRegister(RegIdx.Index / 2);
  }

  /// Coerce the register to FGR64 and return the real register for the current
  /// target.
  MCRegister getFGR64Reg() const {
    assert(isRegIdx() && (RegIdx.Kind & RegKind_FGR) && "Invalid access!");
    return RegIdx.RegInfo->getRegClass(Mips::FGR64RegClassID)
        .getRegister(RegIdx.Index);
  }

  /// Coerce the register to FGR32 and return the real register for the current
  /// target.
  MCRegister getFGR32Reg() const {
    assert(isRegIdx() && (RegIdx.Kind & RegKind_FGR) && "Invalid access!");
    return RegIdx.RegInfo->getRegClass(Mips::FGR32RegClassID)
        .getRegister(RegIdx.Index);
  }

  /// Coerce the register to FCC and return the real register for the current
  /// target.
  MCRegister getFCCReg() const {
    assert(isRegIdx() && (RegIdx.Kind & RegKind_FCC) && "Invalid access!");
    return RegIdx.RegInfo->getRegClass(Mips::FCCRegClassID)
        .getRegister(RegIdx.Index);
  }

  /// Coerce the register to MSA128 and return the real register for the current
  /// target.
  MCRegister getMSA128Reg() const {
    assert(isRegIdx() && (RegIdx.Kind & RegKind_MSA128) && "Invalid access!");
    // It doesn't matter which of the MSA128[BHWD] classes we use. They are all
    // identical
    unsigned ClassID = Mips::MSA128BRegClassID;
    return RegIdx.RegInfo->getRegClass(ClassID).getRegister(RegIdx.Index);
  }

  /// Coerce the register to MSACtrl and return the real register for the
  /// current target.
  MCRegister getMSACtrlReg() const {
    assert(isRegIdx() && (RegIdx.Kind & RegKind_MSACtrl) && "Invalid access!");
    unsigned ClassID = Mips::MSACtrlRegClassID;
    return RegIdx.RegInfo->getRegClass(ClassID).getRegister(RegIdx.Index);
  }

  /// Coerce the register to COP0 and return the real register for the
  /// current target.
  MCRegister getCOP0Reg() const {
    assert(isRegIdx() && (RegIdx.Kind & RegKind_COP0) && "Invalid access!");
    unsigned ClassID = Mips::COP0RegClassID;
    return RegIdx.RegInfo->getRegClass(ClassID).getRegister(RegIdx.Index);
  }

  /// Coerce the register to COP2 and return the real register for the
  /// current target.
  MCRegister getCOP2Reg() const {
    assert(isRegIdx() && (RegIdx.Kind & RegKind_COP2) && "Invalid access!");
    unsigned ClassID = Mips::COP2RegClassID;
    return RegIdx.RegInfo->getRegClass(ClassID).getRegister(RegIdx.Index);
  }

  /// Coerce the register to COP3 and return the real register for the
  /// current target.
  MCRegister getCOP3Reg() const {
    assert(isRegIdx() && (RegIdx.Kind & RegKind_COP3) && "Invalid access!");
    unsigned ClassID = Mips::COP3RegClassID;
    return RegIdx.RegInfo->getRegClass(ClassID).getRegister(RegIdx.Index);
  }

  /// Coerce the register to ACC64DSP and return the real register for the
  /// current target.
  MCRegister getACC64DSPReg() const {
    assert(isRegIdx() && (RegIdx.Kind & RegKind_ACC) && "Invalid access!");
    unsigned ClassID = Mips::ACC64DSPRegClassID;
    return RegIdx.RegInfo->getRegClass(ClassID).getRegister(RegIdx.Index);
  }

  /// Coerce the register to HI32DSP and return the real register for the
  /// current target.
  MCRegister getHI32DSPReg() const {
    assert(isRegIdx() && (RegIdx.Kind & RegKind_ACC) && "Invalid access!");
    unsigned ClassID = Mips::HI32DSPRegClassID;
    return RegIdx.RegInfo->getRegClass(ClassID).getRegister(RegIdx.Index);
  }

  /// Coerce the register to LO32DSP and return the real register for the
  /// current target.
  MCRegister getLO32DSPReg() const {
    assert(isRegIdx() && (RegIdx.Kind & RegKind_ACC) && "Invalid access!");
    unsigned ClassID = Mips::LO32DSPRegClassID;
    return RegIdx.RegInfo->getRegClass(ClassID).getRegister(RegIdx.Index);
  }

  /// Coerce the register to CCR and return the real register for the
  /// current target.
  MCRegister getCCRReg() const {
    assert(isRegIdx() && (RegIdx.Kind & RegKind_CCR) && "Invalid access!");
    unsigned ClassID = Mips::CCRRegClassID;
    return RegIdx.RegInfo->getRegClass(ClassID).getRegister(RegIdx.Index);
  }

  /// Coerce the register to HWRegs and return the real register for the
  /// current target.
  MCRegister getHWRegsReg() const {
    assert(isRegIdx() && (RegIdx.Kind & RegKind_HWRegs) && "Invalid access!");
    unsigned ClassID = Mips::HWRegsRegClassID;
    return RegIdx.RegInfo->getRegClass(ClassID).getRegister(RegIdx.Index);
  }

public:
  void addExpr(MCInst &Inst, const MCExpr *Expr) const {
    // Add as immediate when possible.  Null MCExpr = 0.
    if (!Expr)
      Inst.addOperand(MCOperand::createImm(0));
    else if (const MCConstantExpr *CE = dyn_cast<MCConstantExpr>(Expr))
      Inst.addOperand(MCOperand::createImm(CE->getValue()));
    else
      Inst.addOperand(MCOperand::createExpr(Expr));
  }

  void addRegOperands(MCInst &Inst, unsigned N) const {
    llvm_unreachable("Use a custom parser instead");
  }

  /// Render the operand to an MCInst as a GPR32
  /// Asserts if the wrong number of operands are requested, or the operand
  /// is not a k_RegisterIndex compatible with RegKind_GPR
  void addGPR32ZeroAsmRegOperands(MCInst &Inst, unsigned N) const {
    assert(N == 1 && "Invalid number of operands!");
    Inst.addOperand(MCOperand::createReg(getGPR32Reg()));
  }

  void addGPR32NonZeroAsmRegOperands(MCInst &Inst, unsigned N) const {
    assert(N == 1 && "Invalid number of operands!");
    Inst.addOperand(MCOperand::createReg(getGPR32Reg()));
  }

  void addGPR32AsmRegOperands(MCInst &Inst, unsigned N) const {
    assert(N == 1 && "Invalid number of operands!");
    Inst.addOperand(MCOperand::createReg(getGPR32Reg()));
  }

  void addGPRMM16AsmRegOperands(MCInst &Inst, unsigned N) const {
    assert(N == 1 && "Invalid number of operands!");
    Inst.addOperand(MCOperand::createReg(getGPRMM16Reg()));
  }

  void addGPRMM16AsmRegZeroOperands(MCInst &Inst, unsigned N) const {
    assert(N == 1 && "Invalid number of operands!");
    Inst.addOperand(MCOperand::createReg(getGPRMM16Reg()));
  }

  void addGPRMM16AsmRegMovePOperands(MCInst &Inst, unsigned N) const {
    assert(N == 1 && "Invalid number of operands!");
    Inst.addOperand(MCOperand::createReg(getGPRMM16Reg()));
  }

  void addGPRMM16AsmRegMovePPairFirstOperands(MCInst &Inst, unsigned N) const {
    assert(N == 1 && "Invalid number of operands!");
    Inst.addOperand(MCOperand::createReg(getGPRMM16Reg()));
  }

  void addGPRMM16AsmRegMovePPairSecondOperands(MCInst &Inst,
                                               unsigned N) const {
    assert(N == 1 && "Invalid number of operands!");
    Inst.addOperand(MCOperand::createReg(getGPRMM16Reg()));
  }

  /// Render the operand to an MCInst as a GPR64
  /// Asserts if the wrong number of operands are requested, or the operand
  /// is not a k_RegisterIndex compatible with RegKind_GPR
  void addGPR64AsmRegOperands(MCInst &Inst, unsigned N) const {
    assert(N == 1 && "Invalid number of operands!");
    Inst.addOperand(MCOperand::createReg(getGPR64Reg()));
  }

  void addAFGR64AsmRegOperands(MCInst &Inst, unsigned N) const {
    assert(N == 1 && "Invalid number of operands!");
    Inst.addOperand(MCOperand::createReg(getAFGR64Reg()));
  }

  void addStrictlyAFGR64AsmRegOperands(MCInst &Inst, unsigned N) const {
    assert(N == 1 && "Invalid number of operands!");
    Inst.addOperand(MCOperand::createReg(getAFGR64Reg()));
  }

  void addStrictlyFGR64AsmRegOperands(MCInst &Inst, unsigned N) const {
    assert(N == 1 && "Invalid number of operands!");
    Inst.addOperand(MCOperand::createReg(getFGR64Reg()));
  }

  void addFGR64AsmRegOperands(MCInst &Inst, unsigned N) const {
    assert(N == 1 && "Invalid number of operands!");
    Inst.addOperand(MCOperand::createReg(getFGR64Reg()));
  }

  void addFGR32AsmRegOperands(MCInst &Inst, unsigned N) const {
    assert(N == 1 && "Invalid number of operands!");
    Inst.addOperand(MCOperand::createReg(getFGR32Reg()));
    // FIXME: We ought to do this for -integrated-as without -via-file-asm too.
    // FIXME: This should propagate failure up to parseStatement.
    if (!AsmParser.useOddSPReg() && RegIdx.Index & 1)
      AsmParser.getParser().printError(
          StartLoc, "-mno-odd-spreg prohibits the use of odd FPU "
                    "registers");
  }

  void addStrictlyFGR32AsmRegOperands(MCInst &Inst, unsigned N) const {
    assert(N == 1 && "Invalid number of operands!");
    Inst.addOperand(MCOperand::createReg(getFGR32Reg()));
    // FIXME: We ought to do this for -integrated-as without -via-file-asm too.
    if (!AsmParser.useOddSPReg() && RegIdx.Index & 1)
      AsmParser.Error(StartLoc, "-mno-odd-spreg prohibits the use of odd FPU "
                                "registers");
  }

  void addFCCAsmRegOperands(MCInst &Inst, unsigned N) const {
    assert(N == 1 && "Invalid number of operands!");
    Inst.addOperand(MCOperand::createReg(getFCCReg()));
  }

  void addMSA128AsmRegOperands(MCInst &Inst, unsigned N) const {
    assert(N == 1 && "Invalid number of operands!");
    Inst.addOperand(MCOperand::createReg(getMSA128Reg()));
  }

  void addMSACtrlAsmRegOperands(MCInst &Inst, unsigned N) const {
    assert(N == 1 && "Invalid number of operands!");
    Inst.addOperand(MCOperand::createReg(getMSACtrlReg()));
  }

  void addCOP0AsmRegOperands(MCInst &Inst, unsigned N) const {
    assert(N == 1 && "Invalid number of operands!");
    Inst.addOperand(MCOperand::createReg(getCOP0Reg()));
  }

  void addCOP2AsmRegOperands(MCInst &Inst, unsigned N) const {
    assert(N == 1 && "Invalid number of operands!");
    Inst.addOperand(MCOperand::createReg(getCOP2Reg()));
  }

  void addCOP3AsmRegOperands(MCInst &Inst, unsigned N) const {
    assert(N == 1 && "Invalid number of operands!");
    Inst.addOperand(MCOperand::createReg(getCOP3Reg()));
  }

  void addACC64DSPAsmRegOperands(MCInst &Inst, unsigned N) const {
    assert(N == 1 && "Invalid number of operands!");
    Inst.addOperand(MCOperand::createReg(getACC64DSPReg()));
  }

  void addHI32DSPAsmRegOperands(MCInst &Inst, unsigned N) const {
    assert(N == 1 && "Invalid number of operands!");
    Inst.addOperand(MCOperand::createReg(getHI32DSPReg()));
  }

  void addLO32DSPAsmRegOperands(MCInst &Inst, unsigned N) const {
    assert(N == 1 && "Invalid number of operands!");
    Inst.addOperand(MCOperand::createReg(getLO32DSPReg()));
  }

  void addCCRAsmRegOperands(MCInst &Inst, unsigned N) const {
    assert(N == 1 && "Invalid number of operands!");
    Inst.addOperand(MCOperand::createReg(getCCRReg()));
  }

  void addHWRegsAsmRegOperands(MCInst &Inst, unsigned N) const {
    assert(N == 1 && "Invalid number of operands!");
    Inst.addOperand(MCOperand::createReg(getHWRegsReg()));
  }

  template <unsigned Bits, int Offset = 0, int AdjustOffset = 0>
  void addConstantUImmOperands(MCInst &Inst, unsigned N) const {
    assert(N == 1 && "Invalid number of operands!");
    uint64_t Imm = getConstantImm() - Offset;
    Imm &= (1ULL << Bits) - 1;
    Imm += Offset;
    Imm += AdjustOffset;
    Inst.addOperand(MCOperand::createImm(Imm));
  }

  template <unsigned Bits>
  void addSImmOperands(MCInst &Inst, unsigned N) const {
    if (isImm() && !isConstantImm()) {
      addExpr(Inst, getImm());
      return;
    }
    addConstantSImmOperands<Bits, 0, 0>(Inst, N);
  }

  template <unsigned Bits>
  void addUImmOperands(MCInst &Inst, unsigned N) const {
    if (isImm() && !isConstantImm()) {
      addExpr(Inst, getImm());
      return;
    }
    addConstantUImmOperands<Bits, 0, 0>(Inst, N);
  }

  template <unsigned Bits, int Offset = 0, int AdjustOffset = 0>
  void addConstantSImmOperands(MCInst &Inst, unsigned N) const {
    assert(N == 1 && "Invalid number of operands!");
    int64_t Imm = getConstantImm() - Offset;
    Imm = SignExtend64<Bits>(Imm);
    Imm += Offset;
    Imm += AdjustOffset;
    Inst.addOperand(MCOperand::createImm(Imm));
  }

  void addImmOperands(MCInst &Inst, unsigned N) const {
    assert(N == 1 && "Invalid number of operands!");
    const MCExpr *Expr = getImm();
    addExpr(Inst, Expr);
  }

  void addMemOperands(MCInst &Inst, unsigned N) const {
    assert(N == 2 && "Invalid number of operands!");

    Inst.addOperand(MCOperand::createReg(AsmParser.getABI().ArePtrs64bit()
                                             ? getMemBase()->getGPR64Reg()
                                             : getMemBase()->getGPR32Reg()));

    const MCExpr *Expr = getMemOff();
    addExpr(Inst, Expr);
  }

  void addMicroMipsMemOperands(MCInst &Inst, unsigned N) const {
    assert(N == 2 && "Invalid number of operands!");

    Inst.addOperand(MCOperand::createReg(getMemBase()->getGPRMM16Reg()));

    const MCExpr *Expr = getMemOff();
    addExpr(Inst, Expr);
  }

  void addRegListOperands(MCInst &Inst, unsigned N) const {
    assert(N == 1 && "Invalid number of operands!");

    for (auto RegNo : getRegList())
      Inst.addOperand(MCOperand::createReg(RegNo));
  }

  bool isReg() const override {
    // As a special case until we sort out the definition of div/divu, accept
    // $0/$zero here so that MCK_ZERO works correctly.
    return isGPRAsmReg() && RegIdx.Index == 0;
  }

  bool isRegIdx() const { return Kind == k_RegisterIndex; }
  bool isImm() const override { return Kind == k_Immediate; }

  bool isConstantImm() const {
    int64_t Res;
    return isImm() && getImm()->evaluateAsAbsolute(Res);
  }

  bool isConstantImmz() const {
    return isConstantImm() && getConstantImm() == 0;
  }

  template <unsigned Bits, int Offset = 0> bool isConstantUImm() const {
    return isConstantImm() && isUInt<Bits>(getConstantImm() - Offset);
  }

  template <unsigned Bits> bool isSImm() const {
    if (!isImm())
      return false;
    int64_t Res;
    if (getImm()->evaluateAsAbsolute(Res))
      return isInt<Bits>(Res);
    // Allow conservatively if not a parse-time constant.
    return true;
  }

  template <unsigned Bits> bool isUImm() const {
    if (!isImm())
      return false;
    int64_t Res;
    if (getImm()->evaluateAsAbsolute(Res))
      return isUInt<Bits>(Res);
    // Allow conservatively if not a parse-time constant.
    return true;
  }

  template <unsigned Bits> bool isAnyImm() const {
    return isConstantImm() ? (isInt<Bits>(getConstantImm()) ||
                              isUInt<Bits>(getConstantImm()))
                           : isImm();
  }

  template <unsigned Bits, int Offset = 0> bool isConstantSImm() const {
    return isConstantImm() && isInt<Bits>(getConstantImm() - Offset);
  }

  template <unsigned Bottom, unsigned Top> bool isConstantUImmRange() const {
    return isConstantImm() && getConstantImm() >= Bottom &&
           getConstantImm() <= Top;
  }

  bool isToken() const override {
    // Note: It's not possible to pretend that other operand kinds are tokens.
    // The matcher emitter checks tokens first.
    return Kind == k_Token;
  }

  bool isMem() const override { return Kind == k_Memory; }

  bool isConstantMemOff() const {
    return isMem() && isa<MCConstantExpr>(getMemOff());
  }

  // Allow relocation operators.
  template <unsigned Bits, unsigned ShiftAmount = 0>
  bool isMemWithSimmOffset() const {
    if (!isMem())
      return false;
    if (!getMemBase()->isGPRAsmReg())
      return false;
    if (isa<MCSpecifierExpr>(getMemOff()) ||
        (isConstantMemOff() &&
         isShiftedInt<Bits, ShiftAmount>(getConstantMemOff())))
      return true;
    MCValue Res;
    bool IsReloc = getMemOff()->evaluateAsRelocatable(Res, nullptr);
    return IsReloc && isShiftedInt<Bits, ShiftAmount>(Res.getConstant());
  }

  bool isMemWithPtrSizeOffset() const {
    if (!isMem())
      return false;
    if (!getMemBase()->isGPRAsmReg())
      return false;
    const unsigned PtrBits = AsmParser.getABI().ArePtrs64bit() ? 64 : 32;
    if (isa<MCSpecifierExpr>(getMemOff()) ||
        (isConstantMemOff() && isIntN(PtrBits, getConstantMemOff())))
      return true;
    MCValue Res;
    bool IsReloc = getMemOff()->evaluateAsRelocatable(Res, nullptr);
    return IsReloc && isIntN(PtrBits, Res.getConstant());
  }

  bool isMemWithGRPMM16Base() const {
    return isMem() && getMemBase()->isMM16AsmReg();
  }

  template <unsigned Bits> bool isMemWithUimmOffsetSP() const {
    return isMem() && isConstantMemOff() && isUInt<Bits>(getConstantMemOff())
      && getMemBase()->isRegIdx() && (getMemBase()->getGPR32Reg() == Mips::SP);
  }

  template <unsigned Bits> bool isMemWithUimmWordAlignedOffsetSP() const {
    return isMem() && isConstantMemOff() && isUInt<Bits>(getConstantMemOff())
      && (getConstantMemOff() % 4 == 0) && getMemBase()->isRegIdx()
      && (getMemBase()->getGPR32Reg() == Mips::SP);
  }

  template <unsigned Bits> bool isMemWithSimmWordAlignedOffsetGP() const {
    return isMem() && isConstantMemOff() && isInt<Bits>(getConstantMemOff())
      && (getConstantMemOff() % 4 == 0) && getMemBase()->isRegIdx()
      && (getMemBase()->getGPR32Reg() == Mips::GP);
  }

  template <unsigned Bits, unsigned ShiftLeftAmount>
  bool isScaledUImm() const {
    return isConstantImm() &&
           isShiftedUInt<Bits, ShiftLeftAmount>(getConstantImm());
  }

  template <unsigned Bits, unsigned ShiftLeftAmount>
  bool isScaledSImm() const {
    if (isConstantImm() &&
        isShiftedInt<Bits, ShiftLeftAmount>(getConstantImm()))
      return true;
    // Operand can also be a symbol or symbol plus
    // offset in case of relocations.
    if (Kind != k_Immediate)
      return false;
    MCValue Res;
    bool Success = getImm()->evaluateAsRelocatable(Res, nullptr);
    return Success && isShiftedInt<Bits, ShiftLeftAmount>(Res.getConstant());
  }

  bool isRegList16() const {
    if (!isRegList())
      return false;

    int Size = RegList.List->size();
    if (Size < 2 || Size > 5)
      return false;

    unsigned R0 = RegList.List->front();
    unsigned R1 = RegList.List->back();
    if (!((R0 == Mips::S0 && R1 == Mips::RA) ||
          (R0 == Mips::S0_64 && R1 == Mips::RA_64)))
      return false;

    int PrevReg = *RegList.List->begin();
    for (int i = 1; i < Size - 1; i++) {
      int Reg = (*(RegList.List))[i];
      if ( Reg != PrevReg + 1)
        return false;
      PrevReg = Reg;
    }

    return true;
  }

  bool isInvNum() const { return Kind == k_Immediate; }

  bool isLSAImm() const {
    if (!isConstantImm())
      return false;
    int64_t Val = getConstantImm();
    return 1 <= Val && Val <= 4;
  }

  bool isRegList() const { return Kind == k_RegList; }

  StringRef getToken() const {
    assert(Kind == k_Token && "Invalid access!");
    return StringRef(Tok.Data, Tok.Length);
  }

  MCRegister getReg() const override {
    // As a special case until we sort out the definition of div/divu, accept
    // $0/$zero here so that MCK_ZERO works correctly.
    if (Kind == k_RegisterIndex && RegIdx.Index == 0 &&
        RegIdx.Kind & RegKind_GPR)
      return getGPR32Reg(); // FIXME: GPR64 too

    llvm_unreachable("Invalid access!");
    return 0;
  }

  const MCExpr *getImm() const {
    assert((Kind == k_Immediate) && "Invalid access!");
    return Imm.Val;
  }

  int64_t getConstantImm() const {
    const MCExpr *Val = getImm();
    int64_t Value = 0;
    (void)Val->evaluateAsAbsolute(Value);
    return Value;
  }

  MipsOperand *getMemBase() const {
    assert((Kind == k_Memory) && "Invalid access!");
    return Mem.Base;
  }

  const MCExpr *getMemOff() const {
    assert((Kind == k_Memory) && "Invalid access!");
    return Mem.Off;
  }

  int64_t getConstantMemOff() const {
    return static_cast<const MCConstantExpr *>(getMemOff())->getValue();
  }

  const SmallVectorImpl<unsigned> &getRegList() const {
    assert((Kind == k_RegList) && "Invalid access!");
    return *(RegList.List);
  }

  static std::unique_ptr<MipsOperand> CreateToken(StringRef Str, SMLoc S,
                                                  MipsAsmParser &Parser) {
    auto Op = std::make_unique<MipsOperand>(k_Token, Parser);
    Op->Tok.Data = Str.data();
    Op->Tok.Length = Str.size();
    Op->StartLoc = S;
    Op->EndLoc = S;
    return Op;
  }

  /// Create a numeric register (e.g. $1). The exact register remains
  /// unresolved until an instruction successfully matches
  static std::unique_ptr<MipsOperand>
  createNumericReg(unsigned Index, StringRef Str, const MCRegisterInfo *RegInfo,
                   SMLoc S, SMLoc E, MipsAsmParser &Parser) {
    LLVM_DEBUG(dbgs() << "createNumericReg(" << Index << ", ...)\n");
    return CreateReg(Index, Str, RegKind_Numeric, RegInfo, S, E, Parser);
  }

  /// Create a register that is definitely a GPR.
  /// This is typically only used for named registers such as $gp.
  static std::unique_ptr<MipsOperand>
  createGPRReg(unsigned Index, StringRef Str, const MCRegisterInfo *RegInfo,
               SMLoc S, SMLoc E, MipsAsmParser &Parser) {
    return CreateReg(Index, Str, RegKind_GPR, RegInfo, S, E, Parser);
  }

  /// Create a register that is definitely a FGR.
  /// This is typically only used for named registers such as $f0.
  static std::unique_ptr<MipsOperand>
  createFGRReg(unsigned Index, StringRef Str, const MCRegisterInfo *RegInfo,
               SMLoc S, SMLoc E, MipsAsmParser &Parser) {
    return CreateReg(Index, Str, RegKind_FGR, RegInfo, S, E, Parser);
  }

  /// Create a register that is definitely a HWReg.
  /// This is typically only used for named registers such as $hwr_cpunum.
  static std::unique_ptr<MipsOperand>
  createHWRegsReg(unsigned Index, StringRef Str, const MCRegisterInfo *RegInfo,
                  SMLoc S, SMLoc E, MipsAsmParser &Parser) {
    return CreateReg(Index, Str, RegKind_HWRegs, RegInfo, S, E, Parser);
  }

  /// Create a register that is definitely an FCC.
  /// This is typically only used for named registers such as $fcc0.
  static std::unique_ptr<MipsOperand>
  createFCCReg(unsigned Index, StringRef Str, const MCRegisterInfo *RegInfo,
               SMLoc S, SMLoc E, MipsAsmParser &Parser) {
    return CreateReg(Index, Str, RegKind_FCC, RegInfo, S, E, Parser);
  }

  /// Create a register that is definitely an ACC.
  /// This is typically only used for named registers such as $ac0.
  static std::unique_ptr<MipsOperand>
  createACCReg(unsigned Index, StringRef Str, const MCRegisterInfo *RegInfo,
               SMLoc S, SMLoc E, MipsAsmParser &Parser) {
    return CreateReg(Index, Str, RegKind_ACC, RegInfo, S, E, Parser);
  }

  /// Create a register that is definitely an MSA128.
  /// This is typically only used for named registers such as $w0.
  static std::unique_ptr<MipsOperand>
  createMSA128Reg(unsigned Index, StringRef Str, const MCRegisterInfo *RegInfo,
                  SMLoc S, SMLoc E, MipsAsmParser &Parser) {
    return CreateReg(Index, Str, RegKind_MSA128, RegInfo, S, E, Parser);
  }

  /// Create a register that is definitely an MSACtrl.
  /// This is typically only used for named registers such as $msaaccess.
  static std::unique_ptr<MipsOperand>
  createMSACtrlReg(unsigned Index, StringRef Str, const MCRegisterInfo *RegInfo,
                   SMLoc S, SMLoc E, MipsAsmParser &Parser) {
    return CreateReg(Index, Str, RegKind_MSACtrl, RegInfo, S, E, Parser);
  }

  static std::unique_ptr<MipsOperand>
  CreateImm(const MCExpr *Val, SMLoc S, SMLoc E, MipsAsmParser &Parser) {
    auto Op = std::make_unique<MipsOperand>(k_Immediate, Parser);
    Op->Imm.Val = Val;
    Op->StartLoc = S;
    Op->EndLoc = E;
    return Op;
  }

  static std::unique_ptr<MipsOperand>
  CreateMem(std::unique_ptr<MipsOperand> Base, const MCExpr *Off, SMLoc S,
            SMLoc E, MipsAsmParser &Parser) {
    auto Op = std::make_unique<MipsOperand>(k_Memory, Parser);
    Op->Mem.Base = Base.release();
    Op->Mem.Off = Off;
    Op->StartLoc = S;
    Op->EndLoc = E;
    return Op;
  }

  static std::unique_ptr<MipsOperand>
  CreateRegList(SmallVectorImpl<unsigned> &Regs, SMLoc StartLoc, SMLoc EndLoc,
                MipsAsmParser &Parser) {
    assert(Regs.size() > 0 && "Empty list not allowed");

    auto Op = std::make_unique<MipsOperand>(k_RegList, Parser);
    Op->RegList.List = new SmallVector<unsigned, 10>(Regs.begin(), Regs.end());
    Op->StartLoc = StartLoc;
    Op->EndLoc = EndLoc;
    return Op;
  }

 bool isGPRZeroAsmReg() const {
    return isRegIdx() && RegIdx.Kind & RegKind_GPR && RegIdx.Index == 0;
  }

 bool isGPRNonZeroAsmReg() const {
   return isRegIdx() && RegIdx.Kind & RegKind_GPR && RegIdx.Index > 0 &&
          RegIdx.Index <= 31;
  }

  bool isGPRAsmReg() const {
    return isRegIdx() && RegIdx.Kind & RegKind_GPR && RegIdx.Index <= 31;
  }

  bool isMM16AsmReg() const {
    if (!(isRegIdx() && RegIdx.Kind))
      return false;
    return ((RegIdx.Index >= 2 && RegIdx.Index <= 7)
            || RegIdx.Index == 16 || RegIdx.Index == 17);

  }
  bool isMM16AsmRegZero() const {
    if (!(isRegIdx() && RegIdx.Kind))
      return false;
    return (RegIdx.Index == 0 ||
            (RegIdx.Index >= 2 && RegIdx.Index <= 7) ||
            RegIdx.Index == 17);
  }

  bool isMM16AsmRegMoveP() const {
    if (!(isRegIdx() && RegIdx.Kind))
      return false;
    return (RegIdx.Index == 0 || (RegIdx.Index >= 2 && RegIdx.Index <= 3) ||
      (RegIdx.Index >= 16 && RegIdx.Index <= 20));
  }

  bool isMM16AsmRegMovePPairFirst() const {
    if (!(isRegIdx() && RegIdx.Kind))
      return false;
    return RegIdx.Index >= 4 && RegIdx.Index <= 6;
  }

  bool isMM16AsmRegMovePPairSecond() const {
    if (!(isRegIdx() && RegIdx.Kind))
      return false;
    return (RegIdx.Index == 21 || RegIdx.Index == 22 ||
      (RegIdx.Index >= 5 && RegIdx.Index <= 7));
  }

  bool isFGRAsmReg() const {
    // AFGR64 is $0-$15 but we handle this in getAFGR64()
    return isRegIdx() && RegIdx.Kind & RegKind_FGR && RegIdx.Index <= 31;
  }

  bool isStrictlyFGRAsmReg() const {
    // AFGR64 is $0-$15 but we handle this in getAFGR64()
    return isRegIdx() && RegIdx.Kind == RegKind_FGR && RegIdx.Index <= 31;
  }

  bool isHWRegsAsmReg() const {
    return isRegIdx() && RegIdx.Kind & RegKind_HWRegs && RegIdx.Index <= 31;
  }

  bool isCCRAsmReg() const {
    return isRegIdx() && RegIdx.Kind & RegKind_CCR && RegIdx.Index <= 31;
  }

  bool isFCCAsmReg() const {
    if (!(isRegIdx() && RegIdx.Kind & RegKind_FCC))
      return false;
    return RegIdx.Index <= 7;
  }

  bool isACCAsmReg() const {
    return isRegIdx() && RegIdx.Kind & RegKind_ACC && RegIdx.Index <= 3;
  }

  bool isCOP0AsmReg() const {
    return isRegIdx() && RegIdx.Kind & RegKind_COP0 && RegIdx.Index <= 31;
  }

  bool isCOP2AsmReg() const {
    return isRegIdx() && RegIdx.Kind & RegKind_COP2 && RegIdx.Index <= 31;
  }

  bool isCOP3AsmReg() const {
    return isRegIdx() && RegIdx.Kind & RegKind_COP3 && RegIdx.Index <= 31;
  }

  bool isMSA128AsmReg() const {
    return isRegIdx() && RegIdx.Kind & RegKind_MSA128 && RegIdx.Index <= 31;
  }

  bool isMSACtrlAsmReg() const {
    return isRegIdx() && RegIdx.Kind & RegKind_MSACtrl && RegIdx.Index <= 7;
  }

  /// getStartLoc - Get the location of the first token of this operand.
  SMLoc getStartLoc() const override { return StartLoc; }
  /// getEndLoc - Get the location of the last token of this operand.
  SMLoc getEndLoc() const override { return EndLoc; }

  void print(raw_ostream &OS) const override {
    switch (Kind) {
    case k_Immediate:
      OS << "Imm<";
      OS << *Imm.Val;
      OS << ">";
      break;
    case k_Memory:
      OS << "Mem<";
      Mem.Base->print(OS);
      OS << ", ";
      OS << *Mem.Off;
      OS << ">";
      break;
    case k_RegisterIndex:
      OS << "RegIdx<" << RegIdx.Index << ":" << RegIdx.Kind << ", "
         << StringRef(RegIdx.Tok.Data, RegIdx.Tok.Length) << ">";
      break;
    case k_Token:
      OS << getToken();
      break;
    case k_RegList:
      OS << "RegList< ";
      for (auto Reg : (*RegList.List))
        OS << Reg << " ";
      OS <<  ">";
      break;
    }
  }

  bool isValidForTie(const MipsOperand &Other) const {
    if (Kind != Other.Kind)
      return false;

    switch (Kind) {
    default:
      llvm_unreachable("Unexpected kind");
      return false;
    case k_RegisterIndex: {
      StringRef Token(RegIdx.Tok.Data, RegIdx.Tok.Length);
      StringRef OtherToken(Other.RegIdx.Tok.Data, Other.RegIdx.Tok.Length);
      return Token == OtherToken;
    }
    }
  }
}; // class MipsOperand

} // end anonymous namespace

static bool hasShortDelaySlot(MCInst &Inst) {
  switch (Inst.getOpcode()) {
    case Mips::BEQ_MM:
    case Mips::BNE_MM:
    case Mips::BLTZ_MM:
    case Mips::BGEZ_MM:
    case Mips::BLEZ_MM:
    case Mips::BGTZ_MM:
    case Mips::JRC16_MM:
    case Mips::JALS_MM:
    case Mips::JALRS_MM:
    case Mips::JALRS16_MM:
    case Mips::BGEZALS_MM:
    case Mips::BLTZALS_MM:
      return true;
    case Mips::J_MM:
      return !Inst.getOperand(0).isReg();
    default:
      return false;
  }
}

static const MCSymbol *getSingleMCSymbol(const MCExpr *Expr) {
  if (const MCSymbolRefExpr *SRExpr = dyn_cast<MCSymbolRefExpr>(Expr)) {
    return &SRExpr->getSymbol();
  }

  if (const MCBinaryExpr *BExpr = dyn_cast<MCBinaryExpr>(Expr)) {
    const MCSymbol *LHSSym = getSingleMCSymbol(BExpr->getLHS());
    const MCSymbol *RHSSym = getSingleMCSymbol(BExpr->getRHS());

    if (LHSSym)
      return LHSSym;

    if (RHSSym)
      return RHSSym;

    return nullptr;
  }

  if (const MCUnaryExpr *UExpr = dyn_cast<MCUnaryExpr>(Expr))
    return getSingleMCSymbol(UExpr->getSubExpr());

  return nullptr;
}

static unsigned countMCSymbolRefExpr(const MCExpr *Expr) {
  if (isa<MCSymbolRefExpr>(Expr))
    return 1;

  if (const MCBinaryExpr *BExpr = dyn_cast<MCBinaryExpr>(Expr))
    return countMCSymbolRefExpr(BExpr->getLHS()) +
           countMCSymbolRefExpr(BExpr->getRHS());

  if (const MCUnaryExpr *UExpr = dyn_cast<MCUnaryExpr>(Expr))
    return countMCSymbolRefExpr(UExpr->getSubExpr());

  return 0;
}

static bool isEvaluated(const MCExpr *Expr) {
  switch (Expr->getKind()) {
  case MCExpr::Constant:
    return true;
  case MCExpr::SymbolRef:
    return (cast<MCSymbolRefExpr>(Expr)->getKind() != MCSymbolRefExpr::VK_None);
  case MCExpr::Binary: {
    const MCBinaryExpr *BE = cast<MCBinaryExpr>(Expr);
    if (!isEvaluated(BE->getLHS()))
      return false;
    return isEvaluated(BE->getRHS());
  }
  case MCExpr::Unary:
    return isEvaluated(cast<MCUnaryExpr>(Expr)->getSubExpr());
  case MCExpr::Specifier:
    return true;
  case MCExpr::Target:
    llvm_unreachable("unused by this backend");
  }
  return false;
}

static bool needsExpandMemInst(MCInst &Inst, const MCInstrDesc &MCID) {
  unsigned NumOp = MCID.getNumOperands();
  if (NumOp != 3 && NumOp != 4)
    return false;

  const MCOperandInfo &OpInfo = MCID.operands()[NumOp - 1];
  if (OpInfo.OperandType != MCOI::OPERAND_MEMORY &&
      OpInfo.OperandType != MCOI::OPERAND_UNKNOWN &&
      OpInfo.OperandType != MipsII::OPERAND_MEM_SIMM9)
    return false;

  MCOperand &Op = Inst.getOperand(NumOp - 1);
  if (Op.isImm()) {
    if (OpInfo.OperandType == MipsII::OPERAND_MEM_SIMM9)
      return !isInt<9>(Op.getImm());
    // Offset can't exceed 16bit value.
    return !isInt<16>(Op.getImm());
  }

  if (Op.isExpr()) {
    const MCExpr *Expr = Op.getExpr();
    if (Expr->getKind() != MCExpr::SymbolRef)
      return !isEvaluated(Expr);

    // Expand symbol.
    const MCSymbolRefExpr *SR = static_cast<const MCSymbolRefExpr *>(Expr);
    return SR->getKind() == MCSymbolRefExpr::VK_None;
  }

  return false;
}

bool MipsAsmParser::processInstruction(MCInst &Inst, SMLoc IDLoc,
                                       MCStreamer &Out,
                                       const MCSubtargetInfo *STI) {
  MipsTargetStreamer &TOut = getTargetStreamer();
  const unsigned Opcode = Inst.getOpcode();
  const MCInstrDesc &MCID = MII.get(Opcode);
  bool ExpandedJalSym = false;

  Inst.setLoc(IDLoc);

  if (MCID.isBranch() || MCID.isCall()) {
    MCOperand Offset;

    switch (Opcode) {
    default:
      break;
    case Mips::BBIT0:
    case Mips::BBIT032:
    case Mips::BBIT1:
    case Mips::BBIT132:
      assert(hasCnMips() && "instruction only valid for octeon cpus");
      [[fallthrough]];

    case Mips::BEQ:
    case Mips::BNE:
    case Mips::BEQ_MM:
    case Mips::BNE_MM:
      assert(MCID.getNumOperands() == 3 && "unexpected number of operands");
      Offset = Inst.getOperand(2);
      if (!Offset.isImm())
        break; // We'll deal with this situation later on when applying fixups.
      if (!isIntN(inMicroMipsMode() ? 17 : 18, Offset.getImm()))
        return Error(IDLoc, "branch target out of range");
      if (offsetToAlignment(Offset.getImm(),
                            (inMicroMipsMode() ? Align(2) : Align(4))))
        return Error(IDLoc, "branch to misaligned address");
      break;
    case Mips::BGEZ:
    case Mips::BGTZ:
    case Mips::BLEZ:
    case Mips::BLTZ:
    case Mips::BGEZAL:
    case Mips::BLTZAL:
    case Mips::BC1F:
    case Mips::BC1T:
    case Mips::BGEZ_MM:
    case Mips::BGTZ_MM:
    case Mips::BLEZ_MM:
    case Mips::BLTZ_MM:
    case Mips::BGEZAL_MM:
    case Mips::BLTZAL_MM:
    case Mips::BC1F_MM:
    case Mips::BC1T_MM:
    case Mips::BC1EQZC_MMR6:
    case Mips::BC1NEZC_MMR6:
    case Mips::BC2EQZC_MMR6:
    case Mips::BC2NEZC_MMR6:
      assert(MCID.getNumOperands() == 2 && "unexpected number of operands");
      Offset = Inst.getOperand(1);
      if (!Offset.isImm())
        break; // We'll deal with this situation later on when applying fixups.
      if (!isIntN(inMicroMipsMode() ? 17 : 18, Offset.getImm()))
        return Error(IDLoc, "branch target out of range");
      if (offsetToAlignment(Offset.getImm(),
                            (inMicroMipsMode() ? Align(2) : Align(4))))
        return Error(IDLoc, "branch to misaligned address");
      break;
    case Mips::BGEC:    case Mips::BGEC_MMR6:
    case Mips::BLTC:    case Mips::BLTC_MMR6:
    case Mips::BGEUC:   case Mips::BGEUC_MMR6:
    case Mips::BLTUC:   case Mips::BLTUC_MMR6:
    case Mips::BEQC:    case Mips::BEQC_MMR6:
    case Mips::BNEC:    case Mips::BNEC_MMR6:
      assert(MCID.getNumOperands() == 3 && "unexpected number of operands");
      Offset = Inst.getOperand(2);
      if (!Offset.isImm())
        break; // We'll deal with this situation later on when applying fixups.
      if (!isIntN(18, Offset.getImm()))
        return Error(IDLoc, "branch target out of range");
      if (offsetToAlignment(Offset.getImm(), Align(4)))
        return Error(IDLoc, "branch to misaligned address");
      break;
    case Mips::BLEZC:   case Mips::BLEZC_MMR6:
    case Mips::BGEZC:   case Mips::BGEZC_MMR6:
    case Mips::BGTZC:   case Mips::BGTZC_MMR6:
    case Mips::BLTZC:   case Mips::BLTZC_MMR6:
      assert(MCID.getNumOperands() == 2 && "unexpected number of operands");
      Offset = Inst.getOperand(1);
      if (!Offset.isImm())
        break; // We'll deal with this situation later on when applying fixups.
      if (!isIntN(18, Offset.getImm()))
        return Error(IDLoc, "branch target out of range");
      if (offsetToAlignment(Offset.getImm(), Align(4)))
        return Error(IDLoc, "branch to misaligned address");
      break;
    case Mips::BEQZC:   case Mips::BEQZC_MMR6:
    case Mips::BNEZC:   case Mips::BNEZC_MMR6:
      assert(MCID.getNumOperands() == 2 && "unexpected number of operands");
      Offset = Inst.getOperand(1);
      if (!Offset.isImm())
        break; // We'll deal with this situation later on when applying fixups.
      if (!isIntN(23, Offset.getImm()))
        return Error(IDLoc, "branch target out of range");
      if (offsetToAlignment(Offset.getImm(), Align(4)))
        return Error(IDLoc, "branch to misaligned address");
      break;
    case Mips::BEQZ16_MM:
    case Mips::BEQZC16_MMR6:
    case Mips::BNEZ16_MM:
    case Mips::BNEZC16_MMR6:
      assert(MCID.getNumOperands() == 2 && "unexpected number of operands");
      Offset = Inst.getOperand(1);
      if (!Offset.isImm())
        break; // We'll deal with this situation later on when applying fixups.
      if (!isInt<8>(Offset.getImm()))
        return Error(IDLoc, "branch target out of range");
      if (offsetToAlignment(Offset.getImm(), Align(2)))
        return Error(IDLoc, "branch to misaligned address");
      break;
    }
  }

  // SSNOP is deprecated on MIPS32r6/MIPS64r6
  // We still accept it but it is a normal nop.
  if (hasMips32r6() && Opcode == Mips::SSNOP) {
    std::string ISA = hasMips64r6() ? "MIPS64r6" : "MIPS32r6";
    Warning(IDLoc, "ssnop is deprecated for " + ISA + " and is equivalent to a "
                                                      "nop instruction");
  }

  if (hasCnMips()) {
    MCOperand Opnd;
    int Imm;

    switch (Opcode) {
      default:
        break;

      case Mips::BBIT0:
      case Mips::BBIT032:
      case Mips::BBIT1:
      case Mips::BBIT132:
        assert(MCID.getNumOperands() == 3 && "unexpected number of operands");
        // The offset is handled above
        Opnd = Inst.getOperand(1);
        if (!Opnd.isImm())
          return Error(IDLoc, "expected immediate operand kind");
        Imm = Opnd.getImm();
        if (Imm < 0 || Imm > (Opcode == Mips::BBIT0 ||
                              Opcode == Mips::BBIT1 ? 63 : 31))
          return Error(IDLoc, "immediate operand value out of range");
        if (Imm > 31) {
          Inst.setOpcode(Opcode == Mips::BBIT0 ? Mips::BBIT032
                                               : Mips::BBIT132);
          Inst.getOperand(1).setImm(Imm - 32);
        }
        break;

      case Mips::SEQi:
      case Mips::SNEi:
        assert(MCID.getNumOperands() == 3 && "unexpected number of operands");
        Opnd = Inst.getOperand(2);
        if (!Opnd.isImm())
          return Error(IDLoc, "expected immediate operand kind");
        Imm = Opnd.getImm();
        if (!isInt<10>(Imm))
          return Error(IDLoc, "immediate operand value out of range");
        break;
    }
  }

  // Warn on division by zero. We're checking here as all instructions get
  // processed here, not just the macros that need expansion.
  //
  // The MIPS backend models most of the divison instructions and macros as
  // three operand instructions. The pre-R6 divide instructions however have
  // two operands and explicitly define HI/LO as part of the instruction,
  // not in the operands.
  unsigned FirstOp = 1;
  unsigned SecondOp = 2;
  switch (Opcode) {
  default:
    break;
  case Mips::SDivIMacro:
  case Mips::UDivIMacro:
  case Mips::DSDivIMacro:
  case Mips::DUDivIMacro:
    if (Inst.getOperand(2).getImm() == 0) {
      if (Inst.getOperand(1).getReg() == Mips::ZERO ||
          Inst.getOperand(1).getReg() == Mips::ZERO_64)
        Warning(IDLoc, "dividing zero by zero");
      else
        Warning(IDLoc, "division by zero");
    }
    break;
  case Mips::DSDIV:
  case Mips::SDIV:
  case Mips::UDIV:
  case Mips::DUDIV:
  case Mips::UDIV_MM:
  case Mips::SDIV_MM:
    FirstOp = 0;
    SecondOp = 1;
    [[fallthrough]];
  case Mips::SDivMacro:
  case Mips::DSDivMacro:
  case Mips::UDivMacro:
  case Mips::DUDivMacro:
  case Mips::DIV:
  case Mips::DIVU:
  case Mips::DDIV:
  case Mips::DDIVU:
  case Mips::DIVU_MMR6:
  case Mips::DIV_MMR6:
    if (Inst.getOperand(SecondOp).getReg() == Mips::ZERO ||
        Inst.getOperand(SecondOp).getReg() == Mips::ZERO_64) {
      if (Inst.getOperand(FirstOp).getReg() == Mips::ZERO ||
          Inst.getOperand(FirstOp).getReg() == Mips::ZERO_64)
        Warning(IDLoc, "dividing zero by zero");
      else
        Warning(IDLoc, "division by zero");
    }
    break;
  }

  // For PIC code convert unconditional jump to unconditional branch.
  if ((Opcode == Mips::J || Opcode == Mips::J_MM) && inPicMode()) {
    MCInst BInst;
    BInst.setOpcode(inMicroMipsMode() ? Mips::BEQ_MM : Mips::BEQ);
    BInst.addOperand(MCOperand::createReg(Mips::ZERO));
    BInst.addOperand(MCOperand::createReg(Mips::ZERO));
    BInst.addOperand(Inst.getOperand(0));
    Inst = BInst;
  }

  // This expansion is not in a function called by tryExpandInstruction()
  // because the pseudo-instruction doesn't have a distinct opcode.
  if ((Opcode == Mips::JAL || Opcode == Mips::JAL_MM) && inPicMode()) {
    warnIfNoMacro(IDLoc);

    if (!Inst.getOperand(0).isExpr()) {
      return Error(IDLoc, "unsupported constant in relocation");
    }

    const MCExpr *JalExpr = Inst.getOperand(0).getExpr();

    // We can do this expansion if there's only 1 symbol in the argument
    // expression.
    if (countMCSymbolRefExpr(JalExpr) > 1)
      return Error(IDLoc, "jal doesn't support multiple symbols in PIC mode");

    // FIXME: This is checking the expression can be handled by the later stages
    //        of the assembler. We ought to leave it to those later stages.
    const MCSymbol *JalSym = getSingleMCSymbol(JalExpr);

    if (expandLoadAddress(Mips::T9, MCRegister(), Inst.getOperand(0),
                          !isGP64bit(), IDLoc, Out, STI))
      return true;

    MCInst JalrInst;
    if (inMicroMipsMode())
      JalrInst.setOpcode(IsCpRestoreSet ? Mips::JALRS_MM : Mips::JALR_MM);
    else
      JalrInst.setOpcode(Mips::JALR);
    JalrInst.addOperand(MCOperand::createReg(Mips::RA));
    JalrInst.addOperand(MCOperand::createReg(Mips::T9));

    if (isJalrRelocAvailable(JalExpr)) {
      // As an optimization hint for the linker, before the JALR we add:
      // .reloc tmplabel, R_{MICRO}MIPS_JALR, symbol
      // tmplabel:
      MCSymbol *TmpLabel = getContext().createTempSymbol();
      const MCExpr *TmpExpr = MCSymbolRefExpr::create(TmpLabel, getContext());
      const MCExpr *RelocJalrExpr =
          MCSymbolRefExpr::create(JalSym, getContext(), IDLoc);

      TOut.getStreamer().emitRelocDirective(
          *TmpExpr, inMicroMipsMode() ? "R_MICROMIPS_JALR" : "R_MIPS_JALR",
          RelocJalrExpr, IDLoc, *STI);
      TOut.getStreamer().emitLabel(TmpLabel);
    }

    Inst = JalrInst;
    ExpandedJalSym = true;
  }

  if (MCID.mayLoad() || MCID.mayStore()) {
    // Check the offset of memory operand, if it is a symbol
    // reference or immediate we may have to expand instructions.
    if (needsExpandMemInst(Inst, MCID)) {
      switch (MCID.operands()[MCID.getNumOperands() - 1].OperandType) {
      case MipsII::OPERAND_MEM_SIMM9:
        expandMem9Inst(Inst, IDLoc, Out, STI, MCID.mayLoad());
        break;
      default:
        expandMem16Inst(Inst, IDLoc, Out, STI, MCID.mayLoad());
        break;
      }
      return getParser().hasPendingError();
    }
  }

  if (inMicroMipsMode()) {
    if (MCID.mayLoad() && Opcode != Mips::LWP_MM) {
      // Try to create 16-bit GP relative load instruction.
      for (unsigned i = 0; i < MCID.getNumOperands(); i++) {
        const MCOperandInfo &OpInfo = MCID.operands()[i];
        if ((OpInfo.OperandType == MCOI::OPERAND_MEMORY) ||
            (OpInfo.OperandType == MCOI::OPERAND_UNKNOWN)) {
          MCOperand &Op = Inst.getOperand(i);
          if (Op.isImm()) {
            int MemOffset = Op.getImm();
            MCOperand &DstReg = Inst.getOperand(0);
            MCOperand &BaseReg = Inst.getOperand(1);
            if (isInt<9>(MemOffset) && (MemOffset % 4 == 0) &&
                getContext().getRegisterInfo()->getRegClass(
                  Mips::GPRMM16RegClassID).contains(DstReg.getReg()) &&
                (BaseReg.getReg() == Mips::GP ||
                BaseReg.getReg() == Mips::GP_64)) {

              TOut.emitRRI(Mips::LWGP_MM, DstReg.getReg(), Mips::GP, MemOffset,
                           IDLoc, STI);
              return false;
            }
          }
        }
      } // for
    }   // if load

    // TODO: Handle this with the AsmOperandClass.PredicateMethod.

    MCOperand Opnd;
    int Imm;

    switch (Opcode) {
      default:
        break;
      case Mips::ADDIUSP_MM:
        Opnd = Inst.getOperand(0);
        if (!Opnd.isImm())
          return Error(IDLoc, "expected immediate operand kind");
        Imm = Opnd.getImm();
        if (Imm < -1032 || Imm > 1028 || (Imm < 8 && Imm > -12) ||
            Imm % 4 != 0)
          return Error(IDLoc, "immediate operand value out of range");
        break;
      case Mips::SLL16_MM:
      case Mips::SRL16_MM:
        Opnd = Inst.getOperand(2);
        if (!Opnd.isImm())
          return Error(IDLoc, "expected immediate operand kind");
        Imm = Opnd.getImm();
        if (Imm < 1 || Imm > 8)
          return Error(IDLoc, "immediate operand value out of range");
        break;
      case Mips::LI16_MM:
        Opnd = Inst.getOperand(1);
        if (!Opnd.isImm())
          return Error(IDLoc, "expected immediate operand kind");
        Imm = Opnd.getImm();
        if (Imm < -1 || Imm > 126)
          return Error(IDLoc, "immediate operand value out of range");
        break;
      case Mips::ADDIUR2_MM:
        Opnd = Inst.getOperand(2);
        if (!Opnd.isImm())
          return Error(IDLoc, "expected immediate operand kind");
        Imm = Opnd.getImm();
        if (!(Imm == 1 || Imm == -1 ||
              ((Imm % 4 == 0) && Imm < 28 && Imm > 0)))
          return Error(IDLoc, "immediate operand value out of range");
        break;
      case Mips::ANDI16_MM:
        Opnd = Inst.getOperand(2);
        if (!Opnd.isImm())
          return Error(IDLoc, "expected immediate operand kind");
        Imm = Opnd.getImm();
        if (!(Imm == 128 || (Imm >= 1 && Imm <= 4) || Imm == 7 || Imm == 8 ||
              Imm == 15 || Imm == 16 || Imm == 31 || Imm == 32 || Imm == 63 ||
              Imm == 64 || Imm == 255 || Imm == 32768 || Imm == 65535))
          return Error(IDLoc, "immediate operand value out of range");
        break;
      case Mips::LBU16_MM:
        Opnd = Inst.getOperand(2);
        if (!Opnd.isImm())
          return Error(IDLoc, "expected immediate operand kind");
        Imm = Opnd.getImm();
        if (Imm < -1 || Imm > 14)
          return Error(IDLoc, "immediate operand value out of range");
        break;
      case Mips::SB16_MM:
      case Mips::SB16_MMR6:
        Opnd = Inst.getOperand(2);
        if (!Opnd.isImm())
          return Error(IDLoc, "expected immediate operand kind");
        Imm = Opnd.getImm();
        if (Imm < 0 || Imm > 15)
          return Error(IDLoc, "immediate operand value out of range");
        break;
      case Mips::LHU16_MM:
      case Mips::SH16_MM:
      case Mips::SH16_MMR6:
        Opnd = Inst.getOperand(2);
        if (!Opnd.isImm())
          return Error(IDLoc, "expected immediate operand kind");
        Imm = Opnd.getImm();
        if (Imm < 0 || Imm > 30 || (Imm % 2 != 0))
          return Error(IDLoc, "immediate operand value out of range");
        break;
      case Mips::LW16_MM:
      case Mips::SW16_MM:
      case Mips::SW16_MMR6:
        Opnd = Inst.getOperand(2);
        if (!Opnd.isImm())
          return Error(IDLoc, "expected immediate operand kind");
        Imm = Opnd.getImm();
        if (Imm < 0 || Imm > 60 || (Imm % 4 != 0))
          return Error(IDLoc, "immediate operand value out of range");
        break;
      case Mips::ADDIUPC_MM:
        Opnd = Inst.getOperand(1);
        if (!Opnd.isImm())
          return Error(IDLoc, "expected immediate operand kind");
        Imm = Opnd.getImm();
        if ((Imm % 4 != 0) || !isInt<25>(Imm))
          return Error(IDLoc, "immediate operand value out of range");
        break;
      case Mips::LWP_MM:
      case Mips::SWP_MM:
        if (Inst.getOperand(0).getReg() == Mips::RA)
          return Error(IDLoc, "invalid operand for instruction");
        break;
      case Mips::MOVEP_MM:
      case Mips::MOVEP_MMR6: {
        MCRegister R0 = Inst.getOperand(0).getReg();
        MCRegister R1 = Inst.getOperand(1).getReg();
        bool RegPair = ((R0 == Mips::A1 && R1 == Mips::A2) ||
                        (R0 == Mips::A1 && R1 == Mips::A3) ||
                        (R0 == Mips::A2 && R1 == Mips::A3) ||
                        (R0 == Mips::A0 && R1 == Mips::S5) ||
                        (R0 == Mips::A0 && R1 == Mips::S6) ||
                        (R0 == Mips::A0 && R1 == Mips::A1) ||
                        (R0 == Mips::A0 && R1 == Mips::A2) ||
                        (R0 == Mips::A0 && R1 == Mips::A3));
        if (!RegPair)
          return Error(IDLoc, "invalid operand for instruction");
        break;
      }
    }
  }

  bool FillDelaySlot =
      MCID.hasDelaySlot() && AssemblerOptions.back()->isReorder();

  // Get previous instruction`s forbidden slot attribute and
  // whether set reorder.
  bool PrevForbiddenSlotAttr = CurForbiddenSlotAttr;

  // Flag represents we set reorder after nop.
  bool SetReorderAfterNop = false;

  // If previous instruction has forbidden slot and .set reorder
  // is active and current instruction is CTI.
  // Then emit a NOP after it.
  if (PrevForbiddenSlotAttr && !SafeInForbiddenSlot(MCID)) {
    TOut.emitEmptyDelaySlot(false, IDLoc, STI);
    // When 'FillDelaySlot' is true, the existing logic will add
    // noreorder before instruction and reorder after it. So there
    // need exclude this case avoiding two '.set reorder'.
    // The format of the first case is:
    // .set noreorder
    // bnezc
    // nop
    // .set reorder
    if (AssemblerOptions.back()->isReorder() && !FillDelaySlot) {
      SetReorderAfterNop = true;
      TOut.emitDirectiveSetReorder();
    }
  }

  // Save current instruction`s forbidden slot and whether set reorder.
  // This is the judgment condition for whether to add nop.
  // We would add a couple of '.set noreorder' and '.set reorder' to
  // wrap the current instruction and the next instruction.
  CurForbiddenSlotAttr =
      hasForbiddenSlot(MCID) && AssemblerOptions.back()->isReorder();

  if (FillDelaySlot || CurForbiddenSlotAttr)
    TOut.emitDirectiveSetNoReorder();

  MacroExpanderResultTy ExpandResult =
      tryExpandInstruction(Inst, IDLoc, Out, STI);
  switch (ExpandResult) {
  case MER_NotAMacro:
    Out.emitInstruction(Inst, *STI);
    break;
  case MER_Success:
    break;
  case MER_Fail:
    return true;
  }

  // When current instruction was not CTI, recover reorder state.
  // The format of the second case is:
  // .set noreoder
  // bnezc
  // add
  // .set reorder
  if (PrevForbiddenSlotAttr && !SetReorderAfterNop && !FillDelaySlot &&
      AssemblerOptions.back()->isReorder()) {
    TOut.emitDirectiveSetReorder();
  }

  // We know we emitted an instruction on the MER_NotAMacro or MER_Success path.
  // If we're in microMIPS mode then we must also set EF_MIPS_MICROMIPS.
  if (inMicroMipsMode()) {
    TOut.setUsesMicroMips();
    TOut.updateABIInfo(*this);
  }

  // If this instruction has a delay slot and .set reorder is active,
  // emit a NOP after it.
  // The format of the third case is:
  // .set noreorder
  // bnezc
  // nop
  // .set noreorder
  // j
  // nop
  // .set reorder
  if (FillDelaySlot) {
    TOut.emitEmptyDelaySlot(hasShortDelaySlot(Inst), IDLoc, STI);
    TOut.emitDirectiveSetReorder();
  }

  if ((Opcode == Mips::JalOneReg || Opcode == Mips::JalTwoReg ||
       ExpandedJalSym) &&
      isPicAndNotNxxAbi()) {
    if (IsCpRestoreSet) {
      // We need a NOP between the JALR and the LW:
      // If .set reorder has been used, we've already emitted a NOP.
      // If .set noreorder has been used, we need to emit a NOP at this point.
      if (!AssemblerOptions.back()->isReorder())
        TOut.emitEmptyDelaySlot(hasShortDelaySlot(Inst), IDLoc,
                                STI);

      // Load the $gp from the stack.
      TOut.emitGPRestore(CpRestoreOffset, IDLoc, STI);
    } else
      Warning(IDLoc, "no .cprestore used in PIC mode");
  }

  return false;
}

void MipsAsmParser::onEndOfFile() {
  MipsTargetStreamer &TOut = getTargetStreamer();
  SMLoc IDLoc = SMLoc();
  // If has pending forbidden slot, fill nop and recover reorder.
  if (CurForbiddenSlotAttr) {
    TOut.emitEmptyDelaySlot(false, IDLoc, STI);
    if (AssemblerOptions.back()->isReorder())
      TOut.emitDirectiveSetReorder();
  }
}

MipsAsmParser::MacroExpanderResultTy
MipsAsmParser::tryExpandInstruction(MCInst &Inst, SMLoc IDLoc, MCStreamer &Out,
                                    const MCSubtargetInfo *STI) {
  switch (Inst.getOpcode()) {
  default:
    return MER_NotAMacro;
  case Mips::LoadImm32:
    return expandLoadImm(Inst, true, IDLoc, Out, STI) ? MER_Fail : MER_Success;
  case Mips::LoadImm64:
    return expandLoadImm(Inst, false, IDLoc, Out, STI) ? MER_Fail : MER_Success;
  case Mips::LoadAddrImm32:
  case Mips::LoadAddrImm64:
    assert(Inst.getOperand(0).isReg() && "expected register operand kind");
    assert((Inst.getOperand(1).isImm() || Inst.getOperand(1).isExpr()) &&
           "expected immediate operand kind");

    return expandLoadAddress(
               Inst.getOperand(0).getReg(), MCRegister(), Inst.getOperand(1),
               Inst.getOpcode() == Mips::LoadAddrImm32, IDLoc, Out, STI)
               ? MER_Fail
               : MER_Success;
  case Mips::LoadAddrReg32:
  case Mips::LoadAddrReg64:
    assert(Inst.getOperand(0).isReg() && "expected register operand kind");
    assert(Inst.getOperand(1).isReg() && "expected register operand kind");
    assert((Inst.getOperand(2).isImm() || Inst.getOperand(2).isExpr()) &&
           "expected immediate operand kind");

    return expandLoadAddress(Inst.getOperand(0).getReg(),
                             Inst.getOperand(1).getReg(), Inst.getOperand(2),
                             Inst.getOpcode() == Mips::LoadAddrReg32, IDLoc,
                             Out, STI)
               ? MER_Fail
               : MER_Success;
  case Mips::B_MM_Pseudo:
  case Mips::B_MMR6_Pseudo:
    return expandUncondBranchMMPseudo(Inst, IDLoc, Out, STI) ? MER_Fail
                                                             : MER_Success;
  case Mips::SWM_MM:
  case Mips::LWM_MM:
    return expandLoadStoreMultiple(Inst, IDLoc, Out, STI) ? MER_Fail
                                                          : MER_Success;
  case Mips::JalOneReg:
  case Mips::JalTwoReg:
    return expandJalWithRegs(Inst, IDLoc, Out, STI) ? MER_Fail : MER_Success;
  case Mips::BneImm:
  case Mips::BeqImm:
  case Mips::BEQLImmMacro:
  case Mips::BNELImmMacro:
    return expandBranchImm(Inst, IDLoc, Out, STI) ? MER_Fail : MER_Success;
  case Mips::BLT:
  case Mips::BLE:
  case Mips::BGE:
  case Mips::BGT:
  case Mips::BLTU:
  case Mips::BLEU:
  case Mips::BGEU:
  case Mips::BGTU:
  case Mips::BLTL:
  case Mips::BLEL:
  case Mips::BGEL:
  case Mips::BGTL:
  case Mips::BLTUL:
  case Mips::BLEUL:
  case Mips::BGEUL:
  case Mips::BGTUL:
  case Mips::BLTImmMacro:
  case Mips::BLEImmMacro:
  case Mips::BGEImmMacro:
  case Mips::BGTImmMacro:
  case Mips::BLTUImmMacro:
  case Mips::BLEUImmMacro:
  case Mips::BGEUImmMacro:
  case Mips::BGTUImmMacro:
  case Mips::BLTLImmMacro:
  case Mips::BLELImmMacro:
  case Mips::BGELImmMacro:
  case Mips::BGTLImmMacro:
  case Mips::BLTULImmMacro:
  case Mips::BLEULImmMacro:
  case Mips::BGEULImmMacro:
  case Mips::BGTULImmMacro:
    return expandCondBranches(Inst, IDLoc, Out, STI) ? MER_Fail : MER_Success;
  case Mips::SDivMacro:
  case Mips::SDivIMacro:
  case Mips::SRemMacro:
  case Mips::SRemIMacro:
    return expandDivRem(Inst, IDLoc, Out, STI, false, true) ? MER_Fail
                                                            : MER_Success;
  case Mips::DSDivMacro:
  case Mips::DSDivIMacro:
  case Mips::DSRemMacro:
  case Mips::DSRemIMacro:
    return expandDivRem(Inst, IDLoc, Out, STI, true, true) ? MER_Fail
                                                           : MER_Success;
  case Mips::UDivMacro:
  case Mips::UDivIMacro:
  case Mips::URemMacro:
  case Mips::URemIMacro:
    return expandDivRem(Inst, IDLoc, Out, STI, false, false) ? MER_Fail
                                                             : MER_Success;
  case Mips::DUDivMacro:
  case Mips::DUDivIMacro:
  case Mips::DURemMacro:
  case Mips::DURemIMacro:
    return expandDivRem(Inst, IDLoc, Out, STI, true, false) ? MER_Fail
                                                            : MER_Success;
  case Mips::PseudoTRUNC_W_S:
    return expandTrunc(Inst, false, false, IDLoc, Out, STI) ? MER_Fail
                                                            : MER_Success;
  case Mips::PseudoTRUNC_W_D32:
    return expandTrunc(Inst, true, false, IDLoc, Out, STI) ? MER_Fail
                                                           : MER_Success;
  case Mips::PseudoTRUNC_W_D:
    return expandTrunc(Inst, true, true, IDLoc, Out, STI) ? MER_Fail
                                                          : MER_Success;

  case Mips::LoadImmSingleGPR:
    return expandLoadSingleImmToGPR(Inst, IDLoc, Out, STI) ? MER_Fail
                                                           : MER_Success;
  case Mips::LoadImmSingleFGR:
    return expandLoadSingleImmToFPR(Inst, IDLoc, Out, STI) ? MER_Fail
                                                           : MER_Success;
  case Mips::LoadImmDoubleGPR:
    return expandLoadDoubleImmToGPR(Inst, IDLoc, Out, STI) ? MER_Fail
                                                           : MER_Success;
  case Mips::LoadImmDoubleFGR:
    return expandLoadDoubleImmToFPR(Inst, true, IDLoc, Out, STI) ? MER_Fail
                                                                 : MER_Success;
  case Mips::LoadImmDoubleFGR_32:
    return expandLoadDoubleImmToFPR(Inst, false, IDLoc, Out, STI) ? MER_Fail
                                                                  : MER_Success;

  case Mips::Ulh:
    return expandUlh(Inst, true, IDLoc, Out, STI) ? MER_Fail : MER_Success;
  case Mips::Ulhu:
    return expandUlh(Inst, false, IDLoc, Out, STI) ? MER_Fail : MER_Success;
  case Mips::Ush:
    return expandUsh(Inst, IDLoc, Out, STI) ? MER_Fail : MER_Success;
  case Mips::Ulw:
  case Mips::Usw:
    return expandUxw(Inst, IDLoc, Out, STI) ? MER_Fail : MER_Success;
  case Mips::NORImm:
  case Mips::NORImm64:
    return expandAliasImmediate(Inst, IDLoc, Out, STI) ? MER_Fail : MER_Success;
  case Mips::SGE:
  case Mips::SGEU:
    return expandSge(Inst, IDLoc, Out, STI) ? MER_Fail : MER_Success;
  case Mips::SGEImm:
  case Mips::SGEUImm:
  case Mips::SGEImm64:
  case Mips::SGEUImm64:
    return expandSgeImm(Inst, IDLoc, Out, STI) ? MER_Fail : MER_Success;
  case Mips::SGTImm:
  case Mips::SGTUImm:
  case Mips::SGTImm64:
  case Mips::SGTUImm64:
    return expandSgtImm(Inst, IDLoc, Out, STI) ? MER_Fail : MER_Success;
  case Mips::SLE:
  case Mips::SLEU:
    return expandSle(Inst, IDLoc, Out, STI) ? MER_Fail : MER_Success;
  case Mips::SLEImm:
  case Mips::SLEUImm:
  case Mips::SLEImm64:
  case Mips::SLEUImm64:
    return expandSleImm(Inst, IDLoc, Out, STI) ? MER_Fail : MER_Success;
  case Mips::SLTImm64:
    if (isInt<16>(Inst.getOperand(2).getImm())) {
      Inst.setOpcode(Mips::SLTi64);
      return MER_NotAMacro;
    }
    return expandAliasImmediate(Inst, IDLoc, Out, STI) ? MER_Fail : MER_Success;
  case Mips::SLTUImm64:
    if (isInt<16>(Inst.getOperand(2).getImm())) {
      Inst.setOpcode(Mips::SLTiu64);
      return MER_NotAMacro;
    }
    return expandAliasImmediate(Inst, IDLoc, Out, STI) ? MER_Fail : MER_Success;
  case Mips::ADDi:   case Mips::ADDi_MM:
  case Mips::ADDiu:  case Mips::ADDiu_MM:
  case Mips::SLTi:   case Mips::SLTi_MM:
  case Mips::SLTiu:  case Mips::SLTiu_MM:
    if ((Inst.getNumOperands() == 3) && Inst.getOperand(0).isReg() &&
        Inst.getOperand(1).isReg() && Inst.getOperand(2).isImm()) {
      int64_t ImmValue = Inst.getOperand(2).getImm();
      if (isInt<16>(ImmValue))
        return MER_NotAMacro;
      return expandAliasImmediate(Inst, IDLoc, Out, STI) ? MER_Fail
                                                         : MER_Success;
    }
    return MER_NotAMacro;
  case Mips::ANDi:  case Mips::ANDi_MM:  case Mips::ANDi64:
  case Mips::ORi:   case Mips::ORi_MM:   case Mips::ORi64:
  case Mips::XORi:  case Mips::XORi_MM:  case Mips::XORi64:
    if ((Inst.getNumOperands() == 3) && Inst.getOperand(0).isReg() &&
        Inst.getOperand(1).isReg() && Inst.getOperand(2).isImm()) {
      int64_t ImmValue = Inst.getOperand(2).getImm();
      if (isUInt<16>(ImmValue))
        return MER_NotAMacro;
      return expandAliasImmediate(Inst, IDLoc, Out, STI) ? MER_Fail
                                                         : MER_Success;
    }
    return MER_NotAMacro;
  case Mips::ROL:
  case Mips::ROR:
    return expandRotation(Inst, IDLoc, Out, STI) ? MER_Fail : MER_Success;
  case Mips::ROLImm:
  case Mips::RORImm:
    return expandRotationImm(Inst, IDLoc, Out, STI) ? MER_Fail : MER_Success;
  case Mips::DROL:
  case Mips::DROR:
    return expandDRotation(Inst, IDLoc, Out, STI) ? MER_Fail : MER_Success;
  case Mips::DROLImm:
  case Mips::DRORImm:
    return expandDRotationImm(Inst, IDLoc, Out, STI) ? MER_Fail : MER_Success;
  case Mips::ABSMacro:
    return expandAbs(Inst, IDLoc, Out, STI) ? MER_Fail : MER_Success;
  case Mips::MULImmMacro:
  case Mips::DMULImmMacro:
    return expandMulImm(Inst, IDLoc, Out, STI) ? MER_Fail : MER_Success;
  case Mips::MULOMacro:
  case Mips::DMULOMacro:
    return expandMulO(Inst, IDLoc, Out, STI) ? MER_Fail : MER_Success;
  case Mips::MULOUMacro:
  case Mips::DMULOUMacro:
    return expandMulOU(Inst, IDLoc, Out, STI) ? MER_Fail : MER_Success;
  case Mips::DMULMacro:
    return expandDMULMacro(Inst, IDLoc, Out, STI) ? MER_Fail : MER_Success;
  case Mips::LDMacro:
  case Mips::SDMacro:
    return expandLoadStoreDMacro(Inst, IDLoc, Out, STI,
                                 Inst.getOpcode() == Mips::LDMacro)
               ? MER_Fail
               : MER_Success;
  case Mips::SDC1_M1:
    return expandStoreDM1Macro(Inst, IDLoc, Out, STI)
               ? MER_Fail
               : MER_Success;
  case Mips::SEQMacro:
    return expandSeq(Inst, IDLoc, Out, STI) ? MER_Fail : MER_Success;
  case Mips::SEQIMacro:
    return expandSeqI(Inst, IDLoc, Out, STI) ? MER_Fail : MER_Success;
  case Mips::SNEMacro:
    return expandSne(Inst, IDLoc, Out, STI) ? MER_Fail : MER_Success;
  case Mips::SNEIMacro:
    return expandSneI(Inst, IDLoc, Out, STI) ? MER_Fail : MER_Success;
  case Mips::MFTC0:   case Mips::MTTC0:
  case Mips::MFTGPR:  case Mips::MTTGPR:
  case Mips::MFTLO:   case Mips::MTTLO:
  case Mips::MFTHI:   case Mips::MTTHI:
  case Mips::MFTACX:  case Mips::MTTACX:
  case Mips::MFTDSP:  case Mips::MTTDSP:
  case Mips::MFTC1:   case Mips::MTTC1:
  case Mips::MFTHC1:  case Mips::MTTHC1:
  case Mips::CFTC1:   case Mips::CTTC1:
    return expandMXTRAlias(Inst, IDLoc, Out, STI) ? MER_Fail : MER_Success;
  case Mips::SaaAddr:
  case Mips::SaadAddr:
    return expandSaaAddr(Inst, IDLoc, Out, STI) ? MER_Fail : MER_Success;
  }
}

bool MipsAsmParser::expandJalWithRegs(MCInst &Inst, SMLoc IDLoc,
                                      MCStreamer &Out,
                                      const MCSubtargetInfo *STI) {
  MipsTargetStreamer &TOut = getTargetStreamer();

  // Create a JALR instruction which is going to replace the pseudo-JAL.
  MCInst JalrInst;
  JalrInst.setLoc(IDLoc);
  const MCOperand FirstRegOp = Inst.getOperand(0);
  const unsigned Opcode = Inst.getOpcode();

  if (Opcode == Mips::JalOneReg) {
    // jal $rs => jalr $rs
    if (IsCpRestoreSet && inMicroMipsMode()) {
      JalrInst.setOpcode(Mips::JALRS16_MM);
      JalrInst.addOperand(FirstRegOp);
    } else if (inMicroMipsMode()) {
      JalrInst.setOpcode(hasMips32r6() ? Mips::JALRC16_MMR6 : Mips::JALR16_MM);
      JalrInst.addOperand(FirstRegOp);
    } else {
      JalrInst.setOpcode(Mips::JALR);
      JalrInst.addOperand(MCOperand::createReg(Mips::RA));
      JalrInst.addOperand(FirstRegOp);
    }
  } else if (Opcode == Mips::JalTwoReg) {
    // jal $rd, $rs => jalr $rd, $rs
    if (IsCpRestoreSet && inMicroMipsMode())
      JalrInst.setOpcode(Mips::JALRS_MM);
    else
      JalrInst.setOpcode(inMicroMipsMode() ? Mips::JALR_MM : Mips::JALR);
    JalrInst.addOperand(FirstRegOp);
    const MCOperand SecondRegOp = Inst.getOperand(1);
    JalrInst.addOperand(SecondRegOp);
  }
  Out.emitInstruction(JalrInst, *STI);

  // If .set reorder is active and branch instruction has a delay slot,
  // emit a NOP after it.
  const MCInstrDesc &MCID = MII.get(JalrInst.getOpcode());
  if (MCID.hasDelaySlot() && AssemblerOptions.back()->isReorder())
    TOut.emitEmptyDelaySlot(hasShortDelaySlot(JalrInst), IDLoc,
                            STI);

  return false;
}

/// Can the value be represented by a unsigned N-bit value and a shift left?
template <unsigned N> static bool isShiftedUIntAtAnyPosition(uint64_t x) {
  return x && isUInt<N>(x >> llvm::countr_zero(x));
}

/// Load (or add) an immediate into a register.
///
/// @param ImmValue     The immediate to load.
/// @param DstReg       The register that will hold the immediate.
/// @param SrcReg       A register to add to the immediate or MCRegister()
///                     for a simple initialization.
/// @param Is32BitImm   Is ImmValue 32-bit or 64-bit?
/// @param IsAddress    True if the immediate represents an address. False if it
///                     is an integer.
/// @param IDLoc        Location of the immediate in the source file.
bool MipsAsmParser::loadImmediate(int64_t ImmValue, MCRegister DstReg,
                                  MCRegister SrcReg, bool Is32BitImm,
                                  bool IsAddress, SMLoc IDLoc, MCStreamer &Out,
                                  const MCSubtargetInfo *STI) {
  MipsTargetStreamer &TOut = getTargetStreamer();

  if (!Is32BitImm && !isGP64bit()) {
    Error(IDLoc, "instruction requires a 64-bit architecture");
    return true;
  }

  if (Is32BitImm) {
    if (isInt<32>(ImmValue) || isUInt<32>(ImmValue)) {
      // Sign extend up to 64-bit so that the predicates match the hardware
      // behaviour. In particular, isInt<16>(0xffff8000) and similar should be
      // true.
      ImmValue = SignExtend64<32>(ImmValue);
    } else {
      Error(IDLoc, "instruction requires a 32-bit immediate");
      return true;
    }
  }

  MCRegister ZeroReg = IsAddress ? ABI.GetNullPtr() : ABI.GetZeroReg();
  unsigned AdduOp = !Is32BitImm ? Mips::DADDu : Mips::ADDu;

  bool UseSrcReg = false;
  if (SrcReg)
    UseSrcReg = true;

  MCRegister TmpReg = DstReg;
  if (UseSrcReg &&
      getContext().getRegisterInfo()->isSuperOrSubRegisterEq(DstReg, SrcReg)) {
    // At this point we need AT to perform the expansions and we exit if it is
    // not available.
    MCRegister ATReg = getATReg(IDLoc);
    if (!ATReg)
      return true;
    TmpReg = ATReg;
  }

  if (isInt<16>(ImmValue)) {
    if (!UseSrcReg)
      SrcReg = ZeroReg;

    // This doesn't quite follow the usual ABI expectations for N32 but matches
    // traditional assembler behaviour. N32 would normally use addiu for both
    // integers and addresses.
    if (IsAddress && !Is32BitImm) {
      TOut.emitRRI(Mips::DADDiu, DstReg, SrcReg, ImmValue, IDLoc, STI);
      return false;
    }

    TOut.emitRRI(Mips::ADDiu, DstReg, SrcReg, ImmValue, IDLoc, STI);
    return false;
  }

  if (isUInt<16>(ImmValue)) {
    MCRegister TmpReg = DstReg;
    if (SrcReg == DstReg) {
      TmpReg = getATReg(IDLoc);
      if (!TmpReg)
        return true;
    }

    TOut.emitRRI(Mips::ORi, TmpReg, ZeroReg, ImmValue, IDLoc, STI);
    if (UseSrcReg)
      TOut.emitRRR(ABI.GetPtrAdduOp(), DstReg, TmpReg, SrcReg, IDLoc, STI);
    return false;
  }

  if (isInt<32>(ImmValue) || isUInt<32>(ImmValue)) {
    warnIfNoMacro(IDLoc);

    uint16_t Bits31To16 = (ImmValue >> 16) & 0xffff;
    uint16_t Bits15To0 = ImmValue & 0xffff;
    if (!Is32BitImm && !isInt<32>(ImmValue)) {
      // Traditional behaviour seems to special case this particular value. It's
      // not clear why other masks are handled differently.
      if (ImmValue == 0xffffffff) {
        TOut.emitRI(Mips::LUi, TmpReg, 0xffff, IDLoc, STI);
        TOut.emitRRI(Mips::DSRL32, TmpReg, TmpReg, 0, IDLoc, STI);
        if (UseSrcReg)
          TOut.emitRRR(AdduOp, DstReg, TmpReg, SrcReg, IDLoc, STI);
        return false;
      }

      // Expand to an ORi instead of a LUi to avoid sign-extending into the
      // upper 32 bits.
      TOut.emitRRI(Mips::ORi, TmpReg, ZeroReg, Bits31To16, IDLoc, STI);
      TOut.emitRRI(Mips::DSLL, TmpReg, TmpReg, 16, IDLoc, STI);
      if (Bits15To0)
        TOut.emitRRI(Mips::ORi, TmpReg, TmpReg, Bits15To0, IDLoc, STI);
      if (UseSrcReg)
        TOut.emitRRR(AdduOp, DstReg, TmpReg, SrcReg, IDLoc, STI);
      return false;
    }

    TOut.emitRI(Mips::LUi, TmpReg, Bits31To16, IDLoc, STI);
    if (Bits15To0)
      TOut.emitRRI(Mips::ORi, TmpReg, TmpReg, Bits15To0, IDLoc, STI);
    if (UseSrcReg)
      TOut.emitRRR(AdduOp, DstReg, TmpReg, SrcReg, IDLoc, STI);
    return false;
  }

  if (isShiftedUIntAtAnyPosition<16>(ImmValue)) {
    if (Is32BitImm) {
      Error(IDLoc, "instruction requires a 32-bit immediate");
      return true;
    }

    // We've processed ImmValue satisfying isUInt<16> above, so ImmValue must be
    // at least 17-bit wide here.
    unsigned BitWidth = llvm::bit_width((uint64_t)ImmValue);
    assert(BitWidth >= 17 && "ImmValue must be at least 17-bit wide");

    // Traditionally, these immediates are shifted as little as possible and as
    // such we align the most significant bit to bit 15 of our temporary.
    unsigned ShiftAmount = BitWidth - 16;
    uint16_t Bits = (ImmValue >> ShiftAmount) & 0xffff;
    TOut.emitRRI(Mips::ORi, TmpReg, ZeroReg, Bits, IDLoc, STI);
    TOut.emitRRI(Mips::DSLL, TmpReg, TmpReg, ShiftAmount, IDLoc, STI);

    if (UseSrcReg)
      TOut.emitRRR(AdduOp, DstReg, TmpReg, SrcReg, IDLoc, STI);

    return false;
  }

  warnIfNoMacro(IDLoc);

  // The remaining case is packed with a sequence of dsll and ori with zeros
  // being omitted and any neighbouring dsll's being coalesced.
  // The highest 32-bit's are equivalent to a 32-bit immediate load.

  // Load bits 32-63 of ImmValue into bits 0-31 of the temporary register.
  if (loadImmediate(ImmValue >> 32, TmpReg, MCRegister(), true, false, IDLoc,
                    Out, STI))
    return false;

  // Shift and accumulate into the register. If a 16-bit chunk is zero, then
  // skip it and defer the shift to the next chunk.
  unsigned ShiftCarriedForwards = 16;
  for (int BitNum = 16; BitNum >= 0; BitNum -= 16) {
    uint16_t ImmChunk = (ImmValue >> BitNum) & 0xffff;

    if (ImmChunk != 0) {
      TOut.emitDSLL(TmpReg, TmpReg, ShiftCarriedForwards, IDLoc, STI);
      TOut.emitRRI(Mips::ORi, TmpReg, TmpReg, ImmChunk, IDLoc, STI);
      ShiftCarriedForwards = 0;
    }

    ShiftCarriedForwards += 16;
  }
  ShiftCarriedForwards -= 16;

  // Finish any remaining shifts left by trailing zeros.
  if (ShiftCarriedForwards)
    TOut.emitDSLL(TmpReg, TmpReg, ShiftCarriedForwards, IDLoc, STI);

  if (UseSrcReg)
    TOut.emitRRR(AdduOp, DstReg, TmpReg, SrcReg, IDLoc, STI);

  return false;
}

bool MipsAsmParser::expandLoadImm(MCInst &Inst, bool Is32BitImm, SMLoc IDLoc,
                                  MCStreamer &Out, const MCSubtargetInfo *STI) {
  const MCOperand &ImmOp = Inst.getOperand(1);
  assert(ImmOp.isImm() && "expected immediate operand kind");
  const MCOperand &DstRegOp = Inst.getOperand(0);
  assert(DstRegOp.isReg() && "expected register operand kind");

  if (loadImmediate(ImmOp.getImm(), DstRegOp.getReg(), MCRegister(), Is32BitImm,
                    false, IDLoc, Out, STI))
    return true;

  return false;
}

bool MipsAsmParser::expandLoadAddress(MCRegister DstReg, MCRegister BaseReg,
                                      const MCOperand &Offset,
                                      bool Is32BitAddress, SMLoc IDLoc,
                                      MCStreamer &Out,
                                      const MCSubtargetInfo *STI) {
  // la can't produce a usable address when addresses are 64-bit.
  if (Is32BitAddress && ABI.ArePtrs64bit()) {
    Warning(IDLoc, "la used to load 64-bit address");
    // Continue as if we had 'dla' instead.
    Is32BitAddress = false;
  }

  // dla requires 64-bit addresses.
  if (!Is32BitAddress && !hasMips3()) {
    Error(IDLoc, "instruction requires a 64-bit architecture");
    return true;
  }

  if (!Offset.isImm())
    return loadAndAddSymbolAddress(Offset.getExpr(), DstReg, BaseReg,
                                   Is32BitAddress, IDLoc, Out, STI);

  if (!ABI.ArePtrs64bit()) {
    // Continue as if we had 'la' whether we had 'la' or 'dla'.
    Is32BitAddress = true;
  }

  return loadImmediate(Offset.getImm(), DstReg, BaseReg, Is32BitAddress, true,
                       IDLoc, Out, STI);
}

bool MipsAsmParser::loadAndAddSymbolAddress(const MCExpr *SymExpr,
                                            MCRegister DstReg,
                                            MCRegister SrcReg, bool Is32BitSym,
                                            SMLoc IDLoc, MCStreamer &Out,
                                            const MCSubtargetInfo *STI) {
  MipsTargetStreamer &TOut = getTargetStreamer();
  bool UseSrcReg =
      SrcReg.isValid() && SrcReg != Mips::ZERO && SrcReg != Mips::ZERO_64;
  warnIfNoMacro(IDLoc);

  if (inPicMode()) {
    MCValue Res;
    if (!SymExpr->evaluateAsRelocatable(Res, nullptr)) {
      Error(IDLoc, "expected relocatable expression");
      return true;
    }
    if (Res.getSubSym()) {
      Error(IDLoc, "expected relocatable expression with only one symbol");
      return true;
    }

    bool IsPtr64 = ABI.ArePtrs64bit();
    bool IsLocalSym =
        Res.getAddSym()->isInSection() || Res.getAddSym()->isTemporary() ||
        (Res.getAddSym()->isELF() &&
         cast<MCSymbolELF>(Res.getAddSym())->getBinding() == ELF::STB_LOCAL);
    // For O32, "$"-prefixed symbols are recognized as temporary while
    // .L-prefixed symbols are not (PrivateGlobalPrefix is "$"). Recognize ".L"
    // manually.
    if (ABI.IsO32() && Res.getAddSym()->getName().starts_with(".L"))
      IsLocalSym = true;
    bool UseXGOT = STI->hasFeature(Mips::FeatureXGOT) && !IsLocalSym;

    // The case where the result register is $25 is somewhat special. If the
    // symbol in the final relocation is external and not modified with a
    // constant then we must use R_MIPS_CALL16 instead of R_MIPS_GOT16
    // or R_MIPS_CALL16 instead of R_MIPS_GOT_DISP in 64-bit case.
    if ((DstReg == Mips::T9 || DstReg == Mips::T9_64) && !UseSrcReg &&
        Res.getConstant() == 0 && !IsLocalSym) {
      if (UseXGOT) {
        const MCExpr *CallHiExpr =
            MCSpecifierExpr::create(SymExpr, Mips::S_CALL_HI16, getContext());
        const MCExpr *CallLoExpr =
            MCSpecifierExpr::create(SymExpr, Mips::S_CALL_LO16, getContext());
        TOut.emitRX(Mips::LUi, DstReg, MCOperand::createExpr(CallHiExpr), IDLoc,
                    STI);
        TOut.emitRRR(IsPtr64 ? Mips::DADDu : Mips::ADDu, DstReg, DstReg, GPReg,
                     IDLoc, STI);
        TOut.emitRRX(IsPtr64 ? Mips::LD : Mips::LW, DstReg, DstReg,
                     MCOperand::createExpr(CallLoExpr), IDLoc, STI);
      } else {
        const MCExpr *CallExpr =
            MCSpecifierExpr::create(SymExpr, Mips::S_GOT_CALL, getContext());
        TOut.emitRRX(IsPtr64 ? Mips::LD : Mips::LW, DstReg, GPReg,
                     MCOperand::createExpr(CallExpr), IDLoc, STI);
      }
      return false;
    }

    MCRegister TmpReg = DstReg;
    if (UseSrcReg &&
        getContext().getRegisterInfo()->isSuperOrSubRegisterEq(DstReg,
                                                               SrcReg)) {
      // If $rs is the same as $rd, we need to use AT.
      // If it is not available we exit.
      MCRegister ATReg = getATReg(IDLoc);
      if (!ATReg)
        return true;
      TmpReg = ATReg;
    }

    // FIXME: In case of N32 / N64 ABI and emabled XGOT, local addresses
    // loaded using R_MIPS_GOT_PAGE / R_MIPS_GOT_OFST pair of relocations.
    // FIXME: Implement XGOT for microMIPS.
    if (UseXGOT) {
      // Loading address from XGOT
      //   External GOT: lui $tmp, %got_hi(symbol)($gp)
      //                 addu $tmp, $tmp, $gp
      //                 lw $tmp, %got_lo(symbol)($tmp)
      //                >addiu $tmp, $tmp, offset
      //                >addiu $rd, $tmp, $rs
      // The addiu's marked with a '>' may be omitted if they are redundant. If
      // this happens then the last instruction must use $rd as the result
      // register.
      const MCExpr *CallHiExpr =
<<<<<<< HEAD
          MipsMCExpr::create(MipsMCExpr::MEK_GOT_HI16, SymExpr, getContext());
      const MCExpr *CallLoExpr = MipsMCExpr::create(
          Res.getAddSym(), MipsMCExpr::MEK_GOT_LO16, getContext());
=======
          MCSpecifierExpr::create(SymExpr, Mips::S_GOT_HI16, getContext());
      const MCExpr *CallLoExpr = MCSpecifierExpr::create(
          Res.getAddSym(), Mips::S_GOT_LO16, getContext());
>>>>>>> eb0f1dc0

      TOut.emitRX(Mips::LUi, TmpReg, MCOperand::createExpr(CallHiExpr), IDLoc,
                  STI);
      TOut.emitRRR(IsPtr64 ? Mips::DADDu : Mips::ADDu, TmpReg, TmpReg, GPReg,
                   IDLoc, STI);
      TOut.emitRRX(IsPtr64 ? Mips::LD : Mips::LW, TmpReg, TmpReg,
                   MCOperand::createExpr(CallLoExpr), IDLoc, STI);

      if (Res.getConstant() != 0)
        TOut.emitRRX(IsPtr64 ? Mips::DADDiu : Mips::ADDiu, TmpReg, TmpReg,
                     MCOperand::createExpr(MCConstantExpr::create(
                         Res.getConstant(), getContext())),
                     IDLoc, STI);

      if (UseSrcReg)
        TOut.emitRRR(IsPtr64 ? Mips::DADDu : Mips::ADDu, DstReg, TmpReg, SrcReg,
                     IDLoc, STI);
      return false;
    }

    const MCSpecifierExpr *GotExpr = nullptr;
    const MCExpr *LoExpr = nullptr;
    if (ABI.IsN32() || ABI.IsN64()) {
      // The remaining cases are:
      //   Small offset: ld $tmp, %got_disp(symbol)($gp)
      //                >daddiu $tmp, $tmp, offset
      //                >daddu $rd, $tmp, $rs
      // The daddiu's marked with a '>' may be omitted if they are redundant. If
      // this happens then the last instruction must use $rd as the result
      // register.
<<<<<<< HEAD
      GotExpr = MipsMCExpr::create(Res.getAddSym(), MipsMCExpr::MEK_GOT_DISP,
                                   getContext());
=======
      GotExpr = MCSpecifierExpr::create(Res.getAddSym(), Mips::S_GOT_DISP,
                                        getContext());
>>>>>>> eb0f1dc0
      if (Res.getConstant() != 0) {
        // Symbols fully resolve with just the %got_disp(symbol) but we
        // must still account for any offset to the symbol for
        // expressions like symbol+8.
        LoExpr = MCConstantExpr::create(Res.getConstant(), getContext());

        // FIXME: Offsets greater than 16 bits are not yet implemented.
        // FIXME: The correct range is a 32-bit sign-extended number.
        if (Res.getConstant() < -0x8000 || Res.getConstant() > 0x7fff) {
          Error(IDLoc, "macro instruction uses large offset, which is not "
                       "currently supported");
          return true;
        }
      }
    } else {
      // The remaining cases are:
      //   External GOT: lw $tmp, %got(symbol)($gp)
      //                >addiu $tmp, $tmp, offset
      //                >addiu $rd, $tmp, $rs
      //   Local GOT:    lw $tmp, %got(symbol+offset)($gp)
      //                 addiu $tmp, $tmp, %lo(symbol+offset)($gp)
      //                >addiu $rd, $tmp, $rs
      // The addiu's marked with a '>' may be omitted if they are redundant. If
      // this happens then the last instruction must use $rd as the result
      // register.
      if (IsLocalSym) {
        GotExpr = MCSpecifierExpr::create(SymExpr, Mips::S_GOT, getContext());
        LoExpr = MCSpecifierExpr::create(SymExpr, Mips::S_LO, getContext());
      } else {
        // External symbols fully resolve the symbol with just the %got(symbol)
        // but we must still account for any offset to the symbol for
        // expressions like symbol+8.
<<<<<<< HEAD
        GotExpr = MipsMCExpr::create(Res.getAddSym(), MipsMCExpr::MEK_GOT,
                                     getContext());
=======
        GotExpr =
            MCSpecifierExpr::create(Res.getAddSym(), Mips::S_GOT, getContext());
>>>>>>> eb0f1dc0
        if (Res.getConstant() != 0)
          LoExpr = MCConstantExpr::create(Res.getConstant(), getContext());
      }
    }

    TOut.emitRRX(IsPtr64 ? Mips::LD : Mips::LW, TmpReg, GPReg,
                 MCOperand::createExpr(GotExpr), IDLoc, STI);

    if (LoExpr)
      TOut.emitRRX(IsPtr64 ? Mips::DADDiu : Mips::ADDiu, TmpReg, TmpReg,
                   MCOperand::createExpr(LoExpr), IDLoc, STI);

    if (UseSrcReg)
      TOut.emitRRR(IsPtr64 ? Mips::DADDu : Mips::ADDu, DstReg, TmpReg, SrcReg,
                   IDLoc, STI);

    return false;
  }

  const auto *HiExpr =
      MCSpecifierExpr::create(SymExpr, Mips::S_HI, getContext());
  const auto *LoExpr =
      MCSpecifierExpr::create(SymExpr, Mips::S_LO, getContext());

  // This is the 64-bit symbol address expansion.
  if (ABI.ArePtrs64bit() && isGP64bit()) {
    // We need AT for the 64-bit expansion in the cases where the optional
    // source register is the destination register and for the superscalar
    // scheduled form.
    //
    // If it is not available we exit if the destination is the same as the
    // source register.

    const auto *HighestExpr =
        MCSpecifierExpr::create(SymExpr, Mips::S_HIGHEST, getContext());
    const auto *HigherExpr =
        MCSpecifierExpr::create(SymExpr, Mips::S_HIGHER, getContext());

    bool RdRegIsRsReg =
        UseSrcReg &&
        getContext().getRegisterInfo()->isSuperOrSubRegisterEq(DstReg, SrcReg);

    if (canUseATReg() && UseSrcReg && RdRegIsRsReg) {
      MCRegister ATReg = getATReg(IDLoc);

      // If $rs is the same as $rd:
      // (d)la $rd, sym($rd) => lui    $at, %highest(sym)
      //                        daddiu $at, $at, %higher(sym)
      //                        dsll   $at, $at, 16
      //                        daddiu $at, $at, %hi(sym)
      //                        dsll   $at, $at, 16
      //                        daddiu $at, $at, %lo(sym)
      //                        daddu  $rd, $at, $rd
      TOut.emitRX(Mips::LUi, ATReg, MCOperand::createExpr(HighestExpr), IDLoc,
                  STI);
      TOut.emitRRX(Mips::DADDiu, ATReg, ATReg,
                   MCOperand::createExpr(HigherExpr), IDLoc, STI);
      TOut.emitRRI(Mips::DSLL, ATReg, ATReg, 16, IDLoc, STI);
      TOut.emitRRX(Mips::DADDiu, ATReg, ATReg, MCOperand::createExpr(HiExpr),
                   IDLoc, STI);
      TOut.emitRRI(Mips::DSLL, ATReg, ATReg, 16, IDLoc, STI);
      TOut.emitRRX(Mips::DADDiu, ATReg, ATReg, MCOperand::createExpr(LoExpr),
                   IDLoc, STI);
      TOut.emitRRR(Mips::DADDu, DstReg, ATReg, SrcReg, IDLoc, STI);

      return false;
    } else if (canUseATReg() && !RdRegIsRsReg && DstReg != getATReg(IDLoc)) {
      MCRegister ATReg = getATReg(IDLoc);

      // If the $rs is different from $rd or if $rs isn't specified and we
      // have $at available:
      // (d)la $rd, sym/sym($rs) => lui    $rd, %highest(sym)
      //                            lui    $at, %hi(sym)
      //                            daddiu $rd, $rd, %higher(sym)
      //                            daddiu $at, $at, %lo(sym)
      //                            dsll32 $rd, $rd, 0
      //                            daddu  $rd, $rd, $at
      //                            (daddu  $rd, $rd, $rs)
      //
      // Which is preferred for superscalar issue.
      TOut.emitRX(Mips::LUi, DstReg, MCOperand::createExpr(HighestExpr), IDLoc,
                  STI);
      TOut.emitRX(Mips::LUi, ATReg, MCOperand::createExpr(HiExpr), IDLoc, STI);
      TOut.emitRRX(Mips::DADDiu, DstReg, DstReg,
                   MCOperand::createExpr(HigherExpr), IDLoc, STI);
      TOut.emitRRX(Mips::DADDiu, ATReg, ATReg, MCOperand::createExpr(LoExpr),
                   IDLoc, STI);
      TOut.emitRRI(Mips::DSLL32, DstReg, DstReg, 0, IDLoc, STI);
      TOut.emitRRR(Mips::DADDu, DstReg, DstReg, ATReg, IDLoc, STI);
      if (UseSrcReg)
        TOut.emitRRR(Mips::DADDu, DstReg, DstReg, SrcReg, IDLoc, STI);

      return false;
    } else if ((!canUseATReg() && !RdRegIsRsReg) ||
               (canUseATReg() && DstReg == getATReg(IDLoc))) {
      // Otherwise, synthesize the address in the destination register
      // serially:
      // (d)la $rd, sym/sym($rs) => lui    $rd, %highest(sym)
      //                            daddiu $rd, $rd, %higher(sym)
      //                            dsll   $rd, $rd, 16
      //                            daddiu $rd, $rd, %hi(sym)
      //                            dsll   $rd, $rd, 16
      //                            daddiu $rd, $rd, %lo(sym)
      TOut.emitRX(Mips::LUi, DstReg, MCOperand::createExpr(HighestExpr), IDLoc,
                  STI);
      TOut.emitRRX(Mips::DADDiu, DstReg, DstReg,
                   MCOperand::createExpr(HigherExpr), IDLoc, STI);
      TOut.emitRRI(Mips::DSLL, DstReg, DstReg, 16, IDLoc, STI);
      TOut.emitRRX(Mips::DADDiu, DstReg, DstReg,
                   MCOperand::createExpr(HiExpr), IDLoc, STI);
      TOut.emitRRI(Mips::DSLL, DstReg, DstReg, 16, IDLoc, STI);
      TOut.emitRRX(Mips::DADDiu, DstReg, DstReg,
                   MCOperand::createExpr(LoExpr), IDLoc, STI);
      if (UseSrcReg)
        TOut.emitRRR(Mips::DADDu, DstReg, DstReg, SrcReg, IDLoc, STI);

      return false;
    } else {
      // We have a case where SrcReg == DstReg and we don't have $at
      // available. We can't expand this case, so error out appropriately.
      assert(SrcReg == DstReg && !canUseATReg() &&
             "Could have expanded dla but didn't?");
      reportParseError(IDLoc,
                     "pseudo-instruction requires $at, which is not available");
      return true;
    }
  }

  // And now, the 32-bit symbol address expansion:
  // If $rs is the same as $rd:
  // (d)la $rd, sym($rd)     => lui   $at, %hi(sym)
  //                            ori   $at, $at, %lo(sym)
  //                            addu  $rd, $at, $rd
  // Otherwise, if the $rs is different from $rd or if $rs isn't specified:
  // (d)la $rd, sym/sym($rs) => lui   $rd, %hi(sym)
  //                            ori   $rd, $rd, %lo(sym)
  //                            (addu $rd, $rd, $rs)
  MCRegister TmpReg = DstReg;
  if (UseSrcReg &&
      getContext().getRegisterInfo()->isSuperOrSubRegisterEq(DstReg, SrcReg)) {
    // If $rs is the same as $rd, we need to use AT.
    // If it is not available we exit.
    MCRegister ATReg = getATReg(IDLoc);
    if (!ATReg)
      return true;
    TmpReg = ATReg;
  }

  TOut.emitRX(Mips::LUi, TmpReg, MCOperand::createExpr(HiExpr), IDLoc, STI);
  TOut.emitRRX(Mips::ADDiu, TmpReg, TmpReg, MCOperand::createExpr(LoExpr),
               IDLoc, STI);

  if (UseSrcReg)
    TOut.emitRRR(Mips::ADDu, DstReg, TmpReg, SrcReg, IDLoc, STI);
  else
    assert(
        getContext().getRegisterInfo()->isSuperOrSubRegisterEq(DstReg, TmpReg));

  return false;
}

// Each double-precision register DO-D15 overlaps with two of the single
// precision registers F0-F31. As an example, all of the following hold true:
// D0 + 1 == F1, F1 + 1 == D1, F1 + 1 == F2, depending on the context.
static MCRegister nextReg(MCRegister Reg) {
  if (MipsMCRegisterClasses[Mips::FGR32RegClassID].contains(Reg))
    return Reg == (unsigned)Mips::F31 ? (unsigned)Mips::F0 : Reg + 1;
  switch (Reg.id()) {
  default: llvm_unreachable("Unknown register in assembly macro expansion!");
  case Mips::ZERO: return Mips::AT;
  case Mips::AT:   return Mips::V0;
  case Mips::V0:   return Mips::V1;
  case Mips::V1:   return Mips::A0;
  case Mips::A0:   return Mips::A1;
  case Mips::A1:   return Mips::A2;
  case Mips::A2:   return Mips::A3;
  case Mips::A3:   return Mips::T0;
  case Mips::T0:   return Mips::T1;
  case Mips::T1:   return Mips::T2;
  case Mips::T2:   return Mips::T3;
  case Mips::T3:   return Mips::T4;
  case Mips::T4:   return Mips::T5;
  case Mips::T5:   return Mips::T6;
  case Mips::T6:   return Mips::T7;
  case Mips::T7:   return Mips::S0;
  case Mips::S0:   return Mips::S1;
  case Mips::S1:   return Mips::S2;
  case Mips::S2:   return Mips::S3;
  case Mips::S3:   return Mips::S4;
  case Mips::S4:   return Mips::S5;
  case Mips::S5:   return Mips::S6;
  case Mips::S6:   return Mips::S7;
  case Mips::S7:   return Mips::T8;
  case Mips::T8:   return Mips::T9;
  case Mips::T9:   return Mips::K0;
  case Mips::K0:   return Mips::K1;
  case Mips::K1:   return Mips::GP;
  case Mips::GP:   return Mips::SP;
  case Mips::SP:   return Mips::FP;
  case Mips::FP:   return Mips::RA;
  case Mips::RA:   return Mips::ZERO;
  case Mips::D0:   return Mips::F1;
  case Mips::D1:   return Mips::F3;
  case Mips::D2:   return Mips::F5;
  case Mips::D3:   return Mips::F7;
  case Mips::D4:   return Mips::F9;
  case Mips::D5:   return Mips::F11;
  case Mips::D6:   return Mips::F13;
  case Mips::D7:   return Mips::F15;
  case Mips::D8:   return Mips::F17;
  case Mips::D9:   return Mips::F19;
  case Mips::D10:   return Mips::F21;
  case Mips::D11:   return Mips::F23;
  case Mips::D12:   return Mips::F25;
  case Mips::D13:   return Mips::F27;
  case Mips::D14:   return Mips::F29;
  case Mips::D15:   return Mips::F31;
  }
}

// FIXME: This method is too general. In principle we should compute the number
// of instructions required to synthesize the immediate inline compared to
// synthesizing the address inline and relying on non .text sections.
// For static O32 and N32 this may yield a small benefit, for static N64 this is
// likely to yield a much larger benefit as we have to synthesize a 64bit
// address to load a 64 bit value.
bool MipsAsmParser::emitPartialAddress(MipsTargetStreamer &TOut, SMLoc IDLoc,
                                       MCSymbol *Sym) {
  MCRegister ATReg = getATReg(IDLoc);
  if (!ATReg)
    return true;

  if(IsPicEnabled) {
    const MCExpr *GotSym = MCSymbolRefExpr::create(Sym, getContext());
<<<<<<< HEAD
    const MipsMCExpr *GotExpr =
        MipsMCExpr::create(MipsMCExpr::MEK_GOT, GotSym, getContext());
=======
    const auto *GotExpr =
        MCSpecifierExpr::create(GotSym, Mips::S_GOT, getContext());
>>>>>>> eb0f1dc0

    if(isABI_O32() || isABI_N32()) {
      TOut.emitRRX(Mips::LW, ATReg, GPReg, MCOperand::createExpr(GotExpr),
                   IDLoc, STI);
    } else { //isABI_N64()
      TOut.emitRRX(Mips::LD, ATReg, GPReg, MCOperand::createExpr(GotExpr),
                   IDLoc, STI);
    }
  } else { //!IsPicEnabled
    const MCExpr *HiSym = MCSymbolRefExpr::create(Sym, getContext());
<<<<<<< HEAD
    const MipsMCExpr *HiExpr =
        MipsMCExpr::create(MipsMCExpr::MEK_HI, HiSym, getContext());
=======
    const auto *HiExpr =
        MCSpecifierExpr::create(HiSym, Mips::S_HI, getContext());
>>>>>>> eb0f1dc0

    // FIXME: This is technically correct but gives a different result to gas,
    // but gas is incomplete there (it has a fixme noting it doesn't work with
    // 64-bit addresses).
    // FIXME: With -msym32 option, the address expansion for N64 should probably
    // use the O32 / N32 case. It's safe to use the 64 address expansion as the
    // symbol's value is considered sign extended.
    if(isABI_O32() || isABI_N32()) {
      TOut.emitRX(Mips::LUi, ATReg, MCOperand::createExpr(HiExpr), IDLoc, STI);
    } else { //isABI_N64()
      const MCExpr *HighestSym = MCSymbolRefExpr::create(Sym, getContext());
<<<<<<< HEAD
      const MipsMCExpr *HighestExpr =
          MipsMCExpr::create(MipsMCExpr::MEK_HIGHEST, HighestSym, getContext());
      const MCExpr *HigherSym = MCSymbolRefExpr::create(Sym, getContext());
      const MipsMCExpr *HigherExpr =
          MipsMCExpr::create(MipsMCExpr::MEK_HIGHER, HigherSym, getContext());
=======
      const auto *HighestExpr =
          MCSpecifierExpr::create(HighestSym, Mips::S_HIGHEST, getContext());
      const MCExpr *HigherSym = MCSymbolRefExpr::create(Sym, getContext());
      const auto *HigherExpr =
          MCSpecifierExpr::create(HigherSym, Mips::S_HIGHER, getContext());
>>>>>>> eb0f1dc0

      TOut.emitRX(Mips::LUi, ATReg, MCOperand::createExpr(HighestExpr), IDLoc,
                  STI);
      TOut.emitRRX(Mips::DADDiu, ATReg, ATReg,
                   MCOperand::createExpr(HigherExpr), IDLoc, STI);
      TOut.emitRRI(Mips::DSLL, ATReg, ATReg, 16, IDLoc, STI);
      TOut.emitRRX(Mips::DADDiu, ATReg, ATReg, MCOperand::createExpr(HiExpr),
                   IDLoc, STI);
      TOut.emitRRI(Mips::DSLL, ATReg, ATReg, 16, IDLoc, STI);
    }
  }
  return false;
}

static uint64_t convertIntToDoubleImm(uint64_t ImmOp64) {
  // If ImmOp64 is AsmToken::Integer type (all bits set to zero in the
  // exponent field), convert it to double (e.g. 1 to 1.0)
  if ((Hi_32(ImmOp64) & 0x7ff00000) == 0) {
    APFloat RealVal(APFloat::IEEEdouble(), ImmOp64);
    ImmOp64 = RealVal.bitcastToAPInt().getZExtValue();
  }
  return ImmOp64;
}

static uint32_t covertDoubleImmToSingleImm(uint64_t ImmOp64) {
  // Conversion of a double in an uint64_t to a float in a uint32_t,
  // retaining the bit pattern of a float.
  double DoubleImm = llvm::bit_cast<double>(ImmOp64);
  float TmpFloat = static_cast<float>(DoubleImm);
  return llvm::bit_cast<uint32_t>(TmpFloat);
}

bool MipsAsmParser::expandLoadSingleImmToGPR(MCInst &Inst, SMLoc IDLoc,
                                             MCStreamer &Out,
                                             const MCSubtargetInfo *STI) {
  assert(Inst.getNumOperands() == 2 && "Invalid operand count");
  assert(Inst.getOperand(0).isReg() && Inst.getOperand(1).isImm() &&
         "Invalid instruction operand.");

  MCRegister FirstReg = Inst.getOperand(0).getReg();
  uint64_t ImmOp64 = Inst.getOperand(1).getImm();

  uint32_t ImmOp32 = covertDoubleImmToSingleImm(convertIntToDoubleImm(ImmOp64));

  return loadImmediate(ImmOp32, FirstReg, MCRegister(), true, false, IDLoc, Out,
                       STI);
}

bool MipsAsmParser::expandLoadSingleImmToFPR(MCInst &Inst, SMLoc IDLoc,
                                             MCStreamer &Out,
                                             const MCSubtargetInfo *STI) {
  MipsTargetStreamer &TOut = getTargetStreamer();
  assert(Inst.getNumOperands() == 2 && "Invalid operand count");
  assert(Inst.getOperand(0).isReg() && Inst.getOperand(1).isImm() &&
         "Invalid instruction operand.");

  MCRegister FirstReg = Inst.getOperand(0).getReg();
  uint64_t ImmOp64 = Inst.getOperand(1).getImm();

  ImmOp64 = convertIntToDoubleImm(ImmOp64);

  uint32_t ImmOp32 = covertDoubleImmToSingleImm(ImmOp64);

  MCRegister TmpReg = Mips::ZERO;
  if (ImmOp32 != 0) {
    TmpReg = getATReg(IDLoc);
    if (!TmpReg)
      return true;
  }

  if (Lo_32(ImmOp64) == 0) {
    if (TmpReg != Mips::ZERO && loadImmediate(ImmOp32, TmpReg, MCRegister(),
                                              true, false, IDLoc, Out, STI))
      return true;
    TOut.emitRR(Mips::MTC1, FirstReg, TmpReg, IDLoc, STI);
    return false;
  }

  MCSection *CS = getStreamer().getCurrentSectionOnly();
  // FIXME: Enhance this expansion to use the .lit4 & .lit8 sections
  // where appropriate.
  MCSection *ReadOnlySection =
      getContext().getELFSection(".rodata", ELF::SHT_PROGBITS, ELF::SHF_ALLOC);

  MCSymbol *Sym = getContext().createTempSymbol();
  const MCExpr *LoSym = MCSymbolRefExpr::create(Sym, getContext());
<<<<<<< HEAD
  const MipsMCExpr *LoExpr =
      MipsMCExpr::create(MipsMCExpr::MEK_LO, LoSym, getContext());
=======
  const auto *LoExpr = MCSpecifierExpr::create(LoSym, Mips::S_LO, getContext());
>>>>>>> eb0f1dc0

  getStreamer().switchSection(ReadOnlySection);
  getStreamer().emitLabel(Sym, IDLoc);
  getStreamer().emitInt32(ImmOp32);
  getStreamer().switchSection(CS);

  if (emitPartialAddress(TOut, IDLoc, Sym))
    return true;
  TOut.emitRRX(Mips::LWC1, FirstReg, TmpReg, MCOperand::createExpr(LoExpr),
               IDLoc, STI);
  return false;
}

bool MipsAsmParser::expandLoadDoubleImmToGPR(MCInst &Inst, SMLoc IDLoc,
                                             MCStreamer &Out,
                                             const MCSubtargetInfo *STI) {
  MipsTargetStreamer &TOut = getTargetStreamer();
  assert(Inst.getNumOperands() == 2 && "Invalid operand count");
  assert(Inst.getOperand(0).isReg() && Inst.getOperand(1).isImm() &&
         "Invalid instruction operand.");

  MCRegister FirstReg = Inst.getOperand(0).getReg();
  uint64_t ImmOp64 = Inst.getOperand(1).getImm();

  ImmOp64 = convertIntToDoubleImm(ImmOp64);

  if (Lo_32(ImmOp64) == 0) {
    if (isGP64bit()) {
      if (loadImmediate(ImmOp64, FirstReg, MCRegister(), false, false, IDLoc,
                        Out, STI))
        return true;
    } else {
      if (loadImmediate(Hi_32(ImmOp64), FirstReg, MCRegister(), true, false,
                        IDLoc, Out, STI))
        return true;

      if (loadImmediate(0, nextReg(FirstReg), MCRegister(), true, false, IDLoc,
                        Out, STI))
        return true;
    }
    return false;
  }

  MCSection *CS = getStreamer().getCurrentSectionOnly();
  MCSection *ReadOnlySection =
      getContext().getELFSection(".rodata", ELF::SHT_PROGBITS, ELF::SHF_ALLOC);

  MCSymbol *Sym = getContext().createTempSymbol();
  const MCExpr *LoSym = MCSymbolRefExpr::create(Sym, getContext());
<<<<<<< HEAD
  const MipsMCExpr *LoExpr =
      MipsMCExpr::create(MipsMCExpr::MEK_LO, LoSym, getContext());
=======
  const auto *LoExpr = MCSpecifierExpr::create(LoSym, Mips::S_LO, getContext());
>>>>>>> eb0f1dc0

  getStreamer().switchSection(ReadOnlySection);
  getStreamer().emitLabel(Sym, IDLoc);
  getStreamer().emitValueToAlignment(Align(8));
  getStreamer().emitIntValue(ImmOp64, 8);
  getStreamer().switchSection(CS);

  MCRegister TmpReg = getATReg(IDLoc);
  if (!TmpReg)
    return true;

  if (emitPartialAddress(TOut, IDLoc, Sym))
    return true;

  TOut.emitRRX(isABI_N64() ? Mips::DADDiu : Mips::ADDiu, TmpReg, TmpReg,
               MCOperand::createExpr(LoExpr), IDLoc, STI);

  if (isGP64bit())
    TOut.emitRRI(Mips::LD, FirstReg, TmpReg, 0, IDLoc, STI);
  else {
    TOut.emitRRI(Mips::LW, FirstReg, TmpReg, 0, IDLoc, STI);
    TOut.emitRRI(Mips::LW, nextReg(FirstReg), TmpReg, 4, IDLoc, STI);
  }
  return false;
}

bool MipsAsmParser::expandLoadDoubleImmToFPR(MCInst &Inst, bool Is64FPU,
                                             SMLoc IDLoc, MCStreamer &Out,
                                             const MCSubtargetInfo *STI) {
  MipsTargetStreamer &TOut = getTargetStreamer();
  assert(Inst.getNumOperands() == 2 && "Invalid operand count");
  assert(Inst.getOperand(0).isReg() && Inst.getOperand(1).isImm() &&
         "Invalid instruction operand.");

  MCRegister FirstReg = Inst.getOperand(0).getReg();
  uint64_t ImmOp64 = Inst.getOperand(1).getImm();

  ImmOp64 = convertIntToDoubleImm(ImmOp64);

  MCRegister TmpReg = Mips::ZERO;
  if (ImmOp64 != 0) {
    TmpReg = getATReg(IDLoc);
    if (!TmpReg)
      return true;
  }

  if ((Lo_32(ImmOp64) == 0) &&
      !((Hi_32(ImmOp64) & 0xffff0000) && (Hi_32(ImmOp64) & 0x0000ffff))) {
    if (isGP64bit()) {
      if (TmpReg != Mips::ZERO && loadImmediate(ImmOp64, TmpReg, MCRegister(),
                                                false, false, IDLoc, Out, STI))
        return true;
      TOut.emitRR(Mips::DMTC1, FirstReg, TmpReg, IDLoc, STI);
      return false;
    }

    if (TmpReg != Mips::ZERO &&
        loadImmediate(Hi_32(ImmOp64), TmpReg, MCRegister(), true, false, IDLoc,
                      Out, STI))
      return true;

    if (hasMips32r2()) {
      TOut.emitRR(Mips::MTC1, FirstReg, Mips::ZERO, IDLoc, STI);
      TOut.emitRRR(Mips::MTHC1_D32, FirstReg, FirstReg, TmpReg, IDLoc, STI);
    } else {
      TOut.emitRR(Mips::MTC1, nextReg(FirstReg), TmpReg, IDLoc, STI);
      TOut.emitRR(Mips::MTC1, FirstReg, Mips::ZERO, IDLoc, STI);
    }
    return false;
  }

  MCSection *CS = getStreamer().getCurrentSectionOnly();
  // FIXME: Enhance this expansion to use the .lit4 & .lit8 sections
  // where appropriate.
  MCSection *ReadOnlySection =
      getContext().getELFSection(".rodata", ELF::SHT_PROGBITS, ELF::SHF_ALLOC);

  MCSymbol *Sym = getContext().createTempSymbol();
  const MCExpr *LoSym = MCSymbolRefExpr::create(Sym, getContext());
<<<<<<< HEAD
  const MipsMCExpr *LoExpr =
      MipsMCExpr::create(MipsMCExpr::MEK_LO, LoSym, getContext());
=======
  const auto *LoExpr = MCSpecifierExpr::create(LoSym, Mips::S_LO, getContext());
>>>>>>> eb0f1dc0

  getStreamer().switchSection(ReadOnlySection);
  getStreamer().emitLabel(Sym, IDLoc);
  getStreamer().emitValueToAlignment(Align(8));
  getStreamer().emitIntValue(ImmOp64, 8);
  getStreamer().switchSection(CS);

  if (emitPartialAddress(TOut, IDLoc, Sym))
    return true;

  TOut.emitRRX(Is64FPU ? Mips::LDC164 : Mips::LDC1, FirstReg, TmpReg,
               MCOperand::createExpr(LoExpr), IDLoc, STI);

  return false;
}

bool MipsAsmParser::expandUncondBranchMMPseudo(MCInst &Inst, SMLoc IDLoc,
                                               MCStreamer &Out,
                                               const MCSubtargetInfo *STI) {
  MipsTargetStreamer &TOut = getTargetStreamer();

  assert(MII.get(Inst.getOpcode()).getNumOperands() == 1 &&
         "unexpected number of operands");

  MCOperand Offset = Inst.getOperand(0);
  if (Offset.isExpr()) {
    Inst.clear();
    Inst.setOpcode(Mips::BEQ_MM);
    Inst.addOperand(MCOperand::createReg(Mips::ZERO));
    Inst.addOperand(MCOperand::createReg(Mips::ZERO));
    Inst.addOperand(MCOperand::createExpr(Offset.getExpr()));
  } else {
    assert(Offset.isImm() && "expected immediate operand kind");
    if (isInt<11>(Offset.getImm())) {
      // If offset fits into 11 bits then this instruction becomes microMIPS
      // 16-bit unconditional branch instruction.
      if (inMicroMipsMode())
        Inst.setOpcode(hasMips32r6() ? Mips::BC16_MMR6 : Mips::B16_MM);
    } else {
      if (!isInt<17>(Offset.getImm()))
        return Error(IDLoc, "branch target out of range");
      if (offsetToAlignment(Offset.getImm(), Align(2)))
        return Error(IDLoc, "branch to misaligned address");
      Inst.clear();
      Inst.setOpcode(Mips::BEQ_MM);
      Inst.addOperand(MCOperand::createReg(Mips::ZERO));
      Inst.addOperand(MCOperand::createReg(Mips::ZERO));
      Inst.addOperand(MCOperand::createImm(Offset.getImm()));
    }
  }
  Out.emitInstruction(Inst, *STI);

  // If .set reorder is active and branch instruction has a delay slot,
  // emit a NOP after it.
  const MCInstrDesc &MCID = MII.get(Inst.getOpcode());
  if (MCID.hasDelaySlot() && AssemblerOptions.back()->isReorder())
    TOut.emitEmptyDelaySlot(true, IDLoc, STI);

  return false;
}

bool MipsAsmParser::expandBranchImm(MCInst &Inst, SMLoc IDLoc, MCStreamer &Out,
                                    const MCSubtargetInfo *STI) {
  MipsTargetStreamer &TOut = getTargetStreamer();
  const MCOperand &DstRegOp = Inst.getOperand(0);
  assert(DstRegOp.isReg() && "expected register operand kind");

  const MCOperand &ImmOp = Inst.getOperand(1);
  assert(ImmOp.isImm() && "expected immediate operand kind");

  const MCOperand &MemOffsetOp = Inst.getOperand(2);
  assert((MemOffsetOp.isImm() || MemOffsetOp.isExpr()) &&
         "expected immediate or expression operand");

  bool IsLikely = false;

  unsigned OpCode = 0;
  switch(Inst.getOpcode()) {
    case Mips::BneImm:
      OpCode = Mips::BNE;
      break;
    case Mips::BeqImm:
      OpCode = Mips::BEQ;
      break;
    case Mips::BEQLImmMacro:
      OpCode = Mips::BEQL;
      IsLikely = true;
      break;
    case Mips::BNELImmMacro:
      OpCode = Mips::BNEL;
      IsLikely = true;
      break;
    default:
      llvm_unreachable("Unknown immediate branch pseudo-instruction.");
      break;
  }

  int64_t ImmValue = ImmOp.getImm();
  if (ImmValue == 0) {
    if (IsLikely) {
      TOut.emitRRX(OpCode, DstRegOp.getReg(), Mips::ZERO,
                   MCOperand::createExpr(MemOffsetOp.getExpr()), IDLoc, STI);
      TOut.emitRRI(Mips::SLL, Mips::ZERO, Mips::ZERO, 0, IDLoc, STI);
    } else
      TOut.emitRRX(OpCode, DstRegOp.getReg(), Mips::ZERO, MemOffsetOp, IDLoc,
              STI);
  } else {
    warnIfNoMacro(IDLoc);

    MCRegister ATReg = getATReg(IDLoc);
    if (!ATReg)
      return true;

    if (loadImmediate(ImmValue, ATReg, MCRegister(), !isGP64bit(), true, IDLoc,
                      Out, STI))
      return true;

    if (IsLikely) {
      TOut.emitRRX(OpCode, DstRegOp.getReg(), ATReg,
              MCOperand::createExpr(MemOffsetOp.getExpr()), IDLoc, STI);
      TOut.emitRRI(Mips::SLL, Mips::ZERO, Mips::ZERO, 0, IDLoc, STI);
    } else
      TOut.emitRRX(OpCode, DstRegOp.getReg(), ATReg, MemOffsetOp, IDLoc, STI);
  }
  return false;
}

void MipsAsmParser::expandMem16Inst(MCInst &Inst, SMLoc IDLoc, MCStreamer &Out,
                                    const MCSubtargetInfo *STI, bool IsLoad) {
  unsigned NumOp = Inst.getNumOperands();
  assert((NumOp == 3 || NumOp == 4) && "unexpected operands number");
  unsigned StartOp = NumOp == 3 ? 0 : 1;

  const MCOperand &DstRegOp = Inst.getOperand(StartOp);
  assert(DstRegOp.isReg() && "expected register operand kind");
  const MCOperand &BaseRegOp = Inst.getOperand(StartOp + 1);
  assert(BaseRegOp.isReg() && "expected register operand kind");
  const MCOperand &OffsetOp = Inst.getOperand(StartOp + 2);

  MipsTargetStreamer &TOut = getTargetStreamer();
  unsigned OpCode = Inst.getOpcode();
  MCRegister DstReg = DstRegOp.getReg();
  MCRegister BaseReg = BaseRegOp.getReg();
  MCRegister TmpReg = DstReg;

  const MCInstrDesc &Desc = MII.get(OpCode);
  int16_t DstRegClass = Desc.operands()[StartOp].RegClass;
  unsigned DstRegClassID =
      getContext().getRegisterInfo()->getRegClass(DstRegClass).getID();
  bool IsGPR = (DstRegClassID == Mips::GPR32RegClassID) ||
               (DstRegClassID == Mips::GPR64RegClassID);

  if (!IsLoad || !IsGPR || (BaseReg == DstReg)) {
    // At this point we need AT to perform the expansions
    // and we exit if it is not available.
    TmpReg = getATReg(IDLoc);
    if (!TmpReg)
      return;
  }

  auto emitInstWithOffset = [&](const MCOperand &Off) {
    if (NumOp == 3)
      TOut.emitRRX(OpCode, DstReg, TmpReg, Off, IDLoc, STI);
    else
      TOut.emitRRRX(OpCode, DstReg, DstReg, TmpReg, Off, IDLoc, STI);
  };

  if (OffsetOp.isImm()) {
    int64_t LoOffset = OffsetOp.getImm() & 0xffff;
    int64_t HiOffset = OffsetOp.getImm() & ~0xffff;

    // If msb of LoOffset is 1(negative number) we must increment
    // HiOffset to account for the sign-extension of the low part.
    if (LoOffset & 0x8000)
      HiOffset += 0x10000;

    bool IsLargeOffset = HiOffset != 0;

    if (IsLargeOffset) {
      bool Is32BitImm = isInt<32>(OffsetOp.getImm());
      if (loadImmediate(HiOffset, TmpReg, MCRegister(), Is32BitImm, true, IDLoc,
                        Out, STI))
        return;
    }

    if (BaseReg != Mips::ZERO && BaseReg != Mips::ZERO_64)
      TOut.emitRRR(ABI.ArePtrs64bit() ? Mips::DADDu : Mips::ADDu, TmpReg,
                   TmpReg, BaseReg, IDLoc, STI);
    emitInstWithOffset(MCOperand::createImm(int16_t(LoOffset)));
    return;
  }

  if (OffsetOp.isExpr()) {
    if (inPicMode()) {
      // FIXME:
      // c) Check that immediates of R_MIPS_GOT16/R_MIPS_LO16 relocations
      //    do not exceed 16-bit.
      // d) Use R_MIPS_GOT_PAGE/R_MIPS_GOT_OFST relocations instead
      //    of R_MIPS_GOT_DISP in appropriate cases to reduce number
      //    of GOT entries.
      MCValue Res;
      if (!OffsetOp.getExpr()->evaluateAsRelocatable(Res, nullptr)) {
        Error(IDLoc, "expected relocatable expression");
        return;
      }
      if (Res.getSubSym()) {
        Error(IDLoc, "expected relocatable expression with only one symbol");
        return;
      }

      loadAndAddSymbolAddress(
          MCSymbolRefExpr::create(Res.getAddSym(), getContext()), TmpReg,
          BaseReg, !ABI.ArePtrs64bit(), IDLoc, Out, STI);
      emitInstWithOffset(MCOperand::createImm(int16_t(Res.getConstant())));
    } else {
      // FIXME: Implement 64-bit case.
      // 1) lw $8, sym => lui $8,  %hi(sym)
      //                  lw  $8,  %lo(sym)($8)
      // 2) sw $8, sym => lui $at, %hi(sym)
      //                  sw  $8,  %lo(sym)($at)
      const MCExpr *OffExpr = OffsetOp.getExpr();
      MCOperand LoOperand = MCOperand::createExpr(
          MCSpecifierExpr::create(OffExpr, Mips::S_LO, getContext()));
      MCOperand HiOperand = MCOperand::createExpr(
          MCSpecifierExpr::create(OffExpr, Mips::S_HI, getContext()));

      if (ABI.IsN64()) {
        MCOperand HighestOperand = MCOperand::createExpr(
            MCSpecifierExpr::create(OffExpr, Mips::S_HIGHEST, getContext()));
        MCOperand HigherOperand = MCOperand::createExpr(
            MCSpecifierExpr::create(OffExpr, Mips::S_HIGHER, getContext()));

        TOut.emitRX(Mips::LUi, TmpReg, HighestOperand, IDLoc, STI);
        TOut.emitRRX(Mips::DADDiu, TmpReg, TmpReg, HigherOperand, IDLoc, STI);
        TOut.emitRRI(Mips::DSLL, TmpReg, TmpReg, 16, IDLoc, STI);
        TOut.emitRRX(Mips::DADDiu, TmpReg, TmpReg, HiOperand, IDLoc, STI);
        TOut.emitRRI(Mips::DSLL, TmpReg, TmpReg, 16, IDLoc, STI);
        if (BaseReg != Mips::ZERO && BaseReg != Mips::ZERO_64)
          TOut.emitRRR(Mips::DADDu, TmpReg, TmpReg, BaseReg, IDLoc, STI);
        emitInstWithOffset(LoOperand);
      } else {
        // Generate the base address in TmpReg.
        TOut.emitRX(Mips::LUi, TmpReg, HiOperand, IDLoc, STI);
        if (BaseReg != Mips::ZERO)
          TOut.emitRRR(Mips::ADDu, TmpReg, TmpReg, BaseReg, IDLoc, STI);
        // Emit the load or store with the adjusted base and offset.
        emitInstWithOffset(LoOperand);
      }
    }
    return;
  }

  llvm_unreachable("unexpected operand type");
}

void MipsAsmParser::expandMem9Inst(MCInst &Inst, SMLoc IDLoc, MCStreamer &Out,
                                   const MCSubtargetInfo *STI, bool IsLoad) {
  unsigned NumOp = Inst.getNumOperands();
  assert((NumOp == 3 || NumOp == 4) && "unexpected operands number");
  unsigned StartOp = NumOp == 3 ? 0 : 1;

  const MCOperand &DstRegOp = Inst.getOperand(StartOp);
  assert(DstRegOp.isReg() && "expected register operand kind");
  const MCOperand &BaseRegOp = Inst.getOperand(StartOp + 1);
  assert(BaseRegOp.isReg() && "expected register operand kind");
  const MCOperand &OffsetOp = Inst.getOperand(StartOp + 2);

  MipsTargetStreamer &TOut = getTargetStreamer();
  unsigned OpCode = Inst.getOpcode();
  MCRegister DstReg = DstRegOp.getReg();
  MCRegister BaseReg = BaseRegOp.getReg();
  MCRegister TmpReg = DstReg;

  const MCInstrDesc &Desc = MII.get(OpCode);
  int16_t DstRegClass = Desc.operands()[StartOp].RegClass;
  unsigned DstRegClassID =
      getContext().getRegisterInfo()->getRegClass(DstRegClass).getID();
  bool IsGPR = (DstRegClassID == Mips::GPR32RegClassID) ||
               (DstRegClassID == Mips::GPR64RegClassID);

  if (!IsLoad || !IsGPR || (BaseReg == DstReg)) {
    // At this point we need AT to perform the expansions
    // and we exit if it is not available.
    TmpReg = getATReg(IDLoc);
    if (!TmpReg)
      return;
  }

  auto emitInst = [&]() {
    if (NumOp == 3)
      TOut.emitRRX(OpCode, DstReg, TmpReg, MCOperand::createImm(0), IDLoc, STI);
    else
      TOut.emitRRRX(OpCode, DstReg, DstReg, TmpReg, MCOperand::createImm(0),
                    IDLoc, STI);
  };

  if (OffsetOp.isImm()) {
    loadImmediate(OffsetOp.getImm(), TmpReg, BaseReg, !ABI.ArePtrs64bit(), true,
                  IDLoc, Out, STI);
    emitInst();
    return;
  }

  if (OffsetOp.isExpr()) {
    loadAndAddSymbolAddress(OffsetOp.getExpr(), TmpReg, BaseReg,
                            !ABI.ArePtrs64bit(), IDLoc, Out, STI);
    emitInst();
    return;
  }

  llvm_unreachable("unexpected operand type");
}

bool MipsAsmParser::expandLoadStoreMultiple(MCInst &Inst, SMLoc IDLoc,
                                            MCStreamer &Out,
                                            const MCSubtargetInfo *STI) {
  unsigned OpNum = Inst.getNumOperands();
  unsigned Opcode = Inst.getOpcode();
  unsigned NewOpcode = Opcode == Mips::SWM_MM ? Mips::SWM32_MM : Mips::LWM32_MM;

  assert(Inst.getOperand(OpNum - 1).isImm() &&
         Inst.getOperand(OpNum - 2).isReg() &&
         Inst.getOperand(OpNum - 3).isReg() && "Invalid instruction operand.");

  if (OpNum < 8 && Inst.getOperand(OpNum - 1).getImm() <= 60 &&
      Inst.getOperand(OpNum - 1).getImm() >= 0 &&
      (Inst.getOperand(OpNum - 2).getReg() == Mips::SP ||
       Inst.getOperand(OpNum - 2).getReg() == Mips::SP_64) &&
      (Inst.getOperand(OpNum - 3).getReg() == Mips::RA ||
       Inst.getOperand(OpNum - 3).getReg() == Mips::RA_64)) {
    // It can be implemented as SWM16 or LWM16 instruction.
    if (inMicroMipsMode() && hasMips32r6())
      NewOpcode = Opcode == Mips::SWM_MM ? Mips::SWM16_MMR6 : Mips::LWM16_MMR6;
    else
      NewOpcode = Opcode == Mips::SWM_MM ? Mips::SWM16_MM : Mips::LWM16_MM;
  }

  Inst.setOpcode(NewOpcode);
  Out.emitInstruction(Inst, *STI);
  return false;
}

bool MipsAsmParser::expandCondBranches(MCInst &Inst, SMLoc IDLoc,
                                       MCStreamer &Out,
                                       const MCSubtargetInfo *STI) {
  MipsTargetStreamer &TOut = getTargetStreamer();
  bool EmittedNoMacroWarning = false;
  unsigned PseudoOpcode = Inst.getOpcode();
  MCRegister SrcReg = Inst.getOperand(0).getReg();
  const MCOperand &TrgOp = Inst.getOperand(1);
  const MCExpr *OffsetExpr = Inst.getOperand(2).getExpr();

  unsigned ZeroSrcOpcode, ZeroTrgOpcode;
  bool ReverseOrderSLT, IsUnsigned, IsLikely, AcceptsEquality;

  MCRegister TrgReg;
  if (TrgOp.isReg())
    TrgReg = TrgOp.getReg();
  else if (TrgOp.isImm()) {
    warnIfNoMacro(IDLoc);
    EmittedNoMacroWarning = true;

    TrgReg = getATReg(IDLoc);
    if (!TrgReg)
      return true;

    switch(PseudoOpcode) {
    default:
      llvm_unreachable("unknown opcode for branch pseudo-instruction");
    case Mips::BLTImmMacro:
      PseudoOpcode = Mips::BLT;
      break;
    case Mips::BLEImmMacro:
      PseudoOpcode = Mips::BLE;
      break;
    case Mips::BGEImmMacro:
      PseudoOpcode = Mips::BGE;
      break;
    case Mips::BGTImmMacro:
      PseudoOpcode = Mips::BGT;
      break;
    case Mips::BLTUImmMacro:
      PseudoOpcode = Mips::BLTU;
      break;
    case Mips::BLEUImmMacro:
      PseudoOpcode = Mips::BLEU;
      break;
    case Mips::BGEUImmMacro:
      PseudoOpcode = Mips::BGEU;
      break;
    case Mips::BGTUImmMacro:
      PseudoOpcode = Mips::BGTU;
      break;
    case Mips::BLTLImmMacro:
      PseudoOpcode = Mips::BLTL;
      break;
    case Mips::BLELImmMacro:
      PseudoOpcode = Mips::BLEL;
      break;
    case Mips::BGELImmMacro:
      PseudoOpcode = Mips::BGEL;
      break;
    case Mips::BGTLImmMacro:
      PseudoOpcode = Mips::BGTL;
      break;
    case Mips::BLTULImmMacro:
      PseudoOpcode = Mips::BLTUL;
      break;
    case Mips::BLEULImmMacro:
      PseudoOpcode = Mips::BLEUL;
      break;
    case Mips::BGEULImmMacro:
      PseudoOpcode = Mips::BGEUL;
      break;
    case Mips::BGTULImmMacro:
      PseudoOpcode = Mips::BGTUL;
      break;
    }

    if (loadImmediate(TrgOp.getImm(), TrgReg, MCRegister(), !isGP64bit(), false,
                      IDLoc, Out, STI))
      return true;
  }

  switch (PseudoOpcode) {
  case Mips::BLT:
  case Mips::BLTU:
  case Mips::BLTL:
  case Mips::BLTUL:
    AcceptsEquality = false;
    ReverseOrderSLT = false;
    IsUnsigned =
        ((PseudoOpcode == Mips::BLTU) || (PseudoOpcode == Mips::BLTUL));
    IsLikely = ((PseudoOpcode == Mips::BLTL) || (PseudoOpcode == Mips::BLTUL));
    ZeroSrcOpcode = Mips::BGTZ;
    ZeroTrgOpcode = Mips::BLTZ;
    break;
  case Mips::BLE:
  case Mips::BLEU:
  case Mips::BLEL:
  case Mips::BLEUL:
    AcceptsEquality = true;
    ReverseOrderSLT = true;
    IsUnsigned =
        ((PseudoOpcode == Mips::BLEU) || (PseudoOpcode == Mips::BLEUL));
    IsLikely = ((PseudoOpcode == Mips::BLEL) || (PseudoOpcode == Mips::BLEUL));
    ZeroSrcOpcode = Mips::BGEZ;
    ZeroTrgOpcode = Mips::BLEZ;
    break;
  case Mips::BGE:
  case Mips::BGEU:
  case Mips::BGEL:
  case Mips::BGEUL:
    AcceptsEquality = true;
    ReverseOrderSLT = false;
    IsUnsigned =
        ((PseudoOpcode == Mips::BGEU) || (PseudoOpcode == Mips::BGEUL));
    IsLikely = ((PseudoOpcode == Mips::BGEL) || (PseudoOpcode == Mips::BGEUL));
    ZeroSrcOpcode = Mips::BLEZ;
    ZeroTrgOpcode = Mips::BGEZ;
    break;
  case Mips::BGT:
  case Mips::BGTU:
  case Mips::BGTL:
  case Mips::BGTUL:
    AcceptsEquality = false;
    ReverseOrderSLT = true;
    IsUnsigned =
        ((PseudoOpcode == Mips::BGTU) || (PseudoOpcode == Mips::BGTUL));
    IsLikely = ((PseudoOpcode == Mips::BGTL) || (PseudoOpcode == Mips::BGTUL));
    ZeroSrcOpcode = Mips::BLTZ;
    ZeroTrgOpcode = Mips::BGTZ;
    break;
  default:
    llvm_unreachable("unknown opcode for branch pseudo-instruction");
  }

  bool IsTrgRegZero = (TrgReg == Mips::ZERO);
  bool IsSrcRegZero = (SrcReg == Mips::ZERO);
  if (IsSrcRegZero && IsTrgRegZero) {
    // FIXME: All of these Opcode-specific if's are needed for compatibility
    // with GAS' behaviour. However, they may not generate the most efficient
    // code in some circumstances.
    if (PseudoOpcode == Mips::BLT) {
      TOut.emitRX(Mips::BLTZ, Mips::ZERO, MCOperand::createExpr(OffsetExpr),
                  IDLoc, STI);
      return false;
    }
    if (PseudoOpcode == Mips::BLE) {
      TOut.emitRX(Mips::BLEZ, Mips::ZERO, MCOperand::createExpr(OffsetExpr),
                  IDLoc, STI);
      Warning(IDLoc, "branch is always taken");
      return false;
    }
    if (PseudoOpcode == Mips::BGE) {
      TOut.emitRX(Mips::BGEZ, Mips::ZERO, MCOperand::createExpr(OffsetExpr),
                  IDLoc, STI);
      Warning(IDLoc, "branch is always taken");
      return false;
    }
    if (PseudoOpcode == Mips::BGT) {
      TOut.emitRX(Mips::BGTZ, Mips::ZERO, MCOperand::createExpr(OffsetExpr),
                  IDLoc, STI);
      return false;
    }
    if (PseudoOpcode == Mips::BGTU) {
      TOut.emitRRX(Mips::BNE, Mips::ZERO, Mips::ZERO,
                   MCOperand::createExpr(OffsetExpr), IDLoc, STI);
      return false;
    }
    if (AcceptsEquality) {
      // If both registers are $0 and the pseudo-branch accepts equality, it
      // will always be taken, so we emit an unconditional branch.
      TOut.emitRRX(Mips::BEQ, Mips::ZERO, Mips::ZERO,
                   MCOperand::createExpr(OffsetExpr), IDLoc, STI);
      Warning(IDLoc, "branch is always taken");
      return false;
    }
    // If both registers are $0 and the pseudo-branch does not accept
    // equality, it will never be taken, so we don't have to emit anything.
    return false;
  }
  if (IsSrcRegZero || IsTrgRegZero) {
    if ((IsSrcRegZero && PseudoOpcode == Mips::BGTU) ||
        (IsTrgRegZero && PseudoOpcode == Mips::BLTU)) {
      // If the $rs is $0 and the pseudo-branch is BGTU (0 > x) or
      // if the $rt is $0 and the pseudo-branch is BLTU (x < 0),
      // the pseudo-branch will never be taken, so we don't emit anything.
      // This only applies to unsigned pseudo-branches.
      return false;
    }
    if ((IsSrcRegZero && PseudoOpcode == Mips::BLEU) ||
        (IsTrgRegZero && PseudoOpcode == Mips::BGEU)) {
      // If the $rs is $0 and the pseudo-branch is BLEU (0 <= x) or
      // if the $rt is $0 and the pseudo-branch is BGEU (x >= 0),
      // the pseudo-branch will always be taken, so we emit an unconditional
      // branch.
      // This only applies to unsigned pseudo-branches.
      TOut.emitRRX(Mips::BEQ, Mips::ZERO, Mips::ZERO,
                   MCOperand::createExpr(OffsetExpr), IDLoc, STI);
      Warning(IDLoc, "branch is always taken");
      return false;
    }
    if (IsUnsigned) {
      // If the $rs is $0 and the pseudo-branch is BLTU (0 < x) or
      // if the $rt is $0 and the pseudo-branch is BGTU (x > 0),
      // the pseudo-branch will be taken only when the non-zero register is
      // different from 0, so we emit a BNEZ.
      //
      // If the $rs is $0 and the pseudo-branch is BGEU (0 >= x) or
      // if the $rt is $0 and the pseudo-branch is BLEU (x <= 0),
      // the pseudo-branch will be taken only when the non-zero register is
      // equal to 0, so we emit a BEQZ.
      //
      // Because only BLEU and BGEU branch on equality, we can use the
      // AcceptsEquality variable to decide when to emit the BEQZ.
      TOut.emitRRX(AcceptsEquality ? Mips::BEQ : Mips::BNE,
                   IsSrcRegZero ? TrgReg : SrcReg, Mips::ZERO,
                   MCOperand::createExpr(OffsetExpr), IDLoc, STI);
      return false;
    }
    // If we have a signed pseudo-branch and one of the registers is $0,
    // we can use an appropriate compare-to-zero branch. We select which one
    // to use in the switch statement above.
    TOut.emitRX(IsSrcRegZero ? ZeroSrcOpcode : ZeroTrgOpcode,
                IsSrcRegZero ? TrgReg : SrcReg,
                MCOperand::createExpr(OffsetExpr), IDLoc, STI);
    return false;
  }

  // If neither the SrcReg nor the TrgReg are $0, we need AT to perform the
  // expansions. If it is not available, we return.
  MCRegister ATRegNum = getATReg(IDLoc);
  if (!ATRegNum)
    return true;

  if (!EmittedNoMacroWarning)
    warnIfNoMacro(IDLoc);

  // SLT fits well with 2 of our 4 pseudo-branches:
  //   BLT, where $rs < $rt, translates into "slt $at, $rs, $rt" and
  //   BGT, where $rs > $rt, translates into "slt $at, $rt, $rs".
  // If the result of the SLT is 1, we branch, and if it's 0, we don't.
  // This is accomplished by using a BNEZ with the result of the SLT.
  //
  // The other 2 pseudo-branches are opposites of the above 2 (BGE with BLT
  // and BLE with BGT), so we change the BNEZ into a BEQZ.
  // Because only BGE and BLE branch on equality, we can use the
  // AcceptsEquality variable to decide when to emit the BEQZ.
  // Note that the order of the SLT arguments doesn't change between
  // opposites.
  //
  // The same applies to the unsigned variants, except that SLTu is used
  // instead of SLT.
  TOut.emitRRR(IsUnsigned ? Mips::SLTu : Mips::SLT, ATRegNum,
               ReverseOrderSLT ? TrgReg : SrcReg,
               ReverseOrderSLT ? SrcReg : TrgReg, IDLoc, STI);

  TOut.emitRRX(IsLikely ? (AcceptsEquality ? Mips::BEQL : Mips::BNEL)
                        : (AcceptsEquality ? Mips::BEQ : Mips::BNE),
               ATRegNum, Mips::ZERO, MCOperand::createExpr(OffsetExpr), IDLoc,
               STI);
  return false;
}

// Expand a integer division macro.
//
// Notably we don't have to emit a warning when encountering $rt as the $zero
// register, or 0 as an immediate. processInstruction() has already done that.
//
// The destination register can only be $zero when expanding (S)DivIMacro or
// D(S)DivMacro.

bool MipsAsmParser::expandDivRem(MCInst &Inst, SMLoc IDLoc, MCStreamer &Out,
                                 const MCSubtargetInfo *STI,
                                 const bool IsMips64, const bool Signed) {
  MipsTargetStreamer &TOut = getTargetStreamer();

  warnIfNoMacro(IDLoc);

  const MCOperand &RdRegOp = Inst.getOperand(0);
  assert(RdRegOp.isReg() && "expected register operand kind");
  MCRegister RdReg = RdRegOp.getReg();

  const MCOperand &RsRegOp = Inst.getOperand(1);
  assert(RsRegOp.isReg() && "expected register operand kind");
  MCRegister RsReg = RsRegOp.getReg();

  MCRegister RtReg;
  int64_t ImmValue;

  const MCOperand &RtOp = Inst.getOperand(2);
  assert((RtOp.isReg() || RtOp.isImm()) &&
         "expected register or immediate operand kind");
  if (RtOp.isReg())
    RtReg = RtOp.getReg();
  else
    ImmValue = RtOp.getImm();

  unsigned DivOp;
  unsigned ZeroReg;
  unsigned SubOp;

  if (IsMips64) {
    DivOp = Signed ? Mips::DSDIV : Mips::DUDIV;
    ZeroReg = Mips::ZERO_64;
    SubOp = Mips::DSUB;
  } else {
    DivOp = Signed ? Mips::SDIV : Mips::UDIV;
    ZeroReg = Mips::ZERO;
    SubOp = Mips::SUB;
  }

  bool UseTraps = useTraps();

  unsigned Opcode = Inst.getOpcode();
  bool isDiv = Opcode == Mips::SDivMacro || Opcode == Mips::SDivIMacro ||
               Opcode == Mips::UDivMacro || Opcode == Mips::UDivIMacro ||
               Opcode == Mips::DSDivMacro || Opcode == Mips::DSDivIMacro ||
               Opcode == Mips::DUDivMacro || Opcode == Mips::DUDivIMacro;

  bool isRem = Opcode == Mips::SRemMacro || Opcode == Mips::SRemIMacro ||
               Opcode == Mips::URemMacro || Opcode == Mips::URemIMacro ||
               Opcode == Mips::DSRemMacro || Opcode == Mips::DSRemIMacro ||
               Opcode == Mips::DURemMacro || Opcode == Mips::DURemIMacro;

  if (RtOp.isImm()) {
    MCRegister ATReg = getATReg(IDLoc);
    if (!ATReg)
      return true;

    if (ImmValue == 0) {
      if (UseTraps)
        TOut.emitRRI(Mips::TEQ, ZeroReg, ZeroReg, 0x7, IDLoc, STI);
      else
        TOut.emitII(Mips::BREAK, 0x7, 0, IDLoc, STI);
      return false;
    }

    if (isRem && (ImmValue == 1 || (Signed && (ImmValue == -1)))) {
      TOut.emitRRR(Mips::OR, RdReg, ZeroReg, ZeroReg, IDLoc, STI);
      return false;
    } else if (isDiv && ImmValue == 1) {
      TOut.emitRRR(Mips::OR, RdReg, RsReg, Mips::ZERO, IDLoc, STI);
      return false;
    } else if (isDiv && Signed && ImmValue == -1) {
      TOut.emitRRR(SubOp, RdReg, ZeroReg, RsReg, IDLoc, STI);
      return false;
    } else {
      if (loadImmediate(ImmValue, ATReg, MCRegister(), isInt<32>(ImmValue),
                        false, Inst.getLoc(), Out, STI))
        return true;
      TOut.emitRR(DivOp, RsReg, ATReg, IDLoc, STI);
      TOut.emitR(isDiv ? Mips::MFLO : Mips::MFHI, RdReg, IDLoc, STI);
      return false;
    }
    return true;
  }

  // If the macro expansion of (d)div(u) or (d)rem(u) would always trap or
  // break, insert the trap/break and exit. This gives a different result to
  // GAS. GAS has an inconsistency/missed optimization in that not all cases
  // are handled equivalently. As the observed behaviour is the same, we're ok.
  if (RtReg == Mips::ZERO || RtReg == Mips::ZERO_64) {
    if (UseTraps) {
      TOut.emitRRI(Mips::TEQ, ZeroReg, ZeroReg, 0x7, IDLoc, STI);
      return false;
    }
    TOut.emitII(Mips::BREAK, 0x7, 0, IDLoc, STI);
    return false;
  }

  // (d)rem(u) $0, $X, $Y is a special case. Like div $zero, $X, $Y, it does
  // not expand to macro sequence.
  if (isRem && (RdReg == Mips::ZERO || RdReg == Mips::ZERO_64)) {
    TOut.emitRR(DivOp, RsReg, RtReg, IDLoc, STI);
    return false;
  }

  // Temporary label for first branch traget
  MCContext &Context = TOut.getContext();
  MCSymbol *BrTarget;
  MCOperand LabelOp;

  if (UseTraps) {
    TOut.emitRRI(Mips::TEQ, RtReg, ZeroReg, 0x7, IDLoc, STI);
  } else {
    // Branch to the li instruction.
    BrTarget = Context.createTempSymbol();
    LabelOp = MCOperand::createExpr(MCSymbolRefExpr::create(BrTarget, Context));
    TOut.emitRRX(Mips::BNE, RtReg, ZeroReg, LabelOp, IDLoc, STI);
  }

  TOut.emitRR(DivOp, RsReg, RtReg, IDLoc, STI);

  if (!UseTraps)
    TOut.emitII(Mips::BREAK, 0x7, 0, IDLoc, STI);

  if (!Signed) {
    if (!UseTraps)
      TOut.getStreamer().emitLabel(BrTarget);

    TOut.emitR(isDiv ? Mips::MFLO : Mips::MFHI, RdReg, IDLoc, STI);
    return false;
  }

  MCRegister ATReg = getATReg(IDLoc);
  if (!ATReg)
    return true;

  if (!UseTraps)
    TOut.getStreamer().emitLabel(BrTarget);

  TOut.emitRRI(Mips::ADDiu, ATReg, ZeroReg, -1, IDLoc, STI);

  // Temporary label for the second branch target.
  MCSymbol *BrTargetEnd = Context.createTempSymbol();
  MCOperand LabelOpEnd =
      MCOperand::createExpr(MCSymbolRefExpr::create(BrTargetEnd, Context));

  // Branch to the mflo instruction.
  TOut.emitRRX(Mips::BNE, RtReg, ATReg, LabelOpEnd, IDLoc, STI);

  if (IsMips64) {
    TOut.emitRRI(Mips::ADDiu, ATReg, ZeroReg, 1, IDLoc, STI);
    TOut.emitDSLL(ATReg, ATReg, 63, IDLoc, STI);
  } else {
    TOut.emitRI(Mips::LUi, ATReg, (uint16_t)0x8000, IDLoc, STI);
  }

  if (UseTraps)
    TOut.emitRRI(Mips::TEQ, RsReg, ATReg, 0x6, IDLoc, STI);
  else {
    // Branch to the mflo instruction.
    TOut.emitRRX(Mips::BNE, RsReg, ATReg, LabelOpEnd, IDLoc, STI);
    TOut.emitNop(IDLoc, STI);
    TOut.emitII(Mips::BREAK, 0x6, 0, IDLoc, STI);
  }

  TOut.getStreamer().emitLabel(BrTargetEnd);
  TOut.emitR(isDiv ? Mips::MFLO : Mips::MFHI, RdReg, IDLoc, STI);
  return false;
}

bool MipsAsmParser::expandTrunc(MCInst &Inst, bool IsDouble, bool Is64FPU,
                                SMLoc IDLoc, MCStreamer &Out,
                                const MCSubtargetInfo *STI) {
  MipsTargetStreamer &TOut = getTargetStreamer();

  assert(Inst.getNumOperands() == 3 && "Invalid operand count");
  assert(Inst.getOperand(0).isReg() && Inst.getOperand(1).isReg() &&
         Inst.getOperand(2).isReg() && "Invalid instruction operand.");

  MCRegister FirstReg = Inst.getOperand(0).getReg();
  MCRegister SecondReg = Inst.getOperand(1).getReg();
  MCRegister ThirdReg = Inst.getOperand(2).getReg();

  if (hasMips1() && !hasMips2()) {
    MCRegister ATReg = getATReg(IDLoc);
    if (!ATReg)
      return true;
    TOut.emitRR(Mips::CFC1, ThirdReg, Mips::RA, IDLoc, STI);
    TOut.emitRR(Mips::CFC1, ThirdReg, Mips::RA, IDLoc, STI);
    TOut.emitNop(IDLoc, STI);
    TOut.emitRRI(Mips::ORi, ATReg, ThirdReg, 0x3, IDLoc, STI);
    TOut.emitRRI(Mips::XORi, ATReg, ATReg, 0x2, IDLoc, STI);
    TOut.emitRR(Mips::CTC1, Mips::RA, ATReg, IDLoc, STI);
    TOut.emitNop(IDLoc, STI);
    TOut.emitRR(IsDouble ? (Is64FPU ? Mips::CVT_W_D64 : Mips::CVT_W_D32)
                         : Mips::CVT_W_S,
                FirstReg, SecondReg, IDLoc, STI);
    TOut.emitRR(Mips::CTC1, Mips::RA, ThirdReg, IDLoc, STI);
    TOut.emitNop(IDLoc, STI);
    return false;
  }

  TOut.emitRR(IsDouble ? (Is64FPU ? Mips::TRUNC_W_D64 : Mips::TRUNC_W_D32)
                       : Mips::TRUNC_W_S,
              FirstReg, SecondReg, IDLoc, STI);

  return false;
}

bool MipsAsmParser::expandUlh(MCInst &Inst, bool Signed, SMLoc IDLoc,
                              MCStreamer &Out, const MCSubtargetInfo *STI) {
  if (hasMips32r6() || hasMips64r6()) {
    return Error(IDLoc, "instruction not supported on mips32r6 or mips64r6");
  }

  const MCOperand &DstRegOp = Inst.getOperand(0);
  assert(DstRegOp.isReg() && "expected register operand kind");
  const MCOperand &SrcRegOp = Inst.getOperand(1);
  assert(SrcRegOp.isReg() && "expected register operand kind");
  const MCOperand &OffsetImmOp = Inst.getOperand(2);
  assert(OffsetImmOp.isImm() && "expected immediate operand kind");

  MipsTargetStreamer &TOut = getTargetStreamer();
  MCRegister DstReg = DstRegOp.getReg();
  MCRegister SrcReg = SrcRegOp.getReg();
  int64_t OffsetValue = OffsetImmOp.getImm();

  // NOTE: We always need AT for ULHU, as it is always used as the source
  // register for one of the LBu's.
  warnIfNoMacro(IDLoc);
  MCRegister ATReg = getATReg(IDLoc);
  if (!ATReg)
    return true;

  bool IsLargeOffset = !(isInt<16>(OffsetValue + 1) && isInt<16>(OffsetValue));
  if (IsLargeOffset) {
    if (loadImmediate(OffsetValue, ATReg, SrcReg, !ABI.ArePtrs64bit(), true,
                      IDLoc, Out, STI))
      return true;
  }

  int64_t FirstOffset = IsLargeOffset ? 0 : OffsetValue;
  int64_t SecondOffset = IsLargeOffset ? 1 : (OffsetValue + 1);
  if (isLittle())
    std::swap(FirstOffset, SecondOffset);

  MCRegister FirstLbuDstReg = IsLargeOffset ? DstReg : ATReg;
  MCRegister SecondLbuDstReg = IsLargeOffset ? ATReg : DstReg;

  MCRegister LbuSrcReg = IsLargeOffset ? ATReg : SrcReg;
  MCRegister SllReg = IsLargeOffset ? DstReg : ATReg;

  TOut.emitRRI(Signed ? Mips::LB : Mips::LBu, FirstLbuDstReg, LbuSrcReg,
               FirstOffset, IDLoc, STI);
  TOut.emitRRI(Mips::LBu, SecondLbuDstReg, LbuSrcReg, SecondOffset, IDLoc, STI);
  TOut.emitRRI(Mips::SLL, SllReg, SllReg, 8, IDLoc, STI);
  TOut.emitRRR(Mips::OR, DstReg, DstReg, ATReg, IDLoc, STI);

  return false;
}

bool MipsAsmParser::expandUsh(MCInst &Inst, SMLoc IDLoc, MCStreamer &Out,
                              const MCSubtargetInfo *STI) {
  if (hasMips32r6() || hasMips64r6()) {
    return Error(IDLoc, "instruction not supported on mips32r6 or mips64r6");
  }

  const MCOperand &DstRegOp = Inst.getOperand(0);
  assert(DstRegOp.isReg() && "expected register operand kind");
  const MCOperand &SrcRegOp = Inst.getOperand(1);
  assert(SrcRegOp.isReg() && "expected register operand kind");
  const MCOperand &OffsetImmOp = Inst.getOperand(2);
  assert(OffsetImmOp.isImm() && "expected immediate operand kind");

  MipsTargetStreamer &TOut = getTargetStreamer();
  MCRegister DstReg = DstRegOp.getReg();
  MCRegister SrcReg = SrcRegOp.getReg();
  int64_t OffsetValue = OffsetImmOp.getImm();

  warnIfNoMacro(IDLoc);
  MCRegister ATReg = getATReg(IDLoc);
  if (!ATReg)
    return true;

  bool IsLargeOffset = !(isInt<16>(OffsetValue + 1) && isInt<16>(OffsetValue));
  if (IsLargeOffset) {
    if (loadImmediate(OffsetValue, ATReg, SrcReg, !ABI.ArePtrs64bit(), true,
                      IDLoc, Out, STI))
      return true;
  }

  int64_t FirstOffset = IsLargeOffset ? 1 : (OffsetValue + 1);
  int64_t SecondOffset = IsLargeOffset ? 0 : OffsetValue;
  if (isLittle())
    std::swap(FirstOffset, SecondOffset);

  if (IsLargeOffset) {
    TOut.emitRRI(Mips::SB, DstReg, ATReg, FirstOffset, IDLoc, STI);
    TOut.emitRRI(Mips::SRL, DstReg, DstReg, 8, IDLoc, STI);
    TOut.emitRRI(Mips::SB, DstReg, ATReg, SecondOffset, IDLoc, STI);
    TOut.emitRRI(Mips::LBu, ATReg, ATReg, 0, IDLoc, STI);
    TOut.emitRRI(Mips::SLL, DstReg, DstReg, 8, IDLoc, STI);
    TOut.emitRRR(Mips::OR, DstReg, DstReg, ATReg, IDLoc, STI);
  } else {
    TOut.emitRRI(Mips::SB, DstReg, SrcReg, FirstOffset, IDLoc, STI);
    TOut.emitRRI(Mips::SRL, ATReg, DstReg, 8, IDLoc, STI);
    TOut.emitRRI(Mips::SB, ATReg, SrcReg, SecondOffset, IDLoc, STI);
  }

  return false;
}

bool MipsAsmParser::expandUxw(MCInst &Inst, SMLoc IDLoc, MCStreamer &Out,
                              const MCSubtargetInfo *STI) {
  if (hasMips32r6() || hasMips64r6()) {
    return Error(IDLoc, "instruction not supported on mips32r6 or mips64r6");
  }

  const MCOperand &DstRegOp = Inst.getOperand(0);
  assert(DstRegOp.isReg() && "expected register operand kind");
  const MCOperand &SrcRegOp = Inst.getOperand(1);
  assert(SrcRegOp.isReg() && "expected register operand kind");
  const MCOperand &OffsetImmOp = Inst.getOperand(2);
  assert(OffsetImmOp.isImm() && "expected immediate operand kind");

  MipsTargetStreamer &TOut = getTargetStreamer();
  MCRegister DstReg = DstRegOp.getReg();
  MCRegister SrcReg = SrcRegOp.getReg();
  int64_t OffsetValue = OffsetImmOp.getImm();

  // Compute left/right load/store offsets.
  bool IsLargeOffset = !(isInt<16>(OffsetValue + 3) && isInt<16>(OffsetValue));
  int64_t LxlOffset = IsLargeOffset ? 0 : OffsetValue;
  int64_t LxrOffset = IsLargeOffset ? 3 : (OffsetValue + 3);
  if (isLittle())
    std::swap(LxlOffset, LxrOffset);

  bool IsLoadInst = (Inst.getOpcode() == Mips::Ulw);
  bool DoMove = IsLoadInst && (SrcReg == DstReg) && !IsLargeOffset;
  MCRegister TmpReg = SrcReg;
  if (IsLargeOffset || DoMove) {
    warnIfNoMacro(IDLoc);
    TmpReg = getATReg(IDLoc);
    if (!TmpReg)
      return true;
  }

  if (IsLargeOffset) {
    if (loadImmediate(OffsetValue, TmpReg, SrcReg, !ABI.ArePtrs64bit(), true,
                      IDLoc, Out, STI))
      return true;
  }

  if (DoMove)
    std::swap(DstReg, TmpReg);

  unsigned XWL = IsLoadInst ? Mips::LWL : Mips::SWL;
  unsigned XWR = IsLoadInst ? Mips::LWR : Mips::SWR;
  TOut.emitRRI(XWL, DstReg, TmpReg, LxlOffset, IDLoc, STI);
  TOut.emitRRI(XWR, DstReg, TmpReg, LxrOffset, IDLoc, STI);

  if (DoMove)
    TOut.emitRRR(Mips::OR, TmpReg, DstReg, Mips::ZERO, IDLoc, STI);

  return false;
}

bool MipsAsmParser::expandSge(MCInst &Inst, SMLoc IDLoc, MCStreamer &Out,
                              const MCSubtargetInfo *STI) {
  MipsTargetStreamer &TOut = getTargetStreamer();

  assert(Inst.getNumOperands() == 3 && "Invalid operand count");
  assert(Inst.getOperand(0).isReg() &&
         Inst.getOperand(1).isReg() &&
         Inst.getOperand(2).isReg() && "Invalid instruction operand.");

  MCRegister DstReg = Inst.getOperand(0).getReg();
  MCRegister SrcReg = Inst.getOperand(1).getReg();
  MCRegister OpReg = Inst.getOperand(2).getReg();
  unsigned OpCode;

  warnIfNoMacro(IDLoc);

  switch (Inst.getOpcode()) {
  case Mips::SGE:
    OpCode = Mips::SLT;
    break;
  case Mips::SGEU:
    OpCode = Mips::SLTu;
    break;
  default:
    llvm_unreachable("unexpected 'sge' opcode");
  }

  // $SrcReg >= $OpReg is equal to (not ($SrcReg < $OpReg))
  TOut.emitRRR(OpCode, DstReg, SrcReg, OpReg, IDLoc, STI);
  TOut.emitRRI(Mips::XORi, DstReg, DstReg, 1, IDLoc, STI);

  return false;
}

bool MipsAsmParser::expandSgeImm(MCInst &Inst, SMLoc IDLoc, MCStreamer &Out,
                                 const MCSubtargetInfo *STI) {
  MipsTargetStreamer &TOut = getTargetStreamer();

  assert(Inst.getNumOperands() == 3 && "Invalid operand count");
  assert(Inst.getOperand(0).isReg() &&
         Inst.getOperand(1).isReg() &&
         Inst.getOperand(2).isImm() && "Invalid instruction operand.");

  MCRegister DstReg = Inst.getOperand(0).getReg();
  MCRegister SrcReg = Inst.getOperand(1).getReg();
  int64_t ImmValue = Inst.getOperand(2).getImm();
  unsigned OpRegCode, OpImmCode;

  warnIfNoMacro(IDLoc);

  switch (Inst.getOpcode()) {
  case Mips::SGEImm:
  case Mips::SGEImm64:
    OpRegCode = Mips::SLT;
    OpImmCode = Mips::SLTi;
    break;
  case Mips::SGEUImm:
  case Mips::SGEUImm64:
    OpRegCode = Mips::SLTu;
    OpImmCode = Mips::SLTiu;
    break;
  default:
    llvm_unreachable("unexpected 'sge' opcode with immediate");
  }

  // $SrcReg >= Imm is equal to (not ($SrcReg < Imm))
  if (isInt<16>(ImmValue)) {
    // Use immediate version of STL.
    TOut.emitRRI(OpImmCode, DstReg, SrcReg, ImmValue, IDLoc, STI);
    TOut.emitRRI(Mips::XORi, DstReg, DstReg, 1, IDLoc, STI);
  } else {
    MCRegister ImmReg = DstReg;
    if (DstReg == SrcReg) {
      MCRegister ATReg = getATReg(Inst.getLoc());
      if (!ATReg)
        return true;
      ImmReg = ATReg;
    }

    if (loadImmediate(ImmValue, ImmReg, MCRegister(), isInt<32>(ImmValue),
                      false, IDLoc, Out, STI))
      return true;

    TOut.emitRRR(OpRegCode, DstReg, SrcReg, ImmReg, IDLoc, STI);
    TOut.emitRRI(Mips::XORi, DstReg, DstReg, 1, IDLoc, STI);
  }

  return false;
}

bool MipsAsmParser::expandSgtImm(MCInst &Inst, SMLoc IDLoc, MCStreamer &Out,
                                 const MCSubtargetInfo *STI) {
  MipsTargetStreamer &TOut = getTargetStreamer();

  assert(Inst.getNumOperands() == 3 && "Invalid operand count");
  assert(Inst.getOperand(0).isReg() &&
         Inst.getOperand(1).isReg() &&
         Inst.getOperand(2).isImm() && "Invalid instruction operand.");

  MCRegister DstReg = Inst.getOperand(0).getReg();
  MCRegister SrcReg = Inst.getOperand(1).getReg();
  MCRegister ImmReg = DstReg;
  int64_t ImmValue = Inst.getOperand(2).getImm();
  unsigned OpCode;

  warnIfNoMacro(IDLoc);

  switch (Inst.getOpcode()) {
  case Mips::SGTImm:
  case Mips::SGTImm64:
    OpCode = Mips::SLT;
    break;
  case Mips::SGTUImm:
  case Mips::SGTUImm64:
    OpCode = Mips::SLTu;
    break;
  default:
    llvm_unreachable("unexpected 'sgt' opcode with immediate");
  }

  if (DstReg == SrcReg) {
    MCRegister ATReg = getATReg(Inst.getLoc());
    if (!ATReg)
      return true;
    ImmReg = ATReg;
  }

  if (loadImmediate(ImmValue, ImmReg, MCRegister(), isInt<32>(ImmValue), false,
                    IDLoc, Out, STI))
    return true;

  // $SrcReg > $ImmReg is equal to $ImmReg < $SrcReg
  TOut.emitRRR(OpCode, DstReg, ImmReg, SrcReg, IDLoc, STI);

  return false;
}

bool MipsAsmParser::expandSle(MCInst &Inst, SMLoc IDLoc, MCStreamer &Out,
                              const MCSubtargetInfo *STI) {
  MipsTargetStreamer &TOut = getTargetStreamer();

  assert(Inst.getNumOperands() == 3 && "Invalid operand count");
  assert(Inst.getOperand(0).isReg() &&
         Inst.getOperand(1).isReg() &&
         Inst.getOperand(2).isReg() && "Invalid instruction operand.");

  MCRegister DstReg = Inst.getOperand(0).getReg();
  MCRegister SrcReg = Inst.getOperand(1).getReg();
  MCRegister OpReg = Inst.getOperand(2).getReg();
  unsigned OpCode;

  warnIfNoMacro(IDLoc);

  switch (Inst.getOpcode()) {
  case Mips::SLE:
    OpCode = Mips::SLT;
    break;
  case Mips::SLEU:
    OpCode = Mips::SLTu;
    break;
  default:
    llvm_unreachable("unexpected 'sge' opcode");
  }

  // $SrcReg <= $OpReg is equal to (not ($OpReg < $SrcReg))
  TOut.emitRRR(OpCode, DstReg, OpReg, SrcReg, IDLoc, STI);
  TOut.emitRRI(Mips::XORi, DstReg, DstReg, 1, IDLoc, STI);

  return false;
}

bool MipsAsmParser::expandSleImm(MCInst &Inst, SMLoc IDLoc, MCStreamer &Out,
                                 const MCSubtargetInfo *STI) {
  MipsTargetStreamer &TOut = getTargetStreamer();

  assert(Inst.getNumOperands() == 3 && "Invalid operand count");
  assert(Inst.getOperand(0).isReg() &&
         Inst.getOperand(1).isReg() &&
         Inst.getOperand(2).isImm() && "Invalid instruction operand.");

  MCRegister DstReg = Inst.getOperand(0).getReg();
  MCRegister SrcReg = Inst.getOperand(1).getReg();
  int64_t ImmValue = Inst.getOperand(2).getImm();
  unsigned OpRegCode;

  warnIfNoMacro(IDLoc);

  switch (Inst.getOpcode()) {
  case Mips::SLEImm:
  case Mips::SLEImm64:
    OpRegCode = Mips::SLT;
    break;
  case Mips::SLEUImm:
  case Mips::SLEUImm64:
    OpRegCode = Mips::SLTu;
    break;
  default:
    llvm_unreachable("unexpected 'sge' opcode with immediate");
  }

  // $SrcReg <= Imm is equal to (not (Imm < $SrcReg))
  MCRegister ImmReg = DstReg;
  if (DstReg == SrcReg) {
    MCRegister ATReg = getATReg(Inst.getLoc());
    if (!ATReg)
      return true;
    ImmReg = ATReg;
  }

  if (loadImmediate(ImmValue, ImmReg, MCRegister(), isInt<32>(ImmValue), false,
                    IDLoc, Out, STI))
    return true;

  TOut.emitRRR(OpRegCode, DstReg, ImmReg, SrcReg, IDLoc, STI);
  TOut.emitRRI(Mips::XORi, DstReg, DstReg, 1, IDLoc, STI);

  return false;
}

bool MipsAsmParser::expandAliasImmediate(MCInst &Inst, SMLoc IDLoc,
                                         MCStreamer &Out,
                                         const MCSubtargetInfo *STI) {
  MipsTargetStreamer &TOut = getTargetStreamer();

  assert(Inst.getNumOperands() == 3 && "Invalid operand count");
  assert(Inst.getOperand(0).isReg() &&
         Inst.getOperand(1).isReg() &&
         Inst.getOperand(2).isImm() && "Invalid instruction operand.");

  MCRegister ATReg;
  MCRegister FinalDstReg;
  MCRegister DstReg = Inst.getOperand(0).getReg();
  MCRegister SrcReg = Inst.getOperand(1).getReg();
  int64_t ImmValue = Inst.getOperand(2).getImm();

  bool Is32Bit = isInt<32>(ImmValue) || (!isGP64bit() && isUInt<32>(ImmValue));

  unsigned FinalOpcode = Inst.getOpcode();

  if (DstReg == SrcReg) {
    ATReg = getATReg(Inst.getLoc());
    if (!ATReg)
      return true;
    FinalDstReg = DstReg;
    DstReg = ATReg;
  }

  if (!loadImmediate(ImmValue, DstReg, MCRegister(), Is32Bit, false,
                     Inst.getLoc(), Out, STI)) {
    switch (FinalOpcode) {
    default:
      llvm_unreachable("unimplemented expansion");
    case Mips::ADDi:
      FinalOpcode = Mips::ADD;
      break;
    case Mips::ADDiu:
      FinalOpcode = Mips::ADDu;
      break;
    case Mips::ANDi:
      FinalOpcode = Mips::AND;
      break;
    case Mips::NORImm:
      FinalOpcode = Mips::NOR;
      break;
    case Mips::ORi:
      FinalOpcode = Mips::OR;
      break;
    case Mips::SLTi:
      FinalOpcode = Mips::SLT;
      break;
    case Mips::SLTiu:
      FinalOpcode = Mips::SLTu;
      break;
    case Mips::XORi:
      FinalOpcode = Mips::XOR;
      break;
    case Mips::ADDi_MM:
      FinalOpcode = Mips::ADD_MM;
      break;
    case Mips::ADDiu_MM:
      FinalOpcode = Mips::ADDu_MM;
      break;
    case Mips::ANDi_MM:
      FinalOpcode = Mips::AND_MM;
      break;
    case Mips::ORi_MM:
      FinalOpcode = Mips::OR_MM;
      break;
    case Mips::SLTi_MM:
      FinalOpcode = Mips::SLT_MM;
      break;
    case Mips::SLTiu_MM:
      FinalOpcode = Mips::SLTu_MM;
      break;
    case Mips::XORi_MM:
      FinalOpcode = Mips::XOR_MM;
      break;
    case Mips::ANDi64:
      FinalOpcode = Mips::AND64;
      break;
    case Mips::NORImm64:
      FinalOpcode = Mips::NOR64;
      break;
    case Mips::ORi64:
      FinalOpcode = Mips::OR64;
      break;
    case Mips::SLTImm64:
      FinalOpcode = Mips::SLT64;
      break;
    case Mips::SLTUImm64:
      FinalOpcode = Mips::SLTu64;
      break;
    case Mips::XORi64:
      FinalOpcode = Mips::XOR64;
      break;
    }

    if (!FinalDstReg)
      TOut.emitRRR(FinalOpcode, DstReg, DstReg, SrcReg, IDLoc, STI);
    else
      TOut.emitRRR(FinalOpcode, FinalDstReg, FinalDstReg, DstReg, IDLoc, STI);
    return false;
  }
  return true;
}

bool MipsAsmParser::expandRotation(MCInst &Inst, SMLoc IDLoc, MCStreamer &Out,
                                   const MCSubtargetInfo *STI) {
  MipsTargetStreamer &TOut = getTargetStreamer();
  MCRegister ATReg;
  MCRegister DReg = Inst.getOperand(0).getReg();
  MCRegister SReg = Inst.getOperand(1).getReg();
  MCRegister TReg = Inst.getOperand(2).getReg();
  MCRegister TmpReg = DReg;

  unsigned FirstShift = Mips::NOP;
  unsigned SecondShift = Mips::NOP;

  if (hasMips32r2()) {
    if (DReg == SReg) {
      TmpReg = getATReg(Inst.getLoc());
      if (!TmpReg)
        return true;
    }

    if (Inst.getOpcode() == Mips::ROL) {
      TOut.emitRRR(Mips::SUBu, TmpReg, Mips::ZERO, TReg, Inst.getLoc(), STI);
      TOut.emitRRR(Mips::ROTRV, DReg, SReg, TmpReg, Inst.getLoc(), STI);
      return false;
    }

    if (Inst.getOpcode() == Mips::ROR) {
      TOut.emitRRR(Mips::ROTRV, DReg, SReg, TReg, Inst.getLoc(), STI);
      return false;
    }

    return true;
  }

  if (hasMips32()) {
    switch (Inst.getOpcode()) {
    default:
      llvm_unreachable("unexpected instruction opcode");
    case Mips::ROL:
      FirstShift = Mips::SRLV;
      SecondShift = Mips::SLLV;
      break;
    case Mips::ROR:
      FirstShift = Mips::SLLV;
      SecondShift = Mips::SRLV;
      break;
    }

    ATReg = getATReg(Inst.getLoc());
    if (!ATReg)
      return true;

    TOut.emitRRR(Mips::SUBu, ATReg, Mips::ZERO, TReg, Inst.getLoc(), STI);
    TOut.emitRRR(FirstShift, ATReg, SReg, ATReg, Inst.getLoc(), STI);
    TOut.emitRRR(SecondShift, DReg, SReg, TReg, Inst.getLoc(), STI);
    TOut.emitRRR(Mips::OR, DReg, DReg, ATReg, Inst.getLoc(), STI);

    return false;
  }

  return true;
}

bool MipsAsmParser::expandRotationImm(MCInst &Inst, SMLoc IDLoc,
                                      MCStreamer &Out,
                                      const MCSubtargetInfo *STI) {
  MipsTargetStreamer &TOut = getTargetStreamer();
  MCRegister ATReg;
  MCRegister DReg = Inst.getOperand(0).getReg();
  MCRegister SReg = Inst.getOperand(1).getReg();
  int64_t ImmValue = Inst.getOperand(2).getImm();

  unsigned FirstShift = Mips::NOP;
  unsigned SecondShift = Mips::NOP;

  if (hasMips32r2()) {
    if (Inst.getOpcode() == Mips::ROLImm) {
      uint64_t MaxShift = 32;
      uint64_t ShiftValue = ImmValue;
      if (ImmValue != 0)
        ShiftValue = MaxShift - ImmValue;
      TOut.emitRRI(Mips::ROTR, DReg, SReg, ShiftValue, Inst.getLoc(), STI);
      return false;
    }

    if (Inst.getOpcode() == Mips::RORImm) {
      TOut.emitRRI(Mips::ROTR, DReg, SReg, ImmValue, Inst.getLoc(), STI);
      return false;
    }

    return true;
  }

  if (hasMips32()) {
    if (ImmValue == 0) {
      TOut.emitRRI(Mips::SRL, DReg, SReg, 0, Inst.getLoc(), STI);
      return false;
    }

    switch (Inst.getOpcode()) {
    default:
      llvm_unreachable("unexpected instruction opcode");
    case Mips::ROLImm:
      FirstShift = Mips::SLL;
      SecondShift = Mips::SRL;
      break;
    case Mips::RORImm:
      FirstShift = Mips::SRL;
      SecondShift = Mips::SLL;
      break;
    }

    ATReg = getATReg(Inst.getLoc());
    if (!ATReg)
      return true;

    TOut.emitRRI(FirstShift, ATReg, SReg, ImmValue, Inst.getLoc(), STI);
    TOut.emitRRI(SecondShift, DReg, SReg, 32 - ImmValue, Inst.getLoc(), STI);
    TOut.emitRRR(Mips::OR, DReg, DReg, ATReg, Inst.getLoc(), STI);

    return false;
  }

  return true;
}

bool MipsAsmParser::expandDRotation(MCInst &Inst, SMLoc IDLoc, MCStreamer &Out,
                                    const MCSubtargetInfo *STI) {
  MipsTargetStreamer &TOut = getTargetStreamer();
  MCRegister ATReg;
  MCRegister DReg = Inst.getOperand(0).getReg();
  MCRegister SReg = Inst.getOperand(1).getReg();
  MCRegister TReg = Inst.getOperand(2).getReg();
  MCRegister TmpReg = DReg;

  unsigned FirstShift = Mips::NOP;
  unsigned SecondShift = Mips::NOP;

  if (hasMips64r2()) {
    if (TmpReg == SReg) {
      TmpReg = getATReg(Inst.getLoc());
      if (!TmpReg)
        return true;
    }

    if (Inst.getOpcode() == Mips::DROL) {
      TOut.emitRRR(Mips::DSUBu, TmpReg, Mips::ZERO, TReg, Inst.getLoc(), STI);
      TOut.emitRRR(Mips::DROTRV, DReg, SReg, TmpReg, Inst.getLoc(), STI);
      return false;
    }

    if (Inst.getOpcode() == Mips::DROR) {
      TOut.emitRRR(Mips::DROTRV, DReg, SReg, TReg, Inst.getLoc(), STI);
      return false;
    }

    return true;
  }

  if (hasMips64()) {
    switch (Inst.getOpcode()) {
    default:
      llvm_unreachable("unexpected instruction opcode");
    case Mips::DROL:
      FirstShift = Mips::DSRLV;
      SecondShift = Mips::DSLLV;
      break;
    case Mips::DROR:
      FirstShift = Mips::DSLLV;
      SecondShift = Mips::DSRLV;
      break;
    }

    ATReg = getATReg(Inst.getLoc());
    if (!ATReg)
      return true;

    TOut.emitRRR(Mips::DSUBu, ATReg, Mips::ZERO, TReg, Inst.getLoc(), STI);
    TOut.emitRRR(FirstShift, ATReg, SReg, ATReg, Inst.getLoc(), STI);
    TOut.emitRRR(SecondShift, DReg, SReg, TReg, Inst.getLoc(), STI);
    TOut.emitRRR(Mips::OR, DReg, DReg, ATReg, Inst.getLoc(), STI);

    return false;
  }

  return true;
}

bool MipsAsmParser::expandDRotationImm(MCInst &Inst, SMLoc IDLoc,
                                       MCStreamer &Out,
                                       const MCSubtargetInfo *STI) {
  MipsTargetStreamer &TOut = getTargetStreamer();
  MCRegister ATReg;
  MCRegister DReg = Inst.getOperand(0).getReg();
  MCRegister SReg = Inst.getOperand(1).getReg();
  int64_t ImmValue = Inst.getOperand(2).getImm() % 64;

  unsigned FirstShift = Mips::NOP;
  unsigned SecondShift = Mips::NOP;

  MCInst TmpInst;

  if (hasMips64r2()) {
    unsigned FinalOpcode = Mips::NOP;
    if (ImmValue == 0)
      FinalOpcode = Mips::DROTR;
    else if (ImmValue % 32 == 0)
      FinalOpcode = Mips::DROTR32;
    else if ((ImmValue >= 1) && (ImmValue <= 32)) {
      if (Inst.getOpcode() == Mips::DROLImm)
        FinalOpcode = Mips::DROTR32;
      else
        FinalOpcode = Mips::DROTR;
    } else if (ImmValue >= 33) {
      if (Inst.getOpcode() == Mips::DROLImm)
        FinalOpcode = Mips::DROTR;
      else
        FinalOpcode = Mips::DROTR32;
    }

    uint64_t ShiftValue = ImmValue % 32;
    if (Inst.getOpcode() == Mips::DROLImm)
      ShiftValue = (32 - ImmValue % 32) % 32;

    TOut.emitRRI(FinalOpcode, DReg, SReg, ShiftValue, Inst.getLoc(), STI);

    return false;
  }

  if (hasMips64()) {
    if (ImmValue == 0) {
      TOut.emitRRI(Mips::DSRL, DReg, SReg, 0, Inst.getLoc(), STI);
      return false;
    }

    switch (Inst.getOpcode()) {
    default:
      llvm_unreachable("unexpected instruction opcode");
    case Mips::DROLImm:
      if ((ImmValue >= 1) && (ImmValue <= 31)) {
        FirstShift = Mips::DSLL;
        SecondShift = Mips::DSRL32;
      }
      if (ImmValue == 32) {
        FirstShift = Mips::DSLL32;
        SecondShift = Mips::DSRL32;
      }
      if ((ImmValue >= 33) && (ImmValue <= 63)) {
        FirstShift = Mips::DSLL32;
        SecondShift = Mips::DSRL;
      }
      break;
    case Mips::DRORImm:
      if ((ImmValue >= 1) && (ImmValue <= 31)) {
        FirstShift = Mips::DSRL;
        SecondShift = Mips::DSLL32;
      }
      if (ImmValue == 32) {
        FirstShift = Mips::DSRL32;
        SecondShift = Mips::DSLL32;
      }
      if ((ImmValue >= 33) && (ImmValue <= 63)) {
        FirstShift = Mips::DSRL32;
        SecondShift = Mips::DSLL;
      }
      break;
    }

    ATReg = getATReg(Inst.getLoc());
    if (!ATReg)
      return true;

    TOut.emitRRI(FirstShift, ATReg, SReg, ImmValue % 32, Inst.getLoc(), STI);
    TOut.emitRRI(SecondShift, DReg, SReg, (32 - ImmValue % 32) % 32,
                 Inst.getLoc(), STI);
    TOut.emitRRR(Mips::OR, DReg, DReg, ATReg, Inst.getLoc(), STI);

    return false;
  }

  return true;
}

bool MipsAsmParser::expandAbs(MCInst &Inst, SMLoc IDLoc, MCStreamer &Out,
                              const MCSubtargetInfo *STI) {
  MipsTargetStreamer &TOut = getTargetStreamer();
  MCRegister FirstRegOp = Inst.getOperand(0).getReg();
  MCRegister SecondRegOp = Inst.getOperand(1).getReg();

  TOut.emitRI(Mips::BGEZ, SecondRegOp, 8, IDLoc, STI);
  if (FirstRegOp != SecondRegOp)
    TOut.emitRRR(Mips::ADDu, FirstRegOp, SecondRegOp, Mips::ZERO, IDLoc, STI);
  else
    TOut.emitEmptyDelaySlot(false, IDLoc, STI);
  TOut.emitRRR(Mips::SUB, FirstRegOp, Mips::ZERO, SecondRegOp, IDLoc, STI);

  return false;
}

bool MipsAsmParser::expandMulImm(MCInst &Inst, SMLoc IDLoc, MCStreamer &Out,
                                 const MCSubtargetInfo *STI) {
  MipsTargetStreamer &TOut = getTargetStreamer();
  MCRegister ATReg;
  MCRegister DstReg = Inst.getOperand(0).getReg();
  MCRegister SrcReg = Inst.getOperand(1).getReg();
  int32_t ImmValue = Inst.getOperand(2).getImm();

  ATReg = getATReg(IDLoc);
  if (!ATReg)
    return true;

  loadImmediate(ImmValue, ATReg, MCRegister(), true, false, IDLoc, Out, STI);

  TOut.emitRR(Inst.getOpcode() == Mips::MULImmMacro ? Mips::MULT : Mips::DMULT,
              SrcReg, ATReg, IDLoc, STI);

  TOut.emitR(Mips::MFLO, DstReg, IDLoc, STI);

  return false;
}

bool MipsAsmParser::expandMulO(MCInst &Inst, SMLoc IDLoc, MCStreamer &Out,
                               const MCSubtargetInfo *STI) {
  MipsTargetStreamer &TOut = getTargetStreamer();
  MCRegister ATReg;
  MCRegister DstReg = Inst.getOperand(0).getReg();
  MCRegister SrcReg = Inst.getOperand(1).getReg();
  MCRegister TmpReg = Inst.getOperand(2).getReg();

  ATReg = getATReg(Inst.getLoc());
  if (!ATReg)
    return true;

  TOut.emitRR(Inst.getOpcode() == Mips::MULOMacro ? Mips::MULT : Mips::DMULT,
              SrcReg, TmpReg, IDLoc, STI);

  TOut.emitR(Mips::MFLO, DstReg, IDLoc, STI);

  TOut.emitRRI(Inst.getOpcode() == Mips::MULOMacro ? Mips::SRA : Mips::DSRA32,
               DstReg, DstReg, 0x1F, IDLoc, STI);

  TOut.emitR(Mips::MFHI, ATReg, IDLoc, STI);

  if (useTraps()) {
    TOut.emitRRI(Mips::TNE, DstReg, ATReg, 6, IDLoc, STI);
  } else {
    MCContext &Context = TOut.getContext();
    MCSymbol * BrTarget = Context.createTempSymbol();
    MCOperand LabelOp =
        MCOperand::createExpr(MCSymbolRefExpr::create(BrTarget, Context));

    TOut.emitRRX(Mips::BEQ, DstReg, ATReg, LabelOp, IDLoc, STI);
    if (AssemblerOptions.back()->isReorder())
      TOut.emitNop(IDLoc, STI);
    TOut.emitII(Mips::BREAK, 6, 0, IDLoc, STI);

    TOut.getStreamer().emitLabel(BrTarget);
  }
  TOut.emitR(Mips::MFLO, DstReg, IDLoc, STI);

  return false;
}

bool MipsAsmParser::expandMulOU(MCInst &Inst, SMLoc IDLoc, MCStreamer &Out,
                                const MCSubtargetInfo *STI) {
  MipsTargetStreamer &TOut = getTargetStreamer();
  MCRegister ATReg;
  MCRegister DstReg = Inst.getOperand(0).getReg();
  MCRegister SrcReg = Inst.getOperand(1).getReg();
  MCRegister TmpReg = Inst.getOperand(2).getReg();

  ATReg = getATReg(IDLoc);
  if (!ATReg)
    return true;

  TOut.emitRR(Inst.getOpcode() == Mips::MULOUMacro ? Mips::MULTu : Mips::DMULTu,
              SrcReg, TmpReg, IDLoc, STI);

  TOut.emitR(Mips::MFHI, ATReg, IDLoc, STI);
  TOut.emitR(Mips::MFLO, DstReg, IDLoc, STI);
  if (useTraps()) {
    TOut.emitRRI(Mips::TNE, ATReg, Mips::ZERO, 6, IDLoc, STI);
  } else {
    MCContext &Context = TOut.getContext();
    MCSymbol * BrTarget = Context.createTempSymbol();
    MCOperand LabelOp =
        MCOperand::createExpr(MCSymbolRefExpr::create(BrTarget, Context));

    TOut.emitRRX(Mips::BEQ, ATReg, Mips::ZERO, LabelOp, IDLoc, STI);
    if (AssemblerOptions.back()->isReorder())
      TOut.emitNop(IDLoc, STI);
    TOut.emitII(Mips::BREAK, 6, 0, IDLoc, STI);

    TOut.getStreamer().emitLabel(BrTarget);
  }

  return false;
}

bool MipsAsmParser::expandDMULMacro(MCInst &Inst, SMLoc IDLoc, MCStreamer &Out,
                                    const MCSubtargetInfo *STI) {
  MipsTargetStreamer &TOut = getTargetStreamer();
  MCRegister DstReg = Inst.getOperand(0).getReg();
  MCRegister SrcReg = Inst.getOperand(1).getReg();
  MCRegister TmpReg = Inst.getOperand(2).getReg();

  TOut.emitRR(Mips::DMULTu, SrcReg, TmpReg, IDLoc, STI);
  TOut.emitR(Mips::MFLO, DstReg, IDLoc, STI);

  return false;
}

// Expand 'ld $<reg> offset($reg2)' to 'lw $<reg>, offset($reg2);
//                                      lw $<reg+1>>, offset+4($reg2)'
// or expand 'sd $<reg> offset($reg2)' to 'sw $<reg>, offset($reg2);
//                                         sw $<reg+1>>, offset+4($reg2)'
// for O32.
bool MipsAsmParser::expandLoadStoreDMacro(MCInst &Inst, SMLoc IDLoc,
                                          MCStreamer &Out,
                                          const MCSubtargetInfo *STI,
                                          bool IsLoad) {
  if (!isABI_O32())
    return true;

  warnIfNoMacro(IDLoc);

  MipsTargetStreamer &TOut = getTargetStreamer();
  unsigned Opcode = IsLoad ? Mips::LW : Mips::SW;
  MCRegister FirstReg = Inst.getOperand(0).getReg();
  MCRegister SecondReg = nextReg(FirstReg);
  MCRegister BaseReg = Inst.getOperand(1).getReg();
  if (!SecondReg)
    return true;

  warnIfRegIndexIsAT(FirstReg, IDLoc);

  assert(Inst.getOperand(2).isImm() &&
         "Offset for load macro is not immediate!");

  MCOperand &FirstOffset = Inst.getOperand(2);
  signed NextOffset = FirstOffset.getImm() + 4;
  MCOperand SecondOffset = MCOperand::createImm(NextOffset);

  if (!isInt<16>(FirstOffset.getImm()) || !isInt<16>(NextOffset))
    return true;

  // For loads, clobber the base register with the second load instead of the
  // first if the BaseReg == FirstReg.
  if (FirstReg != BaseReg || !IsLoad) {
    TOut.emitRRX(Opcode, FirstReg, BaseReg, FirstOffset, IDLoc, STI);
    TOut.emitRRX(Opcode, SecondReg, BaseReg, SecondOffset, IDLoc, STI);
  } else {
    TOut.emitRRX(Opcode, SecondReg, BaseReg, SecondOffset, IDLoc, STI);
    TOut.emitRRX(Opcode, FirstReg, BaseReg, FirstOffset, IDLoc, STI);
  }

  return false;
}


// Expand 's.d $<reg> offset($reg2)' to 'swc1 $<reg+1>, offset($reg2);
//                                       swc1 $<reg>, offset+4($reg2)'
// or if little endian to 'swc1 $<reg>, offset($reg2);
//                         swc1 $<reg+1>, offset+4($reg2)'
// for Mips1.
bool MipsAsmParser::expandStoreDM1Macro(MCInst &Inst, SMLoc IDLoc,
                                        MCStreamer &Out,
                                        const MCSubtargetInfo *STI) {
  if (!isABI_O32())
    return true;

  warnIfNoMacro(IDLoc);

  MipsTargetStreamer &TOut = getTargetStreamer();
  unsigned Opcode = Mips::SWC1;
  MCRegister FirstReg = Inst.getOperand(0).getReg();
  MCRegister SecondReg = nextReg(FirstReg);
  MCRegister BaseReg = Inst.getOperand(1).getReg();
  if (!SecondReg)
    return true;

  warnIfRegIndexIsAT(FirstReg, IDLoc);

  assert(Inst.getOperand(2).isImm() &&
         "Offset for macro is not immediate!");

  MCOperand &FirstOffset = Inst.getOperand(2);
  signed NextOffset = FirstOffset.getImm() + 4;
  MCOperand SecondOffset = MCOperand::createImm(NextOffset);

  if (!isInt<16>(FirstOffset.getImm()) || !isInt<16>(NextOffset))
    return true;

  if (!IsLittleEndian)
    std::swap(FirstReg, SecondReg);

  TOut.emitRRX(Opcode, FirstReg, BaseReg, FirstOffset, IDLoc, STI);
  TOut.emitRRX(Opcode, SecondReg, BaseReg, SecondOffset, IDLoc, STI);

  return false;
}

bool MipsAsmParser::expandSeq(MCInst &Inst, SMLoc IDLoc, MCStreamer &Out,
                              const MCSubtargetInfo *STI) {
  MipsTargetStreamer &TOut = getTargetStreamer();

  assert(Inst.getNumOperands() == 3 && "Invalid operand count");
  assert(Inst.getOperand(0).isReg() &&
         Inst.getOperand(1).isReg() &&
         Inst.getOperand(2).isReg() && "Invalid instruction operand.");

  MCRegister DstReg = Inst.getOperand(0).getReg();
  MCRegister SrcReg = Inst.getOperand(1).getReg();
  MCRegister OpReg = Inst.getOperand(2).getReg();

  warnIfNoMacro(IDLoc);

  if (SrcReg != Mips::ZERO && OpReg != Mips::ZERO) {
    TOut.emitRRR(Mips::XOR, DstReg, SrcReg, OpReg, IDLoc, STI);
    TOut.emitRRI(Mips::SLTiu, DstReg, DstReg, 1, IDLoc, STI);
    return false;
  }

  MCRegister Reg = SrcReg == Mips::ZERO ? OpReg : SrcReg;
  TOut.emitRRI(Mips::SLTiu, DstReg, Reg, 1, IDLoc, STI);
  return false;
}

bool MipsAsmParser::expandSeqI(MCInst &Inst, SMLoc IDLoc, MCStreamer &Out,
                               const MCSubtargetInfo *STI) {
  MipsTargetStreamer &TOut = getTargetStreamer();

  assert(Inst.getNumOperands() == 3 && "Invalid operand count");
  assert(Inst.getOperand(0).isReg() &&
         Inst.getOperand(1).isReg() &&
         Inst.getOperand(2).isImm() && "Invalid instruction operand.");

  MCRegister DstReg = Inst.getOperand(0).getReg();
  MCRegister SrcReg = Inst.getOperand(1).getReg();
  int64_t Imm = Inst.getOperand(2).getImm();

  warnIfNoMacro(IDLoc);

  if (Imm == 0) {
    TOut.emitRRI(Mips::SLTiu, DstReg, SrcReg, 1, IDLoc, STI);
    return false;
  }

  if (SrcReg == Mips::ZERO) {
    Warning(IDLoc, "comparison is always false");
    TOut.emitRRR(isGP64bit() ? Mips::DADDu : Mips::ADDu,
                 DstReg, SrcReg, SrcReg, IDLoc, STI);
    return false;
  }

  unsigned Opc;
  if (Imm > -0x8000 && Imm < 0) {
    Imm = -Imm;
    Opc = isGP64bit() ? Mips::DADDiu : Mips::ADDiu;
  } else {
    Opc = Mips::XORi;
  }

  if (!isUInt<16>(Imm)) {
    MCRegister ATReg = getATReg(IDLoc);
    if (!ATReg)
      return true;

    if (loadImmediate(Imm, ATReg, MCRegister(), true, isGP64bit(), IDLoc, Out,
                      STI))
      return true;

    TOut.emitRRR(Mips::XOR, DstReg, SrcReg, ATReg, IDLoc, STI);
    TOut.emitRRI(Mips::SLTiu, DstReg, DstReg, 1, IDLoc, STI);
    return false;
  }

  TOut.emitRRI(Opc, DstReg, SrcReg, Imm, IDLoc, STI);
  TOut.emitRRI(Mips::SLTiu, DstReg, DstReg, 1, IDLoc, STI);
  return false;
}

bool MipsAsmParser::expandSne(MCInst &Inst, SMLoc IDLoc, MCStreamer &Out,
                              const MCSubtargetInfo *STI) {

  MipsTargetStreamer &TOut = getTargetStreamer();

  assert(Inst.getNumOperands() == 3 && "Invalid operand count");
  assert(Inst.getOperand(0).isReg() &&
         Inst.getOperand(1).isReg() &&
         Inst.getOperand(2).isReg() && "Invalid instruction operand.");

  MCRegister DstReg = Inst.getOperand(0).getReg();
  MCRegister SrcReg = Inst.getOperand(1).getReg();
  MCRegister OpReg = Inst.getOperand(2).getReg();

  warnIfNoMacro(IDLoc);

  if (SrcReg != Mips::ZERO && OpReg != Mips::ZERO) {
    TOut.emitRRR(Mips::XOR, DstReg, SrcReg, OpReg, IDLoc, STI);
    TOut.emitRRR(Mips::SLTu, DstReg, Mips::ZERO, DstReg, IDLoc, STI);
    return false;
  }

  MCRegister Reg = SrcReg == Mips::ZERO ? OpReg : SrcReg;
  TOut.emitRRR(Mips::SLTu, DstReg, Mips::ZERO, Reg, IDLoc, STI);
  return false;
}

bool MipsAsmParser::expandSneI(MCInst &Inst, SMLoc IDLoc, MCStreamer &Out,
                               const MCSubtargetInfo *STI) {
  MipsTargetStreamer &TOut = getTargetStreamer();

  assert(Inst.getNumOperands() == 3 && "Invalid operand count");
  assert(Inst.getOperand(0).isReg() &&
         Inst.getOperand(1).isReg() &&
         Inst.getOperand(2).isImm() && "Invalid instruction operand.");

  MCRegister DstReg = Inst.getOperand(0).getReg();
  MCRegister SrcReg = Inst.getOperand(1).getReg();
  int64_t ImmValue = Inst.getOperand(2).getImm();

  warnIfNoMacro(IDLoc);

  if (ImmValue == 0) {
    TOut.emitRRR(Mips::SLTu, DstReg, Mips::ZERO, SrcReg, IDLoc, STI);
    return false;
  }

  if (SrcReg == Mips::ZERO) {
    Warning(IDLoc, "comparison is always true");
    if (loadImmediate(1, DstReg, MCRegister(), true, false, IDLoc, Out, STI))
      return true;
    return false;
  }

  unsigned Opc;
  if (ImmValue > -0x8000 && ImmValue < 0) {
    ImmValue = -ImmValue;
    Opc = isGP64bit() ? Mips::DADDiu : Mips::ADDiu;
  } else {
    Opc = Mips::XORi;
  }

  if (isUInt<16>(ImmValue)) {
    TOut.emitRRI(Opc, DstReg, SrcReg, ImmValue, IDLoc, STI);
    TOut.emitRRR(Mips::SLTu, DstReg, Mips::ZERO, DstReg, IDLoc, STI);
    return false;
  }

  MCRegister ATReg = getATReg(IDLoc);
  if (!ATReg)
    return true;

  if (loadImmediate(ImmValue, ATReg, MCRegister(), isInt<32>(ImmValue), false,
                    IDLoc, Out, STI))
    return true;

  TOut.emitRRR(Mips::XOR, DstReg, SrcReg, ATReg, IDLoc, STI);
  TOut.emitRRR(Mips::SLTu, DstReg, Mips::ZERO, DstReg, IDLoc, STI);
  return false;
}

// Map the DSP accumulator and control register to the corresponding gpr
// operand. Unlike the other alias, the m(f|t)t(lo|hi|acx) instructions
// do not map the DSP registers contigously to gpr registers.
static unsigned getRegisterForMxtrDSP(MCInst &Inst, bool IsMFDSP) {
  switch (Inst.getOpcode()) {
    case Mips::MFTLO:
    case Mips::MTTLO:
      switch (Inst.getOperand(IsMFDSP ? 1 : 0).getReg().id()) {
        case Mips::AC0:
          return Mips::ZERO;
        case Mips::AC1:
          return Mips::A0;
        case Mips::AC2:
          return Mips::T0;
        case Mips::AC3:
          return Mips::T4;
        default:
          llvm_unreachable("Unknown register for 'mttr' alias!");
    }
    case Mips::MFTHI:
    case Mips::MTTHI:
      switch (Inst.getOperand(IsMFDSP ? 1 : 0).getReg().id()) {
        case Mips::AC0:
          return Mips::AT;
        case Mips::AC1:
          return Mips::A1;
        case Mips::AC2:
          return Mips::T1;
        case Mips::AC3:
          return Mips::T5;
        default:
          llvm_unreachable("Unknown register for 'mttr' alias!");
    }
    case Mips::MFTACX:
    case Mips::MTTACX:
      switch (Inst.getOperand(IsMFDSP ? 1 : 0).getReg().id()) {
        case Mips::AC0:
          return Mips::V0;
        case Mips::AC1:
          return Mips::A2;
        case Mips::AC2:
          return Mips::T2;
        case Mips::AC3:
          return Mips::T6;
        default:
          llvm_unreachable("Unknown register for 'mttr' alias!");
    }
    case Mips::MFTDSP:
    case Mips::MTTDSP:
      return Mips::S0;
    default:
      llvm_unreachable("Unknown instruction for 'mttr' dsp alias!");
  }
}

// Map the floating point register operand to the corresponding register
// operand.
static unsigned getRegisterForMxtrFP(MCInst &Inst, bool IsMFTC1) {
  switch (Inst.getOperand(IsMFTC1 ? 1 : 0).getReg().id()) {
    case Mips::F0:  return Mips::ZERO;
    case Mips::F1:  return Mips::AT;
    case Mips::F2:  return Mips::V0;
    case Mips::F3:  return Mips::V1;
    case Mips::F4:  return Mips::A0;
    case Mips::F5:  return Mips::A1;
    case Mips::F6:  return Mips::A2;
    case Mips::F7:  return Mips::A3;
    case Mips::F8:  return Mips::T0;
    case Mips::F9:  return Mips::T1;
    case Mips::F10: return Mips::T2;
    case Mips::F11: return Mips::T3;
    case Mips::F12: return Mips::T4;
    case Mips::F13: return Mips::T5;
    case Mips::F14: return Mips::T6;
    case Mips::F15: return Mips::T7;
    case Mips::F16: return Mips::S0;
    case Mips::F17: return Mips::S1;
    case Mips::F18: return Mips::S2;
    case Mips::F19: return Mips::S3;
    case Mips::F20: return Mips::S4;
    case Mips::F21: return Mips::S5;
    case Mips::F22: return Mips::S6;
    case Mips::F23: return Mips::S7;
    case Mips::F24: return Mips::T8;
    case Mips::F25: return Mips::T9;
    case Mips::F26: return Mips::K0;
    case Mips::F27: return Mips::K1;
    case Mips::F28: return Mips::GP;
    case Mips::F29: return Mips::SP;
    case Mips::F30: return Mips::FP;
    case Mips::F31: return Mips::RA;
    default: llvm_unreachable("Unknown register for mttc1 alias!");
  }
}

// Map the coprocessor operand the corresponding gpr register operand.
static unsigned getRegisterForMxtrC0(MCInst &Inst, bool IsMFTC0) {
  switch (Inst.getOperand(IsMFTC0 ? 1 : 0).getReg().id()) {
    case Mips::COP00:  return Mips::ZERO;
    case Mips::COP01:  return Mips::AT;
    case Mips::COP02:  return Mips::V0;
    case Mips::COP03:  return Mips::V1;
    case Mips::COP04:  return Mips::A0;
    case Mips::COP05:  return Mips::A1;
    case Mips::COP06:  return Mips::A2;
    case Mips::COP07:  return Mips::A3;
    case Mips::COP08:  return Mips::T0;
    case Mips::COP09:  return Mips::T1;
    case Mips::COP010: return Mips::T2;
    case Mips::COP011: return Mips::T3;
    case Mips::COP012: return Mips::T4;
    case Mips::COP013: return Mips::T5;
    case Mips::COP014: return Mips::T6;
    case Mips::COP015: return Mips::T7;
    case Mips::COP016: return Mips::S0;
    case Mips::COP017: return Mips::S1;
    case Mips::COP018: return Mips::S2;
    case Mips::COP019: return Mips::S3;
    case Mips::COP020: return Mips::S4;
    case Mips::COP021: return Mips::S5;
    case Mips::COP022: return Mips::S6;
    case Mips::COP023: return Mips::S7;
    case Mips::COP024: return Mips::T8;
    case Mips::COP025: return Mips::T9;
    case Mips::COP026: return Mips::K0;
    case Mips::COP027: return Mips::K1;
    case Mips::COP028: return Mips::GP;
    case Mips::COP029: return Mips::SP;
    case Mips::COP030: return Mips::FP;
    case Mips::COP031: return Mips::RA;
    default: llvm_unreachable("Unknown register for mttc0 alias!");
  }
}

/// Expand an alias of 'mftr' or 'mttr' into the full instruction, by producing
/// an mftr or mttr with the correctly mapped gpr register, u, sel and h bits.
bool MipsAsmParser::expandMXTRAlias(MCInst &Inst, SMLoc IDLoc, MCStreamer &Out,
                                    const MCSubtargetInfo *STI) {
  MipsTargetStreamer &TOut = getTargetStreamer();
  MCRegister rd;
  unsigned u = 1;
  unsigned sel = 0;
  unsigned h = 0;
  bool IsMFTR = false;
  switch (Inst.getOpcode()) {
    case Mips::MFTC0:
      IsMFTR = true;
      [[fallthrough]];
    case Mips::MTTC0:
      u = 0;
      rd = getRegisterForMxtrC0(Inst, IsMFTR);
      sel = Inst.getOperand(2).getImm();
      break;
    case Mips::MFTGPR:
      IsMFTR = true;
      [[fallthrough]];
    case Mips::MTTGPR:
      rd = Inst.getOperand(IsMFTR ? 1 : 0).getReg();
      break;
    case Mips::MFTLO:
    case Mips::MFTHI:
    case Mips::MFTACX:
    case Mips::MFTDSP:
      IsMFTR = true;
      [[fallthrough]];
    case Mips::MTTLO:
    case Mips::MTTHI:
    case Mips::MTTACX:
    case Mips::MTTDSP:
      rd = getRegisterForMxtrDSP(Inst, IsMFTR);
      sel = 1;
      break;
    case Mips::MFTHC1:
      h = 1;
      [[fallthrough]];
    case Mips::MFTC1:
      IsMFTR = true;
      rd = getRegisterForMxtrFP(Inst, IsMFTR);
      sel = 2;
      break;
    case Mips::MTTHC1:
      h = 1;
      [[fallthrough]];
    case Mips::MTTC1:
      rd = getRegisterForMxtrFP(Inst, IsMFTR);
      sel = 2;
      break;
    case Mips::CFTC1:
      IsMFTR = true;
      [[fallthrough]];
    case Mips::CTTC1:
      rd = getRegisterForMxtrFP(Inst, IsMFTR);
      sel = 3;
      break;
  }
  MCRegister Op0 = IsMFTR ? Inst.getOperand(0).getReg() : MCRegister(rd);
  MCRegister Op1 =
      IsMFTR ? MCRegister(rd)
             : (Inst.getOpcode() != Mips::MTTDSP ? Inst.getOperand(1).getReg()
                                                 : Inst.getOperand(0).getReg());

  TOut.emitRRIII(IsMFTR ? Mips::MFTR : Mips::MTTR, Op0, Op1, u, sel, h, IDLoc,
                 STI);
  return false;
}

bool MipsAsmParser::expandSaaAddr(MCInst &Inst, SMLoc IDLoc, MCStreamer &Out,
                                  const MCSubtargetInfo *STI) {
  assert(Inst.getNumOperands() == 3 && "expected three operands");
  assert(Inst.getOperand(0).isReg() && "expected register operand kind");
  assert(Inst.getOperand(1).isReg() && "expected register operand kind");

  warnIfNoMacro(IDLoc);

  MipsTargetStreamer &TOut = getTargetStreamer();
  unsigned Opcode = Inst.getOpcode() == Mips::SaaAddr ? Mips::SAA : Mips::SAAD;
  MCRegister RtReg = Inst.getOperand(0).getReg();
  MCRegister BaseReg = Inst.getOperand(1).getReg();
  const MCOperand &BaseOp = Inst.getOperand(2);

  if (BaseOp.isImm()) {
    int64_t ImmValue = BaseOp.getImm();
    if (ImmValue == 0) {
      TOut.emitRR(Opcode, RtReg, BaseReg, IDLoc, STI);
      return false;
    }
  }

  MCRegister ATReg = getATReg(IDLoc);
  if (!ATReg)
    return true;

  if (expandLoadAddress(ATReg, BaseReg, BaseOp, !isGP64bit(), IDLoc, Out, STI))
    return true;

  TOut.emitRR(Opcode, RtReg, ATReg, IDLoc, STI);
  return false;
}

unsigned
MipsAsmParser::checkEarlyTargetMatchPredicate(MCInst &Inst,
                                              const OperandVector &Operands) {
  switch (Inst.getOpcode()) {
  default:
    return Match_Success;
  case Mips::DATI:
  case Mips::DAHI:
    if (static_cast<MipsOperand &>(*Operands[1])
            .isValidForTie(static_cast<MipsOperand &>(*Operands[2])))
      return Match_Success;
    return Match_RequiresSameSrcAndDst;
  }
}

unsigned MipsAsmParser::checkTargetMatchPredicate(MCInst &Inst) {
  switch (Inst.getOpcode()) {
  // As described by the MIPSR6 spec, daui must not use the zero operand for
  // its source operand.
  case Mips::DAUI:
    if (Inst.getOperand(1).getReg() == Mips::ZERO ||
        Inst.getOperand(1).getReg() == Mips::ZERO_64)
      return Match_RequiresNoZeroRegister;
    return Match_Success;
  // As described by the Mips32r2 spec, the registers Rd and Rs for
  // jalr.hb must be different.
  // It also applies for registers Rt and Rs of microMIPSr6 jalrc.hb instruction
  // and registers Rd and Base for microMIPS lwp instruction
  case Mips::JALR_HB:
  case Mips::JALR_HB64:
  case Mips::JALRC_HB_MMR6:
  case Mips::JALRC_MMR6:
    if (Inst.getOperand(0).getReg() == Inst.getOperand(1).getReg())
      return Match_RequiresDifferentSrcAndDst;
    return Match_Success;
  case Mips::LWP_MM:
    if (Inst.getOperand(0).getReg() == Inst.getOperand(2).getReg())
      return Match_RequiresDifferentSrcAndDst;
    return Match_Success;
  case Mips::SYNC:
    if (Inst.getOperand(0).getImm() != 0 && !hasMips32())
      return Match_NonZeroOperandForSync;
    return Match_Success;
  case Mips::MFC0:
  case Mips::MTC0:
  case Mips::MTC2:
  case Mips::MFC2:
    if (Inst.getOperand(2).getImm() != 0 && !hasMips32())
      return Match_NonZeroOperandForMTCX;
    return Match_Success;
  // As described the MIPSR6 spec, the compact branches that compare registers
  // must:
  // a) Not use the zero register.
  // b) Not use the same register twice.
  // c) rs < rt for bnec, beqc.
  //    NB: For this case, the encoding will swap the operands as their
  //    ordering doesn't matter. GAS performs this transformation  too.
  //    Hence, that constraint does not have to be enforced.
  //
  // The compact branches that branch iff the signed addition of two registers
  // would overflow must have rs >= rt. That can be handled like beqc/bnec with
  // operand swapping. They do not have restriction of using the zero register.
  case Mips::BLEZC:   case Mips::BLEZC_MMR6:
  case Mips::BGEZC:   case Mips::BGEZC_MMR6:
  case Mips::BGTZC:   case Mips::BGTZC_MMR6:
  case Mips::BLTZC:   case Mips::BLTZC_MMR6:
  case Mips::BEQZC:   case Mips::BEQZC_MMR6:
  case Mips::BNEZC:   case Mips::BNEZC_MMR6:
  case Mips::BLEZC64:
  case Mips::BGEZC64:
  case Mips::BGTZC64:
  case Mips::BLTZC64:
  case Mips::BEQZC64:
  case Mips::BNEZC64:
    if (Inst.getOperand(0).getReg() == Mips::ZERO ||
        Inst.getOperand(0).getReg() == Mips::ZERO_64)
      return Match_RequiresNoZeroRegister;
    return Match_Success;
  case Mips::BGEC:    case Mips::BGEC_MMR6:
  case Mips::BLTC:    case Mips::BLTC_MMR6:
  case Mips::BGEUC:   case Mips::BGEUC_MMR6:
  case Mips::BLTUC:   case Mips::BLTUC_MMR6:
  case Mips::BEQC:    case Mips::BEQC_MMR6:
  case Mips::BNEC:    case Mips::BNEC_MMR6:
  case Mips::BGEC64:
  case Mips::BLTC64:
  case Mips::BGEUC64:
  case Mips::BLTUC64:
  case Mips::BEQC64:
  case Mips::BNEC64:
    if (Inst.getOperand(0).getReg() == Mips::ZERO ||
        Inst.getOperand(0).getReg() == Mips::ZERO_64)
      return Match_RequiresNoZeroRegister;
    if (Inst.getOperand(1).getReg() == Mips::ZERO ||
        Inst.getOperand(1).getReg() == Mips::ZERO_64)
      return Match_RequiresNoZeroRegister;
    if (Inst.getOperand(0).getReg() == Inst.getOperand(1).getReg())
      return Match_RequiresDifferentOperands;
    return Match_Success;
  case Mips::DINS: {
    assert(Inst.getOperand(2).isImm() && Inst.getOperand(3).isImm() &&
           "Operands must be immediates for dins!");
    const signed Pos = Inst.getOperand(2).getImm();
    const signed Size = Inst.getOperand(3).getImm();
    if ((0 > (Pos + Size)) || ((Pos + Size) > 32))
      return Match_RequiresPosSizeRange0_32;
    return Match_Success;
  }
  case Mips::DINSM:
  case Mips::DINSU: {
    assert(Inst.getOperand(2).isImm() && Inst.getOperand(3).isImm() &&
           "Operands must be immediates for dinsm/dinsu!");
    const signed Pos = Inst.getOperand(2).getImm();
    const signed Size = Inst.getOperand(3).getImm();
    if ((32 >= (Pos + Size)) || ((Pos + Size) > 64))
      return Match_RequiresPosSizeRange33_64;
    return Match_Success;
  }
  case Mips::DEXT: {
    assert(Inst.getOperand(2).isImm() && Inst.getOperand(3).isImm() &&
           "Operands must be immediates for DEXTM!");
    const signed Pos = Inst.getOperand(2).getImm();
    const signed Size = Inst.getOperand(3).getImm();
    if ((1 > (Pos + Size)) || ((Pos + Size) > 63))
      return Match_RequiresPosSizeUImm6;
    return Match_Success;
  }
  case Mips::DEXTM:
  case Mips::DEXTU: {
    assert(Inst.getOperand(2).isImm() && Inst.getOperand(3).isImm() &&
           "Operands must be immediates for dextm/dextu!");
    const signed Pos = Inst.getOperand(2).getImm();
    const signed Size = Inst.getOperand(3).getImm();
    if ((32 > (Pos + Size)) || ((Pos + Size) > 64))
      return Match_RequiresPosSizeRange33_64;
    return Match_Success;
  }
  case Mips::CRC32B: case Mips::CRC32CB:
  case Mips::CRC32H: case Mips::CRC32CH:
  case Mips::CRC32W: case Mips::CRC32CW:
  case Mips::CRC32D: case Mips::CRC32CD:
    if (Inst.getOperand(0).getReg() != Inst.getOperand(2).getReg())
      return Match_RequiresSameSrcAndDst;
    return Match_Success;
  }

  uint64_t TSFlags = MII.get(Inst.getOpcode()).TSFlags;
  if ((TSFlags & MipsII::HasFCCRegOperand) &&
      (Inst.getOperand(0).getReg() != Mips::FCC0) && !hasEightFccRegisters())
    return Match_NoFCCRegisterForCurrentISA;

  return Match_Success;

}

static SMLoc RefineErrorLoc(const SMLoc Loc, const OperandVector &Operands,
                            uint64_t ErrorInfo) {
  if (ErrorInfo != ~0ULL && ErrorInfo < Operands.size()) {
    SMLoc ErrorLoc = Operands[ErrorInfo]->getStartLoc();
    if (ErrorLoc == SMLoc())
      return Loc;
    return ErrorLoc;
  }
  return Loc;
}

bool MipsAsmParser::matchAndEmitInstruction(SMLoc IDLoc, unsigned &Opcode,
                                            OperandVector &Operands,
                                            MCStreamer &Out,
                                            uint64_t &ErrorInfo,
                                            bool MatchingInlineAsm) {
  MCInst Inst;
  unsigned MatchResult =
      MatchInstructionImpl(Operands, Inst, ErrorInfo, MatchingInlineAsm);

  switch (MatchResult) {
  case Match_Success:
    if (processInstruction(Inst, IDLoc, Out, STI))
      return true;
    return false;
  case Match_MissingFeature:
    Error(IDLoc, "instruction requires a CPU feature not currently enabled");
    return true;
  case Match_InvalidTiedOperand:
    Error(IDLoc, "operand must match destination register");
    return true;
  case Match_InvalidOperand: {
    SMLoc ErrorLoc = IDLoc;
    if (ErrorInfo != ~0ULL) {
      if (ErrorInfo >= Operands.size())
        return Error(IDLoc, "too few operands for instruction");

      ErrorLoc = Operands[ErrorInfo]->getStartLoc();
      if (ErrorLoc == SMLoc())
        ErrorLoc = IDLoc;
    }

    return Error(ErrorLoc, "invalid operand for instruction");
  }
  case Match_NonZeroOperandForSync:
    return Error(IDLoc,
                 "s-type must be zero or unspecified for pre-MIPS32 ISAs");
  case Match_NonZeroOperandForMTCX:
    return Error(IDLoc, "selector must be zero for pre-MIPS32 ISAs");
  case Match_MnemonicFail:
    return Error(IDLoc, "invalid instruction");
  case Match_RequiresDifferentSrcAndDst:
    return Error(IDLoc, "source and destination must be different");
  case Match_RequiresDifferentOperands:
    return Error(IDLoc, "registers must be different");
  case Match_RequiresNoZeroRegister:
    return Error(IDLoc, "invalid operand ($zero) for instruction");
  case Match_RequiresSameSrcAndDst:
    return Error(IDLoc, "source and destination must match");
  case Match_NoFCCRegisterForCurrentISA:
    return Error(RefineErrorLoc(IDLoc, Operands, ErrorInfo),
                 "non-zero fcc register doesn't exist in current ISA level");
  case Match_Immz:
    return Error(RefineErrorLoc(IDLoc, Operands, ErrorInfo), "expected '0'");
  case Match_UImm1_0:
    return Error(RefineErrorLoc(IDLoc, Operands, ErrorInfo),
                 "expected 1-bit unsigned immediate");
  case Match_UImm2_0:
    return Error(RefineErrorLoc(IDLoc, Operands, ErrorInfo),
                 "expected 2-bit unsigned immediate");
  case Match_UImm2_1:
    return Error(RefineErrorLoc(IDLoc, Operands, ErrorInfo),
                 "expected immediate in range 1 .. 4");
  case Match_UImm3_0:
    return Error(RefineErrorLoc(IDLoc, Operands, ErrorInfo),
                 "expected 3-bit unsigned immediate");
  case Match_UImm4_0:
    return Error(RefineErrorLoc(IDLoc, Operands, ErrorInfo),
                 "expected 4-bit unsigned immediate");
  case Match_SImm4_0:
    return Error(RefineErrorLoc(IDLoc, Operands, ErrorInfo),
                 "expected 4-bit signed immediate");
  case Match_UImm5_0:
    return Error(RefineErrorLoc(IDLoc, Operands, ErrorInfo),
                 "expected 5-bit unsigned immediate");
  case Match_SImm5_0:
    return Error(RefineErrorLoc(IDLoc, Operands, ErrorInfo),
                 "expected 5-bit signed immediate");
  case Match_UImm5_1:
    return Error(RefineErrorLoc(IDLoc, Operands, ErrorInfo),
                 "expected immediate in range 1 .. 32");
  case Match_UImm5_32:
    return Error(RefineErrorLoc(IDLoc, Operands, ErrorInfo),
                 "expected immediate in range 32 .. 63");
  case Match_UImm5_33:
    return Error(RefineErrorLoc(IDLoc, Operands, ErrorInfo),
                 "expected immediate in range 33 .. 64");
  case Match_UImm5_0_Report_UImm6:
    // This is used on UImm5 operands that have a corresponding UImm5_32
    // operand to avoid confusing the user.
    return Error(RefineErrorLoc(IDLoc, Operands, ErrorInfo),
                 "expected 6-bit unsigned immediate");
  case Match_UImm5_Lsl2:
    return Error(RefineErrorLoc(IDLoc, Operands, ErrorInfo),
                 "expected both 7-bit unsigned immediate and multiple of 4");
  case Match_UImmRange2_64:
    return Error(RefineErrorLoc(IDLoc, Operands, ErrorInfo),
                 "expected immediate in range 2 .. 64");
  case Match_UImm6_0:
    return Error(RefineErrorLoc(IDLoc, Operands, ErrorInfo),
                 "expected 6-bit unsigned immediate");
  case Match_UImm6_Lsl2:
    return Error(RefineErrorLoc(IDLoc, Operands, ErrorInfo),
                 "expected both 8-bit unsigned immediate and multiple of 4");
  case Match_SImm6_0:
    return Error(RefineErrorLoc(IDLoc, Operands, ErrorInfo),
                 "expected 6-bit signed immediate");
  case Match_UImm7_0:
    return Error(RefineErrorLoc(IDLoc, Operands, ErrorInfo),
                 "expected 7-bit unsigned immediate");
  case Match_UImm7_N1:
    return Error(RefineErrorLoc(IDLoc, Operands, ErrorInfo),
                 "expected immediate in range -1 .. 126");
  case Match_SImm7_Lsl2:
    return Error(RefineErrorLoc(IDLoc, Operands, ErrorInfo),
                 "expected both 9-bit signed immediate and multiple of 4");
  case Match_UImm8_0:
    return Error(RefineErrorLoc(IDLoc, Operands, ErrorInfo),
                 "expected 8-bit unsigned immediate");
  case Match_UImm10_0:
    return Error(RefineErrorLoc(IDLoc, Operands, ErrorInfo),
                 "expected 10-bit unsigned immediate");
  case Match_SImm10_0:
    return Error(RefineErrorLoc(IDLoc, Operands, ErrorInfo),
                 "expected 10-bit signed immediate");
  case Match_SImm11_0:
    return Error(RefineErrorLoc(IDLoc, Operands, ErrorInfo),
                 "expected 11-bit signed immediate");
  case Match_UImm16:
  case Match_UImm16_Relaxed:
  case Match_UImm16_AltRelaxed:
    return Error(RefineErrorLoc(IDLoc, Operands, ErrorInfo),
                 "expected 16-bit unsigned immediate");
  case Match_SImm16:
  case Match_SImm16_Relaxed:
    return Error(RefineErrorLoc(IDLoc, Operands, ErrorInfo),
                 "expected 16-bit signed immediate");
  case Match_SImm19_Lsl2:
    return Error(RefineErrorLoc(IDLoc, Operands, ErrorInfo),
                 "expected both 19-bit signed immediate and multiple of 4");
  case Match_UImm20_0:
    return Error(RefineErrorLoc(IDLoc, Operands, ErrorInfo),
                 "expected 20-bit unsigned immediate");
  case Match_UImm26_0:
    return Error(RefineErrorLoc(IDLoc, Operands, ErrorInfo),
                 "expected 26-bit unsigned immediate");
  case Match_SImm32:
  case Match_SImm32_Relaxed:
    return Error(RefineErrorLoc(IDLoc, Operands, ErrorInfo),
                 "expected 32-bit signed immediate");
  case Match_UImm32_Coerced:
    return Error(RefineErrorLoc(IDLoc, Operands, ErrorInfo),
                 "expected 32-bit immediate");
  case Match_MemSImm9:
    return Error(RefineErrorLoc(IDLoc, Operands, ErrorInfo),
                 "expected memory with 9-bit signed offset");
  case Match_MemSImm10:
    return Error(RefineErrorLoc(IDLoc, Operands, ErrorInfo),
                 "expected memory with 10-bit signed offset");
  case Match_MemSImm10Lsl1:
    return Error(RefineErrorLoc(IDLoc, Operands, ErrorInfo),
                 "expected memory with 11-bit signed offset and multiple of 2");
  case Match_MemSImm10Lsl2:
    return Error(RefineErrorLoc(IDLoc, Operands, ErrorInfo),
                 "expected memory with 12-bit signed offset and multiple of 4");
  case Match_MemSImm10Lsl3:
    return Error(RefineErrorLoc(IDLoc, Operands, ErrorInfo),
                 "expected memory with 13-bit signed offset and multiple of 8");
  case Match_MemSImm11:
    return Error(RefineErrorLoc(IDLoc, Operands, ErrorInfo),
                 "expected memory with 11-bit signed offset");
  case Match_MemSImm12:
    return Error(RefineErrorLoc(IDLoc, Operands, ErrorInfo),
                 "expected memory with 12-bit signed offset");
  case Match_MemSImm16:
    return Error(RefineErrorLoc(IDLoc, Operands, ErrorInfo),
                 "expected memory with 16-bit signed offset");
  case Match_MemSImmPtr:
    return Error(RefineErrorLoc(IDLoc, Operands, ErrorInfo),
                 "expected memory with 32-bit signed offset");
  case Match_RequiresPosSizeRange0_32: {
    SMLoc ErrorStart = Operands[3]->getStartLoc();
    SMLoc ErrorEnd = Operands[4]->getEndLoc();
    return Error(ErrorStart, "size plus position are not in the range 0 .. 32",
                 SMRange(ErrorStart, ErrorEnd));
    }
  case Match_RequiresPosSizeUImm6: {
    SMLoc ErrorStart = Operands[3]->getStartLoc();
    SMLoc ErrorEnd = Operands[4]->getEndLoc();
    return Error(ErrorStart, "size plus position are not in the range 1 .. 63",
                 SMRange(ErrorStart, ErrorEnd));
    }
  case Match_RequiresPosSizeRange33_64: {
    SMLoc ErrorStart = Operands[3]->getStartLoc();
    SMLoc ErrorEnd = Operands[4]->getEndLoc();
    return Error(ErrorStart, "size plus position are not in the range 33 .. 64",
                 SMRange(ErrorStart, ErrorEnd));
    }
  }

  llvm_unreachable("Implement any new match types added!");
}

void MipsAsmParser::warnIfRegIndexIsAT(MCRegister RegIndex, SMLoc Loc) {
  if (RegIndex && AssemblerOptions.back()->getATRegIndex() == RegIndex)
    Warning(Loc, "used $at (currently $" + Twine(RegIndex.id()) +
                     ") without \".set noat\"");
}

void MipsAsmParser::warnIfNoMacro(SMLoc Loc) {
  if (!AssemblerOptions.back()->isMacro())
    Warning(Loc, "macro instruction expanded into multiple instructions");
}

void MipsAsmParser::ConvertXWPOperands(MCInst &Inst,
                                       const OperandVector &Operands) {
  assert(
      (Inst.getOpcode() == Mips::LWP_MM || Inst.getOpcode() == Mips::SWP_MM) &&
      "Unexpected instruction!");
  ((MipsOperand &)*Operands[1]).addGPR32ZeroAsmRegOperands(Inst, 1);
  MCRegister NextReg = nextReg(((MipsOperand &)*Operands[1]).getGPR32Reg());
  Inst.addOperand(MCOperand::createReg(NextReg));
  ((MipsOperand &)*Operands[2]).addMemOperands(Inst, 2);
}

void
MipsAsmParser::printWarningWithFixIt(const Twine &Msg, const Twine &FixMsg,
                                     SMRange Range, bool ShowColors) {
  getSourceManager().PrintMessage(Range.Start, SourceMgr::DK_Warning, Msg,
                                  Range, SMFixIt(Range, FixMsg),
                                  ShowColors);
}

int MipsAsmParser::matchCPURegisterName(StringRef Name) {
  int CC;

  CC = StringSwitch<unsigned>(Name)
           .Case("zero", 0)
           .Cases("at", "AT", 1)
           .Case("a0", 4)
           .Case("a1", 5)
           .Case("a2", 6)
           .Case("a3", 7)
           .Case("v0", 2)
           .Case("v1", 3)
           .Case("s0", 16)
           .Case("s1", 17)
           .Case("s2", 18)
           .Case("s3", 19)
           .Case("s4", 20)
           .Case("s5", 21)
           .Case("s6", 22)
           .Case("s7", 23)
           .Case("k0", 26)
           .Case("k1", 27)
           .Case("gp", 28)
           .Case("sp", 29)
           .Case("fp", 30)
           .Case("s8", 30)
           .Case("ra", 31)
           .Case("t0", 8)
           .Case("t1", 9)
           .Case("t2", 10)
           .Case("t3", 11)
           .Case("t4", 12)
           .Case("t5", 13)
           .Case("t6", 14)
           .Case("t7", 15)
           .Case("t8", 24)
           .Case("t9", 25)
           .Default(-1);

  if (!(isABI_N32() || isABI_N64()))
    return CC;

  if (12 <= CC && CC <= 15) {
    // Name is one of t4-t7
    AsmToken RegTok = getLexer().peekTok();
    SMRange RegRange = RegTok.getLocRange();

    StringRef FixedName = StringSwitch<StringRef>(Name)
                              .Case("t4", "t0")
                              .Case("t5", "t1")
                              .Case("t6", "t2")
                              .Case("t7", "t3")
                              .Default("");
    assert(FixedName != "" &&  "Register name is not one of t4-t7.");

    printWarningWithFixIt("register names $t4-$t7 are only available in O32.",
                          "Did you mean $" + FixedName + "?", RegRange);
  }

  // Although SGI documentation just cuts out t0-t3 for n32/n64,
  // GNU pushes the values of t0-t3 to override the o32/o64 values for t4-t7
  // We are supporting both cases, so for t0-t3 we'll just push them to t4-t7.
  if (8 <= CC && CC <= 11)
    CC += 4;

  if (CC == -1)
    CC = StringSwitch<unsigned>(Name)
             .Case("a4", 8)
             .Case("a5", 9)
             .Case("a6", 10)
             .Case("a7", 11)
             .Case("kt0", 26)
             .Case("kt1", 27)
             .Default(-1);

  return CC;
}

int MipsAsmParser::matchHWRegsRegisterName(StringRef Name) {
  int CC;

  CC = StringSwitch<unsigned>(Name)
            .Case("hwr_cpunum", 0)
            .Case("hwr_synci_step", 1)
            .Case("hwr_cc", 2)
            .Case("hwr_ccres", 3)
            .Case("hwr_ulr", 29)
            .Default(-1);

  return CC;
}

int MipsAsmParser::matchFPURegisterName(StringRef Name) {
  if (Name[0] == 'f') {
    StringRef NumString = Name.substr(1);
    unsigned IntVal;
    if (NumString.getAsInteger(10, IntVal))
      return -1;     // This is not an integer.
    if (IntVal > 31) // Maximum index for fpu register.
      return -1;
    return IntVal;
  }
  return -1;
}

int MipsAsmParser::matchFCCRegisterName(StringRef Name) {
  if (Name.starts_with("fcc")) {
    StringRef NumString = Name.substr(3);
    unsigned IntVal;
    if (NumString.getAsInteger(10, IntVal))
      return -1;    // This is not an integer.
    if (IntVal > 7) // There are only 8 fcc registers.
      return -1;
    return IntVal;
  }
  return -1;
}

int MipsAsmParser::matchACRegisterName(StringRef Name) {
  if (Name.starts_with("ac")) {
    StringRef NumString = Name.substr(2);
    unsigned IntVal;
    if (NumString.getAsInteger(10, IntVal))
      return -1;    // This is not an integer.
    if (IntVal > 3) // There are only 3 acc registers.
      return -1;
    return IntVal;
  }
  return -1;
}

int MipsAsmParser::matchMSA128RegisterName(StringRef Name) {
  unsigned IntVal;

  if (Name.front() != 'w' || Name.drop_front(1).getAsInteger(10, IntVal))
    return -1;

  if (IntVal > 31)
    return -1;

  return IntVal;
}

int MipsAsmParser::matchMSA128CtrlRegisterName(StringRef Name) {
  int CC;

  CC = StringSwitch<unsigned>(Name)
           .Case("msair", 0)
           .Case("msacsr", 1)
           .Case("msaaccess", 2)
           .Case("msasave", 3)
           .Case("msamodify", 4)
           .Case("msarequest", 5)
           .Case("msamap", 6)
           .Case("msaunmap", 7)
           .Default(-1);

  return CC;
}

bool MipsAsmParser::canUseATReg() {
  return AssemblerOptions.back()->getATRegIndex() != 0;
}

MCRegister MipsAsmParser::getATReg(SMLoc Loc) {
  unsigned ATIndex = AssemblerOptions.back()->getATRegIndex();
  if (ATIndex == 0) {
    reportParseError(Loc,
                     "pseudo-instruction requires $at, which is not available");
    return 0;
  }
  MCRegister AT = getReg(
      (isGP64bit()) ? Mips::GPR64RegClassID : Mips::GPR32RegClassID, ATIndex);
  return AT;
}

MCRegister MipsAsmParser::getReg(int RC, int RegNo) {
  return getContext().getRegisterInfo()->getRegClass(RC).getRegister(RegNo);
}

// Parse an expression with optional relocation operator prefixes (e.g. %lo).
// Some weird expressions allowed by gas are not supported for simplicity,
// e.g. "%lo foo", "(%lo(foo))", "%lo(foo)+1".
const MCExpr *MipsAsmParser::parseRelocExpr() {
  auto getOp = [](StringRef Op) {
<<<<<<< HEAD
    return StringSwitch<MipsMCExpr::Specifier>(Op)
        .Case("call16", MipsMCExpr::MEK_GOT_CALL)
        .Case("call_hi", MipsMCExpr::MEK_CALL_HI16)
        .Case("call_lo", MipsMCExpr::MEK_CALL_LO16)
        .Case("dtprel_hi", MipsMCExpr::MEK_DTPREL_HI)
        .Case("dtprel_lo", MipsMCExpr::MEK_DTPREL_LO)
        .Case("got", MipsMCExpr::MEK_GOT)
        .Case("got_disp", MipsMCExpr::MEK_GOT_DISP)
        .Case("got_hi", MipsMCExpr::MEK_GOT_HI16)
        .Case("got_lo", MipsMCExpr::MEK_GOT_LO16)
        .Case("got_ofst", MipsMCExpr::MEK_GOT_OFST)
        .Case("got_page", MipsMCExpr::MEK_GOT_PAGE)
        .Case("gottprel", MipsMCExpr::MEK_GOTTPREL)
        .Case("gp_rel", MipsMCExpr::MEK_GPREL)
        .Case("hi", MipsMCExpr::MEK_HI)
        .Case("higher", MipsMCExpr::MEK_HIGHER)
        .Case("highest", MipsMCExpr::MEK_HIGHEST)
        .Case("lo", MipsMCExpr::MEK_LO)
        .Case("neg", MipsMCExpr::MEK_NEG)
        .Case("pcrel_hi", MipsMCExpr::MEK_PCREL_HI16)
        .Case("pcrel_lo", MipsMCExpr::MEK_PCREL_LO16)
        .Case("tlsgd", MipsMCExpr::MEK_TLSGD)
        .Case("tlsldm", MipsMCExpr::MEK_TLSLDM)
        .Case("tprel_hi", MipsMCExpr::MEK_TPREL_HI)
        .Case("tprel_lo", MipsMCExpr::MEK_TPREL_LO)
        .Default(MipsMCExpr::MEK_None);
=======
    return StringSwitch<Mips::Specifier>(Op)
        .Case("call16", Mips::S_GOT_CALL)
        .Case("call_hi", Mips::S_CALL_HI16)
        .Case("call_lo", Mips::S_CALL_LO16)
        .Case("dtprel_hi", Mips::S_DTPREL_HI)
        .Case("dtprel_lo", Mips::S_DTPREL_LO)
        .Case("got", Mips::S_GOT)
        .Case("got_disp", Mips::S_GOT_DISP)
        .Case("got_hi", Mips::S_GOT_HI16)
        .Case("got_lo", Mips::S_GOT_LO16)
        .Case("got_ofst", Mips::S_GOT_OFST)
        .Case("got_page", Mips::S_GOT_PAGE)
        .Case("gottprel", Mips::S_GOTTPREL)
        .Case("gp_rel", Mips::S_GPREL)
        .Case("hi", Mips::S_HI)
        .Case("higher", Mips::S_HIGHER)
        .Case("highest", Mips::S_HIGHEST)
        .Case("lo", Mips::S_LO)
        .Case("neg", Mips::S_NEG)
        .Case("pcrel_hi", Mips::S_PCREL_HI16)
        .Case("pcrel_lo", Mips::S_PCREL_LO16)
        .Case("tlsgd", Mips::S_TLSGD)
        .Case("tlsldm", Mips::S_TLSLDM)
        .Case("tprel_hi", Mips::S_TPREL_HI)
        .Case("tprel_lo", Mips::S_TPREL_LO)
        .Default(Mips::S_None);
>>>>>>> eb0f1dc0
  };

  MCAsmParser &Parser = getParser();
  StringRef Name;
  const MCExpr *Res = nullptr;
<<<<<<< HEAD
  SmallVector<MipsMCExpr::Specifier, 0> Ops;
=======
  SmallVector<Mips::Specifier, 0> Ops;
>>>>>>> eb0f1dc0
  while (parseOptionalToken(AsmToken::Percent)) {
    if (Parser.parseIdentifier(Name) ||
        Parser.parseToken(AsmToken::LParen, "expected '('"))
      return nullptr;
    auto Op = getOp(Name);
<<<<<<< HEAD
    if (Op == MipsMCExpr::MEK_None) {
=======
    if (Op == Mips::S_None) {
>>>>>>> eb0f1dc0
      Error(Parser.getTok().getLoc(), "invalid relocation operator");
      return nullptr;
    }
    Ops.push_back(Op);
  }
  if (Parser.parseExpression(Res))
    return nullptr;
  while (Ops.size()) {
    if (Parser.parseToken(AsmToken::RParen, "expected ')'"))
      return nullptr;
<<<<<<< HEAD
    Res = MipsMCExpr::create(Ops.pop_back_val(), Res, getContext());
=======
    Res = MCSpecifierExpr::create(Res, Ops.pop_back_val(), getContext());
>>>>>>> eb0f1dc0
  }
  return Res;
}

bool MipsAsmParser::parseOperand(OperandVector &Operands, StringRef Mnemonic) {
  MCAsmParser &Parser = getParser();
  LLVM_DEBUG(dbgs() << "parseOperand\n");

  // Check if the current operand has a custom associated parser, if so, try to
  // custom parse the operand, or fallback to the general approach.
  // Setting the third parameter to true tells the parser to keep parsing even
  // if the operands are not supported with the current feature set. In this
  // case, the instruction matcher will output a "instruction requires a CPU
  // feature not currently enabled" error. If this were false, the parser would
  // stop here and output a less useful "invalid operand" error.
  ParseStatus Res = MatchOperandParserImpl(Operands, Mnemonic, true);
  if (Res.isSuccess())
    return false;
  // If there wasn't a custom match, try the generic matcher below. Otherwise,
  // there was a match, but an error occurred, in which case, just return that
  // the operand parsing failed.
  if (Res.isFailure())
    return true;

  LLVM_DEBUG(dbgs() << ".. Generic Parser\n");

  switch (getLexer().getKind()) {
  case AsmToken::Dollar: {
    // Parse the register.
    SMLoc S = Parser.getTok().getLoc();

    // Almost all registers have been parsed by custom parsers. There is only
    // one exception to this. $zero (and it's alias $0) will reach this point
    // for div, divu, and similar instructions because it is not an operand
    // to the instruction definition but an explicit register. Special case
    // this situation for now.
    if (!parseAnyRegister(Operands).isNoMatch())
      return false;

    // Maybe it is a symbol reference.
    StringRef Identifier;
    if (Parser.parseIdentifier(Identifier))
      return true;

    SMLoc E = SMLoc::getFromPointer(Parser.getTok().getLoc().getPointer() - 1);
    MCSymbol *Sym = getContext().getOrCreateSymbol(Identifier);
    // Otherwise create a symbol reference.
    const MCExpr *SymRef = MCSymbolRefExpr::create(Sym, getContext());

    Operands.push_back(MipsOperand::CreateImm(SymRef, S, E, *this));
    return false;
  }
  default: {
    SMLoc S = Parser.getTok().getLoc(); // Start location of the operand.
    const MCExpr *Expr = parseRelocExpr();
    if (!Expr)
      return true;
    SMLoc E = SMLoc::getFromPointer(Parser.getTok().getLoc().getPointer() - 1);
    Operands.push_back(MipsOperand::CreateImm(Expr, S, E, *this));
    return false;
  }
  } // switch(getLexer().getKind())
  return true;
}

bool MipsAsmParser::parseRegister(MCRegister &Reg, SMLoc &StartLoc,
                                  SMLoc &EndLoc) {
  return !tryParseRegister(Reg, StartLoc, EndLoc).isSuccess();
}

ParseStatus MipsAsmParser::tryParseRegister(MCRegister &Reg, SMLoc &StartLoc,
                                            SMLoc &EndLoc) {
  SmallVector<std::unique_ptr<MCParsedAsmOperand>, 1> Operands;
  ParseStatus Res = parseAnyRegister(Operands);
  if (Res.isSuccess()) {
    assert(Operands.size() == 1);
    MipsOperand &Operand = static_cast<MipsOperand &>(*Operands.front());
    StartLoc = Operand.getStartLoc();
    EndLoc = Operand.getEndLoc();

    // AFAIK, we only support numeric registers and named GPR's in CFI
    // directives.
    // Don't worry about eating tokens before failing. Using an unrecognised
    // register is a parse error.
    if (Operand.isGPRAsmReg()) {
      // Resolve to GPR32 or GPR64 appropriately.
      Reg = isGP64bit() ? Operand.getGPR64Reg() : Operand.getGPR32Reg();
    }

    return (Reg == (unsigned)-1) ? ParseStatus::NoMatch : ParseStatus::Success;
  }

  assert(Operands.size() == 0);
  return (Reg == (unsigned)-1) ? ParseStatus::NoMatch : ParseStatus::Success;
}

ParseStatus MipsAsmParser::parseMemOperand(OperandVector &Operands) {
  MCAsmParser &Parser = getParser();
  LLVM_DEBUG(dbgs() << "parseMemOperand\n");
  const MCExpr *IdVal = nullptr;
  SMLoc S;
  bool isParenExpr = false;
  ParseStatus Res = ParseStatus::NoMatch;
  // First operand is the offset.
  S = Parser.getTok().getLoc();

  if (getLexer().getKind() == AsmToken::LParen) {
    Parser.Lex();
    isParenExpr = true;
  }

  if (getLexer().getKind() != AsmToken::Dollar) {
    IdVal = parseRelocExpr();
    if (!IdVal)
      return ParseStatus::Failure;
    if (isParenExpr && Parser.parseRParen())
      return ParseStatus::Failure;

    const AsmToken &Tok = Parser.getTok(); // Get the next token.
    if (Tok.isNot(AsmToken::LParen)) {
      MipsOperand &Mnemonic = static_cast<MipsOperand &>(*Operands[0]);
      if (Mnemonic.getToken() == "la" || Mnemonic.getToken() == "dla") {
        SMLoc E =
            SMLoc::getFromPointer(Parser.getTok().getLoc().getPointer() - 1);
        Operands.push_back(MipsOperand::CreateImm(IdVal, S, E, *this));
        return ParseStatus::Success;
      }
      if (Tok.is(AsmToken::EndOfStatement)) {
        SMLoc E =
            SMLoc::getFromPointer(Parser.getTok().getLoc().getPointer() - 1);

        // Zero register assumed, add a memory operand with ZERO as its base.
        // "Base" will be managed by k_Memory.
        auto Base = MipsOperand::createGPRReg(
            0, "0", getContext().getRegisterInfo(), S, E, *this);
        Operands.push_back(
            MipsOperand::CreateMem(std::move(Base), IdVal, S, E, *this));
        return ParseStatus::Success;
      }
      MCBinaryExpr::Opcode Opcode;
      // GAS and LLVM treat comparison operators different. GAS will generate -1
      // or 0, while LLVM will generate 0 or 1. Since a comparsion operator is
      // highly unlikely to be found in a memory offset expression, we don't
      // handle them.
      switch (Tok.getKind()) {
      case AsmToken::Plus:
        Opcode = MCBinaryExpr::Add;
        Parser.Lex();
        break;
      case AsmToken::Minus:
        Opcode = MCBinaryExpr::Sub;
        Parser.Lex();
        break;
      case AsmToken::Star:
        Opcode = MCBinaryExpr::Mul;
        Parser.Lex();
        break;
      case AsmToken::Pipe:
        Opcode = MCBinaryExpr::Or;
        Parser.Lex();
        break;
      case AsmToken::Amp:
        Opcode = MCBinaryExpr::And;
        Parser.Lex();
        break;
      case AsmToken::LessLess:
        Opcode = MCBinaryExpr::Shl;
        Parser.Lex();
        break;
      case AsmToken::GreaterGreater:
        Opcode = MCBinaryExpr::LShr;
        Parser.Lex();
        break;
      case AsmToken::Caret:
        Opcode = MCBinaryExpr::Xor;
        Parser.Lex();
        break;
      case AsmToken::Slash:
        Opcode = MCBinaryExpr::Div;
        Parser.Lex();
        break;
      case AsmToken::Percent:
        Opcode = MCBinaryExpr::Mod;
        Parser.Lex();
        break;
      default:
        return Error(Parser.getTok().getLoc(), "'(' or expression expected");
      }
      const MCExpr * NextExpr;
      if (getParser().parseExpression(NextExpr))
        return ParseStatus::Failure;
      IdVal = MCBinaryExpr::create(Opcode, IdVal, NextExpr, getContext());
    }

    Parser.Lex(); // Eat the '(' token.
  }

  Res = parseAnyRegister(Operands);
  if (!Res.isSuccess())
    return Res;

  if (Parser.getTok().isNot(AsmToken::RParen))
    return Error(Parser.getTok().getLoc(), "')' expected");

  SMLoc E = SMLoc::getFromPointer(Parser.getTok().getLoc().getPointer() - 1);

  Parser.Lex(); // Eat the ')' token.

  if (!IdVal)
    IdVal = MCConstantExpr::create(0, getContext());

  // Replace the register operand with the memory operand.
  std::unique_ptr<MipsOperand> op(
      static_cast<MipsOperand *>(Operands.back().release()));
  // Remove the register from the operands.
  // "op" will be managed by k_Memory.
  Operands.pop_back();
  // Add the memory operand.
  if (const MCBinaryExpr *BE = dyn_cast<MCBinaryExpr>(IdVal)) {
    int64_t Imm;
    if (IdVal->evaluateAsAbsolute(Imm))
      IdVal = MCConstantExpr::create(Imm, getContext());
    else if (BE->getLHS()->getKind() != MCExpr::SymbolRef)
      IdVal = MCBinaryExpr::create(BE->getOpcode(), BE->getRHS(), BE->getLHS(),
                                   getContext());
  }

  Operands.push_back(MipsOperand::CreateMem(std::move(op), IdVal, S, E, *this));
  return ParseStatus::Success;
}

bool MipsAsmParser::searchSymbolAlias(OperandVector &Operands) {
  MCAsmParser &Parser = getParser();
  MCSymbol *Sym = getContext().lookupSymbol(Parser.getTok().getIdentifier());
  if (!Sym)
    return false;

  SMLoc S = Parser.getTok().getLoc();
  if (Sym->isVariable()) {
    const MCExpr *Expr = Sym->getVariableValue();
    if (Expr->getKind() == MCExpr::SymbolRef) {
      const MCSymbolRefExpr *Ref = static_cast<const MCSymbolRefExpr *>(Expr);
      StringRef DefSymbol = Ref->getSymbol().getName();
      if (DefSymbol.starts_with("$")) {
        ParseStatus Res =
            matchAnyRegisterNameWithoutDollar(Operands, DefSymbol.substr(1), S);
        if (Res.isSuccess()) {
          Parser.Lex();
          return true;
        }
        if (Res.isFailure())
          llvm_unreachable("Should never fail");
      }
    }
  } else if (Sym->isUnset()) {
    // If symbol is unset, it might be created in the `parseSetAssignment`
    // routine as an alias for a numeric register name.
    // Lookup in the aliases list.
    auto Entry = RegisterSets.find(Sym->getName());
    if (Entry != RegisterSets.end()) {
      ParseStatus Res =
          matchAnyRegisterWithoutDollar(Operands, Entry->getValue(), S);
      if (Res.isSuccess()) {
        Parser.Lex();
        return true;
      }
    }
  }

  return false;
}

ParseStatus MipsAsmParser::matchAnyRegisterNameWithoutDollar(
    OperandVector &Operands, StringRef Identifier, SMLoc S) {
  int Index = matchCPURegisterName(Identifier);
  if (Index != -1) {
    Operands.push_back(MipsOperand::createGPRReg(
        Index, Identifier, getContext().getRegisterInfo(), S,
        getLexer().getLoc(), *this));
    return ParseStatus::Success;
  }

  Index = matchHWRegsRegisterName(Identifier);
  if (Index != -1) {
    Operands.push_back(MipsOperand::createHWRegsReg(
        Index, Identifier, getContext().getRegisterInfo(), S,
        getLexer().getLoc(), *this));
    return ParseStatus::Success;
  }

  Index = matchFPURegisterName(Identifier);
  if (Index != -1) {
    Operands.push_back(MipsOperand::createFGRReg(
        Index, Identifier, getContext().getRegisterInfo(), S,
        getLexer().getLoc(), *this));
    return ParseStatus::Success;
  }

  Index = matchFCCRegisterName(Identifier);
  if (Index != -1) {
    Operands.push_back(MipsOperand::createFCCReg(
        Index, Identifier, getContext().getRegisterInfo(), S,
        getLexer().getLoc(), *this));
    return ParseStatus::Success;
  }

  Index = matchACRegisterName(Identifier);
  if (Index != -1) {
    Operands.push_back(MipsOperand::createACCReg(
        Index, Identifier, getContext().getRegisterInfo(), S,
        getLexer().getLoc(), *this));
    return ParseStatus::Success;
  }

  Index = matchMSA128RegisterName(Identifier);
  if (Index != -1) {
    Operands.push_back(MipsOperand::createMSA128Reg(
        Index, Identifier, getContext().getRegisterInfo(), S,
        getLexer().getLoc(), *this));
    return ParseStatus::Success;
  }

  Index = matchMSA128CtrlRegisterName(Identifier);
  if (Index != -1) {
    Operands.push_back(MipsOperand::createMSACtrlReg(
        Index, Identifier, getContext().getRegisterInfo(), S,
        getLexer().getLoc(), *this));
    return ParseStatus::Success;
  }

  return ParseStatus::NoMatch;
}

ParseStatus
MipsAsmParser::matchAnyRegisterWithoutDollar(OperandVector &Operands,
                                             const AsmToken &Token, SMLoc S) {
  if (Token.is(AsmToken::Identifier)) {
    LLVM_DEBUG(dbgs() << ".. identifier\n");
    StringRef Identifier = Token.getIdentifier();
    return matchAnyRegisterNameWithoutDollar(Operands, Identifier, S);
  }
  if (Token.is(AsmToken::Integer)) {
    LLVM_DEBUG(dbgs() << ".. integer\n");
    int64_t RegNum = Token.getIntVal();
    if (RegNum < 0 || RegNum > 31) {
      // Show the error, but treat invalid register
      // number as a normal one to continue parsing
      // and catch other possible errors.
      Error(getLexer().getLoc(), "invalid register number");
    }
    Operands.push_back(MipsOperand::createNumericReg(
        RegNum, Token.getString(), getContext().getRegisterInfo(), S,
        Token.getLoc(), *this));
    return ParseStatus::Success;
  }

  LLVM_DEBUG(dbgs() << Token.getKind() << "\n");

  return ParseStatus::NoMatch;
}

ParseStatus
MipsAsmParser::matchAnyRegisterWithoutDollar(OperandVector &Operands, SMLoc S) {
  auto Token = getLexer().peekTok(false);
  return matchAnyRegisterWithoutDollar(Operands, Token, S);
}

ParseStatus MipsAsmParser::parseAnyRegister(OperandVector &Operands) {
  MCAsmParser &Parser = getParser();
  LLVM_DEBUG(dbgs() << "parseAnyRegister\n");

  auto Token = Parser.getTok();

  SMLoc S = Token.getLoc();

  if (Token.isNot(AsmToken::Dollar)) {
    LLVM_DEBUG(dbgs() << ".. !$ -> try sym aliasing\n");
    if (Token.is(AsmToken::Identifier)) {
      if (searchSymbolAlias(Operands))
        return ParseStatus::Success;
    }
    LLVM_DEBUG(dbgs() << ".. !symalias -> NoMatch\n");
    return ParseStatus::NoMatch;
  }
  LLVM_DEBUG(dbgs() << ".. $\n");

  ParseStatus Res = matchAnyRegisterWithoutDollar(Operands, S);
  if (Res.isSuccess()) {
    Parser.Lex(); // $
    Parser.Lex(); // identifier
  }
  return Res;
}

ParseStatus MipsAsmParser::parseJumpTarget(OperandVector &Operands) {
  MCAsmParser &Parser = getParser();
  LLVM_DEBUG(dbgs() << "parseJumpTarget\n");

  SMLoc S = getLexer().getLoc();

  // Registers are a valid target and have priority over symbols.
  ParseStatus Res = parseAnyRegister(Operands);
  if (!Res.isNoMatch())
    return Res;

  // Integers and expressions are acceptable
  const MCExpr *Expr = nullptr;
  if (Parser.parseExpression(Expr)) {
    // We have no way of knowing if a symbol was consumed so we must ParseFail
    return ParseStatus::Failure;
  }
  Operands.push_back(
      MipsOperand::CreateImm(Expr, S, getLexer().getLoc(), *this));
  return ParseStatus::Success;
}

ParseStatus MipsAsmParser::parseInvNum(OperandVector &Operands) {
  MCAsmParser &Parser = getParser();
  const MCExpr *IdVal;
  // If the first token is '$' we may have register operand. We have to reject
  // cases where it is not a register. Complicating the matter is that
  // register names are not reserved across all ABIs.
  // Peek past the dollar to see if it's a register name for this ABI.
  SMLoc S = Parser.getTok().getLoc();
  if (Parser.getTok().is(AsmToken::Dollar)) {
    return matchCPURegisterName(Parser.getLexer().peekTok().getString()) == -1
               ? ParseStatus::Failure
               : ParseStatus::NoMatch;
  }
  if (getParser().parseExpression(IdVal))
    return ParseStatus::Failure;
  const MCConstantExpr *MCE = dyn_cast<MCConstantExpr>(IdVal);
  if (!MCE)
    return ParseStatus::NoMatch;
  int64_t Val = MCE->getValue();
  SMLoc E = SMLoc::getFromPointer(Parser.getTok().getLoc().getPointer() - 1);
  Operands.push_back(MipsOperand::CreateImm(
      MCConstantExpr::create(0 - Val, getContext()), S, E, *this));
  return ParseStatus::Success;
}

ParseStatus MipsAsmParser::parseRegisterList(OperandVector &Operands) {
  MCAsmParser &Parser = getParser();
  SmallVector<unsigned, 10> Regs;
  unsigned RegNo;
  unsigned PrevReg = Mips::NoRegister;
  bool RegRange = false;
  SmallVector<std::unique_ptr<MCParsedAsmOperand>, 8> TmpOperands;

  if (Parser.getTok().isNot(AsmToken::Dollar))
    return ParseStatus::Failure;

  SMLoc S = Parser.getTok().getLoc();
  while (parseAnyRegister(TmpOperands).isSuccess()) {
    SMLoc E = getLexer().getLoc();
    MipsOperand &Reg = static_cast<MipsOperand &>(*TmpOperands.back());
    RegNo = isGP64bit() ? Reg.getGPR64Reg() : Reg.getGPR32Reg();
    if (RegRange) {
      // Remove last register operand because registers from register range
      // should be inserted first.
      if ((isGP64bit() && RegNo == Mips::RA_64) ||
          (!isGP64bit() && RegNo == Mips::RA)) {
        Regs.push_back(RegNo);
      } else {
        unsigned TmpReg = PrevReg + 1;
        while (TmpReg <= RegNo) {
          if ((((TmpReg < Mips::S0) || (TmpReg > Mips::S7)) && !isGP64bit()) ||
              (((TmpReg < Mips::S0_64) || (TmpReg > Mips::S7_64)) &&
               isGP64bit()))
            return Error(E, "invalid register operand");

          PrevReg = TmpReg;
          Regs.push_back(TmpReg++);
        }
      }

      RegRange = false;
    } else {
      if ((PrevReg == Mips::NoRegister) &&
          ((isGP64bit() && (RegNo != Mips::S0_64) && (RegNo != Mips::RA_64)) ||
           (!isGP64bit() && (RegNo != Mips::S0) && (RegNo != Mips::RA))))
        return Error(E, "$16 or $31 expected");
      if (!(((RegNo == Mips::FP || RegNo == Mips::RA ||
              (RegNo >= Mips::S0 && RegNo <= Mips::S7)) &&
             !isGP64bit()) ||
            ((RegNo == Mips::FP_64 || RegNo == Mips::RA_64 ||
              (RegNo >= Mips::S0_64 && RegNo <= Mips::S7_64)) &&
             isGP64bit())))
        return Error(E, "invalid register operand");
      if ((PrevReg != Mips::NoRegister) && (RegNo != PrevReg + 1) &&
          ((RegNo != Mips::FP && RegNo != Mips::RA && !isGP64bit()) ||
           (RegNo != Mips::FP_64 && RegNo != Mips::RA_64 && isGP64bit())))
        return Error(E, "consecutive register numbers expected");

      Regs.push_back(RegNo);
    }

    if (Parser.getTok().is(AsmToken::Minus))
      RegRange = true;

    if (!Parser.getTok().isNot(AsmToken::Minus) &&
        !Parser.getTok().isNot(AsmToken::Comma))
      return Error(E, "',' or '-' expected");

    Lex(); // Consume comma or minus
    if (Parser.getTok().isNot(AsmToken::Dollar))
      break;

    PrevReg = RegNo;
  }

  SMLoc E = Parser.getTok().getLoc();
  Operands.push_back(MipsOperand::CreateRegList(Regs, S, E, *this));
  parseMemOperand(Operands);
  return ParseStatus::Success;
}

/// Sometimes (i.e. load/stores) the operand may be followed immediately by
/// either this.
/// ::= '(', register, ')'
/// handle it before we iterate so we don't get tripped up by the lack of
/// a comma.
bool MipsAsmParser::parseParenSuffix(StringRef Name, OperandVector &Operands) {
  MCAsmParser &Parser = getParser();
  if (getLexer().is(AsmToken::LParen)) {
    Operands.push_back(
        MipsOperand::CreateToken("(", getLexer().getLoc(), *this));
    Parser.Lex();
    if (parseOperand(Operands, Name)) {
      SMLoc Loc = getLexer().getLoc();
      return Error(Loc, "unexpected token in argument list");
    }
    if (Parser.getTok().isNot(AsmToken::RParen)) {
      SMLoc Loc = getLexer().getLoc();
      return Error(Loc, "unexpected token, expected ')'");
    }
    Operands.push_back(
        MipsOperand::CreateToken(")", getLexer().getLoc(), *this));
    Parser.Lex();
  }
  return false;
}

/// Sometimes (i.e. in MSA) the operand may be followed immediately by
/// either one of these.
/// ::= '[', register, ']'
/// ::= '[', integer, ']'
/// handle it before we iterate so we don't get tripped up by the lack of
/// a comma.
bool MipsAsmParser::parseBracketSuffix(StringRef Name,
                                       OperandVector &Operands) {
  MCAsmParser &Parser = getParser();
  if (getLexer().is(AsmToken::LBrac)) {
    Operands.push_back(
        MipsOperand::CreateToken("[", getLexer().getLoc(), *this));
    Parser.Lex();
    if (parseOperand(Operands, Name)) {
      SMLoc Loc = getLexer().getLoc();
      return Error(Loc, "unexpected token in argument list");
    }
    if (Parser.getTok().isNot(AsmToken::RBrac)) {
      SMLoc Loc = getLexer().getLoc();
      return Error(Loc, "unexpected token, expected ']'");
    }
    Operands.push_back(
        MipsOperand::CreateToken("]", getLexer().getLoc(), *this));
    Parser.Lex();
  }
  return false;
}

static std::string MipsMnemonicSpellCheck(StringRef S, const FeatureBitset &FBS,
                                          unsigned VariantID = 0);

bool MipsAsmParser::areEqualRegs(const MCParsedAsmOperand &Op1,
                                 const MCParsedAsmOperand &Op2) const {
  // This target-overriden function exists to maintain current behaviour for
  // e.g.
  //   dahi    $3, $3, 0x5678
  // as tested in test/MC/Mips/mips64r6/valid.s.
  // FIXME: Should this test actually fail with an error? If so, then remove
  // this overloaded method.
  if (!Op1.isReg() || !Op2.isReg())
    return true;
  return Op1.getReg() == Op2.getReg();
}

bool MipsAsmParser::parseInstruction(ParseInstructionInfo &Info, StringRef Name,
                                     SMLoc NameLoc, OperandVector &Operands) {
  MCAsmParser &Parser = getParser();
  LLVM_DEBUG(dbgs() << "parseInstruction\n");

  // We have reached first instruction, module directive are now forbidden.
  getTargetStreamer().forbidModuleDirective();

  // Check if we have valid mnemonic
  if (!mnemonicIsValid(Name, 0)) {
    FeatureBitset FBS = ComputeAvailableFeatures(getSTI().getFeatureBits());
    std::string Suggestion = MipsMnemonicSpellCheck(Name, FBS);
    return Error(NameLoc, "unknown instruction" + Suggestion);
  }
  // First operand in MCInst is instruction mnemonic.
  Operands.push_back(MipsOperand::CreateToken(Name, NameLoc, *this));

  // Read the remaining operands.
  if (getLexer().isNot(AsmToken::EndOfStatement)) {
    // Read the first operand.
    if (parseOperand(Operands, Name)) {
      SMLoc Loc = getLexer().getLoc();
      return Error(Loc, "unexpected token in argument list");
    }
    if (getLexer().is(AsmToken::LBrac) && parseBracketSuffix(Name, Operands))
      return true;
    // AFAIK, parenthesis suffixes are never on the first operand

    while (getLexer().is(AsmToken::Comma)) {
      Parser.Lex(); // Eat the comma.
      // Parse and remember the operand.
      if (parseOperand(Operands, Name)) {
        SMLoc Loc = getLexer().getLoc();
        return Error(Loc, "unexpected token in argument list");
      }
      // Parse bracket and parenthesis suffixes before we iterate
      if (getLexer().is(AsmToken::LBrac)) {
        if (parseBracketSuffix(Name, Operands))
          return true;
      } else if (getLexer().is(AsmToken::LParen) &&
                 parseParenSuffix(Name, Operands))
        return true;
    }
  }
  if (getLexer().isNot(AsmToken::EndOfStatement)) {
    SMLoc Loc = getLexer().getLoc();
    return Error(Loc, "unexpected token in argument list");
  }
  Parser.Lex(); // Consume the EndOfStatement.
  return false;
}

// FIXME: Given that these have the same name, these should both be
// consistent on affecting the Parser.
bool MipsAsmParser::reportParseError(const Twine &ErrorMsg) {
  SMLoc Loc = getLexer().getLoc();
  return Error(Loc, ErrorMsg);
}

bool MipsAsmParser::reportParseError(SMLoc Loc, const Twine &ErrorMsg) {
  return Error(Loc, ErrorMsg);
}

bool MipsAsmParser::parseSetNoAtDirective() {
  MCAsmParser &Parser = getParser();
  // Line should look like: ".set noat".

  // Set the $at register to $0.
  AssemblerOptions.back()->setATRegIndex(0);

  Parser.Lex(); // Eat "noat".

  // If this is not the end of the statement, report an error.
  if (getLexer().isNot(AsmToken::EndOfStatement)) {
    reportParseError("unexpected token, expected end of statement");
    return false;
  }

  getTargetStreamer().emitDirectiveSetNoAt();
  Parser.Lex(); // Consume the EndOfStatement.
  return false;
}

bool MipsAsmParser::parseSetAtDirective() {
  // Line can be: ".set at", which sets $at to $1
  //          or  ".set at=$reg", which sets $at to $reg.
  MCAsmParser &Parser = getParser();
  Parser.Lex(); // Eat "at".

  if (getLexer().is(AsmToken::EndOfStatement)) {
    // No register was specified, so we set $at to $1.
    AssemblerOptions.back()->setATRegIndex(1);

    getTargetStreamer().emitDirectiveSetAt();
    Parser.Lex(); // Consume the EndOfStatement.
    return false;
  }

  if (getLexer().isNot(AsmToken::Equal)) {
    reportParseError("unexpected token, expected equals sign");
    return false;
  }
  Parser.Lex(); // Eat "=".

  if (getLexer().isNot(AsmToken::Dollar)) {
    if (getLexer().is(AsmToken::EndOfStatement)) {
      reportParseError("no register specified");
      return false;
    } else {
      reportParseError("unexpected token, expected dollar sign '$'");
      return false;
    }
  }
  Parser.Lex(); // Eat "$".

  // Find out what "reg" is.
  unsigned AtRegNo;
  const AsmToken &Reg = Parser.getTok();
  if (Reg.is(AsmToken::Identifier)) {
    AtRegNo = matchCPURegisterName(Reg.getIdentifier());
  } else if (Reg.is(AsmToken::Integer)) {
    AtRegNo = Reg.getIntVal();
  } else {
    reportParseError("unexpected token, expected identifier or integer");
    return false;
  }

  // Check if $reg is a valid register. If it is, set $at to $reg.
  if (!AssemblerOptions.back()->setATRegIndex(AtRegNo)) {
    reportParseError("invalid register");
    return false;
  }
  Parser.Lex(); // Eat "reg".

  // If this is not the end of the statement, report an error.
  if (getLexer().isNot(AsmToken::EndOfStatement)) {
    reportParseError("unexpected token, expected end of statement");
    return false;
  }

  getTargetStreamer().emitDirectiveSetAtWithArg(AtRegNo);

  Parser.Lex(); // Consume the EndOfStatement.
  return false;
}

bool MipsAsmParser::parseSetReorderDirective() {
  MCAsmParser &Parser = getParser();
  Parser.Lex();
  // If this is not the end of the statement, report an error.
  if (getLexer().isNot(AsmToken::EndOfStatement)) {
    reportParseError("unexpected token, expected end of statement");
    return false;
  }
  AssemblerOptions.back()->setReorder();
  getTargetStreamer().emitDirectiveSetReorder();
  Parser.Lex(); // Consume the EndOfStatement.
  return false;
}

bool MipsAsmParser::parseSetNoReorderDirective() {
  MCAsmParser &Parser = getParser();
  Parser.Lex();
  // If this is not the end of the statement, report an error.
  if (getLexer().isNot(AsmToken::EndOfStatement)) {
    reportParseError("unexpected token, expected end of statement");
    return false;
  }
  AssemblerOptions.back()->setNoReorder();
  getTargetStreamer().emitDirectiveSetNoReorder();
  Parser.Lex(); // Consume the EndOfStatement.
  return false;
}

bool MipsAsmParser::parseSetMacroDirective() {
  MCAsmParser &Parser = getParser();
  Parser.Lex();
  // If this is not the end of the statement, report an error.
  if (getLexer().isNot(AsmToken::EndOfStatement)) {
    reportParseError("unexpected token, expected end of statement");
    return false;
  }
  AssemblerOptions.back()->setMacro();
  getTargetStreamer().emitDirectiveSetMacro();
  Parser.Lex(); // Consume the EndOfStatement.
  return false;
}

bool MipsAsmParser::parseSetNoMacroDirective() {
  MCAsmParser &Parser = getParser();
  Parser.Lex();
  // If this is not the end of the statement, report an error.
  if (getLexer().isNot(AsmToken::EndOfStatement)) {
    reportParseError("unexpected token, expected end of statement");
    return false;
  }
  if (AssemblerOptions.back()->isReorder()) {
    reportParseError("`noreorder' must be set before `nomacro'");
    return false;
  }
  AssemblerOptions.back()->setNoMacro();
  getTargetStreamer().emitDirectiveSetNoMacro();
  Parser.Lex(); // Consume the EndOfStatement.
  return false;
}

bool MipsAsmParser::parseSetMsaDirective() {
  MCAsmParser &Parser = getParser();
  Parser.Lex();

  // If this is not the end of the statement, report an error.
  if (getLexer().isNot(AsmToken::EndOfStatement))
    return reportParseError("unexpected token, expected end of statement");

  setFeatureBits(Mips::FeatureMSA, "msa");
  getTargetStreamer().emitDirectiveSetMsa();
  return false;
}

bool MipsAsmParser::parseSetNoMsaDirective() {
  MCAsmParser &Parser = getParser();
  Parser.Lex();

  // If this is not the end of the statement, report an error.
  if (getLexer().isNot(AsmToken::EndOfStatement))
    return reportParseError("unexpected token, expected end of statement");

  clearFeatureBits(Mips::FeatureMSA, "msa");
  getTargetStreamer().emitDirectiveSetNoMsa();
  return false;
}

bool MipsAsmParser::parseSetNoDspDirective() {
  MCAsmParser &Parser = getParser();
  Parser.Lex(); // Eat "nodsp".

  // If this is not the end of the statement, report an error.
  if (getLexer().isNot(AsmToken::EndOfStatement)) {
    reportParseError("unexpected token, expected end of statement");
    return false;
  }

  clearFeatureBits(Mips::FeatureDSP, "dsp");
  getTargetStreamer().emitDirectiveSetNoDsp();
  return false;
}

bool MipsAsmParser::parseSetNoMips3DDirective() {
  MCAsmParser &Parser = getParser();
  Parser.Lex(); // Eat "nomips3d".

  // If this is not the end of the statement, report an error.
  if (getLexer().isNot(AsmToken::EndOfStatement)) {
    reportParseError("unexpected token, expected end of statement");
    return false;
  }

  clearFeatureBits(Mips::FeatureMips3D, "mips3d");
  getTargetStreamer().emitDirectiveSetNoMips3D();
  return false;
}

bool MipsAsmParser::parseSetMips16Directive() {
  MCAsmParser &Parser = getParser();
  Parser.Lex(); // Eat "mips16".

  // If this is not the end of the statement, report an error.
  if (getLexer().isNot(AsmToken::EndOfStatement)) {
    reportParseError("unexpected token, expected end of statement");
    return false;
  }

  setFeatureBits(Mips::FeatureMips16, "mips16");
  getTargetStreamer().emitDirectiveSetMips16();
  Parser.Lex(); // Consume the EndOfStatement.
  return false;
}

bool MipsAsmParser::parseSetNoMips16Directive() {
  MCAsmParser &Parser = getParser();
  Parser.Lex(); // Eat "nomips16".

  // If this is not the end of the statement, report an error.
  if (getLexer().isNot(AsmToken::EndOfStatement)) {
    reportParseError("unexpected token, expected end of statement");
    return false;
  }

  clearFeatureBits(Mips::FeatureMips16, "mips16");
  getTargetStreamer().emitDirectiveSetNoMips16();
  Parser.Lex(); // Consume the EndOfStatement.
  return false;
}

bool MipsAsmParser::parseSetFpDirective() {
  MCAsmParser &Parser = getParser();
  MipsABIFlagsSection::FpABIKind FpAbiVal;
  // Line can be: .set fp=32
  //              .set fp=xx
  //              .set fp=64
  Parser.Lex(); // Eat fp token
  AsmToken Tok = Parser.getTok();
  if (Tok.isNot(AsmToken::Equal)) {
    reportParseError("unexpected token, expected equals sign '='");
    return false;
  }
  Parser.Lex(); // Eat '=' token.
  Tok = Parser.getTok();

  if (!parseFpABIValue(FpAbiVal, ".set"))
    return false;

  if (getLexer().isNot(AsmToken::EndOfStatement)) {
    reportParseError("unexpected token, expected end of statement");
    return false;
  }
  getTargetStreamer().emitDirectiveSetFp(FpAbiVal);
  Parser.Lex(); // Consume the EndOfStatement.
  return false;
}

bool MipsAsmParser::parseSetOddSPRegDirective() {
  MCAsmParser &Parser = getParser();

  Parser.Lex(); // Eat "oddspreg".
  if (getLexer().isNot(AsmToken::EndOfStatement)) {
    reportParseError("unexpected token, expected end of statement");
    return false;
  }

  clearFeatureBits(Mips::FeatureNoOddSPReg, "nooddspreg");
  getTargetStreamer().emitDirectiveSetOddSPReg();
  return false;
}

bool MipsAsmParser::parseSetNoOddSPRegDirective() {
  MCAsmParser &Parser = getParser();

  Parser.Lex(); // Eat "nooddspreg".
  if (getLexer().isNot(AsmToken::EndOfStatement)) {
    reportParseError("unexpected token, expected end of statement");
    return false;
  }

  setFeatureBits(Mips::FeatureNoOddSPReg, "nooddspreg");
  getTargetStreamer().emitDirectiveSetNoOddSPReg();
  return false;
}

bool MipsAsmParser::parseSetMtDirective() {
  MCAsmParser &Parser = getParser();
  Parser.Lex(); // Eat "mt".

  // If this is not the end of the statement, report an error.
  if (getLexer().isNot(AsmToken::EndOfStatement)) {
    reportParseError("unexpected token, expected end of statement");
    return false;
  }

  setFeatureBits(Mips::FeatureMT, "mt");
  getTargetStreamer().emitDirectiveSetMt();
  Parser.Lex(); // Consume the EndOfStatement.
  return false;
}

bool MipsAsmParser::parseSetNoMtDirective() {
  MCAsmParser &Parser = getParser();
  Parser.Lex(); // Eat "nomt".

  // If this is not the end of the statement, report an error.
  if (getLexer().isNot(AsmToken::EndOfStatement)) {
    reportParseError("unexpected token, expected end of statement");
    return false;
  }

  clearFeatureBits(Mips::FeatureMT, "mt");

  getTargetStreamer().emitDirectiveSetNoMt();
  Parser.Lex(); // Consume the EndOfStatement.
  return false;
}

bool MipsAsmParser::parseSetNoCRCDirective() {
  MCAsmParser &Parser = getParser();
  Parser.Lex(); // Eat "nocrc".

  // If this is not the end of the statement, report an error.
  if (getLexer().isNot(AsmToken::EndOfStatement)) {
    reportParseError("unexpected token, expected end of statement");
    return false;
  }

  clearFeatureBits(Mips::FeatureCRC, "crc");

  getTargetStreamer().emitDirectiveSetNoCRC();
  Parser.Lex(); // Consume the EndOfStatement.
  return false;
}

bool MipsAsmParser::parseSetNoVirtDirective() {
  MCAsmParser &Parser = getParser();
  Parser.Lex(); // Eat "novirt".

  // If this is not the end of the statement, report an error.
  if (getLexer().isNot(AsmToken::EndOfStatement)) {
    reportParseError("unexpected token, expected end of statement");
    return false;
  }

  clearFeatureBits(Mips::FeatureVirt, "virt");

  getTargetStreamer().emitDirectiveSetNoVirt();
  Parser.Lex(); // Consume the EndOfStatement.
  return false;
}

bool MipsAsmParser::parseSetNoGINVDirective() {
  MCAsmParser &Parser = getParser();
  Parser.Lex(); // Eat "noginv".

  // If this is not the end of the statement, report an error.
  if (getLexer().isNot(AsmToken::EndOfStatement)) {
    reportParseError("unexpected token, expected end of statement");
    return false;
  }

  clearFeatureBits(Mips::FeatureGINV, "ginv");

  getTargetStreamer().emitDirectiveSetNoGINV();
  Parser.Lex(); // Consume the EndOfStatement.
  return false;
}

bool MipsAsmParser::parseSetPopDirective() {
  MCAsmParser &Parser = getParser();
  SMLoc Loc = getLexer().getLoc();

  Parser.Lex();
  if (getLexer().isNot(AsmToken::EndOfStatement))
    return reportParseError("unexpected token, expected end of statement");

  // Always keep an element on the options "stack" to prevent the user
  // from changing the initial options. This is how we remember them.
  if (AssemblerOptions.size() == 2)
    return reportParseError(Loc, ".set pop with no .set push");

  MCSubtargetInfo &STI = copySTI();
  AssemblerOptions.pop_back();
  setAvailableFeatures(
      ComputeAvailableFeatures(AssemblerOptions.back()->getFeatures()));
  STI.setFeatureBits(AssemblerOptions.back()->getFeatures());

  getTargetStreamer().emitDirectiveSetPop();
  return false;
}

bool MipsAsmParser::parseSetPushDirective() {
  MCAsmParser &Parser = getParser();
  Parser.Lex();
  if (getLexer().isNot(AsmToken::EndOfStatement))
    return reportParseError("unexpected token, expected end of statement");

  // Create a copy of the current assembler options environment and push it.
  AssemblerOptions.push_back(
        std::make_unique<MipsAssemblerOptions>(AssemblerOptions.back().get()));

  getTargetStreamer().emitDirectiveSetPush();
  return false;
}

bool MipsAsmParser::parseSetSoftFloatDirective() {
  MCAsmParser &Parser = getParser();
  Parser.Lex();
  if (getLexer().isNot(AsmToken::EndOfStatement))
    return reportParseError("unexpected token, expected end of statement");

  setFeatureBits(Mips::FeatureSoftFloat, "soft-float");
  getTargetStreamer().emitDirectiveSetSoftFloat();
  return false;
}

bool MipsAsmParser::parseSetHardFloatDirective() {
  MCAsmParser &Parser = getParser();
  Parser.Lex();
  if (getLexer().isNot(AsmToken::EndOfStatement))
    return reportParseError("unexpected token, expected end of statement");

  clearFeatureBits(Mips::FeatureSoftFloat, "soft-float");
  getTargetStreamer().emitDirectiveSetHardFloat();
  return false;
}

bool MipsAsmParser::parseSetAssignment() {
  StringRef Name;
  MCAsmParser &Parser = getParser();

  if (Parser.parseIdentifier(Name))
    return reportParseError("expected identifier after .set");

  if (getLexer().isNot(AsmToken::Comma))
    return reportParseError("unexpected token, expected comma");
  Lex(); // Eat comma

  if (getLexer().is(AsmToken::Dollar) &&
      getLexer().peekTok().is(AsmToken::Integer)) {
    // Parse assignment of a numeric register:
    //   .set r1,$1
    Parser.Lex(); // Eat $.
    RegisterSets[Name] = Parser.getTok();
    Parser.Lex(); // Eat identifier.
    getContext().getOrCreateSymbol(Name);
    return false;
  }

  MCSymbol *Sym;
  const MCExpr *Value;
  if (MCParserUtils::parseAssignmentExpression(Name, /* allow_redef */ true,
                                               Parser, Sym, Value))
    return true;
  getStreamer().emitAssignment(Sym, Value);

  return false;
}

bool MipsAsmParser::parseSetMips0Directive() {
  MCAsmParser &Parser = getParser();
  Parser.Lex();
  if (getLexer().isNot(AsmToken::EndOfStatement))
    return reportParseError("unexpected token, expected end of statement");

  // Reset assembler options to their initial values.
  MCSubtargetInfo &STI = copySTI();
  setAvailableFeatures(
      ComputeAvailableFeatures(AssemblerOptions.front()->getFeatures()));
  STI.setFeatureBits(AssemblerOptions.front()->getFeatures());
  AssemblerOptions.back()->setFeatures(AssemblerOptions.front()->getFeatures());

  getTargetStreamer().emitDirectiveSetMips0();
  return false;
}

bool MipsAsmParser::parseSetArchDirective() {
  MCAsmParser &Parser = getParser();
  Parser.Lex();
  if (getLexer().isNot(AsmToken::Equal))
    return reportParseError("unexpected token, expected equals sign");

  Parser.Lex();
  StringRef Arch = getParser().parseStringToEndOfStatement().trim();
  if (Arch.empty())
    return reportParseError("expected arch identifier");

  StringRef ArchFeatureName =
      StringSwitch<StringRef>(Arch)
          .Case("mips1", "mips1")
          .Case("mips2", "mips2")
          .Case("mips3", "mips3")
          .Case("mips4", "mips4")
          .Case("mips5", "mips5")
          .Case("mips32", "mips32")
          .Case("mips32r2", "mips32r2")
          .Case("mips32r3", "mips32r3")
          .Case("mips32r5", "mips32r5")
          .Case("mips32r6", "mips32r6")
          .Case("mips64", "mips64")
          .Case("mips64r2", "mips64r2")
          .Case("mips64r3", "mips64r3")
          .Case("mips64r5", "mips64r5")
          .Case("mips64r6", "mips64r6")
          .Case("octeon", "cnmips")
          .Case("octeon+", "cnmipsp")
          .Case("r4000", "mips3") // This is an implementation of Mips3.
          .Default("");

  if (ArchFeatureName.empty())
    return reportParseError("unsupported architecture");

  if (ArchFeatureName == "mips64r6" && inMicroMipsMode())
    return reportParseError("mips64r6 does not support microMIPS");

  selectArch(ArchFeatureName);
  getTargetStreamer().emitDirectiveSetArch(Arch);
  return false;
}

bool MipsAsmParser::parseSetFeature(uint64_t Feature) {
  MCAsmParser &Parser = getParser();
  Parser.Lex();
  if (getLexer().isNot(AsmToken::EndOfStatement))
    return reportParseError("unexpected token, expected end of statement");

  switch (Feature) {
  default:
    llvm_unreachable("Unimplemented feature");
  case Mips::FeatureMips3D:
    setFeatureBits(Mips::FeatureMips3D, "mips3d");
    getTargetStreamer().emitDirectiveSetMips3D();
    break;
  case Mips::FeatureDSP:
    setFeatureBits(Mips::FeatureDSP, "dsp");
    getTargetStreamer().emitDirectiveSetDsp();
    break;
  case Mips::FeatureDSPR2:
    setFeatureBits(Mips::FeatureDSPR2, "dspr2");
    getTargetStreamer().emitDirectiveSetDspr2();
    break;
  case Mips::FeatureMicroMips:
    setFeatureBits(Mips::FeatureMicroMips, "micromips");
    getTargetStreamer().emitDirectiveSetMicroMips();
    break;
  case Mips::FeatureMips1:
    selectArch("mips1");
    getTargetStreamer().emitDirectiveSetMips1();
    break;
  case Mips::FeatureMips2:
    selectArch("mips2");
    getTargetStreamer().emitDirectiveSetMips2();
    break;
  case Mips::FeatureMips3:
    selectArch("mips3");
    getTargetStreamer().emitDirectiveSetMips3();
    break;
  case Mips::FeatureMips4:
    selectArch("mips4");
    getTargetStreamer().emitDirectiveSetMips4();
    break;
  case Mips::FeatureMips5:
    selectArch("mips5");
    getTargetStreamer().emitDirectiveSetMips5();
    break;
  case Mips::FeatureMips32:
    selectArch("mips32");
    getTargetStreamer().emitDirectiveSetMips32();
    break;
  case Mips::FeatureMips32r2:
    selectArch("mips32r2");
    getTargetStreamer().emitDirectiveSetMips32R2();
    break;
  case Mips::FeatureMips32r3:
    selectArch("mips32r3");
    getTargetStreamer().emitDirectiveSetMips32R3();
    break;
  case Mips::FeatureMips32r5:
    selectArch("mips32r5");
    getTargetStreamer().emitDirectiveSetMips32R5();
    break;
  case Mips::FeatureMips32r6:
    selectArch("mips32r6");
    getTargetStreamer().emitDirectiveSetMips32R6();
    break;
  case Mips::FeatureMips64:
    selectArch("mips64");
    getTargetStreamer().emitDirectiveSetMips64();
    break;
  case Mips::FeatureMips64r2:
    selectArch("mips64r2");
    getTargetStreamer().emitDirectiveSetMips64R2();
    break;
  case Mips::FeatureMips64r3:
    selectArch("mips64r3");
    getTargetStreamer().emitDirectiveSetMips64R3();
    break;
  case Mips::FeatureMips64r5:
    selectArch("mips64r5");
    getTargetStreamer().emitDirectiveSetMips64R5();
    break;
  case Mips::FeatureMips64r6:
    selectArch("mips64r6");
    getTargetStreamer().emitDirectiveSetMips64R6();
    break;
  case Mips::FeatureCRC:
    setFeatureBits(Mips::FeatureCRC, "crc");
    getTargetStreamer().emitDirectiveSetCRC();
    break;
  case Mips::FeatureVirt:
    setFeatureBits(Mips::FeatureVirt, "virt");
    getTargetStreamer().emitDirectiveSetVirt();
    break;
  case Mips::FeatureGINV:
    setFeatureBits(Mips::FeatureGINV, "ginv");
    getTargetStreamer().emitDirectiveSetGINV();
    break;
  }
  return false;
}

bool MipsAsmParser::eatComma(StringRef ErrorStr) {
  MCAsmParser &Parser = getParser();
  if (getLexer().isNot(AsmToken::Comma)) {
    SMLoc Loc = getLexer().getLoc();
    return Error(Loc, ErrorStr);
  }

  Parser.Lex(); // Eat the comma.
  return true;
}

// Used to determine if .cpload, .cprestore, and .cpsetup have any effect.
// In this class, it is only used for .cprestore.
// FIXME: Only keep track of IsPicEnabled in one place, instead of in both
// MipsTargetELFStreamer and MipsAsmParser.
bool MipsAsmParser::isPicAndNotNxxAbi() {
  return inPicMode() && !(isABI_N32() || isABI_N64());
}

bool MipsAsmParser::parseDirectiveCpAdd(SMLoc Loc) {
  SmallVector<std::unique_ptr<MCParsedAsmOperand>, 1> Reg;
  ParseStatus Res = parseAnyRegister(Reg);
  if (Res.isNoMatch() || Res.isFailure()) {
    reportParseError("expected register");
    return false;
  }

  MipsOperand &RegOpnd = static_cast<MipsOperand &>(*Reg[0]);
  if (!RegOpnd.isGPRAsmReg()) {
    reportParseError(RegOpnd.getStartLoc(), "invalid register");
    return false;
  }

  // If this is not the end of the statement, report an error.
  if (getLexer().isNot(AsmToken::EndOfStatement)) {
    reportParseError("unexpected token, expected end of statement");
    return false;
  }
  getParser().Lex(); // Consume the EndOfStatement.

  getTargetStreamer().emitDirectiveCpAdd(RegOpnd.getGPR32Reg());
  return false;
}

bool MipsAsmParser::parseDirectiveCpLoad(SMLoc Loc) {
  if (AssemblerOptions.back()->isReorder())
    Warning(Loc, ".cpload should be inside a noreorder section");

  if (inMips16Mode()) {
    reportParseError(".cpload is not supported in Mips16 mode");
    return false;
  }

  SmallVector<std::unique_ptr<MCParsedAsmOperand>, 1> Reg;
  ParseStatus Res = parseAnyRegister(Reg);
  if (Res.isNoMatch() || Res.isFailure()) {
    reportParseError("expected register containing function address");
    return false;
  }

  MipsOperand &RegOpnd = static_cast<MipsOperand &>(*Reg[0]);
  if (!RegOpnd.isGPRAsmReg()) {
    reportParseError(RegOpnd.getStartLoc(), "invalid register");
    return false;
  }

  // If this is not the end of the statement, report an error.
  if (getLexer().isNot(AsmToken::EndOfStatement)) {
    reportParseError("unexpected token, expected end of statement");
    return false;
  }

  getTargetStreamer().emitDirectiveCpLoad(RegOpnd.getGPR32Reg());
  return false;
}

bool MipsAsmParser::parseDirectiveCpLocal(SMLoc Loc) {
  if (!isABI_N32() && !isABI_N64()) {
    reportParseError(".cplocal is allowed only in N32 or N64 mode");
    return false;
  }

  SmallVector<std::unique_ptr<MCParsedAsmOperand>, 1> Reg;
  ParseStatus Res = parseAnyRegister(Reg);
  if (Res.isNoMatch() || Res.isFailure()) {
    reportParseError("expected register containing global pointer");
    return false;
  }

  MipsOperand &RegOpnd = static_cast<MipsOperand &>(*Reg[0]);
  if (!RegOpnd.isGPRAsmReg()) {
    reportParseError(RegOpnd.getStartLoc(), "invalid register");
    return false;
  }

  // If this is not the end of the statement, report an error.
  if (getLexer().isNot(AsmToken::EndOfStatement)) {
    reportParseError("unexpected token, expected end of statement");
    return false;
  }
  getParser().Lex(); // Consume the EndOfStatement.

  unsigned NewReg = RegOpnd.getGPR32Reg();
  if (IsPicEnabled)
    GPReg = NewReg;

  getTargetStreamer().emitDirectiveCpLocal(NewReg);
  return false;
}

bool MipsAsmParser::parseDirectiveCpRestore(SMLoc Loc) {
  MCAsmParser &Parser = getParser();

  // Note that .cprestore is ignored if used with the N32 and N64 ABIs or if it
  // is used in non-PIC mode.

  if (inMips16Mode()) {
    reportParseError(".cprestore is not supported in Mips16 mode");
    return false;
  }

  // Get the stack offset value.
  const MCExpr *StackOffset;
  int64_t StackOffsetVal;
  if (Parser.parseExpression(StackOffset)) {
    reportParseError("expected stack offset value");
    return false;
  }

  if (!StackOffset->evaluateAsAbsolute(StackOffsetVal)) {
    reportParseError("stack offset is not an absolute expression");
    return false;
  }

  if (StackOffsetVal < 0) {
    Warning(Loc, ".cprestore with negative stack offset has no effect");
    IsCpRestoreSet = false;
  } else {
    IsCpRestoreSet = true;
    CpRestoreOffset = StackOffsetVal;
  }

  // If this is not the end of the statement, report an error.
  if (getLexer().isNot(AsmToken::EndOfStatement)) {
    reportParseError("unexpected token, expected end of statement");
    return false;
  }

  if (!getTargetStreamer().emitDirectiveCpRestore(
          CpRestoreOffset, [&]() { return getATReg(Loc); }, Loc, STI))
    return true;
  Parser.Lex(); // Consume the EndOfStatement.
  return false;
}

bool MipsAsmParser::parseDirectiveCPSetup() {
  MCAsmParser &Parser = getParser();
  unsigned FuncReg;
  unsigned Save;
  bool SaveIsReg = true;

  SmallVector<std::unique_ptr<MCParsedAsmOperand>, 1> TmpReg;
  ParseStatus Res = parseAnyRegister(TmpReg);
  if (Res.isNoMatch()) {
    reportParseError("expected register containing function address");
    return false;
  }

  MipsOperand &FuncRegOpnd = static_cast<MipsOperand &>(*TmpReg[0]);
  if (!FuncRegOpnd.isGPRAsmReg()) {
    reportParseError(FuncRegOpnd.getStartLoc(), "invalid register");
    return false;
  }

  FuncReg = FuncRegOpnd.getGPR32Reg();
  TmpReg.clear();

  if (!eatComma("unexpected token, expected comma"))
    return true;

  Res = parseAnyRegister(TmpReg);
  if (Res.isNoMatch()) {
    const MCExpr *OffsetExpr;
    int64_t OffsetVal;
    SMLoc ExprLoc = getLexer().getLoc();

    if (Parser.parseExpression(OffsetExpr) ||
        !OffsetExpr->evaluateAsAbsolute(OffsetVal)) {
      reportParseError(ExprLoc, "expected save register or stack offset");
      return false;
    }

    Save = OffsetVal;
    SaveIsReg = false;
  } else {
    MipsOperand &SaveOpnd = static_cast<MipsOperand &>(*TmpReg[0]);
    if (!SaveOpnd.isGPRAsmReg()) {
      reportParseError(SaveOpnd.getStartLoc(), "invalid register");
      return false;
    }
    Save = SaveOpnd.getGPR32Reg();
  }

  if (!eatComma("unexpected token, expected comma"))
    return true;

  const MCExpr *Expr;
  if (Parser.parseExpression(Expr)) {
    reportParseError("expected expression");
    return false;
  }

  if (Expr->getKind() != MCExpr::SymbolRef) {
    reportParseError("expected symbol");
    return false;
  }
  const MCSymbolRefExpr *Ref = static_cast<const MCSymbolRefExpr *>(Expr);

  CpSaveLocation = Save;
  CpSaveLocationIsRegister = SaveIsReg;

  getTargetStreamer().emitDirectiveCpsetup(FuncReg, Save, Ref->getSymbol(),
                                           SaveIsReg);
  return false;
}

bool MipsAsmParser::parseDirectiveCPReturn() {
  getTargetStreamer().emitDirectiveCpreturn(CpSaveLocation,
                                            CpSaveLocationIsRegister);
  return false;
}

bool MipsAsmParser::parseDirectiveNaN() {
  MCAsmParser &Parser = getParser();
  if (getLexer().isNot(AsmToken::EndOfStatement)) {
    const AsmToken &Tok = Parser.getTok();

    if (Tok.getString() == "2008") {
      Parser.Lex();
      getTargetStreamer().emitDirectiveNaN2008();
      return false;
    } else if (Tok.getString() == "legacy") {
      Parser.Lex();
      getTargetStreamer().emitDirectiveNaNLegacy();
      return false;
    }
  }
  // If we don't recognize the option passed to the .nan
  // directive (e.g. no option or unknown option), emit an error.
  reportParseError("invalid option in .nan directive");
  return false;
}

bool MipsAsmParser::parseDirectiveSet() {
  const AsmToken &Tok = getParser().getTok();
  StringRef IdVal = Tok.getString();
  SMLoc Loc = Tok.getLoc();

  if (IdVal == "noat")
    return parseSetNoAtDirective();
  if (IdVal == "at")
    return parseSetAtDirective();
  if (IdVal == "arch")
    return parseSetArchDirective();
  if (IdVal == "bopt") {
    Warning(Loc, "'bopt' feature is unsupported");
    getParser().Lex();
    return false;
  }
  if (IdVal == "nobopt") {
    // We're already running in nobopt mode, so nothing to do.
    getParser().Lex();
    return false;
  }
  if (IdVal == "fp")
    return parseSetFpDirective();
  if (IdVal == "oddspreg")
    return parseSetOddSPRegDirective();
  if (IdVal == "nooddspreg")
    return parseSetNoOddSPRegDirective();
  if (IdVal == "pop")
    return parseSetPopDirective();
  if (IdVal == "push")
    return parseSetPushDirective();
  if (IdVal == "reorder")
    return parseSetReorderDirective();
  if (IdVal == "noreorder")
    return parseSetNoReorderDirective();
  if (IdVal == "macro")
    return parseSetMacroDirective();
  if (IdVal == "nomacro")
    return parseSetNoMacroDirective();
  if (IdVal == "mips16")
    return parseSetMips16Directive();
  if (IdVal == "nomips16")
    return parseSetNoMips16Directive();
  if (IdVal == "nomicromips") {
    clearFeatureBits(Mips::FeatureMicroMips, "micromips");
    getTargetStreamer().emitDirectiveSetNoMicroMips();
    getParser().eatToEndOfStatement();
    return false;
  }
  if (IdVal == "micromips") {
    if (hasMips64r6()) {
      Error(Loc, ".set micromips directive is not supported with MIPS64R6");
      return false;
    }
    return parseSetFeature(Mips::FeatureMicroMips);
  }
  if (IdVal == "mips0")
    return parseSetMips0Directive();
  if (IdVal == "mips1")
    return parseSetFeature(Mips::FeatureMips1);
  if (IdVal == "mips2")
    return parseSetFeature(Mips::FeatureMips2);
  if (IdVal == "mips3")
    return parseSetFeature(Mips::FeatureMips3);
  if (IdVal == "mips4")
    return parseSetFeature(Mips::FeatureMips4);
  if (IdVal == "mips5")
    return parseSetFeature(Mips::FeatureMips5);
  if (IdVal == "mips32")
    return parseSetFeature(Mips::FeatureMips32);
  if (IdVal == "mips32r2")
    return parseSetFeature(Mips::FeatureMips32r2);
  if (IdVal == "mips32r3")
    return parseSetFeature(Mips::FeatureMips32r3);
  if (IdVal == "mips32r5")
    return parseSetFeature(Mips::FeatureMips32r5);
  if (IdVal == "mips32r6")
    return parseSetFeature(Mips::FeatureMips32r6);
  if (IdVal == "mips64")
    return parseSetFeature(Mips::FeatureMips64);
  if (IdVal == "mips64r2")
    return parseSetFeature(Mips::FeatureMips64r2);
  if (IdVal == "mips64r3")
    return parseSetFeature(Mips::FeatureMips64r3);
  if (IdVal == "mips64r5")
    return parseSetFeature(Mips::FeatureMips64r5);
  if (IdVal == "mips64r6") {
    if (inMicroMipsMode()) {
      Error(Loc, "MIPS64R6 is not supported with microMIPS");
      return false;
    }
    return parseSetFeature(Mips::FeatureMips64r6);
  }
  if (IdVal == "dsp")
    return parseSetFeature(Mips::FeatureDSP);
  if (IdVal == "dspr2")
    return parseSetFeature(Mips::FeatureDSPR2);
  if (IdVal == "nodsp")
    return parseSetNoDspDirective();
  if (IdVal == "mips3d")
    return parseSetFeature(Mips::FeatureMips3D);
  if (IdVal == "nomips3d")
    return parseSetNoMips3DDirective();
  if (IdVal == "msa")
    return parseSetMsaDirective();
  if (IdVal == "nomsa")
    return parseSetNoMsaDirective();
  if (IdVal == "mt")
    return parseSetMtDirective();
  if (IdVal == "nomt")
    return parseSetNoMtDirective();
  if (IdVal == "softfloat")
    return parseSetSoftFloatDirective();
  if (IdVal == "hardfloat")
    return parseSetHardFloatDirective();
  if (IdVal == "crc")
    return parseSetFeature(Mips::FeatureCRC);
  if (IdVal == "nocrc")
    return parseSetNoCRCDirective();
  if (IdVal == "virt")
    return parseSetFeature(Mips::FeatureVirt);
  if (IdVal == "novirt")
    return parseSetNoVirtDirective();
  if (IdVal == "ginv")
    return parseSetFeature(Mips::FeatureGINV);
  if (IdVal == "noginv")
    return parseSetNoGINVDirective();

  // It is just an identifier, look for an assignment.
  return parseSetAssignment();
}

/// parseDirectiveGpWord
///  ::= .gpword local_sym
bool MipsAsmParser::parseDirectiveGpWord() {
  const MCExpr *Value;
  if (getParser().parseExpression(Value))
    return true;
  getTargetStreamer().emitGPRel32Value(Value);
  return parseEOL();
}

/// parseDirectiveGpDWord
///  ::= .gpdword local_sym
bool MipsAsmParser::parseDirectiveGpDWord() {
  const MCExpr *Value;
  if (getParser().parseExpression(Value))
    return true;
  getTargetStreamer().emitGPRel64Value(Value);
  return parseEOL();
}

/// parseDirectiveDtpRelWord
///  ::= .dtprelword tls_sym
bool MipsAsmParser::parseDirectiveDtpRelWord() {
  const MCExpr *Value;
  if (getParser().parseExpression(Value))
    return true;
  getTargetStreamer().emitDTPRel32Value(Value);
  return parseEOL();
}

/// parseDirectiveDtpRelDWord
///  ::= .dtpreldword tls_sym
bool MipsAsmParser::parseDirectiveDtpRelDWord() {
  const MCExpr *Value;
  if (getParser().parseExpression(Value))
    return true;
  getTargetStreamer().emitDTPRel64Value(Value);
  return parseEOL();
}

/// parseDirectiveTpRelWord
///  ::= .tprelword tls_sym
bool MipsAsmParser::parseDirectiveTpRelWord() {
  const MCExpr *Value;
  if (getParser().parseExpression(Value))
    return true;
  getTargetStreamer().emitTPRel32Value(Value);
  return parseEOL();
}

/// parseDirectiveTpRelDWord
///  ::= .tpreldword tls_sym
bool MipsAsmParser::parseDirectiveTpRelDWord() {
  const MCExpr *Value;
  if (getParser().parseExpression(Value))
    return true;
  getTargetStreamer().emitTPRel64Value(Value);
  return parseEOL();
}

bool MipsAsmParser::parseDirectiveOption() {
  MCAsmParser &Parser = getParser();
  // Get the option token.
  AsmToken Tok = Parser.getTok();
  // At the moment only identifiers are supported.
  if (Tok.isNot(AsmToken::Identifier)) {
    return Error(Parser.getTok().getLoc(),
                 "unexpected token, expected identifier");
  }

  StringRef Option = Tok.getIdentifier();

  if (Option == "pic0") {
    // MipsAsmParser needs to know if the current PIC mode changes.
    IsPicEnabled = false;

    getTargetStreamer().emitDirectiveOptionPic0();
    Parser.Lex();
    if (Parser.getTok().isNot(AsmToken::EndOfStatement)) {
      return Error(Parser.getTok().getLoc(),
                   "unexpected token, expected end of statement");
    }
    return false;
  }

  if (Option == "pic2") {
    // MipsAsmParser needs to know if the current PIC mode changes.
    IsPicEnabled = true;

    getTargetStreamer().emitDirectiveOptionPic2();
    Parser.Lex();
    if (Parser.getTok().isNot(AsmToken::EndOfStatement)) {
      return Error(Parser.getTok().getLoc(),
                   "unexpected token, expected end of statement");
    }
    return false;
  }

  // Unknown option.
  Warning(Parser.getTok().getLoc(),
          "unknown option, expected 'pic0' or 'pic2'");
  Parser.eatToEndOfStatement();
  return false;
}

/// parseInsnDirective
///  ::= .insn
bool MipsAsmParser::parseInsnDirective() {
  // If this is not the end of the statement, report an error.
  if (getLexer().isNot(AsmToken::EndOfStatement)) {
    reportParseError("unexpected token, expected end of statement");
    return false;
  }

  // The actual label marking happens in
  // MipsELFStreamer::createPendingLabelRelocs().
  getTargetStreamer().emitDirectiveInsn();

  getParser().Lex(); // Eat EndOfStatement token.
  return false;
}

/// parseRSectionDirective
///  ::= .rdata
bool MipsAsmParser::parseRSectionDirective(StringRef Section) {
  // If this is not the end of the statement, report an error.
  if (getLexer().isNot(AsmToken::EndOfStatement)) {
    reportParseError("unexpected token, expected end of statement");
    return false;
  }

  MCSection *ELFSection = getContext().getELFSection(
      Section, ELF::SHT_PROGBITS, ELF::SHF_ALLOC);
  getParser().getStreamer().switchSection(ELFSection);

  getParser().Lex(); // Eat EndOfStatement token.
  return false;
}

/// parseSSectionDirective
///  ::= .sbss
///  ::= .sdata
bool MipsAsmParser::parseSSectionDirective(StringRef Section, unsigned Type) {
  // If this is not the end of the statement, report an error.
  if (getLexer().isNot(AsmToken::EndOfStatement)) {
    reportParseError("unexpected token, expected end of statement");
    return false;
  }

  MCSection *ELFSection = getContext().getELFSection(
      Section, Type, ELF::SHF_WRITE | ELF::SHF_ALLOC | ELF::SHF_MIPS_GPREL);
  getParser().getStreamer().switchSection(ELFSection);

  getParser().Lex(); // Eat EndOfStatement token.
  return false;
}

/// parseDirectiveModule
///  ::= .module oddspreg
///  ::= .module nooddspreg
///  ::= .module fp=value
///  ::= .module softfloat
///  ::= .module hardfloat
///  ::= .module mt
///  ::= .module crc
///  ::= .module nocrc
///  ::= .module virt
///  ::= .module novirt
///  ::= .module ginv
///  ::= .module noginv
bool MipsAsmParser::parseDirectiveModule() {
  MCAsmParser &Parser = getParser();
  AsmLexer &Lexer = getLexer();
  SMLoc L = Lexer.getLoc();

  if (!getTargetStreamer().isModuleDirectiveAllowed()) {
    // TODO : get a better message.
    reportParseError(".module directive must appear before any code");
    return false;
  }

  StringRef Option;
  if (Parser.parseIdentifier(Option)) {
    reportParseError("expected .module option identifier");
    return false;
  }

  if (Option == "oddspreg") {
    clearModuleFeatureBits(Mips::FeatureNoOddSPReg, "nooddspreg");

    // Synchronize the abiflags information with the FeatureBits information we
    // changed above.
    getTargetStreamer().updateABIInfo(*this);

    // If printing assembly, use the recently updated abiflags information.
    // If generating ELF, don't do anything (the .MIPS.abiflags section gets
    // emitted at the end).
    getTargetStreamer().emitDirectiveModuleOddSPReg();

    // If this is not the end of the statement, report an error.
    if (getLexer().isNot(AsmToken::EndOfStatement)) {
      reportParseError("unexpected token, expected end of statement");
      return false;
    }

    return false; // parseDirectiveModule has finished successfully.
  } else if (Option == "nooddspreg") {
    if (!isABI_O32()) {
      return Error(L, "'.module nooddspreg' requires the O32 ABI");
    }

    setModuleFeatureBits(Mips::FeatureNoOddSPReg, "nooddspreg");

    // Synchronize the abiflags information with the FeatureBits information we
    // changed above.
    getTargetStreamer().updateABIInfo(*this);

    // If printing assembly, use the recently updated abiflags information.
    // If generating ELF, don't do anything (the .MIPS.abiflags section gets
    // emitted at the end).
    getTargetStreamer().emitDirectiveModuleOddSPReg();

    // If this is not the end of the statement, report an error.
    if (getLexer().isNot(AsmToken::EndOfStatement)) {
      reportParseError("unexpected token, expected end of statement");
      return false;
    }

    return false; // parseDirectiveModule has finished successfully.
  } else if (Option == "fp") {
    return parseDirectiveModuleFP();
  } else if (Option == "softfloat") {
    setModuleFeatureBits(Mips::FeatureSoftFloat, "soft-float");

    // Synchronize the ABI Flags information with the FeatureBits information we
    // updated above.
    getTargetStreamer().updateABIInfo(*this);

    // If printing assembly, use the recently updated ABI Flags information.
    // If generating ELF, don't do anything (the .MIPS.abiflags section gets
    // emitted later).
    getTargetStreamer().emitDirectiveModuleSoftFloat();

    // If this is not the end of the statement, report an error.
    if (getLexer().isNot(AsmToken::EndOfStatement)) {
      reportParseError("unexpected token, expected end of statement");
      return false;
    }

    return false; // parseDirectiveModule has finished successfully.
  } else if (Option == "hardfloat") {
    clearModuleFeatureBits(Mips::FeatureSoftFloat, "soft-float");

    // Synchronize the ABI Flags information with the FeatureBits information we
    // updated above.
    getTargetStreamer().updateABIInfo(*this);

    // If printing assembly, use the recently updated ABI Flags information.
    // If generating ELF, don't do anything (the .MIPS.abiflags section gets
    // emitted later).
    getTargetStreamer().emitDirectiveModuleHardFloat();

    // If this is not the end of the statement, report an error.
    if (getLexer().isNot(AsmToken::EndOfStatement)) {
      reportParseError("unexpected token, expected end of statement");
      return false;
    }

    return false; // parseDirectiveModule has finished successfully.
  } else if (Option == "mt") {
    setModuleFeatureBits(Mips::FeatureMT, "mt");

    // Synchronize the ABI Flags information with the FeatureBits information we
    // updated above.
    getTargetStreamer().updateABIInfo(*this);

    // If printing assembly, use the recently updated ABI Flags information.
    // If generating ELF, don't do anything (the .MIPS.abiflags section gets
    // emitted later).
    getTargetStreamer().emitDirectiveModuleMT();

    // If this is not the end of the statement, report an error.
    if (getLexer().isNot(AsmToken::EndOfStatement)) {
      reportParseError("unexpected token, expected end of statement");
      return false;
    }

    return false; // parseDirectiveModule has finished successfully.
  } else if (Option == "crc") {
    setModuleFeatureBits(Mips::FeatureCRC, "crc");

    // Synchronize the ABI Flags information with the FeatureBits information we
    // updated above.
    getTargetStreamer().updateABIInfo(*this);

    // If printing assembly, use the recently updated ABI Flags information.
    // If generating ELF, don't do anything (the .MIPS.abiflags section gets
    // emitted later).
    getTargetStreamer().emitDirectiveModuleCRC();

    // If this is not the end of the statement, report an error.
    if (getLexer().isNot(AsmToken::EndOfStatement)) {
      reportParseError("unexpected token, expected end of statement");
      return false;
    }

    return false; // parseDirectiveModule has finished successfully.
  } else if (Option == "nocrc") {
    clearModuleFeatureBits(Mips::FeatureCRC, "crc");

    // Synchronize the ABI Flags information with the FeatureBits information we
    // updated above.
    getTargetStreamer().updateABIInfo(*this);

    // If printing assembly, use the recently updated ABI Flags information.
    // If generating ELF, don't do anything (the .MIPS.abiflags section gets
    // emitted later).
    getTargetStreamer().emitDirectiveModuleNoCRC();

    // If this is not the end of the statement, report an error.
    if (getLexer().isNot(AsmToken::EndOfStatement)) {
      reportParseError("unexpected token, expected end of statement");
      return false;
    }

    return false; // parseDirectiveModule has finished successfully.
  } else if (Option == "virt") {
    setModuleFeatureBits(Mips::FeatureVirt, "virt");

    // Synchronize the ABI Flags information with the FeatureBits information we
    // updated above.
    getTargetStreamer().updateABIInfo(*this);

    // If printing assembly, use the recently updated ABI Flags information.
    // If generating ELF, don't do anything (the .MIPS.abiflags section gets
    // emitted later).
    getTargetStreamer().emitDirectiveModuleVirt();

    // If this is not the end of the statement, report an error.
    if (getLexer().isNot(AsmToken::EndOfStatement)) {
      reportParseError("unexpected token, expected end of statement");
      return false;
    }

    return false; // parseDirectiveModule has finished successfully.
  } else if (Option == "novirt") {
    clearModuleFeatureBits(Mips::FeatureVirt, "virt");

    // Synchronize the ABI Flags information with the FeatureBits information we
    // updated above.
    getTargetStreamer().updateABIInfo(*this);

    // If printing assembly, use the recently updated ABI Flags information.
    // If generating ELF, don't do anything (the .MIPS.abiflags section gets
    // emitted later).
    getTargetStreamer().emitDirectiveModuleNoVirt();

    // If this is not the end of the statement, report an error.
    if (getLexer().isNot(AsmToken::EndOfStatement)) {
      reportParseError("unexpected token, expected end of statement");
      return false;
    }

    return false; // parseDirectiveModule has finished successfully.
  } else if (Option == "ginv") {
    setModuleFeatureBits(Mips::FeatureGINV, "ginv");

    // Synchronize the ABI Flags information with the FeatureBits information we
    // updated above.
    getTargetStreamer().updateABIInfo(*this);

    // If printing assembly, use the recently updated ABI Flags information.
    // If generating ELF, don't do anything (the .MIPS.abiflags section gets
    // emitted later).
    getTargetStreamer().emitDirectiveModuleGINV();

    // If this is not the end of the statement, report an error.
    if (getLexer().isNot(AsmToken::EndOfStatement)) {
      reportParseError("unexpected token, expected end of statement");
      return false;
    }

    return false; // parseDirectiveModule has finished successfully.
  } else if (Option == "noginv") {
    clearModuleFeatureBits(Mips::FeatureGINV, "ginv");

    // Synchronize the ABI Flags information with the FeatureBits information we
    // updated above.
    getTargetStreamer().updateABIInfo(*this);

    // If printing assembly, use the recently updated ABI Flags information.
    // If generating ELF, don't do anything (the .MIPS.abiflags section gets
    // emitted later).
    getTargetStreamer().emitDirectiveModuleNoGINV();

    // If this is not the end of the statement, report an error.
    if (getLexer().isNot(AsmToken::EndOfStatement)) {
      reportParseError("unexpected token, expected end of statement");
      return false;
    }

    return false; // parseDirectiveModule has finished successfully.
  } else {
    return Error(L, "'" + Twine(Option) + "' is not a valid .module option.");
  }
}

/// parseDirectiveModuleFP
///  ::= =32
///  ::= =xx
///  ::= =64
bool MipsAsmParser::parseDirectiveModuleFP() {
  MCAsmParser &Parser = getParser();
  AsmLexer &Lexer = getLexer();

  if (Lexer.isNot(AsmToken::Equal)) {
    reportParseError("unexpected token, expected equals sign '='");
    return false;
  }
  Parser.Lex(); // Eat '=' token.

  MipsABIFlagsSection::FpABIKind FpABI;
  if (!parseFpABIValue(FpABI, ".module"))
    return false;

  if (getLexer().isNot(AsmToken::EndOfStatement)) {
    reportParseError("unexpected token, expected end of statement");
    return false;
  }

  // Synchronize the abiflags information with the FeatureBits information we
  // changed above.
  getTargetStreamer().updateABIInfo(*this);

  // If printing assembly, use the recently updated abiflags information.
  // If generating ELF, don't do anything (the .MIPS.abiflags section gets
  // emitted at the end).
  getTargetStreamer().emitDirectiveModuleFP();

  Parser.Lex(); // Consume the EndOfStatement.
  return false;
}

bool MipsAsmParser::parseFpABIValue(MipsABIFlagsSection::FpABIKind &FpABI,
                                    StringRef Directive) {
  MCAsmParser &Parser = getParser();
  AsmLexer &Lexer = getLexer();
  bool ModuleLevelOptions = Directive == ".module";

  if (Lexer.is(AsmToken::Identifier)) {
    StringRef Value = Parser.getTok().getString();
    Parser.Lex();

    if (Value != "xx") {
      reportParseError("unsupported value, expected 'xx', '32' or '64'");
      return false;
    }

    if (!isABI_O32()) {
      reportParseError("'" + Directive + " fp=xx' requires the O32 ABI");
      return false;
    }

    FpABI = MipsABIFlagsSection::FpABIKind::XX;
    if (ModuleLevelOptions) {
      setModuleFeatureBits(Mips::FeatureFPXX, "fpxx");
      clearModuleFeatureBits(Mips::FeatureFP64Bit, "fp64");
    } else {
      setFeatureBits(Mips::FeatureFPXX, "fpxx");
      clearFeatureBits(Mips::FeatureFP64Bit, "fp64");
    }
    return true;
  }

  if (Lexer.is(AsmToken::Integer)) {
    unsigned Value = Parser.getTok().getIntVal();
    Parser.Lex();

    if (Value != 32 && Value != 64) {
      reportParseError("unsupported value, expected 'xx', '32' or '64'");
      return false;
    }

    if (Value == 32) {
      if (!isABI_O32()) {
        reportParseError("'" + Directive + " fp=32' requires the O32 ABI");
        return false;
      }

      FpABI = MipsABIFlagsSection::FpABIKind::S32;
      if (ModuleLevelOptions) {
        clearModuleFeatureBits(Mips::FeatureFPXX, "fpxx");
        clearModuleFeatureBits(Mips::FeatureFP64Bit, "fp64");
      } else {
        clearFeatureBits(Mips::FeatureFPXX, "fpxx");
        clearFeatureBits(Mips::FeatureFP64Bit, "fp64");
      }
    } else {
      FpABI = MipsABIFlagsSection::FpABIKind::S64;
      if (ModuleLevelOptions) {
        clearModuleFeatureBits(Mips::FeatureFPXX, "fpxx");
        setModuleFeatureBits(Mips::FeatureFP64Bit, "fp64");
      } else {
        clearFeatureBits(Mips::FeatureFPXX, "fpxx");
        setFeatureBits(Mips::FeatureFP64Bit, "fp64");
      }
    }

    return true;
  }

  return false;
}

bool MipsAsmParser::ParseDirective(AsmToken DirectiveID) {
  // This returns false if this function recognizes the directive
  // regardless of whether it is successfully handles or reports an
  // error. Otherwise it returns true to give the generic parser a
  // chance at recognizing it.

  MCAsmParser &Parser = getParser();
  StringRef IDVal = DirectiveID.getString();

  if (IDVal == ".cpadd") {
    parseDirectiveCpAdd(DirectiveID.getLoc());
    return false;
  }
  if (IDVal == ".cpload") {
    parseDirectiveCpLoad(DirectiveID.getLoc());
    return false;
  }
  if (IDVal == ".cprestore") {
    parseDirectiveCpRestore(DirectiveID.getLoc());
    return false;
  }
  if (IDVal == ".cplocal") {
    parseDirectiveCpLocal(DirectiveID.getLoc());
    return false;
  }
  if (IDVal == ".ent") {
    StringRef SymbolName;

    if (Parser.parseIdentifier(SymbolName)) {
      reportParseError("expected identifier after .ent");
      return false;
    }

    // There's an undocumented extension that allows an integer to
    // follow the name of the procedure which AFAICS is ignored by GAS.
    // Example: .ent foo,2
    if (getLexer().isNot(AsmToken::EndOfStatement)) {
      if (getLexer().isNot(AsmToken::Comma)) {
        // Even though we accept this undocumented extension for compatibility
        // reasons, the additional integer argument does not actually change
        // the behaviour of the '.ent' directive, so we would like to discourage
        // its use. We do this by not referring to the extended version in
        // error messages which are not directly related to its use.
        reportParseError("unexpected token, expected end of statement");
        return false;
      }
      Parser.Lex(); // Eat the comma.
      const MCExpr *DummyNumber;
      int64_t DummyNumberVal;
      // If the user was explicitly trying to use the extended version,
      // we still give helpful extension-related error messages.
      if (Parser.parseExpression(DummyNumber)) {
        reportParseError("expected number after comma");
        return false;
      }
      if (!DummyNumber->evaluateAsAbsolute(DummyNumberVal)) {
        reportParseError("expected an absolute expression after comma");
        return false;
      }
    }

    // If this is not the end of the statement, report an error.
    if (getLexer().isNot(AsmToken::EndOfStatement)) {
      reportParseError("unexpected token, expected end of statement");
      return false;
    }

    MCSymbol *Sym = getContext().getOrCreateSymbol(SymbolName);

    getTargetStreamer().emitDirectiveEnt(*Sym);
    CurrentFn = Sym;
    IsCpRestoreSet = false;
    return false;
  }

  if (IDVal == ".end") {
    StringRef SymbolName;

    if (Parser.parseIdentifier(SymbolName)) {
      reportParseError("expected identifier after .end");
      return false;
    }

    if (getLexer().isNot(AsmToken::EndOfStatement)) {
      reportParseError("unexpected token, expected end of statement");
      return false;
    }

    if (CurrentFn == nullptr) {
      reportParseError(".end used without .ent");
      return false;
    }

    if ((SymbolName != CurrentFn->getName())) {
      reportParseError(".end symbol does not match .ent symbol");
      return false;
    }

    getTargetStreamer().emitDirectiveEnd(SymbolName);
    CurrentFn = nullptr;
    IsCpRestoreSet = false;
    return false;
  }

  if (IDVal == ".frame") {
    // .frame $stack_reg, frame_size_in_bytes, $return_reg
    SmallVector<std::unique_ptr<MCParsedAsmOperand>, 1> TmpReg;
    ParseStatus Res = parseAnyRegister(TmpReg);
    if (Res.isNoMatch() || Res.isFailure()) {
      reportParseError("expected stack register");
      return false;
    }

    MipsOperand &StackRegOpnd = static_cast<MipsOperand &>(*TmpReg[0]);
    if (!StackRegOpnd.isGPRAsmReg()) {
      reportParseError(StackRegOpnd.getStartLoc(),
                       "expected general purpose register");
      return false;
    }
    unsigned StackReg = StackRegOpnd.getGPR32Reg();

    if (Parser.getTok().is(AsmToken::Comma))
      Parser.Lex();
    else {
      reportParseError("unexpected token, expected comma");
      return false;
    }

    // Parse the frame size.
    const MCExpr *FrameSize;
    int64_t FrameSizeVal;

    if (Parser.parseExpression(FrameSize)) {
      reportParseError("expected frame size value");
      return false;
    }

    if (!FrameSize->evaluateAsAbsolute(FrameSizeVal)) {
      reportParseError("frame size not an absolute expression");
      return false;
    }

    if (Parser.getTok().is(AsmToken::Comma))
      Parser.Lex();
    else {
      reportParseError("unexpected token, expected comma");
      return false;
    }

    // Parse the return register.
    TmpReg.clear();
    Res = parseAnyRegister(TmpReg);
    if (Res.isNoMatch() || Res.isFailure()) {
      reportParseError("expected return register");
      return false;
    }

    MipsOperand &ReturnRegOpnd = static_cast<MipsOperand &>(*TmpReg[0]);
    if (!ReturnRegOpnd.isGPRAsmReg()) {
      reportParseError(ReturnRegOpnd.getStartLoc(),
                       "expected general purpose register");
      return false;
    }

    // If this is not the end of the statement, report an error.
    if (getLexer().isNot(AsmToken::EndOfStatement)) {
      reportParseError("unexpected token, expected end of statement");
      return false;
    }

    getTargetStreamer().emitFrame(StackReg, FrameSizeVal,
                                  ReturnRegOpnd.getGPR32Reg());
    IsCpRestoreSet = false;
    return false;
  }

  if (IDVal == ".set") {
    parseDirectiveSet();
    return false;
  }

  if (IDVal == ".mask" || IDVal == ".fmask") {
    // .mask bitmask, frame_offset
    // bitmask: One bit for each register used.
    // frame_offset: Offset from Canonical Frame Address ($sp on entry) where
    //               first register is expected to be saved.
    // Examples:
    //   .mask 0x80000000, -4
    //   .fmask 0x80000000, -4
    //

    // Parse the bitmask
    const MCExpr *BitMask;
    int64_t BitMaskVal;

    if (Parser.parseExpression(BitMask)) {
      reportParseError("expected bitmask value");
      return false;
    }

    if (!BitMask->evaluateAsAbsolute(BitMaskVal)) {
      reportParseError("bitmask not an absolute expression");
      return false;
    }

    if (Parser.getTok().is(AsmToken::Comma))
      Parser.Lex();
    else {
      reportParseError("unexpected token, expected comma");
      return false;
    }

    // Parse the frame_offset
    const MCExpr *FrameOffset;
    int64_t FrameOffsetVal;

    if (Parser.parseExpression(FrameOffset)) {
      reportParseError("expected frame offset value");
      return false;
    }

    if (!FrameOffset->evaluateAsAbsolute(FrameOffsetVal)) {
      reportParseError("frame offset not an absolute expression");
      return false;
    }

    // If this is not the end of the statement, report an error.
    if (getLexer().isNot(AsmToken::EndOfStatement)) {
      reportParseError("unexpected token, expected end of statement");
      return false;
    }

    if (IDVal == ".mask")
      getTargetStreamer().emitMask(BitMaskVal, FrameOffsetVal);
    else
      getTargetStreamer().emitFMask(BitMaskVal, FrameOffsetVal);
    return false;
  }

  if (IDVal == ".nan")
    return parseDirectiveNaN();

  if (IDVal == ".gpword") {
    parseDirectiveGpWord();
    return false;
  }

  if (IDVal == ".gpdword") {
    parseDirectiveGpDWord();
    return false;
  }

  if (IDVal == ".dtprelword") {
    parseDirectiveDtpRelWord();
    return false;
  }

  if (IDVal == ".dtpreldword") {
    parseDirectiveDtpRelDWord();
    return false;
  }

  if (IDVal == ".tprelword") {
    parseDirectiveTpRelWord();
    return false;
  }

  if (IDVal == ".tpreldword") {
    parseDirectiveTpRelDWord();
    return false;
  }

  if (IDVal == ".option") {
    parseDirectiveOption();
    return false;
  }

  if (IDVal == ".abicalls") {
    getTargetStreamer().emitDirectiveAbiCalls();
    if (Parser.getTok().isNot(AsmToken::EndOfStatement)) {
      Error(Parser.getTok().getLoc(),
            "unexpected token, expected end of statement");
    }
    return false;
  }

  if (IDVal == ".cpsetup") {
    parseDirectiveCPSetup();
    return false;
  }
  if (IDVal == ".cpreturn") {
    parseDirectiveCPReturn();
    return false;
  }
  if (IDVal == ".module") {
    parseDirectiveModule();
    return false;
  }
  if (IDVal == ".llvm_internal_mips_reallow_module_directive") {
    parseInternalDirectiveReallowModule();
    return false;
  }
  if (IDVal == ".insn") {
    parseInsnDirective();
    return false;
  }
  if (IDVal == ".rdata") {
    parseRSectionDirective(".rodata");
    return false;
  }
  if (IDVal == ".sbss") {
    parseSSectionDirective(IDVal, ELF::SHT_NOBITS);
    return false;
  }
  if (IDVal == ".sdata") {
    parseSSectionDirective(IDVal, ELF::SHT_PROGBITS);
    return false;
  }

  return true;
}

bool MipsAsmParser::parseInternalDirectiveReallowModule() {
  // If this is not the end of the statement, report an error.
  if (getLexer().isNot(AsmToken::EndOfStatement)) {
    reportParseError("unexpected token, expected end of statement");
    return false;
  }

  getTargetStreamer().reallowModuleDirective();

  getParser().Lex(); // Eat EndOfStatement token.
  return false;
}

extern "C" LLVM_ABI LLVM_EXTERNAL_VISIBILITY void
LLVMInitializeMipsAsmParser() {
  RegisterMCAsmParser<MipsAsmParser> X(getTheMipsTarget());
  RegisterMCAsmParser<MipsAsmParser> Y(getTheMipselTarget());
  RegisterMCAsmParser<MipsAsmParser> A(getTheMips64Target());
  RegisterMCAsmParser<MipsAsmParser> B(getTheMips64elTarget());
}

#define GET_REGISTER_MATCHER
#define GET_MATCHER_IMPLEMENTATION
#define GET_MNEMONIC_SPELL_CHECKER
#include "MipsGenAsmMatcher.inc"

bool MipsAsmParser::mnemonicIsValid(StringRef Mnemonic, unsigned VariantID) {
  // Find the appropriate table for this asm variant.
  const MatchEntry *Start, *End;
  switch (VariantID) {
  default: llvm_unreachable("invalid variant!");
  case 0: Start = std::begin(MatchTable0); End = std::end(MatchTable0); break;
  }
  // Search the table.
  auto MnemonicRange = std::equal_range(Start, End, Mnemonic, LessOpcode());
  return MnemonicRange.first != MnemonicRange.second;
}<|MERGE_RESOLUTION|>--- conflicted
+++ resolved
@@ -3009,15 +3009,9 @@
       // this happens then the last instruction must use $rd as the result
       // register.
       const MCExpr *CallHiExpr =
-<<<<<<< HEAD
-          MipsMCExpr::create(MipsMCExpr::MEK_GOT_HI16, SymExpr, getContext());
-      const MCExpr *CallLoExpr = MipsMCExpr::create(
-          Res.getAddSym(), MipsMCExpr::MEK_GOT_LO16, getContext());
-=======
           MCSpecifierExpr::create(SymExpr, Mips::S_GOT_HI16, getContext());
       const MCExpr *CallLoExpr = MCSpecifierExpr::create(
           Res.getAddSym(), Mips::S_GOT_LO16, getContext());
->>>>>>> eb0f1dc0
 
       TOut.emitRX(Mips::LUi, TmpReg, MCOperand::createExpr(CallHiExpr), IDLoc,
                   STI);
@@ -3048,13 +3042,8 @@
       // The daddiu's marked with a '>' may be omitted if they are redundant. If
       // this happens then the last instruction must use $rd as the result
       // register.
-<<<<<<< HEAD
-      GotExpr = MipsMCExpr::create(Res.getAddSym(), MipsMCExpr::MEK_GOT_DISP,
-                                   getContext());
-=======
       GotExpr = MCSpecifierExpr::create(Res.getAddSym(), Mips::S_GOT_DISP,
                                         getContext());
->>>>>>> eb0f1dc0
       if (Res.getConstant() != 0) {
         // Symbols fully resolve with just the %got_disp(symbol) but we
         // must still account for any offset to the symbol for
@@ -3087,13 +3076,8 @@
         // External symbols fully resolve the symbol with just the %got(symbol)
         // but we must still account for any offset to the symbol for
         // expressions like symbol+8.
-<<<<<<< HEAD
-        GotExpr = MipsMCExpr::create(Res.getAddSym(), MipsMCExpr::MEK_GOT,
-                                     getContext());
-=======
         GotExpr =
             MCSpecifierExpr::create(Res.getAddSym(), Mips::S_GOT, getContext());
->>>>>>> eb0f1dc0
         if (Res.getConstant() != 0)
           LoExpr = MCConstantExpr::create(Res.getConstant(), getContext());
       }
@@ -3328,13 +3312,8 @@
 
   if(IsPicEnabled) {
     const MCExpr *GotSym = MCSymbolRefExpr::create(Sym, getContext());
-<<<<<<< HEAD
-    const MipsMCExpr *GotExpr =
-        MipsMCExpr::create(MipsMCExpr::MEK_GOT, GotSym, getContext());
-=======
     const auto *GotExpr =
         MCSpecifierExpr::create(GotSym, Mips::S_GOT, getContext());
->>>>>>> eb0f1dc0
 
     if(isABI_O32() || isABI_N32()) {
       TOut.emitRRX(Mips::LW, ATReg, GPReg, MCOperand::createExpr(GotExpr),
@@ -3345,13 +3324,8 @@
     }
   } else { //!IsPicEnabled
     const MCExpr *HiSym = MCSymbolRefExpr::create(Sym, getContext());
-<<<<<<< HEAD
-    const MipsMCExpr *HiExpr =
-        MipsMCExpr::create(MipsMCExpr::MEK_HI, HiSym, getContext());
-=======
     const auto *HiExpr =
         MCSpecifierExpr::create(HiSym, Mips::S_HI, getContext());
->>>>>>> eb0f1dc0
 
     // FIXME: This is technically correct but gives a different result to gas,
     // but gas is incomplete there (it has a fixme noting it doesn't work with
@@ -3363,19 +3337,11 @@
       TOut.emitRX(Mips::LUi, ATReg, MCOperand::createExpr(HiExpr), IDLoc, STI);
     } else { //isABI_N64()
       const MCExpr *HighestSym = MCSymbolRefExpr::create(Sym, getContext());
-<<<<<<< HEAD
-      const MipsMCExpr *HighestExpr =
-          MipsMCExpr::create(MipsMCExpr::MEK_HIGHEST, HighestSym, getContext());
-      const MCExpr *HigherSym = MCSymbolRefExpr::create(Sym, getContext());
-      const MipsMCExpr *HigherExpr =
-          MipsMCExpr::create(MipsMCExpr::MEK_HIGHER, HigherSym, getContext());
-=======
       const auto *HighestExpr =
           MCSpecifierExpr::create(HighestSym, Mips::S_HIGHEST, getContext());
       const MCExpr *HigherSym = MCSymbolRefExpr::create(Sym, getContext());
       const auto *HigherExpr =
           MCSpecifierExpr::create(HigherSym, Mips::S_HIGHER, getContext());
->>>>>>> eb0f1dc0
 
       TOut.emitRX(Mips::LUi, ATReg, MCOperand::createExpr(HighestExpr), IDLoc,
                   STI);
@@ -3462,12 +3428,7 @@
 
   MCSymbol *Sym = getContext().createTempSymbol();
   const MCExpr *LoSym = MCSymbolRefExpr::create(Sym, getContext());
-<<<<<<< HEAD
-  const MipsMCExpr *LoExpr =
-      MipsMCExpr::create(MipsMCExpr::MEK_LO, LoSym, getContext());
-=======
   const auto *LoExpr = MCSpecifierExpr::create(LoSym, Mips::S_LO, getContext());
->>>>>>> eb0f1dc0
 
   getStreamer().switchSection(ReadOnlySection);
   getStreamer().emitLabel(Sym, IDLoc);
@@ -3517,12 +3478,7 @@
 
   MCSymbol *Sym = getContext().createTempSymbol();
   const MCExpr *LoSym = MCSymbolRefExpr::create(Sym, getContext());
-<<<<<<< HEAD
-  const MipsMCExpr *LoExpr =
-      MipsMCExpr::create(MipsMCExpr::MEK_LO, LoSym, getContext());
-=======
   const auto *LoExpr = MCSpecifierExpr::create(LoSym, Mips::S_LO, getContext());
->>>>>>> eb0f1dc0
 
   getStreamer().switchSection(ReadOnlySection);
   getStreamer().emitLabel(Sym, IDLoc);
@@ -3602,12 +3558,7 @@
 
   MCSymbol *Sym = getContext().createTempSymbol();
   const MCExpr *LoSym = MCSymbolRefExpr::create(Sym, getContext());
-<<<<<<< HEAD
-  const MipsMCExpr *LoExpr =
-      MipsMCExpr::create(MipsMCExpr::MEK_LO, LoSym, getContext());
-=======
   const auto *LoExpr = MCSpecifierExpr::create(LoSym, Mips::S_LO, getContext());
->>>>>>> eb0f1dc0
 
   getStreamer().switchSection(ReadOnlySection);
   getStreamer().emitLabel(Sym, IDLoc);
@@ -6399,34 +6350,6 @@
 // e.g. "%lo foo", "(%lo(foo))", "%lo(foo)+1".
 const MCExpr *MipsAsmParser::parseRelocExpr() {
   auto getOp = [](StringRef Op) {
-<<<<<<< HEAD
-    return StringSwitch<MipsMCExpr::Specifier>(Op)
-        .Case("call16", MipsMCExpr::MEK_GOT_CALL)
-        .Case("call_hi", MipsMCExpr::MEK_CALL_HI16)
-        .Case("call_lo", MipsMCExpr::MEK_CALL_LO16)
-        .Case("dtprel_hi", MipsMCExpr::MEK_DTPREL_HI)
-        .Case("dtprel_lo", MipsMCExpr::MEK_DTPREL_LO)
-        .Case("got", MipsMCExpr::MEK_GOT)
-        .Case("got_disp", MipsMCExpr::MEK_GOT_DISP)
-        .Case("got_hi", MipsMCExpr::MEK_GOT_HI16)
-        .Case("got_lo", MipsMCExpr::MEK_GOT_LO16)
-        .Case("got_ofst", MipsMCExpr::MEK_GOT_OFST)
-        .Case("got_page", MipsMCExpr::MEK_GOT_PAGE)
-        .Case("gottprel", MipsMCExpr::MEK_GOTTPREL)
-        .Case("gp_rel", MipsMCExpr::MEK_GPREL)
-        .Case("hi", MipsMCExpr::MEK_HI)
-        .Case("higher", MipsMCExpr::MEK_HIGHER)
-        .Case("highest", MipsMCExpr::MEK_HIGHEST)
-        .Case("lo", MipsMCExpr::MEK_LO)
-        .Case("neg", MipsMCExpr::MEK_NEG)
-        .Case("pcrel_hi", MipsMCExpr::MEK_PCREL_HI16)
-        .Case("pcrel_lo", MipsMCExpr::MEK_PCREL_LO16)
-        .Case("tlsgd", MipsMCExpr::MEK_TLSGD)
-        .Case("tlsldm", MipsMCExpr::MEK_TLSLDM)
-        .Case("tprel_hi", MipsMCExpr::MEK_TPREL_HI)
-        .Case("tprel_lo", MipsMCExpr::MEK_TPREL_LO)
-        .Default(MipsMCExpr::MEK_None);
-=======
     return StringSwitch<Mips::Specifier>(Op)
         .Case("call16", Mips::S_GOT_CALL)
         .Case("call_hi", Mips::S_CALL_HI16)
@@ -6453,27 +6376,18 @@
         .Case("tprel_hi", Mips::S_TPREL_HI)
         .Case("tprel_lo", Mips::S_TPREL_LO)
         .Default(Mips::S_None);
->>>>>>> eb0f1dc0
   };
 
   MCAsmParser &Parser = getParser();
   StringRef Name;
   const MCExpr *Res = nullptr;
-<<<<<<< HEAD
-  SmallVector<MipsMCExpr::Specifier, 0> Ops;
-=======
   SmallVector<Mips::Specifier, 0> Ops;
->>>>>>> eb0f1dc0
   while (parseOptionalToken(AsmToken::Percent)) {
     if (Parser.parseIdentifier(Name) ||
         Parser.parseToken(AsmToken::LParen, "expected '('"))
       return nullptr;
     auto Op = getOp(Name);
-<<<<<<< HEAD
-    if (Op == MipsMCExpr::MEK_None) {
-=======
     if (Op == Mips::S_None) {
->>>>>>> eb0f1dc0
       Error(Parser.getTok().getLoc(), "invalid relocation operator");
       return nullptr;
     }
@@ -6484,11 +6398,7 @@
   while (Ops.size()) {
     if (Parser.parseToken(AsmToken::RParen, "expected ')'"))
       return nullptr;
-<<<<<<< HEAD
-    Res = MipsMCExpr::create(Ops.pop_back_val(), Res, getContext());
-=======
     Res = MCSpecifierExpr::create(Res, Ops.pop_back_val(), getContext());
->>>>>>> eb0f1dc0
   }
   return Res;
 }
