//===- AArch64LoadStoreOptimizer.cpp - AArch64 load/store opt. pass -------===//
//
// Part of the LLVM Project, under the Apache License v2.0 with LLVM Exceptions.
// See https://llvm.org/LICENSE.txt for license information.
// SPDX-License-Identifier: Apache-2.0 WITH LLVM-exception
//
//===----------------------------------------------------------------------===//
//
// This file contains a pass that performs load / store related peephole
// optimizations. This pass should be run after register allocation.
//
// The pass runs after the PrologEpilogInserter where we emit the CFI
// instructions. In order to preserve the correctness of the unwind information,
// the pass should not change the order of any two instructions, one of which
// has the FrameSetup/FrameDestroy flag or, alternatively, apply an add-hoc fix
// to unwind information.
//
//===----------------------------------------------------------------------===//

#include "AArch64InstrInfo.h"
#include "AArch64MachineFunctionInfo.h"
#include "AArch64Subtarget.h"
#include "MCTargetDesc/AArch64AddressingModes.h"
#include "llvm/ADT/SmallVector.h"
#include "llvm/ADT/Statistic.h"
#include "llvm/ADT/StringRef.h"
#include "llvm/ADT/iterator_range.h"
#include "llvm/Analysis/AliasAnalysis.h"
#include "llvm/CodeGen/MachineBasicBlock.h"
#include "llvm/CodeGen/MachineFunction.h"
#include "llvm/CodeGen/MachineFunctionPass.h"
#include "llvm/CodeGen/MachineInstr.h"
#include "llvm/CodeGen/MachineInstrBuilder.h"
#include "llvm/CodeGen/MachineOperand.h"
#include "llvm/CodeGen/MachineRegisterInfo.h"
#include "llvm/CodeGen/TargetRegisterInfo.h"
#include "llvm/IR/DebugLoc.h"
#include "llvm/MC/MCAsmInfo.h"
#include "llvm/MC/MCDwarf.h"
#include "llvm/Pass.h"
#include "llvm/Support/CommandLine.h"
#include "llvm/Support/Debug.h"
#include "llvm/Support/DebugCounter.h"
#include "llvm/Support/ErrorHandling.h"
#include "llvm/Support/raw_ostream.h"
#include <cassert>
#include <cstdint>
#include <functional>
#include <iterator>
#include <limits>
#include <optional>

using namespace llvm;

#define DEBUG_TYPE "aarch64-ldst-opt"

STATISTIC(NumPairCreated, "Number of load/store pair instructions generated");
STATISTIC(NumPostFolded, "Number of post-index updates folded");
STATISTIC(NumPreFolded, "Number of pre-index updates folded");
STATISTIC(NumUnscaledPairCreated,
          "Number of load/store from unscaled generated");
STATISTIC(NumZeroStoresPromoted, "Number of narrow zero stores promoted");
STATISTIC(NumLoadsFromStoresPromoted, "Number of loads from stores promoted");
STATISTIC(NumFailedAlignmentCheck, "Number of load/store pair transformation "
                                   "not passed the alignment check");
STATISTIC(NumConstOffsetFolded,
          "Number of const offset of index address folded");

DEBUG_COUNTER(RegRenamingCounter, DEBUG_TYPE "-reg-renaming",
              "Controls which pairs are considered for renaming");

// The LdStLimit limits how far we search for load/store pairs.
static cl::opt<unsigned> LdStLimit("aarch64-load-store-scan-limit",
                                   cl::init(20), cl::Hidden);

// The UpdateLimit limits how far we search for update instructions when we form
// pre-/post-index instructions.
static cl::opt<unsigned> UpdateLimit("aarch64-update-scan-limit", cl::init(100),
                                     cl::Hidden);

// The LdStConstLimit limits how far we search for const offset instructions
// when we form index address load/store instructions.
static cl::opt<unsigned> LdStConstLimit("aarch64-load-store-const-scan-limit",
                                        cl::init(10), cl::Hidden);

// Enable register renaming to find additional store pairing opportunities.
static cl::opt<bool> EnableRenaming("aarch64-load-store-renaming",
                                    cl::init(true), cl::Hidden);

#define AARCH64_LOAD_STORE_OPT_NAME "AArch64 load / store optimization pass"

namespace {

using LdStPairFlags = struct LdStPairFlags {
  // If a matching instruction is found, MergeForward is set to true if the
  // merge is to remove the first instruction and replace the second with
  // a pair-wise insn, and false if the reverse is true.
  bool MergeForward = false;

  // SExtIdx gives the index of the result of the load pair that must be
  // extended. The value of SExtIdx assumes that the paired load produces the
  // value in this order: (I, returned iterator), i.e., -1 means no value has
  // to be extended, 0 means I, and 1 means the returned iterator.
  int SExtIdx = -1;

  // If not none, RenameReg can be used to rename the result register of the
  // first store in a pair. Currently this only works when merging stores
  // forward.
  std::optional<MCPhysReg> RenameReg;

  LdStPairFlags() = default;

  void setMergeForward(bool V = true) { MergeForward = V; }
  bool getMergeForward() const { return MergeForward; }

  void setSExtIdx(int V) { SExtIdx = V; }
  int getSExtIdx() const { return SExtIdx; }

  void setRenameReg(MCPhysReg R) { RenameReg = R; }
  void clearRenameReg() { RenameReg = std::nullopt; }
  std::optional<MCPhysReg> getRenameReg() const { return RenameReg; }
};

struct AArch64LoadStoreOpt : public MachineFunctionPass {
  static char ID;

  AArch64LoadStoreOpt() : MachineFunctionPass(ID) {}

  AliasAnalysis *AA;
  const AArch64InstrInfo *TII;
  const TargetRegisterInfo *TRI;
  const AArch64Subtarget *Subtarget;

  // Track which register units have been modified and used.
  LiveRegUnits ModifiedRegUnits, UsedRegUnits;
  LiveRegUnits DefinedInBB;

  void getAnalysisUsage(AnalysisUsage &AU) const override {
    AU.addRequired<AAResultsWrapperPass>();
    MachineFunctionPass::getAnalysisUsage(AU);
  }

  // Scan the instructions looking for a load/store that can be combined
  // with the current instruction into a load/store pair.
  // Return the matching instruction if one is found, else MBB->end().
  MachineBasicBlock::iterator findMatchingInsn(MachineBasicBlock::iterator I,
                                               LdStPairFlags &Flags,
                                               unsigned Limit,
                                               bool FindNarrowMerge);

  // Scan the instructions looking for a store that writes to the address from
  // which the current load instruction reads. Return true if one is found.
  bool findMatchingStore(MachineBasicBlock::iterator I, unsigned Limit,
                         MachineBasicBlock::iterator &StoreI);

  // Merge the two instructions indicated into a wider narrow store instruction.
  MachineBasicBlock::iterator
  mergeNarrowZeroStores(MachineBasicBlock::iterator I,
                        MachineBasicBlock::iterator MergeMI,
                        const LdStPairFlags &Flags);

  // Merge the two instructions indicated into a single pair-wise instruction.
  MachineBasicBlock::iterator
  mergePairedInsns(MachineBasicBlock::iterator I,
                   MachineBasicBlock::iterator Paired,
                   const LdStPairFlags &Flags);

  // Promote the load that reads directly from the address stored to.
  MachineBasicBlock::iterator
  promoteLoadFromStore(MachineBasicBlock::iterator LoadI,
                       MachineBasicBlock::iterator StoreI);

  // Scan the instruction list to find a base register update that can
  // be combined with the current instruction (a load or store) using
  // pre or post indexed addressing with writeback. Scan forwards.
  MachineBasicBlock::iterator
  findMatchingUpdateInsnForward(MachineBasicBlock::iterator I,
                                int UnscaledOffset, unsigned Limit);

  // Scan the instruction list to find a register assigned with a const
  // value that can be combined with the current instruction (a load or store)
  // using base addressing with writeback. Scan backwards.
  MachineBasicBlock::iterator
  findMatchingConstOffsetBackward(MachineBasicBlock::iterator I, unsigned Limit,
                                  unsigned &Offset);

  // Scan the instruction list to find a base register update that can
  // be combined with the current instruction (a load or store) using
  // pre or post indexed addressing with writeback. Scan backwards.
  // `MergeEither` is set to true if the combined instruction may be placed
  // either at the location of the load/store instruction or at the location of
<<<<<<< HEAD
  // the update intruction.
=======
  // the update instruction.
>>>>>>> 4084ffcf
  MachineBasicBlock::iterator
  findMatchingUpdateInsnBackward(MachineBasicBlock::iterator I, unsigned Limit,
                                 bool &MergeEither);

  // Find an instruction that updates the base register of the ld/st
  // instruction.
  bool isMatchingUpdateInsn(MachineInstr &MemMI, MachineInstr &MI,
                            unsigned BaseReg, int Offset);

  bool isMatchingMovConstInsn(MachineInstr &MemMI, MachineInstr &MI,
                              unsigned IndexReg, unsigned &Offset);

  // Merge a pre- or post-index base register update into a ld/st instruction.
  std::optional<MachineBasicBlock::iterator>
  mergeUpdateInsn(MachineBasicBlock::iterator I,
                  MachineBasicBlock::iterator Update, bool IsForward,
                  bool IsPreIdx, bool MergeEither);

  MachineBasicBlock::iterator
  mergeConstOffsetInsn(MachineBasicBlock::iterator I,
                       MachineBasicBlock::iterator Update, unsigned Offset,
                       int Scale);

  // Find and merge zero store instructions.
  bool tryToMergeZeroStInst(MachineBasicBlock::iterator &MBBI);

  // Find and pair ldr/str instructions.
  bool tryToPairLdStInst(MachineBasicBlock::iterator &MBBI);

  // Find and promote load instructions which read directly from store.
  bool tryToPromoteLoadFromStore(MachineBasicBlock::iterator &MBBI);

  // Find and merge a base register updates before or after a ld/st instruction.
  bool tryToMergeLdStUpdate(MachineBasicBlock::iterator &MBBI);

  // Find and merge an index ldr/st instruction into a base ld/st instruction.
  bool tryToMergeIndexLdSt(MachineBasicBlock::iterator &MBBI, int Scale);

  bool optimizeBlock(MachineBasicBlock &MBB, bool EnableNarrowZeroStOpt);

  bool runOnMachineFunction(MachineFunction &Fn) override;

  MachineFunctionProperties getRequiredProperties() const override {
    return MachineFunctionProperties().setNoVRegs();
  }

  StringRef getPassName() const override { return AARCH64_LOAD_STORE_OPT_NAME; }
};

char AArch64LoadStoreOpt::ID = 0;

} // end anonymous namespace

INITIALIZE_PASS(AArch64LoadStoreOpt, "aarch64-ldst-opt",
                AARCH64_LOAD_STORE_OPT_NAME, false, false)

static bool isNarrowStore(unsigned Opc) {
  switch (Opc) {
  default:
    return false;
  case AArch64::STRBBui:
  case AArch64::STURBBi:
  case AArch64::STRHHui:
  case AArch64::STURHHi:
    return true;
  }
}

// These instruction set memory tag and either keep memory contents unchanged or
// set it to zero, ignoring the address part of the source register.
static bool isTagStore(const MachineInstr &MI) {
  switch (MI.getOpcode()) {
  default:
    return false;
  case AArch64::STGi:
  case AArch64::STZGi:
  case AArch64::ST2Gi:
  case AArch64::STZ2Gi:
    return true;
  }
}

static unsigned getMatchingNonSExtOpcode(unsigned Opc,
                                         bool *IsValidLdStrOpc = nullptr) {
  if (IsValidLdStrOpc)
    *IsValidLdStrOpc = true;
  switch (Opc) {
  default:
    if (IsValidLdStrOpc)
      *IsValidLdStrOpc = false;
    return std::numeric_limits<unsigned>::max();
  case AArch64::STRDui:
  case AArch64::STURDi:
  case AArch64::STRDpre:
  case AArch64::STRQui:
  case AArch64::STURQi:
  case AArch64::STRQpre:
  case AArch64::STRBBui:
  case AArch64::STURBBi:
  case AArch64::STRHHui:
  case AArch64::STURHHi:
  case AArch64::STRWui:
  case AArch64::STRWpre:
  case AArch64::STURWi:
  case AArch64::STRXui:
  case AArch64::STRXpre:
  case AArch64::STURXi:
  case AArch64::STR_ZXI:
  case AArch64::LDRDui:
  case AArch64::LDURDi:
  case AArch64::LDRDpre:
  case AArch64::LDRQui:
  case AArch64::LDURQi:
  case AArch64::LDRQpre:
  case AArch64::LDRWui:
  case AArch64::LDURWi:
  case AArch64::LDRWpre:
  case AArch64::LDRXui:
  case AArch64::LDURXi:
  case AArch64::LDRXpre:
  case AArch64::STRSui:
  case AArch64::STURSi:
  case AArch64::STRSpre:
  case AArch64::LDRSui:
  case AArch64::LDURSi:
  case AArch64::LDRSpre:
  case AArch64::LDR_ZXI:
    return Opc;
  case AArch64::LDRSWui:
    return AArch64::LDRWui;
  case AArch64::LDURSWi:
    return AArch64::LDURWi;
  case AArch64::LDRSWpre:
    return AArch64::LDRWpre;
  }
}

static unsigned getMatchingWideOpcode(unsigned Opc) {
  switch (Opc) {
  default:
    llvm_unreachable("Opcode has no wide equivalent!");
  case AArch64::STRBBui:
    return AArch64::STRHHui;
  case AArch64::STRHHui:
    return AArch64::STRWui;
  case AArch64::STURBBi:
    return AArch64::STURHHi;
  case AArch64::STURHHi:
    return AArch64::STURWi;
  case AArch64::STURWi:
    return AArch64::STURXi;
  case AArch64::STRWui:
    return AArch64::STRXui;
  }
}

static unsigned getMatchingPairOpcode(unsigned Opc) {
  switch (Opc) {
  default:
    llvm_unreachable("Opcode has no pairwise equivalent!");
  case AArch64::STRSui:
  case AArch64::STURSi:
    return AArch64::STPSi;
  case AArch64::STRSpre:
    return AArch64::STPSpre;
  case AArch64::STRDui:
  case AArch64::STURDi:
    return AArch64::STPDi;
  case AArch64::STRDpre:
    return AArch64::STPDpre;
  case AArch64::STRQui:
  case AArch64::STURQi:
  case AArch64::STR_ZXI:
    return AArch64::STPQi;
  case AArch64::STRQpre:
    return AArch64::STPQpre;
  case AArch64::STRWui:
  case AArch64::STURWi:
    return AArch64::STPWi;
  case AArch64::STRWpre:
    return AArch64::STPWpre;
  case AArch64::STRXui:
  case AArch64::STURXi:
    return AArch64::STPXi;
  case AArch64::STRXpre:
    return AArch64::STPXpre;
  case AArch64::LDRSui:
  case AArch64::LDURSi:
    return AArch64::LDPSi;
  case AArch64::LDRSpre:
    return AArch64::LDPSpre;
  case AArch64::LDRDui:
  case AArch64::LDURDi:
    return AArch64::LDPDi;
  case AArch64::LDRDpre:
    return AArch64::LDPDpre;
  case AArch64::LDRQui:
  case AArch64::LDURQi:
  case AArch64::LDR_ZXI:
    return AArch64::LDPQi;
  case AArch64::LDRQpre:
    return AArch64::LDPQpre;
  case AArch64::LDRWui:
  case AArch64::LDURWi:
    return AArch64::LDPWi;
  case AArch64::LDRWpre:
    return AArch64::LDPWpre;
  case AArch64::LDRXui:
  case AArch64::LDURXi:
    return AArch64::LDPXi;
  case AArch64::LDRXpre:
    return AArch64::LDPXpre;
  case AArch64::LDRSWui:
  case AArch64::LDURSWi:
    return AArch64::LDPSWi;
  case AArch64::LDRSWpre:
    return AArch64::LDPSWpre;
  }
}

static unsigned isMatchingStore(MachineInstr &LoadInst,
                                MachineInstr &StoreInst) {
  unsigned LdOpc = LoadInst.getOpcode();
  unsigned StOpc = StoreInst.getOpcode();
  switch (LdOpc) {
  default:
    llvm_unreachable("Unsupported load instruction!");
  case AArch64::LDRBBui:
    return StOpc == AArch64::STRBBui || StOpc == AArch64::STRHHui ||
           StOpc == AArch64::STRWui || StOpc == AArch64::STRXui;
  case AArch64::LDURBBi:
    return StOpc == AArch64::STURBBi || StOpc == AArch64::STURHHi ||
           StOpc == AArch64::STURWi || StOpc == AArch64::STURXi;
  case AArch64::LDRHHui:
    return StOpc == AArch64::STRHHui || StOpc == AArch64::STRWui ||
           StOpc == AArch64::STRXui;
  case AArch64::LDURHHi:
    return StOpc == AArch64::STURHHi || StOpc == AArch64::STURWi ||
           StOpc == AArch64::STURXi;
  case AArch64::LDRWui:
    return StOpc == AArch64::STRWui || StOpc == AArch64::STRXui;
  case AArch64::LDURWi:
    return StOpc == AArch64::STURWi || StOpc == AArch64::STURXi;
  case AArch64::LDRXui:
    return StOpc == AArch64::STRXui;
  case AArch64::LDURXi:
    return StOpc == AArch64::STURXi;
  }
}

static unsigned getPreIndexedOpcode(unsigned Opc) {
  // FIXME: We don't currently support creating pre-indexed loads/stores when
  // the load or store is the unscaled version.  If we decide to perform such an
  // optimization in the future the cases for the unscaled loads/stores will
  // need to be added here.
  switch (Opc) {
  default:
    llvm_unreachable("Opcode has no pre-indexed equivalent!");
  case AArch64::STRSui:
    return AArch64::STRSpre;
  case AArch64::STRDui:
    return AArch64::STRDpre;
  case AArch64::STRQui:
    return AArch64::STRQpre;
  case AArch64::STRBBui:
    return AArch64::STRBBpre;
  case AArch64::STRHHui:
    return AArch64::STRHHpre;
  case AArch64::STRWui:
    return AArch64::STRWpre;
  case AArch64::STRXui:
    return AArch64::STRXpre;
  case AArch64::LDRSui:
    return AArch64::LDRSpre;
  case AArch64::LDRDui:
    return AArch64::LDRDpre;
  case AArch64::LDRQui:
    return AArch64::LDRQpre;
  case AArch64::LDRBBui:
    return AArch64::LDRBBpre;
  case AArch64::LDRHHui:
    return AArch64::LDRHHpre;
  case AArch64::LDRWui:
    return AArch64::LDRWpre;
  case AArch64::LDRXui:
    return AArch64::LDRXpre;
  case AArch64::LDRSWui:
    return AArch64::LDRSWpre;
  case AArch64::LDPSi:
    return AArch64::LDPSpre;
  case AArch64::LDPSWi:
    return AArch64::LDPSWpre;
  case AArch64::LDPDi:
    return AArch64::LDPDpre;
  case AArch64::LDPQi:
    return AArch64::LDPQpre;
  case AArch64::LDPWi:
    return AArch64::LDPWpre;
  case AArch64::LDPXi:
    return AArch64::LDPXpre;
  case AArch64::STPSi:
    return AArch64::STPSpre;
  case AArch64::STPDi:
    return AArch64::STPDpre;
  case AArch64::STPQi:
    return AArch64::STPQpre;
  case AArch64::STPWi:
    return AArch64::STPWpre;
  case AArch64::STPXi:
    return AArch64::STPXpre;
  case AArch64::STGi:
    return AArch64::STGPreIndex;
  case AArch64::STZGi:
    return AArch64::STZGPreIndex;
  case AArch64::ST2Gi:
    return AArch64::ST2GPreIndex;
  case AArch64::STZ2Gi:
    return AArch64::STZ2GPreIndex;
  case AArch64::STGPi:
    return AArch64::STGPpre;
  }
}

static unsigned getBaseAddressOpcode(unsigned Opc) {
  // TODO: Add more index address stores.
  switch (Opc) {
  default:
    llvm_unreachable("Opcode has no base address equivalent!");
  case AArch64::LDRBroX:
    return AArch64::LDRBui;
  case AArch64::LDRBBroX:
    return AArch64::LDRBBui;
  case AArch64::LDRSBXroX:
    return AArch64::LDRSBXui;
  case AArch64::LDRSBWroX:
    return AArch64::LDRSBWui;
  case AArch64::LDRHroX:
    return AArch64::LDRHui;
  case AArch64::LDRHHroX:
    return AArch64::LDRHHui;
  case AArch64::LDRSHXroX:
    return AArch64::LDRSHXui;
  case AArch64::LDRSHWroX:
    return AArch64::LDRSHWui;
  case AArch64::LDRWroX:
    return AArch64::LDRWui;
  case AArch64::LDRSroX:
    return AArch64::LDRSui;
  case AArch64::LDRSWroX:
    return AArch64::LDRSWui;
  case AArch64::LDRDroX:
    return AArch64::LDRDui;
  case AArch64::LDRXroX:
    return AArch64::LDRXui;
  case AArch64::LDRQroX:
    return AArch64::LDRQui;
  }
}

static unsigned getPostIndexedOpcode(unsigned Opc) {
  switch (Opc) {
  default:
    llvm_unreachable("Opcode has no post-indexed wise equivalent!");
  case AArch64::STRSui:
  case AArch64::STURSi:
    return AArch64::STRSpost;
  case AArch64::STRDui:
  case AArch64::STURDi:
    return AArch64::STRDpost;
  case AArch64::STRQui:
  case AArch64::STURQi:
    return AArch64::STRQpost;
  case AArch64::STRBBui:
    return AArch64::STRBBpost;
  case AArch64::STRHHui:
    return AArch64::STRHHpost;
  case AArch64::STRWui:
  case AArch64::STURWi:
    return AArch64::STRWpost;
  case AArch64::STRXui:
  case AArch64::STURXi:
    return AArch64::STRXpost;
  case AArch64::LDRSui:
  case AArch64::LDURSi:
    return AArch64::LDRSpost;
  case AArch64::LDRDui:
  case AArch64::LDURDi:
    return AArch64::LDRDpost;
  case AArch64::LDRQui:
  case AArch64::LDURQi:
    return AArch64::LDRQpost;
  case AArch64::LDRBBui:
    return AArch64::LDRBBpost;
  case AArch64::LDRHHui:
    return AArch64::LDRHHpost;
  case AArch64::LDRWui:
  case AArch64::LDURWi:
    return AArch64::LDRWpost;
  case AArch64::LDRXui:
  case AArch64::LDURXi:
    return AArch64::LDRXpost;
  case AArch64::LDRSWui:
    return AArch64::LDRSWpost;
  case AArch64::LDPSi:
    return AArch64::LDPSpost;
  case AArch64::LDPSWi:
    return AArch64::LDPSWpost;
  case AArch64::LDPDi:
    return AArch64::LDPDpost;
  case AArch64::LDPQi:
    return AArch64::LDPQpost;
  case AArch64::LDPWi:
    return AArch64::LDPWpost;
  case AArch64::LDPXi:
    return AArch64::LDPXpost;
  case AArch64::STPSi:
    return AArch64::STPSpost;
  case AArch64::STPDi:
    return AArch64::STPDpost;
  case AArch64::STPQi:
    return AArch64::STPQpost;
  case AArch64::STPWi:
    return AArch64::STPWpost;
  case AArch64::STPXi:
    return AArch64::STPXpost;
  case AArch64::STGi:
    return AArch64::STGPostIndex;
  case AArch64::STZGi:
    return AArch64::STZGPostIndex;
  case AArch64::ST2Gi:
    return AArch64::ST2GPostIndex;
  case AArch64::STZ2Gi:
    return AArch64::STZ2GPostIndex;
  case AArch64::STGPi:
    return AArch64::STGPpost;
  }
}

static bool isPreLdStPairCandidate(MachineInstr &FirstMI, MachineInstr &MI) {

  unsigned OpcA = FirstMI.getOpcode();
  unsigned OpcB = MI.getOpcode();

  switch (OpcA) {
  default:
    return false;
  case AArch64::STRSpre:
    return (OpcB == AArch64::STRSui) || (OpcB == AArch64::STURSi);
  case AArch64::STRDpre:
    return (OpcB == AArch64::STRDui) || (OpcB == AArch64::STURDi);
  case AArch64::STRQpre:
    return (OpcB == AArch64::STRQui) || (OpcB == AArch64::STURQi);
  case AArch64::STRWpre:
    return (OpcB == AArch64::STRWui) || (OpcB == AArch64::STURWi);
  case AArch64::STRXpre:
    return (OpcB == AArch64::STRXui) || (OpcB == AArch64::STURXi);
  case AArch64::LDRSpre:
    return (OpcB == AArch64::LDRSui) || (OpcB == AArch64::LDURSi);
  case AArch64::LDRDpre:
    return (OpcB == AArch64::LDRDui) || (OpcB == AArch64::LDURDi);
  case AArch64::LDRQpre:
    return (OpcB == AArch64::LDRQui) || (OpcB == AArch64::LDURQi);
  case AArch64::LDRWpre:
    return (OpcB == AArch64::LDRWui) || (OpcB == AArch64::LDURWi);
  case AArch64::LDRXpre:
    return (OpcB == AArch64::LDRXui) || (OpcB == AArch64::LDURXi);
  case AArch64::LDRSWpre:
    return (OpcB == AArch64::LDRSWui) || (OpcB == AArch64::LDURSWi);
  }
}

// Returns the scale and offset range of pre/post indexed variants of MI.
static void getPrePostIndexedMemOpInfo(const MachineInstr &MI, int &Scale,
                                       int &MinOffset, int &MaxOffset) {
  bool IsPaired = AArch64InstrInfo::isPairedLdSt(MI);
  bool IsTagStore = isTagStore(MI);
  // ST*G and all paired ldst have the same scale in pre/post-indexed variants
  // as in the "unsigned offset" variant.
  // All other pre/post indexed ldst instructions are unscaled.
  Scale = (IsTagStore || IsPaired) ? AArch64InstrInfo::getMemScale(MI) : 1;

  if (IsPaired) {
    MinOffset = -64;
    MaxOffset = 63;
  } else {
    MinOffset = -256;
    MaxOffset = 255;
  }
}

static MachineOperand &getLdStRegOp(MachineInstr &MI,
                                    unsigned PairedRegOp = 0) {
  assert(PairedRegOp < 2 && "Unexpected register operand idx.");
  bool IsPreLdSt = AArch64InstrInfo::isPreLdSt(MI);
  if (IsPreLdSt)
    PairedRegOp += 1;
  unsigned Idx =
      AArch64InstrInfo::isPairedLdSt(MI) || IsPreLdSt ? PairedRegOp : 0;
  return MI.getOperand(Idx);
}

static bool isLdOffsetInRangeOfSt(MachineInstr &LoadInst,
                                  MachineInstr &StoreInst,
                                  const AArch64InstrInfo *TII) {
  assert(isMatchingStore(LoadInst, StoreInst) && "Expect only matched ld/st.");
  int LoadSize = TII->getMemScale(LoadInst);
  int StoreSize = TII->getMemScale(StoreInst);
  int UnscaledStOffset =
      TII->hasUnscaledLdStOffset(StoreInst)
          ? AArch64InstrInfo::getLdStOffsetOp(StoreInst).getImm()
          : AArch64InstrInfo::getLdStOffsetOp(StoreInst).getImm() * StoreSize;
  int UnscaledLdOffset =
      TII->hasUnscaledLdStOffset(LoadInst)
          ? AArch64InstrInfo::getLdStOffsetOp(LoadInst).getImm()
          : AArch64InstrInfo::getLdStOffsetOp(LoadInst).getImm() * LoadSize;
  return (UnscaledStOffset <= UnscaledLdOffset) &&
         (UnscaledLdOffset + LoadSize <= (UnscaledStOffset + StoreSize));
}

static bool isPromotableZeroStoreInst(MachineInstr &MI) {
  unsigned Opc = MI.getOpcode();
  return (Opc == AArch64::STRWui || Opc == AArch64::STURWi ||
          isNarrowStore(Opc)) &&
         getLdStRegOp(MI).getReg() == AArch64::WZR;
}

static bool isPromotableLoadFromStore(MachineInstr &MI) {
  switch (MI.getOpcode()) {
  default:
    return false;
  // Scaled instructions.
  case AArch64::LDRBBui:
  case AArch64::LDRHHui:
  case AArch64::LDRWui:
  case AArch64::LDRXui:
  // Unscaled instructions.
  case AArch64::LDURBBi:
  case AArch64::LDURHHi:
  case AArch64::LDURWi:
  case AArch64::LDURXi:
    return true;
  }
}

static bool isMergeableLdStUpdate(MachineInstr &MI, AArch64FunctionInfo &AFI) {
  unsigned Opc = MI.getOpcode();
  switch (Opc) {
  default:
    return false;
  // Scaled instructions.
  case AArch64::STRSui:
  case AArch64::STRDui:
  case AArch64::STRQui:
  case AArch64::STRXui:
  case AArch64::STRWui:
  case AArch64::STRHHui:
  case AArch64::STRBBui:
  case AArch64::LDRSui:
  case AArch64::LDRDui:
  case AArch64::LDRQui:
  case AArch64::LDRXui:
  case AArch64::LDRWui:
  case AArch64::LDRHHui:
  case AArch64::LDRBBui:
  case AArch64::STGi:
  case AArch64::STZGi:
  case AArch64::ST2Gi:
  case AArch64::STZ2Gi:
  case AArch64::STGPi:
  // Unscaled instructions.
  case AArch64::STURSi:
  case AArch64::STURDi:
  case AArch64::STURQi:
  case AArch64::STURWi:
  case AArch64::STURXi:
  case AArch64::LDURSi:
  case AArch64::LDURDi:
  case AArch64::LDURQi:
  case AArch64::LDURWi:
  case AArch64::LDURXi:
  // Paired instructions.
  case AArch64::LDPSi:
  case AArch64::LDPSWi:
  case AArch64::LDPDi:
  case AArch64::LDPQi:
  case AArch64::LDPWi:
  case AArch64::LDPXi:
  case AArch64::STPSi:
  case AArch64::STPDi:
  case AArch64::STPQi:
  case AArch64::STPWi:
  case AArch64::STPXi:
    // Make sure this is a reg+imm (as opposed to an address reloc).
    if (!AArch64InstrInfo::getLdStOffsetOp(MI).isImm())
      return false;

    // When using stack tagging, simple sp+imm loads and stores are not
    // tag-checked, but pre- and post-indexed versions of them are, so we can't
    // replace the former with the latter. This transformation would be valid
    // if the load/store accesses an untagged stack slot, but we don't have
    // that information available after frame indices have been eliminated.
    if (AFI.isMTETagged() &&
        AArch64InstrInfo::getLdStBaseOp(MI).getReg() == AArch64::SP)
      return false;

    return true;
  }
}

// Make sure this is a reg+reg Ld/St
static bool isMergeableIndexLdSt(MachineInstr &MI, int &Scale) {
  unsigned Opc = MI.getOpcode();
  switch (Opc) {
  default:
    return false;
  // Scaled instructions.
  // TODO: Add more index address stores.
  case AArch64::LDRBroX:
  case AArch64::LDRBBroX:
  case AArch64::LDRSBXroX:
  case AArch64::LDRSBWroX:
    Scale = 1;
    return true;
  case AArch64::LDRHroX:
  case AArch64::LDRHHroX:
  case AArch64::LDRSHXroX:
  case AArch64::LDRSHWroX:
    Scale = 2;
    return true;
  case AArch64::LDRWroX:
  case AArch64::LDRSroX:
  case AArch64::LDRSWroX:
    Scale = 4;
    return true;
  case AArch64::LDRDroX:
  case AArch64::LDRXroX:
    Scale = 8;
    return true;
  case AArch64::LDRQroX:
    Scale = 16;
    return true;
  }
}

static bool isRewritableImplicitDef(unsigned Opc) {
  switch (Opc) {
  default:
    return false;
  case AArch64::ORRWrs:
  case AArch64::ADDWri:
    return true;
  }
}

MachineBasicBlock::iterator
AArch64LoadStoreOpt::mergeNarrowZeroStores(MachineBasicBlock::iterator I,
                                           MachineBasicBlock::iterator MergeMI,
                                           const LdStPairFlags &Flags) {
  assert(isPromotableZeroStoreInst(*I) && isPromotableZeroStoreInst(*MergeMI) &&
         "Expected promotable zero stores.");

  MachineBasicBlock::iterator E = I->getParent()->end();
  MachineBasicBlock::iterator NextI = next_nodbg(I, E);
  // If NextI is the second of the two instructions to be merged, we need
  // to skip one further. Either way we merge will invalidate the iterator,
  // and we don't need to scan the new instruction, as it's a pairwise
  // instruction, which we're not considering for further action anyway.
  if (NextI == MergeMI)
    NextI = next_nodbg(NextI, E);

  unsigned Opc = I->getOpcode();
  unsigned MergeMIOpc = MergeMI->getOpcode();
  bool IsScaled = !TII->hasUnscaledLdStOffset(Opc);
  bool IsMergedMIScaled = !TII->hasUnscaledLdStOffset(MergeMIOpc);
  int OffsetStride = IsScaled ? TII->getMemScale(*I) : 1;
  int MergeMIOffsetStride = IsMergedMIScaled ? TII->getMemScale(*MergeMI) : 1;

  bool MergeForward = Flags.getMergeForward();
  // Insert our new paired instruction after whichever of the paired
  // instructions MergeForward indicates.
  MachineBasicBlock::iterator InsertionPoint = MergeForward ? MergeMI : I;
  // Also based on MergeForward is from where we copy the base register operand
  // so we get the flags compatible with the input code.
  const MachineOperand &BaseRegOp =
      MergeForward ? AArch64InstrInfo::getLdStBaseOp(*MergeMI)
                   : AArch64InstrInfo::getLdStBaseOp(*I);

  // Which register is Rt and which is Rt2 depends on the offset order.
  int64_t IOffsetInBytes =
      AArch64InstrInfo::getLdStOffsetOp(*I).getImm() * OffsetStride;
  int64_t MIOffsetInBytes =
      AArch64InstrInfo::getLdStOffsetOp(*MergeMI).getImm() *
      MergeMIOffsetStride;
  // Select final offset based on the offset order.
  int64_t OffsetImm;
  if (IOffsetInBytes > MIOffsetInBytes)
    OffsetImm = MIOffsetInBytes;
  else
    OffsetImm = IOffsetInBytes;

  int NewOpcode = getMatchingWideOpcode(Opc);
  // Adjust final offset on scaled stores because the new instruction
  // has a different scale.
  if (!TII->hasUnscaledLdStOffset(NewOpcode)) {
    int NewOffsetStride = TII->getMemScale(NewOpcode);
    assert(((OffsetImm % NewOffsetStride) == 0) &&
           "Offset should be a multiple of the store memory scale");
    OffsetImm = OffsetImm / NewOffsetStride;
  }

  // Construct the new instruction.
  DebugLoc DL = I->getDebugLoc();
  MachineBasicBlock *MBB = I->getParent();
  MachineInstrBuilder MIB;
  MIB = BuildMI(*MBB, InsertionPoint, DL, TII->get(NewOpcode))
            .addReg(isNarrowStore(Opc) ? AArch64::WZR : AArch64::XZR)
            .add(BaseRegOp)
            .addImm(OffsetImm)
            .cloneMergedMemRefs({&*I, &*MergeMI})
            .setMIFlags(I->mergeFlagsWith(*MergeMI));
  (void)MIB;

  LLVM_DEBUG(dbgs() << "Creating wider store. Replacing instructions:\n    ");
  LLVM_DEBUG(I->print(dbgs()));
  LLVM_DEBUG(dbgs() << "    ");
  LLVM_DEBUG(MergeMI->print(dbgs()));
  LLVM_DEBUG(dbgs() << "  with instruction:\n    ");
  LLVM_DEBUG(((MachineInstr *)MIB)->print(dbgs()));
  LLVM_DEBUG(dbgs() << "\n");

  // Erase the old instructions.
  I->eraseFromParent();
  MergeMI->eraseFromParent();
  return NextI;
}

// Apply Fn to all instructions between MI and the beginning of the block, until
// a def for DefReg is reached. Returns true, iff Fn returns true for all
// visited instructions. Stop after visiting Limit iterations.
static bool forAllMIsUntilDef(MachineInstr &MI, MCPhysReg DefReg,
                              const TargetRegisterInfo *TRI, unsigned Limit,
                              std::function<bool(MachineInstr &, bool)> &Fn) {
  auto MBB = MI.getParent();
  for (MachineInstr &I :
       instructionsWithoutDebug(MI.getReverseIterator(), MBB->instr_rend())) {
    if (!Limit)
      return false;
    --Limit;

    bool isDef = any_of(I.operands(), [DefReg, TRI](MachineOperand &MOP) {
      return MOP.isReg() && MOP.isDef() && !MOP.isDebug() && MOP.getReg() &&
             TRI->regsOverlap(MOP.getReg(), DefReg);
    });
    if (!Fn(I, isDef))
      return false;
    if (isDef)
      break;
  }
  return true;
}

static void updateDefinedRegisters(MachineInstr &MI, LiveRegUnits &Units,
                                   const TargetRegisterInfo *TRI) {

  for (const MachineOperand &MOP : phys_regs_and_masks(MI))
    if (MOP.isReg() && MOP.isKill())
      Units.removeReg(MOP.getReg());

  for (const MachineOperand &MOP : phys_regs_and_masks(MI))
    if (MOP.isReg() && !MOP.isKill())
      Units.addReg(MOP.getReg());
}

/// This function will add a new entry into the debugValueSubstitutions table
/// when two instruction have been merged into a new one represented by \p
/// MergedInstr.
static void addDebugSubstitutionsToTable(MachineFunction *MF,
                                         unsigned InstrNumToSet,
                                         MachineInstr &OriginalInstr,
                                         MachineInstr &MergedInstr) {

  // Figure out the Operand Index of the destination register of the
  // OriginalInstr in the new MergedInstr.
  auto Reg = OriginalInstr.getOperand(0).getReg();
  unsigned OperandNo = 0;
  bool RegFound = false;
  for (const auto Op : MergedInstr.operands()) {
    if (Op.getReg() == Reg) {
      RegFound = true;
      break;
    }
    OperandNo++;
  }

  if (RegFound)
    MF->makeDebugValueSubstitution({OriginalInstr.peekDebugInstrNum(), 0},
                                   {InstrNumToSet, OperandNo});
}

MachineBasicBlock::iterator
AArch64LoadStoreOpt::mergePairedInsns(MachineBasicBlock::iterator I,
                                      MachineBasicBlock::iterator Paired,
                                      const LdStPairFlags &Flags) {
  MachineBasicBlock::iterator E = I->getParent()->end();
  MachineBasicBlock::iterator NextI = next_nodbg(I, E);
  // If NextI is the second of the two instructions to be merged, we need
  // to skip one further. Either way we merge will invalidate the iterator,
  // and we don't need to scan the new instruction, as it's a pairwise
  // instruction, which we're not considering for further action anyway.
  if (NextI == Paired)
    NextI = next_nodbg(NextI, E);

  int SExtIdx = Flags.getSExtIdx();
  unsigned Opc =
      SExtIdx == -1 ? I->getOpcode() : getMatchingNonSExtOpcode(I->getOpcode());
  bool IsUnscaled = TII->hasUnscaledLdStOffset(Opc);
  int OffsetStride = IsUnscaled ? TII->getMemScale(*I) : 1;

  bool MergeForward = Flags.getMergeForward();

  std::optional<MCPhysReg> RenameReg = Flags.getRenameReg();
  if (RenameReg) {
    MCRegister RegToRename = getLdStRegOp(*I).getReg();
    DefinedInBB.addReg(*RenameReg);

    // Return the sub/super register for RenameReg, matching the size of
    // OriginalReg.
    auto GetMatchingSubReg =
        [this, RenameReg](const TargetRegisterClass *C) -> MCPhysReg {
      for (MCPhysReg SubOrSuper :
           TRI->sub_and_superregs_inclusive(*RenameReg)) {
        if (C->contains(SubOrSuper))
          return SubOrSuper;
      }
      llvm_unreachable("Should have found matching sub or super register!");
    };

    std::function<bool(MachineInstr &, bool)> UpdateMIs =
        [this, RegToRename, GetMatchingSubReg, MergeForward](MachineInstr &MI,
                                                             bool IsDef) {
          if (IsDef) {
            bool SeenDef = false;
            for (unsigned OpIdx = 0; OpIdx < MI.getNumOperands(); ++OpIdx) {
              MachineOperand &MOP = MI.getOperand(OpIdx);
              // Rename the first explicit definition and all implicit
              // definitions matching RegToRename.
              if (MOP.isReg() && !MOP.isDebug() && MOP.getReg() &&
                  (!MergeForward || !SeenDef ||
                   (MOP.isDef() && MOP.isImplicit())) &&
                  TRI->regsOverlap(MOP.getReg(), RegToRename)) {
                assert((MOP.isImplicit() ||
                        (MOP.isRenamable() && !MOP.isEarlyClobber())) &&
                       "Need renamable operands");
                Register MatchingReg;
                if (const TargetRegisterClass *RC =
                        MI.getRegClassConstraint(OpIdx, TII, TRI))
                  MatchingReg = GetMatchingSubReg(RC);
                else {
                  if (!isRewritableImplicitDef(MI.getOpcode()))
                    continue;
                  MatchingReg = GetMatchingSubReg(
                      TRI->getMinimalPhysRegClass(MOP.getReg()));
                }
                MOP.setReg(MatchingReg);
                SeenDef = true;
              }
            }
          } else {
            for (unsigned OpIdx = 0; OpIdx < MI.getNumOperands(); ++OpIdx) {
              MachineOperand &MOP = MI.getOperand(OpIdx);
              if (MOP.isReg() && !MOP.isDebug() && MOP.getReg() &&
                  TRI->regsOverlap(MOP.getReg(), RegToRename)) {
                assert((MOP.isImplicit() ||
                        (MOP.isRenamable() && !MOP.isEarlyClobber())) &&
                           "Need renamable operands");
                Register MatchingReg;
                if (const TargetRegisterClass *RC =
                        MI.getRegClassConstraint(OpIdx, TII, TRI))
                  MatchingReg = GetMatchingSubReg(RC);
                else
                  MatchingReg = GetMatchingSubReg(
                      TRI->getMinimalPhysRegClass(MOP.getReg()));
                assert(MatchingReg != AArch64::NoRegister &&
                       "Cannot find matching regs for renaming");
                MOP.setReg(MatchingReg);
              }
            }
          }
          LLVM_DEBUG(dbgs() << "Renamed " << MI);
          return true;
        };
    forAllMIsUntilDef(MergeForward ? *I : *std::prev(Paired), RegToRename, TRI,
                      UINT32_MAX, UpdateMIs);

#if !defined(NDEBUG)
    // For forward merging store:
    // Make sure the register used for renaming is not used between the
    // paired instructions. That would trash the content before the new
    // paired instruction.
    MCPhysReg RegToCheck = *RenameReg;
    // For backward merging load:
    // Make sure the register being renamed is not used between the
    // paired instructions. That would trash the content after the new
    // paired instruction.
    if (!MergeForward)
      RegToCheck = RegToRename;
    for (auto &MI :
         iterator_range<MachineInstrBundleIterator<llvm::MachineInstr>>(
             MergeForward ? std::next(I) : I,
             MergeForward ? std::next(Paired) : Paired))
      assert(all_of(MI.operands(),
                    [this, RegToCheck](const MachineOperand &MOP) {
                      return !MOP.isReg() || MOP.isDebug() || !MOP.getReg() ||
                             MOP.isUndef() ||
                             !TRI->regsOverlap(MOP.getReg(), RegToCheck);
                    }) &&
             "Rename register used between paired instruction, trashing the "
             "content");
#endif
  }

  // Insert our new paired instruction after whichever of the paired
  // instructions MergeForward indicates.
  MachineBasicBlock::iterator InsertionPoint = MergeForward ? Paired : I;
  // Also based on MergeForward is from where we copy the base register operand
  // so we get the flags compatible with the input code.
  const MachineOperand &BaseRegOp =
      MergeForward ? AArch64InstrInfo::getLdStBaseOp(*Paired)
                   : AArch64InstrInfo::getLdStBaseOp(*I);

  int Offset = AArch64InstrInfo::getLdStOffsetOp(*I).getImm();
  int PairedOffset = AArch64InstrInfo::getLdStOffsetOp(*Paired).getImm();
  bool PairedIsUnscaled = TII->hasUnscaledLdStOffset(Paired->getOpcode());
  if (IsUnscaled != PairedIsUnscaled) {
    // We're trying to pair instructions that differ in how they are scaled.  If
    // I is scaled then scale the offset of Paired accordingly.  Otherwise, do
    // the opposite (i.e., make Paired's offset unscaled).
    int MemSize = TII->getMemScale(*Paired);
    if (PairedIsUnscaled) {
      // If the unscaled offset isn't a multiple of the MemSize, we can't
      // pair the operations together.
      assert(!(PairedOffset % TII->getMemScale(*Paired)) &&
             "Offset should be a multiple of the stride!");
      PairedOffset /= MemSize;
    } else {
      PairedOffset *= MemSize;
    }
  }

  // Which register is Rt and which is Rt2 depends on the offset order.
  // However, for pre load/stores the Rt should be the one of the pre
  // load/store.
  MachineInstr *RtMI, *Rt2MI;
  if (Offset == PairedOffset + OffsetStride &&
      !AArch64InstrInfo::isPreLdSt(*I)) {
    RtMI = &*Paired;
    Rt2MI = &*I;
    // Here we swapped the assumption made for SExtIdx.
    // I.e., we turn ldp I, Paired into ldp Paired, I.
    // Update the index accordingly.
    if (SExtIdx != -1)
      SExtIdx = (SExtIdx + 1) % 2;
  } else {
    RtMI = &*I;
    Rt2MI = &*Paired;
  }
  int OffsetImm = AArch64InstrInfo::getLdStOffsetOp(*RtMI).getImm();
  // Scale the immediate offset, if necessary.
  if (TII->hasUnscaledLdStOffset(RtMI->getOpcode())) {
    assert(!(OffsetImm % TII->getMemScale(*RtMI)) &&
           "Unscaled offset cannot be scaled.");
    OffsetImm /= TII->getMemScale(*RtMI);
  }

  // Construct the new instruction.
  MachineInstrBuilder MIB;
  DebugLoc DL = I->getDebugLoc();
  MachineBasicBlock *MBB = I->getParent();
  MachineOperand RegOp0 = getLdStRegOp(*RtMI);
  MachineOperand RegOp1 = getLdStRegOp(*Rt2MI);
  MachineOperand &PairedRegOp = RtMI == &*Paired ? RegOp0 : RegOp1;
  // Kill flags may become invalid when moving stores for pairing.
  if (RegOp0.isUse()) {
    if (!MergeForward) {
      // Clear kill flags on store if moving upwards. Example:
      //   STRWui kill %w0, ...
      //   USE %w1
      //   STRWui kill %w1  ; need to clear kill flag when moving STRWui upwards
      // We are about to move the store of w1, so its kill flag may become
      // invalid; not the case for w0.
      // Since w1 is used between the stores, the kill flag on w1 is cleared
      // after merging.
      //   STPWi kill %w0, %w1, ...
      //   USE %w1
      for (auto It = std::next(I); It != Paired && PairedRegOp.isKill(); ++It)
        if (It->readsRegister(PairedRegOp.getReg(), TRI))
          PairedRegOp.setIsKill(false);
    } else {
      // Clear kill flags of the first stores register. Example:
      //   STRWui %w1, ...
      //   USE kill %w1   ; need to clear kill flag when moving STRWui downwards
      //   STRW %w0
      Register Reg = getLdStRegOp(*I).getReg();
      for (MachineInstr &MI : make_range(std::next(I), Paired))
        MI.clearRegisterKills(Reg, TRI);
    }
  }

  unsigned int MatchPairOpcode = getMatchingPairOpcode(Opc);
  MIB = BuildMI(*MBB, InsertionPoint, DL, TII->get(MatchPairOpcode));

  // Adds the pre-index operand for pre-indexed ld/st pairs.
  if (AArch64InstrInfo::isPreLdSt(*RtMI))
    MIB.addReg(BaseRegOp.getReg(), RegState::Define);

  MIB.add(RegOp0)
      .add(RegOp1)
      .add(BaseRegOp)
      .addImm(OffsetImm)
      .cloneMergedMemRefs({&*I, &*Paired})
      .setMIFlags(I->mergeFlagsWith(*Paired));

  (void)MIB;

  LLVM_DEBUG(
      dbgs() << "Creating pair load/store. Replacing instructions:\n    ");
  LLVM_DEBUG(I->print(dbgs()));
  LLVM_DEBUG(dbgs() << "    ");
  LLVM_DEBUG(Paired->print(dbgs()));
  LLVM_DEBUG(dbgs() << "  with instruction:\n    ");
  if (SExtIdx != -1) {
    // Generate the sign extension for the proper result of the ldp.
    // I.e., with X1, that would be:
    // %w1 = KILL %w1, implicit-def %x1
    // %x1 = SBFMXri killed %x1, 0, 31
    MachineOperand &DstMO = MIB->getOperand(SExtIdx);
    // Right now, DstMO has the extended register, since it comes from an
    // extended opcode.
    Register DstRegX = DstMO.getReg();
    // Get the W variant of that register.
    Register DstRegW = TRI->getSubReg(DstRegX, AArch64::sub_32);
    // Update the result of LDP to use the W instead of the X variant.
    DstMO.setReg(DstRegW);
    LLVM_DEBUG(((MachineInstr *)MIB)->print(dbgs()));
    LLVM_DEBUG(dbgs() << "\n");
    // Make the machine verifier happy by providing a definition for
    // the X register.
    // Insert this definition right after the generated LDP, i.e., before
    // InsertionPoint.
    MachineInstrBuilder MIBKill =
        BuildMI(*MBB, InsertionPoint, DL, TII->get(TargetOpcode::KILL), DstRegW)
            .addReg(DstRegW)
            .addReg(DstRegX, RegState::Define);
    MIBKill->getOperand(2).setImplicit();
    // Create the sign extension.
    MachineInstrBuilder MIBSXTW =
        BuildMI(*MBB, InsertionPoint, DL, TII->get(AArch64::SBFMXri), DstRegX)
            .addReg(DstRegX)
            .addImm(0)
            .addImm(31);
    (void)MIBSXTW;

    // In the case of a sign-extend, where we have something like:
    // debugValueSubstitutions:[]
    // $w1 = LDRWui $x0, 1, debug-instr-number 1
    // DBG_INSTR_REF !7, dbg-instr-ref(1, 0), debug-location !9
    // $x0 = LDRSWui $x0, 0, debug-instr-number 2
    // DBG_INSTR_REF !8, dbg-instr-ref(2, 0), debug-location !9

    // It will be converted to:
    // debugValueSubstitutions:[]
    // $w0, $w1 = LDPWi $x0, 0
    // $w0 = KILL $w0, implicit-def $x0
    // $x0 = SBFMXri $x0, 0, 31
    // DBG_INSTR_REF !7, dbg-instr-ref(1, 0), debug-location !9
    // DBG_INSTR_REF !8, dbg-instr-ref(2, 0), debug-location !9

    // We want the final result to look like:
    // debugValueSubstitutions:
    // - { srcinst: 1, srcop: 0, dstinst: 4, dstop: 1, subreg: 0 }
    // - { srcinst: 2, srcop: 0, dstinst: 3, dstop: 0, subreg: 0 }
    // $w0, $w1 = LDPWi $x0, 0, debug-instr-number 4
    // $w0 = KILL $w0, implicit-def $x0
    // $x0 = SBFMXri $x0, 0, 31, debug-instr-number 3
    // DBG_INSTR_REF !7, dbg-instr-ref(1, 0), debug-location !9
    // DBG_INSTR_REF !8, dbg-instr-ref(2, 0), debug-location !9

    // $x0 is where the final value is stored, so the sign extend (SBFMXri)
    // instruction contains the final value we care about we give it a new
    // debug-instr-number 3. Whereas, $w1 contains the final value that we care
    // about, therefore the LDP instruction is also given a new
<<<<<<< HEAD
    // debug-instr-number 4. We have to add these subsitutions to the
=======
    // debug-instr-number 4. We have to add these substitutions to the
>>>>>>> 4084ffcf
    // debugValueSubstitutions table. However, we also have to ensure that the
    // OpIndex that pointed to debug-instr-number 1 gets updated to 1, because
    // $w1 is the second operand of the LDP instruction.

    if (I->peekDebugInstrNum()) {
      // If I is the instruction which got sign extended and has a
      // debug-instr-number, give the SBFMXri instruction a new
      // debug-instr-number, and update the debugValueSubstitutions table with
      // the new debug-instr-number and OpIndex pair. Otherwise, give the Merged
      // instruction a new debug-instr-number, and update the
      // debugValueSubstitutions table with the new debug-instr-number and
      // OpIndex pair.
      unsigned NewInstrNum;
      if (DstRegX == I->getOperand(0).getReg()) {
        NewInstrNum = MIBSXTW->getDebugInstrNum();
        addDebugSubstitutionsToTable(MBB->getParent(), NewInstrNum, *I,
                                     *MIBSXTW);
      } else {
        NewInstrNum = MIB->getDebugInstrNum();
        addDebugSubstitutionsToTable(MBB->getParent(), NewInstrNum, *I, *MIB);
      }
    }
    if (Paired->peekDebugInstrNum()) {
      // If Paired is the instruction which got sign extended and has a
      // debug-instr-number, give the SBFMXri instruction a new
      // debug-instr-number, and update the debugValueSubstitutions table with
      // the new debug-instr-number and OpIndex pair. Otherwise, give the Merged
      // instruction a new debug-instr-number, and update the
      // debugValueSubstitutions table with the new debug-instr-number and
      // OpIndex pair.
      unsigned NewInstrNum;
      if (DstRegX == Paired->getOperand(0).getReg()) {
        NewInstrNum = MIBSXTW->getDebugInstrNum();
        addDebugSubstitutionsToTable(MBB->getParent(), NewInstrNum, *Paired,
                                     *MIBSXTW);
      } else {
        NewInstrNum = MIB->getDebugInstrNum();
        addDebugSubstitutionsToTable(MBB->getParent(), NewInstrNum, *Paired,
                                     *MIB);
      }
    }

    LLVM_DEBUG(dbgs() << "  Extend operand:\n    ");
    LLVM_DEBUG(((MachineInstr *)MIBSXTW)->print(dbgs()));
  } else if (Opc == AArch64::LDR_ZXI || Opc == AArch64::STR_ZXI) {
    // We are combining SVE fill/spill to LDP/STP, so we need to use the Q
    // variant of the registers.
    MachineOperand &MOp0 = MIB->getOperand(0);
    MachineOperand &MOp1 = MIB->getOperand(1);
    assert(AArch64::ZPRRegClass.contains(MOp0.getReg()) &&
           AArch64::ZPRRegClass.contains(MOp1.getReg()) && "Invalid register.");
    MOp0.setReg(AArch64::Q0 + (MOp0.getReg() - AArch64::Z0));
    MOp1.setReg(AArch64::Q0 + (MOp1.getReg() - AArch64::Z0));
    LLVM_DEBUG(((MachineInstr *)MIB)->print(dbgs()));
  } else {

    // In the case that the merge doesn't result in a sign-extend, if we have
    // something like:
    // debugValueSubstitutions:[]
    // $x1 = LDRXui $x0, 1, debug-instr-number 1
    // DBG_INSTR_REF !13, dbg-instr-ref(1, 0), debug-location !11
    // $x0 = LDRXui killed $x0, 0, debug-instr-number 2
    // DBG_INSTR_REF !14, dbg-instr-ref(2, 0), debug-location !11

    // It will be converted to:
    // debugValueSubstitutions: []
    // $x0, $x1 = LDPXi $x0, 0
    // DBG_INSTR_REF !12, dbg-instr-ref(1, 0), debug-location !14
    // DBG_INSTR_REF !13, dbg-instr-ref(2, 0), debug-location !14

    // We want the final result to look like:
    // debugValueSubstitutions:
    // - { srcinst: 1, srcop: 0, dstinst: 3, dstop: 1, subreg: 0 }
    // - { srcinst: 2, srcop: 0, dstinst: 3, dstop: 0, subreg: 0 }
    // $x0, $x1 = LDPXi $x0, 0, debug-instr-number 3
    // DBG_INSTR_REF !12, dbg-instr-ref(1, 0), debug-location !14
    // DBG_INSTR_REF !12, dbg-instr-ref(2, 0), debug-location !14

    // Here all that needs to be done is, that the LDP instruction needs to be
    // updated with a new debug-instr-number, we then need to add entries into
    // the debugSubstitutions table to map the old instr-refs to the new ones.

    // Assign new DebugInstrNum to the Paired instruction.
    if (I->peekDebugInstrNum()) {
      unsigned NewDebugInstrNum = MIB->getDebugInstrNum();
      addDebugSubstitutionsToTable(MBB->getParent(), NewDebugInstrNum, *I,
                                   *MIB);
    }
    if (Paired->peekDebugInstrNum()) {
      unsigned NewDebugInstrNum = MIB->getDebugInstrNum();
      addDebugSubstitutionsToTable(MBB->getParent(), NewDebugInstrNum, *Paired,
                                   *MIB);
    }

    LLVM_DEBUG(((MachineInstr *)MIB)->print(dbgs()));
  }
  LLVM_DEBUG(dbgs() << "\n");

  if (MergeForward)
    for (const MachineOperand &MOP : phys_regs_and_masks(*I))
      if (MOP.isReg() && MOP.isKill())
        DefinedInBB.addReg(MOP.getReg());

  // Erase the old instructions.
  I->eraseFromParent();
  Paired->eraseFromParent();

  return NextI;
}

MachineBasicBlock::iterator
AArch64LoadStoreOpt::promoteLoadFromStore(MachineBasicBlock::iterator LoadI,
                                          MachineBasicBlock::iterator StoreI) {
  MachineBasicBlock::iterator NextI =
      next_nodbg(LoadI, LoadI->getParent()->end());

  int LoadSize = TII->getMemScale(*LoadI);
  int StoreSize = TII->getMemScale(*StoreI);
  Register LdRt = getLdStRegOp(*LoadI).getReg();
  const MachineOperand &StMO = getLdStRegOp(*StoreI);
  Register StRt = getLdStRegOp(*StoreI).getReg();
  bool IsStoreXReg = TRI->getRegClass(AArch64::GPR64RegClassID)->contains(StRt);

  assert((IsStoreXReg ||
          TRI->getRegClass(AArch64::GPR32RegClassID)->contains(StRt)) &&
         "Unexpected RegClass");

  MachineInstr *BitExtMI;
  if (LoadSize == StoreSize && (LoadSize == 4 || LoadSize == 8)) {
    // Remove the load, if the destination register of the loads is the same
    // register for stored value.
    if (StRt == LdRt && LoadSize == 8) {
      for (MachineInstr &MI : make_range(StoreI->getIterator(),
                                         LoadI->getIterator())) {
        if (MI.killsRegister(StRt, TRI)) {
          MI.clearRegisterKills(StRt, TRI);
          break;
        }
      }
      LLVM_DEBUG(dbgs() << "Remove load instruction:\n    ");
      LLVM_DEBUG(LoadI->print(dbgs()));
      LLVM_DEBUG(dbgs() << "\n");
      LoadI->eraseFromParent();
      return NextI;
    }
    // Replace the load with a mov if the load and store are in the same size.
    BitExtMI =
        BuildMI(*LoadI->getParent(), LoadI, LoadI->getDebugLoc(),
                TII->get(IsStoreXReg ? AArch64::ORRXrs : AArch64::ORRWrs), LdRt)
            .addReg(IsStoreXReg ? AArch64::XZR : AArch64::WZR)
            .add(StMO)
            .addImm(AArch64_AM::getShifterImm(AArch64_AM::LSL, 0))
            .setMIFlags(LoadI->getFlags());
  } else {
    // FIXME: Currently we disable this transformation in big-endian targets as
    // performance and correctness are verified only in little-endian.
    if (!Subtarget->isLittleEndian())
      return NextI;
    bool IsUnscaled = TII->hasUnscaledLdStOffset(*LoadI);
    assert(IsUnscaled == TII->hasUnscaledLdStOffset(*StoreI) &&
           "Unsupported ld/st match");
    assert(LoadSize <= StoreSize && "Invalid load size");
    int UnscaledLdOffset =
        IsUnscaled
            ? AArch64InstrInfo::getLdStOffsetOp(*LoadI).getImm()
            : AArch64InstrInfo::getLdStOffsetOp(*LoadI).getImm() * LoadSize;
    int UnscaledStOffset =
        IsUnscaled
            ? AArch64InstrInfo::getLdStOffsetOp(*StoreI).getImm()
            : AArch64InstrInfo::getLdStOffsetOp(*StoreI).getImm() * StoreSize;
    int Width = LoadSize * 8;
    Register DestReg =
        IsStoreXReg ? Register(TRI->getMatchingSuperReg(
                          LdRt, AArch64::sub_32, &AArch64::GPR64RegClass))
                    : LdRt;

    assert((UnscaledLdOffset >= UnscaledStOffset &&
            (UnscaledLdOffset + LoadSize) <= UnscaledStOffset + StoreSize) &&
           "Invalid offset");

    int Immr = 8 * (UnscaledLdOffset - UnscaledStOffset);
    int Imms = Immr + Width - 1;
    if (UnscaledLdOffset == UnscaledStOffset) {
      uint32_t AndMaskEncoded = ((IsStoreXReg ? 1 : 0) << 12) // N
                                | ((Immr) << 6)               // immr
                                | ((Imms) << 0)               // imms
          ;

      BitExtMI =
          BuildMI(*LoadI->getParent(), LoadI, LoadI->getDebugLoc(),
                  TII->get(IsStoreXReg ? AArch64::ANDXri : AArch64::ANDWri),
                  DestReg)
              .add(StMO)
              .addImm(AndMaskEncoded)
              .setMIFlags(LoadI->getFlags());
    } else if (IsStoreXReg && Imms == 31) {
      // Use the 32 bit variant of UBFM if it's the LSR alias of the
      // instruction.
      assert(Immr <= Imms && "Expected LSR alias of UBFM");
      BitExtMI = BuildMI(*LoadI->getParent(), LoadI, LoadI->getDebugLoc(),
                         TII->get(AArch64::UBFMWri),
                         TRI->getSubReg(DestReg, AArch64::sub_32))
                     .addReg(TRI->getSubReg(StRt, AArch64::sub_32))
                     .addImm(Immr)
                     .addImm(Imms)
                     .setMIFlags(LoadI->getFlags());
    } else {
      BitExtMI =
          BuildMI(*LoadI->getParent(), LoadI, LoadI->getDebugLoc(),
                  TII->get(IsStoreXReg ? AArch64::UBFMXri : AArch64::UBFMWri),
                  DestReg)
              .add(StMO)
              .addImm(Immr)
              .addImm(Imms)
              .setMIFlags(LoadI->getFlags());
    }
  }

  // Clear kill flags between store and load.
  for (MachineInstr &MI : make_range(StoreI->getIterator(),
                                     BitExtMI->getIterator()))
    if (MI.killsRegister(StRt, TRI)) {
      MI.clearRegisterKills(StRt, TRI);
      break;
    }

  LLVM_DEBUG(dbgs() << "Promoting load by replacing :\n    ");
  LLVM_DEBUG(StoreI->print(dbgs()));
  LLVM_DEBUG(dbgs() << "    ");
  LLVM_DEBUG(LoadI->print(dbgs()));
  LLVM_DEBUG(dbgs() << "  with instructions:\n    ");
  LLVM_DEBUG(StoreI->print(dbgs()));
  LLVM_DEBUG(dbgs() << "    ");
  LLVM_DEBUG((BitExtMI)->print(dbgs()));
  LLVM_DEBUG(dbgs() << "\n");

  // Erase the old instructions.
  LoadI->eraseFromParent();
  return NextI;
}

static bool inBoundsForPair(bool IsUnscaled, int Offset, int OffsetStride) {
  // Convert the byte-offset used by unscaled into an "element" offset used
  // by the scaled pair load/store instructions.
  if (IsUnscaled) {
    // If the byte-offset isn't a multiple of the stride, there's no point
    // trying to match it.
    if (Offset % OffsetStride)
      return false;
    Offset /= OffsetStride;
  }
  return Offset <= 63 && Offset >= -64;
}

// Do alignment, specialized to power of 2 and for signed ints,
// avoiding having to do a C-style cast from uint_64t to int when
// using alignTo from include/llvm/Support/MathExtras.h.
// FIXME: Move this function to include/MathExtras.h?
static int alignTo(int Num, int PowOf2) {
  return (Num + PowOf2 - 1) & ~(PowOf2 - 1);
}

static bool mayAlias(MachineInstr &MIa,
                     SmallVectorImpl<MachineInstr *> &MemInsns,
                     AliasAnalysis *AA) {
  for (MachineInstr *MIb : MemInsns) {
    if (MIa.mayAlias(AA, *MIb, /*UseTBAA*/ false)) {
      LLVM_DEBUG(dbgs() << "Aliasing with: "; MIb->dump());
      return true;
    }
  }

  LLVM_DEBUG(dbgs() << "No aliases found\n");
  return false;
}

bool AArch64LoadStoreOpt::findMatchingStore(
    MachineBasicBlock::iterator I, unsigned Limit,
    MachineBasicBlock::iterator &StoreI) {
  MachineBasicBlock::iterator B = I->getParent()->begin();
  MachineBasicBlock::iterator MBBI = I;
  MachineInstr &LoadMI = *I;
  Register BaseReg = AArch64InstrInfo::getLdStBaseOp(LoadMI).getReg();

  // If the load is the first instruction in the block, there's obviously
  // not any matching store.
  if (MBBI == B)
    return false;

  // Track which register units have been modified and used between the first
  // insn and the second insn.
  ModifiedRegUnits.clear();
  UsedRegUnits.clear();

  unsigned Count = 0;
  do {
    MBBI = prev_nodbg(MBBI, B);
    MachineInstr &MI = *MBBI;

    // Don't count transient instructions towards the search limit since there
    // may be different numbers of them if e.g. debug information is present.
    if (!MI.isTransient())
      ++Count;

    // If the load instruction reads directly from the address to which the
    // store instruction writes and the stored value is not modified, we can
    // promote the load. Since we do not handle stores with pre-/post-index,
    // it's unnecessary to check if BaseReg is modified by the store itself.
    // Also we can't handle stores without an immediate offset operand,
    // while the operand might be the address for a global variable.
    if (MI.mayStore() && isMatchingStore(LoadMI, MI) &&
        BaseReg == AArch64InstrInfo::getLdStBaseOp(MI).getReg() &&
        AArch64InstrInfo::getLdStOffsetOp(MI).isImm() &&
        isLdOffsetInRangeOfSt(LoadMI, MI, TII) &&
        ModifiedRegUnits.available(getLdStRegOp(MI).getReg())) {
      StoreI = MBBI;
      return true;
    }

    if (MI.isCall())
      return false;

    // Update modified / uses register units.
    LiveRegUnits::accumulateUsedDefed(MI, ModifiedRegUnits, UsedRegUnits, TRI);

    // Otherwise, if the base register is modified, we have no match, so
    // return early.
    if (!ModifiedRegUnits.available(BaseReg))
      return false;

    // If we encounter a store aliased with the load, return early.
    if (MI.mayStore() && LoadMI.mayAlias(AA, MI, /*UseTBAA*/ false))
      return false;
  } while (MBBI != B && Count < Limit);
  return false;
}

static bool needsWinCFI(const MachineFunction *MF) {
  return MF->getTarget().getMCAsmInfo()->usesWindowsCFI() &&
         MF->getFunction().needsUnwindTableEntry();
}

// Returns true if FirstMI and MI are candidates for merging or pairing.
// Otherwise, returns false.
static bool areCandidatesToMergeOrPair(MachineInstr &FirstMI, MachineInstr &MI,
                                       LdStPairFlags &Flags,
                                       const AArch64InstrInfo *TII) {
  // If this is volatile or if pairing is suppressed, not a candidate.
  if (MI.hasOrderedMemoryRef() || TII->isLdStPairSuppressed(MI))
    return false;

  // We should have already checked FirstMI for pair suppression and volatility.
  assert(!FirstMI.hasOrderedMemoryRef() &&
         !TII->isLdStPairSuppressed(FirstMI) &&
         "FirstMI shouldn't get here if either of these checks are true.");

  if (needsWinCFI(MI.getMF()) && (MI.getFlag(MachineInstr::FrameSetup) ||
                                  MI.getFlag(MachineInstr::FrameDestroy)))
    return false;

  unsigned OpcA = FirstMI.getOpcode();
  unsigned OpcB = MI.getOpcode();

  // Opcodes match: If the opcodes are pre ld/st there is nothing more to check.
  if (OpcA == OpcB)
    return !AArch64InstrInfo::isPreLdSt(FirstMI);

  // Bail out if one of the opcodes is SVE fill/spill, as we currently don't
  // allow pairing them with other instructions.
  if (OpcA == AArch64::LDR_ZXI || OpcA == AArch64::STR_ZXI ||
      OpcB == AArch64::LDR_ZXI || OpcB == AArch64::STR_ZXI)
    return false;

  // Two pre ld/st of different opcodes cannot be merged either
  if (AArch64InstrInfo::isPreLdSt(FirstMI) && AArch64InstrInfo::isPreLdSt(MI))
    return false;

  // Try to match a sign-extended load/store with a zero-extended load/store.
  bool IsValidLdStrOpc, PairIsValidLdStrOpc;
  unsigned NonSExtOpc = getMatchingNonSExtOpcode(OpcA, &IsValidLdStrOpc);
  assert(IsValidLdStrOpc &&
         "Given Opc should be a Load or Store with an immediate");
  // OpcA will be the first instruction in the pair.
  if (NonSExtOpc == getMatchingNonSExtOpcode(OpcB, &PairIsValidLdStrOpc)) {
    Flags.setSExtIdx(NonSExtOpc == (unsigned)OpcA ? 1 : 0);
    return true;
  }

  // If the second instruction isn't even a mergable/pairable load/store, bail
  // out.
  if (!PairIsValidLdStrOpc)
    return false;

  // Narrow stores do not have a matching pair opcodes, so constrain their
  // merging to zero stores.
  if (isNarrowStore(OpcA) || isNarrowStore(OpcB))
    return getLdStRegOp(FirstMI).getReg() == AArch64::WZR &&
           getLdStRegOp(MI).getReg() == AArch64::WZR &&
           TII->getMemScale(FirstMI) == TII->getMemScale(MI);

  // The STR<S,D,Q,W,X>pre - STR<S,D,Q,W,X>ui and
  // LDR<S,D,Q,W,X,SW>pre-LDR<S,D,Q,W,X,SW>ui
  // are candidate pairs that can be merged.
  if (isPreLdStPairCandidate(FirstMI, MI))
    return true;

  // Try to match an unscaled load/store with a scaled load/store.
  return TII->hasUnscaledLdStOffset(OpcA) != TII->hasUnscaledLdStOffset(OpcB) &&
         getMatchingPairOpcode(OpcA) == getMatchingPairOpcode(OpcB);

  // FIXME: Can we also match a mixed sext/zext unscaled/scaled pair?
}

static bool canRenameMOP(const MachineOperand &MOP,
                         const TargetRegisterInfo *TRI) {
  if (MOP.isReg()) {
    auto *RegClass = TRI->getMinimalPhysRegClass(MOP.getReg());
    // Renaming registers with multiple disjunct sub-registers (e.g. the
    // result of a LD3) means that all sub-registers are renamed, potentially
    // impacting other instructions we did not check. Bail out.
    // Note that this relies on the structure of the AArch64 register file. In
    // particular, a subregister cannot be written without overwriting the
    // whole register.
    if (RegClass->HasDisjunctSubRegs && RegClass->CoveredBySubRegs &&
        (TRI->getSubRegisterClass(RegClass, AArch64::dsub0) ||
         TRI->getSubRegisterClass(RegClass, AArch64::qsub0) ||
         TRI->getSubRegisterClass(RegClass, AArch64::zsub0))) {
      LLVM_DEBUG(
          dbgs()
          << "  Cannot rename operands with multiple disjunct subregisters ("
          << MOP << ")\n");
      return false;
    }

    // We cannot rename arbitrary implicit-defs, the specific rule to rewrite
    // them must be known. For example, in ORRWrs the implicit-def
    // corresponds to the result register.
    if (MOP.isImplicit() && MOP.isDef()) {
      if (!isRewritableImplicitDef(MOP.getParent()->getOpcode()))
        return false;
      return TRI->isSuperOrSubRegisterEq(
          MOP.getParent()->getOperand(0).getReg(), MOP.getReg());
    }
  }
  return MOP.isImplicit() ||
         (MOP.isRenamable() && !MOP.isEarlyClobber() && !MOP.isTied());
}

static bool
canRenameUpToDef(MachineInstr &FirstMI, LiveRegUnits &UsedInBetween,
                 SmallPtrSetImpl<const TargetRegisterClass *> &RequiredClasses,
                 const TargetRegisterInfo *TRI) {
  if (!FirstMI.mayStore())
    return false;

  // Check if we can find an unused register which we can use to rename
  // the register used by the first load/store.

  auto RegToRename = getLdStRegOp(FirstMI).getReg();
  // For now, we only rename if the store operand gets killed at the store.
  if (!getLdStRegOp(FirstMI).isKill() &&
      !any_of(FirstMI.operands(),
              [TRI, RegToRename](const MachineOperand &MOP) {
                return MOP.isReg() && !MOP.isDebug() && MOP.getReg() &&
                       MOP.isImplicit() && MOP.isKill() &&
                       TRI->regsOverlap(RegToRename, MOP.getReg());
              })) {
    LLVM_DEBUG(dbgs() << "  Operand not killed at " << FirstMI);
    return false;
  }

  bool FoundDef = false;

  // For each instruction between FirstMI and the previous def for RegToRename,
  // we
  // * check if we can rename RegToRename in this instruction
  // * collect the registers used and required register classes for RegToRename.
  std::function<bool(MachineInstr &, bool)> CheckMIs = [&](MachineInstr &MI,
                                                           bool IsDef) {
    LLVM_DEBUG(dbgs() << "Checking " << MI);
    // Currently we do not try to rename across frame-setup instructions.
    if (MI.getFlag(MachineInstr::FrameSetup)) {
      LLVM_DEBUG(dbgs() << "  Cannot rename framesetup instructions "
                        << "currently\n");
      return false;
    }

    UsedInBetween.accumulate(MI);

    // For a definition, check that we can rename the definition and exit the
    // loop.
    FoundDef = IsDef;

    // For defs, check if we can rename the first def of RegToRename.
    if (FoundDef) {
      // For some pseudo instructions, we might not generate code in the end
      // (e.g. KILL) and we would end up without a correct def for the rename
      // register.
      // TODO: This might be overly conservative and we could handle those cases
      // in multiple ways:
      //       1. Insert an extra copy, to materialize the def.
      //       2. Skip pseudo-defs until we find an non-pseudo def.
      if (MI.isPseudo()) {
        LLVM_DEBUG(dbgs() << "  Cannot rename pseudo/bundle instruction\n");
        return false;
      }

      for (auto &MOP : MI.operands()) {
        if (!MOP.isReg() || !MOP.isDef() || MOP.isDebug() || !MOP.getReg() ||
            !TRI->regsOverlap(MOP.getReg(), RegToRename))
          continue;
        if (!canRenameMOP(MOP, TRI)) {
          LLVM_DEBUG(dbgs() << "  Cannot rename " << MOP << " in " << MI);
          return false;
        }
        RequiredClasses.insert(TRI->getMinimalPhysRegClass(MOP.getReg()));
      }
      return true;
    } else {
      for (auto &MOP : MI.operands()) {
        if (!MOP.isReg() || MOP.isDebug() || !MOP.getReg() ||
            !TRI->regsOverlap(MOP.getReg(), RegToRename))
          continue;

        if (!canRenameMOP(MOP, TRI)) {
          LLVM_DEBUG(dbgs() << "  Cannot rename " << MOP << " in " << MI);
          return false;
        }
        RequiredClasses.insert(TRI->getMinimalPhysRegClass(MOP.getReg()));
      }
    }
    return true;
  };

  if (!forAllMIsUntilDef(FirstMI, RegToRename, TRI, LdStLimit, CheckMIs))
    return false;

  if (!FoundDef) {
    LLVM_DEBUG(dbgs() << "  Did not find definition for register in BB\n");
    return false;
  }
  return true;
}

// We want to merge the second load into the first by rewriting the usages of
// the same reg between first (incl.) and second (excl.). We don't need to care
// about any insns before FirstLoad or after SecondLoad.
// 1. The second load writes new value into the same reg.
//    - The renaming is impossible to impact later use of the reg.
//    - The second load always trash the value written by the first load which
//      means the reg must be killed before the second load.
// 2. The first load must be a def for the same reg so we don't need to look
//    into anything before it.
static bool canRenameUntilSecondLoad(
    MachineInstr &FirstLoad, MachineInstr &SecondLoad,
    LiveRegUnits &UsedInBetween,
    SmallPtrSetImpl<const TargetRegisterClass *> &RequiredClasses,
    const TargetRegisterInfo *TRI) {
  if (FirstLoad.isPseudo())
    return false;

  UsedInBetween.accumulate(FirstLoad);
  auto RegToRename = getLdStRegOp(FirstLoad).getReg();
  bool Success = std::all_of(
      FirstLoad.getIterator(), SecondLoad.getIterator(),
      [&](MachineInstr &MI) {
        LLVM_DEBUG(dbgs() << "Checking " << MI);
        // Currently we do not try to rename across frame-setup instructions.
        if (MI.getFlag(MachineInstr::FrameSetup)) {
          LLVM_DEBUG(dbgs() << "  Cannot rename framesetup instructions "
                            << "currently\n");
          return false;
        }

        for (auto &MOP : MI.operands()) {
          if (!MOP.isReg() || MOP.isDebug() || !MOP.getReg() ||
              !TRI->regsOverlap(MOP.getReg(), RegToRename))
            continue;
          if (!canRenameMOP(MOP, TRI)) {
            LLVM_DEBUG(dbgs() << "  Cannot rename " << MOP << " in " << MI);
            return false;
          }
          RequiredClasses.insert(TRI->getMinimalPhysRegClass(MOP.getReg()));
        }

        return true;
      });
  return Success;
}

// Check if we can find a physical register for renaming \p Reg. This register
// must:
// * not be defined already in \p DefinedInBB; DefinedInBB must contain all
//   defined registers up to the point where the renamed register will be used,
// * not used in \p UsedInBetween; UsedInBetween must contain all accessed
//   registers in the range the rename register will be used,
// * is available in all used register classes (checked using RequiredClasses).
static std::optional<MCPhysReg> tryToFindRegisterToRename(
    const MachineFunction &MF, Register Reg, LiveRegUnits &DefinedInBB,
    LiveRegUnits &UsedInBetween,
    SmallPtrSetImpl<const TargetRegisterClass *> &RequiredClasses,
    const TargetRegisterInfo *TRI) {
  const MachineRegisterInfo &RegInfo = MF.getRegInfo();

  // Checks if any sub- or super-register of PR is callee saved.
  auto AnySubOrSuperRegCalleePreserved = [&MF, TRI](MCPhysReg PR) {
    return any_of(TRI->sub_and_superregs_inclusive(PR),
                  [&MF, TRI](MCPhysReg SubOrSuper) {
                    return TRI->isCalleeSavedPhysReg(SubOrSuper, MF);
                  });
  };

  // Check if PR or one of its sub- or super-registers can be used for all
  // required register classes.
  auto CanBeUsedForAllClasses = [&RequiredClasses, TRI](MCPhysReg PR) {
    return all_of(RequiredClasses, [PR, TRI](const TargetRegisterClass *C) {
      return any_of(
          TRI->sub_and_superregs_inclusive(PR),
          [C](MCPhysReg SubOrSuper) { return C->contains(SubOrSuper); });
    });
  };

  auto *RegClass = TRI->getMinimalPhysRegClass(Reg);
  for (const MCPhysReg &PR : *RegClass) {
    if (DefinedInBB.available(PR) && UsedInBetween.available(PR) &&
        !RegInfo.isReserved(PR) && !AnySubOrSuperRegCalleePreserved(PR) &&
        CanBeUsedForAllClasses(PR)) {
      DefinedInBB.addReg(PR);
      LLVM_DEBUG(dbgs() << "Found rename register " << printReg(PR, TRI)
                        << "\n");
      return {PR};
    }
  }
  LLVM_DEBUG(dbgs() << "No rename register found from "
                    << TRI->getRegClassName(RegClass) << "\n");
  return std::nullopt;
}

// For store pairs: returns a register from FirstMI to the beginning of the
// block that can be renamed.
// For load pairs: returns a register from FirstMI to MI that can be renamed.
static std::optional<MCPhysReg> findRenameRegForSameLdStRegPair(
    std::optional<bool> MaybeCanRename, MachineInstr &FirstMI, MachineInstr &MI,
    Register Reg, LiveRegUnits &DefinedInBB, LiveRegUnits &UsedInBetween,
    SmallPtrSetImpl<const TargetRegisterClass *> &RequiredClasses,
    const TargetRegisterInfo *TRI) {
  std::optional<MCPhysReg> RenameReg;
  if (!DebugCounter::shouldExecute(RegRenamingCounter))
    return RenameReg;

  auto *RegClass = TRI->getMinimalPhysRegClass(getLdStRegOp(FirstMI).getReg());
  MachineFunction &MF = *FirstMI.getParent()->getParent();
  if (!RegClass || !MF.getRegInfo().tracksLiveness())
    return RenameReg;

  const bool IsLoad = FirstMI.mayLoad();

  if (!MaybeCanRename) {
    if (IsLoad)
      MaybeCanRename = {canRenameUntilSecondLoad(FirstMI, MI, UsedInBetween,
                                                 RequiredClasses, TRI)};
    else
      MaybeCanRename = {
          canRenameUpToDef(FirstMI, UsedInBetween, RequiredClasses, TRI)};
  }

  if (*MaybeCanRename) {
    RenameReg = tryToFindRegisterToRename(MF, Reg, DefinedInBB, UsedInBetween,
                                          RequiredClasses, TRI);
  }
  return RenameReg;
}

/// Scan the instructions looking for a load/store that can be combined with the
/// current instruction into a wider equivalent or a load/store pair.
MachineBasicBlock::iterator
AArch64LoadStoreOpt::findMatchingInsn(MachineBasicBlock::iterator I,
                                      LdStPairFlags &Flags, unsigned Limit,
                                      bool FindNarrowMerge) {
  MachineBasicBlock::iterator E = I->getParent()->end();
  MachineBasicBlock::iterator MBBI = I;
  MachineBasicBlock::iterator MBBIWithRenameReg;
  MachineInstr &FirstMI = *I;
  MBBI = next_nodbg(MBBI, E);

  bool MayLoad = FirstMI.mayLoad();
  bool IsUnscaled = TII->hasUnscaledLdStOffset(FirstMI);
  Register Reg = getLdStRegOp(FirstMI).getReg();
  Register BaseReg = AArch64InstrInfo::getLdStBaseOp(FirstMI).getReg();
  int Offset = AArch64InstrInfo::getLdStOffsetOp(FirstMI).getImm();
  int OffsetStride = IsUnscaled ? TII->getMemScale(FirstMI) : 1;
  bool IsPromotableZeroStore = isPromotableZeroStoreInst(FirstMI);

  std::optional<bool> MaybeCanRename;
  if (!EnableRenaming)
    MaybeCanRename = {false};

  SmallPtrSet<const TargetRegisterClass *, 5> RequiredClasses;
  LiveRegUnits UsedInBetween;
  UsedInBetween.init(*TRI);

  Flags.clearRenameReg();

  // Track which register units have been modified and used between the first
  // insn (inclusive) and the second insn.
  ModifiedRegUnits.clear();
  UsedRegUnits.clear();

  // Remember any instructions that read/write memory between FirstMI and MI.
  SmallVector<MachineInstr *, 4> MemInsns;

  LLVM_DEBUG(dbgs() << "Find match for: "; FirstMI.dump());
  for (unsigned Count = 0; MBBI != E && Count < Limit;
       MBBI = next_nodbg(MBBI, E)) {
    MachineInstr &MI = *MBBI;
    LLVM_DEBUG(dbgs() << "Analysing 2nd insn: "; MI.dump());

    UsedInBetween.accumulate(MI);

    // Don't count transient instructions towards the search limit since there
    // may be different numbers of them if e.g. debug information is present.
    if (!MI.isTransient())
      ++Count;

    Flags.setSExtIdx(-1);
    if (areCandidatesToMergeOrPair(FirstMI, MI, Flags, TII) &&
        AArch64InstrInfo::getLdStOffsetOp(MI).isImm()) {
      assert(MI.mayLoadOrStore() && "Expected memory operation.");
      // If we've found another instruction with the same opcode, check to see
      // if the base and offset are compatible with our starting instruction.
      // These instructions all have scaled immediate operands, so we just
      // check for +1/-1. Make sure to check the new instruction offset is
      // actually an immediate and not a symbolic reference destined for
      // a relocation.
      Register MIBaseReg = AArch64InstrInfo::getLdStBaseOp(MI).getReg();
      int MIOffset = AArch64InstrInfo::getLdStOffsetOp(MI).getImm();
      bool MIIsUnscaled = TII->hasUnscaledLdStOffset(MI);
      if (IsUnscaled != MIIsUnscaled) {
        // We're trying to pair instructions that differ in how they are scaled.
        // If FirstMI is scaled then scale the offset of MI accordingly.
        // Otherwise, do the opposite (i.e., make MI's offset unscaled).
        int MemSize = TII->getMemScale(MI);
        if (MIIsUnscaled) {
          // If the unscaled offset isn't a multiple of the MemSize, we can't
          // pair the operations together: bail and keep looking.
          if (MIOffset % MemSize) {
            LiveRegUnits::accumulateUsedDefed(MI, ModifiedRegUnits,
                                              UsedRegUnits, TRI);
            MemInsns.push_back(&MI);
            continue;
          }
          MIOffset /= MemSize;
        } else {
          MIOffset *= MemSize;
        }
      }

      bool IsPreLdSt = isPreLdStPairCandidate(FirstMI, MI);

      if (BaseReg == MIBaseReg) {
        // If the offset of the second ld/st is not equal to the size of the
        // destination register it can’t be paired with a pre-index ld/st
        // pair. Additionally if the base reg is used or modified the operations
        // can't be paired: bail and keep looking.
        if (IsPreLdSt) {
          bool IsOutOfBounds = MIOffset != TII->getMemScale(MI);
          bool IsBaseRegUsed = !UsedRegUnits.available(
              AArch64InstrInfo::getLdStBaseOp(MI).getReg());
          bool IsBaseRegModified = !ModifiedRegUnits.available(
              AArch64InstrInfo::getLdStBaseOp(MI).getReg());
          // If the stored value and the address of the second instruction is
          // the same, it needs to be using the updated register and therefore
          // it must not be folded.
          bool IsMIRegTheSame =
              TRI->regsOverlap(getLdStRegOp(MI).getReg(),
                               AArch64InstrInfo::getLdStBaseOp(MI).getReg());
          if (IsOutOfBounds || IsBaseRegUsed || IsBaseRegModified ||
              IsMIRegTheSame) {
            LiveRegUnits::accumulateUsedDefed(MI, ModifiedRegUnits,
                                              UsedRegUnits, TRI);
            MemInsns.push_back(&MI);
            continue;
          }
        } else {
          if ((Offset != MIOffset + OffsetStride) &&
              (Offset + OffsetStride != MIOffset)) {
            LiveRegUnits::accumulateUsedDefed(MI, ModifiedRegUnits,
                                              UsedRegUnits, TRI);
            MemInsns.push_back(&MI);
            continue;
          }
        }

        int MinOffset = Offset < MIOffset ? Offset : MIOffset;
        if (FindNarrowMerge) {
          // If the alignment requirements of the scaled wide load/store
          // instruction can't express the offset of the scaled narrow input,
          // bail and keep looking. For promotable zero stores, allow only when
          // the stored value is the same (i.e., WZR).
          if ((!IsUnscaled && alignTo(MinOffset, 2) != MinOffset) ||
              (IsPromotableZeroStore && Reg != getLdStRegOp(MI).getReg())) {
            LiveRegUnits::accumulateUsedDefed(MI, ModifiedRegUnits,
                                              UsedRegUnits, TRI);
            MemInsns.push_back(&MI);
            continue;
          }
        } else {
          // Pairwise instructions have a 7-bit signed offset field. Single
          // insns have a 12-bit unsigned offset field.  If the resultant
          // immediate offset of merging these instructions is out of range for
          // a pairwise instruction, bail and keep looking.
          if (!inBoundsForPair(IsUnscaled, MinOffset, OffsetStride)) {
            LiveRegUnits::accumulateUsedDefed(MI, ModifiedRegUnits,
                                              UsedRegUnits, TRI);
            MemInsns.push_back(&MI);
            LLVM_DEBUG(dbgs() << "Offset doesn't fit in immediate, "
                              << "keep looking.\n");
            continue;
          }
          // If the alignment requirements of the paired (scaled) instruction
          // can't express the offset of the unscaled input, bail and keep
          // looking.
          if (IsUnscaled && (alignTo(MinOffset, OffsetStride) != MinOffset)) {
            LiveRegUnits::accumulateUsedDefed(MI, ModifiedRegUnits,
                                              UsedRegUnits, TRI);
            MemInsns.push_back(&MI);
            LLVM_DEBUG(dbgs()
                       << "Offset doesn't fit due to alignment requirements, "
                       << "keep looking.\n");
            continue;
          }
        }

        // If the BaseReg has been modified, then we cannot do the optimization.
        // For example, in the following pattern
        //   ldr x1 [x2]
        //   ldr x2 [x3]
        //   ldr x4 [x2, #8],
        // the first and third ldr cannot be converted to ldp x1, x4, [x2]
        if (!ModifiedRegUnits.available(BaseReg))
          return E;

        const bool SameLoadReg = MayLoad && TRI->isSuperOrSubRegisterEq(
                                                Reg, getLdStRegOp(MI).getReg());

        // If the Rt of the second instruction (destination register of the
        // load) was not modified or used between the two instructions and none
        // of the instructions between the second and first alias with the
        // second, we can combine the second into the first.
        bool RtNotModified =
            ModifiedRegUnits.available(getLdStRegOp(MI).getReg());
        bool RtNotUsed = !(MI.mayLoad() && !SameLoadReg &&
                           !UsedRegUnits.available(getLdStRegOp(MI).getReg()));

        LLVM_DEBUG(dbgs() << "Checking, can combine 2nd into 1st insn:\n"
                          << "Reg '" << getLdStRegOp(MI) << "' not modified: "
                          << (RtNotModified ? "true" : "false") << "\n"
                          << "Reg '" << getLdStRegOp(MI) << "' not used: "
                          << (RtNotUsed ? "true" : "false") << "\n");

        if (RtNotModified && RtNotUsed && !mayAlias(MI, MemInsns, AA)) {
          // For pairs loading into the same reg, try to find a renaming
          // opportunity to allow the renaming of Reg between FirstMI and MI
          // and combine MI into FirstMI; otherwise bail and keep looking.
          if (SameLoadReg) {
            std::optional<MCPhysReg> RenameReg =
                findRenameRegForSameLdStRegPair(MaybeCanRename, FirstMI, MI,
                                                Reg, DefinedInBB, UsedInBetween,
                                                RequiredClasses, TRI);
            if (!RenameReg) {
              LiveRegUnits::accumulateUsedDefed(MI, ModifiedRegUnits,
                                                UsedRegUnits, TRI);
              MemInsns.push_back(&MI);
              LLVM_DEBUG(dbgs() << "Can't find reg for renaming, "
                                << "keep looking.\n");
              continue;
            }
            Flags.setRenameReg(*RenameReg);
          }

          Flags.setMergeForward(false);
          if (!SameLoadReg)
            Flags.clearRenameReg();
          return MBBI;
        }

        // Likewise, if the Rt of the first instruction is not modified or used
        // between the two instructions and none of the instructions between the
        // first and the second alias with the first, we can combine the first
        // into the second.
        RtNotModified = !(
            MayLoad && !UsedRegUnits.available(getLdStRegOp(FirstMI).getReg()));

        LLVM_DEBUG(dbgs() << "Checking, can combine 1st into 2nd insn:\n"
                          << "Reg '" << getLdStRegOp(FirstMI)
                          << "' not modified: "
                          << (RtNotModified ? "true" : "false") << "\n");

        if (RtNotModified && !mayAlias(FirstMI, MemInsns, AA)) {
          if (ModifiedRegUnits.available(getLdStRegOp(FirstMI).getReg())) {
            Flags.setMergeForward(true);
            Flags.clearRenameReg();
            return MBBI;
          }

          std::optional<MCPhysReg> RenameReg = findRenameRegForSameLdStRegPair(
              MaybeCanRename, FirstMI, MI, Reg, DefinedInBB, UsedInBetween,
              RequiredClasses, TRI);
          if (RenameReg) {
            Flags.setMergeForward(true);
            Flags.setRenameReg(*RenameReg);
            MBBIWithRenameReg = MBBI;
          }
        }
        LLVM_DEBUG(dbgs() << "Unable to combine these instructions due to "
                          << "interference in between, keep looking.\n");
      }
    }

    if (Flags.getRenameReg())
      return MBBIWithRenameReg;

    // If the instruction wasn't a matching load or store.  Stop searching if we
    // encounter a call instruction that might modify memory.
    if (MI.isCall()) {
      LLVM_DEBUG(dbgs() << "Found a call, stop looking.\n");
      return E;
    }

    // Update modified / uses register units.
    LiveRegUnits::accumulateUsedDefed(MI, ModifiedRegUnits, UsedRegUnits, TRI);

    // Otherwise, if the base register is modified, we have no match, so
    // return early.
    if (!ModifiedRegUnits.available(BaseReg)) {
      LLVM_DEBUG(dbgs() << "Base reg is modified, stop looking.\n");
      return E;
    }

    // Update list of instructions that read/write memory.
    if (MI.mayLoadOrStore())
      MemInsns.push_back(&MI);
  }
  return E;
}

static MachineBasicBlock::iterator
maybeMoveCFI(MachineInstr &MI, MachineBasicBlock::iterator MaybeCFI) {
  assert((MI.getOpcode() == AArch64::SUBXri ||
          MI.getOpcode() == AArch64::ADDXri) &&
         "Expected a register update instruction");
  auto End = MI.getParent()->end();
  if (MaybeCFI == End ||
      MaybeCFI->getOpcode() != TargetOpcode::CFI_INSTRUCTION ||
      !(MI.getFlag(MachineInstr::FrameSetup) ||
        MI.getFlag(MachineInstr::FrameDestroy)) ||
      MI.getOperand(0).getReg() != AArch64::SP)
    return End;

  const MachineFunction &MF = *MI.getParent()->getParent();
  unsigned CFIIndex = MaybeCFI->getOperand(0).getCFIIndex();
  const MCCFIInstruction &CFI = MF.getFrameInstructions()[CFIIndex];
  switch (CFI.getOperation()) {
  case MCCFIInstruction::OpDefCfa:
  case MCCFIInstruction::OpDefCfaOffset:
    return MaybeCFI;
  default:
    return End;
  }
}

std::optional<MachineBasicBlock::iterator> AArch64LoadStoreOpt::mergeUpdateInsn(
    MachineBasicBlock::iterator I, MachineBasicBlock::iterator Update,
    bool IsForward, bool IsPreIdx, bool MergeEither) {
  assert((Update->getOpcode() == AArch64::ADDXri ||
          Update->getOpcode() == AArch64::SUBXri) &&
         "Unexpected base register update instruction to merge!");
  MachineBasicBlock::iterator E = I->getParent()->end();
  MachineBasicBlock::iterator NextI = next_nodbg(I, E);

  // If updating the SP and the following instruction is CFA offset related CFI,
  // make sure the CFI follows the SP update either by merging at the location
  // of the update or by moving the CFI after the merged instruction. If unable
  // to do so, bail.
  MachineBasicBlock::iterator InsertPt = I;
  if (IsForward) {
    assert(IsPreIdx);
    if (auto CFI = maybeMoveCFI(*Update, next_nodbg(Update, E)); CFI != E) {
      if (MergeEither) {
        InsertPt = Update;
      } else {
        // Take care not to reorder CFIs.
        if (std::any_of(std::next(CFI), I, [](const auto &Insn) {
              return Insn.getOpcode() == TargetOpcode::CFI_INSTRUCTION;
            }))
          return std::nullopt;

        MachineBasicBlock *MBB = InsertPt->getParent();
        MBB->splice(std::next(InsertPt), MBB, CFI);
      }
    }
  }

  // Return the instruction following the merged instruction, which is
  // the instruction following our unmerged load. Unless that's the add/sub
  // instruction we're merging, in which case it's the one after that.
  if (NextI == Update)
    NextI = next_nodbg(NextI, E);

  int Value = Update->getOperand(2).getImm();
  assert(AArch64_AM::getShiftValue(Update->getOperand(3).getImm()) == 0 &&
         "Can't merge 1 << 12 offset into pre-/post-indexed load / store");
  if (Update->getOpcode() == AArch64::SUBXri)
    Value = -Value;

  unsigned NewOpc = IsPreIdx ? getPreIndexedOpcode(I->getOpcode())
                             : getPostIndexedOpcode(I->getOpcode());
  MachineInstrBuilder MIB;
  int Scale, MinOffset, MaxOffset;
  getPrePostIndexedMemOpInfo(*I, Scale, MinOffset, MaxOffset);
  if (!AArch64InstrInfo::isPairedLdSt(*I)) {
    // Non-paired instruction.
    MIB = BuildMI(*InsertPt->getParent(), InsertPt, InsertPt->getDebugLoc(),
                  TII->get(NewOpc))
              .add(Update->getOperand(0))
              .add(getLdStRegOp(*I))
              .add(AArch64InstrInfo::getLdStBaseOp(*I))
              .addImm(Value / Scale)
              .setMemRefs(I->memoperands())
              .setMIFlags(I->mergeFlagsWith(*Update));
  } else {
    // Paired instruction.
    MIB = BuildMI(*InsertPt->getParent(), InsertPt, InsertPt->getDebugLoc(),
                  TII->get(NewOpc))
              .add(Update->getOperand(0))
              .add(getLdStRegOp(*I, 0))
              .add(getLdStRegOp(*I, 1))
              .add(AArch64InstrInfo::getLdStBaseOp(*I))
              .addImm(Value / Scale)
              .setMemRefs(I->memoperands())
              .setMIFlags(I->mergeFlagsWith(*Update));
  }

  if (IsPreIdx) {
    ++NumPreFolded;
    LLVM_DEBUG(dbgs() << "Creating pre-indexed load/store.");
  } else {
    ++NumPostFolded;
    LLVM_DEBUG(dbgs() << "Creating post-indexed load/store.");
  }
  LLVM_DEBUG(dbgs() << "    Replacing instructions:\n    ");
  LLVM_DEBUG(I->print(dbgs()));
  LLVM_DEBUG(dbgs() << "    ");
  LLVM_DEBUG(Update->print(dbgs()));
  LLVM_DEBUG(dbgs() << "  with instruction:\n    ");
  LLVM_DEBUG(((MachineInstr *)MIB)->print(dbgs()));
  LLVM_DEBUG(dbgs() << "\n");

  // Erase the old instructions for the block.
  I->eraseFromParent();
  Update->eraseFromParent();

  return NextI;
}

MachineBasicBlock::iterator
AArch64LoadStoreOpt::mergeConstOffsetInsn(MachineBasicBlock::iterator I,
                                          MachineBasicBlock::iterator Update,
                                          unsigned Offset, int Scale) {
  assert((Update->getOpcode() == AArch64::MOVKWi) &&
         "Unexpected const mov instruction to merge!");
  MachineBasicBlock::iterator E = I->getParent()->end();
  MachineBasicBlock::iterator NextI = next_nodbg(I, E);
  MachineBasicBlock::iterator PrevI = prev_nodbg(Update, E);
  MachineInstr &MemMI = *I;
  unsigned Mask = (1 << 12) * Scale - 1;
  unsigned Low = Offset & Mask;
  unsigned High = Offset - Low;
  Register BaseReg = AArch64InstrInfo::getLdStBaseOp(MemMI).getReg();
  Register IndexReg = AArch64InstrInfo::getLdStOffsetOp(MemMI).getReg();
  MachineInstrBuilder AddMIB, MemMIB;

  // Add IndexReg, BaseReg, High (the BaseReg may be SP)
  AddMIB =
      BuildMI(*I->getParent(), I, I->getDebugLoc(), TII->get(AArch64::ADDXri))
          .addDef(IndexReg)
          .addUse(BaseReg)
          .addImm(High >> 12) // shifted value
          .addImm(12);        // shift 12
  (void)AddMIB;
  // Ld/St DestReg, IndexReg, Imm12
  unsigned NewOpc = getBaseAddressOpcode(I->getOpcode());
  MemMIB = BuildMI(*I->getParent(), I, I->getDebugLoc(), TII->get(NewOpc))
               .add(getLdStRegOp(MemMI))
               .add(AArch64InstrInfo::getLdStOffsetOp(MemMI))
               .addImm(Low / Scale)
               .setMemRefs(I->memoperands())
               .setMIFlags(I->mergeFlagsWith(*Update));
  (void)MemMIB;

  ++NumConstOffsetFolded;
  LLVM_DEBUG(dbgs() << "Creating base address load/store.\n");
  LLVM_DEBUG(dbgs() << "    Replacing instructions:\n    ");
  LLVM_DEBUG(PrevI->print(dbgs()));
  LLVM_DEBUG(dbgs() << "    ");
  LLVM_DEBUG(Update->print(dbgs()));
  LLVM_DEBUG(dbgs() << "    ");
  LLVM_DEBUG(I->print(dbgs()));
  LLVM_DEBUG(dbgs() << "  with instruction:\n    ");
  LLVM_DEBUG(((MachineInstr *)AddMIB)->print(dbgs()));
  LLVM_DEBUG(dbgs() << "    ");
  LLVM_DEBUG(((MachineInstr *)MemMIB)->print(dbgs()));
  LLVM_DEBUG(dbgs() << "\n");

  // Erase the old instructions for the block.
  I->eraseFromParent();
  PrevI->eraseFromParent();
  Update->eraseFromParent();

  return NextI;
}

bool AArch64LoadStoreOpt::isMatchingUpdateInsn(MachineInstr &MemMI,
                                               MachineInstr &MI,
                                               unsigned BaseReg, int Offset) {
  switch (MI.getOpcode()) {
  default:
    break;
  case AArch64::SUBXri:
  case AArch64::ADDXri:
    // Make sure it's a vanilla immediate operand, not a relocation or
    // anything else we can't handle.
    if (!MI.getOperand(2).isImm())
      break;
    // Watch out for 1 << 12 shifted value.
    if (AArch64_AM::getShiftValue(MI.getOperand(3).getImm()))
      break;

    // The update instruction source and destination register must be the
    // same as the load/store base register.
    if (MI.getOperand(0).getReg() != BaseReg ||
        MI.getOperand(1).getReg() != BaseReg)
      break;

    int UpdateOffset = MI.getOperand(2).getImm();
    if (MI.getOpcode() == AArch64::SUBXri)
      UpdateOffset = -UpdateOffset;

    // The immediate must be a multiple of the scaling factor of the pre/post
    // indexed instruction.
    int Scale, MinOffset, MaxOffset;
    getPrePostIndexedMemOpInfo(MemMI, Scale, MinOffset, MaxOffset);
    if (UpdateOffset % Scale != 0)
      break;

    // Scaled offset must fit in the instruction immediate.
    int ScaledOffset = UpdateOffset / Scale;
    if (ScaledOffset > MaxOffset || ScaledOffset < MinOffset)
      break;

    // If we have a non-zero Offset, we check that it matches the amount
    // we're adding to the register.
    if (!Offset || Offset == UpdateOffset)
      return true;
    break;
  }
  return false;
}

bool AArch64LoadStoreOpt::isMatchingMovConstInsn(MachineInstr &MemMI,
                                                 MachineInstr &MI,
                                                 unsigned IndexReg,
                                                 unsigned &Offset) {
  // The update instruction source and destination register must be the
  // same as the load/store index register.
  if (MI.getOpcode() == AArch64::MOVKWi &&
      TRI->isSuperOrSubRegisterEq(IndexReg, MI.getOperand(1).getReg())) {

    // movz + movk hold a large offset of a Ld/St instruction.
    MachineBasicBlock::iterator B = MI.getParent()->begin();
    MachineBasicBlock::iterator MBBI = &MI;
    // Skip the scene when the MI is the first instruction of a block.
    if (MBBI == B)
      return false;
    MBBI = prev_nodbg(MBBI, B);
    MachineInstr &MovzMI = *MBBI;
    // Make sure the MOVKWi and MOVZWi set the same register.
    if (MovzMI.getOpcode() == AArch64::MOVZWi &&
        MovzMI.getOperand(0).getReg() == MI.getOperand(0).getReg()) {
      unsigned Low = MovzMI.getOperand(1).getImm();
      unsigned High = MI.getOperand(2).getImm() << MI.getOperand(3).getImm();
      Offset = High + Low;
      // 12-bit optionally shifted immediates are legal for adds.
      return Offset >> 24 == 0;
    }
  }
  return false;
}

MachineBasicBlock::iterator AArch64LoadStoreOpt::findMatchingUpdateInsnForward(
    MachineBasicBlock::iterator I, int UnscaledOffset, unsigned Limit) {
  MachineBasicBlock::iterator E = I->getParent()->end();
  MachineInstr &MemMI = *I;
  MachineBasicBlock::iterator MBBI = I;

  Register BaseReg = AArch64InstrInfo::getLdStBaseOp(MemMI).getReg();
  int MIUnscaledOffset = AArch64InstrInfo::getLdStOffsetOp(MemMI).getImm() *
                         TII->getMemScale(MemMI);

  // Scan forward looking for post-index opportunities.  Updating instructions
  // can't be formed if the memory instruction doesn't have the offset we're
  // looking for.
  if (MIUnscaledOffset != UnscaledOffset)
    return E;

  // If the base register overlaps a source/destination register, we can't
  // merge the update. This does not apply to tag store instructions which
  // ignore the address part of the source register.
  // This does not apply to STGPi as well, which does not have unpredictable
  // behavior in this case unlike normal stores, and always performs writeback
  // after reading the source register value.
  if (!isTagStore(MemMI) && MemMI.getOpcode() != AArch64::STGPi) {
    bool IsPairedInsn = AArch64InstrInfo::isPairedLdSt(MemMI);
    for (unsigned i = 0, e = IsPairedInsn ? 2 : 1; i != e; ++i) {
      Register DestReg = getLdStRegOp(MemMI, i).getReg();
      if (DestReg == BaseReg || TRI->isSubRegister(BaseReg, DestReg))
        return E;
    }
  }

  // Track which register units have been modified and used between the first
  // insn (inclusive) and the second insn.
  ModifiedRegUnits.clear();
  UsedRegUnits.clear();
  MBBI = next_nodbg(MBBI, E);

  // We can't post-increment the stack pointer if any instruction between
  // the memory access (I) and the increment (MBBI) can access the memory
  // region defined by [SP, MBBI].
  const bool BaseRegSP = BaseReg == AArch64::SP;
  if (BaseRegSP && needsWinCFI(I->getMF())) {
    // FIXME: For now, we always block the optimization over SP in windows
    // targets as it requires to adjust the unwind/debug info, messing up
    // the unwind info can actually cause a miscompile.
    return E;
  }

  for (unsigned Count = 0; MBBI != E && Count < Limit;
       MBBI = next_nodbg(MBBI, E)) {
    MachineInstr &MI = *MBBI;

    // Don't count transient instructions towards the search limit since there
    // may be different numbers of them if e.g. debug information is present.
    if (!MI.isTransient())
      ++Count;

    // If we found a match, return it.
    if (isMatchingUpdateInsn(*I, MI, BaseReg, UnscaledOffset))
      return MBBI;

    // Update the status of what the instruction clobbered and used.
    LiveRegUnits::accumulateUsedDefed(MI, ModifiedRegUnits, UsedRegUnits, TRI);

    // Otherwise, if the base register is used or modified, we have no match, so
    // return early.
    // If we are optimizing SP, do not allow instructions that may load or store
    // in between the load and the optimized value update.
    if (!ModifiedRegUnits.available(BaseReg) ||
        !UsedRegUnits.available(BaseReg) ||
        (BaseRegSP && MBBI->mayLoadOrStore()))
      return E;
  }
  return E;
}

MachineBasicBlock::iterator AArch64LoadStoreOpt::findMatchingUpdateInsnBackward(
    MachineBasicBlock::iterator I, unsigned Limit, bool &MergeEither) {
  MachineBasicBlock::iterator B = I->getParent()->begin();
  MachineBasicBlock::iterator E = I->getParent()->end();
  MachineInstr &MemMI = *I;
  MachineBasicBlock::iterator MBBI = I;
  MachineFunction &MF = *MemMI.getMF();

  Register BaseReg = AArch64InstrInfo::getLdStBaseOp(MemMI).getReg();
  int Offset = AArch64InstrInfo::getLdStOffsetOp(MemMI).getImm();

  bool IsPairedInsn = AArch64InstrInfo::isPairedLdSt(MemMI);
  Register DestReg[] = {getLdStRegOp(MemMI, 0).getReg(),
                        IsPairedInsn ? getLdStRegOp(MemMI, 1).getReg()
                                     : AArch64::NoRegister};

  // If the load/store is the first instruction in the block, there's obviously
  // not any matching update. Ditto if the memory offset isn't zero.
  if (MBBI == B || Offset != 0)
    return E;
  // If the base register overlaps a destination register, we can't
  // merge the update.
  if (!isTagStore(MemMI)) {
    for (unsigned i = 0, e = IsPairedInsn ? 2 : 1; i != e; ++i)
      if (DestReg[i] == BaseReg || TRI->isSubRegister(BaseReg, DestReg[i]))
        return E;
  }

  const bool BaseRegSP = BaseReg == AArch64::SP;
  if (BaseRegSP && needsWinCFI(I->getMF())) {
    // FIXME: For now, we always block the optimization over SP in windows
    // targets as it requires to adjust the unwind/debug info, messing up
    // the unwind info can actually cause a miscompile.
    return E;
  }

  const AArch64Subtarget &Subtarget = MF.getSubtarget<AArch64Subtarget>();
  unsigned RedZoneSize =
      Subtarget.getTargetLowering()->getRedZoneSize(MF.getFunction());

  // Track which register units have been modified and used between the first
  // insn (inclusive) and the second insn.
  ModifiedRegUnits.clear();
  UsedRegUnits.clear();
  unsigned Count = 0;
<<<<<<< HEAD
  bool MemAcessBeforeSPPreInc = false;
=======
  bool MemAccessBeforeSPPreInc = false;
>>>>>>> 4084ffcf
  MergeEither = true;
  do {
    MBBI = prev_nodbg(MBBI, B);
    MachineInstr &MI = *MBBI;

    // Don't count transient instructions towards the search limit since there
    // may be different numbers of them if e.g. debug information is present.
    if (!MI.isTransient())
      ++Count;

    // If we found a match, return it.
    if (isMatchingUpdateInsn(*I, MI, BaseReg, Offset)) {
      // Check that the update value is within our red zone limit (which may be
      // zero).
      if (MemAccessBeforeSPPreInc && MBBI->getOperand(2).getImm() > RedZoneSize)
        return E;
      return MBBI;
    }

    // Update the status of what the instruction clobbered and used.
    LiveRegUnits::accumulateUsedDefed(MI, ModifiedRegUnits, UsedRegUnits, TRI);

    // Otherwise, if the base register is used or modified, we have no match, so
    // return early.
    if (!ModifiedRegUnits.available(BaseReg) ||
        !UsedRegUnits.available(BaseReg))
      return E;

    // If we have a destination register (i.e. a load instruction) and a
    // destination register is used or modified, then we can only merge forward,
    // i.e. the combined instruction is put in the place of the memory
    // instruction. Same applies if we see a memory access or side effects.
    if (MI.mayLoadOrStore() || MI.hasUnmodeledSideEffects() ||
        (DestReg[0] != AArch64::NoRegister &&
         !(ModifiedRegUnits.available(DestReg[0]) &&
           UsedRegUnits.available(DestReg[0]))) ||
        (DestReg[1] != AArch64::NoRegister &&
         !(ModifiedRegUnits.available(DestReg[1]) &&
           UsedRegUnits.available(DestReg[1]))))
      MergeEither = false;

    // Keep track if we have a memory access before an SP pre-increment, in this
    // case we need to validate later that the update amount respects the red
    // zone.
    if (BaseRegSP && MBBI->mayLoadOrStore())
      MemAccessBeforeSPPreInc = true;
  } while (MBBI != B && Count < Limit);
  return E;
}

MachineBasicBlock::iterator
AArch64LoadStoreOpt::findMatchingConstOffsetBackward(
    MachineBasicBlock::iterator I, unsigned Limit, unsigned &Offset) {
  MachineBasicBlock::iterator B = I->getParent()->begin();
  MachineBasicBlock::iterator E = I->getParent()->end();
  MachineInstr &MemMI = *I;
  MachineBasicBlock::iterator MBBI = I;

  // If the load is the first instruction in the block, there's obviously
  // not any matching load or store.
  if (MBBI == B)
    return E;

  // Make sure the IndexReg is killed and the shift amount is zero.
  // TODO: Relex this restriction to extend, simplify processing now.
  if (!AArch64InstrInfo::getLdStOffsetOp(MemMI).isKill() ||
      !AArch64InstrInfo::getLdStAmountOp(MemMI).isImm() ||
      (AArch64InstrInfo::getLdStAmountOp(MemMI).getImm() != 0))
    return E;

  Register IndexReg = AArch64InstrInfo::getLdStOffsetOp(MemMI).getReg();

  // Track which register units have been modified and used between the first
  // insn (inclusive) and the second insn.
  ModifiedRegUnits.clear();
  UsedRegUnits.clear();
  unsigned Count = 0;
  do {
    MBBI = prev_nodbg(MBBI, B);
    MachineInstr &MI = *MBBI;

    // Don't count transient instructions towards the search limit since there
    // may be different numbers of them if e.g. debug information is present.
    if (!MI.isTransient())
      ++Count;

    // If we found a match, return it.
    if (isMatchingMovConstInsn(*I, MI, IndexReg, Offset)) {
      return MBBI;
    }

    // Update the status of what the instruction clobbered and used.
    LiveRegUnits::accumulateUsedDefed(MI, ModifiedRegUnits, UsedRegUnits, TRI);

    // Otherwise, if the index register is used or modified, we have no match,
    // so return early.
    if (!ModifiedRegUnits.available(IndexReg) ||
        !UsedRegUnits.available(IndexReg))
      return E;

  } while (MBBI != B && Count < Limit);
  return E;
}

MachineBasicBlock::iterator
AArch64LoadStoreOpt::findMatchingConstOffsetBackward(
    MachineBasicBlock::iterator I, unsigned Limit, unsigned &Offset) {
  MachineBasicBlock::iterator B = I->getParent()->begin();
  MachineBasicBlock::iterator E = I->getParent()->end();
  MachineInstr &MemMI = *I;
  MachineBasicBlock::iterator MBBI = I;

  // If the load is the first instruction in the block, there's obviously
  // not any matching load or store.
  if (MBBI == B)
    return E;

  // Make sure the IndexReg is killed and the shift amount is zero.
  // TODO: Relex this restriction to extend, simplify processing now.
  if (!AArch64InstrInfo::getLdStOffsetOp(MemMI).isKill() ||
      !AArch64InstrInfo::getLdStAmountOp(MemMI).isImm() ||
      (AArch64InstrInfo::getLdStAmountOp(MemMI).getImm() != 0))
    return E;

  Register IndexReg = AArch64InstrInfo::getLdStOffsetOp(MemMI).getReg();

  // Track which register units have been modified and used between the first
  // insn (inclusive) and the second insn.
  ModifiedRegUnits.clear();
  UsedRegUnits.clear();
  unsigned Count = 0;
  do {
    MBBI = prev_nodbg(MBBI, B);
    MachineInstr &MI = *MBBI;

    // Don't count transient instructions towards the search limit since there
    // may be different numbers of them if e.g. debug information is present.
    if (!MI.isTransient())
      ++Count;

    // If we found a match, return it.
    if (isMatchingMovConstInsn(*I, MI, IndexReg, Offset)) {
      return MBBI;
    }

    // Update the status of what the instruction clobbered and used.
    LiveRegUnits::accumulateUsedDefed(MI, ModifiedRegUnits, UsedRegUnits, TRI);

    // Otherwise, if the index register is used or modified, we have no match,
    // so return early.
    if (!ModifiedRegUnits.available(IndexReg) ||
        !UsedRegUnits.available(IndexReg))
      return E;

  } while (MBBI != B && Count < Limit);
  return E;
}

bool AArch64LoadStoreOpt::tryToPromoteLoadFromStore(
    MachineBasicBlock::iterator &MBBI) {
  MachineInstr &MI = *MBBI;
  // If this is a volatile load, don't mess with it.
  if (MI.hasOrderedMemoryRef())
    return false;

  if (needsWinCFI(MI.getMF()) && MI.getFlag(MachineInstr::FrameDestroy))
    return false;

  // Make sure this is a reg+imm.
  // FIXME: It is possible to extend it to handle reg+reg cases.
  if (!AArch64InstrInfo::getLdStOffsetOp(MI).isImm())
    return false;

  // Look backward up to LdStLimit instructions.
  MachineBasicBlock::iterator StoreI;
  if (findMatchingStore(MBBI, LdStLimit, StoreI)) {
    ++NumLoadsFromStoresPromoted;
    // Promote the load. Keeping the iterator straight is a
    // pain, so we let the merge routine tell us what the next instruction
    // is after it's done mucking about.
    MBBI = promoteLoadFromStore(MBBI, StoreI);
    return true;
  }
  return false;
}

// Merge adjacent zero stores into a wider store.
bool AArch64LoadStoreOpt::tryToMergeZeroStInst(
    MachineBasicBlock::iterator &MBBI) {
  assert(isPromotableZeroStoreInst(*MBBI) && "Expected narrow store.");
  MachineInstr &MI = *MBBI;
  MachineBasicBlock::iterator E = MI.getParent()->end();

  if (!TII->isCandidateToMergeOrPair(MI))
    return false;

  // Look ahead up to LdStLimit instructions for a mergeable instruction.
  LdStPairFlags Flags;
  MachineBasicBlock::iterator MergeMI =
      findMatchingInsn(MBBI, Flags, LdStLimit, /* FindNarrowMerge = */ true);
  if (MergeMI != E) {
    ++NumZeroStoresPromoted;

    // Keeping the iterator straight is a pain, so we let the merge routine tell
    // us what the next instruction is after it's done mucking about.
    MBBI = mergeNarrowZeroStores(MBBI, MergeMI, Flags);
    return true;
  }
  return false;
}

// Find loads and stores that can be merged into a single load or store pair
// instruction.
bool AArch64LoadStoreOpt::tryToPairLdStInst(MachineBasicBlock::iterator &MBBI) {
  MachineInstr &MI = *MBBI;
  MachineBasicBlock::iterator E = MI.getParent()->end();

  if (!TII->isCandidateToMergeOrPair(MI))
    return false;

  // If disable-ldp feature is opted, do not emit ldp.
  if (MI.mayLoad() && Subtarget->hasDisableLdp())
    return false;

  // If disable-stp feature is opted, do not emit stp.
  if (MI.mayStore() && Subtarget->hasDisableStp())
    return false;

  // Early exit if the offset is not possible to match. (6 bits of positive
  // range, plus allow an extra one in case we find a later insn that matches
  // with Offset-1)
  bool IsUnscaled = TII->hasUnscaledLdStOffset(MI);
  int Offset = AArch64InstrInfo::getLdStOffsetOp(MI).getImm();
  int OffsetStride = IsUnscaled ? TII->getMemScale(MI) : 1;
  // Allow one more for offset.
  if (Offset > 0)
    Offset -= OffsetStride;
  if (!inBoundsForPair(IsUnscaled, Offset, OffsetStride))
    return false;

  // Look ahead up to LdStLimit instructions for a pairable instruction.
  LdStPairFlags Flags;
  MachineBasicBlock::iterator Paired =
      findMatchingInsn(MBBI, Flags, LdStLimit, /* FindNarrowMerge = */ false);
  if (Paired != E) {
    // Keeping the iterator straight is a pain, so we let the merge routine tell
    // us what the next instruction is after it's done mucking about.
    auto Prev = std::prev(MBBI);

    // Fetch the memoperand of the load/store that is a candidate for
    // combination.
    MachineMemOperand *MemOp =
        MI.memoperands_empty() ? nullptr : MI.memoperands().front();

    // If a load/store arrives and ldp/stp-aligned-only feature is opted, check
    // that the alignment of the source pointer is at least double the alignment
    // of the type.
    if ((MI.mayLoad() && Subtarget->hasLdpAlignedOnly()) ||
        (MI.mayStore() && Subtarget->hasStpAlignedOnly())) {
      // If there is no size/align information, cancel the transformation.
      if (!MemOp || !MemOp->getMemoryType().isValid()) {
        NumFailedAlignmentCheck++;
        return false;
      }

      // Get the needed alignments to check them if
      // ldp-aligned-only/stp-aligned-only features are opted.
      uint64_t MemAlignment = MemOp->getAlign().value();
      uint64_t TypeAlignment =
          Align(MemOp->getSize().getValue().getKnownMinValue()).value();

      if (MemAlignment < 2 * TypeAlignment) {
        NumFailedAlignmentCheck++;
        return false;
      }
    }

    ++NumPairCreated;
    if (TII->hasUnscaledLdStOffset(MI))
      ++NumUnscaledPairCreated;

    MBBI = mergePairedInsns(MBBI, Paired, Flags);
    // Collect liveness info for instructions between Prev and the new position
    // MBBI.
    for (auto I = std::next(Prev); I != MBBI; I++)
      updateDefinedRegisters(*I, DefinedInBB, TRI);

    return true;
  }
  return false;
}

bool AArch64LoadStoreOpt::tryToMergeLdStUpdate
    (MachineBasicBlock::iterator &MBBI) {
  MachineInstr &MI = *MBBI;
  MachineBasicBlock::iterator E = MI.getParent()->end();
  MachineBasicBlock::iterator Update;

  // Look forward to try to form a post-index instruction. For example,
  // ldr x0, [x20]
  // add x20, x20, #32
  //   merged into:
  // ldr x0, [x20], #32
  Update = findMatchingUpdateInsnForward(MBBI, 0, UpdateLimit);
  if (Update != E) {
    // Merge the update into the ld/st.
    if (auto NextI = mergeUpdateInsn(MBBI, Update, /*IsForward=*/false,
                                     /*IsPreIdx=*/false,
                                     /*MergeEither=*/false)) {
      MBBI = *NextI;
      return true;
    }
  }

  // Don't know how to handle unscaled pre/post-index versions below, so bail.
  if (TII->hasUnscaledLdStOffset(MI.getOpcode()))
    return false;

  // Look back to try to find a pre-index instruction. For example,
  // add x0, x0, #8
  // ldr x1, [x0]
  //   merged into:
  // ldr x1, [x0, #8]!
  bool MergeEither;
  Update = findMatchingUpdateInsnBackward(MBBI, UpdateLimit, MergeEither);
  if (Update != E) {
    // Merge the update into the ld/st.
    if (auto NextI = mergeUpdateInsn(MBBI, Update, /*IsForward=*/true,
                                     /*IsPreIdx=*/true, MergeEither)) {
      MBBI = *NextI;
      return true;
    }
  }

  // The immediate in the load/store is scaled by the size of the memory
  // operation. The immediate in the add we're looking for,
  // however, is not, so adjust here.
  int UnscaledOffset =
      AArch64InstrInfo::getLdStOffsetOp(MI).getImm() * TII->getMemScale(MI);

  // Look forward to try to find a pre-index instruction. For example,
  // ldr x1, [x0, #64]
  // add x0, x0, #64
  //   merged into:
  // ldr x1, [x0, #64]!
  Update = findMatchingUpdateInsnForward(MBBI, UnscaledOffset, UpdateLimit);
  if (Update != E) {
    // Merge the update into the ld/st.
    if (auto NextI = mergeUpdateInsn(MBBI, Update, /*IsForward=*/false,
                                     /*IsPreIdx=*/true,
                                     /*MergeEither=*/false)) {
      MBBI = *NextI;
      return true;
    }
  }

  return false;
}

bool AArch64LoadStoreOpt::tryToMergeIndexLdSt(MachineBasicBlock::iterator &MBBI,
                                              int Scale) {
  MachineInstr &MI = *MBBI;
  MachineBasicBlock::iterator E = MI.getParent()->end();
  MachineBasicBlock::iterator Update;

  // Don't know how to handle unscaled pre/post-index versions below, so bail.
  if (TII->hasUnscaledLdStOffset(MI.getOpcode()))
    return false;

  // Look back to try to find a const offset for index LdSt instruction. For
  // example,
  // mov x8, #LargeImm   ; = a * (1<<12) + imm12
  // ldr x1, [x0, x8]
  // merged into:
  // add x8, x0, a * (1<<12)
  // ldr x1, [x8, imm12]
  unsigned Offset;
  Update = findMatchingConstOffsetBackward(MBBI, LdStConstLimit, Offset);
  if (Update != E && (Offset & (Scale - 1)) == 0) {
    // Merge the imm12 into the ld/st.
    MBBI = mergeConstOffsetInsn(MBBI, Update, Offset, Scale);
    return true;
  }

  return false;
}

bool AArch64LoadStoreOpt::optimizeBlock(MachineBasicBlock &MBB,
                                        bool EnableNarrowZeroStOpt) {
  AArch64FunctionInfo &AFI = *MBB.getParent()->getInfo<AArch64FunctionInfo>();

  bool Modified = false;
  // Four transformations to do here:
  // 1) Find loads that directly read from stores and promote them by
  //    replacing with mov instructions. If the store is wider than the load,
  //    the load will be replaced with a bitfield extract.
  //      e.g.,
  //        str w1, [x0, #4]
  //        ldrh w2, [x0, #6]
  //        ; becomes
  //        str w1, [x0, #4]
  //        lsr w2, w1, #16
  for (MachineBasicBlock::iterator MBBI = MBB.begin(), E = MBB.end();
       MBBI != E;) {
    if (isPromotableLoadFromStore(*MBBI) && tryToPromoteLoadFromStore(MBBI))
      Modified = true;
    else
      ++MBBI;
  }
  // 2) Merge adjacent zero stores into a wider store.
  //      e.g.,
  //        strh wzr, [x0]
  //        strh wzr, [x0, #2]
  //        ; becomes
  //        str wzr, [x0]
  //      e.g.,
  //        str wzr, [x0]
  //        str wzr, [x0, #4]
  //        ; becomes
  //        str xzr, [x0]
  if (EnableNarrowZeroStOpt)
    for (MachineBasicBlock::iterator MBBI = MBB.begin(), E = MBB.end();
         MBBI != E;) {
      if (isPromotableZeroStoreInst(*MBBI) && tryToMergeZeroStInst(MBBI))
        Modified = true;
      else
        ++MBBI;
    }
  // 3) Find loads and stores that can be merged into a single load or store
  //    pair instruction.
  //    When compiling for SVE 128, also try to combine SVE fill/spill
  //    instructions into LDP/STP.
  //      e.g.,
  //        ldr x0, [x2]
  //        ldr x1, [x2, #8]
  //        ; becomes
  //        ldp x0, x1, [x2]
  //      e.g.,
  //        ldr z0, [x2]
  //        ldr z1, [x2, #1, mul vl]
  //        ; becomes
  //        ldp q0, q1, [x2]

  if (MBB.getParent()->getRegInfo().tracksLiveness()) {
    DefinedInBB.clear();
    DefinedInBB.addLiveIns(MBB);
  }

  for (MachineBasicBlock::iterator MBBI = MBB.begin(), E = MBB.end();
       MBBI != E;) {
    // Track currently live registers up to this point, to help with
    // searching for a rename register on demand.
    updateDefinedRegisters(*MBBI, DefinedInBB, TRI);
    if (TII->isPairableLdStInst(*MBBI) && tryToPairLdStInst(MBBI))
      Modified = true;
    else
      ++MBBI;
  }
  // 4) Find base register updates that can be merged into the load or store
  //    as a base-reg writeback.
  //      e.g.,
  //        ldr x0, [x2]
  //        add x2, x2, #4
  //        ; becomes
  //        ldr x0, [x2], #4
  for (MachineBasicBlock::iterator MBBI = MBB.begin(), E = MBB.end();
       MBBI != E;) {
    if (isMergeableLdStUpdate(*MBBI, AFI) && tryToMergeLdStUpdate(MBBI))
      Modified = true;
    else
      ++MBBI;
  }

  // 5) Find a register assigned with a const value that can be combined with
  // into the load or store. e.g.,
  //        mov x8, #LargeImm   ; = a * (1<<12) + imm12
  //        ldr x1, [x0, x8]
  //        ; becomes
  //        add x8, x0, a * (1<<12)
  //        ldr x1, [x8, imm12]
  for (MachineBasicBlock::iterator MBBI = MBB.begin(), E = MBB.end();
       MBBI != E;) {
    int Scale;
    if (isMergeableIndexLdSt(*MBBI, Scale) && tryToMergeIndexLdSt(MBBI, Scale))
      Modified = true;
    else
      ++MBBI;
  }

  return Modified;
}

bool AArch64LoadStoreOpt::runOnMachineFunction(MachineFunction &Fn) {
  if (skipFunction(Fn.getFunction()))
    return false;

  Subtarget = &Fn.getSubtarget<AArch64Subtarget>();
  TII = static_cast<const AArch64InstrInfo *>(Subtarget->getInstrInfo());
  TRI = Subtarget->getRegisterInfo();
  AA = &getAnalysis<AAResultsWrapperPass>().getAAResults();

  // Resize the modified and used register unit trackers.  We do this once
  // per function and then clear the register units each time we optimize a load
  // or store.
  ModifiedRegUnits.init(*TRI);
  UsedRegUnits.init(*TRI);
  DefinedInBB.init(*TRI);

  bool Modified = false;
  bool enableNarrowZeroStOpt = !Subtarget->requiresStrictAlign();
  for (auto &MBB : Fn) {
    auto M = optimizeBlock(MBB, enableNarrowZeroStOpt);
    Modified |= M;
  }

  return Modified;
}

// FIXME: Do we need/want a pre-alloc pass like ARM has to try to keep loads and
// stores near one another?  Note: The pre-RA instruction scheduler already has
// hooks to try and schedule pairable loads/stores together to improve pairing
// opportunities.  Thus, pre-RA pairing pass may not be worth the effort.

// FIXME: When pairing store instructions it's very possible for this pass to
// hoist a store with a KILL marker above another use (without a KILL marker).
// The resulting IR is invalid, but nothing uses the KILL markers after this
// pass, so it's never caused a problem in practice.

/// createAArch64LoadStoreOptimizationPass - returns an instance of the
/// load / store optimization pass.
FunctionPass *llvm::createAArch64LoadStoreOptimizationPass() {
  return new AArch64LoadStoreOpt();
}<|MERGE_RESOLUTION|>--- conflicted
+++ resolved
@@ -189,11 +189,7 @@
   // pre or post indexed addressing with writeback. Scan backwards.
   // `MergeEither` is set to true if the combined instruction may be placed
   // either at the location of the load/store instruction or at the location of
-<<<<<<< HEAD
-  // the update intruction.
-=======
   // the update instruction.
->>>>>>> 4084ffcf
   MachineBasicBlock::iterator
   findMatchingUpdateInsnBackward(MachineBasicBlock::iterator I, unsigned Limit,
                                  bool &MergeEither);
@@ -1285,11 +1281,7 @@
     // instruction contains the final value we care about we give it a new
     // debug-instr-number 3. Whereas, $w1 contains the final value that we care
     // about, therefore the LDP instruction is also given a new
-<<<<<<< HEAD
-    // debug-instr-number 4. We have to add these subsitutions to the
-=======
     // debug-instr-number 4. We have to add these substitutions to the
->>>>>>> 4084ffcf
     // debugValueSubstitutions table. However, we also have to ensure that the
     // OpIndex that pointed to debug-instr-number 1 gets updated to 1, because
     // $w1 is the second operand of the LDP instruction.
@@ -2610,11 +2602,7 @@
   ModifiedRegUnits.clear();
   UsedRegUnits.clear();
   unsigned Count = 0;
-<<<<<<< HEAD
-  bool MemAcessBeforeSPPreInc = false;
-=======
   bool MemAccessBeforeSPPreInc = false;
->>>>>>> 4084ffcf
   MergeEither = true;
   do {
     MBBI = prev_nodbg(MBBI, B);
@@ -2661,60 +2649,6 @@
     // zone.
     if (BaseRegSP && MBBI->mayLoadOrStore())
       MemAccessBeforeSPPreInc = true;
-  } while (MBBI != B && Count < Limit);
-  return E;
-}
-
-MachineBasicBlock::iterator
-AArch64LoadStoreOpt::findMatchingConstOffsetBackward(
-    MachineBasicBlock::iterator I, unsigned Limit, unsigned &Offset) {
-  MachineBasicBlock::iterator B = I->getParent()->begin();
-  MachineBasicBlock::iterator E = I->getParent()->end();
-  MachineInstr &MemMI = *I;
-  MachineBasicBlock::iterator MBBI = I;
-
-  // If the load is the first instruction in the block, there's obviously
-  // not any matching load or store.
-  if (MBBI == B)
-    return E;
-
-  // Make sure the IndexReg is killed and the shift amount is zero.
-  // TODO: Relex this restriction to extend, simplify processing now.
-  if (!AArch64InstrInfo::getLdStOffsetOp(MemMI).isKill() ||
-      !AArch64InstrInfo::getLdStAmountOp(MemMI).isImm() ||
-      (AArch64InstrInfo::getLdStAmountOp(MemMI).getImm() != 0))
-    return E;
-
-  Register IndexReg = AArch64InstrInfo::getLdStOffsetOp(MemMI).getReg();
-
-  // Track which register units have been modified and used between the first
-  // insn (inclusive) and the second insn.
-  ModifiedRegUnits.clear();
-  UsedRegUnits.clear();
-  unsigned Count = 0;
-  do {
-    MBBI = prev_nodbg(MBBI, B);
-    MachineInstr &MI = *MBBI;
-
-    // Don't count transient instructions towards the search limit since there
-    // may be different numbers of them if e.g. debug information is present.
-    if (!MI.isTransient())
-      ++Count;
-
-    // If we found a match, return it.
-    if (isMatchingMovConstInsn(*I, MI, IndexReg, Offset)) {
-      return MBBI;
-    }
-
-    // Update the status of what the instruction clobbered and used.
-    LiveRegUnits::accumulateUsedDefed(MI, ModifiedRegUnits, UsedRegUnits, TRI);
-
-    // Otherwise, if the index register is used or modified, we have no match,
-    // so return early.
-    if (!ModifiedRegUnits.available(IndexReg) ||
-        !UsedRegUnits.available(IndexReg))
-      return E;
-
   } while (MBBI != B && Count < Limit);
   return E;
 }
