//===-- AArch64TargetTransformInfo.cpp - AArch64 specific TTI -------------===//
//
// Part of the LLVM Project, under the Apache License v2.0 with LLVM Exceptions.
// See https://llvm.org/LICENSE.txt for license information.
// SPDX-License-Identifier: Apache-2.0 WITH LLVM-exception
//
//===----------------------------------------------------------------------===//

#include "AArch64TargetTransformInfo.h"
#include "AArch64ExpandImm.h"
#include "AArch64PerfectShuffle.h"
#include "MCTargetDesc/AArch64AddressingModes.h"
#include "Utils/AArch64SMEAttributes.h"
#include "llvm/ADT/DenseMap.h"
#include "llvm/Analysis/LoopInfo.h"
#include "llvm/Analysis/TargetTransformInfo.h"
#include "llvm/CodeGen/BasicTTIImpl.h"
#include "llvm/CodeGen/CostTable.h"
#include "llvm/CodeGen/TargetLowering.h"
#include "llvm/IR/DerivedTypes.h"
#include "llvm/IR/IntrinsicInst.h"
#include "llvm/IR/Intrinsics.h"
#include "llvm/IR/IntrinsicsAArch64.h"
#include "llvm/IR/PatternMatch.h"
#include "llvm/Support/Debug.h"
#include "llvm/TargetParser/AArch64TargetParser.h"
#include "llvm/Transforms/InstCombine/InstCombiner.h"
#include "llvm/Transforms/Vectorize/LoopVectorizationLegality.h"
#include <algorithm>
#include <optional>
using namespace llvm;
using namespace llvm::PatternMatch;

#define DEBUG_TYPE "aarch64tti"

static cl::opt<bool> EnableFalkorHWPFUnrollFix("enable-falkor-hwpf-unroll-fix",
                                               cl::init(true), cl::Hidden);

static cl::opt<bool> SVEPreferFixedOverScalableIfEqualCost(
    "sve-prefer-fixed-over-scalable-if-equal", cl::Hidden);

static cl::opt<unsigned> SVEGatherOverhead("sve-gather-overhead", cl::init(10),
                                           cl::Hidden);

static cl::opt<unsigned> SVEScatterOverhead("sve-scatter-overhead",
                                            cl::init(10), cl::Hidden);

static cl::opt<unsigned> SVETailFoldInsnThreshold("sve-tail-folding-insn-threshold",
                                                  cl::init(15), cl::Hidden);

static cl::opt<unsigned>
    NeonNonConstStrideOverhead("neon-nonconst-stride-overhead", cl::init(10),
                               cl::Hidden);

static cl::opt<unsigned> CallPenaltyChangeSM(
    "call-penalty-sm-change", cl::init(5), cl::Hidden,
    cl::desc(
        "Penalty of calling a function that requires a change to PSTATE.SM"));

static cl::opt<unsigned> InlineCallPenaltyChangeSM(
    "inline-call-penalty-sm-change", cl::init(10), cl::Hidden,
    cl::desc("Penalty of inlining a call that requires a change to PSTATE.SM"));

static cl::opt<bool> EnableOrLikeSelectOpt("enable-aarch64-or-like-select",
                                           cl::init(true), cl::Hidden);

static cl::opt<bool> EnableLSRCostOpt("enable-aarch64-lsr-cost-opt",
                                      cl::init(true), cl::Hidden);

// A complete guess as to a reasonable cost.
static cl::opt<unsigned>
    BaseHistCntCost("aarch64-base-histcnt-cost", cl::init(8), cl::Hidden,
                    cl::desc("The cost of a histcnt instruction"));

static cl::opt<unsigned> DMBLookaheadThreshold(
    "dmb-lookahead-threshold", cl::init(10), cl::Hidden,
    cl::desc("The number of instructions to search for a redundant dmb"));

namespace {
class TailFoldingOption {
  // These bitfields will only ever be set to something non-zero in operator=,
  // when setting the -sve-tail-folding option. This option should always be of
  // the form (default|simple|all|disable)[+(Flag1|Flag2|etc)], where here
  // InitialBits is one of (disabled|all|simple). EnableBits represents
  // additional flags we're enabling, and DisableBits for those flags we're
  // disabling. The default flag is tracked in the variable NeedsDefault, since
  // at the time of setting the option we may not know what the default value
  // for the CPU is.
  TailFoldingOpts InitialBits = TailFoldingOpts::Disabled;
  TailFoldingOpts EnableBits = TailFoldingOpts::Disabled;
  TailFoldingOpts DisableBits = TailFoldingOpts::Disabled;

  // This value needs to be initialised to true in case the user does not
  // explicitly set the -sve-tail-folding option.
  bool NeedsDefault = true;

  void setInitialBits(TailFoldingOpts Bits) { InitialBits = Bits; }

  void setNeedsDefault(bool V) { NeedsDefault = V; }

  void setEnableBit(TailFoldingOpts Bit) {
    EnableBits |= Bit;
    DisableBits &= ~Bit;
  }

  void setDisableBit(TailFoldingOpts Bit) {
    EnableBits &= ~Bit;
    DisableBits |= Bit;
  }

  TailFoldingOpts getBits(TailFoldingOpts DefaultBits) const {
    TailFoldingOpts Bits = TailFoldingOpts::Disabled;

    assert((InitialBits == TailFoldingOpts::Disabled || !NeedsDefault) &&
           "Initial bits should only include one of "
           "(disabled|all|simple|default)");
    Bits = NeedsDefault ? DefaultBits : InitialBits;
    Bits |= EnableBits;
    Bits &= ~DisableBits;

    return Bits;
  }

  void reportError(std::string Opt) {
    errs() << "invalid argument '" << Opt
           << "' to -sve-tail-folding=; the option should be of the form\n"
              "  (disabled|all|default|simple)[+(reductions|recurrences"
              "|reverse|noreductions|norecurrences|noreverse)]\n";
    report_fatal_error("Unrecognised tail-folding option");
  }

public:

  void operator=(const std::string &Val) {
    // If the user explicitly sets -sve-tail-folding= then treat as an error.
    if (Val.empty()) {
      reportError("");
      return;
    }

    // Since the user is explicitly setting the option we don't automatically
    // need the default unless they require it.
    setNeedsDefault(false);

    SmallVector<StringRef, 4> TailFoldTypes;
    StringRef(Val).split(TailFoldTypes, '+', -1, false);

    unsigned StartIdx = 1;
    if (TailFoldTypes[0] == "disabled")
      setInitialBits(TailFoldingOpts::Disabled);
    else if (TailFoldTypes[0] == "all")
      setInitialBits(TailFoldingOpts::All);
    else if (TailFoldTypes[0] == "default")
      setNeedsDefault(true);
    else if (TailFoldTypes[0] == "simple")
      setInitialBits(TailFoldingOpts::Simple);
    else {
      StartIdx = 0;
      setInitialBits(TailFoldingOpts::Disabled);
    }

    for (unsigned I = StartIdx; I < TailFoldTypes.size(); I++) {
      if (TailFoldTypes[I] == "reductions")
        setEnableBit(TailFoldingOpts::Reductions);
      else if (TailFoldTypes[I] == "recurrences")
        setEnableBit(TailFoldingOpts::Recurrences);
      else if (TailFoldTypes[I] == "reverse")
        setEnableBit(TailFoldingOpts::Reverse);
      else if (TailFoldTypes[I] == "noreductions")
        setDisableBit(TailFoldingOpts::Reductions);
      else if (TailFoldTypes[I] == "norecurrences")
        setDisableBit(TailFoldingOpts::Recurrences);
      else if (TailFoldTypes[I] == "noreverse")
        setDisableBit(TailFoldingOpts::Reverse);
      else
        reportError(Val);
    }
  }

  bool satisfies(TailFoldingOpts DefaultBits, TailFoldingOpts Required) const {
    return (getBits(DefaultBits) & Required) == Required;
  }
};
} // namespace

TailFoldingOption TailFoldingOptionLoc;

static cl::opt<TailFoldingOption, true, cl::parser<std::string>> SVETailFolding(
    "sve-tail-folding",
    cl::desc(
        "Control the use of vectorisation using tail-folding for SVE where the"
        " option is specified in the form (Initial)[+(Flag1|Flag2|...)]:"
        "\ndisabled      (Initial) No loop types will vectorize using "
        "tail-folding"
        "\ndefault       (Initial) Uses the default tail-folding settings for "
        "the target CPU"
        "\nall           (Initial) All legal loop types will vectorize using "
        "tail-folding"
        "\nsimple        (Initial) Use tail-folding for simple loops (not "
        "reductions or recurrences)"
        "\nreductions    Use tail-folding for loops containing reductions"
        "\nnoreductions  Inverse of above"
        "\nrecurrences   Use tail-folding for loops containing fixed order "
        "recurrences"
        "\nnorecurrences Inverse of above"
        "\nreverse       Use tail-folding for loops requiring reversed "
        "predicates"
        "\nnoreverse     Inverse of above"),
    cl::location(TailFoldingOptionLoc));

// Experimental option that will only be fully functional when the
// code-generator is changed to use SVE instead of NEON for all fixed-width
// operations.
static cl::opt<bool> EnableFixedwidthAutovecInStreamingMode(
    "enable-fixedwidth-autovec-in-streaming-mode", cl::init(false), cl::Hidden);

// Experimental option that will only be fully functional when the cost-model
// and code-generator have been changed to avoid using scalable vector
// instructions that are not legal in streaming SVE mode.
static cl::opt<bool> EnableScalableAutovecInStreamingMode(
    "enable-scalable-autovec-in-streaming-mode", cl::init(false), cl::Hidden);

static bool isSMEABIRoutineCall(const CallInst &CI) {
  const auto *F = CI.getCalledFunction();
  return F && StringSwitch<bool>(F->getName())
                  .Case("__arm_sme_state", true)
                  .Case("__arm_tpidr2_save", true)
                  .Case("__arm_tpidr2_restore", true)
                  .Case("__arm_za_disable", true)
                  .Default(false);
}

/// Returns true if the function has explicit operations that can only be
/// lowered using incompatible instructions for the selected mode. This also
/// returns true if the function F may use or modify ZA state.
static bool hasPossibleIncompatibleOps(const Function *F) {
  for (const BasicBlock &BB : *F) {
    for (const Instruction &I : BB) {
      // Be conservative for now and assume that any call to inline asm or to
      // intrinsics could could result in non-streaming ops (e.g. calls to
      // @llvm.aarch64.* or @llvm.gather/scatter intrinsics). We can assume that
      // all native LLVM instructions can be lowered to compatible instructions.
      if (isa<CallInst>(I) && !I.isDebugOrPseudoInst() &&
          (cast<CallInst>(I).isInlineAsm() || isa<IntrinsicInst>(I) ||
           isSMEABIRoutineCall(cast<CallInst>(I))))
        return true;
    }
  }
  return false;
}

uint64_t AArch64TTIImpl::getFeatureMask(const Function &F) const {
  StringRef AttributeStr =
      isMultiversionedFunction(F) ? "fmv-features" : "target-features";
  StringRef FeatureStr = F.getFnAttribute(AttributeStr).getValueAsString();
  SmallVector<StringRef, 8> Features;
  FeatureStr.split(Features, ",");
  return AArch64::getFMVPriority(Features);
}

bool AArch64TTIImpl::isMultiversionedFunction(const Function &F) const {
  return F.hasFnAttribute("fmv-features");
}

const FeatureBitset AArch64TTIImpl::InlineInverseFeatures = {
    AArch64::FeatureExecuteOnly,
};

bool AArch64TTIImpl::areInlineCompatible(const Function *Caller,
                                         const Function *Callee) const {
  SMECallAttrs CallAttrs(*Caller, *Callee);

  // When inlining, we should consider the body of the function, not the
  // interface.
  if (CallAttrs.callee().hasStreamingBody()) {
    CallAttrs.callee().set(SMEAttrs::SM_Compatible, false);
    CallAttrs.callee().set(SMEAttrs::SM_Enabled, true);
  }

  if (CallAttrs.callee().isNewZA() || CallAttrs.callee().isNewZT0())
    return false;

  if (CallAttrs.requiresLazySave() || CallAttrs.requiresSMChange() ||
      CallAttrs.requiresPreservingZT0() ||
      CallAttrs.requiresPreservingAllZAState()) {
    if (hasPossibleIncompatibleOps(Callee))
      return false;
  }

  const TargetMachine &TM = getTLI()->getTargetMachine();
  const FeatureBitset &CallerBits =
      TM.getSubtargetImpl(*Caller)->getFeatureBits();
  const FeatureBitset &CalleeBits =
      TM.getSubtargetImpl(*Callee)->getFeatureBits();
  // Adjust the feature bitsets by inverting some of the bits. This is needed
  // for target features that represent restrictions rather than capabilities,
  // for example a "+execute-only" callee can be inlined into a caller without
  // "+execute-only", but not vice versa.
  FeatureBitset EffectiveCallerBits = CallerBits ^ InlineInverseFeatures;
  FeatureBitset EffectiveCalleeBits = CalleeBits ^ InlineInverseFeatures;

  return (EffectiveCallerBits & EffectiveCalleeBits) == EffectiveCalleeBits;
}

bool AArch64TTIImpl::areTypesABICompatible(
    const Function *Caller, const Function *Callee,
    const ArrayRef<Type *> &Types) const {
  if (!BaseT::areTypesABICompatible(Caller, Callee, Types))
    return false;

  // We need to ensure that argument promotion does not attempt to promote
  // pointers to fixed-length vector types larger than 128 bits like
  // <8 x float> (and pointers to aggregate types which have such fixed-length
  // vector type members) into the values of the pointees. Such vector types
  // are used for SVE VLS but there is no ABI for SVE VLS arguments and the
  // backend cannot lower such value arguments. The 128-bit fixed-length SVE
  // types can be safely treated as 128-bit NEON types and they cannot be
  // distinguished in IR.
  if (ST->useSVEForFixedLengthVectors() && llvm::any_of(Types, [](Type *Ty) {
        auto FVTy = dyn_cast<FixedVectorType>(Ty);
        return FVTy &&
               FVTy->getScalarSizeInBits() * FVTy->getNumElements() > 128;
      }))
    return false;

  return true;
}

unsigned
AArch64TTIImpl::getInlineCallPenalty(const Function *F, const CallBase &Call,
                                     unsigned DefaultCallPenalty) const {
  // This function calculates a penalty for executing Call in F.
  //
  // There are two ways this function can be called:
  // (1)  F:
  //       call from F -> G (the call here is Call)
  //
  // For (1), Call.getCaller() == F, so it will always return a high cost if
  // a streaming-mode change is required (thus promoting the need to inline the
  // function)
  //
  // (2)  F:
  //       call from F -> G (the call here is not Call)
  //      G:
  //       call from G -> H (the call here is Call)
  //
  // For (2), if after inlining the body of G into F the call to H requires a
  // streaming-mode change, and the call to G from F would also require a
  // streaming-mode change, then there is benefit to do the streaming-mode
  // change only once and avoid inlining of G into F.

  SMEAttrs FAttrs(*F);
  SMECallAttrs CallAttrs(Call);

  if (SMECallAttrs(FAttrs, CallAttrs.callee()).requiresSMChange()) {
    if (F == Call.getCaller()) // (1)
      return CallPenaltyChangeSM * DefaultCallPenalty;
    if (SMECallAttrs(FAttrs, CallAttrs.caller()).requiresSMChange()) // (2)
      return InlineCallPenaltyChangeSM * DefaultCallPenalty;
  }

  return DefaultCallPenalty;
}

bool AArch64TTIImpl::shouldMaximizeVectorBandwidth(
    TargetTransformInfo::RegisterKind K) const {
  assert(K != TargetTransformInfo::RGK_Scalar);
  return (K == TargetTransformInfo::RGK_FixedWidthVector &&
          ST->isNeonAvailable());
}

/// Calculate the cost of materializing a 64-bit value. This helper
/// method might only calculate a fraction of a larger immediate. Therefore it
/// is valid to return a cost of ZERO.
InstructionCost AArch64TTIImpl::getIntImmCost(int64_t Val) const {
  // Check if the immediate can be encoded within an instruction.
  if (Val == 0 || AArch64_AM::isLogicalImmediate(Val, 64))
    return 0;

  if (Val < 0)
    Val = ~Val;

  // Calculate how many moves we will need to materialize this constant.
  SmallVector<AArch64_IMM::ImmInsnModel, 4> Insn;
  AArch64_IMM::expandMOVImm(Val, 64, Insn);
  return Insn.size();
}

/// Calculate the cost of materializing the given constant.
InstructionCost
AArch64TTIImpl::getIntImmCost(const APInt &Imm, Type *Ty,
                              TTI::TargetCostKind CostKind) const {
  assert(Ty->isIntegerTy());

  unsigned BitSize = Ty->getPrimitiveSizeInBits();
  if (BitSize == 0)
    return ~0U;

  // Sign-extend all constants to a multiple of 64-bit.
  APInt ImmVal = Imm;
  if (BitSize & 0x3f)
    ImmVal = Imm.sext((BitSize + 63) & ~0x3fU);

  // Split the constant into 64-bit chunks and calculate the cost for each
  // chunk.
  InstructionCost Cost = 0;
  for (unsigned ShiftVal = 0; ShiftVal < BitSize; ShiftVal += 64) {
    APInt Tmp = ImmVal.ashr(ShiftVal).sextOrTrunc(64);
    int64_t Val = Tmp.getSExtValue();
    Cost += getIntImmCost(Val);
  }
  // We need at least one instruction to materialze the constant.
  return std::max<InstructionCost>(1, Cost);
}

InstructionCost AArch64TTIImpl::getIntImmCostInst(unsigned Opcode, unsigned Idx,
                                                  const APInt &Imm, Type *Ty,
                                                  TTI::TargetCostKind CostKind,
                                                  Instruction *Inst) const {
  assert(Ty->isIntegerTy());

  unsigned BitSize = Ty->getPrimitiveSizeInBits();
  // There is no cost model for constants with a bit size of 0. Return TCC_Free
  // here, so that constant hoisting will ignore this constant.
  if (BitSize == 0)
    return TTI::TCC_Free;

  unsigned ImmIdx = ~0U;
  switch (Opcode) {
  default:
    return TTI::TCC_Free;
  case Instruction::GetElementPtr:
    // Always hoist the base address of a GetElementPtr.
    if (Idx == 0)
      return 2 * TTI::TCC_Basic;
    return TTI::TCC_Free;
  case Instruction::Store:
    ImmIdx = 0;
    break;
  case Instruction::Add:
  case Instruction::Sub:
  case Instruction::Mul:
  case Instruction::UDiv:
  case Instruction::SDiv:
  case Instruction::URem:
  case Instruction::SRem:
  case Instruction::And:
  case Instruction::Or:
  case Instruction::Xor:
  case Instruction::ICmp:
    ImmIdx = 1;
    break;
  // Always return TCC_Free for the shift value of a shift instruction.
  case Instruction::Shl:
  case Instruction::LShr:
  case Instruction::AShr:
    if (Idx == 1)
      return TTI::TCC_Free;
    break;
  case Instruction::Trunc:
  case Instruction::ZExt:
  case Instruction::SExt:
  case Instruction::IntToPtr:
  case Instruction::PtrToInt:
  case Instruction::BitCast:
  case Instruction::PHI:
  case Instruction::Call:
  case Instruction::Select:
  case Instruction::Ret:
  case Instruction::Load:
    break;
  }

  if (Idx == ImmIdx) {
    int NumConstants = (BitSize + 63) / 64;
    InstructionCost Cost = AArch64TTIImpl::getIntImmCost(Imm, Ty, CostKind);
    return (Cost <= NumConstants * TTI::TCC_Basic)
               ? static_cast<int>(TTI::TCC_Free)
               : Cost;
  }
  return AArch64TTIImpl::getIntImmCost(Imm, Ty, CostKind);
}

InstructionCost
AArch64TTIImpl::getIntImmCostIntrin(Intrinsic::ID IID, unsigned Idx,
                                    const APInt &Imm, Type *Ty,
                                    TTI::TargetCostKind CostKind) const {
  assert(Ty->isIntegerTy());

  unsigned BitSize = Ty->getPrimitiveSizeInBits();
  // There is no cost model for constants with a bit size of 0. Return TCC_Free
  // here, so that constant hoisting will ignore this constant.
  if (BitSize == 0)
    return TTI::TCC_Free;

  // Most (all?) AArch64 intrinsics do not support folding immediates into the
  // selected instruction, so we compute the materialization cost for the
  // immediate directly.
  if (IID >= Intrinsic::aarch64_addg && IID <= Intrinsic::aarch64_udiv)
    return AArch64TTIImpl::getIntImmCost(Imm, Ty, CostKind);

  switch (IID) {
  default:
    return TTI::TCC_Free;
  case Intrinsic::sadd_with_overflow:
  case Intrinsic::uadd_with_overflow:
  case Intrinsic::ssub_with_overflow:
  case Intrinsic::usub_with_overflow:
  case Intrinsic::smul_with_overflow:
  case Intrinsic::umul_with_overflow:
    if (Idx == 1) {
      int NumConstants = (BitSize + 63) / 64;
      InstructionCost Cost = AArch64TTIImpl::getIntImmCost(Imm, Ty, CostKind);
      return (Cost <= NumConstants * TTI::TCC_Basic)
                 ? static_cast<int>(TTI::TCC_Free)
                 : Cost;
    }
    break;
  case Intrinsic::experimental_stackmap:
    if ((Idx < 2) || (Imm.getBitWidth() <= 64 && isInt<64>(Imm.getSExtValue())))
      return TTI::TCC_Free;
    break;
  case Intrinsic::experimental_patchpoint_void:
  case Intrinsic::experimental_patchpoint:
    if ((Idx < 4) || (Imm.getBitWidth() <= 64 && isInt<64>(Imm.getSExtValue())))
      return TTI::TCC_Free;
    break;
  case Intrinsic::experimental_gc_statepoint:
    if ((Idx < 5) || (Imm.getBitWidth() <= 64 && isInt<64>(Imm.getSExtValue())))
      return TTI::TCC_Free;
    break;
  }
  return AArch64TTIImpl::getIntImmCost(Imm, Ty, CostKind);
}

TargetTransformInfo::PopcntSupportKind
AArch64TTIImpl::getPopcntSupport(unsigned TyWidth) const {
  assert(isPowerOf2_32(TyWidth) && "Ty width must be power of 2");
  if (TyWidth == 32 || TyWidth == 64)
    return TTI::PSK_FastHardware;
  // TODO: AArch64TargetLowering::LowerCTPOP() supports 128bit popcount.
  return TTI::PSK_Software;
}

static bool isUnpackedVectorVT(EVT VecVT) {
  return VecVT.isScalableVector() &&
         VecVT.getSizeInBits().getKnownMinValue() < AArch64::SVEBitsPerBlock;
}

static InstructionCost getHistogramCost(const IntrinsicCostAttributes &ICA) {
  Type *BucketPtrsTy = ICA.getArgTypes()[0]; // Type of vector of pointers
  Type *EltTy = ICA.getArgTypes()[1];        // Type of bucket elements
  unsigned TotalHistCnts = 1;

  unsigned EltSize = EltTy->getScalarSizeInBits();
  // Only allow (up to 64b) integers or pointers
  if ((!EltTy->isIntegerTy() && !EltTy->isPointerTy()) || EltSize > 64)
    return InstructionCost::getInvalid();

  // FIXME: We should be able to generate histcnt for fixed-length vectors
  //        using ptrue with a specific VL.
  if (VectorType *VTy = dyn_cast<VectorType>(BucketPtrsTy)) {
    unsigned EC = VTy->getElementCount().getKnownMinValue();
    if (!isPowerOf2_64(EC) || !VTy->isScalableTy())
      return InstructionCost::getInvalid();

    // HistCnt only supports 32b and 64b element types
    unsigned LegalEltSize = EltSize <= 32 ? 32 : 64;

    if (EC == 2 || (LegalEltSize == 32 && EC == 4))
      return InstructionCost(BaseHistCntCost);

    unsigned NaturalVectorWidth = AArch64::SVEBitsPerBlock / LegalEltSize;
    TotalHistCnts = EC / NaturalVectorWidth;
  }

  return InstructionCost(BaseHistCntCost * TotalHistCnts);
}

InstructionCost
AArch64TTIImpl::getIntrinsicInstrCost(const IntrinsicCostAttributes &ICA,
                                      TTI::TargetCostKind CostKind) const {
  // The code-generator is currently not able to handle scalable vectors
  // of <vscale x 1 x eltty> yet, so return an invalid cost to avoid selecting
  // it. This change will be removed when code-generation for these types is
  // sufficiently reliable.
  auto *RetTy = ICA.getReturnType();
  if (auto *VTy = dyn_cast<ScalableVectorType>(RetTy))
    if (VTy->getElementCount() == ElementCount::getScalable(1))
      return InstructionCost::getInvalid();

  switch (ICA.getID()) {
  case Intrinsic::experimental_vector_histogram_add:
    if (!ST->hasSVE2())
      return InstructionCost::getInvalid();
    return getHistogramCost(ICA);
  case Intrinsic::umin:
  case Intrinsic::umax:
  case Intrinsic::smin:
  case Intrinsic::smax: {
    static const auto ValidMinMaxTys = {MVT::v8i8,  MVT::v16i8, MVT::v4i16,
                                        MVT::v8i16, MVT::v2i32, MVT::v4i32,
                                        MVT::nxv16i8, MVT::nxv8i16, MVT::nxv4i32,
                                        MVT::nxv2i64};
    auto LT = getTypeLegalizationCost(RetTy);
    // v2i64 types get converted to cmp+bif hence the cost of 2
    if (LT.second == MVT::v2i64)
      return LT.first * 2;
    if (any_of(ValidMinMaxTys, [&LT](MVT M) { return M == LT.second; }))
      return LT.first;
    break;
  }
  case Intrinsic::sadd_sat:
  case Intrinsic::ssub_sat:
  case Intrinsic::uadd_sat:
  case Intrinsic::usub_sat: {
    static const auto ValidSatTys = {MVT::v8i8,  MVT::v16i8, MVT::v4i16,
                                     MVT::v8i16, MVT::v2i32, MVT::v4i32,
                                     MVT::v2i64};
    auto LT = getTypeLegalizationCost(RetTy);
    // This is a base cost of 1 for the vadd, plus 3 extract shifts if we
    // need to extend the type, as it uses shr(qadd(shl, shl)).
    unsigned Instrs =
        LT.second.getScalarSizeInBits() == RetTy->getScalarSizeInBits() ? 1 : 4;
    if (any_of(ValidSatTys, [&LT](MVT M) { return M == LT.second; }))
      return LT.first * Instrs;
    break;
  }
  case Intrinsic::abs: {
    static const auto ValidAbsTys = {MVT::v8i8,  MVT::v16i8, MVT::v4i16,
                                     MVT::v8i16, MVT::v2i32, MVT::v4i32,
                                     MVT::v2i64};
    auto LT = getTypeLegalizationCost(RetTy);
    if (any_of(ValidAbsTys, [&LT](MVT M) { return M == LT.second; }))
      return LT.first;
    break;
  }
  case Intrinsic::bswap: {
    static const auto ValidAbsTys = {MVT::v4i16, MVT::v8i16, MVT::v2i32,
                                     MVT::v4i32, MVT::v2i64};
    auto LT = getTypeLegalizationCost(RetTy);
    if (any_of(ValidAbsTys, [&LT](MVT M) { return M == LT.second; }) &&
        LT.second.getScalarSizeInBits() == RetTy->getScalarSizeInBits())
      return LT.first;
    break;
  }
  case Intrinsic::stepvector: {
    InstructionCost Cost = 1; // Cost of the `index' instruction
    auto LT = getTypeLegalizationCost(RetTy);
    // Legalisation of illegal vectors involves an `index' instruction plus
    // (LT.first - 1) vector adds.
    if (LT.first > 1) {
      Type *LegalVTy = EVT(LT.second).getTypeForEVT(RetTy->getContext());
      InstructionCost AddCost =
          getArithmeticInstrCost(Instruction::Add, LegalVTy, CostKind);
      Cost += AddCost * (LT.first - 1);
    }
    return Cost;
  }
  case Intrinsic::vector_extract:
  case Intrinsic::vector_insert: {
    // If both the vector and subvector types are legal types and the index
    // is 0, then this should be a no-op or simple operation; return a
    // relatively low cost.

    // If arguments aren't actually supplied, then we cannot determine the
    // value of the index. We also want to skip predicate types.
    if (ICA.getArgs().size() != ICA.getArgTypes().size() ||
        ICA.getReturnType()->getScalarType()->isIntegerTy(1))
      break;

    LLVMContext &C = RetTy->getContext();
    EVT VecVT = getTLI()->getValueType(DL, ICA.getArgTypes()[0]);
    bool IsExtract = ICA.getID() == Intrinsic::vector_extract;
    EVT SubVecVT = IsExtract ? getTLI()->getValueType(DL, RetTy)
                             : getTLI()->getValueType(DL, ICA.getArgTypes()[1]);
    // Skip this if either the vector or subvector types are unpacked
    // SVE types; they may get lowered to stack stores and loads.
    if (isUnpackedVectorVT(VecVT) || isUnpackedVectorVT(SubVecVT))
      break;

    TargetLoweringBase::LegalizeKind SubVecLK =
        getTLI()->getTypeConversion(C, SubVecVT);
    TargetLoweringBase::LegalizeKind VecLK =
        getTLI()->getTypeConversion(C, VecVT);
    const Value *Idx = IsExtract ? ICA.getArgs()[1] : ICA.getArgs()[2];
    const ConstantInt *CIdx = cast<ConstantInt>(Idx);
    if (SubVecLK.first == TargetLoweringBase::TypeLegal &&
        VecLK.first == TargetLoweringBase::TypeLegal && CIdx->isZero())
      return TTI::TCC_Free;
    break;
  }
  case Intrinsic::bitreverse: {
    static const CostTblEntry BitreverseTbl[] = {
        {Intrinsic::bitreverse, MVT::i32, 1},
        {Intrinsic::bitreverse, MVT::i64, 1},
        {Intrinsic::bitreverse, MVT::v8i8, 1},
        {Intrinsic::bitreverse, MVT::v16i8, 1},
        {Intrinsic::bitreverse, MVT::v4i16, 2},
        {Intrinsic::bitreverse, MVT::v8i16, 2},
        {Intrinsic::bitreverse, MVT::v2i32, 2},
        {Intrinsic::bitreverse, MVT::v4i32, 2},
        {Intrinsic::bitreverse, MVT::v1i64, 2},
        {Intrinsic::bitreverse, MVT::v2i64, 2},
    };
    const auto LegalisationCost = getTypeLegalizationCost(RetTy);
    const auto *Entry =
        CostTableLookup(BitreverseTbl, ICA.getID(), LegalisationCost.second);
    if (Entry) {
      // Cost Model is using the legal type(i32) that i8 and i16 will be
      // converted to +1 so that we match the actual lowering cost
      if (TLI->getValueType(DL, RetTy, true) == MVT::i8 ||
          TLI->getValueType(DL, RetTy, true) == MVT::i16)
        return LegalisationCost.first * Entry->Cost + 1;

      return LegalisationCost.first * Entry->Cost;
    }
    break;
  }
  case Intrinsic::ctpop: {
    if (!ST->hasNEON()) {
      // 32-bit or 64-bit ctpop without NEON is 12 instructions.
      return getTypeLegalizationCost(RetTy).first * 12;
    }
    static const CostTblEntry CtpopCostTbl[] = {
        {ISD::CTPOP, MVT::v2i64, 4},
        {ISD::CTPOP, MVT::v4i32, 3},
        {ISD::CTPOP, MVT::v8i16, 2},
        {ISD::CTPOP, MVT::v16i8, 1},
        {ISD::CTPOP, MVT::i64,   4},
        {ISD::CTPOP, MVT::v2i32, 3},
        {ISD::CTPOP, MVT::v4i16, 2},
        {ISD::CTPOP, MVT::v8i8,  1},
        {ISD::CTPOP, MVT::i32,   5},
    };
    auto LT = getTypeLegalizationCost(RetTy);
    MVT MTy = LT.second;
    if (const auto *Entry = CostTableLookup(CtpopCostTbl, ISD::CTPOP, MTy)) {
      // Extra cost of +1 when illegal vector types are legalized by promoting
      // the integer type.
      int ExtraCost = MTy.isVector() && MTy.getScalarSizeInBits() !=
                                            RetTy->getScalarSizeInBits()
                          ? 1
                          : 0;
      return LT.first * Entry->Cost + ExtraCost;
    }
    break;
  }
  case Intrinsic::sadd_with_overflow:
  case Intrinsic::uadd_with_overflow:
  case Intrinsic::ssub_with_overflow:
  case Intrinsic::usub_with_overflow:
  case Intrinsic::smul_with_overflow:
  case Intrinsic::umul_with_overflow: {
    static const CostTblEntry WithOverflowCostTbl[] = {
        {Intrinsic::sadd_with_overflow, MVT::i8, 3},
        {Intrinsic::uadd_with_overflow, MVT::i8, 3},
        {Intrinsic::sadd_with_overflow, MVT::i16, 3},
        {Intrinsic::uadd_with_overflow, MVT::i16, 3},
        {Intrinsic::sadd_with_overflow, MVT::i32, 1},
        {Intrinsic::uadd_with_overflow, MVT::i32, 1},
        {Intrinsic::sadd_with_overflow, MVT::i64, 1},
        {Intrinsic::uadd_with_overflow, MVT::i64, 1},
        {Intrinsic::ssub_with_overflow, MVT::i8, 3},
        {Intrinsic::usub_with_overflow, MVT::i8, 3},
        {Intrinsic::ssub_with_overflow, MVT::i16, 3},
        {Intrinsic::usub_with_overflow, MVT::i16, 3},
        {Intrinsic::ssub_with_overflow, MVT::i32, 1},
        {Intrinsic::usub_with_overflow, MVT::i32, 1},
        {Intrinsic::ssub_with_overflow, MVT::i64, 1},
        {Intrinsic::usub_with_overflow, MVT::i64, 1},
        {Intrinsic::smul_with_overflow, MVT::i8, 5},
        {Intrinsic::umul_with_overflow, MVT::i8, 4},
        {Intrinsic::smul_with_overflow, MVT::i16, 5},
        {Intrinsic::umul_with_overflow, MVT::i16, 4},
        {Intrinsic::smul_with_overflow, MVT::i32, 2}, // eg umull;tst
        {Intrinsic::umul_with_overflow, MVT::i32, 2}, // eg umull;cmp sxtw
        {Intrinsic::smul_with_overflow, MVT::i64, 3}, // eg mul;smulh;cmp
        {Intrinsic::umul_with_overflow, MVT::i64, 3}, // eg mul;umulh;cmp asr
    };
    EVT MTy = TLI->getValueType(DL, RetTy->getContainedType(0), true);
    if (MTy.isSimple())
      if (const auto *Entry = CostTableLookup(WithOverflowCostTbl, ICA.getID(),
                                              MTy.getSimpleVT()))
        return Entry->Cost;
    break;
  }
  case Intrinsic::fptosi_sat:
  case Intrinsic::fptoui_sat: {
    if (ICA.getArgTypes().empty())
      break;
    bool IsSigned = ICA.getID() == Intrinsic::fptosi_sat;
    auto LT = getTypeLegalizationCost(ICA.getArgTypes()[0]);
    EVT MTy = TLI->getValueType(DL, RetTy);
    // Check for the legal types, which are where the size of the input and the
    // output are the same, or we are using cvt f64->i32 or f32->i64.
    if ((LT.second == MVT::f32 || LT.second == MVT::f64 ||
         LT.second == MVT::v2f32 || LT.second == MVT::v4f32 ||
         LT.second == MVT::v2f64)) {
      if ((LT.second.getScalarSizeInBits() == MTy.getScalarSizeInBits() ||
           (LT.second == MVT::f64 && MTy == MVT::i32) ||
           (LT.second == MVT::f32 && MTy == MVT::i64)))
        return LT.first;
      // Extending vector types v2f32->v2i64, fcvtl*2 + fcvt*2
      if (LT.second.getScalarType() == MVT::f32 && MTy.isFixedLengthVector() &&
          MTy.getScalarSizeInBits() == 64)
        return LT.first * (MTy.getVectorNumElements() > 2 ? 4 : 2);
    }
    // Similarly for fp16 sizes. Without FullFP16 we generally need to fcvt to
    // f32.
    if (LT.second.getScalarType() == MVT::f16 && !ST->hasFullFP16())
      return LT.first + getIntrinsicInstrCost(
                            {ICA.getID(),
                             RetTy,
                             {ICA.getArgTypes()[0]->getWithNewType(
                                 Type::getFloatTy(RetTy->getContext()))}},
                            CostKind);
    if ((LT.second == MVT::f16 && MTy == MVT::i32) ||
        (LT.second == MVT::f16 && MTy == MVT::i64) ||
        ((LT.second == MVT::v4f16 || LT.second == MVT::v8f16) &&
         (LT.second.getScalarSizeInBits() == MTy.getScalarSizeInBits())))
      return LT.first;
    // Extending vector types v8f16->v8i32, fcvtl*2 + fcvt*2
    if (LT.second.getScalarType() == MVT::f16 && MTy.isFixedLengthVector() &&
        MTy.getScalarSizeInBits() == 32)
      return LT.first * (MTy.getVectorNumElements() > 4 ? 4 : 2);
    // Extending vector types v8f16->v8i32. These current scalarize but the
    // codegen could be better.
    if (LT.second.getScalarType() == MVT::f16 && MTy.isFixedLengthVector() &&
        MTy.getScalarSizeInBits() == 64)
      return MTy.getVectorNumElements() * 3;

    // If we can we use a legal convert followed by a min+max
    if ((LT.second.getScalarType() == MVT::f32 ||
         LT.second.getScalarType() == MVT::f64 ||
         LT.second.getScalarType() == MVT::f16) &&
        LT.second.getScalarSizeInBits() >= MTy.getScalarSizeInBits()) {
      Type *LegalTy =
          Type::getIntNTy(RetTy->getContext(), LT.second.getScalarSizeInBits());
      if (LT.second.isVector())
        LegalTy = VectorType::get(LegalTy, LT.second.getVectorElementCount());
      InstructionCost Cost = 1;
      IntrinsicCostAttributes Attrs1(IsSigned ? Intrinsic::smin : Intrinsic::umin,
                                    LegalTy, {LegalTy, LegalTy});
      Cost += getIntrinsicInstrCost(Attrs1, CostKind);
      IntrinsicCostAttributes Attrs2(IsSigned ? Intrinsic::smax : Intrinsic::umax,
                                    LegalTy, {LegalTy, LegalTy});
      Cost += getIntrinsicInstrCost(Attrs2, CostKind);
      return LT.first * Cost +
             ((LT.second.getScalarType() != MVT::f16 || ST->hasFullFP16()) ? 0
                                                                           : 1);
    }
    // Otherwise we need to follow the default expansion that clamps the value
    // using a float min/max with a fcmp+sel for nan handling when signed.
    Type *FPTy = ICA.getArgTypes()[0]->getScalarType();
    RetTy = RetTy->getScalarType();
    if (LT.second.isVector()) {
      FPTy = VectorType::get(FPTy, LT.second.getVectorElementCount());
      RetTy = VectorType::get(RetTy, LT.second.getVectorElementCount());
    }
    IntrinsicCostAttributes Attrs1(Intrinsic::minnum, FPTy, {FPTy, FPTy});
    InstructionCost Cost = getIntrinsicInstrCost(Attrs1, CostKind);
    IntrinsicCostAttributes Attrs2(Intrinsic::maxnum, FPTy, {FPTy, FPTy});
    Cost += getIntrinsicInstrCost(Attrs2, CostKind);
    Cost +=
        getCastInstrCost(IsSigned ? Instruction::FPToSI : Instruction::FPToUI,
                         RetTy, FPTy, TTI::CastContextHint::None, CostKind);
    if (IsSigned) {
      Type *CondTy = RetTy->getWithNewBitWidth(1);
      Cost += getCmpSelInstrCost(BinaryOperator::FCmp, FPTy, CondTy,
                                 CmpInst::FCMP_UNO, CostKind);
      Cost += getCmpSelInstrCost(BinaryOperator::Select, RetTy, CondTy,
                                 CmpInst::FCMP_UNO, CostKind);
    }
    return LT.first * Cost;
  }
  case Intrinsic::fshl:
  case Intrinsic::fshr: {
    if (ICA.getArgs().empty())
      break;

    // TODO: Add handling for fshl where third argument is not a constant.
    const TTI::OperandValueInfo OpInfoZ = TTI::getOperandInfo(ICA.getArgs()[2]);
    if (!OpInfoZ.isConstant())
      break;

    const auto LegalisationCost = getTypeLegalizationCost(RetTy);
    if (OpInfoZ.isUniform()) {
      static const CostTblEntry FshlTbl[] = {
          {Intrinsic::fshl, MVT::v4i32, 2}, // shl + usra
          {Intrinsic::fshl, MVT::v2i64, 2}, {Intrinsic::fshl, MVT::v16i8, 2},
          {Intrinsic::fshl, MVT::v8i16, 2}, {Intrinsic::fshl, MVT::v2i32, 2},
          {Intrinsic::fshl, MVT::v8i8, 2},  {Intrinsic::fshl, MVT::v4i16, 2}};
      // Costs for both fshl & fshr are the same, so just pass Intrinsic::fshl
      // to avoid having to duplicate the costs.
      const auto *Entry =
          CostTableLookup(FshlTbl, Intrinsic::fshl, LegalisationCost.second);
      if (Entry)
        return LegalisationCost.first * Entry->Cost;
    }

    auto TyL = getTypeLegalizationCost(RetTy);
    if (!RetTy->isIntegerTy())
      break;

    // Estimate cost manually, as types like i8 and i16 will get promoted to
    // i32 and CostTableLookup will ignore the extra conversion cost.
    bool HigherCost = (RetTy->getScalarSizeInBits() != 32 &&
                       RetTy->getScalarSizeInBits() < 64) ||
                      (RetTy->getScalarSizeInBits() % 64 != 0);
    unsigned ExtraCost = HigherCost ? 1 : 0;
    if (RetTy->getScalarSizeInBits() == 32 ||
        RetTy->getScalarSizeInBits() == 64)
      ExtraCost = 0; // fhsl/fshr for i32 and i64 can be lowered to a single
                     // extr instruction.
    else if (HigherCost)
      ExtraCost = 1;
    else
      break;
    return TyL.first + ExtraCost;
  }
  case Intrinsic::get_active_lane_mask: {
    auto *RetTy = dyn_cast<FixedVectorType>(ICA.getReturnType());
    if (RetTy) {
      EVT RetVT = getTLI()->getValueType(DL, RetTy);
      EVT OpVT = getTLI()->getValueType(DL, ICA.getArgTypes()[0]);
      if (!getTLI()->shouldExpandGetActiveLaneMask(RetVT, OpVT) &&
          !getTLI()->isTypeLegal(RetVT)) {
        // We don't have enough context at this point to determine if the mask
        // is going to be kept live after the block, which will force the vXi1
        // type to be expanded to legal vectors of integers, e.g. v4i1->v4i32.
        // For now, we just assume the vectorizer created this intrinsic and
        // the result will be the input for a PHI. In this case the cost will
        // be extremely high for fixed-width vectors.
        // NOTE: getScalarizationOverhead returns a cost that's far too
        // pessimistic for the actual generated codegen. In reality there are
        // two instructions generated per lane.
        return RetTy->getNumElements() * 2;
      }
    }
    break;
  }
  case Intrinsic::experimental_vector_match: {
    auto *NeedleTy = cast<FixedVectorType>(ICA.getArgTypes()[1]);
    EVT SearchVT = getTLI()->getValueType(DL, ICA.getArgTypes()[0]);
    unsigned SearchSize = NeedleTy->getNumElements();
    if (!getTLI()->shouldExpandVectorMatch(SearchVT, SearchSize)) {
      // Base cost for MATCH instructions. At least on the Neoverse V2 and
      // Neoverse V3, these are cheap operations with the same latency as a
      // vector ADD. In most cases, however, we also need to do an extra DUP.
      // For fixed-length vectors we currently need an extra five--six
      // instructions besides the MATCH.
      InstructionCost Cost = 4;
      if (isa<FixedVectorType>(RetTy))
        Cost += 10;
      return Cost;
    }
    break;
  }
  case Intrinsic::experimental_cttz_elts: {
    EVT ArgVT = getTLI()->getValueType(DL, ICA.getArgTypes()[0]);
    if (!getTLI()->shouldExpandCttzElements(ArgVT)) {
      // This will consist of a SVE brkb and a cntp instruction. These
      // typically have the same latency and half the throughput as a vector
      // add instruction.
      return 4;
    }
    break;
  }
  default:
    break;
  }
  return BaseT::getIntrinsicInstrCost(ICA, CostKind);
}

/// The function will remove redundant reinterprets casting in the presence
/// of the control flow
static std::optional<Instruction *> processPhiNode(InstCombiner &IC,
                                                   IntrinsicInst &II) {
  SmallVector<Instruction *, 32> Worklist;
  auto RequiredType = II.getType();

  auto *PN = dyn_cast<PHINode>(II.getArgOperand(0));
  assert(PN && "Expected Phi Node!");

  // Don't create a new Phi unless we can remove the old one.
  if (!PN->hasOneUse())
    return std::nullopt;

  for (Value *IncValPhi : PN->incoming_values()) {
    auto *Reinterpret = dyn_cast<IntrinsicInst>(IncValPhi);
    if (!Reinterpret ||
        Reinterpret->getIntrinsicID() !=
            Intrinsic::aarch64_sve_convert_to_svbool ||
        RequiredType != Reinterpret->getArgOperand(0)->getType())
      return std::nullopt;
  }

  // Create the new Phi
  IC.Builder.SetInsertPoint(PN);
  PHINode *NPN = IC.Builder.CreatePHI(RequiredType, PN->getNumIncomingValues());
  Worklist.push_back(PN);

  for (unsigned I = 0; I < PN->getNumIncomingValues(); I++) {
    auto *Reinterpret = cast<Instruction>(PN->getIncomingValue(I));
    NPN->addIncoming(Reinterpret->getOperand(0), PN->getIncomingBlock(I));
    Worklist.push_back(Reinterpret);
  }

  // Cleanup Phi Node and reinterprets
  return IC.replaceInstUsesWith(II, NPN);
}

// A collection of properties common to SVE intrinsics that allow for combines
// to be written without needing to know the specific intrinsic.
struct SVEIntrinsicInfo {
  //
  // Helper routines for common intrinsic definitions.
  //

  // e.g. llvm.aarch64.sve.add pg, op1, op2
  //        with IID ==> llvm.aarch64.sve.add_u
  static SVEIntrinsicInfo
  defaultMergingOp(Intrinsic::ID IID = Intrinsic::not_intrinsic) {
    return SVEIntrinsicInfo()
        .setGoverningPredicateOperandIdx(0)
        .setOperandIdxInactiveLanesTakenFrom(1)
        .setMatchingUndefIntrinsic(IID);
  }

  // e.g. llvm.aarch64.sve.neg inactive, pg, op
  static SVEIntrinsicInfo defaultMergingUnaryOp() {
    return SVEIntrinsicInfo()
        .setGoverningPredicateOperandIdx(1)
        .setOperandIdxInactiveLanesTakenFrom(0)
        .setOperandIdxWithNoActiveLanes(0);
  }

  // e.g. llvm.aarch64.sve.fcvtnt inactive, pg, op
  static SVEIntrinsicInfo defaultMergingUnaryNarrowingTopOp() {
    return SVEIntrinsicInfo()
        .setGoverningPredicateOperandIdx(1)
        .setOperandIdxInactiveLanesTakenFrom(0);
  }

  // e.g. llvm.aarch64.sve.add_u pg, op1, op2
  static SVEIntrinsicInfo defaultUndefOp() {
    return SVEIntrinsicInfo()
        .setGoverningPredicateOperandIdx(0)
        .setInactiveLanesAreNotDefined();
  }

  // e.g. llvm.aarch64.sve.prf pg, ptr        (GPIndex = 0)
  //      llvm.aarch64.sve.st1 data, pg, ptr  (GPIndex = 1)
  static SVEIntrinsicInfo defaultVoidOp(unsigned GPIndex) {
    return SVEIntrinsicInfo()
        .setGoverningPredicateOperandIdx(GPIndex)
        .setInactiveLanesAreUnused();
  }

  // e.g. llvm.aarch64.sve.cmpeq pg, op1, op2
  //      llvm.aarch64.sve.ld1 pg, ptr
  static SVEIntrinsicInfo defaultZeroingOp() {
    return SVEIntrinsicInfo()
        .setGoverningPredicateOperandIdx(0)
        .setInactiveLanesAreUnused()
        .setResultIsZeroInitialized();
  }

  // All properties relate to predication and thus having a general predicate
  // is the minimum requirement to say there is intrinsic info to act on.
  explicit operator bool() const { return hasGoverningPredicate(); }

  //
  // Properties relating to the governing predicate.
  //

  bool hasGoverningPredicate() const {
    return GoverningPredicateIdx != std::numeric_limits<unsigned>::max();
  }

  unsigned getGoverningPredicateOperandIdx() const {
    assert(hasGoverningPredicate() && "Propery not set!");
    return GoverningPredicateIdx;
  }

  SVEIntrinsicInfo &setGoverningPredicateOperandIdx(unsigned Index) {
    assert(!hasGoverningPredicate() && "Cannot set property twice!");
    GoverningPredicateIdx = Index;
    return *this;
  }

  //
  // Properties relating to operations the intrinsic could be transformed into.
  // NOTE: This does not mean such a transformation is always possible, but the
  // knowledge makes it possible to reuse existing optimisations without needing
  // to embed specific handling for each intrinsic. For example, instruction
  // simplification can be used to optimise an intrinsic's active lanes.
  //

  bool hasMatchingUndefIntrinsic() const {
    return UndefIntrinsic != Intrinsic::not_intrinsic;
  }

  Intrinsic::ID getMatchingUndefIntrinsic() const {
    assert(hasMatchingUndefIntrinsic() && "Propery not set!");
    return UndefIntrinsic;
  }

  SVEIntrinsicInfo &setMatchingUndefIntrinsic(Intrinsic::ID IID) {
    assert(!hasMatchingUndefIntrinsic() && "Cannot set property twice!");
    UndefIntrinsic = IID;
    return *this;
  }

  bool hasMatchingIROpode() const { return IROpcode != 0; }

  unsigned getMatchingIROpode() const {
    assert(hasMatchingIROpode() && "Propery not set!");
    return IROpcode;
  }

  SVEIntrinsicInfo &setMatchingIROpcode(unsigned Opcode) {
    assert(!hasMatchingIROpode() && "Cannot set property twice!");
    IROpcode = Opcode;
    return *this;
  }

  //
  // Properties relating to the result of inactive lanes.
  //

  bool inactiveLanesTakenFromOperand() const {
    return ResultLanes == InactiveLanesTakenFromOperand;
  }

  unsigned getOperandIdxInactiveLanesTakenFrom() const {
    assert(inactiveLanesTakenFromOperand() && "Propery not set!");
    return OperandIdxForInactiveLanes;
  }

  SVEIntrinsicInfo &setOperandIdxInactiveLanesTakenFrom(unsigned Index) {
    assert(ResultLanes == Uninitialized && "Cannot set property twice!");
    ResultLanes = InactiveLanesTakenFromOperand;
    OperandIdxForInactiveLanes = Index;
    return *this;
  }

  bool inactiveLanesAreNotDefined() const {
    return ResultLanes == InactiveLanesAreNotDefined;
  }

  SVEIntrinsicInfo &setInactiveLanesAreNotDefined() {
    assert(ResultLanes == Uninitialized && "Cannot set property twice!");
    ResultLanes = InactiveLanesAreNotDefined;
    return *this;
  }

  bool inactiveLanesAreUnused() const {
    return ResultLanes == InactiveLanesAreUnused;
  }

  SVEIntrinsicInfo &setInactiveLanesAreUnused() {
    assert(ResultLanes == Uninitialized && "Cannot set property twice!");
    ResultLanes = InactiveLanesAreUnused;
    return *this;
  }

  // NOTE: Whilst not limited to only inactive lanes, the common use case is:
<<<<<<< HEAD
  // inactiveLanesAreZerod =
=======
  // inactiveLanesAreZeroed =
>>>>>>> 4084ffcf
  //     resultIsZeroInitialized() && inactiveLanesAreUnused()
  bool resultIsZeroInitialized() const { return ResultIsZeroInitialized; }

  SVEIntrinsicInfo &setResultIsZeroInitialized() {
    ResultIsZeroInitialized = true;
    return *this;
  }

  //
  // The first operand of unary merging operations is typically only used to
  // set the result for inactive lanes. Knowing this allows us to deadcode the
  // operand when we can prove there are no inactive lanes.
  //

  bool hasOperandWithNoActiveLanes() const {
    return OperandIdxWithNoActiveLanes != std::numeric_limits<unsigned>::max();
  }

  unsigned getOperandIdxWithNoActiveLanes() const {
    assert(hasOperandWithNoActiveLanes() && "Propery not set!");
    return OperandIdxWithNoActiveLanes;
  }

  SVEIntrinsicInfo &setOperandIdxWithNoActiveLanes(unsigned Index) {
    assert(!hasOperandWithNoActiveLanes() && "Cannot set property twice!");
    OperandIdxWithNoActiveLanes = Index;
    return *this;
  }

private:
  unsigned GoverningPredicateIdx = std::numeric_limits<unsigned>::max();

  Intrinsic::ID UndefIntrinsic = Intrinsic::not_intrinsic;
  unsigned IROpcode = 0;

  enum PredicationStyle {
    Uninitialized,
    InactiveLanesTakenFromOperand,
    InactiveLanesAreNotDefined,
    InactiveLanesAreUnused
  } ResultLanes = Uninitialized;

  bool ResultIsZeroInitialized = false;
  unsigned OperandIdxForInactiveLanes = std::numeric_limits<unsigned>::max();
  unsigned OperandIdxWithNoActiveLanes = std::numeric_limits<unsigned>::max();
};

static SVEIntrinsicInfo constructSVEIntrinsicInfo(IntrinsicInst &II) {
  // Some SVE intrinsics do not use scalable vector types, but since they are
  // not relevant from an SVEIntrinsicInfo perspective, they are also ignored.
  if (!isa<ScalableVectorType>(II.getType()) &&
      all_of(II.args(), [&](const Value *V) {
        return !isa<ScalableVectorType>(V->getType());
      }))
    return SVEIntrinsicInfo();

  Intrinsic::ID IID = II.getIntrinsicID();
  switch (IID) {
  default:
    break;
  case Intrinsic::aarch64_sve_fcvt_bf16f32_v2:
  case Intrinsic::aarch64_sve_fcvt_f16f32:
  case Intrinsic::aarch64_sve_fcvt_f16f64:
  case Intrinsic::aarch64_sve_fcvt_f32f16:
  case Intrinsic::aarch64_sve_fcvt_f32f64:
  case Intrinsic::aarch64_sve_fcvt_f64f16:
  case Intrinsic::aarch64_sve_fcvt_f64f32:
  case Intrinsic::aarch64_sve_fcvtlt_f32f16:
  case Intrinsic::aarch64_sve_fcvtlt_f64f32:
  case Intrinsic::aarch64_sve_fcvtx_f32f64:
  case Intrinsic::aarch64_sve_fcvtzs:
  case Intrinsic::aarch64_sve_fcvtzs_i32f16:
  case Intrinsic::aarch64_sve_fcvtzs_i32f64:
  case Intrinsic::aarch64_sve_fcvtzs_i64f16:
  case Intrinsic::aarch64_sve_fcvtzs_i64f32:
  case Intrinsic::aarch64_sve_fcvtzu:
  case Intrinsic::aarch64_sve_fcvtzu_i32f16:
  case Intrinsic::aarch64_sve_fcvtzu_i32f64:
  case Intrinsic::aarch64_sve_fcvtzu_i64f16:
  case Intrinsic::aarch64_sve_fcvtzu_i64f32:
  case Intrinsic::aarch64_sve_scvtf:
  case Intrinsic::aarch64_sve_scvtf_f16i32:
  case Intrinsic::aarch64_sve_scvtf_f16i64:
  case Intrinsic::aarch64_sve_scvtf_f32i64:
  case Intrinsic::aarch64_sve_scvtf_f64i32:
  case Intrinsic::aarch64_sve_ucvtf:
  case Intrinsic::aarch64_sve_ucvtf_f16i32:
  case Intrinsic::aarch64_sve_ucvtf_f16i64:
  case Intrinsic::aarch64_sve_ucvtf_f32i64:
  case Intrinsic::aarch64_sve_ucvtf_f64i32:
    return SVEIntrinsicInfo::defaultMergingUnaryOp();

  case Intrinsic::aarch64_sve_fcvtnt_bf16f32_v2:
  case Intrinsic::aarch64_sve_fcvtnt_f16f32:
  case Intrinsic::aarch64_sve_fcvtnt_f32f64:
  case Intrinsic::aarch64_sve_fcvtxnt_f32f64:
    return SVEIntrinsicInfo::defaultMergingUnaryNarrowingTopOp();

  case Intrinsic::aarch64_sve_fabd:
    return SVEIntrinsicInfo::defaultMergingOp(Intrinsic::aarch64_sve_fabd_u);
  case Intrinsic::aarch64_sve_fadd:
    return SVEIntrinsicInfo::defaultMergingOp(Intrinsic::aarch64_sve_fadd_u)
        .setMatchingIROpcode(Instruction::FAdd);
  case Intrinsic::aarch64_sve_fdiv:
    return SVEIntrinsicInfo::defaultMergingOp(Intrinsic::aarch64_sve_fdiv_u)
        .setMatchingIROpcode(Instruction::FDiv);
  case Intrinsic::aarch64_sve_fmax:
    return SVEIntrinsicInfo::defaultMergingOp(Intrinsic::aarch64_sve_fmax_u);
  case Intrinsic::aarch64_sve_fmaxnm:
    return SVEIntrinsicInfo::defaultMergingOp(Intrinsic::aarch64_sve_fmaxnm_u);
  case Intrinsic::aarch64_sve_fmin:
    return SVEIntrinsicInfo::defaultMergingOp(Intrinsic::aarch64_sve_fmin_u);
  case Intrinsic::aarch64_sve_fminnm:
    return SVEIntrinsicInfo::defaultMergingOp(Intrinsic::aarch64_sve_fminnm_u);
  case Intrinsic::aarch64_sve_fmla:
    return SVEIntrinsicInfo::defaultMergingOp(Intrinsic::aarch64_sve_fmla_u);
  case Intrinsic::aarch64_sve_fmls:
    return SVEIntrinsicInfo::defaultMergingOp(Intrinsic::aarch64_sve_fmls_u);
  case Intrinsic::aarch64_sve_fmul:
    return SVEIntrinsicInfo::defaultMergingOp(Intrinsic::aarch64_sve_fmul_u)
        .setMatchingIROpcode(Instruction::FMul);
  case Intrinsic::aarch64_sve_fmulx:
    return SVEIntrinsicInfo::defaultMergingOp(Intrinsic::aarch64_sve_fmulx_u);
  case Intrinsic::aarch64_sve_fnmla:
    return SVEIntrinsicInfo::defaultMergingOp(Intrinsic::aarch64_sve_fnmla_u);
  case Intrinsic::aarch64_sve_fnmls:
    return SVEIntrinsicInfo::defaultMergingOp(Intrinsic::aarch64_sve_fnmls_u);
  case Intrinsic::aarch64_sve_fsub:
    return SVEIntrinsicInfo::defaultMergingOp(Intrinsic::aarch64_sve_fsub_u)
        .setMatchingIROpcode(Instruction::FSub);
  case Intrinsic::aarch64_sve_add:
    return SVEIntrinsicInfo::defaultMergingOp(Intrinsic::aarch64_sve_add_u)
        .setMatchingIROpcode(Instruction::Add);
  case Intrinsic::aarch64_sve_mla:
    return SVEIntrinsicInfo::defaultMergingOp(Intrinsic::aarch64_sve_mla_u);
  case Intrinsic::aarch64_sve_mls:
    return SVEIntrinsicInfo::defaultMergingOp(Intrinsic::aarch64_sve_mls_u);
  case Intrinsic::aarch64_sve_mul:
    return SVEIntrinsicInfo::defaultMergingOp(Intrinsic::aarch64_sve_mul_u)
        .setMatchingIROpcode(Instruction::Mul);
  case Intrinsic::aarch64_sve_sabd:
    return SVEIntrinsicInfo::defaultMergingOp(Intrinsic::aarch64_sve_sabd_u);
  case Intrinsic::aarch64_sve_sdiv:
    return SVEIntrinsicInfo::defaultMergingOp(Intrinsic::aarch64_sve_sdiv_u)
        .setMatchingIROpcode(Instruction::SDiv);
  case Intrinsic::aarch64_sve_smax:
    return SVEIntrinsicInfo::defaultMergingOp(Intrinsic::aarch64_sve_smax_u);
  case Intrinsic::aarch64_sve_smin:
    return SVEIntrinsicInfo::defaultMergingOp(Intrinsic::aarch64_sve_smin_u);
  case Intrinsic::aarch64_sve_smulh:
    return SVEIntrinsicInfo::defaultMergingOp(Intrinsic::aarch64_sve_smulh_u);
  case Intrinsic::aarch64_sve_sub:
    return SVEIntrinsicInfo::defaultMergingOp(Intrinsic::aarch64_sve_sub_u)
        .setMatchingIROpcode(Instruction::Sub);
  case Intrinsic::aarch64_sve_uabd:
    return SVEIntrinsicInfo::defaultMergingOp(Intrinsic::aarch64_sve_uabd_u);
  case Intrinsic::aarch64_sve_udiv:
    return SVEIntrinsicInfo::defaultMergingOp(Intrinsic::aarch64_sve_udiv_u)
        .setMatchingIROpcode(Instruction::UDiv);
  case Intrinsic::aarch64_sve_umax:
    return SVEIntrinsicInfo::defaultMergingOp(Intrinsic::aarch64_sve_umax_u);
  case Intrinsic::aarch64_sve_umin:
    return SVEIntrinsicInfo::defaultMergingOp(Intrinsic::aarch64_sve_umin_u);
  case Intrinsic::aarch64_sve_umulh:
    return SVEIntrinsicInfo::defaultMergingOp(Intrinsic::aarch64_sve_umulh_u);
  case Intrinsic::aarch64_sve_asr:
    return SVEIntrinsicInfo::defaultMergingOp(Intrinsic::aarch64_sve_asr_u)
        .setMatchingIROpcode(Instruction::AShr);
  case Intrinsic::aarch64_sve_lsl:
    return SVEIntrinsicInfo::defaultMergingOp(Intrinsic::aarch64_sve_lsl_u)
        .setMatchingIROpcode(Instruction::Shl);
  case Intrinsic::aarch64_sve_lsr:
    return SVEIntrinsicInfo::defaultMergingOp(Intrinsic::aarch64_sve_lsr_u)
        .setMatchingIROpcode(Instruction::LShr);
  case Intrinsic::aarch64_sve_and:
    return SVEIntrinsicInfo::defaultMergingOp(Intrinsic::aarch64_sve_and_u)
        .setMatchingIROpcode(Instruction::And);
  case Intrinsic::aarch64_sve_bic:
    return SVEIntrinsicInfo::defaultMergingOp(Intrinsic::aarch64_sve_bic_u);
  case Intrinsic::aarch64_sve_eor:
    return SVEIntrinsicInfo::defaultMergingOp(Intrinsic::aarch64_sve_eor_u)
        .setMatchingIROpcode(Instruction::Xor);
  case Intrinsic::aarch64_sve_orr:
    return SVEIntrinsicInfo::defaultMergingOp(Intrinsic::aarch64_sve_orr_u)
        .setMatchingIROpcode(Instruction::Or);
  case Intrinsic::aarch64_sve_sqsub:
    return SVEIntrinsicInfo::defaultMergingOp(Intrinsic::aarch64_sve_sqsub_u);
  case Intrinsic::aarch64_sve_uqsub:
    return SVEIntrinsicInfo::defaultMergingOp(Intrinsic::aarch64_sve_uqsub_u);

  case Intrinsic::aarch64_sve_add_u:
    return SVEIntrinsicInfo::defaultUndefOp().setMatchingIROpcode(
        Instruction::Add);
  case Intrinsic::aarch64_sve_and_u:
    return SVEIntrinsicInfo::defaultUndefOp().setMatchingIROpcode(
        Instruction::And);
  case Intrinsic::aarch64_sve_asr_u:
    return SVEIntrinsicInfo::defaultUndefOp().setMatchingIROpcode(
        Instruction::AShr);
  case Intrinsic::aarch64_sve_eor_u:
    return SVEIntrinsicInfo::defaultUndefOp().setMatchingIROpcode(
        Instruction::Xor);
  case Intrinsic::aarch64_sve_fadd_u:
    return SVEIntrinsicInfo::defaultUndefOp().setMatchingIROpcode(
        Instruction::FAdd);
  case Intrinsic::aarch64_sve_fdiv_u:
    return SVEIntrinsicInfo::defaultUndefOp().setMatchingIROpcode(
        Instruction::FDiv);
  case Intrinsic::aarch64_sve_fmul_u:
    return SVEIntrinsicInfo::defaultUndefOp().setMatchingIROpcode(
        Instruction::FMul);
  case Intrinsic::aarch64_sve_fsub_u:
    return SVEIntrinsicInfo::defaultUndefOp().setMatchingIROpcode(
        Instruction::FSub);
  case Intrinsic::aarch64_sve_lsl_u:
    return SVEIntrinsicInfo::defaultUndefOp().setMatchingIROpcode(
        Instruction::Shl);
  case Intrinsic::aarch64_sve_lsr_u:
    return SVEIntrinsicInfo::defaultUndefOp().setMatchingIROpcode(
        Instruction::LShr);
  case Intrinsic::aarch64_sve_mul_u:
    return SVEIntrinsicInfo::defaultUndefOp().setMatchingIROpcode(
        Instruction::Mul);
  case Intrinsic::aarch64_sve_orr_u:
    return SVEIntrinsicInfo::defaultUndefOp().setMatchingIROpcode(
        Instruction::Or);
  case Intrinsic::aarch64_sve_sdiv_u:
    return SVEIntrinsicInfo::defaultUndefOp().setMatchingIROpcode(
        Instruction::SDiv);
  case Intrinsic::aarch64_sve_sub_u:
    return SVEIntrinsicInfo::defaultUndefOp().setMatchingIROpcode(
        Instruction::Sub);
  case Intrinsic::aarch64_sve_udiv_u:
    return SVEIntrinsicInfo::defaultUndefOp().setMatchingIROpcode(
        Instruction::UDiv);

  case Intrinsic::aarch64_sve_addqv:
  case Intrinsic::aarch64_sve_and_z:
  case Intrinsic::aarch64_sve_bic_z:
  case Intrinsic::aarch64_sve_brka_z:
  case Intrinsic::aarch64_sve_brkb_z:
  case Intrinsic::aarch64_sve_brkn_z:
  case Intrinsic::aarch64_sve_brkpa_z:
  case Intrinsic::aarch64_sve_brkpb_z:
  case Intrinsic::aarch64_sve_cntp:
  case Intrinsic::aarch64_sve_compact:
  case Intrinsic::aarch64_sve_eor_z:
  case Intrinsic::aarch64_sve_eorv:
  case Intrinsic::aarch64_sve_eorqv:
  case Intrinsic::aarch64_sve_nand_z:
  case Intrinsic::aarch64_sve_nor_z:
  case Intrinsic::aarch64_sve_orn_z:
  case Intrinsic::aarch64_sve_orr_z:
  case Intrinsic::aarch64_sve_orv:
  case Intrinsic::aarch64_sve_orqv:
  case Intrinsic::aarch64_sve_pnext:
  case Intrinsic::aarch64_sve_rdffr_z:
  case Intrinsic::aarch64_sve_saddv:
  case Intrinsic::aarch64_sve_uaddv:
  case Intrinsic::aarch64_sve_umaxv:
  case Intrinsic::aarch64_sve_umaxqv:
  case Intrinsic::aarch64_sve_cmpeq:
  case Intrinsic::aarch64_sve_cmpeq_wide:
  case Intrinsic::aarch64_sve_cmpge:
  case Intrinsic::aarch64_sve_cmpge_wide:
  case Intrinsic::aarch64_sve_cmpgt:
  case Intrinsic::aarch64_sve_cmpgt_wide:
  case Intrinsic::aarch64_sve_cmphi:
  case Intrinsic::aarch64_sve_cmphi_wide:
  case Intrinsic::aarch64_sve_cmphs:
  case Intrinsic::aarch64_sve_cmphs_wide:
  case Intrinsic::aarch64_sve_cmple_wide:
  case Intrinsic::aarch64_sve_cmplo_wide:
  case Intrinsic::aarch64_sve_cmpls_wide:
  case Intrinsic::aarch64_sve_cmplt_wide:
  case Intrinsic::aarch64_sve_cmpne:
  case Intrinsic::aarch64_sve_cmpne_wide:
  case Intrinsic::aarch64_sve_facge:
  case Intrinsic::aarch64_sve_facgt:
  case Intrinsic::aarch64_sve_fcmpeq:
  case Intrinsic::aarch64_sve_fcmpge:
  case Intrinsic::aarch64_sve_fcmpgt:
  case Intrinsic::aarch64_sve_fcmpne:
  case Intrinsic::aarch64_sve_fcmpuo:
  case Intrinsic::aarch64_sve_ld1:
  case Intrinsic::aarch64_sve_ld1_gather:
  case Intrinsic::aarch64_sve_ld1_gather_index:
  case Intrinsic::aarch64_sve_ld1_gather_scalar_offset:
  case Intrinsic::aarch64_sve_ld1_gather_sxtw:
  case Intrinsic::aarch64_sve_ld1_gather_sxtw_index:
  case Intrinsic::aarch64_sve_ld1_gather_uxtw:
  case Intrinsic::aarch64_sve_ld1_gather_uxtw_index:
  case Intrinsic::aarch64_sve_ld1q_gather_index:
  case Intrinsic::aarch64_sve_ld1q_gather_scalar_offset:
  case Intrinsic::aarch64_sve_ld1q_gather_vector_offset:
  case Intrinsic::aarch64_sve_ld1ro:
  case Intrinsic::aarch64_sve_ld1rq:
  case Intrinsic::aarch64_sve_ld1udq:
  case Intrinsic::aarch64_sve_ld1uwq:
  case Intrinsic::aarch64_sve_ld2_sret:
  case Intrinsic::aarch64_sve_ld2q_sret:
  case Intrinsic::aarch64_sve_ld3_sret:
  case Intrinsic::aarch64_sve_ld3q_sret:
  case Intrinsic::aarch64_sve_ld4_sret:
  case Intrinsic::aarch64_sve_ld4q_sret:
  case Intrinsic::aarch64_sve_ldff1:
  case Intrinsic::aarch64_sve_ldff1_gather:
  case Intrinsic::aarch64_sve_ldff1_gather_index:
  case Intrinsic::aarch64_sve_ldff1_gather_scalar_offset:
  case Intrinsic::aarch64_sve_ldff1_gather_sxtw:
  case Intrinsic::aarch64_sve_ldff1_gather_sxtw_index:
  case Intrinsic::aarch64_sve_ldff1_gather_uxtw:
  case Intrinsic::aarch64_sve_ldff1_gather_uxtw_index:
  case Intrinsic::aarch64_sve_ldnf1:
  case Intrinsic::aarch64_sve_ldnt1:
  case Intrinsic::aarch64_sve_ldnt1_gather:
  case Intrinsic::aarch64_sve_ldnt1_gather_index:
  case Intrinsic::aarch64_sve_ldnt1_gather_scalar_offset:
  case Intrinsic::aarch64_sve_ldnt1_gather_uxtw:
    return SVEIntrinsicInfo::defaultZeroingOp();

  case Intrinsic::aarch64_sve_prf:
  case Intrinsic::aarch64_sve_prfb_gather_index:
  case Intrinsic::aarch64_sve_prfb_gather_scalar_offset:
  case Intrinsic::aarch64_sve_prfb_gather_sxtw_index:
  case Intrinsic::aarch64_sve_prfb_gather_uxtw_index:
  case Intrinsic::aarch64_sve_prfd_gather_index:
  case Intrinsic::aarch64_sve_prfd_gather_scalar_offset:
  case Intrinsic::aarch64_sve_prfd_gather_sxtw_index:
  case Intrinsic::aarch64_sve_prfd_gather_uxtw_index:
  case Intrinsic::aarch64_sve_prfh_gather_index:
  case Intrinsic::aarch64_sve_prfh_gather_scalar_offset:
  case Intrinsic::aarch64_sve_prfh_gather_sxtw_index:
  case Intrinsic::aarch64_sve_prfh_gather_uxtw_index:
  case Intrinsic::aarch64_sve_prfw_gather_index:
  case Intrinsic::aarch64_sve_prfw_gather_scalar_offset:
  case Intrinsic::aarch64_sve_prfw_gather_sxtw_index:
  case Intrinsic::aarch64_sve_prfw_gather_uxtw_index:
    return SVEIntrinsicInfo::defaultVoidOp(0);

  case Intrinsic::aarch64_sve_st1_scatter:
  case Intrinsic::aarch64_sve_st1_scatter_scalar_offset:
  case Intrinsic::aarch64_sve_st1_scatter_sxtw:
  case Intrinsic::aarch64_sve_st1_scatter_sxtw_index:
  case Intrinsic::aarch64_sve_st1_scatter_uxtw:
  case Intrinsic::aarch64_sve_st1_scatter_uxtw_index:
  case Intrinsic::aarch64_sve_st1dq:
  case Intrinsic::aarch64_sve_st1q_scatter_index:
  case Intrinsic::aarch64_sve_st1q_scatter_scalar_offset:
  case Intrinsic::aarch64_sve_st1q_scatter_vector_offset:
  case Intrinsic::aarch64_sve_st1wq:
  case Intrinsic::aarch64_sve_stnt1:
  case Intrinsic::aarch64_sve_stnt1_scatter:
  case Intrinsic::aarch64_sve_stnt1_scatter_index:
  case Intrinsic::aarch64_sve_stnt1_scatter_scalar_offset:
  case Intrinsic::aarch64_sve_stnt1_scatter_uxtw:
    return SVEIntrinsicInfo::defaultVoidOp(1);
  case Intrinsic::aarch64_sve_st2:
  case Intrinsic::aarch64_sve_st2q:
    return SVEIntrinsicInfo::defaultVoidOp(2);
  case Intrinsic::aarch64_sve_st3:
  case Intrinsic::aarch64_sve_st3q:
    return SVEIntrinsicInfo::defaultVoidOp(3);
  case Intrinsic::aarch64_sve_st4:
  case Intrinsic::aarch64_sve_st4q:
    return SVEIntrinsicInfo::defaultVoidOp(4);
  }

  return SVEIntrinsicInfo();
}

static bool isAllActivePredicate(Value *Pred) {
  // Look through convert.from.svbool(convert.to.svbool(...) chain.
  Value *UncastedPred;
  if (match(Pred, m_Intrinsic<Intrinsic::aarch64_sve_convert_from_svbool>(
                      m_Intrinsic<Intrinsic::aarch64_sve_convert_to_svbool>(
                          m_Value(UncastedPred)))))
    // If the predicate has the same or less lanes than the uncasted
    // predicate then we know the casting has no effect.
    if (cast<ScalableVectorType>(Pred->getType())->getMinNumElements() <=
        cast<ScalableVectorType>(UncastedPred->getType())->getMinNumElements())
      Pred = UncastedPred;
  auto *C = dyn_cast<Constant>(Pred);
  return (C && C->isAllOnesValue());
}

// Simplify `V` by only considering the operations that affect active lanes.
// This function should only return existing Values or newly created Constants.
static Value *stripInactiveLanes(Value *V, const Value *Pg) {
  auto *Dup = dyn_cast<IntrinsicInst>(V);
  if (Dup && Dup->getIntrinsicID() == Intrinsic::aarch64_sve_dup &&
      Dup->getOperand(1) == Pg && isa<Constant>(Dup->getOperand(2)))
    return ConstantVector::getSplat(
        cast<VectorType>(V->getType())->getElementCount(),
        cast<Constant>(Dup->getOperand(2)));

  return V;
}

static std::optional<Instruction *>
simplifySVEIntrinsicBinOp(InstCombiner &IC, IntrinsicInst &II,
                          const SVEIntrinsicInfo &IInfo) {
  const unsigned Opc = IInfo.getMatchingIROpode();
  assert(Instruction::isBinaryOp(Opc) && "Expected a binary operation!");

  Value *Pg = II.getOperand(0);
  Value *Op1 = II.getOperand(1);
  Value *Op2 = II.getOperand(2);
  const DataLayout &DL = II.getDataLayout();

  // Canonicalise constants to the RHS.
  if (Instruction::isCommutative(Opc) && IInfo.inactiveLanesAreNotDefined() &&
      isa<Constant>(Op1) && !isa<Constant>(Op2)) {
    IC.replaceOperand(II, 1, Op2);
    IC.replaceOperand(II, 2, Op1);
    return &II;
  }

  // Only active lanes matter when simplifying the operation.
  Op1 = stripInactiveLanes(Op1, Pg);
  Op2 = stripInactiveLanes(Op2, Pg);

  Value *SimpleII;
  if (auto FII = dyn_cast<FPMathOperator>(&II))
    SimpleII = simplifyBinOp(Opc, Op1, Op2, FII->getFastMathFlags(), DL);
  else
    SimpleII = simplifyBinOp(Opc, Op1, Op2, DL);

  // An SVE intrinsic's result is always defined. However, this is not the case
  // for its equivalent IR instruction (e.g. when shifting by an amount more
  // than the data's bitwidth). Simplifications to an undefined result must be
  // ignored to preserve the intrinsic's expected behaviour.
  if (!SimpleII || isa<UndefValue>(SimpleII))
    return std::nullopt;

  if (IInfo.inactiveLanesAreNotDefined())
    return IC.replaceInstUsesWith(II, SimpleII);

  Value *Inactive = II.getOperand(IInfo.getOperandIdxInactiveLanesTakenFrom());

  // The intrinsic does nothing (e.g. sve.mul(pg, A, 1.0)).
  if (SimpleII == Inactive)
    return IC.replaceInstUsesWith(II, SimpleII);

  // Inactive lanes must be preserved.
  SimpleII = IC.Builder.CreateSelect(Pg, SimpleII, Inactive);
  return IC.replaceInstUsesWith(II, SimpleII);
}

// Use SVE intrinsic info to eliminate redundant operands and/or canonicalise
// to operations with less strict inactive lane requirements.
static std::optional<Instruction *>
simplifySVEIntrinsic(InstCombiner &IC, IntrinsicInst &II,
                     const SVEIntrinsicInfo &IInfo) {
  if (!IInfo.hasGoverningPredicate())
    return std::nullopt;

  auto *OpPredicate = II.getOperand(IInfo.getGoverningPredicateOperandIdx());

  // If there are no active lanes.
  if (match(OpPredicate, m_ZeroInt())) {
    if (IInfo.inactiveLanesTakenFromOperand())
      return IC.replaceInstUsesWith(
          II, II.getOperand(IInfo.getOperandIdxInactiveLanesTakenFrom()));

    if (IInfo.inactiveLanesAreUnused()) {
      if (IInfo.resultIsZeroInitialized())
        IC.replaceInstUsesWith(II, Constant::getNullValue(II.getType()));

      return IC.eraseInstFromFunction(II);
    }
  }

  // If there are no inactive lanes.
  if (isAllActivePredicate(OpPredicate)) {
    if (IInfo.hasOperandWithNoActiveLanes()) {
      unsigned OpIdx = IInfo.getOperandIdxWithNoActiveLanes();
      if (!isa<UndefValue>(II.getOperand(OpIdx)))
        return IC.replaceOperand(II, OpIdx, UndefValue::get(II.getType()));
    }

    if (IInfo.hasMatchingUndefIntrinsic()) {
      auto *NewDecl = Intrinsic::getOrInsertDeclaration(
          II.getModule(), IInfo.getMatchingUndefIntrinsic(), {II.getType()});
      II.setCalledFunction(NewDecl);
      return &II;
    }
  }

  // Operation specific simplifications.
  if (IInfo.hasMatchingIROpode() &&
      Instruction::isBinaryOp(IInfo.getMatchingIROpode()))
    return simplifySVEIntrinsicBinOp(IC, II, IInfo);

  return std::nullopt;
}

// (from_svbool (binop (to_svbool pred) (svbool_t _) (svbool_t _))))
// => (binop (pred) (from_svbool _) (from_svbool _))
//
// The above transformation eliminates a `to_svbool` in the predicate
// operand of bitwise operation `binop` by narrowing the vector width of
// the operation. For example, it would convert a `<vscale x 16 x i1>
// and` into a `<vscale x 4 x i1> and`. This is profitable because
// to_svbool must zero the new lanes during widening, whereas
// from_svbool is free.
static std::optional<Instruction *>
tryCombineFromSVBoolBinOp(InstCombiner &IC, IntrinsicInst &II) {
  auto BinOp = dyn_cast<IntrinsicInst>(II.getOperand(0));
  if (!BinOp)
    return std::nullopt;

  auto IntrinsicID = BinOp->getIntrinsicID();
  switch (IntrinsicID) {
  case Intrinsic::aarch64_sve_and_z:
  case Intrinsic::aarch64_sve_bic_z:
  case Intrinsic::aarch64_sve_eor_z:
  case Intrinsic::aarch64_sve_nand_z:
  case Intrinsic::aarch64_sve_nor_z:
  case Intrinsic::aarch64_sve_orn_z:
  case Intrinsic::aarch64_sve_orr_z:
    break;
  default:
    return std::nullopt;
  }

  auto BinOpPred = BinOp->getOperand(0);
  auto BinOpOp1 = BinOp->getOperand(1);
  auto BinOpOp2 = BinOp->getOperand(2);

  auto PredIntr = dyn_cast<IntrinsicInst>(BinOpPred);
  if (!PredIntr ||
      PredIntr->getIntrinsicID() != Intrinsic::aarch64_sve_convert_to_svbool)
    return std::nullopt;

  auto PredOp = PredIntr->getOperand(0);
  auto PredOpTy = cast<VectorType>(PredOp->getType());
  if (PredOpTy != II.getType())
    return std::nullopt;

  SmallVector<Value *> NarrowedBinOpArgs = {PredOp};
  auto NarrowBinOpOp1 = IC.Builder.CreateIntrinsic(
      Intrinsic::aarch64_sve_convert_from_svbool, {PredOpTy}, {BinOpOp1});
  NarrowedBinOpArgs.push_back(NarrowBinOpOp1);
  if (BinOpOp1 == BinOpOp2)
    NarrowedBinOpArgs.push_back(NarrowBinOpOp1);
  else
    NarrowedBinOpArgs.push_back(IC.Builder.CreateIntrinsic(
        Intrinsic::aarch64_sve_convert_from_svbool, {PredOpTy}, {BinOpOp2}));

  auto NarrowedBinOp =
      IC.Builder.CreateIntrinsic(IntrinsicID, {PredOpTy}, NarrowedBinOpArgs);
  return IC.replaceInstUsesWith(II, NarrowedBinOp);
}

static std::optional<Instruction *>
instCombineConvertFromSVBool(InstCombiner &IC, IntrinsicInst &II) {
  // If the reinterpret instruction operand is a PHI Node
  if (isa<PHINode>(II.getArgOperand(0)))
    return processPhiNode(IC, II);

  if (auto BinOpCombine = tryCombineFromSVBoolBinOp(IC, II))
    return BinOpCombine;

  // Ignore converts to/from svcount_t.
  if (isa<TargetExtType>(II.getArgOperand(0)->getType()) ||
      isa<TargetExtType>(II.getType()))
    return std::nullopt;

  SmallVector<Instruction *, 32> CandidatesForRemoval;
  Value *Cursor = II.getOperand(0), *EarliestReplacement = nullptr;

  const auto *IVTy = cast<VectorType>(II.getType());

  // Walk the chain of conversions.
  while (Cursor) {
    // If the type of the cursor has fewer lanes than the final result, zeroing
    // must take place, which breaks the equivalence chain.
    const auto *CursorVTy = cast<VectorType>(Cursor->getType());
    if (CursorVTy->getElementCount().getKnownMinValue() <
        IVTy->getElementCount().getKnownMinValue())
      break;

    // If the cursor has the same type as I, it is a viable replacement.
    if (Cursor->getType() == IVTy)
      EarliestReplacement = Cursor;

    auto *IntrinsicCursor = dyn_cast<IntrinsicInst>(Cursor);

    // If this is not an SVE conversion intrinsic, this is the end of the chain.
    if (!IntrinsicCursor || !(IntrinsicCursor->getIntrinsicID() ==
                                  Intrinsic::aarch64_sve_convert_to_svbool ||
                              IntrinsicCursor->getIntrinsicID() ==
                                  Intrinsic::aarch64_sve_convert_from_svbool))
      break;

    CandidatesForRemoval.insert(CandidatesForRemoval.begin(), IntrinsicCursor);
    Cursor = IntrinsicCursor->getOperand(0);
  }

  // If no viable replacement in the conversion chain was found, there is
  // nothing to do.
  if (!EarliestReplacement)
    return std::nullopt;

  return IC.replaceInstUsesWith(II, EarliestReplacement);
}

static std::optional<Instruction *> instCombineSVESel(InstCombiner &IC,
                                                      IntrinsicInst &II) {
  // svsel(ptrue, x, y) => x
  auto *OpPredicate = II.getOperand(0);
  if (isAllActivePredicate(OpPredicate))
    return IC.replaceInstUsesWith(II, II.getOperand(1));

  auto Select =
      IC.Builder.CreateSelect(OpPredicate, II.getOperand(1), II.getOperand(2));
  return IC.replaceInstUsesWith(II, Select);
}

static std::optional<Instruction *> instCombineSVEDup(InstCombiner &IC,
                                                      IntrinsicInst &II) {
  IntrinsicInst *Pg = dyn_cast<IntrinsicInst>(II.getArgOperand(1));
  if (!Pg)
    return std::nullopt;

  if (Pg->getIntrinsicID() != Intrinsic::aarch64_sve_ptrue)
    return std::nullopt;

  const auto PTruePattern =
      cast<ConstantInt>(Pg->getOperand(0))->getZExtValue();
  if (PTruePattern != AArch64SVEPredPattern::vl1)
    return std::nullopt;

  // The intrinsic is inserting into lane zero so use an insert instead.
  auto *IdxTy = Type::getInt64Ty(II.getContext());
  auto *Insert = InsertElementInst::Create(
      II.getArgOperand(0), II.getArgOperand(2), ConstantInt::get(IdxTy, 0));
  Insert->insertBefore(II.getIterator());
  Insert->takeName(&II);

  return IC.replaceInstUsesWith(II, Insert);
}

static std::optional<Instruction *> instCombineSVEDupX(InstCombiner &IC,
                                                       IntrinsicInst &II) {
  // Replace DupX with a regular IR splat.
  auto *RetTy = cast<ScalableVectorType>(II.getType());
  Value *Splat = IC.Builder.CreateVectorSplat(RetTy->getElementCount(),
                                              II.getArgOperand(0));
  Splat->takeName(&II);
  return IC.replaceInstUsesWith(II, Splat);
}

static std::optional<Instruction *> instCombineSVECmpNE(InstCombiner &IC,
                                                        IntrinsicInst &II) {
  LLVMContext &Ctx = II.getContext();

  if (!isAllActivePredicate(II.getArgOperand(0)))
    return std::nullopt;

  // Check that we have a compare of zero..
  auto *SplatValue =
      dyn_cast_or_null<ConstantInt>(getSplatValue(II.getArgOperand(2)));
  if (!SplatValue || !SplatValue->isZero())
    return std::nullopt;

  // ..against a dupq
  auto *DupQLane = dyn_cast<IntrinsicInst>(II.getArgOperand(1));
  if (!DupQLane ||
      DupQLane->getIntrinsicID() != Intrinsic::aarch64_sve_dupq_lane)
    return std::nullopt;

  // Where the dupq is a lane 0 replicate of a vector insert
  auto *DupQLaneIdx = dyn_cast<ConstantInt>(DupQLane->getArgOperand(1));
  if (!DupQLaneIdx || !DupQLaneIdx->isZero())
    return std::nullopt;

  auto *VecIns = dyn_cast<IntrinsicInst>(DupQLane->getArgOperand(0));
  if (!VecIns || VecIns->getIntrinsicID() != Intrinsic::vector_insert)
    return std::nullopt;

  // Where the vector insert is a fixed constant vector insert into undef at
  // index zero
  if (!isa<UndefValue>(VecIns->getArgOperand(0)))
    return std::nullopt;

  if (!cast<ConstantInt>(VecIns->getArgOperand(2))->isZero())
    return std::nullopt;

  auto *ConstVec = dyn_cast<Constant>(VecIns->getArgOperand(1));
  if (!ConstVec)
    return std::nullopt;

  auto *VecTy = dyn_cast<FixedVectorType>(ConstVec->getType());
  auto *OutTy = dyn_cast<ScalableVectorType>(II.getType());
  if (!VecTy || !OutTy || VecTy->getNumElements() != OutTy->getMinNumElements())
    return std::nullopt;

  unsigned NumElts = VecTy->getNumElements();
  unsigned PredicateBits = 0;

  // Expand intrinsic operands to a 16-bit byte level predicate
  for (unsigned I = 0; I < NumElts; ++I) {
    auto *Arg = dyn_cast<ConstantInt>(ConstVec->getAggregateElement(I));
    if (!Arg)
      return std::nullopt;
    if (!Arg->isZero())
      PredicateBits |= 1 << (I * (16 / NumElts));
  }

  // If all bits are zero bail early with an empty predicate
  if (PredicateBits == 0) {
    auto *PFalse = Constant::getNullValue(II.getType());
    PFalse->takeName(&II);
    return IC.replaceInstUsesWith(II, PFalse);
  }

  // Calculate largest predicate type used (where byte predicate is largest)
  unsigned Mask = 8;
  for (unsigned I = 0; I < 16; ++I)
    if ((PredicateBits & (1 << I)) != 0)
      Mask |= (I % 8);

  unsigned PredSize = Mask & -Mask;
  auto *PredType = ScalableVectorType::get(
      Type::getInt1Ty(Ctx), AArch64::SVEBitsPerBlock / (PredSize * 8));

  // Ensure all relevant bits are set
  for (unsigned I = 0; I < 16; I += PredSize)
    if ((PredicateBits & (1 << I)) == 0)
      return std::nullopt;

  auto *PTruePat =
      ConstantInt::get(Type::getInt32Ty(Ctx), AArch64SVEPredPattern::all);
  auto *PTrue = IC.Builder.CreateIntrinsic(Intrinsic::aarch64_sve_ptrue,
                                           {PredType}, {PTruePat});
  auto *ConvertToSVBool = IC.Builder.CreateIntrinsic(
      Intrinsic::aarch64_sve_convert_to_svbool, {PredType}, {PTrue});
  auto *ConvertFromSVBool =
      IC.Builder.CreateIntrinsic(Intrinsic::aarch64_sve_convert_from_svbool,
                                 {II.getType()}, {ConvertToSVBool});

  ConvertFromSVBool->takeName(&II);
  return IC.replaceInstUsesWith(II, ConvertFromSVBool);
}

static std::optional<Instruction *> instCombineSVELast(InstCombiner &IC,
                                                       IntrinsicInst &II) {
  Value *Pg = II.getArgOperand(0);
  Value *Vec = II.getArgOperand(1);
  auto IntrinsicID = II.getIntrinsicID();
  bool IsAfter = IntrinsicID == Intrinsic::aarch64_sve_lasta;

  // lastX(splat(X)) --> X
  if (auto *SplatVal = getSplatValue(Vec))
    return IC.replaceInstUsesWith(II, SplatVal);

  // If x and/or y is a splat value then:
  // lastX (binop (x, y)) --> binop(lastX(x), lastX(y))
  Value *LHS, *RHS;
  if (match(Vec, m_OneUse(m_BinOp(m_Value(LHS), m_Value(RHS))))) {
    if (isSplatValue(LHS) || isSplatValue(RHS)) {
      auto *OldBinOp = cast<BinaryOperator>(Vec);
      auto OpC = OldBinOp->getOpcode();
      auto *NewLHS =
          IC.Builder.CreateIntrinsic(IntrinsicID, {Vec->getType()}, {Pg, LHS});
      auto *NewRHS =
          IC.Builder.CreateIntrinsic(IntrinsicID, {Vec->getType()}, {Pg, RHS});
      auto *NewBinOp = BinaryOperator::CreateWithCopiedFlags(
          OpC, NewLHS, NewRHS, OldBinOp, OldBinOp->getName(), II.getIterator());
      return IC.replaceInstUsesWith(II, NewBinOp);
    }
  }

  auto *C = dyn_cast<Constant>(Pg);
  if (IsAfter && C && C->isNullValue()) {
    // The intrinsic is extracting lane 0 so use an extract instead.
    auto *IdxTy = Type::getInt64Ty(II.getContext());
    auto *Extract = ExtractElementInst::Create(Vec, ConstantInt::get(IdxTy, 0));
    Extract->insertBefore(II.getIterator());
    Extract->takeName(&II);
    return IC.replaceInstUsesWith(II, Extract);
  }

  auto *IntrPG = dyn_cast<IntrinsicInst>(Pg);
  if (!IntrPG)
    return std::nullopt;

  if (IntrPG->getIntrinsicID() != Intrinsic::aarch64_sve_ptrue)
    return std::nullopt;

  const auto PTruePattern =
      cast<ConstantInt>(IntrPG->getOperand(0))->getZExtValue();

  // Can the intrinsic's predicate be converted to a known constant index?
  unsigned MinNumElts = getNumElementsFromSVEPredPattern(PTruePattern);
  if (!MinNumElts)
    return std::nullopt;

  unsigned Idx = MinNumElts - 1;
  // Increment the index if extracting the element after the last active
  // predicate element.
  if (IsAfter)
    ++Idx;

  // Ignore extracts whose index is larger than the known minimum vector
  // length. NOTE: This is an artificial constraint where we prefer to
  // maintain what the user asked for until an alternative is proven faster.
  auto *PgVTy = cast<ScalableVectorType>(Pg->getType());
  if (Idx >= PgVTy->getMinNumElements())
    return std::nullopt;

  // The intrinsic is extracting a fixed lane so use an extract instead.
  auto *IdxTy = Type::getInt64Ty(II.getContext());
  auto *Extract = ExtractElementInst::Create(Vec, ConstantInt::get(IdxTy, Idx));
  Extract->insertBefore(II.getIterator());
  Extract->takeName(&II);
  return IC.replaceInstUsesWith(II, Extract);
}

static std::optional<Instruction *> instCombineSVECondLast(InstCombiner &IC,
                                                           IntrinsicInst &II) {
  // The SIMD&FP variant of CLAST[AB] is significantly faster than the scalar
  // integer variant across a variety of micro-architectures. Replace scalar
  // integer CLAST[AB] intrinsic with optimal SIMD&FP variant. A simple
  // bitcast-to-fp + clast[ab] + bitcast-to-int will cost a cycle or two more
  // depending on the micro-architecture, but has been observed as generally
  // being faster, particularly when the CLAST[AB] op is a loop-carried
  // dependency.
  Value *Pg = II.getArgOperand(0);
  Value *Fallback = II.getArgOperand(1);
  Value *Vec = II.getArgOperand(2);
  Type *Ty = II.getType();

  if (!Ty->isIntegerTy())
    return std::nullopt;

  Type *FPTy;
  switch (cast<IntegerType>(Ty)->getBitWidth()) {
  default:
    return std::nullopt;
  case 16:
    FPTy = IC.Builder.getHalfTy();
    break;
  case 32:
    FPTy = IC.Builder.getFloatTy();
    break;
  case 64:
    FPTy = IC.Builder.getDoubleTy();
    break;
  }

  Value *FPFallBack = IC.Builder.CreateBitCast(Fallback, FPTy);
  auto *FPVTy = VectorType::get(
      FPTy, cast<VectorType>(Vec->getType())->getElementCount());
  Value *FPVec = IC.Builder.CreateBitCast(Vec, FPVTy);
  auto *FPII = IC.Builder.CreateIntrinsic(
      II.getIntrinsicID(), {FPVec->getType()}, {Pg, FPFallBack, FPVec});
  Value *FPIItoInt = IC.Builder.CreateBitCast(FPII, II.getType());
  return IC.replaceInstUsesWith(II, FPIItoInt);
}

static std::optional<Instruction *> instCombineRDFFR(InstCombiner &IC,
                                                     IntrinsicInst &II) {
  LLVMContext &Ctx = II.getContext();
  // Replace rdffr with predicated rdffr.z intrinsic, so that optimizePTestInstr
  // can work with RDFFR_PP for ptest elimination.
  auto *AllPat =
      ConstantInt::get(Type::getInt32Ty(Ctx), AArch64SVEPredPattern::all);
  auto *PTrue = IC.Builder.CreateIntrinsic(Intrinsic::aarch64_sve_ptrue,
                                           {II.getType()}, {AllPat});
  auto *RDFFR =
      IC.Builder.CreateIntrinsic(Intrinsic::aarch64_sve_rdffr_z, {PTrue});
  RDFFR->takeName(&II);
  return IC.replaceInstUsesWith(II, RDFFR);
}

static std::optional<Instruction *>
instCombineSVECntElts(InstCombiner &IC, IntrinsicInst &II, unsigned NumElts) {
  const auto Pattern = cast<ConstantInt>(II.getArgOperand(0))->getZExtValue();

  if (Pattern == AArch64SVEPredPattern::all) {
    Value *Cnt = IC.Builder.CreateElementCount(
        II.getType(), ElementCount::getScalable(NumElts));
    Cnt->takeName(&II);
    return IC.replaceInstUsesWith(II, Cnt);
  }

  unsigned MinNumElts = getNumElementsFromSVEPredPattern(Pattern);

  return MinNumElts && NumElts >= MinNumElts
             ? std::optional<Instruction *>(IC.replaceInstUsesWith(
                   II, ConstantInt::get(II.getType(), MinNumElts)))
             : std::nullopt;
}

static std::optional<Instruction *> instCombineSVEPTest(InstCombiner &IC,
                                                        IntrinsicInst &II) {
  Value *PgVal = II.getArgOperand(0);
  Value *OpVal = II.getArgOperand(1);

  // PTEST_<FIRST|LAST>(X, X) is equivalent to PTEST_ANY(X, X).
  // Later optimizations prefer this form.
  if (PgVal == OpVal &&
      (II.getIntrinsicID() == Intrinsic::aarch64_sve_ptest_first ||
       II.getIntrinsicID() == Intrinsic::aarch64_sve_ptest_last)) {
    Value *Ops[] = {PgVal, OpVal};
    Type *Tys[] = {PgVal->getType()};

    auto *PTest =
        IC.Builder.CreateIntrinsic(Intrinsic::aarch64_sve_ptest_any, Tys, Ops);
    PTest->takeName(&II);

    return IC.replaceInstUsesWith(II, PTest);
  }

  IntrinsicInst *Pg = dyn_cast<IntrinsicInst>(PgVal);
  IntrinsicInst *Op = dyn_cast<IntrinsicInst>(OpVal);

  if (!Pg || !Op)
    return std::nullopt;

  Intrinsic::ID OpIID = Op->getIntrinsicID();

  if (Pg->getIntrinsicID() == Intrinsic::aarch64_sve_convert_to_svbool &&
      OpIID == Intrinsic::aarch64_sve_convert_to_svbool &&
      Pg->getArgOperand(0)->getType() == Op->getArgOperand(0)->getType()) {
    Value *Ops[] = {Pg->getArgOperand(0), Op->getArgOperand(0)};
    Type *Tys[] = {Pg->getArgOperand(0)->getType()};

    auto *PTest = IC.Builder.CreateIntrinsic(II.getIntrinsicID(), Tys, Ops);

    PTest->takeName(&II);
    return IC.replaceInstUsesWith(II, PTest);
  }

  // Transform PTEST_ANY(X=OP(PG,...), X) -> PTEST_ANY(PG, X)).
  // Later optimizations may rewrite sequence to use the flag-setting variant
  // of instruction X to remove PTEST.
  if ((Pg == Op) && (II.getIntrinsicID() == Intrinsic::aarch64_sve_ptest_any) &&
      ((OpIID == Intrinsic::aarch64_sve_brka_z) ||
       (OpIID == Intrinsic::aarch64_sve_brkb_z) ||
       (OpIID == Intrinsic::aarch64_sve_brkpa_z) ||
       (OpIID == Intrinsic::aarch64_sve_brkpb_z) ||
       (OpIID == Intrinsic::aarch64_sve_rdffr_z) ||
       (OpIID == Intrinsic::aarch64_sve_and_z) ||
       (OpIID == Intrinsic::aarch64_sve_bic_z) ||
       (OpIID == Intrinsic::aarch64_sve_eor_z) ||
       (OpIID == Intrinsic::aarch64_sve_nand_z) ||
       (OpIID == Intrinsic::aarch64_sve_nor_z) ||
       (OpIID == Intrinsic::aarch64_sve_orn_z) ||
       (OpIID == Intrinsic::aarch64_sve_orr_z))) {
    Value *Ops[] = {Pg->getArgOperand(0), Pg};
    Type *Tys[] = {Pg->getType()};

    auto *PTest = IC.Builder.CreateIntrinsic(II.getIntrinsicID(), Tys, Ops);
    PTest->takeName(&II);

    return IC.replaceInstUsesWith(II, PTest);
  }

  return std::nullopt;
}

template <Intrinsic::ID MulOpc, typename Intrinsic::ID FuseOpc>
static std::optional<Instruction *>
instCombineSVEVectorFuseMulAddSub(InstCombiner &IC, IntrinsicInst &II,
                                  bool MergeIntoAddendOp) {
  Value *P = II.getOperand(0);
  Value *MulOp0, *MulOp1, *AddendOp, *Mul;
  if (MergeIntoAddendOp) {
    AddendOp = II.getOperand(1);
    Mul = II.getOperand(2);
  } else {
    AddendOp = II.getOperand(2);
    Mul = II.getOperand(1);
  }

  if (!match(Mul, m_Intrinsic<MulOpc>(m_Specific(P), m_Value(MulOp0),
                                      m_Value(MulOp1))))
    return std::nullopt;

  if (!Mul->hasOneUse())
    return std::nullopt;

  Instruction *FMFSource = nullptr;
  if (II.getType()->isFPOrFPVectorTy()) {
    llvm::FastMathFlags FAddFlags = II.getFastMathFlags();
    // Stop the combine when the flags on the inputs differ in case dropping
    // flags would lead to us missing out on more beneficial optimizations.
    if (FAddFlags != cast<CallInst>(Mul)->getFastMathFlags())
      return std::nullopt;
    if (!FAddFlags.allowContract())
      return std::nullopt;
    FMFSource = &II;
  }

  CallInst *Res;
  if (MergeIntoAddendOp)
    Res = IC.Builder.CreateIntrinsic(FuseOpc, {II.getType()},
                                     {P, AddendOp, MulOp0, MulOp1}, FMFSource);
  else
    Res = IC.Builder.CreateIntrinsic(FuseOpc, {II.getType()},
                                     {P, MulOp0, MulOp1, AddendOp}, FMFSource);

  return IC.replaceInstUsesWith(II, Res);
}

static std::optional<Instruction *>
instCombineSVELD1(InstCombiner &IC, IntrinsicInst &II, const DataLayout &DL) {
  Value *Pred = II.getOperand(0);
  Value *PtrOp = II.getOperand(1);
  Type *VecTy = II.getType();

  if (isAllActivePredicate(Pred)) {
    LoadInst *Load = IC.Builder.CreateLoad(VecTy, PtrOp);
    Load->copyMetadata(II);
    return IC.replaceInstUsesWith(II, Load);
  }

  CallInst *MaskedLoad =
      IC.Builder.CreateMaskedLoad(VecTy, PtrOp, PtrOp->getPointerAlignment(DL),
                                  Pred, ConstantAggregateZero::get(VecTy));
  MaskedLoad->copyMetadata(II);
  return IC.replaceInstUsesWith(II, MaskedLoad);
}

static std::optional<Instruction *>
instCombineSVEST1(InstCombiner &IC, IntrinsicInst &II, const DataLayout &DL) {
  Value *VecOp = II.getOperand(0);
  Value *Pred = II.getOperand(1);
  Value *PtrOp = II.getOperand(2);

  if (isAllActivePredicate(Pred)) {
    StoreInst *Store = IC.Builder.CreateStore(VecOp, PtrOp);
    Store->copyMetadata(II);
    return IC.eraseInstFromFunction(II);
  }

  CallInst *MaskedStore = IC.Builder.CreateMaskedStore(
      VecOp, PtrOp, PtrOp->getPointerAlignment(DL), Pred);
  MaskedStore->copyMetadata(II);
  return IC.eraseInstFromFunction(II);
}

static Instruction::BinaryOps intrinsicIDToBinOpCode(unsigned Intrinsic) {
  switch (Intrinsic) {
  case Intrinsic::aarch64_sve_fmul_u:
    return Instruction::BinaryOps::FMul;
  case Intrinsic::aarch64_sve_fadd_u:
    return Instruction::BinaryOps::FAdd;
  case Intrinsic::aarch64_sve_fsub_u:
    return Instruction::BinaryOps::FSub;
  default:
    return Instruction::BinaryOpsEnd;
  }
}

static std::optional<Instruction *>
instCombineSVEVectorBinOp(InstCombiner &IC, IntrinsicInst &II) {
  // Bail due to missing support for ISD::STRICT_ scalable vector operations.
  if (II.isStrictFP())
    return std::nullopt;

  auto *OpPredicate = II.getOperand(0);
  auto BinOpCode = intrinsicIDToBinOpCode(II.getIntrinsicID());
  if (BinOpCode == Instruction::BinaryOpsEnd ||
      !isAllActivePredicate(OpPredicate))
    return std::nullopt;
  auto BinOp = IC.Builder.CreateBinOpFMF(
      BinOpCode, II.getOperand(1), II.getOperand(2), II.getFastMathFlags());
  return IC.replaceInstUsesWith(II, BinOp);
}

static std::optional<Instruction *> instCombineSVEVectorAdd(InstCombiner &IC,
                                                            IntrinsicInst &II) {
  if (auto MLA = instCombineSVEVectorFuseMulAddSub<Intrinsic::aarch64_sve_mul,
                                                   Intrinsic::aarch64_sve_mla>(
          IC, II, true))
    return MLA;
  if (auto MAD = instCombineSVEVectorFuseMulAddSub<Intrinsic::aarch64_sve_mul,
                                                   Intrinsic::aarch64_sve_mad>(
          IC, II, false))
    return MAD;
  return std::nullopt;
}

static std::optional<Instruction *>
instCombineSVEVectorFAdd(InstCombiner &IC, IntrinsicInst &II) {
  if (auto FMLA =
          instCombineSVEVectorFuseMulAddSub<Intrinsic::aarch64_sve_fmul,
                                            Intrinsic::aarch64_sve_fmla>(IC, II,
                                                                         true))
    return FMLA;
  if (auto FMAD =
          instCombineSVEVectorFuseMulAddSub<Intrinsic::aarch64_sve_fmul,
                                            Intrinsic::aarch64_sve_fmad>(IC, II,
                                                                         false))
    return FMAD;
  if (auto FMLA =
          instCombineSVEVectorFuseMulAddSub<Intrinsic::aarch64_sve_fmul_u,
                                            Intrinsic::aarch64_sve_fmla>(IC, II,
                                                                         true))
    return FMLA;
  return std::nullopt;
}

static std::optional<Instruction *>
instCombineSVEVectorFAddU(InstCombiner &IC, IntrinsicInst &II) {
  if (auto FMLA =
          instCombineSVEVectorFuseMulAddSub<Intrinsic::aarch64_sve_fmul,
                                            Intrinsic::aarch64_sve_fmla>(IC, II,
                                                                         true))
    return FMLA;
  if (auto FMAD =
          instCombineSVEVectorFuseMulAddSub<Intrinsic::aarch64_sve_fmul,
                                            Intrinsic::aarch64_sve_fmad>(IC, II,
                                                                         false))
    return FMAD;
  if (auto FMLA_U =
          instCombineSVEVectorFuseMulAddSub<Intrinsic::aarch64_sve_fmul_u,
                                            Intrinsic::aarch64_sve_fmla_u>(
              IC, II, true))
    return FMLA_U;
  return instCombineSVEVectorBinOp(IC, II);
}

static std::optional<Instruction *>
instCombineSVEVectorFSub(InstCombiner &IC, IntrinsicInst &II) {
  if (auto FMLS =
          instCombineSVEVectorFuseMulAddSub<Intrinsic::aarch64_sve_fmul,
                                            Intrinsic::aarch64_sve_fmls>(IC, II,
                                                                         true))
    return FMLS;
  if (auto FMSB =
          instCombineSVEVectorFuseMulAddSub<Intrinsic::aarch64_sve_fmul,
                                            Intrinsic::aarch64_sve_fnmsb>(
              IC, II, false))
    return FMSB;
  if (auto FMLS =
          instCombineSVEVectorFuseMulAddSub<Intrinsic::aarch64_sve_fmul_u,
                                            Intrinsic::aarch64_sve_fmls>(IC, II,
                                                                         true))
    return FMLS;
  return std::nullopt;
}

static std::optional<Instruction *>
instCombineSVEVectorFSubU(InstCombiner &IC, IntrinsicInst &II) {
  if (auto FMLS =
          instCombineSVEVectorFuseMulAddSub<Intrinsic::aarch64_sve_fmul,
                                            Intrinsic::aarch64_sve_fmls>(IC, II,
                                                                         true))
    return FMLS;
  if (auto FMSB =
          instCombineSVEVectorFuseMulAddSub<Intrinsic::aarch64_sve_fmul,
                                            Intrinsic::aarch64_sve_fnmsb>(
              IC, II, false))
    return FMSB;
  if (auto FMLS_U =
          instCombineSVEVectorFuseMulAddSub<Intrinsic::aarch64_sve_fmul_u,
                                            Intrinsic::aarch64_sve_fmls_u>(
              IC, II, true))
    return FMLS_U;
  return instCombineSVEVectorBinOp(IC, II);
}

static std::optional<Instruction *> instCombineSVEVectorSub(InstCombiner &IC,
                                                            IntrinsicInst &II) {
  if (auto MLS = instCombineSVEVectorFuseMulAddSub<Intrinsic::aarch64_sve_mul,
                                                   Intrinsic::aarch64_sve_mls>(
          IC, II, true))
    return MLS;
  return std::nullopt;
}

static std::optional<Instruction *> instCombineSVEUnpack(InstCombiner &IC,
                                                         IntrinsicInst &II) {
  Value *UnpackArg = II.getArgOperand(0);
  auto *RetTy = cast<ScalableVectorType>(II.getType());
  bool IsSigned = II.getIntrinsicID() == Intrinsic::aarch64_sve_sunpkhi ||
                  II.getIntrinsicID() == Intrinsic::aarch64_sve_sunpklo;

  // Hi = uunpkhi(splat(X)) --> Hi = splat(extend(X))
  // Lo = uunpklo(splat(X)) --> Lo = splat(extend(X))
  if (auto *ScalarArg = getSplatValue(UnpackArg)) {
    ScalarArg =
        IC.Builder.CreateIntCast(ScalarArg, RetTy->getScalarType(), IsSigned);
    Value *NewVal =
        IC.Builder.CreateVectorSplat(RetTy->getElementCount(), ScalarArg);
    NewVal->takeName(&II);
    return IC.replaceInstUsesWith(II, NewVal);
  }

  return std::nullopt;
}
static std::optional<Instruction *> instCombineSVETBL(InstCombiner &IC,
                                                      IntrinsicInst &II) {
  auto *OpVal = II.getOperand(0);
  auto *OpIndices = II.getOperand(1);
  VectorType *VTy = cast<VectorType>(II.getType());

  // Check whether OpIndices is a constant splat value < minimal element count
  // of result.
  auto *SplatValue = dyn_cast_or_null<ConstantInt>(getSplatValue(OpIndices));
  if (!SplatValue ||
      SplatValue->getValue().uge(VTy->getElementCount().getKnownMinValue()))
    return std::nullopt;

  // Convert sve_tbl(OpVal sve_dup_x(SplatValue)) to
  // splat_vector(extractelement(OpVal, SplatValue)) for further optimization.
  auto *Extract = IC.Builder.CreateExtractElement(OpVal, SplatValue);
  auto *VectorSplat =
      IC.Builder.CreateVectorSplat(VTy->getElementCount(), Extract);

  VectorSplat->takeName(&II);
  return IC.replaceInstUsesWith(II, VectorSplat);
}

static std::optional<Instruction *> instCombineSVEUzp1(InstCombiner &IC,
                                                       IntrinsicInst &II) {
  Value *A, *B;
  Type *RetTy = II.getType();
  constexpr Intrinsic::ID FromSVB = Intrinsic::aarch64_sve_convert_from_svbool;
  constexpr Intrinsic::ID ToSVB = Intrinsic::aarch64_sve_convert_to_svbool;

  // uzp1(to_svbool(A), to_svbool(B)) --> <A, B>
  // uzp1(from_svbool(to_svbool(A)), from_svbool(to_svbool(B))) --> <A, B>
  if ((match(II.getArgOperand(0),
             m_Intrinsic<FromSVB>(m_Intrinsic<ToSVB>(m_Value(A)))) &&
       match(II.getArgOperand(1),
             m_Intrinsic<FromSVB>(m_Intrinsic<ToSVB>(m_Value(B))))) ||
      (match(II.getArgOperand(0), m_Intrinsic<ToSVB>(m_Value(A))) &&
       match(II.getArgOperand(1), m_Intrinsic<ToSVB>(m_Value(B))))) {
    auto *TyA = cast<ScalableVectorType>(A->getType());
    if (TyA == B->getType() &&
        RetTy == ScalableVectorType::getDoubleElementsVectorType(TyA)) {
      auto *SubVec = IC.Builder.CreateInsertVector(
          RetTy, PoisonValue::get(RetTy), A, uint64_t(0));
      auto *ConcatVec = IC.Builder.CreateInsertVector(RetTy, SubVec, B,
                                                      TyA->getMinNumElements());
      ConcatVec->takeName(&II);
      return IC.replaceInstUsesWith(II, ConcatVec);
    }
  }

  return std::nullopt;
}

static std::optional<Instruction *> instCombineSVEZip(InstCombiner &IC,
                                                      IntrinsicInst &II) {
  // zip1(uzp1(A, B), uzp2(A, B)) --> A
  // zip2(uzp1(A, B), uzp2(A, B)) --> B
  Value *A, *B;
  if (match(II.getArgOperand(0),
            m_Intrinsic<Intrinsic::aarch64_sve_uzp1>(m_Value(A), m_Value(B))) &&
      match(II.getArgOperand(1), m_Intrinsic<Intrinsic::aarch64_sve_uzp2>(
                                     m_Specific(A), m_Specific(B))))
    return IC.replaceInstUsesWith(
        II, (II.getIntrinsicID() == Intrinsic::aarch64_sve_zip1 ? A : B));

  return std::nullopt;
}

static std::optional<Instruction *>
instCombineLD1GatherIndex(InstCombiner &IC, IntrinsicInst &II) {
  Value *Mask = II.getOperand(0);
  Value *BasePtr = II.getOperand(1);
  Value *Index = II.getOperand(2);
  Type *Ty = II.getType();
  Value *PassThru = ConstantAggregateZero::get(Ty);

  // Contiguous gather => masked load.
  // (sve.ld1.gather.index Mask BasePtr (sve.index IndexBase 1))
  // => (masked.load (gep BasePtr IndexBase) Align Mask zeroinitializer)
  Value *IndexBase;
  if (match(Index, m_Intrinsic<Intrinsic::aarch64_sve_index>(
                       m_Value(IndexBase), m_SpecificInt(1)))) {
    Align Alignment =
        BasePtr->getPointerAlignment(II.getDataLayout());

    Value *Ptr = IC.Builder.CreateGEP(cast<VectorType>(Ty)->getElementType(),
                                      BasePtr, IndexBase);
    CallInst *MaskedLoad =
        IC.Builder.CreateMaskedLoad(Ty, Ptr, Alignment, Mask, PassThru);
    MaskedLoad->takeName(&II);
    return IC.replaceInstUsesWith(II, MaskedLoad);
  }

  return std::nullopt;
}

static std::optional<Instruction *>
instCombineST1ScatterIndex(InstCombiner &IC, IntrinsicInst &II) {
  Value *Val = II.getOperand(0);
  Value *Mask = II.getOperand(1);
  Value *BasePtr = II.getOperand(2);
  Value *Index = II.getOperand(3);
  Type *Ty = Val->getType();

  // Contiguous scatter => masked store.
  // (sve.st1.scatter.index Value Mask BasePtr (sve.index IndexBase 1))
  // => (masked.store Value (gep BasePtr IndexBase) Align Mask)
  Value *IndexBase;
  if (match(Index, m_Intrinsic<Intrinsic::aarch64_sve_index>(
                       m_Value(IndexBase), m_SpecificInt(1)))) {
    Align Alignment =
        BasePtr->getPointerAlignment(II.getDataLayout());

    Value *Ptr = IC.Builder.CreateGEP(cast<VectorType>(Ty)->getElementType(),
                                      BasePtr, IndexBase);
    (void)IC.Builder.CreateMaskedStore(Val, Ptr, Alignment, Mask);

    return IC.eraseInstFromFunction(II);
  }

  return std::nullopt;
}

static std::optional<Instruction *> instCombineSVESDIV(InstCombiner &IC,
                                                       IntrinsicInst &II) {
  Type *Int32Ty = IC.Builder.getInt32Ty();
  Value *Pred = II.getOperand(0);
  Value *Vec = II.getOperand(1);
  Value *DivVec = II.getOperand(2);

  Value *SplatValue = getSplatValue(DivVec);
  ConstantInt *SplatConstantInt = dyn_cast_or_null<ConstantInt>(SplatValue);
  if (!SplatConstantInt)
    return std::nullopt;

  APInt Divisor = SplatConstantInt->getValue();
  const int64_t DivisorValue = Divisor.getSExtValue();
  if (DivisorValue == -1)
    return std::nullopt;
  if (DivisorValue == 1)
    IC.replaceInstUsesWith(II, Vec);

  if (Divisor.isPowerOf2()) {
    Constant *DivisorLog2 = ConstantInt::get(Int32Ty, Divisor.logBase2());
    auto ASRD = IC.Builder.CreateIntrinsic(
        Intrinsic::aarch64_sve_asrd, {II.getType()}, {Pred, Vec, DivisorLog2});
    return IC.replaceInstUsesWith(II, ASRD);
  }
  if (Divisor.isNegatedPowerOf2()) {
    Divisor.negate();
    Constant *DivisorLog2 = ConstantInt::get(Int32Ty, Divisor.logBase2());
    auto ASRD = IC.Builder.CreateIntrinsic(
        Intrinsic::aarch64_sve_asrd, {II.getType()}, {Pred, Vec, DivisorLog2});
    auto NEG = IC.Builder.CreateIntrinsic(
        Intrinsic::aarch64_sve_neg, {ASRD->getType()}, {ASRD, Pred, ASRD});
    return IC.replaceInstUsesWith(II, NEG);
  }

  return std::nullopt;
}

bool SimplifyValuePattern(SmallVector<Value *> &Vec, bool AllowPoison) {
  size_t VecSize = Vec.size();
  if (VecSize == 1)
    return true;
  if (!isPowerOf2_64(VecSize))
    return false;
  size_t HalfVecSize = VecSize / 2;

  for (auto LHS = Vec.begin(), RHS = Vec.begin() + HalfVecSize;
       RHS != Vec.end(); LHS++, RHS++) {
    if (*LHS != nullptr && *RHS != nullptr) {
      if (*LHS == *RHS)
        continue;
      else
        return false;
    }
    if (!AllowPoison)
      return false;
    if (*LHS == nullptr && *RHS != nullptr)
      *LHS = *RHS;
  }

  Vec.resize(HalfVecSize);
  SimplifyValuePattern(Vec, AllowPoison);
  return true;
}

// Try to simplify dupqlane patterns like dupqlane(f32 A, f32 B, f32 A, f32 B)
// to dupqlane(f64(C)) where C is A concatenated with B
static std::optional<Instruction *> instCombineSVEDupqLane(InstCombiner &IC,
                                                           IntrinsicInst &II) {
  Value *CurrentInsertElt = nullptr, *Default = nullptr;
  if (!match(II.getOperand(0),
             m_Intrinsic<Intrinsic::vector_insert>(
                 m_Value(Default), m_Value(CurrentInsertElt), m_Value())) ||
      !isa<FixedVectorType>(CurrentInsertElt->getType()))
    return std::nullopt;
  auto IIScalableTy = cast<ScalableVectorType>(II.getType());

  // Insert the scalars into a container ordered by InsertElement index
  SmallVector<Value *> Elts(IIScalableTy->getMinNumElements(), nullptr);
  while (auto InsertElt = dyn_cast<InsertElementInst>(CurrentInsertElt)) {
    auto Idx = cast<ConstantInt>(InsertElt->getOperand(2));
    Elts[Idx->getValue().getZExtValue()] = InsertElt->getOperand(1);
    CurrentInsertElt = InsertElt->getOperand(0);
  }

  bool AllowPoison =
      isa<PoisonValue>(CurrentInsertElt) && isa<PoisonValue>(Default);
  if (!SimplifyValuePattern(Elts, AllowPoison))
    return std::nullopt;

  // Rebuild the simplified chain of InsertElements. e.g. (a, b, a, b) as (a, b)
  Value *InsertEltChain = PoisonValue::get(CurrentInsertElt->getType());
  for (size_t I = 0; I < Elts.size(); I++) {
    if (Elts[I] == nullptr)
      continue;
    InsertEltChain = IC.Builder.CreateInsertElement(InsertEltChain, Elts[I],
                                                    IC.Builder.getInt64(I));
  }
  if (InsertEltChain == nullptr)
    return std::nullopt;

  // Splat the simplified sequence, e.g. (f16 a, f16 b, f16 c, f16 d) as one i64
  // value or (f16 a, f16 b) as one i32 value. This requires an InsertSubvector
  // be bitcast to a type wide enough to fit the sequence, be splatted, and then
  // be narrowed back to the original type.
  unsigned PatternWidth = IIScalableTy->getScalarSizeInBits() * Elts.size();
  unsigned PatternElementCount = IIScalableTy->getScalarSizeInBits() *
                                 IIScalableTy->getMinNumElements() /
                                 PatternWidth;

  IntegerType *WideTy = IC.Builder.getIntNTy(PatternWidth);
  auto *WideScalableTy = ScalableVectorType::get(WideTy, PatternElementCount);
  auto *WideShuffleMaskTy =
      ScalableVectorType::get(IC.Builder.getInt32Ty(), PatternElementCount);

  auto InsertSubvector = IC.Builder.CreateInsertVector(
      II.getType(), PoisonValue::get(II.getType()), InsertEltChain,
      uint64_t(0));
  auto WideBitcast =
      IC.Builder.CreateBitOrPointerCast(InsertSubvector, WideScalableTy);
  auto WideShuffleMask = ConstantAggregateZero::get(WideShuffleMaskTy);
  auto WideShuffle = IC.Builder.CreateShuffleVector(
      WideBitcast, PoisonValue::get(WideScalableTy), WideShuffleMask);
  auto NarrowBitcast =
      IC.Builder.CreateBitOrPointerCast(WideShuffle, II.getType());

  return IC.replaceInstUsesWith(II, NarrowBitcast);
}

static std::optional<Instruction *> instCombineMaxMinNM(InstCombiner &IC,
                                                        IntrinsicInst &II) {
  Value *A = II.getArgOperand(0);
  Value *B = II.getArgOperand(1);
  if (A == B)
    return IC.replaceInstUsesWith(II, A);

  return std::nullopt;
}

static std::optional<Instruction *> instCombineSVESrshl(InstCombiner &IC,
                                                        IntrinsicInst &II) {
  Value *Pred = II.getOperand(0);
  Value *Vec = II.getOperand(1);
  Value *Shift = II.getOperand(2);

  // Convert SRSHL into the simpler LSL intrinsic when fed by an ABS intrinsic.
  Value *AbsPred, *MergedValue;
  if (!match(Vec, m_Intrinsic<Intrinsic::aarch64_sve_sqabs>(
                      m_Value(MergedValue), m_Value(AbsPred), m_Value())) &&
      !match(Vec, m_Intrinsic<Intrinsic::aarch64_sve_abs>(
                      m_Value(MergedValue), m_Value(AbsPred), m_Value())))

    return std::nullopt;

  // Transform is valid if any of the following are true:
  // * The ABS merge value is an undef or non-negative
  // * The ABS predicate is all active
  // * The ABS predicate and the SRSHL predicates are the same
  if (!isa<UndefValue>(MergedValue) && !match(MergedValue, m_NonNegative()) &&
      AbsPred != Pred && !isAllActivePredicate(AbsPred))
    return std::nullopt;

  // Only valid when the shift amount is non-negative, otherwise the rounding
  // behaviour of SRSHL cannot be ignored.
  if (!match(Shift, m_NonNegative()))
    return std::nullopt;

  auto LSL = IC.Builder.CreateIntrinsic(Intrinsic::aarch64_sve_lsl,
                                        {II.getType()}, {Pred, Vec, Shift});

  return IC.replaceInstUsesWith(II, LSL);
}

static std::optional<Instruction *> instCombineSVEInsr(InstCombiner &IC,
                                                       IntrinsicInst &II) {
  Value *Vec = II.getOperand(0);

  if (getSplatValue(Vec) == II.getOperand(1))
    return IC.replaceInstUsesWith(II, Vec);

  return std::nullopt;
}

static std::optional<Instruction *> instCombineDMB(InstCombiner &IC,
                                                   IntrinsicInst &II) {
  // If this barrier is post-dominated by identical one we can remove it
  auto *NI = II.getNextNonDebugInstruction();
  unsigned LookaheadThreshold = DMBLookaheadThreshold;
  auto CanSkipOver = [](Instruction *I) {
    return !I->mayReadOrWriteMemory() && !I->mayHaveSideEffects();
  };
  while (LookaheadThreshold-- && CanSkipOver(NI)) {
    auto *NIBB = NI->getParent();
    NI = NI->getNextNonDebugInstruction();
    if (!NI) {
      if (auto *SuccBB = NIBB->getUniqueSuccessor())
        NI = &*SuccBB->getFirstNonPHIOrDbgOrLifetime();
      else
        break;
    }
  }
  auto *NextII = dyn_cast_or_null<IntrinsicInst>(NI);
  if (NextII && II.isIdenticalTo(NextII))
    return IC.eraseInstFromFunction(II);

  return std::nullopt;
}

static std::optional<Instruction *> instCombinePTrue(InstCombiner &IC,
                                                     IntrinsicInst &II) {
  if (match(II.getOperand(0), m_ConstantInt<AArch64SVEPredPattern::all>()))
    return IC.replaceInstUsesWith(II, Constant::getAllOnesValue(II.getType()));
  return std::nullopt;
}

static std::optional<Instruction *> instCombineSVEUxt(InstCombiner &IC,
                                                      IntrinsicInst &II,
                                                      unsigned NumBits) {
  Value *Passthru = II.getOperand(0);
  Value *Pg = II.getOperand(1);
  Value *Op = II.getOperand(2);

  // Convert UXT[BHW] to AND.
  if (isa<UndefValue>(Passthru) || isAllActivePredicate(Pg)) {
    auto *Ty = cast<VectorType>(II.getType());
    auto MaskValue = APInt::getLowBitsSet(Ty->getScalarSizeInBits(), NumBits);
    auto *Mask = ConstantInt::get(Ty, MaskValue);
    auto *And = IC.Builder.CreateIntrinsic(Intrinsic::aarch64_sve_and_u, {Ty},
                                           {Pg, Op, Mask});
    return IC.replaceInstUsesWith(II, And);
  }

  return std::nullopt;
}

std::optional<Instruction *>
AArch64TTIImpl::instCombineIntrinsic(InstCombiner &IC,
                                     IntrinsicInst &II) const {
  const SVEIntrinsicInfo &IInfo = constructSVEIntrinsicInfo(II);
  if (std::optional<Instruction *> I = simplifySVEIntrinsic(IC, II, IInfo))
    return I;

  Intrinsic::ID IID = II.getIntrinsicID();
  switch (IID) {
  default:
    break;
  case Intrinsic::aarch64_dmb:
    return instCombineDMB(IC, II);
  case Intrinsic::aarch64_neon_fmaxnm:
  case Intrinsic::aarch64_neon_fminnm:
    return instCombineMaxMinNM(IC, II);
  case Intrinsic::aarch64_sve_convert_from_svbool:
    return instCombineConvertFromSVBool(IC, II);
  case Intrinsic::aarch64_sve_dup:
    return instCombineSVEDup(IC, II);
  case Intrinsic::aarch64_sve_dup_x:
    return instCombineSVEDupX(IC, II);
  case Intrinsic::aarch64_sve_cmpne:
  case Intrinsic::aarch64_sve_cmpne_wide:
    return instCombineSVECmpNE(IC, II);
  case Intrinsic::aarch64_sve_rdffr:
    return instCombineRDFFR(IC, II);
  case Intrinsic::aarch64_sve_lasta:
  case Intrinsic::aarch64_sve_lastb:
    return instCombineSVELast(IC, II);
  case Intrinsic::aarch64_sve_clasta_n:
  case Intrinsic::aarch64_sve_clastb_n:
    return instCombineSVECondLast(IC, II);
  case Intrinsic::aarch64_sve_cntd:
    return instCombineSVECntElts(IC, II, 2);
  case Intrinsic::aarch64_sve_cntw:
    return instCombineSVECntElts(IC, II, 4);
  case Intrinsic::aarch64_sve_cnth:
    return instCombineSVECntElts(IC, II, 8);
  case Intrinsic::aarch64_sve_cntb:
    return instCombineSVECntElts(IC, II, 16);
  case Intrinsic::aarch64_sve_ptest_any:
  case Intrinsic::aarch64_sve_ptest_first:
  case Intrinsic::aarch64_sve_ptest_last:
    return instCombineSVEPTest(IC, II);
  case Intrinsic::aarch64_sve_fadd:
    return instCombineSVEVectorFAdd(IC, II);
  case Intrinsic::aarch64_sve_fadd_u:
    return instCombineSVEVectorFAddU(IC, II);
  case Intrinsic::aarch64_sve_fmul_u:
    return instCombineSVEVectorBinOp(IC, II);
  case Intrinsic::aarch64_sve_fsub:
    return instCombineSVEVectorFSub(IC, II);
  case Intrinsic::aarch64_sve_fsub_u:
    return instCombineSVEVectorFSubU(IC, II);
  case Intrinsic::aarch64_sve_add:
    return instCombineSVEVectorAdd(IC, II);
  case Intrinsic::aarch64_sve_add_u:
    return instCombineSVEVectorFuseMulAddSub<Intrinsic::aarch64_sve_mul_u,
                                             Intrinsic::aarch64_sve_mla_u>(
        IC, II, true);
  case Intrinsic::aarch64_sve_sub:
    return instCombineSVEVectorSub(IC, II);
  case Intrinsic::aarch64_sve_sub_u:
    return instCombineSVEVectorFuseMulAddSub<Intrinsic::aarch64_sve_mul_u,
                                             Intrinsic::aarch64_sve_mls_u>(
        IC, II, true);
  case Intrinsic::aarch64_sve_tbl:
    return instCombineSVETBL(IC, II);
  case Intrinsic::aarch64_sve_uunpkhi:
  case Intrinsic::aarch64_sve_uunpklo:
  case Intrinsic::aarch64_sve_sunpkhi:
  case Intrinsic::aarch64_sve_sunpklo:
    return instCombineSVEUnpack(IC, II);
  case Intrinsic::aarch64_sve_uzp1:
    return instCombineSVEUzp1(IC, II);
  case Intrinsic::aarch64_sve_zip1:
  case Intrinsic::aarch64_sve_zip2:
    return instCombineSVEZip(IC, II);
  case Intrinsic::aarch64_sve_ld1_gather_index:
    return instCombineLD1GatherIndex(IC, II);
  case Intrinsic::aarch64_sve_st1_scatter_index:
    return instCombineST1ScatterIndex(IC, II);
  case Intrinsic::aarch64_sve_ld1:
    return instCombineSVELD1(IC, II, DL);
  case Intrinsic::aarch64_sve_st1:
    return instCombineSVEST1(IC, II, DL);
  case Intrinsic::aarch64_sve_sdiv:
    return instCombineSVESDIV(IC, II);
  case Intrinsic::aarch64_sve_sel:
    return instCombineSVESel(IC, II);
  case Intrinsic::aarch64_sve_srshl:
    return instCombineSVESrshl(IC, II);
  case Intrinsic::aarch64_sve_dupq_lane:
    return instCombineSVEDupqLane(IC, II);
  case Intrinsic::aarch64_sve_insr:
    return instCombineSVEInsr(IC, II);
  case Intrinsic::aarch64_sve_ptrue:
    return instCombinePTrue(IC, II);
  case Intrinsic::aarch64_sve_uxtb:
    return instCombineSVEUxt(IC, II, 8);
  case Intrinsic::aarch64_sve_uxth:
    return instCombineSVEUxt(IC, II, 16);
  case Intrinsic::aarch64_sve_uxtw:
    return instCombineSVEUxt(IC, II, 32);
  }

  return std::nullopt;
}

std::optional<Value *> AArch64TTIImpl::simplifyDemandedVectorEltsIntrinsic(
    InstCombiner &IC, IntrinsicInst &II, APInt OrigDemandedElts,
    APInt &UndefElts, APInt &UndefElts2, APInt &UndefElts3,
    std::function<void(Instruction *, unsigned, APInt, APInt &)>
        SimplifyAndSetOp) const {
  switch (II.getIntrinsicID()) {
  default:
    break;
  case Intrinsic::aarch64_neon_fcvtxn:
  case Intrinsic::aarch64_neon_rshrn:
  case Intrinsic::aarch64_neon_sqrshrn:
  case Intrinsic::aarch64_neon_sqrshrun:
  case Intrinsic::aarch64_neon_sqshrn:
  case Intrinsic::aarch64_neon_sqshrun:
  case Intrinsic::aarch64_neon_sqxtn:
  case Intrinsic::aarch64_neon_sqxtun:
  case Intrinsic::aarch64_neon_uqrshrn:
  case Intrinsic::aarch64_neon_uqshrn:
  case Intrinsic::aarch64_neon_uqxtn:
    SimplifyAndSetOp(&II, 0, OrigDemandedElts, UndefElts);
    break;
  }

  return std::nullopt;
}

bool AArch64TTIImpl::enableScalableVectorization() const {
  return ST->isSVEAvailable() || (ST->isSVEorStreamingSVEAvailable() &&
                                  EnableScalableAutovecInStreamingMode);
}

TypeSize
AArch64TTIImpl::getRegisterBitWidth(TargetTransformInfo::RegisterKind K) const {
  switch (K) {
  case TargetTransformInfo::RGK_Scalar:
    return TypeSize::getFixed(64);
  case TargetTransformInfo::RGK_FixedWidthVector:
    if (ST->useSVEForFixedLengthVectors() &&
        (ST->isSVEAvailable() || EnableFixedwidthAutovecInStreamingMode))
      return TypeSize::getFixed(
          std::max(ST->getMinSVEVectorSizeInBits(), 128u));
    else if (ST->isNeonAvailable())
      return TypeSize::getFixed(128);
    else
      return TypeSize::getFixed(0);
  case TargetTransformInfo::RGK_ScalableVector:
    if (ST->isSVEAvailable() || (ST->isSVEorStreamingSVEAvailable() &&
                                 EnableScalableAutovecInStreamingMode))
      return TypeSize::getScalable(128);
    else
      return TypeSize::getScalable(0);
  }
  llvm_unreachable("Unsupported register kind");
}

bool AArch64TTIImpl::isWideningInstruction(Type *DstTy, unsigned Opcode,
                                           ArrayRef<const Value *> Args,
                                           Type *SrcOverrideTy) const {
  // A helper that returns a vector type from the given type. The number of
  // elements in type Ty determines the vector width.
  auto toVectorTy = [&](Type *ArgTy) {
    return VectorType::get(ArgTy->getScalarType(),
                           cast<VectorType>(DstTy)->getElementCount());
  };

  // Exit early if DstTy is not a vector type whose elements are one of [i16,
  // i32, i64]. SVE doesn't generally have the same set of instructions to
  // perform an extend with the add/sub/mul. There are SMULLB style
  // instructions, but they operate on top/bottom, requiring some sort of lane
  // interleaving to be used with zext/sext.
  unsigned DstEltSize = DstTy->getScalarSizeInBits();
  if (!useNeonVector(DstTy) || Args.size() != 2 ||
      (DstEltSize != 16 && DstEltSize != 32 && DstEltSize != 64))
    return false;

  // Determine if the operation has a widening variant. We consider both the
  // "long" (e.g., usubl) and "wide" (e.g., usubw) versions of the
  // instructions.
  //
  // TODO: Add additional widening operations (e.g., shl, etc.) once we
  //       verify that their extending operands are eliminated during code
  //       generation.
  Type *SrcTy = SrcOverrideTy;
  switch (Opcode) {
  case Instruction::Add: // UADDL(2), SADDL(2), UADDW(2), SADDW(2).
  case Instruction::Sub: // USUBL(2), SSUBL(2), USUBW(2), SSUBW(2).
    // The second operand needs to be an extend
    if (isa<SExtInst>(Args[1]) || isa<ZExtInst>(Args[1])) {
      if (!SrcTy)
        SrcTy =
            toVectorTy(cast<Instruction>(Args[1])->getOperand(0)->getType());
    } else
      return false;
    break;
  case Instruction::Mul: { // SMULL(2), UMULL(2)
    // Both operands need to be extends of the same type.
    if ((isa<SExtInst>(Args[0]) && isa<SExtInst>(Args[1])) ||
        (isa<ZExtInst>(Args[0]) && isa<ZExtInst>(Args[1]))) {
      if (!SrcTy)
        SrcTy =
            toVectorTy(cast<Instruction>(Args[0])->getOperand(0)->getType());
    } else if (isa<ZExtInst>(Args[0]) || isa<ZExtInst>(Args[1])) {
      // If one of the operands is a Zext and the other has enough zero bits to
      // be treated as unsigned, we can still general a umull, meaning the zext
      // is free.
      KnownBits Known =
          computeKnownBits(isa<ZExtInst>(Args[0]) ? Args[1] : Args[0], DL);
      if (Args[0]->getType()->getScalarSizeInBits() -
              Known.Zero.countLeadingOnes() >
          DstTy->getScalarSizeInBits() / 2)
        return false;
      if (!SrcTy)
        SrcTy = toVectorTy(Type::getIntNTy(DstTy->getContext(),
                                           DstTy->getScalarSizeInBits() / 2));
    } else
      return false;
    break;
  }
  default:
    return false;
  }

  // Legalize the destination type and ensure it can be used in a widening
  // operation.
  auto DstTyL = getTypeLegalizationCost(DstTy);
  if (!DstTyL.second.isVector() || DstEltSize != DstTy->getScalarSizeInBits())
    return false;

  // Legalize the source type and ensure it can be used in a widening
  // operation.
  assert(SrcTy && "Expected some SrcTy");
  auto SrcTyL = getTypeLegalizationCost(SrcTy);
  unsigned SrcElTySize = SrcTyL.second.getScalarSizeInBits();
  if (!SrcTyL.second.isVector() || SrcElTySize != SrcTy->getScalarSizeInBits())
    return false;

  // Get the total number of vector elements in the legalized types.
  InstructionCost NumDstEls =
      DstTyL.first * DstTyL.second.getVectorMinNumElements();
  InstructionCost NumSrcEls =
      SrcTyL.first * SrcTyL.second.getVectorMinNumElements();

  // Return true if the legalized types have the same number of vector elements
  // and the destination element type size is twice that of the source type.
  return NumDstEls == NumSrcEls && 2 * SrcElTySize == DstEltSize;
}

// s/urhadd instructions implement the following pattern, making the
// extends free:
//   %x = add ((zext i8 -> i16), 1)
//   %y = (zext i8 -> i16)
//   trunc i16 (lshr (add %x, %y), 1) -> i8
//
bool AArch64TTIImpl::isExtPartOfAvgExpr(const Instruction *ExtUser, Type *Dst,
                                        Type *Src) const {
  // The source should be a legal vector type.
  if (!Src->isVectorTy() || !TLI->isTypeLegal(TLI->getValueType(DL, Src)) ||
      (Src->isScalableTy() && !ST->hasSVE2()))
    return false;

  if (ExtUser->getOpcode() != Instruction::Add || !ExtUser->hasOneUse())
    return false;

  // Look for trunc/shl/add before trying to match the pattern.
  const Instruction *Add = ExtUser;
  auto *AddUser =
      dyn_cast_or_null<Instruction>(Add->getUniqueUndroppableUser());
  if (AddUser && AddUser->getOpcode() == Instruction::Add)
    Add = AddUser;

  auto *Shr = dyn_cast_or_null<Instruction>(Add->getUniqueUndroppableUser());
  if (!Shr || Shr->getOpcode() != Instruction::LShr)
    return false;

  auto *Trunc = dyn_cast_or_null<Instruction>(Shr->getUniqueUndroppableUser());
  if (!Trunc || Trunc->getOpcode() != Instruction::Trunc ||
      Src->getScalarSizeInBits() !=
          cast<CastInst>(Trunc)->getDestTy()->getScalarSizeInBits())
    return false;

  // Try to match the whole pattern. Ext could be either the first or second
  // m_ZExtOrSExt matched.
  Instruction *Ex1, *Ex2;
  if (!(match(Add, m_c_Add(m_Instruction(Ex1),
                           m_c_Add(m_Instruction(Ex2), m_SpecificInt(1))))))
    return false;

  // Ensure both extends are of the same type
  if (match(Ex1, m_ZExtOrSExt(m_Value())) &&
      Ex1->getOpcode() == Ex2->getOpcode())
    return true;

  return false;
}

InstructionCost AArch64TTIImpl::getCastInstrCost(unsigned Opcode, Type *Dst,
                                                 Type *Src,
                                                 TTI::CastContextHint CCH,
                                                 TTI::TargetCostKind CostKind,
                                                 const Instruction *I) const {
  int ISD = TLI->InstructionOpcodeToISD(Opcode);
  assert(ISD && "Invalid opcode");
  // If the cast is observable, and it is used by a widening instruction (e.g.,
  // uaddl, saddw, etc.), it may be free.
  if (I && I->hasOneUser()) {
    auto *SingleUser = cast<Instruction>(*I->user_begin());
    SmallVector<const Value *, 4> Operands(SingleUser->operand_values());
    if (isWideningInstruction(Dst, SingleUser->getOpcode(), Operands, Src)) {
      // For adds only count the second operand as free if both operands are
      // extends but not the same operation. (i.e both operands are not free in
      // add(sext, zext)).
      if (SingleUser->getOpcode() == Instruction::Add) {
        if (I == SingleUser->getOperand(1) ||
            (isa<CastInst>(SingleUser->getOperand(1)) &&
             cast<CastInst>(SingleUser->getOperand(1))->getOpcode() == Opcode))
          return 0;
      } else // Others are free so long as isWideningInstruction returned true.
        return 0;
    }

    // The cast will be free for the s/urhadd instructions
    if ((isa<ZExtInst>(I) || isa<SExtInst>(I)) &&
        isExtPartOfAvgExpr(SingleUser, Dst, Src))
      return 0;
  }

  // TODO: Allow non-throughput costs that aren't binary.
  auto AdjustCost = [&CostKind](InstructionCost Cost) -> InstructionCost {
    if (CostKind != TTI::TCK_RecipThroughput)
      return Cost == 0 ? 0 : 1;
    return Cost;
  };

  EVT SrcTy = TLI->getValueType(DL, Src);
  EVT DstTy = TLI->getValueType(DL, Dst);

  if (!SrcTy.isSimple() || !DstTy.isSimple())
    return AdjustCost(
        BaseT::getCastInstrCost(Opcode, Dst, Src, CCH, CostKind, I));

  static const TypeConversionCostTblEntry BF16Tbl[] = {
      {ISD::FP_ROUND, MVT::bf16, MVT::f32, 1},     // bfcvt
      {ISD::FP_ROUND, MVT::bf16, MVT::f64, 1},     // bfcvt
      {ISD::FP_ROUND, MVT::v4bf16, MVT::v4f32, 1}, // bfcvtn
      {ISD::FP_ROUND, MVT::v8bf16, MVT::v8f32, 2}, // bfcvtn+bfcvtn2
      {ISD::FP_ROUND, MVT::v2bf16, MVT::v2f64, 2}, // bfcvtn+fcvtn
      {ISD::FP_ROUND, MVT::v4bf16, MVT::v4f64, 3}, // fcvtn+fcvtl2+bfcvtn
      {ISD::FP_ROUND, MVT::v8bf16, MVT::v8f64, 6}, // 2 * fcvtn+fcvtn2+bfcvtn
  };

  if (ST->hasBF16())
    if (const auto *Entry = ConvertCostTableLookup(
            BF16Tbl, ISD, DstTy.getSimpleVT(), SrcTy.getSimpleVT()))
      return AdjustCost(Entry->Cost);

  // Symbolic constants for the SVE sitofp/uitofp entries in the table below
  // The cost of unpacking twice is artificially increased for now in order
  // to avoid regressions against NEON, which will use tbl instructions directly
  // instead of multiple layers of [s|u]unpk[lo|hi].
  // We use the unpacks in cases where the destination type is illegal and
  // requires splitting of the input, even if the input type itself is legal.
  const unsigned int SVE_EXT_COST = 1;
  const unsigned int SVE_FCVT_COST = 1;
  const unsigned int SVE_UNPACK_ONCE = 4;
  const unsigned int SVE_UNPACK_TWICE = 16;

  static const TypeConversionCostTblEntry ConversionTbl[] = {
      {ISD::TRUNCATE, MVT::v2i8, MVT::v2i64, 1},    // xtn
      {ISD::TRUNCATE, MVT::v2i16, MVT::v2i64, 1},   // xtn
      {ISD::TRUNCATE, MVT::v2i32, MVT::v2i64, 1},   // xtn
      {ISD::TRUNCATE, MVT::v4i8, MVT::v4i32, 1},    // xtn
      {ISD::TRUNCATE, MVT::v4i8, MVT::v4i64, 3},    // 2 xtn + 1 uzp1
      {ISD::TRUNCATE, MVT::v4i16, MVT::v4i32, 1},   // xtn
      {ISD::TRUNCATE, MVT::v4i16, MVT::v4i64, 2},   // 1 uzp1 + 1 xtn
      {ISD::TRUNCATE, MVT::v4i32, MVT::v4i64, 1},   // 1 uzp1
      {ISD::TRUNCATE, MVT::v8i8, MVT::v8i16, 1},    // 1 xtn
      {ISD::TRUNCATE, MVT::v8i8, MVT::v8i32, 2},    // 1 uzp1 + 1 xtn
      {ISD::TRUNCATE, MVT::v8i8, MVT::v8i64, 4},    // 3 x uzp1 + xtn
      {ISD::TRUNCATE, MVT::v8i16, MVT::v8i32, 1},   // 1 uzp1
      {ISD::TRUNCATE, MVT::v8i16, MVT::v8i64, 3},   // 3 x uzp1
      {ISD::TRUNCATE, MVT::v8i32, MVT::v8i64, 2},   // 2 x uzp1
      {ISD::TRUNCATE, MVT::v16i8, MVT::v16i16, 1},  // uzp1
      {ISD::TRUNCATE, MVT::v16i8, MVT::v16i32, 3},  // (2 + 1) x uzp1
      {ISD::TRUNCATE, MVT::v16i8, MVT::v16i64, 7},  // (4 + 2 + 1) x uzp1
      {ISD::TRUNCATE, MVT::v16i16, MVT::v16i32, 2}, // 2 x uzp1
      {ISD::TRUNCATE, MVT::v16i16, MVT::v16i64, 6}, // (4 + 2) x uzp1
      {ISD::TRUNCATE, MVT::v16i32, MVT::v16i64, 4}, // 4 x uzp1

      // Truncations on nxvmiN
      {ISD::TRUNCATE, MVT::nxv2i1, MVT::nxv2i8, 2},
      {ISD::TRUNCATE, MVT::nxv2i1, MVT::nxv2i16, 2},
      {ISD::TRUNCATE, MVT::nxv2i1, MVT::nxv2i32, 2},
      {ISD::TRUNCATE, MVT::nxv2i1, MVT::nxv2i64, 2},
      {ISD::TRUNCATE, MVT::nxv4i1, MVT::nxv4i8, 2},
      {ISD::TRUNCATE, MVT::nxv4i1, MVT::nxv4i16, 2},
      {ISD::TRUNCATE, MVT::nxv4i1, MVT::nxv4i32, 2},
      {ISD::TRUNCATE, MVT::nxv4i1, MVT::nxv4i64, 5},
      {ISD::TRUNCATE, MVT::nxv8i1, MVT::nxv8i8, 2},
      {ISD::TRUNCATE, MVT::nxv8i1, MVT::nxv8i16, 2},
      {ISD::TRUNCATE, MVT::nxv8i1, MVT::nxv8i32, 5},
      {ISD::TRUNCATE, MVT::nxv8i1, MVT::nxv8i64, 11},
      {ISD::TRUNCATE, MVT::nxv16i1, MVT::nxv16i8, 2},
      {ISD::TRUNCATE, MVT::nxv2i8, MVT::nxv2i16, 0},
      {ISD::TRUNCATE, MVT::nxv2i8, MVT::nxv2i32, 0},
      {ISD::TRUNCATE, MVT::nxv2i8, MVT::nxv2i64, 0},
      {ISD::TRUNCATE, MVT::nxv2i16, MVT::nxv2i32, 0},
      {ISD::TRUNCATE, MVT::nxv2i16, MVT::nxv2i64, 0},
      {ISD::TRUNCATE, MVT::nxv2i32, MVT::nxv2i64, 0},
      {ISD::TRUNCATE, MVT::nxv4i8, MVT::nxv4i16, 0},
      {ISD::TRUNCATE, MVT::nxv4i8, MVT::nxv4i32, 0},
      {ISD::TRUNCATE, MVT::nxv4i8, MVT::nxv4i64, 1},
      {ISD::TRUNCATE, MVT::nxv4i16, MVT::nxv4i32, 0},
      {ISD::TRUNCATE, MVT::nxv4i16, MVT::nxv4i64, 1},
      {ISD::TRUNCATE, MVT::nxv4i32, MVT::nxv4i64, 1},
      {ISD::TRUNCATE, MVT::nxv8i8, MVT::nxv8i16, 0},
      {ISD::TRUNCATE, MVT::nxv8i8, MVT::nxv8i32, 1},
      {ISD::TRUNCATE, MVT::nxv8i8, MVT::nxv8i64, 3},
      {ISD::TRUNCATE, MVT::nxv8i16, MVT::nxv8i32, 1},
      {ISD::TRUNCATE, MVT::nxv8i16, MVT::nxv8i64, 3},
      {ISD::TRUNCATE, MVT::nxv16i8, MVT::nxv16i16, 1},
      {ISD::TRUNCATE, MVT::nxv16i8, MVT::nxv16i32, 3},
      {ISD::TRUNCATE, MVT::nxv16i8, MVT::nxv16i64, 7},

      // The number of shll instructions for the extension.
      {ISD::SIGN_EXTEND, MVT::v4i64, MVT::v4i16, 3},
      {ISD::ZERO_EXTEND, MVT::v4i64, MVT::v4i16, 3},
      {ISD::SIGN_EXTEND, MVT::v4i64, MVT::v4i32, 2},
      {ISD::ZERO_EXTEND, MVT::v4i64, MVT::v4i32, 2},
      {ISD::SIGN_EXTEND, MVT::v8i32, MVT::v8i8, 3},
      {ISD::ZERO_EXTEND, MVT::v8i32, MVT::v8i8, 3},
      {ISD::SIGN_EXTEND, MVT::v8i32, MVT::v8i16, 2},
      {ISD::ZERO_EXTEND, MVT::v8i32, MVT::v8i16, 2},
      {ISD::SIGN_EXTEND, MVT::v8i64, MVT::v8i8, 7},
      {ISD::ZERO_EXTEND, MVT::v8i64, MVT::v8i8, 7},
      {ISD::SIGN_EXTEND, MVT::v8i64, MVT::v8i16, 6},
      {ISD::ZERO_EXTEND, MVT::v8i64, MVT::v8i16, 6},
      {ISD::SIGN_EXTEND, MVT::v16i16, MVT::v16i8, 2},
      {ISD::ZERO_EXTEND, MVT::v16i16, MVT::v16i8, 2},
      {ISD::SIGN_EXTEND, MVT::v16i32, MVT::v16i8, 6},
      {ISD::ZERO_EXTEND, MVT::v16i32, MVT::v16i8, 6},

      // FP Ext and trunc
      {ISD::FP_EXTEND, MVT::f64, MVT::f32, 1},     // fcvt
      {ISD::FP_EXTEND, MVT::v2f64, MVT::v2f32, 1}, // fcvtl
      {ISD::FP_EXTEND, MVT::v4f64, MVT::v4f32, 2}, // fcvtl+fcvtl2
      //   FP16
      {ISD::FP_EXTEND, MVT::f32, MVT::f16, 1},     // fcvt
      {ISD::FP_EXTEND, MVT::f64, MVT::f16, 1},     // fcvt
      {ISD::FP_EXTEND, MVT::v4f32, MVT::v4f16, 1}, // fcvtl
      {ISD::FP_EXTEND, MVT::v8f32, MVT::v8f16, 2}, // fcvtl+fcvtl2
      {ISD::FP_EXTEND, MVT::v2f64, MVT::v2f16, 2}, // fcvtl+fcvtl
      {ISD::FP_EXTEND, MVT::v4f64, MVT::v4f16, 3}, // fcvtl+fcvtl2+fcvtl
      {ISD::FP_EXTEND, MVT::v8f64, MVT::v8f16, 6}, // 2 * fcvtl+fcvtl2+fcvtl
      //   BF16 (uses shift)
      {ISD::FP_EXTEND, MVT::f32, MVT::bf16, 1},     // shl
      {ISD::FP_EXTEND, MVT::f64, MVT::bf16, 2},     // shl+fcvt
      {ISD::FP_EXTEND, MVT::v4f32, MVT::v4bf16, 1}, // shll
      {ISD::FP_EXTEND, MVT::v8f32, MVT::v8bf16, 2}, // shll+shll2
      {ISD::FP_EXTEND, MVT::v2f64, MVT::v2bf16, 2}, // shll+fcvtl
      {ISD::FP_EXTEND, MVT::v4f64, MVT::v4bf16, 3}, // shll+fcvtl+fcvtl2
      {ISD::FP_EXTEND, MVT::v8f64, MVT::v8bf16, 6}, // 2 * shll+fcvtl+fcvtl2
      // FP Ext and trunc
      {ISD::FP_ROUND, MVT::f32, MVT::f64, 1},     // fcvt
      {ISD::FP_ROUND, MVT::v2f32, MVT::v2f64, 1}, // fcvtn
      {ISD::FP_ROUND, MVT::v4f32, MVT::v4f64, 2}, // fcvtn+fcvtn2
      //   FP16
      {ISD::FP_ROUND, MVT::f16, MVT::f32, 1},     // fcvt
      {ISD::FP_ROUND, MVT::f16, MVT::f64, 1},     // fcvt
      {ISD::FP_ROUND, MVT::v4f16, MVT::v4f32, 1}, // fcvtn
      {ISD::FP_ROUND, MVT::v8f16, MVT::v8f32, 2}, // fcvtn+fcvtn2
      {ISD::FP_ROUND, MVT::v2f16, MVT::v2f64, 2}, // fcvtn+fcvtn
      {ISD::FP_ROUND, MVT::v4f16, MVT::v4f64, 3}, // fcvtn+fcvtn2+fcvtn
      {ISD::FP_ROUND, MVT::v8f16, MVT::v8f64, 6}, // 2 * fcvtn+fcvtn2+fcvtn
      //   BF16 (more complex, with +bf16 is handled above)
      {ISD::FP_ROUND, MVT::bf16, MVT::f32, 8}, // Expansion is ~8 insns
      {ISD::FP_ROUND, MVT::bf16, MVT::f64, 9}, // fcvtn + above
      {ISD::FP_ROUND, MVT::v2bf16, MVT::v2f32, 8},
      {ISD::FP_ROUND, MVT::v4bf16, MVT::v4f32, 8},
      {ISD::FP_ROUND, MVT::v8bf16, MVT::v8f32, 15},
      {ISD::FP_ROUND, MVT::v2bf16, MVT::v2f64, 9},
      {ISD::FP_ROUND, MVT::v4bf16, MVT::v4f64, 10},
      {ISD::FP_ROUND, MVT::v8bf16, MVT::v8f64, 19},

      // LowerVectorINT_TO_FP:
      {ISD::SINT_TO_FP, MVT::v2f32, MVT::v2i32, 1},
      {ISD::SINT_TO_FP, MVT::v4f32, MVT::v4i32, 1},
      {ISD::SINT_TO_FP, MVT::v2f64, MVT::v2i64, 1},
      {ISD::UINT_TO_FP, MVT::v2f32, MVT::v2i32, 1},
      {ISD::UINT_TO_FP, MVT::v4f32, MVT::v4i32, 1},
      {ISD::UINT_TO_FP, MVT::v2f64, MVT::v2i64, 1},

      // SVE: to nxv2f16
      {ISD::SINT_TO_FP, MVT::nxv2f16, MVT::nxv2i8,
       SVE_EXT_COST + SVE_FCVT_COST},
      {ISD::SINT_TO_FP, MVT::nxv2f16, MVT::nxv2i16, SVE_FCVT_COST},
      {ISD::SINT_TO_FP, MVT::nxv2f16, MVT::nxv2i32, SVE_FCVT_COST},
      {ISD::SINT_TO_FP, MVT::nxv2f16, MVT::nxv2i64, SVE_FCVT_COST},
      {ISD::UINT_TO_FP, MVT::nxv2f16, MVT::nxv2i8,
       SVE_EXT_COST + SVE_FCVT_COST},
      {ISD::UINT_TO_FP, MVT::nxv2f16, MVT::nxv2i16, SVE_FCVT_COST},
      {ISD::UINT_TO_FP, MVT::nxv2f16, MVT::nxv2i32, SVE_FCVT_COST},
      {ISD::UINT_TO_FP, MVT::nxv2f16, MVT::nxv2i64, SVE_FCVT_COST},

      // SVE: to nxv4f16
      {ISD::SINT_TO_FP, MVT::nxv4f16, MVT::nxv4i8,
       SVE_EXT_COST + SVE_FCVT_COST},
      {ISD::SINT_TO_FP, MVT::nxv4f16, MVT::nxv4i16, SVE_FCVT_COST},
      {ISD::SINT_TO_FP, MVT::nxv4f16, MVT::nxv4i32, SVE_FCVT_COST},
      {ISD::UINT_TO_FP, MVT::nxv4f16, MVT::nxv4i8,
       SVE_EXT_COST + SVE_FCVT_COST},
      {ISD::UINT_TO_FP, MVT::nxv4f16, MVT::nxv4i16, SVE_FCVT_COST},
      {ISD::UINT_TO_FP, MVT::nxv4f16, MVT::nxv4i32, SVE_FCVT_COST},

      // SVE: to nxv8f16
      {ISD::SINT_TO_FP, MVT::nxv8f16, MVT::nxv8i8,
       SVE_EXT_COST + SVE_FCVT_COST},
      {ISD::SINT_TO_FP, MVT::nxv8f16, MVT::nxv8i16, SVE_FCVT_COST},
      {ISD::UINT_TO_FP, MVT::nxv8f16, MVT::nxv8i8,
       SVE_EXT_COST + SVE_FCVT_COST},
      {ISD::UINT_TO_FP, MVT::nxv8f16, MVT::nxv8i16, SVE_FCVT_COST},

      // SVE: to nxv16f16
      {ISD::SINT_TO_FP, MVT::nxv16f16, MVT::nxv16i8,
       SVE_UNPACK_ONCE + 2 * SVE_FCVT_COST},
      {ISD::UINT_TO_FP, MVT::nxv16f16, MVT::nxv16i8,
       SVE_UNPACK_ONCE + 2 * SVE_FCVT_COST},

      // Complex: to v2f32
      {ISD::SINT_TO_FP, MVT::v2f32, MVT::v2i8, 3},
      {ISD::SINT_TO_FP, MVT::v2f32, MVT::v2i16, 3},
      {ISD::UINT_TO_FP, MVT::v2f32, MVT::v2i8, 3},
      {ISD::UINT_TO_FP, MVT::v2f32, MVT::v2i16, 3},

      // SVE: to nxv2f32
      {ISD::SINT_TO_FP, MVT::nxv2f32, MVT::nxv2i8,
       SVE_EXT_COST + SVE_FCVT_COST},
      {ISD::SINT_TO_FP, MVT::nxv2f32, MVT::nxv2i16, SVE_FCVT_COST},
      {ISD::SINT_TO_FP, MVT::nxv2f32, MVT::nxv2i32, SVE_FCVT_COST},
      {ISD::SINT_TO_FP, MVT::nxv2f32, MVT::nxv2i64, SVE_FCVT_COST},
      {ISD::UINT_TO_FP, MVT::nxv2f32, MVT::nxv2i8,
       SVE_EXT_COST + SVE_FCVT_COST},
      {ISD::UINT_TO_FP, MVT::nxv2f32, MVT::nxv2i16, SVE_FCVT_COST},
      {ISD::UINT_TO_FP, MVT::nxv2f32, MVT::nxv2i32, SVE_FCVT_COST},
      {ISD::UINT_TO_FP, MVT::nxv2f32, MVT::nxv2i64, SVE_FCVT_COST},

      // Complex: to v4f32
      {ISD::SINT_TO_FP, MVT::v4f32, MVT::v4i8, 4},
      {ISD::SINT_TO_FP, MVT::v4f32, MVT::v4i16, 2},
      {ISD::UINT_TO_FP, MVT::v4f32, MVT::v4i8, 3},
      {ISD::UINT_TO_FP, MVT::v4f32, MVT::v4i16, 2},

      // SVE: to nxv4f32
      {ISD::SINT_TO_FP, MVT::nxv4f32, MVT::nxv4i8,
       SVE_EXT_COST + SVE_FCVT_COST},
      {ISD::SINT_TO_FP, MVT::nxv4f32, MVT::nxv4i16, SVE_FCVT_COST},
      {ISD::SINT_TO_FP, MVT::nxv4f32, MVT::nxv4i32, SVE_FCVT_COST},
      {ISD::UINT_TO_FP, MVT::nxv4f32, MVT::nxv4i8,
       SVE_EXT_COST + SVE_FCVT_COST},
      {ISD::UINT_TO_FP, MVT::nxv4f32, MVT::nxv4i16, SVE_FCVT_COST},
      {ISD::SINT_TO_FP, MVT::nxv4f32, MVT::nxv4i32, SVE_FCVT_COST},

      // Complex: to v8f32
      {ISD::SINT_TO_FP, MVT::v8f32, MVT::v8i8, 10},
      {ISD::SINT_TO_FP, MVT::v8f32, MVT::v8i16, 4},
      {ISD::UINT_TO_FP, MVT::v8f32, MVT::v8i8, 10},
      {ISD::UINT_TO_FP, MVT::v8f32, MVT::v8i16, 4},

      // SVE: to nxv8f32
      {ISD::SINT_TO_FP, MVT::nxv8f32, MVT::nxv8i8,
       SVE_EXT_COST + SVE_UNPACK_ONCE + 2 * SVE_FCVT_COST},
      {ISD::SINT_TO_FP, MVT::nxv8f32, MVT::nxv8i16,
       SVE_UNPACK_ONCE + 2 * SVE_FCVT_COST},
      {ISD::UINT_TO_FP, MVT::nxv8f32, MVT::nxv8i8,
       SVE_EXT_COST + SVE_UNPACK_ONCE + 2 * SVE_FCVT_COST},
      {ISD::UINT_TO_FP, MVT::nxv8f32, MVT::nxv8i16,
       SVE_UNPACK_ONCE + 2 * SVE_FCVT_COST},

      // SVE: to nxv16f32
      {ISD::SINT_TO_FP, MVT::nxv16f32, MVT::nxv16i8,
       SVE_UNPACK_TWICE + 4 * SVE_FCVT_COST},
      {ISD::UINT_TO_FP, MVT::nxv16f32, MVT::nxv16i8,
       SVE_UNPACK_TWICE + 4 * SVE_FCVT_COST},

      // Complex: to v16f32
      {ISD::SINT_TO_FP, MVT::v16f32, MVT::v16i8, 21},
      {ISD::UINT_TO_FP, MVT::v16f32, MVT::v16i8, 21},

      // Complex: to v2f64
      {ISD::SINT_TO_FP, MVT::v2f64, MVT::v2i8, 4},
      {ISD::SINT_TO_FP, MVT::v2f64, MVT::v2i16, 4},
      {ISD::SINT_TO_FP, MVT::v2f64, MVT::v2i32, 2},
      {ISD::UINT_TO_FP, MVT::v2f64, MVT::v2i8, 4},
      {ISD::UINT_TO_FP, MVT::v2f64, MVT::v2i16, 4},
      {ISD::UINT_TO_FP, MVT::v2f64, MVT::v2i32, 2},

      // SVE: to nxv2f64
      {ISD::SINT_TO_FP, MVT::nxv2f64, MVT::nxv2i8,
       SVE_EXT_COST + SVE_FCVT_COST},
      {ISD::SINT_TO_FP, MVT::nxv2f64, MVT::nxv2i16, SVE_FCVT_COST},
      {ISD::SINT_TO_FP, MVT::nxv2f64, MVT::nxv2i32, SVE_FCVT_COST},
      {ISD::SINT_TO_FP, MVT::nxv2f64, MVT::nxv2i64, SVE_FCVT_COST},
      {ISD::UINT_TO_FP, MVT::nxv2f64, MVT::nxv2i8,
       SVE_EXT_COST + SVE_FCVT_COST},
      {ISD::UINT_TO_FP, MVT::nxv2f64, MVT::nxv2i16, SVE_FCVT_COST},
      {ISD::UINT_TO_FP, MVT::nxv2f64, MVT::nxv2i32, SVE_FCVT_COST},
      {ISD::UINT_TO_FP, MVT::nxv2f64, MVT::nxv2i64, SVE_FCVT_COST},

      // Complex: to v4f64
      {ISD::SINT_TO_FP, MVT::v4f64, MVT::v4i32, 4},
      {ISD::UINT_TO_FP, MVT::v4f64, MVT::v4i32, 4},

      // SVE: to nxv4f64
      {ISD::SINT_TO_FP, MVT::nxv4f64, MVT::nxv4i8,
       SVE_EXT_COST + SVE_UNPACK_ONCE + 2 * SVE_FCVT_COST},
      {ISD::SINT_TO_FP, MVT::nxv4f64, MVT::nxv4i16,
       SVE_UNPACK_ONCE + 2 * SVE_FCVT_COST},
      {ISD::SINT_TO_FP, MVT::nxv4f64, MVT::nxv4i32,
       SVE_UNPACK_ONCE + 2 * SVE_FCVT_COST},
      {ISD::UINT_TO_FP, MVT::nxv4f64, MVT::nxv4i8,
       SVE_EXT_COST + SVE_UNPACK_ONCE + 2 * SVE_FCVT_COST},
      {ISD::UINT_TO_FP, MVT::nxv4f64, MVT::nxv4i16,
       SVE_UNPACK_ONCE + 2 * SVE_FCVT_COST},
      {ISD::UINT_TO_FP, MVT::nxv4f64, MVT::nxv4i32,
       SVE_UNPACK_ONCE + 2 * SVE_FCVT_COST},

      // SVE: to nxv8f64
      {ISD::SINT_TO_FP, MVT::nxv8f64, MVT::nxv8i8,
       SVE_EXT_COST + SVE_UNPACK_TWICE + 4 * SVE_FCVT_COST},
      {ISD::SINT_TO_FP, MVT::nxv8f64, MVT::nxv8i16,
       SVE_UNPACK_TWICE + 4 * SVE_FCVT_COST},
      {ISD::UINT_TO_FP, MVT::nxv8f64, MVT::nxv8i8,
       SVE_EXT_COST + SVE_UNPACK_TWICE + 4 * SVE_FCVT_COST},
      {ISD::UINT_TO_FP, MVT::nxv8f64, MVT::nxv8i16,
       SVE_UNPACK_TWICE + 4 * SVE_FCVT_COST},

      // LowerVectorFP_TO_INT
      {ISD::FP_TO_SINT, MVT::v2i32, MVT::v2f32, 1},
      {ISD::FP_TO_SINT, MVT::v4i32, MVT::v4f32, 1},
      {ISD::FP_TO_SINT, MVT::v2i64, MVT::v2f64, 1},
      {ISD::FP_TO_UINT, MVT::v2i32, MVT::v2f32, 1},
      {ISD::FP_TO_UINT, MVT::v4i32, MVT::v4f32, 1},
      {ISD::FP_TO_UINT, MVT::v2i64, MVT::v2f64, 1},

      // Complex, from v2f32: legal type is v2i32 (no cost) or v2i64 (1 ext).
      {ISD::FP_TO_SINT, MVT::v2i64, MVT::v2f32, 2},
      {ISD::FP_TO_SINT, MVT::v2i16, MVT::v2f32, 1},
      {ISD::FP_TO_SINT, MVT::v2i8, MVT::v2f32, 1},
      {ISD::FP_TO_UINT, MVT::v2i64, MVT::v2f32, 2},
      {ISD::FP_TO_UINT, MVT::v2i16, MVT::v2f32, 1},
      {ISD::FP_TO_UINT, MVT::v2i8, MVT::v2f32, 1},

      // Complex, from v4f32: legal type is v4i16, 1 narrowing => ~2
      {ISD::FP_TO_SINT, MVT::v4i16, MVT::v4f32, 2},
      {ISD::FP_TO_SINT, MVT::v4i8, MVT::v4f32, 2},
      {ISD::FP_TO_UINT, MVT::v4i16, MVT::v4f32, 2},
      {ISD::FP_TO_UINT, MVT::v4i8, MVT::v4f32, 2},

      // Complex, from nxv2f32.
      {ISD::FP_TO_SINT, MVT::nxv2i64, MVT::nxv2f32, 1},
      {ISD::FP_TO_SINT, MVT::nxv2i32, MVT::nxv2f32, 1},
      {ISD::FP_TO_SINT, MVT::nxv2i16, MVT::nxv2f32, 1},
      {ISD::FP_TO_SINT, MVT::nxv2i8, MVT::nxv2f32, 1},
      {ISD::FP_TO_UINT, MVT::nxv2i64, MVT::nxv2f32, 1},
      {ISD::FP_TO_UINT, MVT::nxv2i32, MVT::nxv2f32, 1},
      {ISD::FP_TO_UINT, MVT::nxv2i16, MVT::nxv2f32, 1},
      {ISD::FP_TO_UINT, MVT::nxv2i8, MVT::nxv2f32, 1},

      // Complex, from v2f64: legal type is v2i32, 1 narrowing => ~2.
      {ISD::FP_TO_SINT, MVT::v2i32, MVT::v2f64, 2},
      {ISD::FP_TO_SINT, MVT::v2i16, MVT::v2f64, 2},
      {ISD::FP_TO_SINT, MVT::v2i8, MVT::v2f64, 2},
      {ISD::FP_TO_UINT, MVT::v2i32, MVT::v2f64, 2},
      {ISD::FP_TO_UINT, MVT::v2i16, MVT::v2f64, 2},
      {ISD::FP_TO_UINT, MVT::v2i8, MVT::v2f64, 2},

      // Complex, from nxv2f64.
      {ISD::FP_TO_SINT, MVT::nxv2i64, MVT::nxv2f64, 1},
      {ISD::FP_TO_SINT, MVT::nxv2i32, MVT::nxv2f64, 1},
      {ISD::FP_TO_SINT, MVT::nxv2i16, MVT::nxv2f64, 1},
      {ISD::FP_TO_SINT, MVT::nxv2i8, MVT::nxv2f64, 1},
      {ISD::FP_TO_SINT, MVT::nxv2i1, MVT::nxv2f64, 1},
      {ISD::FP_TO_UINT, MVT::nxv2i64, MVT::nxv2f64, 1},
      {ISD::FP_TO_UINT, MVT::nxv2i32, MVT::nxv2f64, 1},
      {ISD::FP_TO_UINT, MVT::nxv2i16, MVT::nxv2f64, 1},
      {ISD::FP_TO_UINT, MVT::nxv2i8, MVT::nxv2f64, 1},
      {ISD::FP_TO_UINT, MVT::nxv2i1, MVT::nxv2f64, 1},

      // Complex, from nxv4f32.
      {ISD::FP_TO_SINT, MVT::nxv4i64, MVT::nxv4f32, 4},
      {ISD::FP_TO_SINT, MVT::nxv4i32, MVT::nxv4f32, 1},
      {ISD::FP_TO_SINT, MVT::nxv4i16, MVT::nxv4f32, 1},
      {ISD::FP_TO_SINT, MVT::nxv4i8, MVT::nxv4f32, 1},
      {ISD::FP_TO_SINT, MVT::nxv4i1, MVT::nxv4f32, 1},
      {ISD::FP_TO_UINT, MVT::nxv4i64, MVT::nxv4f32, 4},
      {ISD::FP_TO_UINT, MVT::nxv4i32, MVT::nxv4f32, 1},
      {ISD::FP_TO_UINT, MVT::nxv4i16, MVT::nxv4f32, 1},
      {ISD::FP_TO_UINT, MVT::nxv4i8, MVT::nxv4f32, 1},
      {ISD::FP_TO_UINT, MVT::nxv4i1, MVT::nxv4f32, 1},

      // Complex, from nxv8f64. Illegal -> illegal conversions not required.
      {ISD::FP_TO_SINT, MVT::nxv8i16, MVT::nxv8f64, 7},
      {ISD::FP_TO_SINT, MVT::nxv8i8, MVT::nxv8f64, 7},
      {ISD::FP_TO_UINT, MVT::nxv8i16, MVT::nxv8f64, 7},
      {ISD::FP_TO_UINT, MVT::nxv8i8, MVT::nxv8f64, 7},

      // Complex, from nxv4f64. Illegal -> illegal conversions not required.
      {ISD::FP_TO_SINT, MVT::nxv4i32, MVT::nxv4f64, 3},
      {ISD::FP_TO_SINT, MVT::nxv4i16, MVT::nxv4f64, 3},
      {ISD::FP_TO_SINT, MVT::nxv4i8, MVT::nxv4f64, 3},
      {ISD::FP_TO_UINT, MVT::nxv4i32, MVT::nxv4f64, 3},
      {ISD::FP_TO_UINT, MVT::nxv4i16, MVT::nxv4f64, 3},
      {ISD::FP_TO_UINT, MVT::nxv4i8, MVT::nxv4f64, 3},

      // Complex, from nxv8f32. Illegal -> illegal conversions not required.
      {ISD::FP_TO_SINT, MVT::nxv8i16, MVT::nxv8f32, 3},
      {ISD::FP_TO_SINT, MVT::nxv8i8, MVT::nxv8f32, 3},
      {ISD::FP_TO_UINT, MVT::nxv8i16, MVT::nxv8f32, 3},
      {ISD::FP_TO_UINT, MVT::nxv8i8, MVT::nxv8f32, 3},

      // Complex, from nxv8f16.
      {ISD::FP_TO_SINT, MVT::nxv8i64, MVT::nxv8f16, 10},
      {ISD::FP_TO_SINT, MVT::nxv8i32, MVT::nxv8f16, 4},
      {ISD::FP_TO_SINT, MVT::nxv8i16, MVT::nxv8f16, 1},
      {ISD::FP_TO_SINT, MVT::nxv8i8, MVT::nxv8f16, 1},
      {ISD::FP_TO_SINT, MVT::nxv8i1, MVT::nxv8f16, 1},
      {ISD::FP_TO_UINT, MVT::nxv8i64, MVT::nxv8f16, 10},
      {ISD::FP_TO_UINT, MVT::nxv8i32, MVT::nxv8f16, 4},
      {ISD::FP_TO_UINT, MVT::nxv8i16, MVT::nxv8f16, 1},
      {ISD::FP_TO_UINT, MVT::nxv8i8, MVT::nxv8f16, 1},
      {ISD::FP_TO_UINT, MVT::nxv8i1, MVT::nxv8f16, 1},

      // Complex, from nxv4f16.
      {ISD::FP_TO_SINT, MVT::nxv4i64, MVT::nxv4f16, 4},
      {ISD::FP_TO_SINT, MVT::nxv4i32, MVT::nxv4f16, 1},
      {ISD::FP_TO_SINT, MVT::nxv4i16, MVT::nxv4f16, 1},
      {ISD::FP_TO_SINT, MVT::nxv4i8, MVT::nxv4f16, 1},
      {ISD::FP_TO_UINT, MVT::nxv4i64, MVT::nxv4f16, 4},
      {ISD::FP_TO_UINT, MVT::nxv4i32, MVT::nxv4f16, 1},
      {ISD::FP_TO_UINT, MVT::nxv4i16, MVT::nxv4f16, 1},
      {ISD::FP_TO_UINT, MVT::nxv4i8, MVT::nxv4f16, 1},

      // Complex, from nxv2f16.
      {ISD::FP_TO_SINT, MVT::nxv2i64, MVT::nxv2f16, 1},
      {ISD::FP_TO_SINT, MVT::nxv2i32, MVT::nxv2f16, 1},
      {ISD::FP_TO_SINT, MVT::nxv2i16, MVT::nxv2f16, 1},
      {ISD::FP_TO_SINT, MVT::nxv2i8, MVT::nxv2f16, 1},
      {ISD::FP_TO_UINT, MVT::nxv2i64, MVT::nxv2f16, 1},
      {ISD::FP_TO_UINT, MVT::nxv2i32, MVT::nxv2f16, 1},
      {ISD::FP_TO_UINT, MVT::nxv2i16, MVT::nxv2f16, 1},
      {ISD::FP_TO_UINT, MVT::nxv2i8, MVT::nxv2f16, 1},

      // Truncate from nxvmf32 to nxvmf16.
      {ISD::FP_ROUND, MVT::nxv2f16, MVT::nxv2f32, 1},
      {ISD::FP_ROUND, MVT::nxv4f16, MVT::nxv4f32, 1},
      {ISD::FP_ROUND, MVT::nxv8f16, MVT::nxv8f32, 3},

      // Truncate from nxvmf64 to nxvmf16.
      {ISD::FP_ROUND, MVT::nxv2f16, MVT::nxv2f64, 1},
      {ISD::FP_ROUND, MVT::nxv4f16, MVT::nxv4f64, 3},
      {ISD::FP_ROUND, MVT::nxv8f16, MVT::nxv8f64, 7},

      // Truncate from nxvmf64 to nxvmf32.
      {ISD::FP_ROUND, MVT::nxv2f32, MVT::nxv2f64, 1},
      {ISD::FP_ROUND, MVT::nxv4f32, MVT::nxv4f64, 3},
      {ISD::FP_ROUND, MVT::nxv8f32, MVT::nxv8f64, 6},

      // Extend from nxvmf16 to nxvmf32.
      {ISD::FP_EXTEND, MVT::nxv2f32, MVT::nxv2f16, 1},
      {ISD::FP_EXTEND, MVT::nxv4f32, MVT::nxv4f16, 1},
      {ISD::FP_EXTEND, MVT::nxv8f32, MVT::nxv8f16, 2},

      // Extend from nxvmf16 to nxvmf64.
      {ISD::FP_EXTEND, MVT::nxv2f64, MVT::nxv2f16, 1},
      {ISD::FP_EXTEND, MVT::nxv4f64, MVT::nxv4f16, 2},
      {ISD::FP_EXTEND, MVT::nxv8f64, MVT::nxv8f16, 4},

      // Extend from nxvmf32 to nxvmf64.
      {ISD::FP_EXTEND, MVT::nxv2f64, MVT::nxv2f32, 1},
      {ISD::FP_EXTEND, MVT::nxv4f64, MVT::nxv4f32, 2},
      {ISD::FP_EXTEND, MVT::nxv8f64, MVT::nxv8f32, 6},

      // Bitcasts from float to integer
      {ISD::BITCAST, MVT::nxv2f16, MVT::nxv2i16, 0},
      {ISD::BITCAST, MVT::nxv4f16, MVT::nxv4i16, 0},
      {ISD::BITCAST, MVT::nxv2f32, MVT::nxv2i32, 0},

      // Bitcasts from integer to float
      {ISD::BITCAST, MVT::nxv2i16, MVT::nxv2f16, 0},
      {ISD::BITCAST, MVT::nxv4i16, MVT::nxv4f16, 0},
      {ISD::BITCAST, MVT::nxv2i32, MVT::nxv2f32, 0},

      // Add cost for extending to illegal -too wide- scalable vectors.
      // zero/sign extend are implemented by multiple unpack operations,
      // where each operation has a cost of 1.
      {ISD::ZERO_EXTEND, MVT::nxv16i16, MVT::nxv16i8, 2},
      {ISD::ZERO_EXTEND, MVT::nxv16i32, MVT::nxv16i8, 6},
      {ISD::ZERO_EXTEND, MVT::nxv16i64, MVT::nxv16i8, 14},
      {ISD::ZERO_EXTEND, MVT::nxv8i32, MVT::nxv8i16, 2},
      {ISD::ZERO_EXTEND, MVT::nxv8i64, MVT::nxv8i16, 6},
      {ISD::ZERO_EXTEND, MVT::nxv4i64, MVT::nxv4i32, 2},

      {ISD::SIGN_EXTEND, MVT::nxv16i16, MVT::nxv16i8, 2},
      {ISD::SIGN_EXTEND, MVT::nxv16i32, MVT::nxv16i8, 6},
      {ISD::SIGN_EXTEND, MVT::nxv16i64, MVT::nxv16i8, 14},
      {ISD::SIGN_EXTEND, MVT::nxv8i32, MVT::nxv8i16, 2},
      {ISD::SIGN_EXTEND, MVT::nxv8i64, MVT::nxv8i16, 6},
      {ISD::SIGN_EXTEND, MVT::nxv4i64, MVT::nxv4i32, 2},
  };

  // We have to estimate a cost of fixed length operation upon
  // SVE registers(operations) with the number of registers required
  // for a fixed type to be represented upon SVE registers.
  EVT WiderTy = SrcTy.bitsGT(DstTy) ? SrcTy : DstTy;
  if (SrcTy.isFixedLengthVector() && DstTy.isFixedLengthVector() &&
      SrcTy.getVectorNumElements() == DstTy.getVectorNumElements() &&
      ST->useSVEForFixedLengthVectors(WiderTy)) {
    std::pair<InstructionCost, MVT> LT =
        getTypeLegalizationCost(WiderTy.getTypeForEVT(Dst->getContext()));
    unsigned NumElements =
        AArch64::SVEBitsPerBlock / LT.second.getScalarSizeInBits();
    return AdjustCost(
        LT.first *
        getCastInstrCost(
            Opcode, ScalableVectorType::get(Dst->getScalarType(), NumElements),
            ScalableVectorType::get(Src->getScalarType(), NumElements), CCH,
            CostKind, I));
  }

  if (const auto *Entry = ConvertCostTableLookup(
          ConversionTbl, ISD, DstTy.getSimpleVT(), SrcTy.getSimpleVT()))
    return AdjustCost(Entry->Cost);

  static const TypeConversionCostTblEntry FP16Tbl[] = {
      {ISD::FP_TO_SINT, MVT::v4i8, MVT::v4f16, 1}, // fcvtzs
      {ISD::FP_TO_UINT, MVT::v4i8, MVT::v4f16, 1},
      {ISD::FP_TO_SINT, MVT::v4i16, MVT::v4f16, 1}, // fcvtzs
      {ISD::FP_TO_UINT, MVT::v4i16, MVT::v4f16, 1},
      {ISD::FP_TO_SINT, MVT::v4i32, MVT::v4f16, 2}, // fcvtl+fcvtzs
      {ISD::FP_TO_UINT, MVT::v4i32, MVT::v4f16, 2},
      {ISD::FP_TO_SINT, MVT::v8i8, MVT::v8f16, 2}, // fcvtzs+xtn
      {ISD::FP_TO_UINT, MVT::v8i8, MVT::v8f16, 2},
      {ISD::FP_TO_SINT, MVT::v8i16, MVT::v8f16, 1}, // fcvtzs
      {ISD::FP_TO_UINT, MVT::v8i16, MVT::v8f16, 1},
      {ISD::FP_TO_SINT, MVT::v8i32, MVT::v8f16, 4}, // 2*fcvtl+2*fcvtzs
      {ISD::FP_TO_UINT, MVT::v8i32, MVT::v8f16, 4},
      {ISD::FP_TO_SINT, MVT::v16i8, MVT::v16f16, 3}, // 2*fcvtzs+xtn
      {ISD::FP_TO_UINT, MVT::v16i8, MVT::v16f16, 3},
      {ISD::FP_TO_SINT, MVT::v16i16, MVT::v16f16, 2}, // 2*fcvtzs
      {ISD::FP_TO_UINT, MVT::v16i16, MVT::v16f16, 2},
      {ISD::FP_TO_SINT, MVT::v16i32, MVT::v16f16, 8}, // 4*fcvtl+4*fcvtzs
      {ISD::FP_TO_UINT, MVT::v16i32, MVT::v16f16, 8},
      {ISD::UINT_TO_FP, MVT::v8f16, MVT::v8i8, 2},   // ushll + ucvtf
      {ISD::SINT_TO_FP, MVT::v8f16, MVT::v8i8, 2},   // sshll + scvtf
      {ISD::UINT_TO_FP, MVT::v16f16, MVT::v16i8, 4}, // 2 * ushl(2) + 2 * ucvtf
      {ISD::SINT_TO_FP, MVT::v16f16, MVT::v16i8, 4}, // 2 * sshl(2) + 2 * scvtf
  };

  if (ST->hasFullFP16())
    if (const auto *Entry = ConvertCostTableLookup(
            FP16Tbl, ISD, DstTy.getSimpleVT(), SrcTy.getSimpleVT()))
      return AdjustCost(Entry->Cost);

  // INT_TO_FP of i64->f32 will scalarize, which is required to avoid
  // double-rounding issues.
  if ((ISD == ISD::SINT_TO_FP || ISD == ISD::UINT_TO_FP) &&
      DstTy.getScalarType() == MVT::f32 && SrcTy.getScalarSizeInBits() > 32 &&
      isa<FixedVectorType>(Dst) && isa<FixedVectorType>(Src))
    return AdjustCost(
        cast<FixedVectorType>(Dst)->getNumElements() *
            getCastInstrCost(Opcode, Dst->getScalarType(), Src->getScalarType(),
                             CCH, CostKind) +
        BaseT::getScalarizationOverhead(cast<FixedVectorType>(Src), false, true,
                                        CostKind) +
        BaseT::getScalarizationOverhead(cast<FixedVectorType>(Dst), true, false,
                                        CostKind));

  if ((ISD == ISD::ZERO_EXTEND || ISD == ISD::SIGN_EXTEND) &&
      CCH == TTI::CastContextHint::Masked &&
      ST->isSVEorStreamingSVEAvailable() &&
      TLI->getTypeAction(Src->getContext(), SrcTy) ==
          TargetLowering::TypePromoteInteger &&
      TLI->getTypeAction(Dst->getContext(), DstTy) ==
          TargetLowering::TypeSplitVector) {
    // The standard behaviour in the backend for these cases is to split the
    // extend up into two parts:
    //  1. Perform an extending load or masked load up to the legal type.
    //  2. Extend the loaded data to the final type.
    std::pair<InstructionCost, MVT> SrcLT = getTypeLegalizationCost(Src);
    Type *LegalTy = EVT(SrcLT.second).getTypeForEVT(Src->getContext());
    InstructionCost Part1 = AArch64TTIImpl::getCastInstrCost(
        Opcode, LegalTy, Src, CCH, CostKind, I);
    InstructionCost Part2 = AArch64TTIImpl::getCastInstrCost(
        Opcode, Dst, LegalTy, TTI::CastContextHint::None, CostKind, I);
    return Part1 + Part2;
  }

  // The BasicTTIImpl version only deals with CCH==TTI::CastContextHint::Normal,
  // but we also want to include the TTI::CastContextHint::Masked case too.
  if ((ISD == ISD::ZERO_EXTEND || ISD == ISD::SIGN_EXTEND) &&
      CCH == TTI::CastContextHint::Masked &&
      ST->isSVEorStreamingSVEAvailable() && TLI->isTypeLegal(DstTy))
    CCH = TTI::CastContextHint::Normal;

  return AdjustCost(
      BaseT::getCastInstrCost(Opcode, Dst, Src, CCH, CostKind, I));
}

InstructionCost
AArch64TTIImpl::getExtractWithExtendCost(unsigned Opcode, Type *Dst,
                                         VectorType *VecTy, unsigned Index,
                                         TTI::TargetCostKind CostKind) const {

  // Make sure we were given a valid extend opcode.
  assert((Opcode == Instruction::SExt || Opcode == Instruction::ZExt) &&
         "Invalid opcode");

  // We are extending an element we extract from a vector, so the source type
  // of the extend is the element type of the vector.
  auto *Src = VecTy->getElementType();

  // Sign- and zero-extends are for integer types only.
  assert(isa<IntegerType>(Dst) && isa<IntegerType>(Src) && "Invalid type");

  // Get the cost for the extract. We compute the cost (if any) for the extend
  // below.
  InstructionCost Cost = getVectorInstrCost(Instruction::ExtractElement, VecTy,
                                            CostKind, Index, nullptr, nullptr);

  // Legalize the types.
  auto VecLT = getTypeLegalizationCost(VecTy);
  auto DstVT = TLI->getValueType(DL, Dst);
  auto SrcVT = TLI->getValueType(DL, Src);

  // If the resulting type is still a vector and the destination type is legal,
  // we may get the extension for free. If not, get the default cost for the
  // extend.
  if (!VecLT.second.isVector() || !TLI->isTypeLegal(DstVT))
    return Cost + getCastInstrCost(Opcode, Dst, Src, TTI::CastContextHint::None,
                                   CostKind);

  // The destination type should be larger than the element type. If not, get
  // the default cost for the extend.
  if (DstVT.getFixedSizeInBits() < SrcVT.getFixedSizeInBits())
    return Cost + getCastInstrCost(Opcode, Dst, Src, TTI::CastContextHint::None,
                                   CostKind);

  switch (Opcode) {
  default:
    llvm_unreachable("Opcode should be either SExt or ZExt");

  // For sign-extends, we only need a smov, which performs the extension
  // automatically.
  case Instruction::SExt:
    return Cost;

  // For zero-extends, the extend is performed automatically by a umov unless
  // the destination type is i64 and the element type is i8 or i16.
  case Instruction::ZExt:
    if (DstVT.getSizeInBits() != 64u || SrcVT.getSizeInBits() == 32u)
      return Cost;
  }

  // If we are unable to perform the extend for free, get the default cost.
  return Cost + getCastInstrCost(Opcode, Dst, Src, TTI::CastContextHint::None,
                                 CostKind);
}

InstructionCost AArch64TTIImpl::getCFInstrCost(unsigned Opcode,
                                               TTI::TargetCostKind CostKind,
                                               const Instruction *I) const {
  if (CostKind != TTI::TCK_RecipThroughput)
    return Opcode == Instruction::PHI ? 0 : 1;
  assert(CostKind == TTI::TCK_RecipThroughput && "unexpected CostKind");
  // Branches are assumed to be predicted.
  return 0;
}

InstructionCost AArch64TTIImpl::getVectorInstrCostHelper(
    unsigned Opcode, Type *Val, TTI::TargetCostKind CostKind, unsigned Index,
    bool HasRealUse, const Instruction *I, Value *Scalar,
    ArrayRef<std::tuple<Value *, User *, int>> ScalarUserAndIdx) const {
  assert(Val->isVectorTy() && "This must be a vector type");

  if (Index != -1U) {
    // Legalize the type.
    std::pair<InstructionCost, MVT> LT = getTypeLegalizationCost(Val);

    // This type is legalized to a scalar type.
    if (!LT.second.isVector())
      return 0;

    // The type may be split. For fixed-width vectors we can normalize the
    // index to the new type.
    if (LT.second.isFixedLengthVector()) {
      unsigned Width = LT.second.getVectorNumElements();
      Index = Index % Width;
    }

    // The element at index zero is already inside the vector.
    // - For a physical (HasRealUse==true) insert-element or extract-element
    // instruction that extracts integers, an explicit FPR -> GPR move is
    // needed. So it has non-zero cost.
    // - For the rest of cases (virtual instruction or element type is float),
    // consider the instruction free.
    if (Index == 0 && (!HasRealUse || !Val->getScalarType()->isIntegerTy()))
      return 0;

    // This is recognising a LD1 single-element structure to one lane of one
    // register instruction. I.e., if this is an `insertelement` instruction,
    // and its second operand is a load, then we will generate a LD1, which
    // are expensive instructions.
    if (I && dyn_cast<LoadInst>(I->getOperand(1)))
      return CostKind == TTI::TCK_CodeSize
                 ? 0
                 : ST->getVectorInsertExtractBaseCost() + 1;

    // i1 inserts and extract will include an extra cset or cmp of the vector
    // value. Increase the cost by 1 to account.
    if (Val->getScalarSizeInBits() == 1)
      return CostKind == TTI::TCK_CodeSize
                 ? 2
                 : ST->getVectorInsertExtractBaseCost() + 1;

    // FIXME:
    // If the extract-element and insert-element instructions could be
    // simplified away (e.g., could be combined into users by looking at use-def
    // context), they have no cost. This is not done in the first place for
    // compile-time considerations.
  }

  // In case of Neon, if there exists extractelement from lane != 0 such that
  // 1. extractelement does not necessitate a move from vector_reg -> GPR.
  // 2. extractelement result feeds into fmul.
  // 3. Other operand of fmul is an extractelement from lane 0 or lane
  // equivalent to 0.
  // then the extractelement can be merged with fmul in the backend and it
  // incurs no cost.
  // e.g.
  // define double @foo(<2 x double> %a) {
  //   %1 = extractelement <2 x double> %a, i32 0
  //   %2 = extractelement <2 x double> %a, i32 1
  //   %res = fmul double %1, %2
  //   ret double %res
  // }
  // %2 and %res can be merged in the backend to generate fmul d0, d0, v1.d[1]
  auto ExtractCanFuseWithFmul = [&]() {
    // We bail out if the extract is from lane 0.
    if (Index == 0)
      return false;

    // Check if the scalar element type of the vector operand of ExtractElement
    // instruction is one of the allowed types.
    auto IsAllowedScalarTy = [&](const Type *T) {
      return T->isFloatTy() || T->isDoubleTy() ||
             (T->isHalfTy() && ST->hasFullFP16());
    };

    // Check if the extractelement user is scalar fmul.
    auto IsUserFMulScalarTy = [](const Value *EEUser) {
      // Check if the user is scalar fmul.
      const auto *BO = dyn_cast<BinaryOperator>(EEUser);
      return BO && BO->getOpcode() == BinaryOperator::FMul &&
             !BO->getType()->isVectorTy();
    };

    // Check if the extract index is from lane 0 or lane equivalent to 0 for a
    // certain scalar type and a certain vector register width.
    auto IsExtractLaneEquivalentToZero = [&](unsigned Idx, unsigned EltSz) {
      auto RegWidth =
          getRegisterBitWidth(TargetTransformInfo::RGK_FixedWidthVector)
              .getFixedValue();
      return Idx == 0 || (RegWidth != 0 && (Idx * EltSz) % RegWidth == 0);
    };

    // Check if the type constraints on input vector type and result scalar type
    // of extractelement instruction are satisfied.
    if (!isa<FixedVectorType>(Val) || !IsAllowedScalarTy(Val->getScalarType()))
      return false;

    if (Scalar) {
      DenseMap<User *, unsigned> UserToExtractIdx;
      for (auto *U : Scalar->users()) {
        if (!IsUserFMulScalarTy(U))
          return false;
        // Recording entry for the user is important. Index value is not
        // important.
        UserToExtractIdx[U];
      }
      if (UserToExtractIdx.empty())
        return false;
      for (auto &[S, U, L] : ScalarUserAndIdx) {
        for (auto *U : S->users()) {
          if (UserToExtractIdx.contains(U)) {
            auto *FMul = cast<BinaryOperator>(U);
            auto *Op0 = FMul->getOperand(0);
            auto *Op1 = FMul->getOperand(1);
            if ((Op0 == S && Op1 == S) || Op0 != S || Op1 != S) {
              UserToExtractIdx[U] = L;
              break;
            }
          }
        }
      }
      for (auto &[U, L] : UserToExtractIdx) {
        if (!IsExtractLaneEquivalentToZero(Index, Val->getScalarSizeInBits()) &&
            !IsExtractLaneEquivalentToZero(L, Val->getScalarSizeInBits()))
          return false;
      }
    } else {
      const auto *EE = cast<ExtractElementInst>(I);

      const auto *IdxOp = dyn_cast<ConstantInt>(EE->getIndexOperand());
      if (!IdxOp)
        return false;

      return !EE->users().empty() && all_of(EE->users(), [&](const User *U) {
        if (!IsUserFMulScalarTy(U))
          return false;

        // Check if the other operand of extractelement is also extractelement
        // from lane equivalent to 0.
        const auto *BO = cast<BinaryOperator>(U);
        const auto *OtherEE = dyn_cast<ExtractElementInst>(
            BO->getOperand(0) == EE ? BO->getOperand(1) : BO->getOperand(0));
        if (OtherEE) {
          const auto *IdxOp = dyn_cast<ConstantInt>(OtherEE->getIndexOperand());
          if (!IdxOp)
            return false;
          return IsExtractLaneEquivalentToZero(
              cast<ConstantInt>(OtherEE->getIndexOperand())
                  ->getValue()
                  .getZExtValue(),
              OtherEE->getType()->getScalarSizeInBits());
        }
        return true;
      });
    }
    return true;
  };

  if (Opcode == Instruction::ExtractElement && (I || Scalar) &&
      ExtractCanFuseWithFmul())
    return 0;

  // All other insert/extracts cost this much.
  return CostKind == TTI::TCK_CodeSize ? 1
                                       : ST->getVectorInsertExtractBaseCost();
}

InstructionCost AArch64TTIImpl::getVectorInstrCost(unsigned Opcode, Type *Val,
                                                   TTI::TargetCostKind CostKind,
                                                   unsigned Index,
                                                   const Value *Op0,
                                                   const Value *Op1) const {
  bool HasRealUse =
      Opcode == Instruction::InsertElement && Op0 && !isa<UndefValue>(Op0);
  return getVectorInstrCostHelper(Opcode, Val, CostKind, Index, HasRealUse);
}

InstructionCost AArch64TTIImpl::getVectorInstrCost(
    unsigned Opcode, Type *Val, TTI::TargetCostKind CostKind, unsigned Index,
    Value *Scalar,
    ArrayRef<std::tuple<Value *, User *, int>> ScalarUserAndIdx) const {
  return getVectorInstrCostHelper(Opcode, Val, CostKind, Index, false, nullptr,
                                  Scalar, ScalarUserAndIdx);
}

InstructionCost AArch64TTIImpl::getVectorInstrCost(const Instruction &I,
                                                   Type *Val,
                                                   TTI::TargetCostKind CostKind,
                                                   unsigned Index) const {
  return getVectorInstrCostHelper(I.getOpcode(), Val, CostKind, Index,
                                  true /* HasRealUse */, &I);
}

InstructionCost AArch64TTIImpl::getScalarizationOverhead(
    VectorType *Ty, const APInt &DemandedElts, bool Insert, bool Extract,
    TTI::TargetCostKind CostKind, bool ForPoisonSrc,
    ArrayRef<Value *> VL) const {
  if (isa<ScalableVectorType>(Ty))
    return InstructionCost::getInvalid();
  if (Ty->getElementType()->isFloatingPointTy())
    return BaseT::getScalarizationOverhead(Ty, DemandedElts, Insert, Extract,
                                           CostKind);
  unsigned VecInstCost =
      CostKind == TTI::TCK_CodeSize ? 1 : ST->getVectorInsertExtractBaseCost();
  return DemandedElts.popcount() * (Insert + Extract) * VecInstCost;
}

InstructionCost AArch64TTIImpl::getArithmeticInstrCost(
    unsigned Opcode, Type *Ty, TTI::TargetCostKind CostKind,
    TTI::OperandValueInfo Op1Info, TTI::OperandValueInfo Op2Info,
    ArrayRef<const Value *> Args, const Instruction *CxtI) const {

  // The code-generator is currently not able to handle scalable vectors
  // of <vscale x 1 x eltty> yet, so return an invalid cost to avoid selecting
  // it. This change will be removed when code-generation for these types is
  // sufficiently reliable.
  if (auto *VTy = dyn_cast<ScalableVectorType>(Ty))
    if (VTy->getElementCount() == ElementCount::getScalable(1))
      return InstructionCost::getInvalid();

  // TODO: Handle more cost kinds.
  if (CostKind != TTI::TCK_RecipThroughput)
    return BaseT::getArithmeticInstrCost(Opcode, Ty, CostKind, Op1Info,
                                         Op2Info, Args, CxtI);

  // Legalize the type.
  std::pair<InstructionCost, MVT> LT = getTypeLegalizationCost(Ty);
  int ISD = TLI->InstructionOpcodeToISD(Opcode);

  switch (ISD) {
  default:
    return BaseT::getArithmeticInstrCost(Opcode, Ty, CostKind, Op1Info,
                                         Op2Info);
  case ISD::SREM:
  case ISD::SDIV:
    /*
    Notes for sdiv/srem specific costs:
    1. This only considers the cases where the divisor is constant, uniform and
    (pow-of-2/non-pow-of-2). Other cases are not important since they either
    result in some form of (ldr + adrp), corresponding to constant vectors, or
    scalarization of the division operation.
    2. Constant divisors, either negative in whole or partially, don't result in
    significantly different codegen as compared to positive constant divisors.
<<<<<<< HEAD
    So, we don't consider negative divisors seperately.
=======
    So, we don't consider negative divisors separately.
>>>>>>> 4084ffcf
    3. If the codegen is significantly different with SVE, it has been indicated
    using comments at appropriate places.

    sdiv specific cases:
    -----------------------------------------------------------------------
    codegen                       | pow-of-2               | Type
    -----------------------------------------------------------------------
    add + cmp + csel + asr        | Y                      | i64
    add + cmp + csel + asr        | Y                      | i32
    -----------------------------------------------------------------------

    srem specific cases:
    -----------------------------------------------------------------------
    codegen                       | pow-of-2               | Type
    -----------------------------------------------------------------------
    negs + and + and + csneg      | Y                      | i64
    negs + and + and + csneg      | Y                      | i32
    -----------------------------------------------------------------------

    other sdiv/srem cases:
    -------------------------------------------------------------------------
<<<<<<< HEAD
    commom codegen            | + srem     | + sdiv     | pow-of-2  | Type
=======
    common codegen            | + srem     | + sdiv     | pow-of-2  | Type
>>>>>>> 4084ffcf
    -------------------------------------------------------------------------
    smulh + asr + add + add   | -          | -          | N         | i64
    smull + lsr + add + add   | -          | -          | N         | i32
    usra                      | and + sub  | sshr       | Y         | <2 x i64>
    2 * (scalar code)         | -          | -          | N         | <2 x i64>
    usra                      | bic + sub  | sshr + neg | Y         | <4 x i32>
    smull2 + smull + uzp2     | mls        | -          | N         | <4 x i32>
           + sshr  + usra     |            |            |           |
    -------------------------------------------------------------------------
    */
    if (Op2Info.isConstant() && Op2Info.isUniform()) {
      InstructionCost AddCost =
          getArithmeticInstrCost(Instruction::Add, Ty, CostKind,
                                 Op1Info.getNoProps(), Op2Info.getNoProps());
      InstructionCost AsrCost =
          getArithmeticInstrCost(Instruction::AShr, Ty, CostKind,
                                 Op1Info.getNoProps(), Op2Info.getNoProps());
      InstructionCost MulCost =
          getArithmeticInstrCost(Instruction::Mul, Ty, CostKind,
                                 Op1Info.getNoProps(), Op2Info.getNoProps());
      // add/cmp/csel/csneg should have similar cost while asr/negs/and should
      // have similar cost.
      auto VT = TLI->getValueType(DL, Ty);
      if (VT.isScalarInteger() && VT.getSizeInBits() <= 64) {
<<<<<<< HEAD
        if (Op2Info.isPowerOf2()) {
=======
        if (Op2Info.isPowerOf2() || Op2Info.isNegatedPowerOf2()) {
          // Neg can be folded into the asr instruction.
>>>>>>> 4084ffcf
          return ISD == ISD::SDIV ? (3 * AddCost + AsrCost)
                                  : (3 * AsrCost + AddCost);
        } else {
          return MulCost + AsrCost + 2 * AddCost;
        }
      } else if (VT.isVector()) {
        InstructionCost UsraCost = 2 * AsrCost;
<<<<<<< HEAD
        if (Op2Info.isPowerOf2()) {
          // Division with scalable types corresponds to native 'asrd'
          // instruction when SVE is available.
          // e.g. %1 = sdiv <vscale x 4 x i32> %a, splat (i32 8)
          if (Ty->isScalableTy() && ST->hasSVE())
            return 2 * AsrCost;
          return UsraCost +
                 (ISD == ISD::SDIV
                      ? (LT.second.getScalarType() == MVT::i64 ? 1 : 2) *
                            AsrCost
                      : 2 * AddCost);
=======
        if (Op2Info.isPowerOf2() || Op2Info.isNegatedPowerOf2()) {
          // Division with scalable types corresponds to native 'asrd'
          // instruction when SVE is available.
          // e.g. %1 = sdiv <vscale x 4 x i32> %a, splat (i32 8)

          // One more for the negation in SDIV
          InstructionCost Cost =
              (Op2Info.isNegatedPowerOf2() && ISD == ISD::SDIV) ? AsrCost : 0;
          if (Ty->isScalableTy() && ST->hasSVE())
            Cost += 2 * AsrCost;
          else {
            Cost +=
                UsraCost +
                (ISD == ISD::SDIV
                     ? (LT.second.getScalarType() == MVT::i64 ? 1 : 2) * AsrCost
                     : 2 * AddCost);
          }
          return Cost;
>>>>>>> 4084ffcf
        } else if (LT.second == MVT::v2i64) {
          return VT.getVectorNumElements() *
                 getArithmeticInstrCost(Opcode, Ty->getScalarType(), CostKind,
                                        Op1Info.getNoProps(),
                                        Op2Info.getNoProps());
        } else {
          // When SVE is available, we get:
          // smulh + lsr + add/sub + asr + add/sub.
          if (Ty->isScalableTy() && ST->hasSVE())
            return MulCost /*smulh cost*/ + 2 * AddCost + 2 * AsrCost;
          return 2 * MulCost + AddCost /*uzp2 cost*/ + AsrCost + UsraCost;
        }
      }
    }
    if (Op2Info.isConstant() && !Op2Info.isUniform() &&
        LT.second.isFixedLengthVector()) {
      // FIXME: When the constant vector is non-uniform, this may result in
      // loading the vector from constant pool or in some cases, may also result
      // in scalarization. For now, we are approximating this with the
      // scalarization cost.
      auto ExtractCost = 2 * getVectorInstrCost(Instruction::ExtractElement, Ty,
                                                CostKind, -1, nullptr, nullptr);
      auto InsertCost = getVectorInstrCost(Instruction::InsertElement, Ty,
                                           CostKind, -1, nullptr, nullptr);
      unsigned NElts = cast<FixedVectorType>(Ty)->getNumElements();
      return ExtractCost + InsertCost +
             NElts * getArithmeticInstrCost(Opcode, Ty->getScalarType(),
                                            CostKind, Op1Info.getNoProps(),
                                            Op2Info.getNoProps());
    }
    [[fallthrough]];
  case ISD::UDIV:
  case ISD::UREM: {
    auto VT = TLI->getValueType(DL, Ty);
    if (Op2Info.isConstant()) {
      // If the operand is a power of 2 we can use the shift or and cost.
      if (ISD == ISD::UDIV && Op2Info.isPowerOf2())
        return getArithmeticInstrCost(Instruction::LShr, Ty, CostKind,
                                      Op1Info.getNoProps(),
                                      Op2Info.getNoProps());
      if (ISD == ISD::UREM && Op2Info.isPowerOf2())
        return getArithmeticInstrCost(Instruction::And, Ty, CostKind,
                                      Op1Info.getNoProps(),
                                      Op2Info.getNoProps());

      if (ISD == ISD::UDIV || ISD == ISD::UREM) {
        // Divides by a constant are expanded to MULHU + SUB + SRL + ADD + SRL.
        // The MULHU will be expanded to UMULL for the types not listed below,
        // and will become a pair of UMULL+MULL2 for 128bit vectors.
        bool HasMULH = VT == MVT::i64 || LT.second == MVT::nxv2i64 ||
                       LT.second == MVT::nxv4i32 || LT.second == MVT::nxv8i16 ||
                       LT.second == MVT::nxv16i8;
        bool Is128bit = LT.second.is128BitVector();

        InstructionCost MulCost =
            getArithmeticInstrCost(Instruction::Mul, Ty, CostKind,
                                   Op1Info.getNoProps(), Op2Info.getNoProps());
        InstructionCost AddCost =
            getArithmeticInstrCost(Instruction::Add, Ty, CostKind,
                                   Op1Info.getNoProps(), Op2Info.getNoProps());
        InstructionCost ShrCost =
            getArithmeticInstrCost(Instruction::AShr, Ty, CostKind,
                                   Op1Info.getNoProps(), Op2Info.getNoProps());
        InstructionCost DivCost = MulCost * (Is128bit ? 2 : 1) + // UMULL/UMULH
                                  (HasMULH ? 0 : ShrCost) +      // UMULL shift
                                  AddCost * 2 + ShrCost;
        return DivCost + (ISD == ISD::UREM ? MulCost + AddCost : 0);
      }
    }

    // div i128's are lowered as libcalls.  Pass nullptr as (u)divti3 calls are
    // emitted by the backend even when those functions are not declared in the
    // module.
    if (!VT.isVector() && VT.getSizeInBits() > 64)
      return getCallInstrCost(/*Function*/ nullptr, Ty, {Ty, Ty}, CostKind);

    InstructionCost Cost = BaseT::getArithmeticInstrCost(
        Opcode, Ty, CostKind, Op1Info, Op2Info);
    if (Ty->isVectorTy() && (ISD == ISD::SDIV || ISD == ISD::UDIV)) {
      if (TLI->isOperationLegalOrCustom(ISD, LT.second) && ST->hasSVE()) {
        // SDIV/UDIV operations are lowered using SVE, then we can have less
        // costs.
        if (isa<FixedVectorType>(Ty) && cast<FixedVectorType>(Ty)
                                                ->getPrimitiveSizeInBits()
                                                .getFixedValue() < 128) {
          EVT VT = TLI->getValueType(DL, Ty);
          static const CostTblEntry DivTbl[]{
              {ISD::SDIV, MVT::v2i8, 5},  {ISD::SDIV, MVT::v4i8, 8},
              {ISD::SDIV, MVT::v8i8, 8},  {ISD::SDIV, MVT::v2i16, 5},
              {ISD::SDIV, MVT::v4i16, 5}, {ISD::SDIV, MVT::v2i32, 1},
              {ISD::UDIV, MVT::v2i8, 5},  {ISD::UDIV, MVT::v4i8, 8},
              {ISD::UDIV, MVT::v8i8, 8},  {ISD::UDIV, MVT::v2i16, 5},
              {ISD::UDIV, MVT::v4i16, 5}, {ISD::UDIV, MVT::v2i32, 1}};

          const auto *Entry = CostTableLookup(DivTbl, ISD, VT.getSimpleVT());
          if (nullptr != Entry)
            return Entry->Cost;
        }
        // For 8/16-bit elements, the cost is higher because the type
        // requires promotion and possibly splitting:
        if (LT.second.getScalarType() == MVT::i8)
          Cost *= 8;
        else if (LT.second.getScalarType() == MVT::i16)
          Cost *= 4;
        return Cost;
      } else {
        // If one of the operands is a uniform constant then the cost for each
        // element is Cost for insertion, extraction and division.
        // Insertion cost = 2, Extraction Cost = 2, Division = cost for the
        // operation with scalar type
        if ((Op1Info.isConstant() && Op1Info.isUniform()) ||
            (Op2Info.isConstant() && Op2Info.isUniform())) {
          if (auto *VTy = dyn_cast<FixedVectorType>(Ty)) {
            InstructionCost DivCost = BaseT::getArithmeticInstrCost(
                Opcode, Ty->getScalarType(), CostKind, Op1Info, Op2Info);
            return (4 + DivCost) * VTy->getNumElements();
          }
        }
        // On AArch64, without SVE, vector divisions are expanded
        // into scalar divisions of each pair of elements.
        Cost += getVectorInstrCost(Instruction::ExtractElement, Ty, CostKind,
                                   -1, nullptr, nullptr);
        Cost += getVectorInstrCost(Instruction::InsertElement, Ty, CostKind, -1,
                                   nullptr, nullptr);
      }

      // TODO: if one of the arguments is scalar, then it's not necessary to
      // double the cost of handling the vector elements.
      Cost += Cost;
    }
    return Cost;
  }
  case ISD::MUL:
    // When SVE is available, then we can lower the v2i64 operation using
    // the SVE mul instruction, which has a lower cost.
    if (LT.second == MVT::v2i64 && ST->hasSVE())
      return LT.first;

    // When SVE is not available, there is no MUL.2d instruction,
    // which means mul <2 x i64> is expensive as elements are extracted
    // from the vectors and the muls scalarized.
    // As getScalarizationOverhead is a bit too pessimistic, we
    // estimate the cost for a i64 vector directly here, which is:
    // - four 2-cost i64 extracts,
    // - two 2-cost i64 inserts, and
    // - two 1-cost muls.
    // So, for a v2i64 with LT.First = 1 the cost is 14, and for a v4i64 with
    // LT.first = 2 the cost is 28. If both operands are extensions it will not
    // need to scalarize so the cost can be cheaper (smull or umull).
    // so the cost can be cheaper (smull or umull).
    if (LT.second != MVT::v2i64 || isWideningInstruction(Ty, Opcode, Args))
      return LT.first;
    return cast<VectorType>(Ty)->getElementCount().getKnownMinValue() *
           (getArithmeticInstrCost(Opcode, Ty->getScalarType(), CostKind) +
            getVectorInstrCost(Instruction::ExtractElement, Ty, CostKind, -1,
                               nullptr, nullptr) *
                2 +
            getVectorInstrCost(Instruction::InsertElement, Ty, CostKind, -1,
                               nullptr, nullptr));
  case ISD::ADD:
  case ISD::XOR:
  case ISD::OR:
  case ISD::AND:
  case ISD::SRL:
  case ISD::SRA:
  case ISD::SHL:
    // These nodes are marked as 'custom' for combining purposes only.
    // We know that they are legal. See LowerAdd in ISelLowering.
    return LT.first;

  case ISD::FNEG:
    // Scalar fmul(fneg) or fneg(fmul) can be converted to fnmul
    if ((Ty->isFloatTy() || Ty->isDoubleTy() ||
         (Ty->isHalfTy() && ST->hasFullFP16())) &&
        CxtI &&
        ((CxtI->hasOneUse() &&
          match(*CxtI->user_begin(), m_FMul(m_Value(), m_Value()))) ||
         match(CxtI->getOperand(0), m_FMul(m_Value(), m_Value()))))
      return 0;
    [[fallthrough]];
  case ISD::FADD:
  case ISD::FSUB:
    // Increase the cost for half and bfloat types if not architecturally
    // supported.
    if ((Ty->getScalarType()->isHalfTy() && !ST->hasFullFP16()) ||
        (Ty->getScalarType()->isBFloatTy() && !ST->hasBF16()))
      return 2 * LT.first;
    if (!Ty->getScalarType()->isFP128Ty())
      return LT.first;
    [[fallthrough]];
  case ISD::FMUL:
  case ISD::FDIV:
    // These nodes are marked as 'custom' just to lower them to SVE.
    // We know said lowering will incur no additional cost.
    if (!Ty->getScalarType()->isFP128Ty())
      return 2 * LT.first;

    return BaseT::getArithmeticInstrCost(Opcode, Ty, CostKind, Op1Info,
                                         Op2Info);
  case ISD::FREM:
    // Pass nullptr as fmod/fmodf calls are emitted by the backend even when
    // those functions are not declared in the module.
    if (!Ty->isVectorTy())
      return getCallInstrCost(/*Function*/ nullptr, Ty, {Ty, Ty}, CostKind);
    return BaseT::getArithmeticInstrCost(Opcode, Ty, CostKind, Op1Info,
                                         Op2Info);
  }
}

InstructionCost
AArch64TTIImpl::getAddressComputationCost(Type *Ty, ScalarEvolution *SE,
                                          const SCEV *Ptr) const {
  // Address computations in vectorized code with non-consecutive addresses will
  // likely result in more instructions compared to scalar code where the
  // computation can more often be merged into the index mode. The resulting
  // extra micro-ops can significantly decrease throughput.
  unsigned NumVectorInstToHideOverhead = NeonNonConstStrideOverhead;
  int MaxMergeDistance = 64;

  if (Ty->isVectorTy() && SE &&
      !BaseT::isConstantStridedAccessLessThan(SE, Ptr, MaxMergeDistance + 1))
    return NumVectorInstToHideOverhead;

  // In many cases the address computation is not merged into the instruction
  // addressing mode.
  return 1;
}

InstructionCost AArch64TTIImpl::getCmpSelInstrCost(
    unsigned Opcode, Type *ValTy, Type *CondTy, CmpInst::Predicate VecPred,
    TTI::TargetCostKind CostKind, TTI::OperandValueInfo Op1Info,
    TTI::OperandValueInfo Op2Info, const Instruction *I) const {
  // TODO: Handle other cost kinds.
  if (CostKind != TTI::TCK_RecipThroughput)
    return BaseT::getCmpSelInstrCost(Opcode, ValTy, CondTy, VecPred, CostKind,
                                     Op1Info, Op2Info, I);

  int ISD = TLI->InstructionOpcodeToISD(Opcode);
  // We don't lower some vector selects well that are wider than the register
  // width.
  if (isa<FixedVectorType>(ValTy) && ISD == ISD::SELECT) {
    // We would need this many instructions to hide the scalarization happening.
    const int AmortizationCost = 20;

    // If VecPred is not set, check if we can get a predicate from the context
    // instruction, if its type matches the requested ValTy.
    if (VecPred == CmpInst::BAD_ICMP_PREDICATE && I && I->getType() == ValTy) {
      CmpPredicate CurrentPred;
      if (match(I, m_Select(m_Cmp(CurrentPred, m_Value(), m_Value()), m_Value(),
                            m_Value())))
        VecPred = CurrentPred;
    }
    // Check if we have a compare/select chain that can be lowered using
    // a (F)CMxx & BFI pair.
    if (CmpInst::isIntPredicate(VecPred) || VecPred == CmpInst::FCMP_OLE ||
        VecPred == CmpInst::FCMP_OLT || VecPred == CmpInst::FCMP_OGT ||
        VecPred == CmpInst::FCMP_OGE || VecPred == CmpInst::FCMP_OEQ ||
        VecPred == CmpInst::FCMP_UNE) {
      static const auto ValidMinMaxTys = {
          MVT::v8i8,  MVT::v16i8, MVT::v4i16, MVT::v8i16, MVT::v2i32,
          MVT::v4i32, MVT::v2i64, MVT::v2f32, MVT::v4f32, MVT::v2f64};
      static const auto ValidFP16MinMaxTys = {MVT::v4f16, MVT::v8f16};

      auto LT = getTypeLegalizationCost(ValTy);
      if (any_of(ValidMinMaxTys, [&LT](MVT M) { return M == LT.second; }) ||
          (ST->hasFullFP16() &&
           any_of(ValidFP16MinMaxTys, [&LT](MVT M) { return M == LT.second; })))
        return LT.first;
    }

    static const TypeConversionCostTblEntry
    VectorSelectTbl[] = {
      { ISD::SELECT, MVT::v2i1, MVT::v2f32, 2 },
      { ISD::SELECT, MVT::v2i1, MVT::v2f64, 2 },
      { ISD::SELECT, MVT::v4i1, MVT::v4f32, 2 },
      { ISD::SELECT, MVT::v4i1, MVT::v4f16, 2 },
      { ISD::SELECT, MVT::v8i1, MVT::v8f16, 2 },
      { ISD::SELECT, MVT::v16i1, MVT::v16i16, 16 },
      { ISD::SELECT, MVT::v8i1, MVT::v8i32, 8 },
      { ISD::SELECT, MVT::v16i1, MVT::v16i32, 16 },
      { ISD::SELECT, MVT::v4i1, MVT::v4i64, 4 * AmortizationCost },
      { ISD::SELECT, MVT::v8i1, MVT::v8i64, 8 * AmortizationCost },
      { ISD::SELECT, MVT::v16i1, MVT::v16i64, 16 * AmortizationCost }
    };

    EVT SelCondTy = TLI->getValueType(DL, CondTy);
    EVT SelValTy = TLI->getValueType(DL, ValTy);
    if (SelCondTy.isSimple() && SelValTy.isSimple()) {
      if (const auto *Entry = ConvertCostTableLookup(VectorSelectTbl, ISD,
                                                     SelCondTy.getSimpleVT(),
                                                     SelValTy.getSimpleVT()))
        return Entry->Cost;
    }
  }

  if (isa<FixedVectorType>(ValTy) && ISD == ISD::SETCC) {
    Type *ValScalarTy = ValTy->getScalarType();
    if ((ValScalarTy->isHalfTy() && !ST->hasFullFP16()) ||
        ValScalarTy->isBFloatTy()) {
      auto *ValVTy = cast<FixedVectorType>(ValTy);

      // Without dedicated instructions we promote [b]f16 compares to f32.
      auto *PromotedTy =
          VectorType::get(Type::getFloatTy(ValTy->getContext()), ValVTy);

      InstructionCost Cost = 0;
      // Promote operands to float vectors.
      Cost += 2 * getCastInstrCost(Instruction::FPExt, PromotedTy, ValTy,
                                   TTI::CastContextHint::None, CostKind);
      // Compare float vectors.
      Cost += getCmpSelInstrCost(Opcode, PromotedTy, CondTy, VecPred, CostKind,
                                 Op1Info, Op2Info);
      // During codegen we'll truncate the vector result from i32 to i16.
      Cost +=
          getCastInstrCost(Instruction::Trunc, VectorType::getInteger(ValVTy),
                           VectorType::getInteger(PromotedTy),
                           TTI::CastContextHint::None, CostKind);
      return Cost;
    }
  }

  // Treat the icmp in icmp(and, 0) or icmp(and, -1/1) when it can be folded to
  // icmp(and, 0) as free, as we can make use of ands, but only if the
  // comparison is not unsigned.
  if (ValTy->isIntegerTy() && ISD == ISD::SETCC && I &&
      !CmpInst::isUnsigned(VecPred) &&
      TLI->isTypeLegal(TLI->getValueType(DL, ValTy)) &&
      match(I->getOperand(0), m_And(m_Value(), m_Value()))) {
    if (match(I->getOperand(1), m_Zero()))
      return 0;

    // x >= 1 / x < 1 -> x > 0 / x <= 0
    if (match(I->getOperand(1), m_One()) &&
        (VecPred == CmpInst::ICMP_SLT || VecPred == CmpInst::ICMP_SGE))
      return 0;

    // x <= -1 / x > -1 -> x > 0 / x <= 0
    if (match(I->getOperand(1), m_AllOnes()) &&
        (VecPred == CmpInst::ICMP_SLE || VecPred == CmpInst::ICMP_SGT))
      return 0;
  }

  // The base case handles scalable vectors fine for now, since it treats the
  // cost as 1 * legalization cost.
  return BaseT::getCmpSelInstrCost(Opcode, ValTy, CondTy, VecPred, CostKind,
                                   Op1Info, Op2Info, I);
}

AArch64TTIImpl::TTI::MemCmpExpansionOptions
AArch64TTIImpl::enableMemCmpExpansion(bool OptSize, bool IsZeroCmp) const {
  TTI::MemCmpExpansionOptions Options;
  if (ST->requiresStrictAlign()) {
    // TODO: Add cost modeling for strict align. Misaligned loads expand to
    // a bunch of instructions when strict align is enabled.
    return Options;
  }
  Options.AllowOverlappingLoads = true;
  Options.MaxNumLoads = TLI->getMaxExpandSizeMemcmp(OptSize);
  Options.NumLoadsPerBlock = Options.MaxNumLoads;
  // TODO: Though vector loads usually perform well on AArch64, in some targets
  // they may wake up the FP unit, which raises the power consumption.  Perhaps
  // they could be used with no holds barred (-O3).
  Options.LoadSizes = {8, 4, 2, 1};
  Options.AllowedTailExpansions = {3, 5, 6};
  return Options;
}

bool AArch64TTIImpl::prefersVectorizedAddressing() const {
  return ST->hasSVE();
}

InstructionCost
AArch64TTIImpl::getMaskedMemoryOpCost(unsigned Opcode, Type *Src,
                                      Align Alignment, unsigned AddressSpace,
                                      TTI::TargetCostKind CostKind) const {
  if (useNeonVector(Src))
    return BaseT::getMaskedMemoryOpCost(Opcode, Src, Alignment, AddressSpace,
                                        CostKind);
  auto LT = getTypeLegalizationCost(Src);
  if (!LT.first.isValid())
    return InstructionCost::getInvalid();

  // Return an invalid cost for element types that we are unable to lower.
  auto *VT = cast<VectorType>(Src);
  if (VT->getElementType()->isIntegerTy(1))
    return InstructionCost::getInvalid();

  // The code-generator is currently not able to handle scalable vectors
  // of <vscale x 1 x eltty> yet, so return an invalid cost to avoid selecting
  // it. This change will be removed when code-generation for these types is
  // sufficiently reliable.
  if (VT->getElementCount() == ElementCount::getScalable(1))
    return InstructionCost::getInvalid();

  return LT.first;
}

// This function returns gather/scatter overhead either from
// user-provided value or specialized values per-target from \p ST.
static unsigned getSVEGatherScatterOverhead(unsigned Opcode,
                                            const AArch64Subtarget *ST) {
  assert((Opcode == Instruction::Load || Opcode == Instruction::Store) &&
         "Should be called on only load or stores.");
  switch (Opcode) {
  case Instruction::Load:
    if (SVEGatherOverhead.getNumOccurrences() > 0)
      return SVEGatherOverhead;
    return ST->getGatherOverhead();
    break;
  case Instruction::Store:
    if (SVEScatterOverhead.getNumOccurrences() > 0)
      return SVEScatterOverhead;
    return ST->getScatterOverhead();
    break;
  default:
    llvm_unreachable("Shouldn't have reached here");
  }
}

InstructionCost AArch64TTIImpl::getGatherScatterOpCost(
    unsigned Opcode, Type *DataTy, const Value *Ptr, bool VariableMask,
    Align Alignment, TTI::TargetCostKind CostKind, const Instruction *I) const {
  if (useNeonVector(DataTy) || !isLegalMaskedGatherScatter(DataTy))
    return BaseT::getGatherScatterOpCost(Opcode, DataTy, Ptr, VariableMask,
                                         Alignment, CostKind, I);
  auto *VT = cast<VectorType>(DataTy);
  auto LT = getTypeLegalizationCost(DataTy);
  if (!LT.first.isValid())
    return InstructionCost::getInvalid();

  // Return an invalid cost for element types that we are unable to lower.
  if (!LT.second.isVector() ||
      !isElementTypeLegalForScalableVector(VT->getElementType()) ||
      VT->getElementType()->isIntegerTy(1))
    return InstructionCost::getInvalid();

  // The code-generator is currently not able to handle scalable vectors
  // of <vscale x 1 x eltty> yet, so return an invalid cost to avoid selecting
  // it. This change will be removed when code-generation for these types is
  // sufficiently reliable.
  if (VT->getElementCount() == ElementCount::getScalable(1))
    return InstructionCost::getInvalid();

  ElementCount LegalVF = LT.second.getVectorElementCount();
  InstructionCost MemOpCost =
      getMemoryOpCost(Opcode, VT->getElementType(), Alignment, 0, CostKind,
                      {TTI::OK_AnyValue, TTI::OP_None}, I);
  // Add on an overhead cost for using gathers/scatters.
  MemOpCost *= getSVEGatherScatterOverhead(Opcode, ST);
  return LT.first * MemOpCost * getMaxNumElements(LegalVF);
}

bool AArch64TTIImpl::useNeonVector(const Type *Ty) const {
  return isa<FixedVectorType>(Ty) && !ST->useSVEForFixedLengthVectors();
}

InstructionCost AArch64TTIImpl::getMemoryOpCost(unsigned Opcode, Type *Ty,
                                                Align Alignment,
                                                unsigned AddressSpace,
                                                TTI::TargetCostKind CostKind,
                                                TTI::OperandValueInfo OpInfo,
                                                const Instruction *I) const {
  EVT VT = TLI->getValueType(DL, Ty, true);
  // Type legalization can't handle structs
  if (VT == MVT::Other)
    return BaseT::getMemoryOpCost(Opcode, Ty, Alignment, AddressSpace,
                                  CostKind);

  auto LT = getTypeLegalizationCost(Ty);
  if (!LT.first.isValid())
    return InstructionCost::getInvalid();

  // The code-generator is currently not able to handle scalable vectors
  // of <vscale x 1 x eltty> yet, so return an invalid cost to avoid selecting
  // it. This change will be removed when code-generation for these types is
  // sufficiently reliable.
  // We also only support full register predicate loads and stores.
  if (auto *VTy = dyn_cast<ScalableVectorType>(Ty))
    if (VTy->getElementCount() == ElementCount::getScalable(1) ||
        (VTy->getElementType()->isIntegerTy(1) &&
         !VTy->getElementCount().isKnownMultipleOf(
             ElementCount::getScalable(16))))
      return InstructionCost::getInvalid();

  // TODO: consider latency as well for TCK_SizeAndLatency.
  if (CostKind == TTI::TCK_CodeSize || CostKind == TTI::TCK_SizeAndLatency)
    return LT.first;

  if (CostKind != TTI::TCK_RecipThroughput)
    return 1;

  if (ST->isMisaligned128StoreSlow() && Opcode == Instruction::Store &&
      LT.second.is128BitVector() && Alignment < Align(16)) {
    // Unaligned stores are extremely inefficient. We don't split all
    // unaligned 128-bit stores because the negative impact that has shown in
    // practice on inlined block copy code.
    // We make such stores expensive so that we will only vectorize if there
    // are 6 other instructions getting vectorized.
    const int AmortizationCost = 6;

    return LT.first * 2 * AmortizationCost;
  }

  // Opaque ptr or ptr vector types are i64s and can be lowered to STP/LDPs.
  if (Ty->isPtrOrPtrVectorTy())
    return LT.first;

  if (useNeonVector(Ty)) {
    // Check truncating stores and extending loads.
    if (Ty->getScalarSizeInBits() != LT.second.getScalarSizeInBits()) {
      // v4i8 types are lowered to scalar a load/store and sshll/xtn.
      if (VT == MVT::v4i8)
        return 2;
      // Otherwise we need to scalarize.
      return cast<FixedVectorType>(Ty)->getNumElements() * 2;
    }
    EVT EltVT = VT.getVectorElementType();
    unsigned EltSize = EltVT.getScalarSizeInBits();
    if (!isPowerOf2_32(EltSize) || EltSize < 8 || EltSize > 64 ||
        VT.getVectorNumElements() >= (128 / EltSize) || Alignment != Align(1))
      return LT.first;
    // FIXME: v3i8 lowering currently is very inefficient, due to automatic
    // widening to v4i8, which produces suboptimal results.
    if (VT.getVectorNumElements() == 3 && EltVT == MVT::i8)
      return LT.first;

    // Check non-power-of-2 loads/stores for legal vector element types with
    // NEON. Non-power-of-2 memory ops will get broken down to a set of
    // operations on smaller power-of-2 ops, including ld1/st1.
    LLVMContext &C = Ty->getContext();
    InstructionCost Cost(0);
    SmallVector<EVT> TypeWorklist;
    TypeWorklist.push_back(VT);
    while (!TypeWorklist.empty()) {
      EVT CurrVT = TypeWorklist.pop_back_val();
      unsigned CurrNumElements = CurrVT.getVectorNumElements();
      if (isPowerOf2_32(CurrNumElements)) {
        Cost += 1;
        continue;
      }

      unsigned PrevPow2 = NextPowerOf2(CurrNumElements) / 2;
      TypeWorklist.push_back(EVT::getVectorVT(C, EltVT, PrevPow2));
      TypeWorklist.push_back(
          EVT::getVectorVT(C, EltVT, CurrNumElements - PrevPow2));
    }
    return Cost;
  }

  return LT.first;
}

InstructionCost AArch64TTIImpl::getInterleavedMemoryOpCost(
    unsigned Opcode, Type *VecTy, unsigned Factor, ArrayRef<unsigned> Indices,
    Align Alignment, unsigned AddressSpace, TTI::TargetCostKind CostKind,
    bool UseMaskForCond, bool UseMaskForGaps) const {
  assert(Factor >= 2 && "Invalid interleave factor");
  auto *VecVTy = cast<VectorType>(VecTy);

  if (VecTy->isScalableTy() && !ST->hasSVE())
<<<<<<< HEAD
=======
    return InstructionCost::getInvalid();

  // Scalable VFs will emit vector.[de]interleave intrinsics, and currently we
  // only have lowering for power-of-2 factors.
  // TODO: Add lowering for vector.[de]interleave3 intrinsics and support in
  // InterleavedAccessPass for ld3/st3
  if (VecTy->isScalableTy() && !isPowerOf2_32(Factor))
>>>>>>> 4084ffcf
    return InstructionCost::getInvalid();

  // Vectorization for masked interleaved accesses is only enabled for scalable
  // VF.
  if (!VecTy->isScalableTy() && (UseMaskForCond || UseMaskForGaps))
    return InstructionCost::getInvalid();

  if (!UseMaskForGaps && Factor <= TLI->getMaxSupportedInterleaveFactor()) {
    unsigned MinElts = VecVTy->getElementCount().getKnownMinValue();
    auto *SubVecTy =
        VectorType::get(VecVTy->getElementType(),
                        VecVTy->getElementCount().divideCoefficientBy(Factor));

    // ldN/stN only support legal vector types of size 64 or 128 in bits.
    // Accesses having vector types that are a multiple of 128 bits can be
    // matched to more than one ldN/stN instruction.
    bool UseScalable;
    if (MinElts % Factor == 0 &&
        TLI->isLegalInterleavedAccessType(SubVecTy, DL, UseScalable))
      return Factor * TLI->getNumInterleavedAccesses(SubVecTy, DL, UseScalable);
  }

  return BaseT::getInterleavedMemoryOpCost(Opcode, VecTy, Factor, Indices,
                                           Alignment, AddressSpace, CostKind,
                                           UseMaskForCond, UseMaskForGaps);
}

InstructionCost
AArch64TTIImpl::getCostOfKeepingLiveOverCall(ArrayRef<Type *> Tys) const {
  InstructionCost Cost = 0;
  TTI::TargetCostKind CostKind = TTI::TCK_RecipThroughput;
  for (auto *I : Tys) {
    if (!I->isVectorTy())
      continue;
    if (I->getScalarSizeInBits() * cast<FixedVectorType>(I)->getNumElements() ==
        128)
      Cost += getMemoryOpCost(Instruction::Store, I, Align(128), 0, CostKind) +
              getMemoryOpCost(Instruction::Load, I, Align(128), 0, CostKind);
  }
  return Cost;
}

unsigned AArch64TTIImpl::getMaxInterleaveFactor(ElementCount VF) const {
  return ST->getMaxInterleaveFactor();
}

// For Falkor, we want to avoid having too many strided loads in a loop since
// that can exhaust the HW prefetcher resources.  We adjust the unroller
// MaxCount preference below to attempt to ensure unrolling doesn't create too
// many strided loads.
static void
getFalkorUnrollingPreferences(Loop *L, ScalarEvolution &SE,
                              TargetTransformInfo::UnrollingPreferences &UP) {
  enum { MaxStridedLoads = 7 };
  auto countStridedLoads = [](Loop *L, ScalarEvolution &SE) {
    int StridedLoads = 0;
    // FIXME? We could make this more precise by looking at the CFG and
    // e.g. not counting loads in each side of an if-then-else diamond.
    for (const auto BB : L->blocks()) {
      for (auto &I : *BB) {
        LoadInst *LMemI = dyn_cast<LoadInst>(&I);
        if (!LMemI)
          continue;

        Value *PtrValue = LMemI->getPointerOperand();
        if (L->isLoopInvariant(PtrValue))
          continue;

        const SCEV *LSCEV = SE.getSCEV(PtrValue);
        const SCEVAddRecExpr *LSCEVAddRec = dyn_cast<SCEVAddRecExpr>(LSCEV);
        if (!LSCEVAddRec || !LSCEVAddRec->isAffine())
          continue;

        // FIXME? We could take pairing of unrolled load copies into account
        // by looking at the AddRec, but we would probably have to limit this
        // to loops with no stores or other memory optimization barriers.
        ++StridedLoads;
        // We've seen enough strided loads that seeing more won't make a
        // difference.
        if (StridedLoads > MaxStridedLoads / 2)
          return StridedLoads;
      }
    }
    return StridedLoads;
  };

  int StridedLoads = countStridedLoads(L, SE);
  LLVM_DEBUG(dbgs() << "falkor-hwpf: detected " << StridedLoads
                    << " strided loads\n");
  // Pick the largest power of 2 unroll count that won't result in too many
  // strided loads.
  if (StridedLoads) {
    UP.MaxCount = 1 << Log2_32(MaxStridedLoads / StridedLoads);
    LLVM_DEBUG(dbgs() << "falkor-hwpf: setting unroll MaxCount to "
                      << UP.MaxCount << '\n');
  }
}

// This function returns true if the loop:
//  1. Has a valid cost, and
//  2. Has a cost within the supplied budget.
// Otherwise it returns false.
static bool isLoopSizeWithinBudget(Loop *L, const AArch64TTIImpl &TTI,
                                   InstructionCost Budget,
                                   unsigned *FinalSize) {
  // Estimate the size of the loop.
  InstructionCost LoopCost = 0;

  for (auto *BB : L->getBlocks()) {
    for (auto &I : *BB) {
      SmallVector<const Value *, 4> Operands(I.operand_values());
      InstructionCost Cost =
          TTI.getInstructionCost(&I, Operands, TTI::TCK_CodeSize);
      // This can happen with intrinsics that don't currently have a cost model
      // or for some operations that require SVE.
      if (!Cost.isValid())
        return false;

      LoopCost += Cost;
      if (LoopCost > Budget)
        return false;
    }
  }

  if (FinalSize)
    *FinalSize = LoopCost.getValue();
  return true;
}

static bool shouldUnrollMultiExitLoop(Loop *L, ScalarEvolution &SE,
                                      const AArch64TTIImpl &TTI) {
  // Only consider loops with unknown trip counts for which we can determine
  // a symbolic expression. Multi-exit loops with small known trip counts will
  // likely be unrolled anyway.
  const SCEV *BTC = SE.getSymbolicMaxBackedgeTakenCount(L);
  if (isa<SCEVConstant>(BTC) || isa<SCEVCouldNotCompute>(BTC))
    return false;

  // It might not be worth unrolling loops with low max trip counts. Restrict
  // this to max trip counts > 32 for now.
  unsigned MaxTC = SE.getSmallConstantMaxTripCount(L);
  if (MaxTC > 0 && MaxTC <= 32)
    return false;

  // Make sure the loop size is <= 5.
  if (!isLoopSizeWithinBudget(L, TTI, 5, nullptr))
    return false;

  // Small search loops with multiple exits can be highly beneficial to unroll.
  // We only care about loops with exactly two exiting blocks, although each
  // block could jump to the same exit block.
  ArrayRef<BasicBlock *> Blocks = L->getBlocks();
  if (Blocks.size() != 2)
    return false;

  if (any_of(Blocks, [](BasicBlock *BB) {
        return !isa<BranchInst>(BB->getTerminator());
      }))
    return false;

  return true;
}

/// For Apple CPUs, we want to runtime-unroll loops to make better use if the
/// OOO engine's wide instruction window and various predictors.
static void
getAppleRuntimeUnrollPreferences(Loop *L, ScalarEvolution &SE,
                                 TargetTransformInfo::UnrollingPreferences &UP,
                                 const AArch64TTIImpl &TTI) {
  // Limit loops with structure that is highly likely to benefit from runtime
  // unrolling; that is we exclude outer loops and loops with many blocks (i.e.
  // likely with complex control flow). Note that the heuristics here may be
  // overly conservative and we err on the side of avoiding runtime unrolling
  // rather than unroll excessively. They are all subject to further refinement.
  if (!L->isInnermost() || L->getNumBlocks() > 8)
    return;

  // Loops with multiple exits are handled by common code.
  if (!L->getExitBlock())
    return;

  const SCEV *BTC = SE.getSymbolicMaxBackedgeTakenCount(L);
  if (isa<SCEVConstant>(BTC) || isa<SCEVCouldNotCompute>(BTC) ||
      (SE.getSmallConstantMaxTripCount(L) > 0 &&
       SE.getSmallConstantMaxTripCount(L) <= 32))
    return;

  if (findStringMetadataForLoop(L, "llvm.loop.isvectorized"))
    return;

  if (SE.getSymbolicMaxBackedgeTakenCount(L) != SE.getBackedgeTakenCount(L))
    return;

  // Limit to loops with trip counts that are cheap to expand.
  UP.SCEVExpansionBudget = 1;

  // Try to unroll small, single block loops, if they have load/store
  // dependencies, to expose more parallel memory access streams.
  BasicBlock *Header = L->getHeader();
  if (Header == L->getLoopLatch()) {
    // Estimate the size of the loop.
    unsigned Size;
    if (!isLoopSizeWithinBudget(L, TTI, 8, &Size))
      return;

    SmallPtrSet<Value *, 8> LoadedValues;
    SmallVector<StoreInst *> Stores;
    for (auto *BB : L->blocks()) {
      for (auto &I : *BB) {
        Value *Ptr = getLoadStorePointerOperand(&I);
        if (!Ptr)
          continue;
        const SCEV *PtrSCEV = SE.getSCEV(Ptr);
        if (SE.isLoopInvariant(PtrSCEV, L))
          continue;
        if (isa<LoadInst>(&I))
          LoadedValues.insert(&I);
        else
          Stores.push_back(cast<StoreInst>(&I));
      }
    }

    // Try to find an unroll count that maximizes the use of the instruction
    // window, i.e. trying to fetch as many instructions per cycle as possible.
    unsigned MaxInstsPerLine = 16;
    unsigned UC = 1;
    unsigned BestUC = 1;
    unsigned SizeWithBestUC = BestUC * Size;
    while (UC <= 8) {
      unsigned SizeWithUC = UC * Size;
      if (SizeWithUC > 48)
        break;
      if ((SizeWithUC % MaxInstsPerLine) == 0 ||
          (SizeWithBestUC % MaxInstsPerLine) < (SizeWithUC % MaxInstsPerLine)) {
        BestUC = UC;
        SizeWithBestUC = BestUC * Size;
      }
      UC++;
    }

    if (BestUC == 1 || none_of(Stores, [&LoadedValues](StoreInst *SI) {
          return LoadedValues.contains(SI->getOperand(0));
        }))
      return;

    UP.Runtime = true;
    UP.DefaultUnrollRuntimeCount = BestUC;
    return;
  }

  // Try to runtime-unroll loops with early-continues depending on loop-varying
  // loads; this helps with branch-prediction for the early-continues.
  auto *Term = dyn_cast<BranchInst>(Header->getTerminator());
  auto *Latch = L->getLoopLatch();
  SmallVector<BasicBlock *> Preds(predecessors(Latch));
  if (!Term || !Term->isConditional() || Preds.size() == 1 ||
      none_of(Preds, [Header](BasicBlock *Pred) { return Header == Pred; }) ||
      none_of(Preds, [L](BasicBlock *Pred) { return L->contains(Pred); }))
    return;

  std::function<bool(Instruction *, unsigned)> DependsOnLoopLoad =
      [&](Instruction *I, unsigned Depth) -> bool {
    if (isa<PHINode>(I) || L->isLoopInvariant(I) || Depth > 8)
      return false;

    if (isa<LoadInst>(I))
      return true;

    return any_of(I->operands(), [&](Value *V) {
      auto *I = dyn_cast<Instruction>(V);
      return I && DependsOnLoopLoad(I, Depth + 1);
    });
  };
  CmpPredicate Pred;
  Instruction *I;
  if (match(Term, m_Br(m_ICmp(Pred, m_Instruction(I), m_Value()), m_Value(),
                       m_Value())) &&
      DependsOnLoopLoad(I, 0)) {
    UP.Runtime = true;
  }
}

void AArch64TTIImpl::getUnrollingPreferences(
    Loop *L, ScalarEvolution &SE, TTI::UnrollingPreferences &UP,
    OptimizationRemarkEmitter *ORE) const {
  // Enable partial unrolling and runtime unrolling.
  BaseT::getUnrollingPreferences(L, SE, UP, ORE);

  UP.UpperBound = true;

  // For inner loop, it is more likely to be a hot one, and the runtime check
  // can be promoted out from LICM pass, so the overhead is less, let's try
  // a larger threshold to unroll more loops.
  if (L->getLoopDepth() > 1)
    UP.PartialThreshold *= 2;

  // Disable partial & runtime unrolling on -Os.
  UP.PartialOptSizeThreshold = 0;

  // Scan the loop: don't unroll loops with calls as this could prevent
  // inlining. Don't unroll vector loops either, as they don't benefit much from
  // unrolling.
  for (auto *BB : L->getBlocks()) {
    for (auto &I : *BB) {
      // Don't unroll vectorised loop.
      if (I.getType()->isVectorTy())
        return;

      if (isa<CallBase>(I)) {
        if (isa<CallInst>(I) || isa<InvokeInst>(I))
          if (const Function *F = cast<CallBase>(I).getCalledFunction())
            if (!isLoweredToCall(F))
              continue;
        return;
      }
    }
  }

  // Apply subtarget-specific unrolling preferences.
  switch (ST->getProcFamily()) {
  case AArch64Subtarget::AppleA14:
  case AArch64Subtarget::AppleA15:
  case AArch64Subtarget::AppleA16:
  case AArch64Subtarget::AppleM4:
    getAppleRuntimeUnrollPreferences(L, SE, UP, *this);
    break;
  case AArch64Subtarget::Falkor:
    if (EnableFalkorHWPFUnrollFix)
      getFalkorUnrollingPreferences(L, SE, UP);
    break;
  default:
    break;
  }

  // If this is a small, multi-exit loop similar to something like std::find,
  // then there is typically a performance improvement achieved by unrolling.
  if (!L->getExitBlock() && shouldUnrollMultiExitLoop(L, SE, *this)) {
    UP.RuntimeUnrollMultiExit = true;
    UP.Runtime = true;
    // Limit unroll count.
    UP.DefaultUnrollRuntimeCount = 4;
    // Allow slightly more costly trip-count expansion to catch search loops
    // with pointer inductions.
    UP.SCEVExpansionBudget = 5;
    return;
  }

  // Enable runtime unrolling for in-order models
  // If mcpu is omitted, getProcFamily() returns AArch64Subtarget::Others, so by
  // checking for that case, we can ensure that the default behaviour is
  // unchanged
  if (ST->getProcFamily() != AArch64Subtarget::Generic &&
      !ST->getSchedModel().isOutOfOrder()) {
    UP.Runtime = true;
    UP.Partial = true;
    UP.UnrollRemainder = true;
    UP.DefaultUnrollRuntimeCount = 4;

    UP.UnrollAndJam = true;
    UP.UnrollAndJamInnerLoopThreshold = 60;
  }
}

void AArch64TTIImpl::getPeelingPreferences(Loop *L, ScalarEvolution &SE,
                                           TTI::PeelingPreferences &PP) const {
  BaseT::getPeelingPreferences(L, SE, PP);
}

Value *
AArch64TTIImpl::getOrCreateResultFromMemIntrinsic(IntrinsicInst *Inst,
                                                  Type *ExpectedType) const {
  switch (Inst->getIntrinsicID()) {
  default:
    return nullptr;
  case Intrinsic::aarch64_neon_st2:
  case Intrinsic::aarch64_neon_st3:
  case Intrinsic::aarch64_neon_st4: {
    // Create a struct type
    StructType *ST = dyn_cast<StructType>(ExpectedType);
    if (!ST)
      return nullptr;
    unsigned NumElts = Inst->arg_size() - 1;
    if (ST->getNumElements() != NumElts)
      return nullptr;
    for (unsigned i = 0, e = NumElts; i != e; ++i) {
      if (Inst->getArgOperand(i)->getType() != ST->getElementType(i))
        return nullptr;
    }
    Value *Res = PoisonValue::get(ExpectedType);
    IRBuilder<> Builder(Inst);
    for (unsigned i = 0, e = NumElts; i != e; ++i) {
      Value *L = Inst->getArgOperand(i);
      Res = Builder.CreateInsertValue(Res, L, i);
    }
    return Res;
  }
  case Intrinsic::aarch64_neon_ld2:
  case Intrinsic::aarch64_neon_ld3:
  case Intrinsic::aarch64_neon_ld4:
    if (Inst->getType() == ExpectedType)
      return Inst;
    return nullptr;
  }
}

bool AArch64TTIImpl::getTgtMemIntrinsic(IntrinsicInst *Inst,
                                        MemIntrinsicInfo &Info) const {
  switch (Inst->getIntrinsicID()) {
  default:
    break;
  case Intrinsic::aarch64_neon_ld2:
  case Intrinsic::aarch64_neon_ld3:
  case Intrinsic::aarch64_neon_ld4:
    Info.ReadMem = true;
    Info.WriteMem = false;
    Info.PtrVal = Inst->getArgOperand(0);
    break;
  case Intrinsic::aarch64_neon_st2:
  case Intrinsic::aarch64_neon_st3:
  case Intrinsic::aarch64_neon_st4:
    Info.ReadMem = false;
    Info.WriteMem = true;
    Info.PtrVal = Inst->getArgOperand(Inst->arg_size() - 1);
    break;
  }

  switch (Inst->getIntrinsicID()) {
  default:
    return false;
  case Intrinsic::aarch64_neon_ld2:
  case Intrinsic::aarch64_neon_st2:
    Info.MatchingId = VECTOR_LDST_TWO_ELEMENTS;
    break;
  case Intrinsic::aarch64_neon_ld3:
  case Intrinsic::aarch64_neon_st3:
    Info.MatchingId = VECTOR_LDST_THREE_ELEMENTS;
    break;
  case Intrinsic::aarch64_neon_ld4:
  case Intrinsic::aarch64_neon_st4:
    Info.MatchingId = VECTOR_LDST_FOUR_ELEMENTS;
    break;
  }
  return true;
}

/// See if \p I should be considered for address type promotion. We check if \p
/// I is a sext with right type and used in memory accesses. If it used in a
/// "complex" getelementptr, we allow it to be promoted without finding other
/// sext instructions that sign extended the same initial value. A getelementptr
/// is considered as "complex" if it has more than 2 operands.
bool AArch64TTIImpl::shouldConsiderAddressTypePromotion(
    const Instruction &I, bool &AllowPromotionWithoutCommonHeader) const {
  bool Considerable = false;
  AllowPromotionWithoutCommonHeader = false;
  if (!isa<SExtInst>(&I))
    return false;
  Type *ConsideredSExtType =
      Type::getInt64Ty(I.getParent()->getParent()->getContext());
  if (I.getType() != ConsideredSExtType)
    return false;
  // See if the sext is the one with the right type and used in at least one
  // GetElementPtrInst.
  for (const User *U : I.users()) {
    if (const GetElementPtrInst *GEPInst = dyn_cast<GetElementPtrInst>(U)) {
      Considerable = true;
      // A getelementptr is considered as "complex" if it has more than 2
      // operands. We will promote a SExt used in such complex GEP as we
      // expect some computation to be merged if they are done on 64 bits.
      if (GEPInst->getNumOperands() > 2) {
        AllowPromotionWithoutCommonHeader = true;
        break;
      }
    }
  }
  return Considerable;
}

bool AArch64TTIImpl::isLegalToVectorizeReduction(
    const RecurrenceDescriptor &RdxDesc, ElementCount VF) const {
  if (!VF.isScalable())
    return true;

  Type *Ty = RdxDesc.getRecurrenceType();
  if (Ty->isBFloatTy() || !isElementTypeLegalForScalableVector(Ty))
    return false;

  switch (RdxDesc.getRecurrenceKind()) {
  case RecurKind::Add:
  case RecurKind::FAdd:
  case RecurKind::And:
  case RecurKind::Or:
  case RecurKind::Xor:
  case RecurKind::SMin:
  case RecurKind::SMax:
  case RecurKind::UMin:
  case RecurKind::UMax:
  case RecurKind::FMin:
  case RecurKind::FMax:
  case RecurKind::FMulAdd:
  case RecurKind::AnyOf:
    return true;
  default:
    return false;
  }
}

InstructionCost
AArch64TTIImpl::getMinMaxReductionCost(Intrinsic::ID IID, VectorType *Ty,
                                       FastMathFlags FMF,
                                       TTI::TargetCostKind CostKind) const {
  // The code-generator is currently not able to handle scalable vectors
  // of <vscale x 1 x eltty> yet, so return an invalid cost to avoid selecting
  // it. This change will be removed when code-generation for these types is
  // sufficiently reliable.
  if (auto *VTy = dyn_cast<ScalableVectorType>(Ty))
    if (VTy->getElementCount() == ElementCount::getScalable(1))
      return InstructionCost::getInvalid();

  std::pair<InstructionCost, MVT> LT = getTypeLegalizationCost(Ty);

  if (LT.second.getScalarType() == MVT::f16 && !ST->hasFullFP16())
    return BaseT::getMinMaxReductionCost(IID, Ty, FMF, CostKind);

  InstructionCost LegalizationCost = 0;
  if (LT.first > 1) {
    Type *LegalVTy = EVT(LT.second).getTypeForEVT(Ty->getContext());
    IntrinsicCostAttributes Attrs(IID, LegalVTy, {LegalVTy, LegalVTy}, FMF);
    LegalizationCost = getIntrinsicInstrCost(Attrs, CostKind) * (LT.first - 1);
  }

  return LegalizationCost + /*Cost of horizontal reduction*/ 2;
}

InstructionCost AArch64TTIImpl::getArithmeticReductionCostSVE(
    unsigned Opcode, VectorType *ValTy, TTI::TargetCostKind CostKind) const {
  std::pair<InstructionCost, MVT> LT = getTypeLegalizationCost(ValTy);
  InstructionCost LegalizationCost = 0;
  if (LT.first > 1) {
    Type *LegalVTy = EVT(LT.second).getTypeForEVT(ValTy->getContext());
    LegalizationCost = getArithmeticInstrCost(Opcode, LegalVTy, CostKind);
    LegalizationCost *= LT.first - 1;
  }

  int ISD = TLI->InstructionOpcodeToISD(Opcode);
  assert(ISD && "Invalid opcode");
  // Add the final reduction cost for the legal horizontal reduction
  switch (ISD) {
  case ISD::ADD:
  case ISD::AND:
  case ISD::OR:
  case ISD::XOR:
  case ISD::FADD:
    return LegalizationCost + 2;
  default:
    return InstructionCost::getInvalid();
  }
}

InstructionCost
AArch64TTIImpl::getArithmeticReductionCost(unsigned Opcode, VectorType *ValTy,
                                           std::optional<FastMathFlags> FMF,
                                           TTI::TargetCostKind CostKind) const {
  // The code-generator is currently not able to handle scalable vectors
  // of <vscale x 1 x eltty> yet, so return an invalid cost to avoid selecting
  // it. This change will be removed when code-generation for these types is
  // sufficiently reliable.
  if (auto *VTy = dyn_cast<ScalableVectorType>(ValTy))
    if (VTy->getElementCount() == ElementCount::getScalable(1))
      return InstructionCost::getInvalid();

  if (TTI::requiresOrderedReduction(FMF)) {
    if (auto *FixedVTy = dyn_cast<FixedVectorType>(ValTy)) {
      InstructionCost BaseCost =
          BaseT::getArithmeticReductionCost(Opcode, ValTy, FMF, CostKind);
      // Add on extra cost to reflect the extra overhead on some CPUs. We still
      // end up vectorizing for more computationally intensive loops.
      return BaseCost + FixedVTy->getNumElements();
    }

    if (Opcode != Instruction::FAdd)
      return InstructionCost::getInvalid();

    auto *VTy = cast<ScalableVectorType>(ValTy);
    InstructionCost Cost =
        getArithmeticInstrCost(Opcode, VTy->getScalarType(), CostKind);
    Cost *= getMaxNumElements(VTy->getElementCount());
    return Cost;
  }

  if (isa<ScalableVectorType>(ValTy))
    return getArithmeticReductionCostSVE(Opcode, ValTy, CostKind);

  std::pair<InstructionCost, MVT> LT = getTypeLegalizationCost(ValTy);
  MVT MTy = LT.second;
  int ISD = TLI->InstructionOpcodeToISD(Opcode);
  assert(ISD && "Invalid opcode");

  // Horizontal adds can use the 'addv' instruction. We model the cost of these
  // instructions as twice a normal vector add, plus 1 for each legalization
  // step (LT.first). This is the only arithmetic vector reduction operation for
  // which we have an instruction.
  // OR, XOR and AND costs should match the codegen from:
  // OR: llvm/test/CodeGen/AArch64/reduce-or.ll
  // XOR: llvm/test/CodeGen/AArch64/reduce-xor.ll
  // AND: llvm/test/CodeGen/AArch64/reduce-and.ll
  static const CostTblEntry CostTblNoPairwise[]{
      {ISD::ADD, MVT::v8i8,   2},
      {ISD::ADD, MVT::v16i8,  2},
      {ISD::ADD, MVT::v4i16,  2},
      {ISD::ADD, MVT::v8i16,  2},
      {ISD::ADD, MVT::v4i32,  2},
      {ISD::ADD, MVT::v2i64,  2},
      {ISD::OR,  MVT::v8i8,  15},
      {ISD::OR,  MVT::v16i8, 17},
      {ISD::OR,  MVT::v4i16,  7},
      {ISD::OR,  MVT::v8i16,  9},
      {ISD::OR,  MVT::v2i32,  3},
      {ISD::OR,  MVT::v4i32,  5},
      {ISD::OR,  MVT::v2i64,  3},
      {ISD::XOR, MVT::v8i8,  15},
      {ISD::XOR, MVT::v16i8, 17},
      {ISD::XOR, MVT::v4i16,  7},
      {ISD::XOR, MVT::v8i16,  9},
      {ISD::XOR, MVT::v2i32,  3},
      {ISD::XOR, MVT::v4i32,  5},
      {ISD::XOR, MVT::v2i64,  3},
      {ISD::AND, MVT::v8i8,  15},
      {ISD::AND, MVT::v16i8, 17},
      {ISD::AND, MVT::v4i16,  7},
      {ISD::AND, MVT::v8i16,  9},
      {ISD::AND, MVT::v2i32,  3},
      {ISD::AND, MVT::v4i32,  5},
      {ISD::AND, MVT::v2i64,  3},
  };
  switch (ISD) {
  default:
    break;
  case ISD::FADD:
    if (Type *EltTy = ValTy->getScalarType();
        // FIXME: For half types without fullfp16 support, this could extend and
        // use a fp32 faddp reduction but current codegen unrolls.
        MTy.isVector() && (EltTy->isFloatTy() || EltTy->isDoubleTy() ||
                           (EltTy->isHalfTy() && ST->hasFullFP16()))) {
      const unsigned NElts = MTy.getVectorNumElements();
      if (ValTy->getElementCount().getFixedValue() >= 2 && NElts >= 2 &&
          isPowerOf2_32(NElts))
        // Reduction corresponding to series of fadd instructions is lowered to
        // series of faddp instructions. faddp has latency/throughput that
        // matches fadd instruction and hence, every faddp instruction can be
        // considered to have a relative cost = 1 with
        // CostKind = TCK_RecipThroughput.
        // An faddp will pairwise add vector elements, so the size of input
        // vector reduces by half every time, requiring
        // #(faddp instructions) = log2_32(NElts).
        return (LT.first - 1) + /*No of faddp instructions*/ Log2_32(NElts);
    }
    break;
  case ISD::ADD:
    if (const auto *Entry = CostTableLookup(CostTblNoPairwise, ISD, MTy))
      return (LT.first - 1) + Entry->Cost;
    break;
  case ISD::XOR:
  case ISD::AND:
  case ISD::OR:
    const auto *Entry = CostTableLookup(CostTblNoPairwise, ISD, MTy);
    if (!Entry)
      break;
    auto *ValVTy = cast<FixedVectorType>(ValTy);
    if (MTy.getVectorNumElements() <= ValVTy->getNumElements() &&
        isPowerOf2_32(ValVTy->getNumElements())) {
      InstructionCost ExtraCost = 0;
      if (LT.first != 1) {
        // Type needs to be split, so there is an extra cost of LT.first - 1
        // arithmetic ops.
        auto *Ty = FixedVectorType::get(ValTy->getElementType(),
                                        MTy.getVectorNumElements());
        ExtraCost = getArithmeticInstrCost(Opcode, Ty, CostKind);
        ExtraCost *= LT.first - 1;
      }
      // All and/or/xor of i1 will be lowered with maxv/minv/addv + fmov
      auto Cost = ValVTy->getElementType()->isIntegerTy(1) ? 2 : Entry->Cost;
      return Cost + ExtraCost;
    }
    break;
  }
  return BaseT::getArithmeticReductionCost(Opcode, ValTy, FMF, CostKind);
}

InstructionCost AArch64TTIImpl::getExtendedReductionCost(
    unsigned Opcode, bool IsUnsigned, Type *ResTy, VectorType *VecTy,
    std::optional<FastMathFlags> FMF, TTI::TargetCostKind CostKind) const {
  EVT VecVT = TLI->getValueType(DL, VecTy);
  EVT ResVT = TLI->getValueType(DL, ResTy);

  if (Opcode == Instruction::Add && VecVT.isSimple() && ResVT.isSimple() &&
      VecVT.getSizeInBits() >= 64) {
    std::pair<InstructionCost, MVT> LT = getTypeLegalizationCost(VecTy);

    // The legal cases are:
    //   UADDLV 8/16/32->32
    //   UADDLP 32->64
    unsigned RevVTSize = ResVT.getSizeInBits();
    if (((LT.second == MVT::v8i8 || LT.second == MVT::v16i8) &&
         RevVTSize <= 32) ||
        ((LT.second == MVT::v4i16 || LT.second == MVT::v8i16) &&
         RevVTSize <= 32) ||
        ((LT.second == MVT::v2i32 || LT.second == MVT::v4i32) &&
         RevVTSize <= 64))
      return (LT.first - 1) * 2 + 2;
  }

  return BaseT::getExtendedReductionCost(Opcode, IsUnsigned, ResTy, VecTy, FMF,
                                         CostKind);
}

InstructionCost
AArch64TTIImpl::getMulAccReductionCost(bool IsUnsigned, Type *ResTy,
                                       VectorType *VecTy,
                                       TTI::TargetCostKind CostKind) const {
  EVT VecVT = TLI->getValueType(DL, VecTy);
  EVT ResVT = TLI->getValueType(DL, ResTy);

  if (ST->hasDotProd() && VecVT.isSimple() && ResVT.isSimple()) {
    std::pair<InstructionCost, MVT> LT = getTypeLegalizationCost(VecTy);

    // The legal cases with dotprod are
    //   UDOT 8->32
    // Which requires an additional uaddv to sum the i32 values.
    if ((LT.second == MVT::v8i8 || LT.second == MVT::v16i8) &&
         ResVT == MVT::i32)
      return LT.first + 2;
  }

  return BaseT::getMulAccReductionCost(IsUnsigned, ResTy, VecTy, CostKind);
}

InstructionCost
AArch64TTIImpl::getSpliceCost(VectorType *Tp, int Index,
                              TTI::TargetCostKind CostKind) const {
  static const CostTblEntry ShuffleTbl[] = {
      { TTI::SK_Splice, MVT::nxv16i8,  1 },
      { TTI::SK_Splice, MVT::nxv8i16,  1 },
      { TTI::SK_Splice, MVT::nxv4i32,  1 },
      { TTI::SK_Splice, MVT::nxv2i64,  1 },
      { TTI::SK_Splice, MVT::nxv2f16,  1 },
      { TTI::SK_Splice, MVT::nxv4f16,  1 },
      { TTI::SK_Splice, MVT::nxv8f16,  1 },
      { TTI::SK_Splice, MVT::nxv2bf16, 1 },
      { TTI::SK_Splice, MVT::nxv4bf16, 1 },
      { TTI::SK_Splice, MVT::nxv8bf16, 1 },
      { TTI::SK_Splice, MVT::nxv2f32,  1 },
      { TTI::SK_Splice, MVT::nxv4f32,  1 },
      { TTI::SK_Splice, MVT::nxv2f64,  1 },
  };

  // The code-generator is currently not able to handle scalable vectors
  // of <vscale x 1 x eltty> yet, so return an invalid cost to avoid selecting
  // it. This change will be removed when code-generation for these types is
  // sufficiently reliable.
  if (Tp->getElementCount() == ElementCount::getScalable(1))
    return InstructionCost::getInvalid();

  std::pair<InstructionCost, MVT> LT = getTypeLegalizationCost(Tp);
  Type *LegalVTy = EVT(LT.second).getTypeForEVT(Tp->getContext());
  EVT PromotedVT = LT.second.getScalarType() == MVT::i1
                       ? TLI->getPromotedVTForPredicate(EVT(LT.second))
                       : LT.second;
  Type *PromotedVTy = EVT(PromotedVT).getTypeForEVT(Tp->getContext());
  InstructionCost LegalizationCost = 0;
  if (Index < 0) {
    LegalizationCost =
        getCmpSelInstrCost(Instruction::ICmp, PromotedVTy, PromotedVTy,
                           CmpInst::BAD_ICMP_PREDICATE, CostKind) +
        getCmpSelInstrCost(Instruction::Select, PromotedVTy, LegalVTy,
                           CmpInst::BAD_ICMP_PREDICATE, CostKind);
  }

  // Predicated splice are promoted when lowering. See AArch64ISelLowering.cpp
  // Cost performed on a promoted type.
  if (LT.second.getScalarType() == MVT::i1) {
    LegalizationCost +=
        getCastInstrCost(Instruction::ZExt, PromotedVTy, LegalVTy,
                         TTI::CastContextHint::None, CostKind) +
        getCastInstrCost(Instruction::Trunc, LegalVTy, PromotedVTy,
                         TTI::CastContextHint::None, CostKind);
  }
  const auto *Entry =
      CostTableLookup(ShuffleTbl, TTI::SK_Splice, PromotedVT.getSimpleVT());
  assert(Entry && "Illegal Type for Splice");
  LegalizationCost += Entry->Cost;
  return LegalizationCost * LT.first;
}

InstructionCost AArch64TTIImpl::getPartialReductionCost(
    unsigned Opcode, Type *InputTypeA, Type *InputTypeB, Type *AccumType,
    ElementCount VF, TTI::PartialReductionExtendKind OpAExtend,
    TTI::PartialReductionExtendKind OpBExtend,
    std::optional<unsigned> BinOp) const {
  InstructionCost Invalid = InstructionCost::getInvalid();
  InstructionCost Cost(TTI::TCC_Basic);

  // Sub opcodes currently only occur in chained cases.
  // Independent partial reduction subtractions are still costed as an add
  if (Opcode != Instruction::Add && Opcode != Instruction::Sub)
    return Invalid;

  if (InputTypeA != InputTypeB)
    return Invalid;

  EVT InputEVT = EVT::getEVT(InputTypeA);
  EVT AccumEVT = EVT::getEVT(AccumType);

  unsigned VFMinValue = VF.getKnownMinValue();

  if (VF.isScalable()) {
    if (!ST->isSVEorStreamingSVEAvailable())
      return Invalid;

    // Don't accept a partial reduction if the scaled accumulator is vscale x 1,
    // since we can't lower that type.
    unsigned Scale =
        AccumEVT.getScalarSizeInBits() / InputEVT.getScalarSizeInBits();
    if (VFMinValue == Scale)
      return Invalid;
  }
  if (VF.isFixed() &&
      (!ST->isNeonAvailable() || !ST->hasDotProd() || AccumEVT == MVT::i64))
    return Invalid;

  if (InputEVT == MVT::i8) {
    switch (VFMinValue) {
    default:
      return Invalid;
    case 8:
      if (AccumEVT == MVT::i32)
        Cost *= 2;
      else if (AccumEVT != MVT::i64)
        return Invalid;
      break;
    case 16:
      if (AccumEVT == MVT::i64)
        Cost *= 2;
      else if (AccumEVT != MVT::i32)
        return Invalid;
      break;
    }
  } else if (InputEVT == MVT::i16) {
    // FIXME: Allow i32 accumulator but increase cost, as we would extend
    //        it to i64.
    if (VFMinValue != 8 || AccumEVT != MVT::i64)
      return Invalid;
  } else
    return Invalid;

  // AArch64 supports lowering mixed fixed-width extensions to a usdot but only
  // if the i8mm feature is available.
  if (OpAExtend == TTI::PR_None || OpBExtend == TTI::PR_None ||
      (OpAExtend != OpBExtend && !ST->hasMatMulInt8()))
    return Invalid;

  if (!BinOp || *BinOp != Instruction::Mul)
    return Invalid;

  return Cost;
}

InstructionCost AArch64TTIImpl::getShuffleCost(
    TTI::ShuffleKind Kind, VectorType *Tp, ArrayRef<int> Mask,
    TTI::TargetCostKind CostKind, int Index, VectorType *SubTp,
    ArrayRef<const Value *> Args, const Instruction *CxtI) const {
  std::pair<InstructionCost, MVT> LT = getTypeLegalizationCost(Tp);

  // If we have a Mask, and the LT is being legalized somehow, split the Mask
  // into smaller vectors and sum the cost of each shuffle.
  if (!Mask.empty() && isa<FixedVectorType>(Tp) && LT.second.isVector() &&
      LT.second.getScalarSizeInBits() * Mask.size() > 128 &&
      Tp->getScalarSizeInBits() == LT.second.getScalarSizeInBits() &&
      Mask.size() > LT.second.getVectorNumElements() && !Index && !SubTp) {

    // Check for LD3/LD4 instructions, which are represented in llvm IR as
    // deinterleaving-shuffle(load). The shuffle cost could potentially be free,
    // but we model it with a cost of LT.first so that LD3/LD4 have a higher
    // cost than just the load.
    if (Args.size() >= 1 && isa<LoadInst>(Args[0]) &&
        (ShuffleVectorInst::isDeInterleaveMaskOfFactor(Mask, 3) ||
         ShuffleVectorInst::isDeInterleaveMaskOfFactor(Mask, 4)))
      return std::max<InstructionCost>(1, LT.first / 4);

    // Check for ST3/ST4 instructions, which are represented in llvm IR as
    // store(interleaving-shuffle). The shuffle cost could potentially be free,
    // but we model it with a cost of LT.first so that ST3/ST4 have a higher
    // cost than just the store.
    if (CxtI && CxtI->hasOneUse() && isa<StoreInst>(*CxtI->user_begin()) &&
        (ShuffleVectorInst::isInterleaveMask(
             Mask, 4, Tp->getElementCount().getKnownMinValue() * 2) ||
         ShuffleVectorInst::isInterleaveMask(
             Mask, 3, Tp->getElementCount().getKnownMinValue() * 2)))
      return LT.first;

    unsigned TpNumElts = Mask.size();
    unsigned LTNumElts = LT.second.getVectorNumElements();
    unsigned NumVecs = (TpNumElts + LTNumElts - 1) / LTNumElts;
    VectorType *NTp =
        VectorType::get(Tp->getScalarType(), LT.second.getVectorElementCount());
    InstructionCost Cost;
    std::map<std::tuple<unsigned, unsigned, SmallVector<int>>, InstructionCost>
        PreviousCosts;
    for (unsigned N = 0; N < NumVecs; N++) {
      SmallVector<int> NMask;
      // Split the existing mask into chunks of size LTNumElts. Track the source
      // sub-vectors to ensure the result has at most 2 inputs.
      unsigned Source1 = 0, Source2 = 0;
      unsigned NumSources = 0;
      for (unsigned E = 0; E < LTNumElts; E++) {
        int MaskElt = (N * LTNumElts + E < TpNumElts) ? Mask[N * LTNumElts + E]
                                                      : PoisonMaskElem;
        if (MaskElt < 0) {
          NMask.push_back(PoisonMaskElem);
          continue;
        }

        // Calculate which source from the input this comes from and whether it
        // is new to us.
        unsigned Source = MaskElt / LTNumElts;
        if (NumSources == 0) {
          Source1 = Source;
          NumSources = 1;
        } else if (NumSources == 1 && Source != Source1) {
          Source2 = Source;
          NumSources = 2;
        } else if (NumSources >= 2 && Source != Source1 && Source != Source2) {
          NumSources++;
        }

        // Add to the new mask. For the NumSources>2 case these are not correct,
        // but are only used for the modular lane number.
        if (Source == Source1)
          NMask.push_back(MaskElt % LTNumElts);
        else if (Source == Source2)
          NMask.push_back(MaskElt % LTNumElts + LTNumElts);
        else
          NMask.push_back(MaskElt % LTNumElts);
      }
      // Check if we have already generated this sub-shuffle, which means we
      // will have already generated the output. For example a <16 x i32> splat
      // will be the same sub-splat 4 times, which only needs to be generated
      // once and reused.
      auto Result =
          PreviousCosts.insert({std::make_tuple(Source1, Source2, NMask), 0});
      // Check if it was already in the map (already costed).
      if (!Result.second)
        continue;
      // If the sub-mask has at most 2 input sub-vectors then re-cost it using
      // getShuffleCost. If not then cost it using the worst case as the number
      // of element moves into a new vector.
      InstructionCost NCost =
          NumSources <= 2
              ? getShuffleCost(NumSources <= 1 ? TTI::SK_PermuteSingleSrc
                                               : TTI::SK_PermuteTwoSrc,
                               NTp, NMask, CostKind, 0, nullptr, Args, CxtI)
              : LTNumElts;
      Result.first->second = NCost;
      Cost += NCost;
    }
    return Cost;
  }

  Kind = improveShuffleKindFromMask(Kind, Mask, Tp, Index, SubTp);
  bool IsExtractSubvector = Kind == TTI::SK_ExtractSubvector;
  // A subvector extract can be implemented with an ext (or trivial extract, if
  // from lane 0). This currently only handles low or high extracts to prevent
  // SLP vectorizer regressions.
  if (IsExtractSubvector && LT.second.isFixedLengthVector()) {
    if (LT.second.is128BitVector() &&
        cast<FixedVectorType>(SubTp)->getNumElements() ==
            LT.second.getVectorNumElements() / 2) {
      if (Index == 0)
        return 0;
      if (Index == (int)LT.second.getVectorNumElements() / 2)
        return 1;
    }
    Kind = TTI::SK_PermuteSingleSrc;
  }

  // Check for broadcast loads, which are supported by the LD1R instruction.
  // In terms of code-size, the shuffle vector is free when a load + dup get
  // folded into a LD1R. That's what we check and return here. For performance
  // and reciprocal throughput, a LD1R is not completely free. In this case, we
  // return the cost for the broadcast below (i.e. 1 for most/all types), so
  // that we model the load + dup sequence slightly higher because LD1R is a
  // high latency instruction.
  if (CostKind == TTI::TCK_CodeSize && Kind == TTI::SK_Broadcast) {
    bool IsLoad = !Args.empty() && isa<LoadInst>(Args[0]);
    if (IsLoad && LT.second.isVector() &&
        isLegalBroadcastLoad(Tp->getElementType(),
                             LT.second.getVectorElementCount()))
      return 0;
  }

  // If we have 4 elements for the shuffle and a Mask, get the cost straight
  // from the perfect shuffle tables.
  if (Mask.size() == 4 && Tp->getElementCount() == ElementCount::getFixed(4) &&
      (Tp->getScalarSizeInBits() == 16 || Tp->getScalarSizeInBits() == 32) &&
      all_of(Mask, [](int E) { return E < 8; }))
    return getPerfectShuffleCost(Mask);

  // Check for identity masks, which we can treat as free.
  if (!Mask.empty() && LT.second.isFixedLengthVector() &&
      (Kind == TTI::SK_PermuteTwoSrc || Kind == TTI::SK_PermuteSingleSrc) &&
      all_of(enumerate(Mask), [](const auto &M) {
        return M.value() < 0 || M.value() == (int)M.index();
      }))
    return 0;

  // Check for other shuffles that are not SK_ kinds but we have native
  // instructions for, for example ZIP and UZP.
  unsigned Unused;
  if (LT.second.isFixedLengthVector() &&
      LT.second.getVectorNumElements() == Mask.size() &&
      (Kind == TTI::SK_PermuteTwoSrc || Kind == TTI::SK_PermuteSingleSrc) &&
      (isZIPMask(Mask, LT.second.getVectorNumElements(), Unused) ||
       isUZPMask(Mask, LT.second.getVectorNumElements(), Unused) ||
       isREVMask(Mask, LT.second.getScalarSizeInBits(),
                 LT.second.getVectorNumElements(), 16) ||
       isREVMask(Mask, LT.second.getScalarSizeInBits(),
                 LT.second.getVectorNumElements(), 32) ||
       isREVMask(Mask, LT.second.getScalarSizeInBits(),
                 LT.second.getVectorNumElements(), 64) ||
       // Check for non-zero lane splats
       all_of(drop_begin(Mask),
              [&Mask](int M) { return M < 0 || M == Mask[0]; })))
    return 1;

  if (Kind == TTI::SK_Broadcast || Kind == TTI::SK_Transpose ||
      Kind == TTI::SK_Select || Kind == TTI::SK_PermuteSingleSrc ||
      Kind == TTI::SK_Reverse || Kind == TTI::SK_Splice) {
    static const CostTblEntry ShuffleTbl[] = {
        // Broadcast shuffle kinds can be performed with 'dup'.
        {TTI::SK_Broadcast, MVT::v8i8, 1},
        {TTI::SK_Broadcast, MVT::v16i8, 1},
        {TTI::SK_Broadcast, MVT::v4i16, 1},
        {TTI::SK_Broadcast, MVT::v8i16, 1},
        {TTI::SK_Broadcast, MVT::v2i32, 1},
        {TTI::SK_Broadcast, MVT::v4i32, 1},
        {TTI::SK_Broadcast, MVT::v2i64, 1},
        {TTI::SK_Broadcast, MVT::v4f16, 1},
        {TTI::SK_Broadcast, MVT::v8f16, 1},
        {TTI::SK_Broadcast, MVT::v4bf16, 1},
        {TTI::SK_Broadcast, MVT::v8bf16, 1},
        {TTI::SK_Broadcast, MVT::v2f32, 1},
        {TTI::SK_Broadcast, MVT::v4f32, 1},
        {TTI::SK_Broadcast, MVT::v2f64, 1},
        // Transpose shuffle kinds can be performed with 'trn1/trn2' and
        // 'zip1/zip2' instructions.
        {TTI::SK_Transpose, MVT::v8i8, 1},
        {TTI::SK_Transpose, MVT::v16i8, 1},
        {TTI::SK_Transpose, MVT::v4i16, 1},
        {TTI::SK_Transpose, MVT::v8i16, 1},
        {TTI::SK_Transpose, MVT::v2i32, 1},
        {TTI::SK_Transpose, MVT::v4i32, 1},
        {TTI::SK_Transpose, MVT::v2i64, 1},
        {TTI::SK_Transpose, MVT::v4f16, 1},
        {TTI::SK_Transpose, MVT::v8f16, 1},
        {TTI::SK_Transpose, MVT::v4bf16, 1},
        {TTI::SK_Transpose, MVT::v8bf16, 1},
        {TTI::SK_Transpose, MVT::v2f32, 1},
        {TTI::SK_Transpose, MVT::v4f32, 1},
        {TTI::SK_Transpose, MVT::v2f64, 1},
        // Select shuffle kinds.
        // TODO: handle vXi8/vXi16.
        {TTI::SK_Select, MVT::v2i32, 1}, // mov.
        {TTI::SK_Select, MVT::v4i32, 2}, // rev+trn (or similar).
        {TTI::SK_Select, MVT::v2i64, 1}, // mov.
        {TTI::SK_Select, MVT::v2f32, 1}, // mov.
        {TTI::SK_Select, MVT::v4f32, 2}, // rev+trn (or similar).
        {TTI::SK_Select, MVT::v2f64, 1}, // mov.
        // PermuteSingleSrc shuffle kinds.
        {TTI::SK_PermuteSingleSrc, MVT::v2i32, 1}, // mov.
        {TTI::SK_PermuteSingleSrc, MVT::v4i32, 3}, // perfectshuffle worst case.
        {TTI::SK_PermuteSingleSrc, MVT::v2i64, 1}, // mov.
        {TTI::SK_PermuteSingleSrc, MVT::v2f32, 1}, // mov.
        {TTI::SK_PermuteSingleSrc, MVT::v4f32, 3}, // perfectshuffle worst case.
        {TTI::SK_PermuteSingleSrc, MVT::v2f64, 1}, // mov.
        {TTI::SK_PermuteSingleSrc, MVT::v4i16, 3}, // perfectshuffle worst case.
        {TTI::SK_PermuteSingleSrc, MVT::v4f16, 3}, // perfectshuffle worst case.
        {TTI::SK_PermuteSingleSrc, MVT::v4bf16, 3}, // same
        {TTI::SK_PermuteSingleSrc, MVT::v8i16, 8},  // constpool + load + tbl
        {TTI::SK_PermuteSingleSrc, MVT::v8f16, 8},  // constpool + load + tbl
        {TTI::SK_PermuteSingleSrc, MVT::v8bf16, 8}, // constpool + load + tbl
        {TTI::SK_PermuteSingleSrc, MVT::v8i8, 8},   // constpool + load + tbl
        {TTI::SK_PermuteSingleSrc, MVT::v16i8, 8},  // constpool + load + tbl
        // Reverse can be lowered with `rev`.
        {TTI::SK_Reverse, MVT::v2i32, 1}, // REV64
        {TTI::SK_Reverse, MVT::v4i32, 2}, // REV64; EXT
        {TTI::SK_Reverse, MVT::v2i64, 1}, // EXT
        {TTI::SK_Reverse, MVT::v2f32, 1}, // REV64
        {TTI::SK_Reverse, MVT::v4f32, 2}, // REV64; EXT
        {TTI::SK_Reverse, MVT::v2f64, 1}, // EXT
        {TTI::SK_Reverse, MVT::v8f16, 2}, // REV64; EXT
        {TTI::SK_Reverse, MVT::v8bf16, 2}, // REV64; EXT
        {TTI::SK_Reverse, MVT::v8i16, 2}, // REV64; EXT
        {TTI::SK_Reverse, MVT::v16i8, 2}, // REV64; EXT
        {TTI::SK_Reverse, MVT::v4f16, 1}, // REV64
        {TTI::SK_Reverse, MVT::v4bf16, 1}, // REV64
        {TTI::SK_Reverse, MVT::v4i16, 1}, // REV64
        {TTI::SK_Reverse, MVT::v8i8, 1},  // REV64
        // Splice can all be lowered as `ext`.
        {TTI::SK_Splice, MVT::v2i32, 1},
        {TTI::SK_Splice, MVT::v4i32, 1},
        {TTI::SK_Splice, MVT::v2i64, 1},
        {TTI::SK_Splice, MVT::v2f32, 1},
        {TTI::SK_Splice, MVT::v4f32, 1},
        {TTI::SK_Splice, MVT::v2f64, 1},
        {TTI::SK_Splice, MVT::v8f16, 1},
        {TTI::SK_Splice, MVT::v8bf16, 1},
        {TTI::SK_Splice, MVT::v8i16, 1},
        {TTI::SK_Splice, MVT::v16i8, 1},
        {TTI::SK_Splice, MVT::v4f16, 1},
        {TTI::SK_Splice, MVT::v4bf16, 1},
        {TTI::SK_Splice, MVT::v4i16, 1},
        {TTI::SK_Splice, MVT::v8i8, 1},
        // Broadcast shuffle kinds for scalable vectors
        {TTI::SK_Broadcast, MVT::nxv16i8, 1},
        {TTI::SK_Broadcast, MVT::nxv8i16, 1},
        {TTI::SK_Broadcast, MVT::nxv4i32, 1},
        {TTI::SK_Broadcast, MVT::nxv2i64, 1},
        {TTI::SK_Broadcast, MVT::nxv2f16, 1},
        {TTI::SK_Broadcast, MVT::nxv4f16, 1},
        {TTI::SK_Broadcast, MVT::nxv8f16, 1},
        {TTI::SK_Broadcast, MVT::nxv2bf16, 1},
        {TTI::SK_Broadcast, MVT::nxv4bf16, 1},
        {TTI::SK_Broadcast, MVT::nxv8bf16, 1},
        {TTI::SK_Broadcast, MVT::nxv2f32, 1},
        {TTI::SK_Broadcast, MVT::nxv4f32, 1},
        {TTI::SK_Broadcast, MVT::nxv2f64, 1},
        {TTI::SK_Broadcast, MVT::nxv16i1, 1},
        {TTI::SK_Broadcast, MVT::nxv8i1, 1},
        {TTI::SK_Broadcast, MVT::nxv4i1, 1},
        {TTI::SK_Broadcast, MVT::nxv2i1, 1},
        // Handle the cases for vector.reverse with scalable vectors
        {TTI::SK_Reverse, MVT::nxv16i8, 1},
        {TTI::SK_Reverse, MVT::nxv8i16, 1},
        {TTI::SK_Reverse, MVT::nxv4i32, 1},
        {TTI::SK_Reverse, MVT::nxv2i64, 1},
        {TTI::SK_Reverse, MVT::nxv2f16, 1},
        {TTI::SK_Reverse, MVT::nxv4f16, 1},
        {TTI::SK_Reverse, MVT::nxv8f16, 1},
        {TTI::SK_Reverse, MVT::nxv2bf16, 1},
        {TTI::SK_Reverse, MVT::nxv4bf16, 1},
        {TTI::SK_Reverse, MVT::nxv8bf16, 1},
        {TTI::SK_Reverse, MVT::nxv2f32, 1},
        {TTI::SK_Reverse, MVT::nxv4f32, 1},
        {TTI::SK_Reverse, MVT::nxv2f64, 1},
        {TTI::SK_Reverse, MVT::nxv16i1, 1},
        {TTI::SK_Reverse, MVT::nxv8i1, 1},
        {TTI::SK_Reverse, MVT::nxv4i1, 1},
        {TTI::SK_Reverse, MVT::nxv2i1, 1},
    };
    if (const auto *Entry = CostTableLookup(ShuffleTbl, Kind, LT.second))
      return LT.first * Entry->Cost;
  }

  if (Kind == TTI::SK_Splice && isa<ScalableVectorType>(Tp))
    return getSpliceCost(Tp, Index, CostKind);

  // Inserting a subvector can often be done with either a D, S or H register
  // move, so long as the inserted vector is "aligned".
  if (Kind == TTI::SK_InsertSubvector && LT.second.isFixedLengthVector() &&
      LT.second.getSizeInBits() <= 128 && SubTp) {
    std::pair<InstructionCost, MVT> SubLT = getTypeLegalizationCost(SubTp);
    if (SubLT.second.isVector()) {
      int NumElts = LT.second.getVectorNumElements();
      int NumSubElts = SubLT.second.getVectorNumElements();
      if ((Index % NumSubElts) == 0 && (NumElts % NumSubElts) == 0)
        return SubLT.first;
    }
  }

  // Restore optimal kind.
  if (IsExtractSubvector)
    Kind = TTI::SK_ExtractSubvector;
  return BaseT::getShuffleCost(Kind, Tp, Mask, CostKind, Index, SubTp, Args,
                               CxtI);
}

static bool containsDecreasingPointers(Loop *TheLoop,
                                       PredicatedScalarEvolution *PSE) {
  const auto &Strides = DenseMap<Value *, const SCEV *>();
  for (BasicBlock *BB : TheLoop->blocks()) {
    // Scan the instructions in the block and look for addresses that are
    // consecutive and decreasing.
    for (Instruction &I : *BB) {
      if (isa<LoadInst>(&I) || isa<StoreInst>(&I)) {
        Value *Ptr = getLoadStorePointerOperand(&I);
        Type *AccessTy = getLoadStoreType(&I);
        if (getPtrStride(*PSE, AccessTy, Ptr, TheLoop, Strides, /*Assume=*/true,
                         /*ShouldCheckWrap=*/false)
                .value_or(0) < 0)
          return true;
      }
    }
  }
  return false;
}

bool AArch64TTIImpl::preferFixedOverScalableIfEqualCost() const {
  if (SVEPreferFixedOverScalableIfEqualCost.getNumOccurrences())
    return SVEPreferFixedOverScalableIfEqualCost;
  return ST->useFixedOverScalableIfEqualCost();
}

unsigned AArch64TTIImpl::getEpilogueVectorizationMinVF() const {
  return ST->getEpilogueVectorizationMinVF();
}

bool AArch64TTIImpl::preferPredicateOverEpilogue(TailFoldingInfo *TFI) const {
  if (!ST->hasSVE())
    return false;

  // We don't currently support vectorisation with interleaving for SVE - with
  // such loops we're better off not using tail-folding. This gives us a chance
  // to fall back on fixed-width vectorisation using NEON's ld2/st2/etc.
  if (TFI->IAI->hasGroups())
    return false;

  TailFoldingOpts Required = TailFoldingOpts::Disabled;
  if (TFI->LVL->getReductionVars().size())
    Required |= TailFoldingOpts::Reductions;
  if (TFI->LVL->getFixedOrderRecurrences().size())
    Required |= TailFoldingOpts::Recurrences;

  // We call this to discover whether any load/store pointers in the loop have
  // negative strides. This will require extra work to reverse the loop
  // predicate, which may be expensive.
  if (containsDecreasingPointers(TFI->LVL->getLoop(),
                                 TFI->LVL->getPredicatedScalarEvolution()))
    Required |= TailFoldingOpts::Reverse;
  if (Required == TailFoldingOpts::Disabled)
    Required |= TailFoldingOpts::Simple;

  if (!TailFoldingOptionLoc.satisfies(ST->getSVETailFoldingDefaultOpts(),
                                      Required))
    return false;

  // Don't tail-fold for tight loops where we would be better off interleaving
  // with an unpredicated loop.
  unsigned NumInsns = 0;
  for (BasicBlock *BB : TFI->LVL->getLoop()->blocks()) {
    NumInsns += BB->sizeWithoutDebug();
  }

  // We expect 4 of these to be a IV PHI, IV add, IV compare and branch.
  return NumInsns >= SVETailFoldInsnThreshold;
}

InstructionCost
AArch64TTIImpl::getScalingFactorCost(Type *Ty, GlobalValue *BaseGV,
                                     StackOffset BaseOffset, bool HasBaseReg,
                                     int64_t Scale, unsigned AddrSpace) const {
  // Scaling factors are not free at all.
  // Operands                     | Rt Latency
  // -------------------------------------------
  // Rt, [Xn, Xm]                 | 4
  // -------------------------------------------
  // Rt, [Xn, Xm, lsl #imm]       | Rn: 4 Rm: 5
  // Rt, [Xn, Wm, <extend> #imm]  |
  TargetLoweringBase::AddrMode AM;
  AM.BaseGV = BaseGV;
  AM.BaseOffs = BaseOffset.getFixed();
  AM.HasBaseReg = HasBaseReg;
  AM.Scale = Scale;
  AM.ScalableOffset = BaseOffset.getScalable();
  if (getTLI()->isLegalAddressingMode(DL, AM, Ty, AddrSpace))
    // Scale represents reg2 * scale, thus account for 1 if
    // it is not equal to 0 or 1.
    return AM.Scale != 0 && AM.Scale != 1;
  return InstructionCost::getInvalid();
}

bool AArch64TTIImpl::shouldTreatInstructionLikeSelect(
    const Instruction *I) const {
  if (EnableOrLikeSelectOpt) {
    // For the binary operators (e.g. or) we need to be more careful than
    // selects, here we only transform them if they are already at a natural
    // break point in the code - the end of a block with an unconditional
    // terminator.
    if (I->getOpcode() == Instruction::Or &&
        isa<BranchInst>(I->getNextNode()) &&
        cast<BranchInst>(I->getNextNode())->isUnconditional())
      return true;

    if (I->getOpcode() == Instruction::Add ||
        I->getOpcode() == Instruction::Sub)
      return true;
  }
  return BaseT::shouldTreatInstructionLikeSelect(I);
}

bool AArch64TTIImpl::isLSRCostLess(
    const TargetTransformInfo::LSRCost &C1,
    const TargetTransformInfo::LSRCost &C2) const {
  // AArch64 specific here is adding the number of instructions to the
  // comparison (though not as the first consideration, as some targets do)
  // along with changing the priority of the base additions.
  // TODO: Maybe a more nuanced tradeoff between instruction count
  // and number of registers? To be investigated at a later date.
  if (EnableLSRCostOpt)
    return std::tie(C1.NumRegs, C1.Insns, C1.NumBaseAdds, C1.AddRecCost,
                    C1.NumIVMuls, C1.ScaleCost, C1.ImmCost, C1.SetupCost) <
           std::tie(C2.NumRegs, C2.Insns, C2.NumBaseAdds, C2.AddRecCost,
                    C2.NumIVMuls, C2.ScaleCost, C2.ImmCost, C2.SetupCost);

  return TargetTransformInfoImplBase::isLSRCostLess(C1, C2);
}

static bool isSplatShuffle(Value *V) {
  if (auto *Shuf = dyn_cast<ShuffleVectorInst>(V))
    return all_equal(Shuf->getShuffleMask());
  return false;
}

/// Check if both Op1 and Op2 are shufflevector extracts of either the lower
/// or upper half of the vector elements.
static bool areExtractShuffleVectors(Value *Op1, Value *Op2,
                                     bool AllowSplat = false) {
  // Scalable types can't be extract shuffle vectors.
  if (Op1->getType()->isScalableTy() || Op2->getType()->isScalableTy())
    return false;

  auto areTypesHalfed = [](Value *FullV, Value *HalfV) {
    auto *FullTy = FullV->getType();
    auto *HalfTy = HalfV->getType();
    return FullTy->getPrimitiveSizeInBits().getFixedValue() ==
           2 * HalfTy->getPrimitiveSizeInBits().getFixedValue();
  };

  auto extractHalf = [](Value *FullV, Value *HalfV) {
    auto *FullVT = cast<FixedVectorType>(FullV->getType());
    auto *HalfVT = cast<FixedVectorType>(HalfV->getType());
    return FullVT->getNumElements() == 2 * HalfVT->getNumElements();
  };

  ArrayRef<int> M1, M2;
  Value *S1Op1 = nullptr, *S2Op1 = nullptr;
  if (!match(Op1, m_Shuffle(m_Value(S1Op1), m_Undef(), m_Mask(M1))) ||
      !match(Op2, m_Shuffle(m_Value(S2Op1), m_Undef(), m_Mask(M2))))
    return false;

<<<<<<< HEAD
  // If we allow splats, set S1Op1/S2Op1 to nullptr for the relavant arg so that
=======
  // If we allow splats, set S1Op1/S2Op1 to nullptr for the relevant arg so that
>>>>>>> 4084ffcf
  // it is not checked as an extract below.
  if (AllowSplat && isSplatShuffle(Op1))
    S1Op1 = nullptr;
  if (AllowSplat && isSplatShuffle(Op2))
    S2Op1 = nullptr;

  // Check that the operands are half as wide as the result and we extract
  // half of the elements of the input vectors.
  if ((S1Op1 && (!areTypesHalfed(S1Op1, Op1) || !extractHalf(S1Op1, Op1))) ||
      (S2Op1 && (!areTypesHalfed(S2Op1, Op2) || !extractHalf(S2Op1, Op2))))
    return false;

  // Check the mask extracts either the lower or upper half of vector
  // elements.
  int M1Start = 0;
  int M2Start = 0;
  int NumElements = cast<FixedVectorType>(Op1->getType())->getNumElements() * 2;
  if ((S1Op1 &&
       !ShuffleVectorInst::isExtractSubvectorMask(M1, NumElements, M1Start)) ||
      (S2Op1 &&
       !ShuffleVectorInst::isExtractSubvectorMask(M2, NumElements, M2Start)))
    return false;

  if ((M1Start != 0 && M1Start != (NumElements / 2)) ||
      (M2Start != 0 && M2Start != (NumElements / 2)))
    return false;
  if (S1Op1 && S2Op1 && M1Start != M2Start)
    return false;

  return true;
}

/// Check if Ext1 and Ext2 are extends of the same type, doubling the bitwidth
/// of the vector elements.
static bool areExtractExts(Value *Ext1, Value *Ext2) {
  auto areExtDoubled = [](Instruction *Ext) {
    return Ext->getType()->getScalarSizeInBits() ==
           2 * Ext->getOperand(0)->getType()->getScalarSizeInBits();
  };

  if (!match(Ext1, m_ZExtOrSExt(m_Value())) ||
      !match(Ext2, m_ZExtOrSExt(m_Value())) ||
      !areExtDoubled(cast<Instruction>(Ext1)) ||
      !areExtDoubled(cast<Instruction>(Ext2)))
    return false;

  return true;
}

/// Check if Op could be used with vmull_high_p64 intrinsic.
static bool isOperandOfVmullHighP64(Value *Op) {
  Value *VectorOperand = nullptr;
  ConstantInt *ElementIndex = nullptr;
  return match(Op, m_ExtractElt(m_Value(VectorOperand),
                                m_ConstantInt(ElementIndex))) &&
         ElementIndex->getValue() == 1 &&
         isa<FixedVectorType>(VectorOperand->getType()) &&
         cast<FixedVectorType>(VectorOperand->getType())->getNumElements() == 2;
}

/// Check if Op1 and Op2 could be used with vmull_high_p64 intrinsic.
static bool areOperandsOfVmullHighP64(Value *Op1, Value *Op2) {
  return isOperandOfVmullHighP64(Op1) && isOperandOfVmullHighP64(Op2);
}

static bool shouldSinkVectorOfPtrs(Value *Ptrs, SmallVectorImpl<Use *> &Ops) {
  // Restrict ourselves to the form CodeGenPrepare typically constructs.
  auto *GEP = dyn_cast<GetElementPtrInst>(Ptrs);
  if (!GEP || GEP->getNumOperands() != 2)
    return false;

  Value *Base = GEP->getOperand(0);
  Value *Offsets = GEP->getOperand(1);

  // We only care about scalar_base+vector_offsets.
  if (Base->getType()->isVectorTy() || !Offsets->getType()->isVectorTy())
    return false;

  // Sink extends that would allow us to use 32-bit offset vectors.
  if (isa<SExtInst>(Offsets) || isa<ZExtInst>(Offsets)) {
    auto *OffsetsInst = cast<Instruction>(Offsets);
    if (OffsetsInst->getType()->getScalarSizeInBits() > 32 &&
        OffsetsInst->getOperand(0)->getType()->getScalarSizeInBits() <= 32)
      Ops.push_back(&GEP->getOperandUse(1));
  }

  // Sink the GEP.
  return true;
}

/// We want to sink following cases:
/// (add|sub|gep) A, ((mul|shl) vscale, imm); (add|sub|gep) A, vscale;
/// (add|sub|gep) A, ((mul|shl) zext(vscale), imm);
static bool shouldSinkVScale(Value *Op, SmallVectorImpl<Use *> &Ops) {
  if (match(Op, m_VScale()))
    return true;
  if (match(Op, m_Shl(m_VScale(), m_ConstantInt())) ||
      match(Op, m_Mul(m_VScale(), m_ConstantInt()))) {
    Ops.push_back(&cast<Instruction>(Op)->getOperandUse(0));
    return true;
  }
  if (match(Op, m_Shl(m_ZExt(m_VScale()), m_ConstantInt())) ||
      match(Op, m_Mul(m_ZExt(m_VScale()), m_ConstantInt()))) {
    Value *ZExtOp = cast<Instruction>(Op)->getOperand(0);
    Ops.push_back(&cast<Instruction>(ZExtOp)->getOperandUse(0));
    Ops.push_back(&cast<Instruction>(Op)->getOperandUse(0));
    return true;
  }
  return false;
}

/// Check if sinking \p I's operands to I's basic block is profitable, because
/// the operands can be folded into a target instruction, e.g.
/// shufflevectors extracts and/or sext/zext can be folded into (u,s)subl(2).
bool AArch64TTIImpl::isProfitableToSinkOperands(
    Instruction *I, SmallVectorImpl<Use *> &Ops) const {
  if (IntrinsicInst *II = dyn_cast<IntrinsicInst>(I)) {
    switch (II->getIntrinsicID()) {
    case Intrinsic::aarch64_neon_smull:
    case Intrinsic::aarch64_neon_umull:
      if (areExtractShuffleVectors(II->getOperand(0), II->getOperand(1),
                                   /*AllowSplat=*/true)) {
        Ops.push_back(&II->getOperandUse(0));
        Ops.push_back(&II->getOperandUse(1));
        return true;
      }
      [[fallthrough]];

    case Intrinsic::fma:
    case Intrinsic::fmuladd:
      if (isa<VectorType>(I->getType()) &&
          cast<VectorType>(I->getType())->getElementType()->isHalfTy() &&
          !ST->hasFullFP16())
        return false;
      [[fallthrough]];
    case Intrinsic::aarch64_neon_sqdmull:
    case Intrinsic::aarch64_neon_sqdmulh:
    case Intrinsic::aarch64_neon_sqrdmulh:
      // Sink splats for index lane variants
      if (isSplatShuffle(II->getOperand(0)))
        Ops.push_back(&II->getOperandUse(0));
      if (isSplatShuffle(II->getOperand(1)))
        Ops.push_back(&II->getOperandUse(1));
      return !Ops.empty();
    case Intrinsic::aarch64_neon_fmlal:
    case Intrinsic::aarch64_neon_fmlal2:
    case Intrinsic::aarch64_neon_fmlsl:
    case Intrinsic::aarch64_neon_fmlsl2:
      // Sink splats for index lane variants
      if (isSplatShuffle(II->getOperand(1)))
        Ops.push_back(&II->getOperandUse(1));
      if (isSplatShuffle(II->getOperand(2)))
        Ops.push_back(&II->getOperandUse(2));
      return !Ops.empty();
    case Intrinsic::aarch64_sve_ptest_first:
    case Intrinsic::aarch64_sve_ptest_last:
      if (auto *IIOp = dyn_cast<IntrinsicInst>(II->getOperand(0)))
        if (IIOp->getIntrinsicID() == Intrinsic::aarch64_sve_ptrue)
          Ops.push_back(&II->getOperandUse(0));
      return !Ops.empty();
    case Intrinsic::aarch64_sme_write_horiz:
    case Intrinsic::aarch64_sme_write_vert:
    case Intrinsic::aarch64_sme_writeq_horiz:
    case Intrinsic::aarch64_sme_writeq_vert: {
      auto *Idx = dyn_cast<Instruction>(II->getOperand(1));
      if (!Idx || Idx->getOpcode() != Instruction::Add)
        return false;
      Ops.push_back(&II->getOperandUse(1));
      return true;
    }
    case Intrinsic::aarch64_sme_read_horiz:
    case Intrinsic::aarch64_sme_read_vert:
    case Intrinsic::aarch64_sme_readq_horiz:
    case Intrinsic::aarch64_sme_readq_vert:
    case Intrinsic::aarch64_sme_ld1b_vert:
    case Intrinsic::aarch64_sme_ld1h_vert:
    case Intrinsic::aarch64_sme_ld1w_vert:
    case Intrinsic::aarch64_sme_ld1d_vert:
    case Intrinsic::aarch64_sme_ld1q_vert:
    case Intrinsic::aarch64_sme_st1b_vert:
    case Intrinsic::aarch64_sme_st1h_vert:
    case Intrinsic::aarch64_sme_st1w_vert:
    case Intrinsic::aarch64_sme_st1d_vert:
    case Intrinsic::aarch64_sme_st1q_vert:
    case Intrinsic::aarch64_sme_ld1b_horiz:
    case Intrinsic::aarch64_sme_ld1h_horiz:
    case Intrinsic::aarch64_sme_ld1w_horiz:
    case Intrinsic::aarch64_sme_ld1d_horiz:
    case Intrinsic::aarch64_sme_ld1q_horiz:
    case Intrinsic::aarch64_sme_st1b_horiz:
    case Intrinsic::aarch64_sme_st1h_horiz:
    case Intrinsic::aarch64_sme_st1w_horiz:
    case Intrinsic::aarch64_sme_st1d_horiz:
    case Intrinsic::aarch64_sme_st1q_horiz: {
      auto *Idx = dyn_cast<Instruction>(II->getOperand(3));
      if (!Idx || Idx->getOpcode() != Instruction::Add)
        return false;
      Ops.push_back(&II->getOperandUse(3));
      return true;
    }
    case Intrinsic::aarch64_neon_pmull:
      if (!areExtractShuffleVectors(II->getOperand(0), II->getOperand(1)))
        return false;
      Ops.push_back(&II->getOperandUse(0));
      Ops.push_back(&II->getOperandUse(1));
      return true;
    case Intrinsic::aarch64_neon_pmull64:
      if (!areOperandsOfVmullHighP64(II->getArgOperand(0),
                                     II->getArgOperand(1)))
        return false;
      Ops.push_back(&II->getArgOperandUse(0));
      Ops.push_back(&II->getArgOperandUse(1));
      return true;
    case Intrinsic::masked_gather:
      if (!shouldSinkVectorOfPtrs(II->getArgOperand(0), Ops))
        return false;
      Ops.push_back(&II->getArgOperandUse(0));
      return true;
    case Intrinsic::masked_scatter:
      if (!shouldSinkVectorOfPtrs(II->getArgOperand(1), Ops))
        return false;
      Ops.push_back(&II->getArgOperandUse(1));
      return true;
    default:
      return false;
    }
  }

  auto ShouldSinkCondition = [](Value *Cond) -> bool {
    auto *II = dyn_cast<IntrinsicInst>(Cond);
    return II && II->getIntrinsicID() == Intrinsic::vector_reduce_or &&
           isa<ScalableVectorType>(II->getOperand(0)->getType());
  };

  switch (I->getOpcode()) {
  case Instruction::GetElementPtr:
  case Instruction::Add:
  case Instruction::Sub:
    // Sink vscales closer to uses for better isel
    for (unsigned Op = 0; Op < I->getNumOperands(); ++Op) {
      if (shouldSinkVScale(I->getOperand(Op), Ops)) {
        Ops.push_back(&I->getOperandUse(Op));
        return true;
      }
    }
    break;
  case Instruction::Select: {
    if (!ShouldSinkCondition(I->getOperand(0)))
      return false;

    Ops.push_back(&I->getOperandUse(0));
    return true;
  }
  case Instruction::Br: {
    if (cast<BranchInst>(I)->isUnconditional())
      return false;

    if (!ShouldSinkCondition(cast<BranchInst>(I)->getCondition()))
      return false;

    Ops.push_back(&I->getOperandUse(0));
    return true;
  }
  default:
    break;
  }

  if (!I->getType()->isVectorTy())
    return false;

  switch (I->getOpcode()) {
  case Instruction::Sub:
  case Instruction::Add: {
    if (!areExtractExts(I->getOperand(0), I->getOperand(1)))
      return false;

    // If the exts' operands extract either the lower or upper elements, we
    // can sink them too.
    auto Ext1 = cast<Instruction>(I->getOperand(0));
    auto Ext2 = cast<Instruction>(I->getOperand(1));
    if (areExtractShuffleVectors(Ext1->getOperand(0), Ext2->getOperand(0))) {
      Ops.push_back(&Ext1->getOperandUse(0));
      Ops.push_back(&Ext2->getOperandUse(0));
    }

    Ops.push_back(&I->getOperandUse(0));
    Ops.push_back(&I->getOperandUse(1));

    return true;
  }
  case Instruction::Or: {
    // Pattern: Or(And(MaskValue, A), And(Not(MaskValue), B)) ->
    // bitselect(MaskValue, A, B) where Not(MaskValue) = Xor(MaskValue, -1)
    if (ST->hasNEON()) {
      Instruction *OtherAnd, *IA, *IB;
      Value *MaskValue;
      // MainAnd refers to And instruction that has 'Not' as one of its operands
      if (match(I, m_c_Or(m_OneUse(m_Instruction(OtherAnd)),
                          m_OneUse(m_c_And(m_OneUse(m_Not(m_Value(MaskValue))),
                                           m_Instruction(IA)))))) {
        if (match(OtherAnd,
                  m_c_And(m_Specific(MaskValue), m_Instruction(IB)))) {
          Instruction *MainAnd = I->getOperand(0) == OtherAnd
                                     ? cast<Instruction>(I->getOperand(1))
                                     : cast<Instruction>(I->getOperand(0));

          // Both Ands should be in same basic block as Or
          if (I->getParent() != MainAnd->getParent() ||
              I->getParent() != OtherAnd->getParent())
            return false;

          // Non-mask operands of both Ands should also be in same basic block
          if (I->getParent() != IA->getParent() ||
              I->getParent() != IB->getParent())
            return false;

          Ops.push_back(
              &MainAnd->getOperandUse(MainAnd->getOperand(0) == IA ? 1 : 0));
          Ops.push_back(&I->getOperandUse(0));
          Ops.push_back(&I->getOperandUse(1));

          return true;
        }
      }
    }

    return false;
  }
  case Instruction::Mul: {
    auto ShouldSinkSplatForIndexedVariant = [](Value *V) {
      auto *Ty = cast<VectorType>(V->getType());
      // For SVE the lane-indexing is within 128-bits, so we can't fold splats.
      if (Ty->isScalableTy())
        return false;

      // Indexed variants of Mul exist for i16 and i32 element types only.
      return Ty->getScalarSizeInBits() == 16 || Ty->getScalarSizeInBits() == 32;
    };

    int NumZExts = 0, NumSExts = 0;
    for (auto &Op : I->operands()) {
      // Make sure we are not already sinking this operand
      if (any_of(Ops, [&](Use *U) { return U->get() == Op; }))
        continue;

      if (match(&Op, m_ZExtOrSExt(m_Value()))) {
        auto *Ext = cast<Instruction>(Op);
        auto *ExtOp = Ext->getOperand(0);
        if (isSplatShuffle(ExtOp) && ShouldSinkSplatForIndexedVariant(ExtOp))
          Ops.push_back(&Ext->getOperandUse(0));
        Ops.push_back(&Op);

        if (isa<SExtInst>(Ext))
          NumSExts++;
        else
          NumZExts++;

        continue;
      }

      ShuffleVectorInst *Shuffle = dyn_cast<ShuffleVectorInst>(Op);
      if (!Shuffle)
        continue;

      // If the Shuffle is a splat and the operand is a zext/sext, sinking the
      // operand and the s/zext can help create indexed s/umull. This is
      // especially useful to prevent i64 mul being scalarized.
      if (isSplatShuffle(Shuffle) &&
          match(Shuffle->getOperand(0), m_ZExtOrSExt(m_Value()))) {
        Ops.push_back(&Shuffle->getOperandUse(0));
        Ops.push_back(&Op);
        if (match(Shuffle->getOperand(0), m_SExt(m_Value())))
          NumSExts++;
        else
          NumZExts++;
        continue;
      }

      Value *ShuffleOperand = Shuffle->getOperand(0);
      InsertElementInst *Insert = dyn_cast<InsertElementInst>(ShuffleOperand);
      if (!Insert)
        continue;

      Instruction *OperandInstr = dyn_cast<Instruction>(Insert->getOperand(1));
      if (!OperandInstr)
        continue;

      ConstantInt *ElementConstant =
          dyn_cast<ConstantInt>(Insert->getOperand(2));
      // Check that the insertelement is inserting into element 0
      if (!ElementConstant || !ElementConstant->isZero())
        continue;

      unsigned Opcode = OperandInstr->getOpcode();
      if (Opcode == Instruction::SExt)
        NumSExts++;
      else if (Opcode == Instruction::ZExt)
        NumZExts++;
      else {
        // If we find that the top bits are known 0, then we can sink and allow
        // the backend to generate a umull.
        unsigned Bitwidth = I->getType()->getScalarSizeInBits();
        APInt UpperMask = APInt::getHighBitsSet(Bitwidth, Bitwidth / 2);
        const DataLayout &DL = I->getDataLayout();
        if (!MaskedValueIsZero(OperandInstr, UpperMask, DL))
          continue;
        NumZExts++;
      }

      // And(Load) is excluded to prevent CGP getting stuck in a loop of sinking
      // the And, just to hoist it again back to the load.
      if (!match(OperandInstr, m_And(m_Load(m_Value()), m_Value())))
        Ops.push_back(&Insert->getOperandUse(1));
      Ops.push_back(&Shuffle->getOperandUse(0));
      Ops.push_back(&Op);
    }

    // It is profitable to sink if we found two of the same type of extends.
    if (!Ops.empty() && (NumSExts == 2 || NumZExts == 2))
      return true;

    // Otherwise, see if we should sink splats for indexed variants.
    if (!ShouldSinkSplatForIndexedVariant(I))
      return false;

    Ops.clear();
    if (isSplatShuffle(I->getOperand(0)))
      Ops.push_back(&I->getOperandUse(0));
    if (isSplatShuffle(I->getOperand(1)))
      Ops.push_back(&I->getOperandUse(1));

    return !Ops.empty();
  }
  case Instruction::FMul: {
    // For SVE the lane-indexing is within 128-bits, so we can't fold splats.
    if (I->getType()->isScalableTy())
      return false;

    if (cast<VectorType>(I->getType())->getElementType()->isHalfTy() &&
        !ST->hasFullFP16())
      return false;

    // Sink splats for index lane variants
    if (isSplatShuffle(I->getOperand(0)))
      Ops.push_back(&I->getOperandUse(0));
    if (isSplatShuffle(I->getOperand(1)))
      Ops.push_back(&I->getOperandUse(1));
    return !Ops.empty();
  }
  default:
    return false;
  }
  return false;
}<|MERGE_RESOLUTION|>--- conflicted
+++ resolved
@@ -1167,11 +1167,7 @@
   }
 
   // NOTE: Whilst not limited to only inactive lanes, the common use case is:
-<<<<<<< HEAD
-  // inactiveLanesAreZerod =
-=======
   // inactiveLanesAreZeroed =
->>>>>>> 4084ffcf
   //     resultIsZeroInitialized() && inactiveLanesAreUnused()
   bool resultIsZeroInitialized() const { return ResultIsZeroInitialized; }
 
@@ -3962,11 +3958,7 @@
     scalarization of the division operation.
     2. Constant divisors, either negative in whole or partially, don't result in
     significantly different codegen as compared to positive constant divisors.
-<<<<<<< HEAD
-    So, we don't consider negative divisors seperately.
-=======
     So, we don't consider negative divisors separately.
->>>>>>> 4084ffcf
     3. If the codegen is significantly different with SVE, it has been indicated
     using comments at appropriate places.
 
@@ -3988,11 +3980,7 @@
 
     other sdiv/srem cases:
     -------------------------------------------------------------------------
-<<<<<<< HEAD
-    commom codegen            | + srem     | + sdiv     | pow-of-2  | Type
-=======
     common codegen            | + srem     | + sdiv     | pow-of-2  | Type
->>>>>>> 4084ffcf
     -------------------------------------------------------------------------
     smulh + asr + add + add   | -          | -          | N         | i64
     smull + lsr + add + add   | -          | -          | N         | i32
@@ -4017,12 +4005,8 @@
       // have similar cost.
       auto VT = TLI->getValueType(DL, Ty);
       if (VT.isScalarInteger() && VT.getSizeInBits() <= 64) {
-<<<<<<< HEAD
-        if (Op2Info.isPowerOf2()) {
-=======
         if (Op2Info.isPowerOf2() || Op2Info.isNegatedPowerOf2()) {
           // Neg can be folded into the asr instruction.
->>>>>>> 4084ffcf
           return ISD == ISD::SDIV ? (3 * AddCost + AsrCost)
                                   : (3 * AsrCost + AddCost);
         } else {
@@ -4030,19 +4014,6 @@
         }
       } else if (VT.isVector()) {
         InstructionCost UsraCost = 2 * AsrCost;
-<<<<<<< HEAD
-        if (Op2Info.isPowerOf2()) {
-          // Division with scalable types corresponds to native 'asrd'
-          // instruction when SVE is available.
-          // e.g. %1 = sdiv <vscale x 4 x i32> %a, splat (i32 8)
-          if (Ty->isScalableTy() && ST->hasSVE())
-            return 2 * AsrCost;
-          return UsraCost +
-                 (ISD == ISD::SDIV
-                      ? (LT.second.getScalarType() == MVT::i64 ? 1 : 2) *
-                            AsrCost
-                      : 2 * AddCost);
-=======
         if (Op2Info.isPowerOf2() || Op2Info.isNegatedPowerOf2()) {
           // Division with scalable types corresponds to native 'asrd'
           // instruction when SVE is available.
@@ -4061,7 +4032,6 @@
                      : 2 * AddCost);
           }
           return Cost;
->>>>>>> 4084ffcf
         } else if (LT.second == MVT::v2i64) {
           return VT.getVectorNumElements() *
                  getArithmeticInstrCost(Opcode, Ty->getScalarType(), CostKind,
@@ -4622,8 +4592,6 @@
   auto *VecVTy = cast<VectorType>(VecTy);
 
   if (VecTy->isScalableTy() && !ST->hasSVE())
-<<<<<<< HEAD
-=======
     return InstructionCost::getInvalid();
 
   // Scalable VFs will emit vector.[de]interleave intrinsics, and currently we
@@ -4631,7 +4599,6 @@
   // TODO: Add lowering for vector.[de]interleave3 intrinsics and support in
   // InterleavedAccessPass for ld3/st3
   if (VecTy->isScalableTy() && !isPowerOf2_32(Factor))
->>>>>>> 4084ffcf
     return InstructionCost::getInvalid();
 
   // Vectorization for masked interleaved accesses is only enabled for scalable
@@ -5980,11 +5947,7 @@
       !match(Op2, m_Shuffle(m_Value(S2Op1), m_Undef(), m_Mask(M2))))
     return false;
 
-<<<<<<< HEAD
-  // If we allow splats, set S1Op1/S2Op1 to nullptr for the relavant arg so that
-=======
   // If we allow splats, set S1Op1/S2Op1 to nullptr for the relevant arg so that
->>>>>>> 4084ffcf
   // it is not checked as an extract below.
   if (AllowSplat && isSplatShuffle(Op1))
     S1Op1 = nullptr;
