//==- AArch64AsmParser.cpp - Parse AArch64 assembly to MCInst instructions -==//
//
// Part of the LLVM Project, under the Apache License v2.0 with LLVM Exceptions.
// See https://llvm.org/LICENSE.txt for license information.
// SPDX-License-Identifier: Apache-2.0 WITH LLVM-exception
//
//===----------------------------------------------------------------------===//

#include "AArch64InstrInfo.h"
#include "MCTargetDesc/AArch64AddressingModes.h"
#include "MCTargetDesc/AArch64InstPrinter.h"
#include "MCTargetDesc/AArch64MCExpr.h"
#include "MCTargetDesc/AArch64MCTargetDesc.h"
#include "MCTargetDesc/AArch64TargetStreamer.h"
#include "TargetInfo/AArch64TargetInfo.h"
#include "Utils/AArch64BaseInfo.h"
#include "llvm/ADT/APFloat.h"
#include "llvm/ADT/APInt.h"
#include "llvm/ADT/ArrayRef.h"
#include "llvm/ADT/STLExtras.h"
#include "llvm/ADT/SmallSet.h"
#include "llvm/ADT/SmallVector.h"
#include "llvm/ADT/StringExtras.h"
#include "llvm/ADT/StringMap.h"
#include "llvm/ADT/StringRef.h"
#include "llvm/ADT/StringSwitch.h"
#include "llvm/ADT/Twine.h"
#include "llvm/MC/MCContext.h"
#include "llvm/MC/MCExpr.h"
#include "llvm/MC/MCInst.h"
#include "llvm/MC/MCLinkerOptimizationHint.h"
#include "llvm/MC/MCObjectFileInfo.h"
#include "llvm/MC/MCParser/MCAsmLexer.h"
#include "llvm/MC/MCParser/MCAsmParser.h"
#include "llvm/MC/MCParser/MCAsmParserExtension.h"
#include "llvm/MC/MCParser/MCParsedAsmOperand.h"
#include "llvm/MC/MCParser/MCTargetAsmParser.h"
#include "llvm/MC/MCRegisterInfo.h"
#include "llvm/MC/MCStreamer.h"
#include "llvm/MC/MCSubtargetInfo.h"
#include "llvm/MC/MCSymbol.h"
#include "llvm/MC/MCTargetOptions.h"
#include "llvm/MC/MCValue.h"
#include "llvm/MC/TargetRegistry.h"
#include "llvm/Support/Casting.h"
#include "llvm/Support/Compiler.h"
#include "llvm/Support/ErrorHandling.h"
#include "llvm/Support/MathExtras.h"
#include "llvm/Support/SMLoc.h"
#include "llvm/Support/raw_ostream.h"
#include "llvm/TargetParser/AArch64TargetParser.h"
#include "llvm/TargetParser/SubtargetFeature.h"
#include <cassert>
#include <cctype>
#include <cstdint>
#include <cstdio>
#include <optional>
#include <string>
#include <tuple>
#include <utility>
#include <vector>

using namespace llvm;

namespace {

enum class RegKind {
  Scalar,
  NeonVector,
  SVEDataVector,
  SVEPredicateAsCounter,
  SVEPredicateVector,
  Matrix,
  LookupTable
};

enum class MatrixKind { Array, Tile, Row, Col };

enum RegConstraintEqualityTy {
  EqualsReg,
  EqualsSuperReg,
  EqualsSubReg
};

class AArch64AsmParser : public MCTargetAsmParser {
private:
  StringRef Mnemonic; ///< Instruction mnemonic.

  // Map of register aliases registers via the .req directive.
  StringMap<std::pair<RegKind, unsigned>> RegisterReqs;

  class PrefixInfo {
  public:
    static PrefixInfo CreateFromInst(const MCInst &Inst, uint64_t TSFlags) {
      PrefixInfo Prefix;
      switch (Inst.getOpcode()) {
      case AArch64::MOVPRFX_ZZ:
        Prefix.Active = true;
        Prefix.Dst = Inst.getOperand(0).getReg();
        break;
      case AArch64::MOVPRFX_ZPmZ_B:
      case AArch64::MOVPRFX_ZPmZ_H:
      case AArch64::MOVPRFX_ZPmZ_S:
      case AArch64::MOVPRFX_ZPmZ_D:
        Prefix.Active = true;
        Prefix.Predicated = true;
        Prefix.ElementSize = TSFlags & AArch64::ElementSizeMask;
        assert(Prefix.ElementSize != AArch64::ElementSizeNone &&
               "No destructive element size set for movprfx");
        Prefix.Dst = Inst.getOperand(0).getReg();
        Prefix.Pg = Inst.getOperand(2).getReg();
        break;
      case AArch64::MOVPRFX_ZPzZ_B:
      case AArch64::MOVPRFX_ZPzZ_H:
      case AArch64::MOVPRFX_ZPzZ_S:
      case AArch64::MOVPRFX_ZPzZ_D:
        Prefix.Active = true;
        Prefix.Predicated = true;
        Prefix.ElementSize = TSFlags & AArch64::ElementSizeMask;
        assert(Prefix.ElementSize != AArch64::ElementSizeNone &&
               "No destructive element size set for movprfx");
        Prefix.Dst = Inst.getOperand(0).getReg();
        Prefix.Pg = Inst.getOperand(1).getReg();
        break;
      default:
        break;
      }

      return Prefix;
    }

    PrefixInfo() = default;
    bool isActive() const { return Active; }
    bool isPredicated() const { return Predicated; }
    unsigned getElementSize() const {
      assert(Predicated);
      return ElementSize;
    }
    MCRegister getDstReg() const { return Dst; }
    MCRegister getPgReg() const {
      assert(Predicated);
      return Pg;
    }

  private:
    bool Active = false;
    bool Predicated = false;
    unsigned ElementSize;
    MCRegister Dst;
    MCRegister Pg;
  } NextPrefix;

  AArch64TargetStreamer &getTargetStreamer() {
    MCTargetStreamer &TS = *getParser().getStreamer().getTargetStreamer();
    return static_cast<AArch64TargetStreamer &>(TS);
  }

  SMLoc getLoc() const { return getParser().getTok().getLoc(); }

  bool parseSysAlias(StringRef Name, SMLoc NameLoc, OperandVector &Operands);
  bool parseSyspAlias(StringRef Name, SMLoc NameLoc, OperandVector &Operands);
  void createSysAlias(uint16_t Encoding, OperandVector &Operands, SMLoc S);
  AArch64CC::CondCode parseCondCodeString(StringRef Cond,
                                          std::string &Suggestion);
  bool parseCondCode(OperandVector &Operands, bool invertCondCode);
  unsigned matchRegisterNameAlias(StringRef Name, RegKind Kind);
  bool parseRegister(OperandVector &Operands);
  bool parseSymbolicImmVal(const MCExpr *&ImmVal);
  bool parseNeonVectorList(OperandVector &Operands);
  bool parseOptionalMulOperand(OperandVector &Operands);
  bool parseOptionalVGOperand(OperandVector &Operands, StringRef &VecGroup);
  bool parseKeywordOperand(OperandVector &Operands);
  bool parseOperand(OperandVector &Operands, bool isCondCode,
                    bool invertCondCode);
  bool parseImmExpr(int64_t &Out);
  bool parseComma();
  bool parseRegisterInRange(unsigned &Out, unsigned Base, unsigned First,
                            unsigned Last);

  bool showMatchError(SMLoc Loc, unsigned ErrCode, uint64_t ErrorInfo,
                      OperandVector &Operands);

  bool parseAuthExpr(const MCExpr *&Res, SMLoc &EndLoc);

  bool parseDirectiveArch(SMLoc L);
  bool parseDirectiveArchExtension(SMLoc L);
  bool parseDirectiveCPU(SMLoc L);
  bool parseDirectiveInst(SMLoc L);

  bool parseDirectiveTLSDescCall(SMLoc L);

  bool parseDirectiveLOH(StringRef LOH, SMLoc L);
  bool parseDirectiveLtorg(SMLoc L);

  bool parseDirectiveReq(StringRef Name, SMLoc L);
  bool parseDirectiveUnreq(SMLoc L);
  bool parseDirectiveCFINegateRAState();
  bool parseDirectiveCFINegateRAStateWithPC();
  bool parseDirectiveCFIBKeyFrame();
  bool parseDirectiveCFIMTETaggedFrame();

  bool parseDirectiveVariantPCS(SMLoc L);

  bool parseDirectiveSEHAllocStack(SMLoc L);
  bool parseDirectiveSEHPrologEnd(SMLoc L);
  bool parseDirectiveSEHSaveR19R20X(SMLoc L);
  bool parseDirectiveSEHSaveFPLR(SMLoc L);
  bool parseDirectiveSEHSaveFPLRX(SMLoc L);
  bool parseDirectiveSEHSaveReg(SMLoc L);
  bool parseDirectiveSEHSaveRegX(SMLoc L);
  bool parseDirectiveSEHSaveRegP(SMLoc L);
  bool parseDirectiveSEHSaveRegPX(SMLoc L);
  bool parseDirectiveSEHSaveLRPair(SMLoc L);
  bool parseDirectiveSEHSaveFReg(SMLoc L);
  bool parseDirectiveSEHSaveFRegX(SMLoc L);
  bool parseDirectiveSEHSaveFRegP(SMLoc L);
  bool parseDirectiveSEHSaveFRegPX(SMLoc L);
  bool parseDirectiveSEHSetFP(SMLoc L);
  bool parseDirectiveSEHAddFP(SMLoc L);
  bool parseDirectiveSEHNop(SMLoc L);
  bool parseDirectiveSEHSaveNext(SMLoc L);
  bool parseDirectiveSEHEpilogStart(SMLoc L);
  bool parseDirectiveSEHEpilogEnd(SMLoc L);
  bool parseDirectiveSEHTrapFrame(SMLoc L);
  bool parseDirectiveSEHMachineFrame(SMLoc L);
  bool parseDirectiveSEHContext(SMLoc L);
  bool parseDirectiveSEHECContext(SMLoc L);
  bool parseDirectiveSEHClearUnwoundToCall(SMLoc L);
  bool parseDirectiveSEHPACSignLR(SMLoc L);
  bool parseDirectiveSEHSaveAnyReg(SMLoc L, bool Paired, bool Writeback);

  bool validateInstruction(MCInst &Inst, SMLoc &IDLoc,
                           SmallVectorImpl<SMLoc> &Loc);
  unsigned getNumRegsForRegKind(RegKind K);
  bool matchAndEmitInstruction(SMLoc IDLoc, unsigned &Opcode,
                               OperandVector &Operands, MCStreamer &Out,
                               uint64_t &ErrorInfo,
                               bool MatchingInlineAsm) override;
  /// @name Auto-generated Match Functions
  /// {

#define GET_ASSEMBLER_HEADER
#include "AArch64GenAsmMatcher.inc"

  /// }

  ParseStatus tryParseScalarRegister(MCRegister &Reg);
  ParseStatus tryParseVectorRegister(MCRegister &Reg, StringRef &Kind,
                                     RegKind MatchKind);
  ParseStatus tryParseMatrixRegister(OperandVector &Operands);
  ParseStatus tryParseSVCR(OperandVector &Operands);
  ParseStatus tryParseOptionalShiftExtend(OperandVector &Operands);
  ParseStatus tryParseBarrierOperand(OperandVector &Operands);
  ParseStatus tryParseBarriernXSOperand(OperandVector &Operands);
  ParseStatus tryParseSysReg(OperandVector &Operands);
  ParseStatus tryParseSysCROperand(OperandVector &Operands);
  template <bool IsSVEPrefetch = false>
  ParseStatus tryParsePrefetch(OperandVector &Operands);
  ParseStatus tryParseRPRFMOperand(OperandVector &Operands);
  ParseStatus tryParsePSBHint(OperandVector &Operands);
  ParseStatus tryParseBTIHint(OperandVector &Operands);
  ParseStatus tryParseAdrpLabel(OperandVector &Operands);
  ParseStatus tryParseAdrLabel(OperandVector &Operands);
  template <bool AddFPZeroAsLiteral>
  ParseStatus tryParseFPImm(OperandVector &Operands);
  ParseStatus tryParseImmWithOptionalShift(OperandVector &Operands);
  ParseStatus tryParseGPR64sp0Operand(OperandVector &Operands);
  bool tryParseNeonVectorRegister(OperandVector &Operands);
  ParseStatus tryParseVectorIndex(OperandVector &Operands);
  ParseStatus tryParseGPRSeqPair(OperandVector &Operands);
  ParseStatus tryParseSyspXzrPair(OperandVector &Operands);
  template <bool ParseShiftExtend,
            RegConstraintEqualityTy EqTy = RegConstraintEqualityTy::EqualsReg>
  ParseStatus tryParseGPROperand(OperandVector &Operands);
  ParseStatus tryParseZTOperand(OperandVector &Operands);
  template <bool ParseShiftExtend, bool ParseSuffix>
  ParseStatus tryParseSVEDataVector(OperandVector &Operands);
  template <RegKind RK>
  ParseStatus tryParseSVEPredicateVector(OperandVector &Operands);
  ParseStatus
  tryParseSVEPredicateOrPredicateAsCounterVector(OperandVector &Operands);
  template <RegKind VectorKind>
  ParseStatus tryParseVectorList(OperandVector &Operands,
                                 bool ExpectMatch = false);
  ParseStatus tryParseMatrixTileList(OperandVector &Operands);
  ParseStatus tryParseSVEPattern(OperandVector &Operands);
  ParseStatus tryParseSVEVecLenSpecifier(OperandVector &Operands);
  ParseStatus tryParseGPR64x8(OperandVector &Operands);
  ParseStatus tryParseImmRange(OperandVector &Operands);
  template <int> ParseStatus tryParseAdjImm0_63(OperandVector &Operands);
  ParseStatus tryParsePHintInstOperand(OperandVector &Operands);

public:
  enum AArch64MatchResultTy {
    Match_InvalidSuffix = FIRST_TARGET_MATCH_RESULT_TY,
#define GET_OPERAND_DIAGNOSTIC_TYPES
#include "AArch64GenAsmMatcher.inc"
  };
  bool IsILP32;
  bool IsWindowsArm64EC;

  AArch64AsmParser(const MCSubtargetInfo &STI, MCAsmParser &Parser,
                   const MCInstrInfo &MII, const MCTargetOptions &Options)
    : MCTargetAsmParser(Options, STI, MII) {
    IsILP32 = STI.getTargetTriple().getEnvironment() == Triple::GNUILP32;
    IsWindowsArm64EC = STI.getTargetTriple().isWindowsArm64EC();
    MCAsmParserExtension::Initialize(Parser);
    MCStreamer &S = getParser().getStreamer();
    if (S.getTargetStreamer() == nullptr)
      new AArch64TargetStreamer(S);

    // Alias .hword/.word/.[dx]word to the target-independent
    // .2byte/.4byte/.8byte directives as they have the same form and
    // semantics:
    ///  ::= (.hword | .word | .dword | .xword ) [ expression (, expression)* ]
    Parser.addAliasForDirective(".hword", ".2byte");
    Parser.addAliasForDirective(".word", ".4byte");
    Parser.addAliasForDirective(".dword", ".8byte");
    Parser.addAliasForDirective(".xword", ".8byte");

    // Initialize the set of available features.
    setAvailableFeatures(ComputeAvailableFeatures(getSTI().getFeatureBits()));
  }

  bool areEqualRegs(const MCParsedAsmOperand &Op1,
                    const MCParsedAsmOperand &Op2) const override;
  bool parseInstruction(ParseInstructionInfo &Info, StringRef Name,
                        SMLoc NameLoc, OperandVector &Operands) override;
  bool parseRegister(MCRegister &Reg, SMLoc &StartLoc, SMLoc &EndLoc) override;
  ParseStatus tryParseRegister(MCRegister &Reg, SMLoc &StartLoc,
                               SMLoc &EndLoc) override;
  bool ParseDirective(AsmToken DirectiveID) override;
  unsigned validateTargetOperandClass(MCParsedAsmOperand &Op,
                                      unsigned Kind) override;

  bool parsePrimaryExpr(const MCExpr *&Res, SMLoc &EndLoc) override;

  static bool classifySymbolRef(const MCExpr *Expr,
                                AArch64MCExpr::VariantKind &ELFRefKind,
                                MCSymbolRefExpr::VariantKind &DarwinRefKind,
                                int64_t &Addend);
};

/// AArch64Operand - Instances of this class represent a parsed AArch64 machine
/// instruction.
class AArch64Operand : public MCParsedAsmOperand {
private:
  enum KindTy {
    k_Immediate,
    k_ShiftedImm,
    k_ImmRange,
    k_CondCode,
    k_Register,
    k_MatrixRegister,
    k_MatrixTileList,
    k_SVCR,
    k_VectorList,
    k_VectorIndex,
    k_Token,
    k_SysReg,
    k_SysCR,
    k_Prefetch,
    k_ShiftExtend,
    k_FPImm,
    k_Barrier,
    k_PSBHint,
    k_PHint,
    k_BTIHint,
  } Kind;

  SMLoc StartLoc, EndLoc;

  struct TokOp {
    const char *Data;
    unsigned Length;
    bool IsSuffix; // Is the operand actually a suffix on the mnemonic.
  };

  // Separate shift/extend operand.
  struct ShiftExtendOp {
    AArch64_AM::ShiftExtendType Type;
    unsigned Amount;
    bool HasExplicitAmount;
  };

  struct RegOp {
    unsigned RegNum;
    RegKind Kind;
    int ElementWidth;

    // The register may be allowed as a different register class,
    // e.g. for GPR64as32 or GPR32as64.
    RegConstraintEqualityTy EqualityTy;

    // In some cases the shift/extend needs to be explicitly parsed together
    // with the register, rather than as a separate operand. This is needed
    // for addressing modes where the instruction as a whole dictates the
    // scaling/extend, rather than specific bits in the instruction.
    // By parsing them as a single operand, we avoid the need to pass an
    // extra operand in all CodeGen patterns (because all operands need to
    // have an associated value), and we avoid the need to update TableGen to
    // accept operands that have no associated bits in the instruction.
    //
    // An added benefit of parsing them together is that the assembler
    // can give a sensible diagnostic if the scaling is not correct.
    //
    // The default is 'lsl #0' (HasExplicitAmount = false) if no
    // ShiftExtend is specified.
    ShiftExtendOp ShiftExtend;
  };

  struct MatrixRegOp {
    unsigned RegNum;
    unsigned ElementWidth;
    MatrixKind Kind;
  };

  struct MatrixTileListOp {
    unsigned RegMask = 0;
  };

  struct VectorListOp {
    unsigned RegNum;
    unsigned Count;
    unsigned Stride;
    unsigned NumElements;
    unsigned ElementWidth;
    RegKind  RegisterKind;
  };

  struct VectorIndexOp {
    int Val;
  };

  struct ImmOp {
    const MCExpr *Val;
  };

  struct ShiftedImmOp {
    const MCExpr *Val;
    unsigned ShiftAmount;
  };

  struct ImmRangeOp {
    unsigned First;
    unsigned Last;
  };

  struct CondCodeOp {
    AArch64CC::CondCode Code;
  };

  struct FPImmOp {
    uint64_t Val; // APFloat value bitcasted to uint64_t.
    bool IsExact; // describes whether parsed value was exact.
  };

  struct BarrierOp {
    const char *Data;
    unsigned Length;
    unsigned Val; // Not the enum since not all values have names.
    bool HasnXSModifier;
  };

  struct SysRegOp {
    const char *Data;
    unsigned Length;
    uint32_t MRSReg;
    uint32_t MSRReg;
    uint32_t PStateField;
  };

  struct SysCRImmOp {
    unsigned Val;
  };

  struct PrefetchOp {
    const char *Data;
    unsigned Length;
    unsigned Val;
  };

  struct PSBHintOp {
    const char *Data;
    unsigned Length;
    unsigned Val;
  };
  struct PHintOp {
    const char *Data;
    unsigned Length;
    unsigned Val;
  };
  struct BTIHintOp {
    const char *Data;
    unsigned Length;
    unsigned Val;
  };

  struct SVCROp {
    const char *Data;
    unsigned Length;
    unsigned PStateField;
  };

  union {
    struct TokOp Tok;
    struct RegOp Reg;
    struct MatrixRegOp MatrixReg;
    struct MatrixTileListOp MatrixTileList;
    struct VectorListOp VectorList;
    struct VectorIndexOp VectorIndex;
    struct ImmOp Imm;
    struct ShiftedImmOp ShiftedImm;
    struct ImmRangeOp ImmRange;
    struct CondCodeOp CondCode;
    struct FPImmOp FPImm;
    struct BarrierOp Barrier;
    struct SysRegOp SysReg;
    struct SysCRImmOp SysCRImm;
    struct PrefetchOp Prefetch;
    struct PSBHintOp PSBHint;
    struct PHintOp PHint;
    struct BTIHintOp BTIHint;
    struct ShiftExtendOp ShiftExtend;
    struct SVCROp SVCR;
  };

  // Keep the MCContext around as the MCExprs may need manipulated during
  // the add<>Operands() calls.
  MCContext &Ctx;

public:
  AArch64Operand(KindTy K, MCContext &Ctx) : Kind(K), Ctx(Ctx) {}

  AArch64Operand(const AArch64Operand &o) : MCParsedAsmOperand(), Ctx(o.Ctx) {
    Kind = o.Kind;
    StartLoc = o.StartLoc;
    EndLoc = o.EndLoc;
    switch (Kind) {
    case k_Token:
      Tok = o.Tok;
      break;
    case k_Immediate:
      Imm = o.Imm;
      break;
    case k_ShiftedImm:
      ShiftedImm = o.ShiftedImm;
      break;
    case k_ImmRange:
      ImmRange = o.ImmRange;
      break;
    case k_CondCode:
      CondCode = o.CondCode;
      break;
    case k_FPImm:
      FPImm = o.FPImm;
      break;
    case k_Barrier:
      Barrier = o.Barrier;
      break;
    case k_Register:
      Reg = o.Reg;
      break;
    case k_MatrixRegister:
      MatrixReg = o.MatrixReg;
      break;
    case k_MatrixTileList:
      MatrixTileList = o.MatrixTileList;
      break;
    case k_VectorList:
      VectorList = o.VectorList;
      break;
    case k_VectorIndex:
      VectorIndex = o.VectorIndex;
      break;
    case k_SysReg:
      SysReg = o.SysReg;
      break;
    case k_SysCR:
      SysCRImm = o.SysCRImm;
      break;
    case k_Prefetch:
      Prefetch = o.Prefetch;
      break;
    case k_PSBHint:
      PSBHint = o.PSBHint;
      break;
    case k_PHint:
      PHint = o.PHint;
      break;
    case k_BTIHint:
      BTIHint = o.BTIHint;
      break;
    case k_ShiftExtend:
      ShiftExtend = o.ShiftExtend;
      break;
    case k_SVCR:
      SVCR = o.SVCR;
      break;
    }
  }

  /// getStartLoc - Get the location of the first token of this operand.
  SMLoc getStartLoc() const override { return StartLoc; }
  /// getEndLoc - Get the location of the last token of this operand.
  SMLoc getEndLoc() const override { return EndLoc; }

  StringRef getToken() const {
    assert(Kind == k_Token && "Invalid access!");
    return StringRef(Tok.Data, Tok.Length);
  }

  bool isTokenSuffix() const {
    assert(Kind == k_Token && "Invalid access!");
    return Tok.IsSuffix;
  }

  const MCExpr *getImm() const {
    assert(Kind == k_Immediate && "Invalid access!");
    return Imm.Val;
  }

  const MCExpr *getShiftedImmVal() const {
    assert(Kind == k_ShiftedImm && "Invalid access!");
    return ShiftedImm.Val;
  }

  unsigned getShiftedImmShift() const {
    assert(Kind == k_ShiftedImm && "Invalid access!");
    return ShiftedImm.ShiftAmount;
  }

  unsigned getFirstImmVal() const {
    assert(Kind == k_ImmRange && "Invalid access!");
    return ImmRange.First;
  }

  unsigned getLastImmVal() const {
    assert(Kind == k_ImmRange && "Invalid access!");
    return ImmRange.Last;
  }

  AArch64CC::CondCode getCondCode() const {
    assert(Kind == k_CondCode && "Invalid access!");
    return CondCode.Code;
  }

  APFloat getFPImm() const {
    assert (Kind == k_FPImm && "Invalid access!");
    return APFloat(APFloat::IEEEdouble(), APInt(64, FPImm.Val, true));
  }

  bool getFPImmIsExact() const {
    assert (Kind == k_FPImm && "Invalid access!");
    return FPImm.IsExact;
  }

  unsigned getBarrier() const {
    assert(Kind == k_Barrier && "Invalid access!");
    return Barrier.Val;
  }

  StringRef getBarrierName() const {
    assert(Kind == k_Barrier && "Invalid access!");
    return StringRef(Barrier.Data, Barrier.Length);
  }

  bool getBarriernXSModifier() const {
    assert(Kind == k_Barrier && "Invalid access!");
    return Barrier.HasnXSModifier;
  }

  MCRegister getReg() const override {
    assert(Kind == k_Register && "Invalid access!");
    return Reg.RegNum;
  }

  unsigned getMatrixReg() const {
    assert(Kind == k_MatrixRegister && "Invalid access!");
    return MatrixReg.RegNum;
  }

  unsigned getMatrixElementWidth() const {
    assert(Kind == k_MatrixRegister && "Invalid access!");
    return MatrixReg.ElementWidth;
  }

  MatrixKind getMatrixKind() const {
    assert(Kind == k_MatrixRegister && "Invalid access!");
    return MatrixReg.Kind;
  }

  unsigned getMatrixTileListRegMask() const {
    assert(isMatrixTileList() && "Invalid access!");
    return MatrixTileList.RegMask;
  }

  RegConstraintEqualityTy getRegEqualityTy() const {
    assert(Kind == k_Register && "Invalid access!");
    return Reg.EqualityTy;
  }

  unsigned getVectorListStart() const {
    assert(Kind == k_VectorList && "Invalid access!");
    return VectorList.RegNum;
  }

  unsigned getVectorListCount() const {
    assert(Kind == k_VectorList && "Invalid access!");
    return VectorList.Count;
  }

  unsigned getVectorListStride() const {
    assert(Kind == k_VectorList && "Invalid access!");
    return VectorList.Stride;
  }

  int getVectorIndex() const {
    assert(Kind == k_VectorIndex && "Invalid access!");
    return VectorIndex.Val;
  }

  StringRef getSysReg() const {
    assert(Kind == k_SysReg && "Invalid access!");
    return StringRef(SysReg.Data, SysReg.Length);
  }

  unsigned getSysCR() const {
    assert(Kind == k_SysCR && "Invalid access!");
    return SysCRImm.Val;
  }

  unsigned getPrefetch() const {
    assert(Kind == k_Prefetch && "Invalid access!");
    return Prefetch.Val;
  }

  unsigned getPSBHint() const {
    assert(Kind == k_PSBHint && "Invalid access!");
    return PSBHint.Val;
  }

  unsigned getPHint() const {
    assert(Kind == k_PHint && "Invalid access!");
    return PHint.Val;
  }

  StringRef getPSBHintName() const {
    assert(Kind == k_PSBHint && "Invalid access!");
    return StringRef(PSBHint.Data, PSBHint.Length);
  }

  StringRef getPHintName() const {
    assert(Kind == k_PHint && "Invalid access!");
    return StringRef(PHint.Data, PHint.Length);
  }

  unsigned getBTIHint() const {
    assert(Kind == k_BTIHint && "Invalid access!");
    return BTIHint.Val;
  }

  StringRef getBTIHintName() const {
    assert(Kind == k_BTIHint && "Invalid access!");
    return StringRef(BTIHint.Data, BTIHint.Length);
  }

  StringRef getSVCR() const {
    assert(Kind == k_SVCR && "Invalid access!");
    return StringRef(SVCR.Data, SVCR.Length);
  }

  StringRef getPrefetchName() const {
    assert(Kind == k_Prefetch && "Invalid access!");
    return StringRef(Prefetch.Data, Prefetch.Length);
  }

  AArch64_AM::ShiftExtendType getShiftExtendType() const {
    if (Kind == k_ShiftExtend)
      return ShiftExtend.Type;
    if (Kind == k_Register)
      return Reg.ShiftExtend.Type;
    llvm_unreachable("Invalid access!");
  }

  unsigned getShiftExtendAmount() const {
    if (Kind == k_ShiftExtend)
      return ShiftExtend.Amount;
    if (Kind == k_Register)
      return Reg.ShiftExtend.Amount;
    llvm_unreachable("Invalid access!");
  }

  bool hasShiftExtendAmount() const {
    if (Kind == k_ShiftExtend)
      return ShiftExtend.HasExplicitAmount;
    if (Kind == k_Register)
      return Reg.ShiftExtend.HasExplicitAmount;
    llvm_unreachable("Invalid access!");
  }

  bool isImm() const override { return Kind == k_Immediate; }
  bool isMem() const override { return false; }

  bool isUImm6() const {
    if (!isImm())
      return false;
    const MCConstantExpr *MCE = dyn_cast<MCConstantExpr>(getImm());
    if (!MCE)
      return false;
    int64_t Val = MCE->getValue();
    return (Val >= 0 && Val < 64);
  }

  template <int Width> bool isSImm() const { return isSImmScaled<Width, 1>(); }

  template <int Bits, int Scale> DiagnosticPredicate isSImmScaled() const {
    return isImmScaled<Bits, Scale>(true);
  }

  template <int Bits, int Scale, int Offset = 0, bool IsRange = false>
  DiagnosticPredicate isUImmScaled() const {
    if (IsRange && isImmRange() &&
        (getLastImmVal() != getFirstImmVal() + Offset))
      return DiagnosticPredicateTy::NoMatch;

    return isImmScaled<Bits, Scale, IsRange>(false);
  }

  template <int Bits, int Scale, bool IsRange = false>
  DiagnosticPredicate isImmScaled(bool Signed) const {
    if ((!isImm() && !isImmRange()) || (isImm() && IsRange) ||
        (isImmRange() && !IsRange))
      return DiagnosticPredicateTy::NoMatch;

    int64_t Val;
    if (isImmRange())
      Val = getFirstImmVal();
    else {
      const MCConstantExpr *MCE = dyn_cast<MCConstantExpr>(getImm());
      if (!MCE)
        return DiagnosticPredicateTy::NoMatch;
      Val = MCE->getValue();
    }

    int64_t MinVal, MaxVal;
    if (Signed) {
      int64_t Shift = Bits - 1;
      MinVal = (int64_t(1) << Shift) * -Scale;
      MaxVal = ((int64_t(1) << Shift) - 1) * Scale;
    } else {
      MinVal = 0;
      MaxVal = ((int64_t(1) << Bits) - 1) * Scale;
    }

    if (Val >= MinVal && Val <= MaxVal && (Val % Scale) == 0)
      return DiagnosticPredicateTy::Match;

    return DiagnosticPredicateTy::NearMatch;
  }

  DiagnosticPredicate isSVEPattern() const {
    if (!isImm())
      return DiagnosticPredicateTy::NoMatch;
    auto *MCE = dyn_cast<MCConstantExpr>(getImm());
    if (!MCE)
      return DiagnosticPredicateTy::NoMatch;
    int64_t Val = MCE->getValue();
    if (Val >= 0 && Val < 32)
      return DiagnosticPredicateTy::Match;
    return DiagnosticPredicateTy::NearMatch;
  }

  DiagnosticPredicate isSVEVecLenSpecifier() const {
    if (!isImm())
      return DiagnosticPredicateTy::NoMatch;
    auto *MCE = dyn_cast<MCConstantExpr>(getImm());
    if (!MCE)
      return DiagnosticPredicateTy::NoMatch;
    int64_t Val = MCE->getValue();
    if (Val >= 0 && Val <= 1)
      return DiagnosticPredicateTy::Match;
    return DiagnosticPredicateTy::NearMatch;
  }

  bool isSymbolicUImm12Offset(const MCExpr *Expr) const {
    AArch64MCExpr::VariantKind ELFRefKind;
    MCSymbolRefExpr::VariantKind DarwinRefKind;
    int64_t Addend;
    if (!AArch64AsmParser::classifySymbolRef(Expr, ELFRefKind, DarwinRefKind,
                                           Addend)) {
      // If we don't understand the expression, assume the best and
      // let the fixup and relocation code deal with it.
      return true;
    }

    if (DarwinRefKind == MCSymbolRefExpr::VK_PAGEOFF ||
        ELFRefKind == AArch64MCExpr::VK_LO12 ||
        ELFRefKind == AArch64MCExpr::VK_GOT_LO12 ||
        ELFRefKind == AArch64MCExpr::VK_GOT_AUTH_LO12 ||
        ELFRefKind == AArch64MCExpr::VK_DTPREL_LO12 ||
        ELFRefKind == AArch64MCExpr::VK_DTPREL_LO12_NC ||
        ELFRefKind == AArch64MCExpr::VK_TPREL_LO12 ||
        ELFRefKind == AArch64MCExpr::VK_TPREL_LO12_NC ||
        ELFRefKind == AArch64MCExpr::VK_GOTTPREL_LO12_NC ||
        ELFRefKind == AArch64MCExpr::VK_TLSDESC_LO12 ||
        ELFRefKind == AArch64MCExpr::VK_TLSDESC_AUTH_LO12 ||
        ELFRefKind == AArch64MCExpr::VK_SECREL_LO12 ||
        ELFRefKind == AArch64MCExpr::VK_SECREL_HI12 ||
        ELFRefKind == AArch64MCExpr::VK_GOT_PAGE_LO15) {
      // Note that we don't range-check the addend. It's adjusted modulo page
      // size when converted, so there is no "out of range" condition when using
      // @pageoff.
      return true;
    } else if (DarwinRefKind == MCSymbolRefExpr::VK_GOTPAGEOFF ||
               DarwinRefKind == MCSymbolRefExpr::VK_TLVPPAGEOFF) {
      // @gotpageoff/@tlvppageoff can only be used directly, not with an addend.
      return Addend == 0;
    }

    return false;
  }

  template <int Scale> bool isUImm12Offset() const {
    if (!isImm())
      return false;

    const MCConstantExpr *MCE = dyn_cast<MCConstantExpr>(getImm());
    if (!MCE)
      return isSymbolicUImm12Offset(getImm());

    int64_t Val = MCE->getValue();
    return (Val % Scale) == 0 && Val >= 0 && (Val / Scale) < 0x1000;
  }

  template <int N, int M>
  bool isImmInRange() const {
    if (!isImm())
      return false;
    const MCConstantExpr *MCE = dyn_cast<MCConstantExpr>(getImm());
    if (!MCE)
      return false;
    int64_t Val = MCE->getValue();
    return (Val >= N && Val <= M);
  }

  // NOTE: Also used for isLogicalImmNot as anything that can be represented as
  // a logical immediate can always be represented when inverted.
  template <typename T>
  bool isLogicalImm() const {
    if (!isImm())
      return false;
    const MCConstantExpr *MCE = dyn_cast<MCConstantExpr>(getImm());
    if (!MCE)
      return false;

    int64_t Val = MCE->getValue();
    // Avoid left shift by 64 directly.
    uint64_t Upper = UINT64_C(-1) << (sizeof(T) * 4) << (sizeof(T) * 4);
    // Allow all-0 or all-1 in top bits to permit bitwise NOT.
    if ((Val & Upper) && (Val & Upper) != Upper)
      return false;

    return AArch64_AM::isLogicalImmediate(Val & ~Upper, sizeof(T) * 8);
  }

  bool isShiftedImm() const { return Kind == k_ShiftedImm; }

  bool isImmRange() const { return Kind == k_ImmRange; }

  /// Returns the immediate value as a pair of (imm, shift) if the immediate is
  /// a shifted immediate by value 'Shift' or '0', or if it is an unshifted
  /// immediate that can be shifted by 'Shift'.
  template <unsigned Width>
  std::optional<std::pair<int64_t, unsigned>> getShiftedVal() const {
    if (isShiftedImm() && Width == getShiftedImmShift())
      if (auto *CE = dyn_cast<MCConstantExpr>(getShiftedImmVal()))
        return std::make_pair(CE->getValue(), Width);

    if (isImm())
      if (auto *CE = dyn_cast<MCConstantExpr>(getImm())) {
        int64_t Val = CE->getValue();
        if ((Val != 0) && (uint64_t(Val >> Width) << Width) == uint64_t(Val))
          return std::make_pair(Val >> Width, Width);
        else
          return std::make_pair(Val, 0u);
      }

    return {};
  }

  bool isAddSubImm() const {
    if (!isShiftedImm() && !isImm())
      return false;

    const MCExpr *Expr;

    // An ADD/SUB shifter is either 'lsl #0' or 'lsl #12'.
    if (isShiftedImm()) {
      unsigned Shift = ShiftedImm.ShiftAmount;
      Expr = ShiftedImm.Val;
      if (Shift != 0 && Shift != 12)
        return false;
    } else {
      Expr = getImm();
    }

    AArch64MCExpr::VariantKind ELFRefKind;
    MCSymbolRefExpr::VariantKind DarwinRefKind;
    int64_t Addend;
    if (AArch64AsmParser::classifySymbolRef(Expr, ELFRefKind,
                                          DarwinRefKind, Addend)) {
      return DarwinRefKind == MCSymbolRefExpr::VK_PAGEOFF ||
             DarwinRefKind == MCSymbolRefExpr::VK_TLVPPAGEOFF ||
             (DarwinRefKind == MCSymbolRefExpr::VK_GOTPAGEOFF && Addend == 0) ||
             ELFRefKind == AArch64MCExpr::VK_LO12 ||
             ELFRefKind == AArch64MCExpr::VK_GOT_AUTH_LO12 ||
             ELFRefKind == AArch64MCExpr::VK_DTPREL_HI12 ||
             ELFRefKind == AArch64MCExpr::VK_DTPREL_LO12 ||
             ELFRefKind == AArch64MCExpr::VK_DTPREL_LO12_NC ||
             ELFRefKind == AArch64MCExpr::VK_TPREL_HI12 ||
             ELFRefKind == AArch64MCExpr::VK_TPREL_LO12 ||
             ELFRefKind == AArch64MCExpr::VK_TPREL_LO12_NC ||
             ELFRefKind == AArch64MCExpr::VK_TLSDESC_LO12 ||
             ELFRefKind == AArch64MCExpr::VK_TLSDESC_AUTH_LO12 ||
             ELFRefKind == AArch64MCExpr::VK_SECREL_HI12 ||
             ELFRefKind == AArch64MCExpr::VK_SECREL_LO12;
    }

    // If it's a constant, it should be a real immediate in range.
    if (auto ShiftedVal = getShiftedVal<12>())
      return ShiftedVal->first >= 0 && ShiftedVal->first <= 0xfff;

    // If it's an expression, we hope for the best and let the fixup/relocation
    // code deal with it.
    return true;
  }

  bool isAddSubImmNeg() const {
    if (!isShiftedImm() && !isImm())
      return false;

    // Otherwise it should be a real negative immediate in range.
    if (auto ShiftedVal = getShiftedVal<12>())
      return ShiftedVal->first < 0 && -ShiftedVal->first <= 0xfff;

    return false;
  }

  // Signed value in the range -128 to +127. For element widths of
  // 16 bits or higher it may also be a signed multiple of 256 in the
  // range -32768 to +32512.
  // For element-width of 8 bits a range of -128 to 255 is accepted,
  // since a copy of a byte can be either signed/unsigned.
  template <typename T>
  DiagnosticPredicate isSVECpyImm() const {
    if (!isShiftedImm() && (!isImm() || !isa<MCConstantExpr>(getImm())))
      return DiagnosticPredicateTy::NoMatch;

    bool IsByte = std::is_same<int8_t, std::make_signed_t<T>>::value ||
                  std::is_same<int8_t, T>::value;
    if (auto ShiftedImm = getShiftedVal<8>())
      if (!(IsByte && ShiftedImm->second) &&
          AArch64_AM::isSVECpyImm<T>(uint64_t(ShiftedImm->first)
                                     << ShiftedImm->second))
        return DiagnosticPredicateTy::Match;

    return DiagnosticPredicateTy::NearMatch;
  }

  // Unsigned value in the range 0 to 255. For element widths of
  // 16 bits or higher it may also be a signed multiple of 256 in the
  // range 0 to 65280.
  template <typename T> DiagnosticPredicate isSVEAddSubImm() const {
    if (!isShiftedImm() && (!isImm() || !isa<MCConstantExpr>(getImm())))
      return DiagnosticPredicateTy::NoMatch;

    bool IsByte = std::is_same<int8_t, std::make_signed_t<T>>::value ||
                  std::is_same<int8_t, T>::value;
    if (auto ShiftedImm = getShiftedVal<8>())
      if (!(IsByte && ShiftedImm->second) &&
          AArch64_AM::isSVEAddSubImm<T>(ShiftedImm->first
                                        << ShiftedImm->second))
        return DiagnosticPredicateTy::Match;

    return DiagnosticPredicateTy::NearMatch;
  }

  template <typename T> DiagnosticPredicate isSVEPreferredLogicalImm() const {
    if (isLogicalImm<T>() && !isSVECpyImm<T>())
      return DiagnosticPredicateTy::Match;
    return DiagnosticPredicateTy::NoMatch;
  }

  bool isCondCode() const { return Kind == k_CondCode; }

  bool isSIMDImmType10() const {
    if (!isImm())
      return false;
    const MCConstantExpr *MCE = dyn_cast<MCConstantExpr>(getImm());
    if (!MCE)
      return false;
    return AArch64_AM::isAdvSIMDModImmType10(MCE->getValue());
  }

  template<int N>
  bool isBranchTarget() const {
    if (!isImm())
      return false;
    const MCConstantExpr *MCE = dyn_cast<MCConstantExpr>(getImm());
    if (!MCE)
      return true;
    int64_t Val = MCE->getValue();
    if (Val & 0x3)
      return false;
    assert(N > 0 && "Branch target immediate cannot be 0 bits!");
    return (Val >= -((1<<(N-1)) << 2) && Val <= (((1<<(N-1))-1) << 2));
  }

  bool
  isMovWSymbol(ArrayRef<AArch64MCExpr::VariantKind> AllowedModifiers) const {
    if (!isImm())
      return false;

    AArch64MCExpr::VariantKind ELFRefKind;
    MCSymbolRefExpr::VariantKind DarwinRefKind;
    int64_t Addend;
    if (!AArch64AsmParser::classifySymbolRef(getImm(), ELFRefKind,
                                             DarwinRefKind, Addend)) {
      return false;
    }
    if (DarwinRefKind != MCSymbolRefExpr::VK_None)
      return false;

    return llvm::is_contained(AllowedModifiers, ELFRefKind);
  }

  bool isMovWSymbolG3() const {
    return isMovWSymbol({AArch64MCExpr::VK_ABS_G3, AArch64MCExpr::VK_PREL_G3});
  }

  bool isMovWSymbolG2() const {
    return isMovWSymbol(
        {AArch64MCExpr::VK_ABS_G2, AArch64MCExpr::VK_ABS_G2_S,
         AArch64MCExpr::VK_ABS_G2_NC, AArch64MCExpr::VK_PREL_G2,
         AArch64MCExpr::VK_PREL_G2_NC, AArch64MCExpr::VK_TPREL_G2,
         AArch64MCExpr::VK_DTPREL_G2});
  }

  bool isMovWSymbolG1() const {
    return isMovWSymbol(
        {AArch64MCExpr::VK_ABS_G1, AArch64MCExpr::VK_ABS_G1_S,
         AArch64MCExpr::VK_ABS_G1_NC, AArch64MCExpr::VK_PREL_G1,
         AArch64MCExpr::VK_PREL_G1_NC, AArch64MCExpr::VK_GOTTPREL_G1,
         AArch64MCExpr::VK_TPREL_G1, AArch64MCExpr::VK_TPREL_G1_NC,
         AArch64MCExpr::VK_DTPREL_G1, AArch64MCExpr::VK_DTPREL_G1_NC});
  }

  bool isMovWSymbolG0() const {
    return isMovWSymbol(
        {AArch64MCExpr::VK_ABS_G0, AArch64MCExpr::VK_ABS_G0_S,
         AArch64MCExpr::VK_ABS_G0_NC, AArch64MCExpr::VK_PREL_G0,
         AArch64MCExpr::VK_PREL_G0_NC, AArch64MCExpr::VK_GOTTPREL_G0_NC,
         AArch64MCExpr::VK_TPREL_G0, AArch64MCExpr::VK_TPREL_G0_NC,
         AArch64MCExpr::VK_DTPREL_G0, AArch64MCExpr::VK_DTPREL_G0_NC});
  }

  template<int RegWidth, int Shift>
  bool isMOVZMovAlias() const {
    if (!isImm()) return false;

    const MCExpr *E = getImm();
    if (const MCConstantExpr *CE = dyn_cast<MCConstantExpr>(E)) {
      uint64_t Value = CE->getValue();

      return AArch64_AM::isMOVZMovAlias(Value, Shift, RegWidth);
    }
    // Only supports the case of Shift being 0 if an expression is used as an
    // operand
    return !Shift && E;
  }

  template<int RegWidth, int Shift>
  bool isMOVNMovAlias() const {
    if (!isImm()) return false;

    const MCConstantExpr *CE = dyn_cast<MCConstantExpr>(getImm());
    if (!CE) return false;
    uint64_t Value = CE->getValue();

    return AArch64_AM::isMOVNMovAlias(Value, Shift, RegWidth);
  }

  bool isFPImm() const {
    return Kind == k_FPImm &&
           AArch64_AM::getFP64Imm(getFPImm().bitcastToAPInt()) != -1;
  }

  bool isBarrier() const {
    return Kind == k_Barrier && !getBarriernXSModifier();
  }
  bool isBarriernXS() const {
    return Kind == k_Barrier && getBarriernXSModifier();
  }
  bool isSysReg() const { return Kind == k_SysReg; }

  bool isMRSSystemRegister() const {
    if (!isSysReg()) return false;

    return SysReg.MRSReg != -1U;
  }

  bool isMSRSystemRegister() const {
    if (!isSysReg()) return false;
    return SysReg.MSRReg != -1U;
  }

  bool isSystemPStateFieldWithImm0_1() const {
    if (!isSysReg()) return false;
    return AArch64PState::lookupPStateImm0_1ByEncoding(SysReg.PStateField);
  }

  bool isSystemPStateFieldWithImm0_15() const {
    if (!isSysReg())
      return false;
    return AArch64PState::lookupPStateImm0_15ByEncoding(SysReg.PStateField);
  }

  bool isSVCR() const {
    if (Kind != k_SVCR)
      return false;
    return SVCR.PStateField != -1U;
  }

  bool isReg() const override {
    return Kind == k_Register;
  }

  bool isVectorList() const { return Kind == k_VectorList; }

  bool isScalarReg() const {
    return Kind == k_Register && Reg.Kind == RegKind::Scalar;
  }

  bool isNeonVectorReg() const {
    return Kind == k_Register && Reg.Kind == RegKind::NeonVector;
  }

  bool isNeonVectorRegLo() const {
    return Kind == k_Register && Reg.Kind == RegKind::NeonVector &&
           (AArch64MCRegisterClasses[AArch64::FPR128_loRegClassID].contains(
                Reg.RegNum) ||
            AArch64MCRegisterClasses[AArch64::FPR64_loRegClassID].contains(
                Reg.RegNum));
  }

  bool isNeonVectorReg0to7() const {
    return Kind == k_Register && Reg.Kind == RegKind::NeonVector &&
           (AArch64MCRegisterClasses[AArch64::FPR128_0to7RegClassID].contains(
               Reg.RegNum));
  }

  bool isMatrix() const { return Kind == k_MatrixRegister; }
  bool isMatrixTileList() const { return Kind == k_MatrixTileList; }

  template <unsigned Class> bool isSVEPredicateAsCounterReg() const {
    RegKind RK;
    switch (Class) {
    case AArch64::PPRRegClassID:
    case AArch64::PPR_3bRegClassID:
    case AArch64::PPR_p8to15RegClassID:
    case AArch64::PNRRegClassID:
    case AArch64::PNR_p8to15RegClassID:
    case AArch64::PPRorPNRRegClassID:
      RK = RegKind::SVEPredicateAsCounter;
      break;
    default:
      llvm_unreachable("Unsupport register class");
    }

    return (Kind == k_Register && Reg.Kind == RK) &&
           AArch64MCRegisterClasses[Class].contains(getReg());
  }

  template <unsigned Class> bool isSVEVectorReg() const {
    RegKind RK;
    switch (Class) {
    case AArch64::ZPRRegClassID:
    case AArch64::ZPR_3bRegClassID:
    case AArch64::ZPR_4bRegClassID:
    case AArch64::ZPRMul2_LoRegClassID:
    case AArch64::ZPRMul2_HiRegClassID:
    case AArch64::ZPR_KRegClassID:
      RK = RegKind::SVEDataVector;
      break;
    case AArch64::PPRRegClassID:
    case AArch64::PPR_3bRegClassID:
    case AArch64::PPR_p8to15RegClassID:
    case AArch64::PNRRegClassID:
    case AArch64::PNR_p8to15RegClassID:
    case AArch64::PPRorPNRRegClassID:
      RK = RegKind::SVEPredicateVector;
      break;
    default:
      llvm_unreachable("Unsupport register class");
    }

    return (Kind == k_Register && Reg.Kind == RK) &&
           AArch64MCRegisterClasses[Class].contains(getReg());
  }

  template <unsigned Class> bool isFPRasZPR() const {
    return Kind == k_Register && Reg.Kind == RegKind::Scalar &&
           AArch64MCRegisterClasses[Class].contains(getReg());
  }

  template <int ElementWidth, unsigned Class>
  DiagnosticPredicate isSVEPredicateVectorRegOfWidth() const {
    if (Kind != k_Register || Reg.Kind != RegKind::SVEPredicateVector)
      return DiagnosticPredicateTy::NoMatch;

    if (isSVEVectorReg<Class>() && (Reg.ElementWidth == ElementWidth))
      return DiagnosticPredicateTy::Match;

    return DiagnosticPredicateTy::NearMatch;
  }

  template <int ElementWidth, unsigned Class>
  DiagnosticPredicate isSVEPredicateOrPredicateAsCounterRegOfWidth() const {
    if (Kind != k_Register || (Reg.Kind != RegKind::SVEPredicateAsCounter &&
                               Reg.Kind != RegKind::SVEPredicateVector))
      return DiagnosticPredicateTy::NoMatch;

    if ((isSVEPredicateAsCounterReg<Class>() ||
         isSVEPredicateVectorRegOfWidth<ElementWidth, Class>()) &&
        Reg.ElementWidth == ElementWidth)
      return DiagnosticPredicateTy::Match;

    return DiagnosticPredicateTy::NearMatch;
  }

  template <int ElementWidth, unsigned Class>
  DiagnosticPredicate isSVEPredicateAsCounterRegOfWidth() const {
    if (Kind != k_Register || Reg.Kind != RegKind::SVEPredicateAsCounter)
      return DiagnosticPredicateTy::NoMatch;

    if (isSVEPredicateAsCounterReg<Class>() && (Reg.ElementWidth == ElementWidth))
      return DiagnosticPredicateTy::Match;

    return DiagnosticPredicateTy::NearMatch;
  }

  template <int ElementWidth, unsigned Class>
  DiagnosticPredicate isSVEDataVectorRegOfWidth() const {
    if (Kind != k_Register || Reg.Kind != RegKind::SVEDataVector)
      return DiagnosticPredicateTy::NoMatch;

    if (isSVEVectorReg<Class>() && Reg.ElementWidth == ElementWidth)
      return DiagnosticPredicateTy::Match;

    return DiagnosticPredicateTy::NearMatch;
  }

  template <int ElementWidth, unsigned Class,
            AArch64_AM::ShiftExtendType ShiftExtendTy, int ShiftWidth,
            bool ShiftWidthAlwaysSame>
  DiagnosticPredicate isSVEDataVectorRegWithShiftExtend() const {
    auto VectorMatch = isSVEDataVectorRegOfWidth<ElementWidth, Class>();
    if (!VectorMatch.isMatch())
      return DiagnosticPredicateTy::NoMatch;

    // Give a more specific diagnostic when the user has explicitly typed in
    // a shift-amount that does not match what is expected, but for which
    // there is also an unscaled addressing mode (e.g. sxtw/uxtw).
    bool MatchShift = getShiftExtendAmount() == Log2_32(ShiftWidth / 8);
    if (!MatchShift && (ShiftExtendTy == AArch64_AM::UXTW ||
                        ShiftExtendTy == AArch64_AM::SXTW) &&
        !ShiftWidthAlwaysSame && hasShiftExtendAmount() && ShiftWidth == 8)
      return DiagnosticPredicateTy::NoMatch;

    if (MatchShift && ShiftExtendTy == getShiftExtendType())
      return DiagnosticPredicateTy::Match;

    return DiagnosticPredicateTy::NearMatch;
  }

  bool isGPR32as64() const {
    return Kind == k_Register && Reg.Kind == RegKind::Scalar &&
      AArch64MCRegisterClasses[AArch64::GPR64RegClassID].contains(Reg.RegNum);
  }

  bool isGPR64as32() const {
    return Kind == k_Register && Reg.Kind == RegKind::Scalar &&
      AArch64MCRegisterClasses[AArch64::GPR32RegClassID].contains(Reg.RegNum);
  }

  bool isGPR64x8() const {
    return Kind == k_Register && Reg.Kind == RegKind::Scalar &&
           AArch64MCRegisterClasses[AArch64::GPR64x8ClassRegClassID].contains(
               Reg.RegNum);
  }

  bool isWSeqPair() const {
    return Kind == k_Register && Reg.Kind == RegKind::Scalar &&
           AArch64MCRegisterClasses[AArch64::WSeqPairsClassRegClassID].contains(
               Reg.RegNum);
  }

  bool isXSeqPair() const {
    return Kind == k_Register && Reg.Kind == RegKind::Scalar &&
           AArch64MCRegisterClasses[AArch64::XSeqPairsClassRegClassID].contains(
               Reg.RegNum);
  }

  bool isSyspXzrPair() const {
    return isGPR64<AArch64::GPR64RegClassID>() && Reg.RegNum == AArch64::XZR;
  }

  template<int64_t Angle, int64_t Remainder>
  DiagnosticPredicate isComplexRotation() const {
    if (!isImm()) return DiagnosticPredicateTy::NoMatch;

    const MCConstantExpr *CE = dyn_cast<MCConstantExpr>(getImm());
    if (!CE) return DiagnosticPredicateTy::NoMatch;
    uint64_t Value = CE->getValue();

    if (Value % Angle == Remainder && Value <= 270)
      return DiagnosticPredicateTy::Match;
    return DiagnosticPredicateTy::NearMatch;
  }

  template <unsigned RegClassID> bool isGPR64() const {
    return Kind == k_Register && Reg.Kind == RegKind::Scalar &&
           AArch64MCRegisterClasses[RegClassID].contains(getReg());
  }

  template <unsigned RegClassID, int ExtWidth>
  DiagnosticPredicate isGPR64WithShiftExtend() const {
    if (Kind != k_Register || Reg.Kind != RegKind::Scalar)
      return DiagnosticPredicateTy::NoMatch;

    if (isGPR64<RegClassID>() && getShiftExtendType() == AArch64_AM::LSL &&
        getShiftExtendAmount() == Log2_32(ExtWidth / 8))
      return DiagnosticPredicateTy::Match;
    return DiagnosticPredicateTy::NearMatch;
  }

  /// Is this a vector list with the type implicit (presumably attached to the
  /// instruction itself)?
  template <RegKind VectorKind, unsigned NumRegs>
  bool isImplicitlyTypedVectorList() const {
    return Kind == k_VectorList && VectorList.Count == NumRegs &&
           VectorList.NumElements == 0 &&
           VectorList.RegisterKind == VectorKind;
  }

  template <RegKind VectorKind, unsigned NumRegs, unsigned NumElements,
            unsigned ElementWidth, unsigned Stride = 1>
  bool isTypedVectorList() const {
    if (Kind != k_VectorList)
      return false;
    if (VectorList.Count != NumRegs)
      return false;
    if (VectorList.RegisterKind != VectorKind)
      return false;
    if (VectorList.ElementWidth != ElementWidth)
      return false;
    if (VectorList.Stride != Stride)
      return false;
    return VectorList.NumElements == NumElements;
  }

  template <RegKind VectorKind, unsigned NumRegs, unsigned NumElements,
            unsigned ElementWidth, unsigned RegClass>
  DiagnosticPredicate isTypedVectorListMultiple() const {
    bool Res =
        isTypedVectorList<VectorKind, NumRegs, NumElements, ElementWidth>();
    if (!Res)
      return DiagnosticPredicateTy::NoMatch;
    if (!AArch64MCRegisterClasses[RegClass].contains(VectorList.RegNum))
      return DiagnosticPredicateTy::NearMatch;
    return DiagnosticPredicateTy::Match;
  }

  template <RegKind VectorKind, unsigned NumRegs, unsigned Stride,
            unsigned ElementWidth>
  DiagnosticPredicate isTypedVectorListStrided() const {
    bool Res = isTypedVectorList<VectorKind, NumRegs, /*NumElements*/ 0,
                                 ElementWidth, Stride>();
    if (!Res)
      return DiagnosticPredicateTy::NoMatch;
    if ((VectorList.RegNum < (AArch64::Z0 + Stride)) ||
        ((VectorList.RegNum >= AArch64::Z16) &&
         (VectorList.RegNum < (AArch64::Z16 + Stride))))
      return DiagnosticPredicateTy::Match;
    return DiagnosticPredicateTy::NoMatch;
  }

  template <int Min, int Max>
  DiagnosticPredicate isVectorIndex() const {
    if (Kind != k_VectorIndex)
      return DiagnosticPredicateTy::NoMatch;
    if (VectorIndex.Val >= Min && VectorIndex.Val <= Max)
      return DiagnosticPredicateTy::Match;
    return DiagnosticPredicateTy::NearMatch;
  }

  bool isToken() const override { return Kind == k_Token; }

  bool isTokenEqual(StringRef Str) const {
    return Kind == k_Token && getToken() == Str;
  }
  bool isSysCR() const { return Kind == k_SysCR; }
  bool isPrefetch() const { return Kind == k_Prefetch; }
  bool isPSBHint() const { return Kind == k_PSBHint; }
  bool isPHint() const { return Kind == k_PHint; }
  bool isBTIHint() const { return Kind == k_BTIHint; }
  bool isShiftExtend() const { return Kind == k_ShiftExtend; }
  bool isShifter() const {
    if (!isShiftExtend())
      return false;

    AArch64_AM::ShiftExtendType ST = getShiftExtendType();
    return (ST == AArch64_AM::LSL || ST == AArch64_AM::LSR ||
            ST == AArch64_AM::ASR || ST == AArch64_AM::ROR ||
            ST == AArch64_AM::MSL);
  }

  template <unsigned ImmEnum> DiagnosticPredicate isExactFPImm() const {
    if (Kind != k_FPImm)
      return DiagnosticPredicateTy::NoMatch;

    if (getFPImmIsExact()) {
      // Lookup the immediate from table of supported immediates.
      auto *Desc = AArch64ExactFPImm::lookupExactFPImmByEnum(ImmEnum);
      assert(Desc && "Unknown enum value");

      // Calculate its FP value.
      APFloat RealVal(APFloat::IEEEdouble());
      auto StatusOrErr =
          RealVal.convertFromString(Desc->Repr, APFloat::rmTowardZero);
      if (errorToBool(StatusOrErr.takeError()) || *StatusOrErr != APFloat::opOK)
        llvm_unreachable("FP immediate is not exact");

      if (getFPImm().bitwiseIsEqual(RealVal))
        return DiagnosticPredicateTy::Match;
    }

    return DiagnosticPredicateTy::NearMatch;
  }

  template <unsigned ImmA, unsigned ImmB>
  DiagnosticPredicate isExactFPImm() const {
    DiagnosticPredicate Res = DiagnosticPredicateTy::NoMatch;
    if ((Res = isExactFPImm<ImmA>()))
      return DiagnosticPredicateTy::Match;
    if ((Res = isExactFPImm<ImmB>()))
      return DiagnosticPredicateTy::Match;
    return Res;
  }

  bool isExtend() const {
    if (!isShiftExtend())
      return false;

    AArch64_AM::ShiftExtendType ET = getShiftExtendType();
    return (ET == AArch64_AM::UXTB || ET == AArch64_AM::SXTB ||
            ET == AArch64_AM::UXTH || ET == AArch64_AM::SXTH ||
            ET == AArch64_AM::UXTW || ET == AArch64_AM::SXTW ||
            ET == AArch64_AM::UXTX || ET == AArch64_AM::SXTX ||
            ET == AArch64_AM::LSL) &&
           getShiftExtendAmount() <= 4;
  }

  bool isExtend64() const {
    if (!isExtend())
      return false;
    // Make sure the extend expects a 32-bit source register.
    AArch64_AM::ShiftExtendType ET = getShiftExtendType();
    return ET == AArch64_AM::UXTB || ET == AArch64_AM::SXTB ||
           ET == AArch64_AM::UXTH || ET == AArch64_AM::SXTH ||
           ET == AArch64_AM::UXTW || ET == AArch64_AM::SXTW;
  }

  bool isExtendLSL64() const {
    if (!isExtend())
      return false;
    AArch64_AM::ShiftExtendType ET = getShiftExtendType();
    return (ET == AArch64_AM::UXTX || ET == AArch64_AM::SXTX ||
            ET == AArch64_AM::LSL) &&
           getShiftExtendAmount() <= 4;
  }

  bool isLSLImm3Shift() const {
    if (!isShiftExtend())
      return false;
    AArch64_AM::ShiftExtendType ET = getShiftExtendType();
    return ET == AArch64_AM::LSL && getShiftExtendAmount() <= 7;
  }

  template<int Width> bool isMemXExtend() const {
    if (!isExtend())
      return false;
    AArch64_AM::ShiftExtendType ET = getShiftExtendType();
    return (ET == AArch64_AM::LSL || ET == AArch64_AM::SXTX) &&
           (getShiftExtendAmount() == Log2_32(Width / 8) ||
            getShiftExtendAmount() == 0);
  }

  template<int Width> bool isMemWExtend() const {
    if (!isExtend())
      return false;
    AArch64_AM::ShiftExtendType ET = getShiftExtendType();
    return (ET == AArch64_AM::UXTW || ET == AArch64_AM::SXTW) &&
           (getShiftExtendAmount() == Log2_32(Width / 8) ||
            getShiftExtendAmount() == 0);
  }

  template <unsigned width>
  bool isArithmeticShifter() const {
    if (!isShifter())
      return false;

    // An arithmetic shifter is LSL, LSR, or ASR.
    AArch64_AM::ShiftExtendType ST = getShiftExtendType();
    return (ST == AArch64_AM::LSL || ST == AArch64_AM::LSR ||
            ST == AArch64_AM::ASR) && getShiftExtendAmount() < width;
  }

  template <unsigned width>
  bool isLogicalShifter() const {
    if (!isShifter())
      return false;

    // A logical shifter is LSL, LSR, ASR or ROR.
    AArch64_AM::ShiftExtendType ST = getShiftExtendType();
    return (ST == AArch64_AM::LSL || ST == AArch64_AM::LSR ||
            ST == AArch64_AM::ASR || ST == AArch64_AM::ROR) &&
           getShiftExtendAmount() < width;
  }

  bool isMovImm32Shifter() const {
    if (!isShifter())
      return false;

    // A MOVi shifter is LSL of 0, 16, 32, or 48.
    AArch64_AM::ShiftExtendType ST = getShiftExtendType();
    if (ST != AArch64_AM::LSL)
      return false;
    uint64_t Val = getShiftExtendAmount();
    return (Val == 0 || Val == 16);
  }

  bool isMovImm64Shifter() const {
    if (!isShifter())
      return false;

    // A MOVi shifter is LSL of 0 or 16.
    AArch64_AM::ShiftExtendType ST = getShiftExtendType();
    if (ST != AArch64_AM::LSL)
      return false;
    uint64_t Val = getShiftExtendAmount();
    return (Val == 0 || Val == 16 || Val == 32 || Val == 48);
  }

  bool isLogicalVecShifter() const {
    if (!isShifter())
      return false;

    // A logical vector shifter is a left shift by 0, 8, 16, or 24.
    unsigned Shift = getShiftExtendAmount();
    return getShiftExtendType() == AArch64_AM::LSL &&
           (Shift == 0 || Shift == 8 || Shift == 16 || Shift == 24);
  }

  bool isLogicalVecHalfWordShifter() const {
    if (!isLogicalVecShifter())
      return false;

    // A logical vector shifter is a left shift by 0 or 8.
    unsigned Shift = getShiftExtendAmount();
    return getShiftExtendType() == AArch64_AM::LSL &&
           (Shift == 0 || Shift == 8);
  }

  bool isMoveVecShifter() const {
    if (!isShiftExtend())
      return false;

    // A logical vector shifter is a left shift by 8 or 16.
    unsigned Shift = getShiftExtendAmount();
    return getShiftExtendType() == AArch64_AM::MSL &&
           (Shift == 8 || Shift == 16);
  }

  // Fallback unscaled operands are for aliases of LDR/STR that fall back
  // to LDUR/STUR when the offset is not legal for the former but is for
  // the latter. As such, in addition to checking for being a legal unscaled
  // address, also check that it is not a legal scaled address. This avoids
  // ambiguity in the matcher.
  template<int Width>
  bool isSImm9OffsetFB() const {
    return isSImm<9>() && !isUImm12Offset<Width / 8>();
  }

  bool isAdrpLabel() const {
    // Validation was handled during parsing, so we just verify that
    // something didn't go haywire.
    if (!isImm())
        return false;

    if (const MCConstantExpr *CE = dyn_cast<MCConstantExpr>(Imm.Val)) {
      int64_t Val = CE->getValue();
      int64_t Min = - (4096 * (1LL << (21 - 1)));
      int64_t Max = 4096 * ((1LL << (21 - 1)) - 1);
      return (Val % 4096) == 0 && Val >= Min && Val <= Max;
    }

    return true;
  }

  bool isAdrLabel() const {
    // Validation was handled during parsing, so we just verify that
    // something didn't go haywire.
    if (!isImm())
        return false;

    if (const MCConstantExpr *CE = dyn_cast<MCConstantExpr>(Imm.Val)) {
      int64_t Val = CE->getValue();
      int64_t Min = - (1LL << (21 - 1));
      int64_t Max = ((1LL << (21 - 1)) - 1);
      return Val >= Min && Val <= Max;
    }

    return true;
  }

  template <MatrixKind Kind, unsigned EltSize, unsigned RegClass>
  DiagnosticPredicate isMatrixRegOperand() const {
    if (!isMatrix())
      return DiagnosticPredicateTy::NoMatch;
    if (getMatrixKind() != Kind ||
        !AArch64MCRegisterClasses[RegClass].contains(getMatrixReg()) ||
        EltSize != getMatrixElementWidth())
      return DiagnosticPredicateTy::NearMatch;
    return DiagnosticPredicateTy::Match;
  }

  bool isPAuthPCRelLabel16Operand() const {
    // PAuth PCRel16 operands are similar to regular branch targets, but only
    // negative values are allowed for concrete immediates as signing instr
    // should be in a lower address.
    if (!isImm())
      return false;
    const MCConstantExpr *MCE = dyn_cast<MCConstantExpr>(getImm());
    if (!MCE)
      return true;
    int64_t Val = MCE->getValue();
    if (Val & 0b11)
      return false;
    return (Val <= 0) && (Val > -(1 << 18));
  }

  void addExpr(MCInst &Inst, const MCExpr *Expr) const {
    // Add as immediates when possible.  Null MCExpr = 0.
    if (!Expr)
      Inst.addOperand(MCOperand::createImm(0));
    else if (const MCConstantExpr *CE = dyn_cast<MCConstantExpr>(Expr))
      Inst.addOperand(MCOperand::createImm(CE->getValue()));
    else
      Inst.addOperand(MCOperand::createExpr(Expr));
  }

  void addRegOperands(MCInst &Inst, unsigned N) const {
    assert(N == 1 && "Invalid number of operands!");
    Inst.addOperand(MCOperand::createReg(getReg()));
  }

  void addMatrixOperands(MCInst &Inst, unsigned N) const {
    assert(N == 1 && "Invalid number of operands!");
    Inst.addOperand(MCOperand::createReg(getMatrixReg()));
  }

  void addGPR32as64Operands(MCInst &Inst, unsigned N) const {
    assert(N == 1 && "Invalid number of operands!");
    assert(
        AArch64MCRegisterClasses[AArch64::GPR64RegClassID].contains(getReg()));

    const MCRegisterInfo *RI = Ctx.getRegisterInfo();
    uint32_t Reg = RI->getRegClass(AArch64::GPR32RegClassID).getRegister(
        RI->getEncodingValue(getReg()));

    Inst.addOperand(MCOperand::createReg(Reg));
  }

  void addGPR64as32Operands(MCInst &Inst, unsigned N) const {
    assert(N == 1 && "Invalid number of operands!");
    assert(
        AArch64MCRegisterClasses[AArch64::GPR32RegClassID].contains(getReg()));

    const MCRegisterInfo *RI = Ctx.getRegisterInfo();
    uint32_t Reg = RI->getRegClass(AArch64::GPR64RegClassID).getRegister(
        RI->getEncodingValue(getReg()));

    Inst.addOperand(MCOperand::createReg(Reg));
  }

  template <int Width>
  void addFPRasZPRRegOperands(MCInst &Inst, unsigned N) const {
    unsigned Base;
    switch (Width) {
    case 8:   Base = AArch64::B0; break;
    case 16:  Base = AArch64::H0; break;
    case 32:  Base = AArch64::S0; break;
    case 64:  Base = AArch64::D0; break;
    case 128: Base = AArch64::Q0; break;
    default:
      llvm_unreachable("Unsupported width");
    }
    Inst.addOperand(MCOperand::createReg(AArch64::Z0 + getReg() - Base));
  }

  void addPPRorPNRRegOperands(MCInst &Inst, unsigned N) const {
    assert(N == 1 && "Invalid number of operands!");
    unsigned Reg = getReg();
    // Normalise to PPR
    if (Reg >= AArch64::PN0 && Reg <= AArch64::PN15)
      Reg = Reg - AArch64::PN0 + AArch64::P0;
    Inst.addOperand(MCOperand::createReg(Reg));
  }

  void addPNRasPPRRegOperands(MCInst &Inst, unsigned N) const {
    assert(N == 1 && "Invalid number of operands!");
    Inst.addOperand(
        MCOperand::createReg((getReg() - AArch64::PN0) + AArch64::P0));
  }

  void addVectorReg64Operands(MCInst &Inst, unsigned N) const {
    assert(N == 1 && "Invalid number of operands!");
    assert(
        AArch64MCRegisterClasses[AArch64::FPR128RegClassID].contains(getReg()));
    Inst.addOperand(MCOperand::createReg(AArch64::D0 + getReg() - AArch64::Q0));
  }

  void addVectorReg128Operands(MCInst &Inst, unsigned N) const {
    assert(N == 1 && "Invalid number of operands!");
    assert(
        AArch64MCRegisterClasses[AArch64::FPR128RegClassID].contains(getReg()));
    Inst.addOperand(MCOperand::createReg(getReg()));
  }

  void addVectorRegLoOperands(MCInst &Inst, unsigned N) const {
    assert(N == 1 && "Invalid number of operands!");
    Inst.addOperand(MCOperand::createReg(getReg()));
  }

  void addVectorReg0to7Operands(MCInst &Inst, unsigned N) const {
    assert(N == 1 && "Invalid number of operands!");
    Inst.addOperand(MCOperand::createReg(getReg()));
  }

  enum VecListIndexType {
    VecListIdx_DReg = 0,
    VecListIdx_QReg = 1,
    VecListIdx_ZReg = 2,
    VecListIdx_PReg = 3,
  };

  template <VecListIndexType RegTy, unsigned NumRegs>
  void addVectorListOperands(MCInst &Inst, unsigned N) const {
    assert(N == 1 && "Invalid number of operands!");
    static const unsigned FirstRegs[][5] = {
      /* DReg */ { AArch64::Q0,
                   AArch64::D0,       AArch64::D0_D1,
                   AArch64::D0_D1_D2, AArch64::D0_D1_D2_D3 },
      /* QReg */ { AArch64::Q0,
                   AArch64::Q0,       AArch64::Q0_Q1,
                   AArch64::Q0_Q1_Q2, AArch64::Q0_Q1_Q2_Q3 },
      /* ZReg */ { AArch64::Z0,
                   AArch64::Z0,       AArch64::Z0_Z1,
                   AArch64::Z0_Z1_Z2, AArch64::Z0_Z1_Z2_Z3 },
      /* PReg */ { AArch64::P0,
                   AArch64::P0,       AArch64::P0_P1 }
    };

    assert((RegTy != VecListIdx_ZReg || NumRegs <= 4) &&
           " NumRegs must be <= 4 for ZRegs");

    assert((RegTy != VecListIdx_PReg || NumRegs <= 2) &&
           " NumRegs must be <= 2 for PRegs");

    unsigned FirstReg = FirstRegs[(unsigned)RegTy][NumRegs];
    Inst.addOperand(MCOperand::createReg(FirstReg + getVectorListStart() -
                                         FirstRegs[(unsigned)RegTy][0]));
  }

  template <unsigned NumRegs>
  void addStridedVectorListOperands(MCInst &Inst, unsigned N) const {
    assert(N == 1 && "Invalid number of operands!");
    assert((NumRegs == 2 || NumRegs == 4) && " NumRegs must be 2 or 4");

    switch (NumRegs) {
    case 2:
      if (getVectorListStart() < AArch64::Z16) {
        assert((getVectorListStart() < AArch64::Z8) &&
               (getVectorListStart() >= AArch64::Z0) && "Invalid Register");
        Inst.addOperand(MCOperand::createReg(
            AArch64::Z0_Z8 + getVectorListStart() - AArch64::Z0));
      } else {
        assert((getVectorListStart() < AArch64::Z24) &&
               (getVectorListStart() >= AArch64::Z16) && "Invalid Register");
        Inst.addOperand(MCOperand::createReg(
            AArch64::Z16_Z24 + getVectorListStart() - AArch64::Z16));
      }
      break;
    case 4:
      if (getVectorListStart() < AArch64::Z16) {
        assert((getVectorListStart() < AArch64::Z4) &&
               (getVectorListStart() >= AArch64::Z0) && "Invalid Register");
        Inst.addOperand(MCOperand::createReg(
            AArch64::Z0_Z4_Z8_Z12 + getVectorListStart() - AArch64::Z0));
      } else {
        assert((getVectorListStart() < AArch64::Z20) &&
               (getVectorListStart() >= AArch64::Z16) && "Invalid Register");
        Inst.addOperand(MCOperand::createReg(
            AArch64::Z16_Z20_Z24_Z28 + getVectorListStart() - AArch64::Z16));
      }
      break;
    default:
      llvm_unreachable("Unsupported number of registers for strided vec list");
    }
  }

  void addMatrixTileListOperands(MCInst &Inst, unsigned N) const {
    assert(N == 1 && "Invalid number of operands!");
    unsigned RegMask = getMatrixTileListRegMask();
    assert(RegMask <= 0xFF && "Invalid mask!");
    Inst.addOperand(MCOperand::createImm(RegMask));
  }

  void addVectorIndexOperands(MCInst &Inst, unsigned N) const {
    assert(N == 1 && "Invalid number of operands!");
    Inst.addOperand(MCOperand::createImm(getVectorIndex()));
  }

  template <unsigned ImmIs0, unsigned ImmIs1>
  void addExactFPImmOperands(MCInst &Inst, unsigned N) const {
    assert(N == 1 && "Invalid number of operands!");
    assert(bool(isExactFPImm<ImmIs0, ImmIs1>()) && "Invalid operand");
    Inst.addOperand(MCOperand::createImm(bool(isExactFPImm<ImmIs1>())));
  }

  void addImmOperands(MCInst &Inst, unsigned N) const {
    assert(N == 1 && "Invalid number of operands!");
    // If this is a pageoff symrefexpr with an addend, adjust the addend
    // to be only the page-offset portion. Otherwise, just add the expr
    // as-is.
    addExpr(Inst, getImm());
  }

  template <int Shift>
  void addImmWithOptionalShiftOperands(MCInst &Inst, unsigned N) const {
    assert(N == 2 && "Invalid number of operands!");
    if (auto ShiftedVal = getShiftedVal<Shift>()) {
      Inst.addOperand(MCOperand::createImm(ShiftedVal->first));
      Inst.addOperand(MCOperand::createImm(ShiftedVal->second));
    } else if (isShiftedImm()) {
      addExpr(Inst, getShiftedImmVal());
      Inst.addOperand(MCOperand::createImm(getShiftedImmShift()));
    } else {
      addExpr(Inst, getImm());
      Inst.addOperand(MCOperand::createImm(0));
    }
  }

  template <int Shift>
  void addImmNegWithOptionalShiftOperands(MCInst &Inst, unsigned N) const {
    assert(N == 2 && "Invalid number of operands!");
    if (auto ShiftedVal = getShiftedVal<Shift>()) {
      Inst.addOperand(MCOperand::createImm(-ShiftedVal->first));
      Inst.addOperand(MCOperand::createImm(ShiftedVal->second));
    } else
      llvm_unreachable("Not a shifted negative immediate");
  }

  void addCondCodeOperands(MCInst &Inst, unsigned N) const {
    assert(N == 1 && "Invalid number of operands!");
    Inst.addOperand(MCOperand::createImm(getCondCode()));
  }

  void addAdrpLabelOperands(MCInst &Inst, unsigned N) const {
    assert(N == 1 && "Invalid number of operands!");
    const MCConstantExpr *MCE = dyn_cast<MCConstantExpr>(getImm());
    if (!MCE)
      addExpr(Inst, getImm());
    else
      Inst.addOperand(MCOperand::createImm(MCE->getValue() >> 12));
  }

  void addAdrLabelOperands(MCInst &Inst, unsigned N) const {
    addImmOperands(Inst, N);
  }

  template<int Scale>
  void addUImm12OffsetOperands(MCInst &Inst, unsigned N) const {
    assert(N == 1 && "Invalid number of operands!");
    const MCConstantExpr *MCE = dyn_cast<MCConstantExpr>(getImm());

    if (!MCE) {
      Inst.addOperand(MCOperand::createExpr(getImm()));
      return;
    }
    Inst.addOperand(MCOperand::createImm(MCE->getValue() / Scale));
  }

  void addUImm6Operands(MCInst &Inst, unsigned N) const {
    assert(N == 1 && "Invalid number of operands!");
    const MCConstantExpr *MCE = cast<MCConstantExpr>(getImm());
    Inst.addOperand(MCOperand::createImm(MCE->getValue()));
  }

  template <int Scale>
  void addImmScaledOperands(MCInst &Inst, unsigned N) const {
    assert(N == 1 && "Invalid number of operands!");
    const MCConstantExpr *MCE = cast<MCConstantExpr>(getImm());
    Inst.addOperand(MCOperand::createImm(MCE->getValue() / Scale));
  }

  template <int Scale>
  void addImmScaledRangeOperands(MCInst &Inst, unsigned N) const {
    assert(N == 1 && "Invalid number of operands!");
    Inst.addOperand(MCOperand::createImm(getFirstImmVal() / Scale));
  }

  template <typename T>
  void addLogicalImmOperands(MCInst &Inst, unsigned N) const {
    assert(N == 1 && "Invalid number of operands!");
    const MCConstantExpr *MCE = cast<MCConstantExpr>(getImm());
    std::make_unsigned_t<T> Val = MCE->getValue();
    uint64_t encoding = AArch64_AM::encodeLogicalImmediate(Val, sizeof(T) * 8);
    Inst.addOperand(MCOperand::createImm(encoding));
  }

  template <typename T>
  void addLogicalImmNotOperands(MCInst &Inst, unsigned N) const {
    assert(N == 1 && "Invalid number of operands!");
    const MCConstantExpr *MCE = cast<MCConstantExpr>(getImm());
    std::make_unsigned_t<T> Val = ~MCE->getValue();
    uint64_t encoding = AArch64_AM::encodeLogicalImmediate(Val, sizeof(T) * 8);
    Inst.addOperand(MCOperand::createImm(encoding));
  }

  void addSIMDImmType10Operands(MCInst &Inst, unsigned N) const {
    assert(N == 1 && "Invalid number of operands!");
    const MCConstantExpr *MCE = cast<MCConstantExpr>(getImm());
    uint64_t encoding = AArch64_AM::encodeAdvSIMDModImmType10(MCE->getValue());
    Inst.addOperand(MCOperand::createImm(encoding));
  }

  void addBranchTarget26Operands(MCInst &Inst, unsigned N) const {
    // Branch operands don't encode the low bits, so shift them off
    // here. If it's a label, however, just put it on directly as there's
    // not enough information now to do anything.
    assert(N == 1 && "Invalid number of operands!");
    const MCConstantExpr *MCE = dyn_cast<MCConstantExpr>(getImm());
    if (!MCE) {
      addExpr(Inst, getImm());
      return;
    }
    assert(MCE && "Invalid constant immediate operand!");
    Inst.addOperand(MCOperand::createImm(MCE->getValue() >> 2));
  }

  void addPAuthPCRelLabel16Operands(MCInst &Inst, unsigned N) const {
    // PC-relative operands don't encode the low bits, so shift them off
    // here. If it's a label, however, just put it on directly as there's
    // not enough information now to do anything.
    assert(N == 1 && "Invalid number of operands!");
    const MCConstantExpr *MCE = dyn_cast<MCConstantExpr>(getImm());
    if (!MCE) {
      addExpr(Inst, getImm());
      return;
    }
    Inst.addOperand(MCOperand::createImm(MCE->getValue() >> 2));
  }

  void addPCRelLabel19Operands(MCInst &Inst, unsigned N) const {
    // Branch operands don't encode the low bits, so shift them off
    // here. If it's a label, however, just put it on directly as there's
    // not enough information now to do anything.
    assert(N == 1 && "Invalid number of operands!");
    const MCConstantExpr *MCE = dyn_cast<MCConstantExpr>(getImm());
    if (!MCE) {
      addExpr(Inst, getImm());
      return;
    }
    assert(MCE && "Invalid constant immediate operand!");
    Inst.addOperand(MCOperand::createImm(MCE->getValue() >> 2));
  }

  void addPCRelLabel9Operands(MCInst &Inst, unsigned N) const {
    // Branch operands don't encode the low bits, so shift them off
    // here. If it's a label, however, just put it on directly as there's
    // not enough information now to do anything.
    assert(N == 1 && "Invalid number of operands!");
    const MCConstantExpr *MCE = dyn_cast<MCConstantExpr>(getImm());
    if (!MCE) {
      addExpr(Inst, getImm());
      return;
    }
    assert(MCE && "Invalid constant immediate operand!");
    Inst.addOperand(MCOperand::createImm(MCE->getValue() >> 2));
  }

  void addBranchTarget14Operands(MCInst &Inst, unsigned N) const {
    // Branch operands don't encode the low bits, so shift them off
    // here. If it's a label, however, just put it on directly as there's
    // not enough information now to do anything.
    assert(N == 1 && "Invalid number of operands!");
    const MCConstantExpr *MCE = dyn_cast<MCConstantExpr>(getImm());
    if (!MCE) {
      addExpr(Inst, getImm());
      return;
    }
    assert(MCE && "Invalid constant immediate operand!");
    Inst.addOperand(MCOperand::createImm(MCE->getValue() >> 2));
  }

  void addFPImmOperands(MCInst &Inst, unsigned N) const {
    assert(N == 1 && "Invalid number of operands!");
    Inst.addOperand(MCOperand::createImm(
        AArch64_AM::getFP64Imm(getFPImm().bitcastToAPInt())));
  }

  void addBarrierOperands(MCInst &Inst, unsigned N) const {
    assert(N == 1 && "Invalid number of operands!");
    Inst.addOperand(MCOperand::createImm(getBarrier()));
  }

  void addBarriernXSOperands(MCInst &Inst, unsigned N) const {
    assert(N == 1 && "Invalid number of operands!");
    Inst.addOperand(MCOperand::createImm(getBarrier()));
  }

  void addMRSSystemRegisterOperands(MCInst &Inst, unsigned N) const {
    assert(N == 1 && "Invalid number of operands!");

    Inst.addOperand(MCOperand::createImm(SysReg.MRSReg));
  }

  void addMSRSystemRegisterOperands(MCInst &Inst, unsigned N) const {
    assert(N == 1 && "Invalid number of operands!");

    Inst.addOperand(MCOperand::createImm(SysReg.MSRReg));
  }

  void addSystemPStateFieldWithImm0_1Operands(MCInst &Inst, unsigned N) const {
    assert(N == 1 && "Invalid number of operands!");

    Inst.addOperand(MCOperand::createImm(SysReg.PStateField));
  }

  void addSVCROperands(MCInst &Inst, unsigned N) const {
    assert(N == 1 && "Invalid number of operands!");

    Inst.addOperand(MCOperand::createImm(SVCR.PStateField));
  }

  void addSystemPStateFieldWithImm0_15Operands(MCInst &Inst, unsigned N) const {
    assert(N == 1 && "Invalid number of operands!");

    Inst.addOperand(MCOperand::createImm(SysReg.PStateField));
  }

  void addSysCROperands(MCInst &Inst, unsigned N) const {
    assert(N == 1 && "Invalid number of operands!");
    Inst.addOperand(MCOperand::createImm(getSysCR()));
  }

  void addPrefetchOperands(MCInst &Inst, unsigned N) const {
    assert(N == 1 && "Invalid number of operands!");
    Inst.addOperand(MCOperand::createImm(getPrefetch()));
  }

  void addPSBHintOperands(MCInst &Inst, unsigned N) const {
    assert(N == 1 && "Invalid number of operands!");
    Inst.addOperand(MCOperand::createImm(getPSBHint()));
  }

  void addPHintOperands(MCInst &Inst, unsigned N) const {
    assert(N == 1 && "Invalid number of operands!");
    Inst.addOperand(MCOperand::createImm(getPHint()));
  }

  void addBTIHintOperands(MCInst &Inst, unsigned N) const {
    assert(N == 1 && "Invalid number of operands!");
    Inst.addOperand(MCOperand::createImm(getBTIHint()));
  }

  void addShifterOperands(MCInst &Inst, unsigned N) const {
    assert(N == 1 && "Invalid number of operands!");
    unsigned Imm =
        AArch64_AM::getShifterImm(getShiftExtendType(), getShiftExtendAmount());
    Inst.addOperand(MCOperand::createImm(Imm));
  }

  void addLSLImm3ShifterOperands(MCInst &Inst, unsigned N) const {
    assert(N == 1 && "Invalid number of operands!");
    unsigned Imm = getShiftExtendAmount();
    Inst.addOperand(MCOperand::createImm(Imm));
  }

  void addSyspXzrPairOperand(MCInst &Inst, unsigned N) const {
    assert(N == 1 && "Invalid number of operands!");

    if (!isScalarReg())
      return;

    const MCRegisterInfo *RI = Ctx.getRegisterInfo();
    uint32_t Reg = RI->getRegClass(AArch64::GPR64RegClassID)
                       .getRegister(RI->getEncodingValue(getReg()));
    if (Reg != AArch64::XZR)
      llvm_unreachable("wrong register");

    Inst.addOperand(MCOperand::createReg(AArch64::XZR));
  }

  void addExtendOperands(MCInst &Inst, unsigned N) const {
    assert(N == 1 && "Invalid number of operands!");
    AArch64_AM::ShiftExtendType ET = getShiftExtendType();
    if (ET == AArch64_AM::LSL) ET = AArch64_AM::UXTW;
    unsigned Imm = AArch64_AM::getArithExtendImm(ET, getShiftExtendAmount());
    Inst.addOperand(MCOperand::createImm(Imm));
  }

  void addExtend64Operands(MCInst &Inst, unsigned N) const {
    assert(N == 1 && "Invalid number of operands!");
    AArch64_AM::ShiftExtendType ET = getShiftExtendType();
    if (ET == AArch64_AM::LSL) ET = AArch64_AM::UXTX;
    unsigned Imm = AArch64_AM::getArithExtendImm(ET, getShiftExtendAmount());
    Inst.addOperand(MCOperand::createImm(Imm));
  }

  void addMemExtendOperands(MCInst &Inst, unsigned N) const {
    assert(N == 2 && "Invalid number of operands!");
    AArch64_AM::ShiftExtendType ET = getShiftExtendType();
    bool IsSigned = ET == AArch64_AM::SXTW || ET == AArch64_AM::SXTX;
    Inst.addOperand(MCOperand::createImm(IsSigned));
    Inst.addOperand(MCOperand::createImm(getShiftExtendAmount() != 0));
  }

  // For 8-bit load/store instructions with a register offset, both the
  // "DoShift" and "NoShift" variants have a shift of 0. Because of this,
  // they're disambiguated by whether the shift was explicit or implicit rather
  // than its size.
  void addMemExtend8Operands(MCInst &Inst, unsigned N) const {
    assert(N == 2 && "Invalid number of operands!");
    AArch64_AM::ShiftExtendType ET = getShiftExtendType();
    bool IsSigned = ET == AArch64_AM::SXTW || ET == AArch64_AM::SXTX;
    Inst.addOperand(MCOperand::createImm(IsSigned));
    Inst.addOperand(MCOperand::createImm(hasShiftExtendAmount()));
  }

  template<int Shift>
  void addMOVZMovAliasOperands(MCInst &Inst, unsigned N) const {
    assert(N == 1 && "Invalid number of operands!");

    const MCConstantExpr *CE = dyn_cast<MCConstantExpr>(getImm());
    if (CE) {
      uint64_t Value = CE->getValue();
      Inst.addOperand(MCOperand::createImm((Value >> Shift) & 0xffff));
    } else {
      addExpr(Inst, getImm());
    }
  }

  template<int Shift>
  void addMOVNMovAliasOperands(MCInst &Inst, unsigned N) const {
    assert(N == 1 && "Invalid number of operands!");

    const MCConstantExpr *CE = cast<MCConstantExpr>(getImm());
    uint64_t Value = CE->getValue();
    Inst.addOperand(MCOperand::createImm((~Value >> Shift) & 0xffff));
  }

  void addComplexRotationEvenOperands(MCInst &Inst, unsigned N) const {
    assert(N == 1 && "Invalid number of operands!");
    const MCConstantExpr *MCE = cast<MCConstantExpr>(getImm());
    Inst.addOperand(MCOperand::createImm(MCE->getValue() / 90));
  }

  void addComplexRotationOddOperands(MCInst &Inst, unsigned N) const {
    assert(N == 1 && "Invalid number of operands!");
    const MCConstantExpr *MCE = cast<MCConstantExpr>(getImm());
    Inst.addOperand(MCOperand::createImm((MCE->getValue() - 90) / 180));
  }

  void print(raw_ostream &OS) const override;

  static std::unique_ptr<AArch64Operand>
  CreateToken(StringRef Str, SMLoc S, MCContext &Ctx, bool IsSuffix = false) {
    auto Op = std::make_unique<AArch64Operand>(k_Token, Ctx);
    Op->Tok.Data = Str.data();
    Op->Tok.Length = Str.size();
    Op->Tok.IsSuffix = IsSuffix;
    Op->StartLoc = S;
    Op->EndLoc = S;
    return Op;
  }

  static std::unique_ptr<AArch64Operand>
  CreateReg(unsigned RegNum, RegKind Kind, SMLoc S, SMLoc E, MCContext &Ctx,
            RegConstraintEqualityTy EqTy = RegConstraintEqualityTy::EqualsReg,
            AArch64_AM::ShiftExtendType ExtTy = AArch64_AM::LSL,
            unsigned ShiftAmount = 0,
            unsigned HasExplicitAmount = false) {
    auto Op = std::make_unique<AArch64Operand>(k_Register, Ctx);
    Op->Reg.RegNum = RegNum;
    Op->Reg.Kind = Kind;
    Op->Reg.ElementWidth = 0;
    Op->Reg.EqualityTy = EqTy;
    Op->Reg.ShiftExtend.Type = ExtTy;
    Op->Reg.ShiftExtend.Amount = ShiftAmount;
    Op->Reg.ShiftExtend.HasExplicitAmount = HasExplicitAmount;
    Op->StartLoc = S;
    Op->EndLoc = E;
    return Op;
  }

  static std::unique_ptr<AArch64Operand>
  CreateVectorReg(unsigned RegNum, RegKind Kind, unsigned ElementWidth,
                  SMLoc S, SMLoc E, MCContext &Ctx,
                  AArch64_AM::ShiftExtendType ExtTy = AArch64_AM::LSL,
                  unsigned ShiftAmount = 0,
                  unsigned HasExplicitAmount = false) {
    assert((Kind == RegKind::NeonVector || Kind == RegKind::SVEDataVector ||
            Kind == RegKind::SVEPredicateVector ||
            Kind == RegKind::SVEPredicateAsCounter) &&
           "Invalid vector kind");
    auto Op = CreateReg(RegNum, Kind, S, E, Ctx, EqualsReg, ExtTy, ShiftAmount,
                        HasExplicitAmount);
    Op->Reg.ElementWidth = ElementWidth;
    return Op;
  }

  static std::unique_ptr<AArch64Operand>
  CreateVectorList(unsigned RegNum, unsigned Count, unsigned Stride,
                   unsigned NumElements, unsigned ElementWidth,
                   RegKind RegisterKind, SMLoc S, SMLoc E, MCContext &Ctx) {
    auto Op = std::make_unique<AArch64Operand>(k_VectorList, Ctx);
    Op->VectorList.RegNum = RegNum;
    Op->VectorList.Count = Count;
    Op->VectorList.Stride = Stride;
    Op->VectorList.NumElements = NumElements;
    Op->VectorList.ElementWidth = ElementWidth;
    Op->VectorList.RegisterKind = RegisterKind;
    Op->StartLoc = S;
    Op->EndLoc = E;
    return Op;
  }

  static std::unique_ptr<AArch64Operand>
  CreateVectorIndex(int Idx, SMLoc S, SMLoc E, MCContext &Ctx) {
    auto Op = std::make_unique<AArch64Operand>(k_VectorIndex, Ctx);
    Op->VectorIndex.Val = Idx;
    Op->StartLoc = S;
    Op->EndLoc = E;
    return Op;
  }

  static std::unique_ptr<AArch64Operand>
  CreateMatrixTileList(unsigned RegMask, SMLoc S, SMLoc E, MCContext &Ctx) {
    auto Op = std::make_unique<AArch64Operand>(k_MatrixTileList, Ctx);
    Op->MatrixTileList.RegMask = RegMask;
    Op->StartLoc = S;
    Op->EndLoc = E;
    return Op;
  }

  static void ComputeRegsForAlias(unsigned Reg, SmallSet<unsigned, 8> &OutRegs,
                                  const unsigned ElementWidth) {
    static std::map<std::pair<unsigned, unsigned>, std::vector<unsigned>>
        RegMap = {
            {{0, AArch64::ZAB0},
             {AArch64::ZAD0, AArch64::ZAD1, AArch64::ZAD2, AArch64::ZAD3,
              AArch64::ZAD4, AArch64::ZAD5, AArch64::ZAD6, AArch64::ZAD7}},
            {{8, AArch64::ZAB0},
             {AArch64::ZAD0, AArch64::ZAD1, AArch64::ZAD2, AArch64::ZAD3,
              AArch64::ZAD4, AArch64::ZAD5, AArch64::ZAD6, AArch64::ZAD7}},
            {{16, AArch64::ZAH0},
             {AArch64::ZAD0, AArch64::ZAD2, AArch64::ZAD4, AArch64::ZAD6}},
            {{16, AArch64::ZAH1},
             {AArch64::ZAD1, AArch64::ZAD3, AArch64::ZAD5, AArch64::ZAD7}},
            {{32, AArch64::ZAS0}, {AArch64::ZAD0, AArch64::ZAD4}},
            {{32, AArch64::ZAS1}, {AArch64::ZAD1, AArch64::ZAD5}},
            {{32, AArch64::ZAS2}, {AArch64::ZAD2, AArch64::ZAD6}},
            {{32, AArch64::ZAS3}, {AArch64::ZAD3, AArch64::ZAD7}},
        };

    if (ElementWidth == 64)
      OutRegs.insert(Reg);
    else {
      std::vector<unsigned> Regs = RegMap[std::make_pair(ElementWidth, Reg)];
      assert(!Regs.empty() && "Invalid tile or element width!");
      for (auto OutReg : Regs)
        OutRegs.insert(OutReg);
    }
  }

  static std::unique_ptr<AArch64Operand> CreateImm(const MCExpr *Val, SMLoc S,
                                                   SMLoc E, MCContext &Ctx) {
    auto Op = std::make_unique<AArch64Operand>(k_Immediate, Ctx);
    Op->Imm.Val = Val;
    Op->StartLoc = S;
    Op->EndLoc = E;
    return Op;
  }

  static std::unique_ptr<AArch64Operand> CreateShiftedImm(const MCExpr *Val,
                                                          unsigned ShiftAmount,
                                                          SMLoc S, SMLoc E,
                                                          MCContext &Ctx) {
    auto Op = std::make_unique<AArch64Operand>(k_ShiftedImm, Ctx);
    Op->ShiftedImm .Val = Val;
    Op->ShiftedImm.ShiftAmount = ShiftAmount;
    Op->StartLoc = S;
    Op->EndLoc = E;
    return Op;
  }

  static std::unique_ptr<AArch64Operand> CreateImmRange(unsigned First,
                                                        unsigned Last, SMLoc S,
                                                        SMLoc E,
                                                        MCContext &Ctx) {
    auto Op = std::make_unique<AArch64Operand>(k_ImmRange, Ctx);
    Op->ImmRange.First = First;
    Op->ImmRange.Last = Last;
    Op->EndLoc = E;
    return Op;
  }

  static std::unique_ptr<AArch64Operand>
  CreateCondCode(AArch64CC::CondCode Code, SMLoc S, SMLoc E, MCContext &Ctx) {
    auto Op = std::make_unique<AArch64Operand>(k_CondCode, Ctx);
    Op->CondCode.Code = Code;
    Op->StartLoc = S;
    Op->EndLoc = E;
    return Op;
  }

  static std::unique_ptr<AArch64Operand>
  CreateFPImm(APFloat Val, bool IsExact, SMLoc S, MCContext &Ctx) {
    auto Op = std::make_unique<AArch64Operand>(k_FPImm, Ctx);
    Op->FPImm.Val = Val.bitcastToAPInt().getSExtValue();
    Op->FPImm.IsExact = IsExact;
    Op->StartLoc = S;
    Op->EndLoc = S;
    return Op;
  }

  static std::unique_ptr<AArch64Operand> CreateBarrier(unsigned Val,
                                                       StringRef Str,
                                                       SMLoc S,
                                                       MCContext &Ctx,
                                                       bool HasnXSModifier) {
    auto Op = std::make_unique<AArch64Operand>(k_Barrier, Ctx);
    Op->Barrier.Val = Val;
    Op->Barrier.Data = Str.data();
    Op->Barrier.Length = Str.size();
    Op->Barrier.HasnXSModifier = HasnXSModifier;
    Op->StartLoc = S;
    Op->EndLoc = S;
    return Op;
  }

  static std::unique_ptr<AArch64Operand> CreateSysReg(StringRef Str, SMLoc S,
                                                      uint32_t MRSReg,
                                                      uint32_t MSRReg,
                                                      uint32_t PStateField,
                                                      MCContext &Ctx) {
    auto Op = std::make_unique<AArch64Operand>(k_SysReg, Ctx);
    Op->SysReg.Data = Str.data();
    Op->SysReg.Length = Str.size();
    Op->SysReg.MRSReg = MRSReg;
    Op->SysReg.MSRReg = MSRReg;
    Op->SysReg.PStateField = PStateField;
    Op->StartLoc = S;
    Op->EndLoc = S;
    return Op;
  }

  static std::unique_ptr<AArch64Operand>
  CreatePHintInst(unsigned Val, StringRef Str, SMLoc S, MCContext &Ctx) {
    auto Op = std::make_unique<AArch64Operand>(k_PHint, Ctx);
    Op->PHint.Val = Val;
    Op->PHint.Data = Str.data();
    Op->PHint.Length = Str.size();
    Op->StartLoc = S;
    Op->EndLoc = S;
    return Op;
  }

  static std::unique_ptr<AArch64Operand> CreateSysCR(unsigned Val, SMLoc S,
                                                     SMLoc E, MCContext &Ctx) {
    auto Op = std::make_unique<AArch64Operand>(k_SysCR, Ctx);
    Op->SysCRImm.Val = Val;
    Op->StartLoc = S;
    Op->EndLoc = E;
    return Op;
  }

  static std::unique_ptr<AArch64Operand> CreatePrefetch(unsigned Val,
                                                        StringRef Str,
                                                        SMLoc S,
                                                        MCContext &Ctx) {
    auto Op = std::make_unique<AArch64Operand>(k_Prefetch, Ctx);
    Op->Prefetch.Val = Val;
    Op->Barrier.Data = Str.data();
    Op->Barrier.Length = Str.size();
    Op->StartLoc = S;
    Op->EndLoc = S;
    return Op;
  }

  static std::unique_ptr<AArch64Operand> CreatePSBHint(unsigned Val,
                                                       StringRef Str,
                                                       SMLoc S,
                                                       MCContext &Ctx) {
    auto Op = std::make_unique<AArch64Operand>(k_PSBHint, Ctx);
    Op->PSBHint.Val = Val;
    Op->PSBHint.Data = Str.data();
    Op->PSBHint.Length = Str.size();
    Op->StartLoc = S;
    Op->EndLoc = S;
    return Op;
  }

  static std::unique_ptr<AArch64Operand> CreateBTIHint(unsigned Val,
                                                       StringRef Str,
                                                       SMLoc S,
                                                       MCContext &Ctx) {
    auto Op = std::make_unique<AArch64Operand>(k_BTIHint, Ctx);
    Op->BTIHint.Val = Val | 32;
    Op->BTIHint.Data = Str.data();
    Op->BTIHint.Length = Str.size();
    Op->StartLoc = S;
    Op->EndLoc = S;
    return Op;
  }

  static std::unique_ptr<AArch64Operand>
  CreateMatrixRegister(unsigned RegNum, unsigned ElementWidth, MatrixKind Kind,
                       SMLoc S, SMLoc E, MCContext &Ctx) {
    auto Op = std::make_unique<AArch64Operand>(k_MatrixRegister, Ctx);
    Op->MatrixReg.RegNum = RegNum;
    Op->MatrixReg.ElementWidth = ElementWidth;
    Op->MatrixReg.Kind = Kind;
    Op->StartLoc = S;
    Op->EndLoc = E;
    return Op;
  }

  static std::unique_ptr<AArch64Operand>
  CreateSVCR(uint32_t PStateField, StringRef Str, SMLoc S, MCContext &Ctx) {
    auto Op = std::make_unique<AArch64Operand>(k_SVCR, Ctx);
    Op->SVCR.PStateField = PStateField;
    Op->SVCR.Data = Str.data();
    Op->SVCR.Length = Str.size();
    Op->StartLoc = S;
    Op->EndLoc = S;
    return Op;
  }

  static std::unique_ptr<AArch64Operand>
  CreateShiftExtend(AArch64_AM::ShiftExtendType ShOp, unsigned Val,
                    bool HasExplicitAmount, SMLoc S, SMLoc E, MCContext &Ctx) {
    auto Op = std::make_unique<AArch64Operand>(k_ShiftExtend, Ctx);
    Op->ShiftExtend.Type = ShOp;
    Op->ShiftExtend.Amount = Val;
    Op->ShiftExtend.HasExplicitAmount = HasExplicitAmount;
    Op->StartLoc = S;
    Op->EndLoc = E;
    return Op;
  }
};

} // end anonymous namespace.

void AArch64Operand::print(raw_ostream &OS) const {
  switch (Kind) {
  case k_FPImm:
    OS << "<fpimm " << getFPImm().bitcastToAPInt().getZExtValue();
    if (!getFPImmIsExact())
      OS << " (inexact)";
    OS << ">";
    break;
  case k_Barrier: {
    StringRef Name = getBarrierName();
    if (!Name.empty())
      OS << "<barrier " << Name << ">";
    else
      OS << "<barrier invalid #" << getBarrier() << ">";
    break;
  }
  case k_Immediate:
    OS << *getImm();
    break;
  case k_ShiftedImm: {
    unsigned Shift = getShiftedImmShift();
    OS << "<shiftedimm ";
    OS << *getShiftedImmVal();
    OS << ", lsl #" << AArch64_AM::getShiftValue(Shift) << ">";
    break;
  }
  case k_ImmRange: {
    OS << "<immrange ";
    OS << getFirstImmVal();
    OS << ":" << getLastImmVal() << ">";
    break;
  }
  case k_CondCode:
    OS << "<condcode " << getCondCode() << ">";
    break;
  case k_VectorList: {
    OS << "<vectorlist ";
    unsigned Reg = getVectorListStart();
    for (unsigned i = 0, e = getVectorListCount(); i != e; ++i)
      OS << Reg + i * getVectorListStride() << " ";
    OS << ">";
    break;
  }
  case k_VectorIndex:
    OS << "<vectorindex " << getVectorIndex() << ">";
    break;
  case k_SysReg:
    OS << "<sysreg: " << getSysReg() << '>';
    break;
  case k_Token:
    OS << "'" << getToken() << "'";
    break;
  case k_SysCR:
    OS << "c" << getSysCR();
    break;
  case k_Prefetch: {
    StringRef Name = getPrefetchName();
    if (!Name.empty())
      OS << "<prfop " << Name << ">";
    else
      OS << "<prfop invalid #" << getPrefetch() << ">";
    break;
  }
  case k_PSBHint:
    OS << getPSBHintName();
    break;
  case k_PHint:
    OS << getPHintName();
    break;
  case k_BTIHint:
    OS << getBTIHintName();
    break;
  case k_MatrixRegister:
    OS << "<matrix " << getMatrixReg() << ">";
    break;
  case k_MatrixTileList: {
    OS << "<matrixlist ";
    unsigned RegMask = getMatrixTileListRegMask();
    unsigned MaxBits = 8;
    for (unsigned I = MaxBits; I > 0; --I)
      OS << ((RegMask & (1 << (I - 1))) >> (I - 1));
    OS << '>';
    break;
  }
  case k_SVCR: {
    OS << getSVCR();
    break;
  }
  case k_Register:
    OS << "<register " << getReg() << ">";
    if (!getShiftExtendAmount() && !hasShiftExtendAmount())
      break;
    [[fallthrough]];
  case k_ShiftExtend:
    OS << "<" << AArch64_AM::getShiftExtendName(getShiftExtendType()) << " #"
       << getShiftExtendAmount();
    if (!hasShiftExtendAmount())
      OS << "<imp>";
    OS << '>';
    break;
  }
}

/// @name Auto-generated Match Functions
/// {

static MCRegister MatchRegisterName(StringRef Name);

/// }

static unsigned MatchNeonVectorRegName(StringRef Name) {
  return StringSwitch<unsigned>(Name.lower())
      .Case("v0", AArch64::Q0)
      .Case("v1", AArch64::Q1)
      .Case("v2", AArch64::Q2)
      .Case("v3", AArch64::Q3)
      .Case("v4", AArch64::Q4)
      .Case("v5", AArch64::Q5)
      .Case("v6", AArch64::Q6)
      .Case("v7", AArch64::Q7)
      .Case("v8", AArch64::Q8)
      .Case("v9", AArch64::Q9)
      .Case("v10", AArch64::Q10)
      .Case("v11", AArch64::Q11)
      .Case("v12", AArch64::Q12)
      .Case("v13", AArch64::Q13)
      .Case("v14", AArch64::Q14)
      .Case("v15", AArch64::Q15)
      .Case("v16", AArch64::Q16)
      .Case("v17", AArch64::Q17)
      .Case("v18", AArch64::Q18)
      .Case("v19", AArch64::Q19)
      .Case("v20", AArch64::Q20)
      .Case("v21", AArch64::Q21)
      .Case("v22", AArch64::Q22)
      .Case("v23", AArch64::Q23)
      .Case("v24", AArch64::Q24)
      .Case("v25", AArch64::Q25)
      .Case("v26", AArch64::Q26)
      .Case("v27", AArch64::Q27)
      .Case("v28", AArch64::Q28)
      .Case("v29", AArch64::Q29)
      .Case("v30", AArch64::Q30)
      .Case("v31", AArch64::Q31)
      .Default(0);
}

/// Returns an optional pair of (#elements, element-width) if Suffix
/// is a valid vector kind. Where the number of elements in a vector
/// or the vector width is implicit or explicitly unknown (but still a
/// valid suffix kind), 0 is used.
static std::optional<std::pair<int, int>> parseVectorKind(StringRef Suffix,
                                                          RegKind VectorKind) {
  std::pair<int, int> Res = {-1, -1};

  switch (VectorKind) {
  case RegKind::NeonVector:
    Res = StringSwitch<std::pair<int, int>>(Suffix.lower())
              .Case("", {0, 0})
              .Case(".1d", {1, 64})
              .Case(".1q", {1, 128})
              // '.2h' needed for fp16 scalar pairwise reductions
              .Case(".2h", {2, 16})
              .Case(".2b", {2, 8})
              .Case(".2s", {2, 32})
              .Case(".2d", {2, 64})
              // '.4b' is another special case for the ARMv8.2a dot product
              // operand
              .Case(".4b", {4, 8})
              .Case(".4h", {4, 16})
              .Case(".4s", {4, 32})
              .Case(".8b", {8, 8})
              .Case(".8h", {8, 16})
              .Case(".16b", {16, 8})
              // Accept the width neutral ones, too, for verbose syntax. If
              // those aren't used in the right places, the token operand won't
              // match so all will work out.
              .Case(".b", {0, 8})
              .Case(".h", {0, 16})
              .Case(".s", {0, 32})
              .Case(".d", {0, 64})
              .Default({-1, -1});
    break;
  case RegKind::SVEPredicateAsCounter:
  case RegKind::SVEPredicateVector:
  case RegKind::SVEDataVector:
  case RegKind::Matrix:
    Res = StringSwitch<std::pair<int, int>>(Suffix.lower())
              .Case("", {0, 0})
              .Case(".b", {0, 8})
              .Case(".h", {0, 16})
              .Case(".s", {0, 32})
              .Case(".d", {0, 64})
              .Case(".q", {0, 128})
              .Default({-1, -1});
    break;
  default:
    llvm_unreachable("Unsupported RegKind");
  }

  if (Res == std::make_pair(-1, -1))
    return std::nullopt;

  return std::optional<std::pair<int, int>>(Res);
}

static bool isValidVectorKind(StringRef Suffix, RegKind VectorKind) {
  return parseVectorKind(Suffix, VectorKind).has_value();
}

static unsigned matchSVEDataVectorRegName(StringRef Name) {
  return StringSwitch<unsigned>(Name.lower())
      .Case("z0", AArch64::Z0)
      .Case("z1", AArch64::Z1)
      .Case("z2", AArch64::Z2)
      .Case("z3", AArch64::Z3)
      .Case("z4", AArch64::Z4)
      .Case("z5", AArch64::Z5)
      .Case("z6", AArch64::Z6)
      .Case("z7", AArch64::Z7)
      .Case("z8", AArch64::Z8)
      .Case("z9", AArch64::Z9)
      .Case("z10", AArch64::Z10)
      .Case("z11", AArch64::Z11)
      .Case("z12", AArch64::Z12)
      .Case("z13", AArch64::Z13)
      .Case("z14", AArch64::Z14)
      .Case("z15", AArch64::Z15)
      .Case("z16", AArch64::Z16)
      .Case("z17", AArch64::Z17)
      .Case("z18", AArch64::Z18)
      .Case("z19", AArch64::Z19)
      .Case("z20", AArch64::Z20)
      .Case("z21", AArch64::Z21)
      .Case("z22", AArch64::Z22)
      .Case("z23", AArch64::Z23)
      .Case("z24", AArch64::Z24)
      .Case("z25", AArch64::Z25)
      .Case("z26", AArch64::Z26)
      .Case("z27", AArch64::Z27)
      .Case("z28", AArch64::Z28)
      .Case("z29", AArch64::Z29)
      .Case("z30", AArch64::Z30)
      .Case("z31", AArch64::Z31)
      .Default(0);
}

static unsigned matchSVEPredicateVectorRegName(StringRef Name) {
  return StringSwitch<unsigned>(Name.lower())
      .Case("p0", AArch64::P0)
      .Case("p1", AArch64::P1)
      .Case("p2", AArch64::P2)
      .Case("p3", AArch64::P3)
      .Case("p4", AArch64::P4)
      .Case("p5", AArch64::P5)
      .Case("p6", AArch64::P6)
      .Case("p7", AArch64::P7)
      .Case("p8", AArch64::P8)
      .Case("p9", AArch64::P9)
      .Case("p10", AArch64::P10)
      .Case("p11", AArch64::P11)
      .Case("p12", AArch64::P12)
      .Case("p13", AArch64::P13)
      .Case("p14", AArch64::P14)
      .Case("p15", AArch64::P15)
      .Default(0);
}

static unsigned matchSVEPredicateAsCounterRegName(StringRef Name) {
  return StringSwitch<unsigned>(Name.lower())
      .Case("pn0", AArch64::PN0)
      .Case("pn1", AArch64::PN1)
      .Case("pn2", AArch64::PN2)
      .Case("pn3", AArch64::PN3)
      .Case("pn4", AArch64::PN4)
      .Case("pn5", AArch64::PN5)
      .Case("pn6", AArch64::PN6)
      .Case("pn7", AArch64::PN7)
      .Case("pn8", AArch64::PN8)
      .Case("pn9", AArch64::PN9)
      .Case("pn10", AArch64::PN10)
      .Case("pn11", AArch64::PN11)
      .Case("pn12", AArch64::PN12)
      .Case("pn13", AArch64::PN13)
      .Case("pn14", AArch64::PN14)
      .Case("pn15", AArch64::PN15)
      .Default(0);
}

static unsigned matchMatrixTileListRegName(StringRef Name) {
  return StringSwitch<unsigned>(Name.lower())
      .Case("za0.d", AArch64::ZAD0)
      .Case("za1.d", AArch64::ZAD1)
      .Case("za2.d", AArch64::ZAD2)
      .Case("za3.d", AArch64::ZAD3)
      .Case("za4.d", AArch64::ZAD4)
      .Case("za5.d", AArch64::ZAD5)
      .Case("za6.d", AArch64::ZAD6)
      .Case("za7.d", AArch64::ZAD7)
      .Case("za0.s", AArch64::ZAS0)
      .Case("za1.s", AArch64::ZAS1)
      .Case("za2.s", AArch64::ZAS2)
      .Case("za3.s", AArch64::ZAS3)
      .Case("za0.h", AArch64::ZAH0)
      .Case("za1.h", AArch64::ZAH1)
      .Case("za0.b", AArch64::ZAB0)
      .Default(0);
}

static unsigned matchMatrixRegName(StringRef Name) {
  return StringSwitch<unsigned>(Name.lower())
      .Case("za", AArch64::ZA)
      .Case("za0.q", AArch64::ZAQ0)
      .Case("za1.q", AArch64::ZAQ1)
      .Case("za2.q", AArch64::ZAQ2)
      .Case("za3.q", AArch64::ZAQ3)
      .Case("za4.q", AArch64::ZAQ4)
      .Case("za5.q", AArch64::ZAQ5)
      .Case("za6.q", AArch64::ZAQ6)
      .Case("za7.q", AArch64::ZAQ7)
      .Case("za8.q", AArch64::ZAQ8)
      .Case("za9.q", AArch64::ZAQ9)
      .Case("za10.q", AArch64::ZAQ10)
      .Case("za11.q", AArch64::ZAQ11)
      .Case("za12.q", AArch64::ZAQ12)
      .Case("za13.q", AArch64::ZAQ13)
      .Case("za14.q", AArch64::ZAQ14)
      .Case("za15.q", AArch64::ZAQ15)
      .Case("za0.d", AArch64::ZAD0)
      .Case("za1.d", AArch64::ZAD1)
      .Case("za2.d", AArch64::ZAD2)
      .Case("za3.d", AArch64::ZAD3)
      .Case("za4.d", AArch64::ZAD4)
      .Case("za5.d", AArch64::ZAD5)
      .Case("za6.d", AArch64::ZAD6)
      .Case("za7.d", AArch64::ZAD7)
      .Case("za0.s", AArch64::ZAS0)
      .Case("za1.s", AArch64::ZAS1)
      .Case("za2.s", AArch64::ZAS2)
      .Case("za3.s", AArch64::ZAS3)
      .Case("za0.h", AArch64::ZAH0)
      .Case("za1.h", AArch64::ZAH1)
      .Case("za0.b", AArch64::ZAB0)
      .Case("za0h.q", AArch64::ZAQ0)
      .Case("za1h.q", AArch64::ZAQ1)
      .Case("za2h.q", AArch64::ZAQ2)
      .Case("za3h.q", AArch64::ZAQ3)
      .Case("za4h.q", AArch64::ZAQ4)
      .Case("za5h.q", AArch64::ZAQ5)
      .Case("za6h.q", AArch64::ZAQ6)
      .Case("za7h.q", AArch64::ZAQ7)
      .Case("za8h.q", AArch64::ZAQ8)
      .Case("za9h.q", AArch64::ZAQ9)
      .Case("za10h.q", AArch64::ZAQ10)
      .Case("za11h.q", AArch64::ZAQ11)
      .Case("za12h.q", AArch64::ZAQ12)
      .Case("za13h.q", AArch64::ZAQ13)
      .Case("za14h.q", AArch64::ZAQ14)
      .Case("za15h.q", AArch64::ZAQ15)
      .Case("za0h.d", AArch64::ZAD0)
      .Case("za1h.d", AArch64::ZAD1)
      .Case("za2h.d", AArch64::ZAD2)
      .Case("za3h.d", AArch64::ZAD3)
      .Case("za4h.d", AArch64::ZAD4)
      .Case("za5h.d", AArch64::ZAD5)
      .Case("za6h.d", AArch64::ZAD6)
      .Case("za7h.d", AArch64::ZAD7)
      .Case("za0h.s", AArch64::ZAS0)
      .Case("za1h.s", AArch64::ZAS1)
      .Case("za2h.s", AArch64::ZAS2)
      .Case("za3h.s", AArch64::ZAS3)
      .Case("za0h.h", AArch64::ZAH0)
      .Case("za1h.h", AArch64::ZAH1)
      .Case("za0h.b", AArch64::ZAB0)
      .Case("za0v.q", AArch64::ZAQ0)
      .Case("za1v.q", AArch64::ZAQ1)
      .Case("za2v.q", AArch64::ZAQ2)
      .Case("za3v.q", AArch64::ZAQ3)
      .Case("za4v.q", AArch64::ZAQ4)
      .Case("za5v.q", AArch64::ZAQ5)
      .Case("za6v.q", AArch64::ZAQ6)
      .Case("za7v.q", AArch64::ZAQ7)
      .Case("za8v.q", AArch64::ZAQ8)
      .Case("za9v.q", AArch64::ZAQ9)
      .Case("za10v.q", AArch64::ZAQ10)
      .Case("za11v.q", AArch64::ZAQ11)
      .Case("za12v.q", AArch64::ZAQ12)
      .Case("za13v.q", AArch64::ZAQ13)
      .Case("za14v.q", AArch64::ZAQ14)
      .Case("za15v.q", AArch64::ZAQ15)
      .Case("za0v.d", AArch64::ZAD0)
      .Case("za1v.d", AArch64::ZAD1)
      .Case("za2v.d", AArch64::ZAD2)
      .Case("za3v.d", AArch64::ZAD3)
      .Case("za4v.d", AArch64::ZAD4)
      .Case("za5v.d", AArch64::ZAD5)
      .Case("za6v.d", AArch64::ZAD6)
      .Case("za7v.d", AArch64::ZAD7)
      .Case("za0v.s", AArch64::ZAS0)
      .Case("za1v.s", AArch64::ZAS1)
      .Case("za2v.s", AArch64::ZAS2)
      .Case("za3v.s", AArch64::ZAS3)
      .Case("za0v.h", AArch64::ZAH0)
      .Case("za1v.h", AArch64::ZAH1)
      .Case("za0v.b", AArch64::ZAB0)
      .Default(0);
}

bool AArch64AsmParser::parseRegister(MCRegister &Reg, SMLoc &StartLoc,
                                     SMLoc &EndLoc) {
  return !tryParseRegister(Reg, StartLoc, EndLoc).isSuccess();
}

ParseStatus AArch64AsmParser::tryParseRegister(MCRegister &Reg, SMLoc &StartLoc,
                                               SMLoc &EndLoc) {
  StartLoc = getLoc();
  ParseStatus Res = tryParseScalarRegister(Reg);
  EndLoc = SMLoc::getFromPointer(getLoc().getPointer() - 1);
  return Res;
}

// Matches a register name or register alias previously defined by '.req'
unsigned AArch64AsmParser::matchRegisterNameAlias(StringRef Name,
                                                  RegKind Kind) {
  unsigned RegNum = 0;
  if ((RegNum = matchSVEDataVectorRegName(Name)))
    return Kind == RegKind::SVEDataVector ? RegNum : 0;

  if ((RegNum = matchSVEPredicateVectorRegName(Name)))
    return Kind == RegKind::SVEPredicateVector ? RegNum : 0;

  if ((RegNum = matchSVEPredicateAsCounterRegName(Name)))
    return Kind == RegKind::SVEPredicateAsCounter ? RegNum : 0;

  if ((RegNum = MatchNeonVectorRegName(Name)))
    return Kind == RegKind::NeonVector ? RegNum : 0;

  if ((RegNum = matchMatrixRegName(Name)))
    return Kind == RegKind::Matrix ? RegNum : 0;

 if (Name.equals_insensitive("zt0"))
    return Kind == RegKind::LookupTable ? unsigned(AArch64::ZT0) : 0;

  // The parsed register must be of RegKind Scalar
  if ((RegNum = MatchRegisterName(Name)))
    return (Kind == RegKind::Scalar) ? RegNum : 0;

  if (!RegNum) {
    // Handle a few common aliases of registers.
    if (auto RegNum = StringSwitch<unsigned>(Name.lower())
                    .Case("fp", AArch64::FP)
                    .Case("lr",  AArch64::LR)
                    .Case("x31", AArch64::XZR)
                    .Case("w31", AArch64::WZR)
                    .Default(0))
      return Kind == RegKind::Scalar ? RegNum : 0;

    // Check for aliases registered via .req. Canonicalize to lower case.
    // That's more consistent since register names are case insensitive, and
    // it's how the original entry was passed in from MC/MCParser/AsmParser.
    auto Entry = RegisterReqs.find(Name.lower());
    if (Entry == RegisterReqs.end())
      return 0;

    // set RegNum if the match is the right kind of register
    if (Kind == Entry->getValue().first)
      RegNum = Entry->getValue().second;
  }
  return RegNum;
}

unsigned AArch64AsmParser::getNumRegsForRegKind(RegKind K) {
  switch (K) {
  case RegKind::Scalar:
  case RegKind::NeonVector:
  case RegKind::SVEDataVector:
    return 32;
  case RegKind::Matrix:
  case RegKind::SVEPredicateVector:
  case RegKind::SVEPredicateAsCounter:
    return 16;
  case RegKind::LookupTable:
    return 1;
  }
  llvm_unreachable("Unsupported RegKind");
}

/// tryParseScalarRegister - Try to parse a register name. The token must be an
/// Identifier when called, and if it is a register name the token is eaten and
/// the register is added to the operand list.
ParseStatus AArch64AsmParser::tryParseScalarRegister(MCRegister &RegNum) {
  const AsmToken &Tok = getTok();
  if (Tok.isNot(AsmToken::Identifier))
    return ParseStatus::NoMatch;

  std::string lowerCase = Tok.getString().lower();
  unsigned Reg = matchRegisterNameAlias(lowerCase, RegKind::Scalar);
  if (Reg == 0)
    return ParseStatus::NoMatch;

  RegNum = Reg;
  Lex(); // Eat identifier token.
  return ParseStatus::Success;
}

/// tryParseSysCROperand - Try to parse a system instruction CR operand name.
ParseStatus AArch64AsmParser::tryParseSysCROperand(OperandVector &Operands) {
  SMLoc S = getLoc();

  if (getTok().isNot(AsmToken::Identifier))
    return Error(S, "Expected cN operand where 0 <= N <= 15");

  StringRef Tok = getTok().getIdentifier();
  if (Tok[0] != 'c' && Tok[0] != 'C')
    return Error(S, "Expected cN operand where 0 <= N <= 15");

  uint32_t CRNum;
  bool BadNum = Tok.drop_front().getAsInteger(10, CRNum);
  if (BadNum || CRNum > 15)
    return Error(S, "Expected cN operand where 0 <= N <= 15");

  Lex(); // Eat identifier token.
  Operands.push_back(
      AArch64Operand::CreateSysCR(CRNum, S, getLoc(), getContext()));
  return ParseStatus::Success;
}

// Either an identifier for named values or a 6-bit immediate.
ParseStatus AArch64AsmParser::tryParseRPRFMOperand(OperandVector &Operands) {
  SMLoc S = getLoc();
  const AsmToken &Tok = getTok();

  unsigned MaxVal = 63;

  // Immediate case, with optional leading hash:
  if (parseOptionalToken(AsmToken::Hash) ||
      Tok.is(AsmToken::Integer)) {
    const MCExpr *ImmVal;
    if (getParser().parseExpression(ImmVal))
      return ParseStatus::Failure;

    const MCConstantExpr *MCE = dyn_cast<MCConstantExpr>(ImmVal);
    if (!MCE)
      return TokError("immediate value expected for prefetch operand");
    unsigned prfop = MCE->getValue();
    if (prfop > MaxVal)
      return TokError("prefetch operand out of range, [0," + utostr(MaxVal) +
                      "] expected");

    auto RPRFM = AArch64RPRFM::lookupRPRFMByEncoding(MCE->getValue());
    Operands.push_back(AArch64Operand::CreatePrefetch(
        prfop, RPRFM ? RPRFM->Name : "", S, getContext()));
    return ParseStatus::Success;
  }

  if (Tok.isNot(AsmToken::Identifier))
    return TokError("prefetch hint expected");

  auto RPRFM = AArch64RPRFM::lookupRPRFMByName(Tok.getString());
  if (!RPRFM)
    return TokError("prefetch hint expected");

  Operands.push_back(AArch64Operand::CreatePrefetch(
      RPRFM->Encoding, Tok.getString(), S, getContext()));
  Lex(); // Eat identifier token.
  return ParseStatus::Success;
}

/// tryParsePrefetch - Try to parse a prefetch operand.
template <bool IsSVEPrefetch>
ParseStatus AArch64AsmParser::tryParsePrefetch(OperandVector &Operands) {
  SMLoc S = getLoc();
  const AsmToken &Tok = getTok();

  auto LookupByName = [](StringRef N) {
    if (IsSVEPrefetch) {
      if (auto Res = AArch64SVEPRFM::lookupSVEPRFMByName(N))
        return std::optional<unsigned>(Res->Encoding);
    } else if (auto Res = AArch64PRFM::lookupPRFMByName(N))
      return std::optional<unsigned>(Res->Encoding);
    return std::optional<unsigned>();
  };

  auto LookupByEncoding = [](unsigned E) {
    if (IsSVEPrefetch) {
      if (auto Res = AArch64SVEPRFM::lookupSVEPRFMByEncoding(E))
        return std::optional<StringRef>(Res->Name);
    } else if (auto Res = AArch64PRFM::lookupPRFMByEncoding(E))
      return std::optional<StringRef>(Res->Name);
    return std::optional<StringRef>();
  };
  unsigned MaxVal = IsSVEPrefetch ? 15 : 31;

  // Either an identifier for named values or a 5-bit immediate.
  // Eat optional hash.
  if (parseOptionalToken(AsmToken::Hash) ||
      Tok.is(AsmToken::Integer)) {
    const MCExpr *ImmVal;
    if (getParser().parseExpression(ImmVal))
      return ParseStatus::Failure;

    const MCConstantExpr *MCE = dyn_cast<MCConstantExpr>(ImmVal);
    if (!MCE)
      return TokError("immediate value expected for prefetch operand");
    unsigned prfop = MCE->getValue();
    if (prfop > MaxVal)
      return TokError("prefetch operand out of range, [0," + utostr(MaxVal) +
                      "] expected");

    auto PRFM = LookupByEncoding(MCE->getValue());
    Operands.push_back(AArch64Operand::CreatePrefetch(prfop, PRFM.value_or(""),
                                                      S, getContext()));
    return ParseStatus::Success;
  }

  if (Tok.isNot(AsmToken::Identifier))
    return TokError("prefetch hint expected");

  auto PRFM = LookupByName(Tok.getString());
  if (!PRFM)
    return TokError("prefetch hint expected");

  Operands.push_back(AArch64Operand::CreatePrefetch(
      *PRFM, Tok.getString(), S, getContext()));
  Lex(); // Eat identifier token.
  return ParseStatus::Success;
}

/// tryParsePSBHint - Try to parse a PSB operand, mapped to Hint command
ParseStatus AArch64AsmParser::tryParsePSBHint(OperandVector &Operands) {
  SMLoc S = getLoc();
  const AsmToken &Tok = getTok();
  if (Tok.isNot(AsmToken::Identifier))
    return TokError("invalid operand for instruction");

  auto PSB = AArch64PSBHint::lookupPSBByName(Tok.getString());
  if (!PSB)
    return TokError("invalid operand for instruction");

  Operands.push_back(AArch64Operand::CreatePSBHint(
      PSB->Encoding, Tok.getString(), S, getContext()));
  Lex(); // Eat identifier token.
  return ParseStatus::Success;
}

ParseStatus AArch64AsmParser::tryParseSyspXzrPair(OperandVector &Operands) {
  SMLoc StartLoc = getLoc();

  MCRegister RegNum;

  // The case where xzr, xzr is not present is handled by an InstAlias.

  auto RegTok = getTok(); // in case we need to backtrack
  if (!tryParseScalarRegister(RegNum).isSuccess())
    return ParseStatus::NoMatch;

  if (RegNum != AArch64::XZR) {
    getLexer().UnLex(RegTok);
    return ParseStatus::NoMatch;
  }

  if (parseComma())
    return ParseStatus::Failure;

  if (!tryParseScalarRegister(RegNum).isSuccess())
    return TokError("expected register operand");

  if (RegNum != AArch64::XZR)
    return TokError("xzr must be followed by xzr");

  // We need to push something, since we claim this is an operand in .td.
  // See also AArch64AsmParser::parseKeywordOperand.
  Operands.push_back(AArch64Operand::CreateReg(
      RegNum, RegKind::Scalar, StartLoc, getLoc(), getContext()));

  return ParseStatus::Success;
}

/// tryParseBTIHint - Try to parse a BTI operand, mapped to Hint command
ParseStatus AArch64AsmParser::tryParseBTIHint(OperandVector &Operands) {
  SMLoc S = getLoc();
  const AsmToken &Tok = getTok();
  if (Tok.isNot(AsmToken::Identifier))
    return TokError("invalid operand for instruction");

  auto BTI = AArch64BTIHint::lookupBTIByName(Tok.getString());
  if (!BTI)
    return TokError("invalid operand for instruction");

  Operands.push_back(AArch64Operand::CreateBTIHint(
      BTI->Encoding, Tok.getString(), S, getContext()));
  Lex(); // Eat identifier token.
  return ParseStatus::Success;
}

/// tryParseAdrpLabel - Parse and validate a source label for the ADRP
/// instruction.
ParseStatus AArch64AsmParser::tryParseAdrpLabel(OperandVector &Operands) {
  SMLoc S = getLoc();
  const MCExpr *Expr = nullptr;

  if (getTok().is(AsmToken::Hash)) {
    Lex(); // Eat hash token.
  }

  if (parseSymbolicImmVal(Expr))
    return ParseStatus::Failure;

  AArch64MCExpr::VariantKind ELFRefKind;
  MCSymbolRefExpr::VariantKind DarwinRefKind;
  int64_t Addend;
  if (classifySymbolRef(Expr, ELFRefKind, DarwinRefKind, Addend)) {
    if (DarwinRefKind == MCSymbolRefExpr::VK_None &&
        ELFRefKind == AArch64MCExpr::VK_INVALID) {
      // No modifier was specified at all; this is the syntax for an ELF basic
      // ADRP relocation (unfortunately).
      Expr =
          AArch64MCExpr::create(Expr, AArch64MCExpr::VK_ABS_PAGE, getContext());
    } else if ((DarwinRefKind == MCSymbolRefExpr::VK_GOTPAGE ||
                DarwinRefKind == MCSymbolRefExpr::VK_TLVPPAGE) &&
               Addend != 0) {
      return Error(S, "gotpage label reference not allowed an addend");
    } else if (DarwinRefKind != MCSymbolRefExpr::VK_PAGE &&
               DarwinRefKind != MCSymbolRefExpr::VK_GOTPAGE &&
               DarwinRefKind != MCSymbolRefExpr::VK_TLVPPAGE &&
               ELFRefKind != AArch64MCExpr::VK_ABS_PAGE_NC &&
               ELFRefKind != AArch64MCExpr::VK_GOT_PAGE &&
               ELFRefKind != AArch64MCExpr::VK_GOT_AUTH_PAGE &&
               ELFRefKind != AArch64MCExpr::VK_GOT_PAGE_LO15 &&
               ELFRefKind != AArch64MCExpr::VK_GOTTPREL_PAGE &&
               ELFRefKind != AArch64MCExpr::VK_TLSDESC_PAGE &&
               ELFRefKind != AArch64MCExpr::VK_TLSDESC_AUTH_PAGE) {
      // The operand must be an @page or @gotpage qualified symbolref.
      return Error(S, "page or gotpage label reference expected");
    }
  }

  // We have either a label reference possibly with addend or an immediate. The
  // addend is a raw value here. The linker will adjust it to only reference the
  // page.
  SMLoc E = SMLoc::getFromPointer(getLoc().getPointer() - 1);
  Operands.push_back(AArch64Operand::CreateImm(Expr, S, E, getContext()));

  return ParseStatus::Success;
}

/// tryParseAdrLabel - Parse and validate a source label for the ADR
/// instruction.
ParseStatus AArch64AsmParser::tryParseAdrLabel(OperandVector &Operands) {
  SMLoc S = getLoc();
  const MCExpr *Expr = nullptr;

  // Leave anything with a bracket to the default for SVE
  if (getTok().is(AsmToken::LBrac))
    return ParseStatus::NoMatch;

  if (getTok().is(AsmToken::Hash))
    Lex(); // Eat hash token.

  if (parseSymbolicImmVal(Expr))
    return ParseStatus::Failure;

  AArch64MCExpr::VariantKind ELFRefKind;
  MCSymbolRefExpr::VariantKind DarwinRefKind;
  int64_t Addend;
  if (classifySymbolRef(Expr, ELFRefKind, DarwinRefKind, Addend)) {
    if (DarwinRefKind == MCSymbolRefExpr::VK_None &&
        ELFRefKind == AArch64MCExpr::VK_INVALID) {
      // No modifier was specified at all; this is the syntax for an ELF basic
      // ADR relocation (unfortunately).
      Expr = AArch64MCExpr::create(Expr, AArch64MCExpr::VK_ABS, getContext());
    } else if (ELFRefKind != AArch64MCExpr::VK_GOT_AUTH_PAGE) {
      // For tiny code model, we use :got_auth: operator to fill 21-bit imm of
      // adr. It's not actually GOT entry page address but the GOT address
      // itself - we just share the same variant kind with :got_auth: operator
      // applied for adrp.
      // TODO: can we somehow get current TargetMachine object to call
      // getCodeModel() on it to ensure we are using tiny code model?
      return Error(S, "unexpected adr label");
    }
  }

  SMLoc E = SMLoc::getFromPointer(getLoc().getPointer() - 1);
  Operands.push_back(AArch64Operand::CreateImm(Expr, S, E, getContext()));
  return ParseStatus::Success;
}

/// tryParseFPImm - A floating point immediate expression operand.
template <bool AddFPZeroAsLiteral>
ParseStatus AArch64AsmParser::tryParseFPImm(OperandVector &Operands) {
  SMLoc S = getLoc();

  bool Hash = parseOptionalToken(AsmToken::Hash);

  // Handle negation, as that still comes through as a separate token.
  bool isNegative = parseOptionalToken(AsmToken::Minus);

  const AsmToken &Tok = getTok();
  if (!Tok.is(AsmToken::Real) && !Tok.is(AsmToken::Integer)) {
    if (!Hash)
      return ParseStatus::NoMatch;
    return TokError("invalid floating point immediate");
  }

  // Parse hexadecimal representation.
  if (Tok.is(AsmToken::Integer) && Tok.getString().starts_with("0x")) {
    if (Tok.getIntVal() > 255 || isNegative)
      return TokError("encoded floating point value out of range");

    APFloat F((double)AArch64_AM::getFPImmFloat(Tok.getIntVal()));
    Operands.push_back(
        AArch64Operand::CreateFPImm(F, true, S, getContext()));
  } else {
    // Parse FP representation.
    APFloat RealVal(APFloat::IEEEdouble());
    auto StatusOrErr =
        RealVal.convertFromString(Tok.getString(), APFloat::rmTowardZero);
    if (errorToBool(StatusOrErr.takeError()))
      return TokError("invalid floating point representation");

    if (isNegative)
      RealVal.changeSign();

    if (AddFPZeroAsLiteral && RealVal.isPosZero()) {
      Operands.push_back(AArch64Operand::CreateToken("#0", S, getContext()));
      Operands.push_back(AArch64Operand::CreateToken(".0", S, getContext()));
    } else
      Operands.push_back(AArch64Operand::CreateFPImm(
          RealVal, *StatusOrErr == APFloat::opOK, S, getContext()));
  }

  Lex(); // Eat the token.

  return ParseStatus::Success;
}

/// tryParseImmWithOptionalShift - Parse immediate operand, optionally with
/// a shift suffix, for example '#1, lsl #12'.
ParseStatus
AArch64AsmParser::tryParseImmWithOptionalShift(OperandVector &Operands) {
  SMLoc S = getLoc();

  if (getTok().is(AsmToken::Hash))
    Lex(); // Eat '#'
  else if (getTok().isNot(AsmToken::Integer))
    // Operand should start from # or should be integer, emit error otherwise.
    return ParseStatus::NoMatch;

  if (getTok().is(AsmToken::Integer) &&
      getLexer().peekTok().is(AsmToken::Colon))
    return tryParseImmRange(Operands);

  const MCExpr *Imm = nullptr;
  if (parseSymbolicImmVal(Imm))
    return ParseStatus::Failure;
  else if (getTok().isNot(AsmToken::Comma)) {
    Operands.push_back(
        AArch64Operand::CreateImm(Imm, S, getLoc(), getContext()));
    return ParseStatus::Success;
  }

  // Eat ','
  Lex();
  StringRef VecGroup;
  if (!parseOptionalVGOperand(Operands, VecGroup)) {
    Operands.push_back(
        AArch64Operand::CreateImm(Imm, S, getLoc(), getContext()));
    Operands.push_back(
        AArch64Operand::CreateToken(VecGroup, getLoc(), getContext()));
    return ParseStatus::Success;
  }

  // The optional operand must be "lsl #N" where N is non-negative.
  if (!getTok().is(AsmToken::Identifier) ||
      !getTok().getIdentifier().equals_insensitive("lsl"))
    return Error(getLoc(), "only 'lsl #+N' valid after immediate");

  // Eat 'lsl'
  Lex();

  parseOptionalToken(AsmToken::Hash);

  if (getTok().isNot(AsmToken::Integer))
    return Error(getLoc(), "only 'lsl #+N' valid after immediate");

  int64_t ShiftAmount = getTok().getIntVal();

  if (ShiftAmount < 0)
    return Error(getLoc(), "positive shift amount required");
  Lex(); // Eat the number

  // Just in case the optional lsl #0 is used for immediates other than zero.
  if (ShiftAmount == 0 && Imm != nullptr) {
    Operands.push_back(
        AArch64Operand::CreateImm(Imm, S, getLoc(), getContext()));
    return ParseStatus::Success;
  }

  Operands.push_back(AArch64Operand::CreateShiftedImm(Imm, ShiftAmount, S,
                                                      getLoc(), getContext()));
  return ParseStatus::Success;
}

/// parseCondCodeString - Parse a Condition Code string, optionally returning a
/// suggestion to help common typos.
AArch64CC::CondCode
AArch64AsmParser::parseCondCodeString(StringRef Cond, std::string &Suggestion) {
  AArch64CC::CondCode CC = StringSwitch<AArch64CC::CondCode>(Cond.lower())
                    .Case("eq", AArch64CC::EQ)
                    .Case("ne", AArch64CC::NE)
                    .Case("cs", AArch64CC::HS)
                    .Case("hs", AArch64CC::HS)
                    .Case("cc", AArch64CC::LO)
                    .Case("lo", AArch64CC::LO)
                    .Case("mi", AArch64CC::MI)
                    .Case("pl", AArch64CC::PL)
                    .Case("vs", AArch64CC::VS)
                    .Case("vc", AArch64CC::VC)
                    .Case("hi", AArch64CC::HI)
                    .Case("ls", AArch64CC::LS)
                    .Case("ge", AArch64CC::GE)
                    .Case("lt", AArch64CC::LT)
                    .Case("gt", AArch64CC::GT)
                    .Case("le", AArch64CC::LE)
                    .Case("al", AArch64CC::AL)
                    .Case("nv", AArch64CC::NV)
                    .Default(AArch64CC::Invalid);

  if (CC == AArch64CC::Invalid && getSTI().hasFeature(AArch64::FeatureSVE)) {
    CC = StringSwitch<AArch64CC::CondCode>(Cond.lower())
                    .Case("none",  AArch64CC::EQ)
                    .Case("any",   AArch64CC::NE)
                    .Case("nlast", AArch64CC::HS)
                    .Case("last",  AArch64CC::LO)
                    .Case("first", AArch64CC::MI)
                    .Case("nfrst", AArch64CC::PL)
                    .Case("pmore", AArch64CC::HI)
                    .Case("plast", AArch64CC::LS)
                    .Case("tcont", AArch64CC::GE)
                    .Case("tstop", AArch64CC::LT)
                    .Default(AArch64CC::Invalid);

    if (CC == AArch64CC::Invalid && Cond.lower() == "nfirst")
      Suggestion = "nfrst";
  }
  return CC;
}

/// parseCondCode - Parse a Condition Code operand.
bool AArch64AsmParser::parseCondCode(OperandVector &Operands,
                                     bool invertCondCode) {
  SMLoc S = getLoc();
  const AsmToken &Tok = getTok();
  assert(Tok.is(AsmToken::Identifier) && "Token is not an Identifier");

  StringRef Cond = Tok.getString();
  std::string Suggestion;
  AArch64CC::CondCode CC = parseCondCodeString(Cond, Suggestion);
  if (CC == AArch64CC::Invalid) {
    std::string Msg = "invalid condition code";
    if (!Suggestion.empty())
      Msg += ", did you mean " + Suggestion + "?";
    return TokError(Msg);
  }
  Lex(); // Eat identifier token.

  if (invertCondCode) {
    if (CC == AArch64CC::AL || CC == AArch64CC::NV)
      return TokError("condition codes AL and NV are invalid for this instruction");
    CC = AArch64CC::getInvertedCondCode(AArch64CC::CondCode(CC));
  }

  Operands.push_back(
      AArch64Operand::CreateCondCode(CC, S, getLoc(), getContext()));
  return false;
}

ParseStatus AArch64AsmParser::tryParseSVCR(OperandVector &Operands) {
  const AsmToken &Tok = getTok();
  SMLoc S = getLoc();

  if (Tok.isNot(AsmToken::Identifier))
    return TokError("invalid operand for instruction");

  unsigned PStateImm = -1;
  const auto *SVCR = AArch64SVCR::lookupSVCRByName(Tok.getString());
  if (!SVCR)
    return ParseStatus::NoMatch;
  if (SVCR->haveFeatures(getSTI().getFeatureBits()))
    PStateImm = SVCR->Encoding;

  Operands.push_back(
      AArch64Operand::CreateSVCR(PStateImm, Tok.getString(), S, getContext()));
  Lex(); // Eat identifier token.
  return ParseStatus::Success;
}

ParseStatus AArch64AsmParser::tryParseMatrixRegister(OperandVector &Operands) {
  const AsmToken &Tok = getTok();
  SMLoc S = getLoc();

  StringRef Name = Tok.getString();

  if (Name.equals_insensitive("za") || Name.starts_with_insensitive("za.")) {
    Lex(); // eat "za[.(b|h|s|d)]"
    unsigned ElementWidth = 0;
    auto DotPosition = Name.find('.');
    if (DotPosition != StringRef::npos) {
      const auto &KindRes =
          parseVectorKind(Name.drop_front(DotPosition), RegKind::Matrix);
      if (!KindRes)
        return TokError(
            "Expected the register to be followed by element width suffix");
      ElementWidth = KindRes->second;
    }
    Operands.push_back(AArch64Operand::CreateMatrixRegister(
        AArch64::ZA, ElementWidth, MatrixKind::Array, S, getLoc(),
        getContext()));
    if (getLexer().is(AsmToken::LBrac)) {
      // There's no comma after matrix operand, so we can parse the next operand
      // immediately.
      if (parseOperand(Operands, false, false))
        return ParseStatus::NoMatch;
    }
    return ParseStatus::Success;
  }

  // Try to parse matrix register.
  unsigned Reg = matchRegisterNameAlias(Name, RegKind::Matrix);
  if (!Reg)
    return ParseStatus::NoMatch;

  size_t DotPosition = Name.find('.');
  assert(DotPosition != StringRef::npos && "Unexpected register");

  StringRef Head = Name.take_front(DotPosition);
  StringRef Tail = Name.drop_front(DotPosition);
  StringRef RowOrColumn = Head.take_back();

  MatrixKind Kind = StringSwitch<MatrixKind>(RowOrColumn.lower())
                        .Case("h", MatrixKind::Row)
                        .Case("v", MatrixKind::Col)
                        .Default(MatrixKind::Tile);

  // Next up, parsing the suffix
  const auto &KindRes = parseVectorKind(Tail, RegKind::Matrix);
  if (!KindRes)
    return TokError(
        "Expected the register to be followed by element width suffix");
  unsigned ElementWidth = KindRes->second;

  Lex();

  Operands.push_back(AArch64Operand::CreateMatrixRegister(
      Reg, ElementWidth, Kind, S, getLoc(), getContext()));

  if (getLexer().is(AsmToken::LBrac)) {
    // There's no comma after matrix operand, so we can parse the next operand
    // immediately.
    if (parseOperand(Operands, false, false))
      return ParseStatus::NoMatch;
  }
  return ParseStatus::Success;
}

/// tryParseOptionalShift - Some operands take an optional shift argument. Parse
/// them if present.
ParseStatus
AArch64AsmParser::tryParseOptionalShiftExtend(OperandVector &Operands) {
  const AsmToken &Tok = getTok();
  std::string LowerID = Tok.getString().lower();
  AArch64_AM::ShiftExtendType ShOp =
      StringSwitch<AArch64_AM::ShiftExtendType>(LowerID)
          .Case("lsl", AArch64_AM::LSL)
          .Case("lsr", AArch64_AM::LSR)
          .Case("asr", AArch64_AM::ASR)
          .Case("ror", AArch64_AM::ROR)
          .Case("msl", AArch64_AM::MSL)
          .Case("uxtb", AArch64_AM::UXTB)
          .Case("uxth", AArch64_AM::UXTH)
          .Case("uxtw", AArch64_AM::UXTW)
          .Case("uxtx", AArch64_AM::UXTX)
          .Case("sxtb", AArch64_AM::SXTB)
          .Case("sxth", AArch64_AM::SXTH)
          .Case("sxtw", AArch64_AM::SXTW)
          .Case("sxtx", AArch64_AM::SXTX)
          .Default(AArch64_AM::InvalidShiftExtend);

  if (ShOp == AArch64_AM::InvalidShiftExtend)
    return ParseStatus::NoMatch;

  SMLoc S = Tok.getLoc();
  Lex();

  bool Hash = parseOptionalToken(AsmToken::Hash);

  if (!Hash && getLexer().isNot(AsmToken::Integer)) {
    if (ShOp == AArch64_AM::LSL || ShOp == AArch64_AM::LSR ||
        ShOp == AArch64_AM::ASR || ShOp == AArch64_AM::ROR ||
        ShOp == AArch64_AM::MSL) {
      // We expect a number here.
      return TokError("expected #imm after shift specifier");
    }

    // "extend" type operations don't need an immediate, #0 is implicit.
    SMLoc E = SMLoc::getFromPointer(getLoc().getPointer() - 1);
    Operands.push_back(
        AArch64Operand::CreateShiftExtend(ShOp, 0, false, S, E, getContext()));
    return ParseStatus::Success;
  }

  // Make sure we do actually have a number, identifier or a parenthesized
  // expression.
  SMLoc E = getLoc();
  if (!getTok().is(AsmToken::Integer) && !getTok().is(AsmToken::LParen) &&
      !getTok().is(AsmToken::Identifier))
    return Error(E, "expected integer shift amount");

  const MCExpr *ImmVal;
  if (getParser().parseExpression(ImmVal))
    return ParseStatus::Failure;

  const MCConstantExpr *MCE = dyn_cast<MCConstantExpr>(ImmVal);
  if (!MCE)
    return Error(E, "expected constant '#imm' after shift specifier");

  E = SMLoc::getFromPointer(getLoc().getPointer() - 1);
  Operands.push_back(AArch64Operand::CreateShiftExtend(
      ShOp, MCE->getValue(), true, S, E, getContext()));
  return ParseStatus::Success;
}

static const struct Extension {
  const char *Name;
  const FeatureBitset Features;
} ExtensionMap[] = {
    {"crc", {AArch64::FeatureCRC}},
    {"sm4", {AArch64::FeatureSM4}},
    {"sha3", {AArch64::FeatureSHA3}},
    {"sha2", {AArch64::FeatureSHA2}},
    {"aes", {AArch64::FeatureAES}},
    {"crypto", {AArch64::FeatureCrypto}},
    {"fp", {AArch64::FeatureFPARMv8}},
    {"simd", {AArch64::FeatureNEON}},
    {"ras", {AArch64::FeatureRAS}},
    {"rasv2", {AArch64::FeatureRASv2}},
    {"lse", {AArch64::FeatureLSE}},
    {"predres", {AArch64::FeaturePredRes}},
    {"predres2", {AArch64::FeatureSPECRES2}},
    {"ccdp", {AArch64::FeatureCacheDeepPersist}},
    {"mte", {AArch64::FeatureMTE}},
    {"memtag", {AArch64::FeatureMTE}},
    {"tlb-rmi", {AArch64::FeatureTLB_RMI}},
    {"pan", {AArch64::FeaturePAN}},
    {"pan-rwv", {AArch64::FeaturePAN_RWV}},
    {"ccpp", {AArch64::FeatureCCPP}},
    {"rcpc", {AArch64::FeatureRCPC}},
    {"rng", {AArch64::FeatureRandGen}},
    {"sve", {AArch64::FeatureSVE}},
    {"sve-b16b16", {AArch64::FeatureSVEB16B16}},
    {"sve2", {AArch64::FeatureSVE2}},
    {"sve-aes", {AArch64::FeatureSVEAES}},
    {"sve2-aes", {AArch64::FeatureAliasSVE2AES, AArch64::FeatureSVEAES}},
    {"sve2-sm4", {AArch64::FeatureSVE2SM4}},
    {"sve2-sha3", {AArch64::FeatureSVE2SHA3}},
    {"sve2-bitperm", {AArch64::FeatureSVE2BitPerm}},
    {"sve2p1", {AArch64::FeatureSVE2p1}},
    {"ls64", {AArch64::FeatureLS64}},
    {"xs", {AArch64::FeatureXS}},
    {"pauth", {AArch64::FeaturePAuth}},
    {"flagm", {AArch64::FeatureFlagM}},
    {"rme", {AArch64::FeatureRME}},
    {"sme", {AArch64::FeatureSME}},
    {"sme-f64f64", {AArch64::FeatureSMEF64F64}},
    {"sme-f16f16", {AArch64::FeatureSMEF16F16}},
    {"sme-i16i64", {AArch64::FeatureSMEI16I64}},
    {"sme2", {AArch64::FeatureSME2}},
    {"sme2p1", {AArch64::FeatureSME2p1}},
    {"sme-b16b16", {AArch64::FeatureSMEB16B16}},
    {"hbc", {AArch64::FeatureHBC}},
    {"mops", {AArch64::FeatureMOPS}},
    {"mec", {AArch64::FeatureMEC}},
    {"the", {AArch64::FeatureTHE}},
    {"d128", {AArch64::FeatureD128}},
    {"lse128", {AArch64::FeatureLSE128}},
    {"ite", {AArch64::FeatureITE}},
    {"cssc", {AArch64::FeatureCSSC}},
    {"rcpc3", {AArch64::FeatureRCPC3}},
    {"gcs", {AArch64::FeatureGCS}},
    {"bf16", {AArch64::FeatureBF16}},
    {"compnum", {AArch64::FeatureComplxNum}},
    {"dotprod", {AArch64::FeatureDotProd}},
    {"f32mm", {AArch64::FeatureMatMulFP32}},
    {"f64mm", {AArch64::FeatureMatMulFP64}},
    {"fp16", {AArch64::FeatureFullFP16}},
    {"fp16fml", {AArch64::FeatureFP16FML}},
    {"i8mm", {AArch64::FeatureMatMulInt8}},
    {"lor", {AArch64::FeatureLOR}},
    {"profile", {AArch64::FeatureSPE}},
    // "rdma" is the name documented by binutils for the feature, but
    // binutils also accepts incomplete prefixes of features, so "rdm"
    // works too. Support both spellings here.
    {"rdm", {AArch64::FeatureRDM}},
    {"rdma", {AArch64::FeatureRDM}},
    {"sb", {AArch64::FeatureSB}},
    {"ssbs", {AArch64::FeatureSSBS}},
    {"tme", {AArch64::FeatureTME}},
    {"fp8", {AArch64::FeatureFP8}},
    {"faminmax", {AArch64::FeatureFAMINMAX}},
    {"fp8fma", {AArch64::FeatureFP8FMA}},
    {"ssve-fp8fma", {AArch64::FeatureSSVE_FP8FMA}},
    {"fp8dot2", {AArch64::FeatureFP8DOT2}},
    {"ssve-fp8dot2", {AArch64::FeatureSSVE_FP8DOT2}},
    {"fp8dot4", {AArch64::FeatureFP8DOT4}},
    {"ssve-fp8dot4", {AArch64::FeatureSSVE_FP8DOT4}},
    {"lut", {AArch64::FeatureLUT}},
    {"sme-lutv2", {AArch64::FeatureSME_LUTv2}},
    {"sme-f8f16", {AArch64::FeatureSMEF8F16}},
    {"sme-f8f32", {AArch64::FeatureSMEF8F32}},
    {"sme-fa64", {AArch64::FeatureSMEFA64}},
    {"cpa", {AArch64::FeatureCPA}},
    {"tlbiw", {AArch64::FeatureTLBIW}},
<<<<<<< HEAD
=======
    {"pops", {AArch64::FeaturePoPS}},
>>>>>>> ce7c17d5
    {"cmpbr", {AArch64::FeatureCMPBR}},
    {"f8f32mm", {AArch64::FeatureF8F32MM}},
    {"f8f16mm", {AArch64::FeatureF8F16MM}},
    {"fprcvt", {AArch64::FeatureFPRCVT}},
    {"lsfe", {AArch64::FeatureLSFE}},
    {"sme2p2", {AArch64::FeatureSME2p2}},
    {"ssve-aes", {AArch64::FeatureSSVE_AES}},
    {"sve2p2", {AArch64::FeatureSVE2p2}},
    {"sve-aes2", {AArch64::FeatureSVEAES2}},
    {"sve-bfscale", {AArch64::FeatureSVEBFSCALE}},
    {"sve-f16f32mm", {AArch64::FeatureSVE_F16F32MM}},
<<<<<<< HEAD
=======
    {"lsui", {AArch64::FeatureLSUI}},
    {"occmo", {AArch64::FeatureOCCMO}},
    {"pcdphint", {AArch64::FeaturePCDPHINT}},
>>>>>>> ce7c17d5
};

static void setRequiredFeatureString(FeatureBitset FBS, std::string &Str) {
  if (FBS[AArch64::HasV8_0aOps])
    Str += "ARMv8a";
  if (FBS[AArch64::HasV8_1aOps])
    Str += "ARMv8.1a";
  else if (FBS[AArch64::HasV8_2aOps])
    Str += "ARMv8.2a";
  else if (FBS[AArch64::HasV8_3aOps])
    Str += "ARMv8.3a";
  else if (FBS[AArch64::HasV8_4aOps])
    Str += "ARMv8.4a";
  else if (FBS[AArch64::HasV8_5aOps])
    Str += "ARMv8.5a";
  else if (FBS[AArch64::HasV8_6aOps])
    Str += "ARMv8.6a";
  else if (FBS[AArch64::HasV8_7aOps])
    Str += "ARMv8.7a";
  else if (FBS[AArch64::HasV8_8aOps])
    Str += "ARMv8.8a";
  else if (FBS[AArch64::HasV8_9aOps])
    Str += "ARMv8.9a";
  else if (FBS[AArch64::HasV9_0aOps])
    Str += "ARMv9-a";
  else if (FBS[AArch64::HasV9_1aOps])
    Str += "ARMv9.1a";
  else if (FBS[AArch64::HasV9_2aOps])
    Str += "ARMv9.2a";
  else if (FBS[AArch64::HasV9_3aOps])
    Str += "ARMv9.3a";
  else if (FBS[AArch64::HasV9_4aOps])
    Str += "ARMv9.4a";
  else if (FBS[AArch64::HasV9_5aOps])
    Str += "ARMv9.5a";
  else if (FBS[AArch64::HasV9_6aOps])
    Str += "ARMv9.6a";
  else if (FBS[AArch64::HasV8_0rOps])
    Str += "ARMv8r";
  else {
    SmallVector<std::string, 2> ExtMatches;
    for (const auto& Ext : ExtensionMap) {
      // Use & in case multiple features are enabled
      if ((FBS & Ext.Features) != FeatureBitset())
        ExtMatches.push_back(Ext.Name);
    }
    Str += !ExtMatches.empty() ? llvm::join(ExtMatches, ", ") : "(unknown)";
  }
}

void AArch64AsmParser::createSysAlias(uint16_t Encoding, OperandVector &Operands,
                                      SMLoc S) {
  const uint16_t Op2 = Encoding & 7;
  const uint16_t Cm = (Encoding & 0x78) >> 3;
  const uint16_t Cn = (Encoding & 0x780) >> 7;
  const uint16_t Op1 = (Encoding & 0x3800) >> 11;

  const MCExpr *Expr = MCConstantExpr::create(Op1, getContext());

  Operands.push_back(
      AArch64Operand::CreateImm(Expr, S, getLoc(), getContext()));
  Operands.push_back(
      AArch64Operand::CreateSysCR(Cn, S, getLoc(), getContext()));
  Operands.push_back(
      AArch64Operand::CreateSysCR(Cm, S, getLoc(), getContext()));
  Expr = MCConstantExpr::create(Op2, getContext());
  Operands.push_back(
      AArch64Operand::CreateImm(Expr, S, getLoc(), getContext()));
}

/// parseSysAlias - The IC, DC, AT, and TLBI instructions are simple aliases for
/// the SYS instruction. Parse them specially so that we create a SYS MCInst.
bool AArch64AsmParser::parseSysAlias(StringRef Name, SMLoc NameLoc,
                                   OperandVector &Operands) {
  if (Name.contains('.'))
    return TokError("invalid operand");

  Mnemonic = Name;
  Operands.push_back(AArch64Operand::CreateToken("sys", NameLoc, getContext()));

  const AsmToken &Tok = getTok();
  StringRef Op = Tok.getString();
  SMLoc S = Tok.getLoc();

  if (Mnemonic == "ic") {
    const AArch64IC::IC *IC = AArch64IC::lookupICByName(Op);
    if (!IC)
      return TokError("invalid operand for IC instruction");
    else if (!IC->haveFeatures(getSTI().getFeatureBits())) {
      std::string Str("IC " + std::string(IC->Name) + " requires: ");
      setRequiredFeatureString(IC->getRequiredFeatures(), Str);
      return TokError(Str);
    }
    createSysAlias(IC->Encoding, Operands, S);
  } else if (Mnemonic == "dc") {
    const AArch64DC::DC *DC = AArch64DC::lookupDCByName(Op);
    if (!DC)
      return TokError("invalid operand for DC instruction");
    else if (!DC->haveFeatures(getSTI().getFeatureBits())) {
      std::string Str("DC " + std::string(DC->Name) + " requires: ");
      setRequiredFeatureString(DC->getRequiredFeatures(), Str);
      return TokError(Str);
    }
    createSysAlias(DC->Encoding, Operands, S);
  } else if (Mnemonic == "at") {
    const AArch64AT::AT *AT = AArch64AT::lookupATByName(Op);
    if (!AT)
      return TokError("invalid operand for AT instruction");
    else if (!AT->haveFeatures(getSTI().getFeatureBits())) {
      std::string Str("AT " + std::string(AT->Name) + " requires: ");
      setRequiredFeatureString(AT->getRequiredFeatures(), Str);
      return TokError(Str);
    }
    createSysAlias(AT->Encoding, Operands, S);
  } else if (Mnemonic == "tlbi") {
    const AArch64TLBI::TLBI *TLBI = AArch64TLBI::lookupTLBIByName(Op);
    if (!TLBI)
      return TokError("invalid operand for TLBI instruction");
    else if (!TLBI->haveFeatures(getSTI().getFeatureBits())) {
      std::string Str("TLBI " + std::string(TLBI->Name) + " requires: ");
      setRequiredFeatureString(TLBI->getRequiredFeatures(), Str);
      return TokError(Str);
    }
    createSysAlias(TLBI->Encoding, Operands, S);
  } else if (Mnemonic == "cfp" || Mnemonic == "dvp" || Mnemonic == "cpp" || Mnemonic == "cosp") {

    if (Op.lower() != "rctx")
      return TokError("invalid operand for prediction restriction instruction");

    bool hasAll = getSTI().hasFeature(AArch64::FeatureAll);
    bool hasPredres = hasAll || getSTI().hasFeature(AArch64::FeaturePredRes);
    bool hasSpecres2 = hasAll || getSTI().hasFeature(AArch64::FeatureSPECRES2);

    if (Mnemonic == "cosp" && !hasSpecres2)
      return TokError("COSP requires: predres2");
    if (!hasPredres)
      return TokError(Mnemonic.upper() + "RCTX requires: predres");

    uint16_t PRCTX_Op2 = Mnemonic == "cfp"    ? 0b100
                         : Mnemonic == "dvp"  ? 0b101
                         : Mnemonic == "cosp" ? 0b110
                         : Mnemonic == "cpp"  ? 0b111
                                              : 0;
    assert(PRCTX_Op2 &&
           "Invalid mnemonic for prediction restriction instruction");
    const auto SYS_3_7_3 = 0b01101110011; // op=3, CRn=7, CRm=3
    const auto Encoding = SYS_3_7_3 << 3 | PRCTX_Op2;

    createSysAlias(Encoding, Operands, S);
  }

  Lex(); // Eat operand.

  bool ExpectRegister = !Op.contains_insensitive("all");
  bool HasRegister = false;

  // Check for the optional register operand.
  if (parseOptionalToken(AsmToken::Comma)) {
    if (Tok.isNot(AsmToken::Identifier) || parseRegister(Operands))
      return TokError("expected register operand");
    HasRegister = true;
  }

  if (ExpectRegister && !HasRegister)
    return TokError("specified " + Mnemonic + " op requires a register");
  else if (!ExpectRegister && HasRegister)
    return TokError("specified " + Mnemonic + " op does not use a register");

  if (parseToken(AsmToken::EndOfStatement, "unexpected token in argument list"))
    return true;

  return false;
}

/// parseSyspAlias - The TLBIP instructions are simple aliases for
/// the SYSP instruction. Parse them specially so that we create a SYSP MCInst.
bool AArch64AsmParser::parseSyspAlias(StringRef Name, SMLoc NameLoc,
                                      OperandVector &Operands) {
  if (Name.contains('.'))
    return TokError("invalid operand");

  Mnemonic = Name;
  Operands.push_back(
      AArch64Operand::CreateToken("sysp", NameLoc, getContext()));

  const AsmToken &Tok = getTok();
  StringRef Op = Tok.getString();
  SMLoc S = Tok.getLoc();

  if (Mnemonic == "tlbip") {
    bool HasnXSQualifier = Op.ends_with_insensitive("nXS");
    if (HasnXSQualifier) {
      Op = Op.drop_back(3);
    }
    const AArch64TLBI::TLBI *TLBIorig = AArch64TLBI::lookupTLBIByName(Op);
    if (!TLBIorig)
      return TokError("invalid operand for TLBIP instruction");
    const AArch64TLBI::TLBI TLBI(
        TLBIorig->Name, TLBIorig->Encoding | (HasnXSQualifier ? (1 << 7) : 0),
        TLBIorig->NeedsReg,
        HasnXSQualifier
            ? TLBIorig->FeaturesRequired | FeatureBitset({AArch64::FeatureXS})
            : TLBIorig->FeaturesRequired);
    if (!TLBI.haveFeatures(getSTI().getFeatureBits())) {
      std::string Name =
          std::string(TLBI.Name) + (HasnXSQualifier ? "nXS" : "");
      std::string Str("TLBIP " + Name + " requires: ");
      setRequiredFeatureString(TLBI.getRequiredFeatures(), Str);
      return TokError(Str);
    }
    createSysAlias(TLBI.Encoding, Operands, S);
  }

  Lex(); // Eat operand.

  if (parseComma())
    return true;

  if (Tok.isNot(AsmToken::Identifier))
    return TokError("expected register identifier");
  auto Result = tryParseSyspXzrPair(Operands);
  if (Result.isNoMatch())
    Result = tryParseGPRSeqPair(Operands);
  if (!Result.isSuccess())
    return TokError("specified " + Mnemonic +
                    " op requires a pair of registers");

  if (parseToken(AsmToken::EndOfStatement, "unexpected token in argument list"))
    return true;

  return false;
}

ParseStatus AArch64AsmParser::tryParseBarrierOperand(OperandVector &Operands) {
  MCAsmParser &Parser = getParser();
  const AsmToken &Tok = getTok();

  if (Mnemonic == "tsb" && Tok.isNot(AsmToken::Identifier))
    return TokError("'csync' operand expected");
  if (parseOptionalToken(AsmToken::Hash) || Tok.is(AsmToken::Integer)) {
    // Immediate operand.
    const MCExpr *ImmVal;
    SMLoc ExprLoc = getLoc();
    AsmToken IntTok = Tok;
    if (getParser().parseExpression(ImmVal))
      return ParseStatus::Failure;
    const MCConstantExpr *MCE = dyn_cast<MCConstantExpr>(ImmVal);
    if (!MCE)
      return Error(ExprLoc, "immediate value expected for barrier operand");
    int64_t Value = MCE->getValue();
    if (Mnemonic == "dsb" && Value > 15) {
      // This case is a no match here, but it might be matched by the nXS
      // variant. Deliberately not unlex the optional '#' as it is not necessary
      // to characterize an integer immediate.
      Parser.getLexer().UnLex(IntTok);
      return ParseStatus::NoMatch;
    }
    if (Value < 0 || Value > 15)
      return Error(ExprLoc, "barrier operand out of range");
    auto DB = AArch64DB::lookupDBByEncoding(Value);
    Operands.push_back(AArch64Operand::CreateBarrier(Value, DB ? DB->Name : "",
                                                     ExprLoc, getContext(),
                                                     false /*hasnXSModifier*/));
    return ParseStatus::Success;
  }

  if (Tok.isNot(AsmToken::Identifier))
    return TokError("invalid operand for instruction");

  StringRef Operand = Tok.getString();
  auto TSB = AArch64TSB::lookupTSBByName(Operand);
  auto DB = AArch64DB::lookupDBByName(Operand);
  // The only valid named option for ISB is 'sy'
  if (Mnemonic == "isb" && (!DB || DB->Encoding != AArch64DB::sy))
    return TokError("'sy' or #imm operand expected");
  // The only valid named option for TSB is 'csync'
  if (Mnemonic == "tsb" && (!TSB || TSB->Encoding != AArch64TSB::csync))
    return TokError("'csync' operand expected");
  if (!DB && !TSB) {
    if (Mnemonic == "dsb") {
      // This case is a no match here, but it might be matched by the nXS
      // variant.
      return ParseStatus::NoMatch;
    }
    return TokError("invalid barrier option name");
  }

  Operands.push_back(AArch64Operand::CreateBarrier(
      DB ? DB->Encoding : TSB->Encoding, Tok.getString(), getLoc(),
      getContext(), false /*hasnXSModifier*/));
  Lex(); // Consume the option

  return ParseStatus::Success;
}

ParseStatus
AArch64AsmParser::tryParseBarriernXSOperand(OperandVector &Operands) {
  const AsmToken &Tok = getTok();

  assert(Mnemonic == "dsb" && "Instruction does not accept nXS operands");
  if (Mnemonic != "dsb")
    return ParseStatus::Failure;

  if (parseOptionalToken(AsmToken::Hash) || Tok.is(AsmToken::Integer)) {
    // Immediate operand.
    const MCExpr *ImmVal;
    SMLoc ExprLoc = getLoc();
    if (getParser().parseExpression(ImmVal))
      return ParseStatus::Failure;
    const MCConstantExpr *MCE = dyn_cast<MCConstantExpr>(ImmVal);
    if (!MCE)
      return Error(ExprLoc, "immediate value expected for barrier operand");
    int64_t Value = MCE->getValue();
    // v8.7-A DSB in the nXS variant accepts only the following immediate
    // values: 16, 20, 24, 28.
    if (Value != 16 && Value != 20 && Value != 24 && Value != 28)
      return Error(ExprLoc, "barrier operand out of range");
    auto DB = AArch64DBnXS::lookupDBnXSByImmValue(Value);
    Operands.push_back(AArch64Operand::CreateBarrier(DB->Encoding, DB->Name,
                                                     ExprLoc, getContext(),
                                                     true /*hasnXSModifier*/));
    return ParseStatus::Success;
  }

  if (Tok.isNot(AsmToken::Identifier))
    return TokError("invalid operand for instruction");

  StringRef Operand = Tok.getString();
  auto DB = AArch64DBnXS::lookupDBnXSByName(Operand);

  if (!DB)
    return TokError("invalid barrier option name");

  Operands.push_back(
      AArch64Operand::CreateBarrier(DB->Encoding, Tok.getString(), getLoc(),
                                    getContext(), true /*hasnXSModifier*/));
  Lex(); // Consume the option

  return ParseStatus::Success;
}

ParseStatus AArch64AsmParser::tryParseSysReg(OperandVector &Operands) {
  const AsmToken &Tok = getTok();

  if (Tok.isNot(AsmToken::Identifier))
    return ParseStatus::NoMatch;

  if (AArch64SVCR::lookupSVCRByName(Tok.getString()))
    return ParseStatus::NoMatch;

  int MRSReg, MSRReg;
  auto SysReg = AArch64SysReg::lookupSysRegByName(Tok.getString());
  if (SysReg && SysReg->haveFeatures(getSTI().getFeatureBits())) {
    MRSReg = SysReg->Readable ? SysReg->Encoding : -1;
    MSRReg = SysReg->Writeable ? SysReg->Encoding : -1;
  } else
    MRSReg = MSRReg = AArch64SysReg::parseGenericRegister(Tok.getString());

  unsigned PStateImm = -1;
  auto PState15 = AArch64PState::lookupPStateImm0_15ByName(Tok.getString());
  if (PState15 && PState15->haveFeatures(getSTI().getFeatureBits()))
    PStateImm = PState15->Encoding;
  if (!PState15) {
    auto PState1 = AArch64PState::lookupPStateImm0_1ByName(Tok.getString());
    if (PState1 && PState1->haveFeatures(getSTI().getFeatureBits()))
      PStateImm = PState1->Encoding;
  }

  Operands.push_back(
      AArch64Operand::CreateSysReg(Tok.getString(), getLoc(), MRSReg, MSRReg,
                                   PStateImm, getContext()));
  Lex(); // Eat identifier

  return ParseStatus::Success;
}

ParseStatus
AArch64AsmParser::tryParsePHintInstOperand(OperandVector &Operands) {
  SMLoc S = getLoc();
  const AsmToken &Tok = getTok();
  if (Tok.isNot(AsmToken::Identifier))
    return TokError("invalid operand for instruction");

  auto PH = AArch64PHint::lookupPHintByName(Tok.getString());
  if (!PH)
    return TokError("invalid operand for instruction");

  Operands.push_back(AArch64Operand::CreatePHintInst(
      PH->Encoding, Tok.getString(), S, getContext()));
  Lex(); // Eat identifier token.
  return ParseStatus::Success;
}

/// tryParseNeonVectorRegister - Parse a vector register operand.
bool AArch64AsmParser::tryParseNeonVectorRegister(OperandVector &Operands) {
  if (getTok().isNot(AsmToken::Identifier))
    return true;

  SMLoc S = getLoc();
  // Check for a vector register specifier first.
  StringRef Kind;
  MCRegister Reg;
  ParseStatus Res = tryParseVectorRegister(Reg, Kind, RegKind::NeonVector);
  if (!Res.isSuccess())
    return true;

  const auto &KindRes = parseVectorKind(Kind, RegKind::NeonVector);
  if (!KindRes)
    return true;

  unsigned ElementWidth = KindRes->second;
  Operands.push_back(
      AArch64Operand::CreateVectorReg(Reg, RegKind::NeonVector, ElementWidth,
                                      S, getLoc(), getContext()));

  // If there was an explicit qualifier, that goes on as a literal text
  // operand.
  if (!Kind.empty())
    Operands.push_back(AArch64Operand::CreateToken(Kind, S, getContext()));

  return tryParseVectorIndex(Operands).isFailure();
}

ParseStatus AArch64AsmParser::tryParseVectorIndex(OperandVector &Operands) {
  SMLoc SIdx = getLoc();
  if (parseOptionalToken(AsmToken::LBrac)) {
    const MCExpr *ImmVal;
    if (getParser().parseExpression(ImmVal))
      return ParseStatus::NoMatch;
    const MCConstantExpr *MCE = dyn_cast<MCConstantExpr>(ImmVal);
    if (!MCE)
      return TokError("immediate value expected for vector index");

    SMLoc E = getLoc();

    if (parseToken(AsmToken::RBrac, "']' expected"))
      return ParseStatus::Failure;

    Operands.push_back(AArch64Operand::CreateVectorIndex(MCE->getValue(), SIdx,
                                                         E, getContext()));
    return ParseStatus::Success;
  }

  return ParseStatus::NoMatch;
}

// tryParseVectorRegister - Try to parse a vector register name with
// optional kind specifier. If it is a register specifier, eat the token
// and return it.
ParseStatus AArch64AsmParser::tryParseVectorRegister(MCRegister &Reg,
                                                     StringRef &Kind,
                                                     RegKind MatchKind) {
  const AsmToken &Tok = getTok();

  if (Tok.isNot(AsmToken::Identifier))
    return ParseStatus::NoMatch;

  StringRef Name = Tok.getString();
  // If there is a kind specifier, it's separated from the register name by
  // a '.'.
  size_t Start = 0, Next = Name.find('.');
  StringRef Head = Name.slice(Start, Next);
  unsigned RegNum = matchRegisterNameAlias(Head, MatchKind);

  if (RegNum) {
    if (Next != StringRef::npos) {
      Kind = Name.substr(Next);
      if (!isValidVectorKind(Kind, MatchKind))
        return TokError("invalid vector kind qualifier");
    }
    Lex(); // Eat the register token.

    Reg = RegNum;
    return ParseStatus::Success;
  }

  return ParseStatus::NoMatch;
}

ParseStatus AArch64AsmParser::tryParseSVEPredicateOrPredicateAsCounterVector(
    OperandVector &Operands) {
  ParseStatus Status =
      tryParseSVEPredicateVector<RegKind::SVEPredicateAsCounter>(Operands);
  if (!Status.isSuccess())
    Status = tryParseSVEPredicateVector<RegKind::SVEPredicateVector>(Operands);
  return Status;
}

/// tryParseSVEPredicateVector - Parse a SVE predicate register operand.
template <RegKind RK>
ParseStatus
AArch64AsmParser::tryParseSVEPredicateVector(OperandVector &Operands) {
  // Check for a SVE predicate register specifier first.
  const SMLoc S = getLoc();
  StringRef Kind;
  MCRegister RegNum;
  auto Res = tryParseVectorRegister(RegNum, Kind, RK);
  if (!Res.isSuccess())
    return Res;

  const auto &KindRes = parseVectorKind(Kind, RK);
  if (!KindRes)
    return ParseStatus::NoMatch;

  unsigned ElementWidth = KindRes->second;
  Operands.push_back(AArch64Operand::CreateVectorReg(
      RegNum, RK, ElementWidth, S,
      getLoc(), getContext()));

  if (getLexer().is(AsmToken::LBrac)) {
    if (RK == RegKind::SVEPredicateAsCounter) {
      ParseStatus ResIndex = tryParseVectorIndex(Operands);
      if (ResIndex.isSuccess())
        return ParseStatus::Success;
    } else {
      // Indexed predicate, there's no comma so try parse the next operand
      // immediately.
      if (parseOperand(Operands, false, false))
        return ParseStatus::NoMatch;
    }
  }

  // Not all predicates are followed by a '/m' or '/z'.
  if (getTok().isNot(AsmToken::Slash))
    return ParseStatus::Success;

  // But when they do they shouldn't have an element type suffix.
  if (!Kind.empty())
    return Error(S, "not expecting size suffix");

  // Add a literal slash as operand
  Operands.push_back(AArch64Operand::CreateToken("/", getLoc(), getContext()));

  Lex(); // Eat the slash.

  // Zeroing or merging?
  auto Pred = getTok().getString().lower();
  if (RK == RegKind::SVEPredicateAsCounter && Pred != "z")
    return Error(getLoc(), "expecting 'z' predication");

  if (RK == RegKind::SVEPredicateVector && Pred != "z" && Pred != "m")
    return Error(getLoc(), "expecting 'm' or 'z' predication");

  // Add zero/merge token.
  const char *ZM = Pred == "z" ? "z" : "m";
  Operands.push_back(AArch64Operand::CreateToken(ZM, getLoc(), getContext()));

  Lex(); // Eat zero/merge token.
  return ParseStatus::Success;
}

/// parseRegister - Parse a register operand.
bool AArch64AsmParser::parseRegister(OperandVector &Operands) {
  // Try for a Neon vector register.
  if (!tryParseNeonVectorRegister(Operands))
    return false;

  if (tryParseZTOperand(Operands).isSuccess())
    return false;

  // Otherwise try for a scalar register.
  if (tryParseGPROperand<false>(Operands).isSuccess())
    return false;

  return true;
}

bool AArch64AsmParser::parseSymbolicImmVal(const MCExpr *&ImmVal) {
  bool HasELFModifier = false;
  AArch64MCExpr::VariantKind RefKind;

  if (parseOptionalToken(AsmToken::Colon)) {
    HasELFModifier = true;

    if (getTok().isNot(AsmToken::Identifier))
      return TokError("expect relocation specifier in operand after ':'");

    std::string LowerCase = getTok().getIdentifier().lower();
    RefKind =
        StringSwitch<AArch64MCExpr::VariantKind>(LowerCase)
            .Case("lo12", AArch64MCExpr::VK_LO12)
            .Case("abs_g3", AArch64MCExpr::VK_ABS_G3)
            .Case("abs_g2", AArch64MCExpr::VK_ABS_G2)
            .Case("abs_g2_s", AArch64MCExpr::VK_ABS_G2_S)
            .Case("abs_g2_nc", AArch64MCExpr::VK_ABS_G2_NC)
            .Case("abs_g1", AArch64MCExpr::VK_ABS_G1)
            .Case("abs_g1_s", AArch64MCExpr::VK_ABS_G1_S)
            .Case("abs_g1_nc", AArch64MCExpr::VK_ABS_G1_NC)
            .Case("abs_g0", AArch64MCExpr::VK_ABS_G0)
            .Case("abs_g0_s", AArch64MCExpr::VK_ABS_G0_S)
            .Case("abs_g0_nc", AArch64MCExpr::VK_ABS_G0_NC)
            .Case("prel_g3", AArch64MCExpr::VK_PREL_G3)
            .Case("prel_g2", AArch64MCExpr::VK_PREL_G2)
            .Case("prel_g2_nc", AArch64MCExpr::VK_PREL_G2_NC)
            .Case("prel_g1", AArch64MCExpr::VK_PREL_G1)
            .Case("prel_g1_nc", AArch64MCExpr::VK_PREL_G1_NC)
            .Case("prel_g0", AArch64MCExpr::VK_PREL_G0)
            .Case("prel_g0_nc", AArch64MCExpr::VK_PREL_G0_NC)
            .Case("dtprel_g2", AArch64MCExpr::VK_DTPREL_G2)
            .Case("dtprel_g1", AArch64MCExpr::VK_DTPREL_G1)
            .Case("dtprel_g1_nc", AArch64MCExpr::VK_DTPREL_G1_NC)
            .Case("dtprel_g0", AArch64MCExpr::VK_DTPREL_G0)
            .Case("dtprel_g0_nc", AArch64MCExpr::VK_DTPREL_G0_NC)
            .Case("dtprel_hi12", AArch64MCExpr::VK_DTPREL_HI12)
            .Case("dtprel_lo12", AArch64MCExpr::VK_DTPREL_LO12)
            .Case("dtprel_lo12_nc", AArch64MCExpr::VK_DTPREL_LO12_NC)
            .Case("pg_hi21_nc", AArch64MCExpr::VK_ABS_PAGE_NC)
            .Case("tprel_g2", AArch64MCExpr::VK_TPREL_G2)
            .Case("tprel_g1", AArch64MCExpr::VK_TPREL_G1)
            .Case("tprel_g1_nc", AArch64MCExpr::VK_TPREL_G1_NC)
            .Case("tprel_g0", AArch64MCExpr::VK_TPREL_G0)
            .Case("tprel_g0_nc", AArch64MCExpr::VK_TPREL_G0_NC)
            .Case("tprel_hi12", AArch64MCExpr::VK_TPREL_HI12)
            .Case("tprel_lo12", AArch64MCExpr::VK_TPREL_LO12)
            .Case("tprel_lo12_nc", AArch64MCExpr::VK_TPREL_LO12_NC)
            .Case("tlsdesc_lo12", AArch64MCExpr::VK_TLSDESC_LO12)
            .Case("tlsdesc_auth_lo12", AArch64MCExpr::VK_TLSDESC_AUTH_LO12)
            .Case("got", AArch64MCExpr::VK_GOT_PAGE)
            .Case("gotpage_lo15", AArch64MCExpr::VK_GOT_PAGE_LO15)
            .Case("got_lo12", AArch64MCExpr::VK_GOT_LO12)
            .Case("got_auth", AArch64MCExpr::VK_GOT_AUTH_PAGE)
            .Case("got_auth_lo12", AArch64MCExpr::VK_GOT_AUTH_LO12)
            .Case("gottprel", AArch64MCExpr::VK_GOTTPREL_PAGE)
            .Case("gottprel_lo12", AArch64MCExpr::VK_GOTTPREL_LO12_NC)
            .Case("gottprel_g1", AArch64MCExpr::VK_GOTTPREL_G1)
            .Case("gottprel_g0_nc", AArch64MCExpr::VK_GOTTPREL_G0_NC)
            .Case("tlsdesc", AArch64MCExpr::VK_TLSDESC_PAGE)
            .Case("tlsdesc_auth", AArch64MCExpr::VK_TLSDESC_AUTH_PAGE)
            .Case("secrel_lo12", AArch64MCExpr::VK_SECREL_LO12)
            .Case("secrel_hi12", AArch64MCExpr::VK_SECREL_HI12)
            .Default(AArch64MCExpr::VK_INVALID);

    if (RefKind == AArch64MCExpr::VK_INVALID)
      return TokError("expect relocation specifier in operand after ':'");

    Lex(); // Eat identifier

    if (parseToken(AsmToken::Colon, "expect ':' after relocation specifier"))
      return true;
  }

  if (getParser().parseExpression(ImmVal))
    return true;

  if (HasELFModifier)
    ImmVal = AArch64MCExpr::create(ImmVal, RefKind, getContext());

  return false;
}

ParseStatus AArch64AsmParser::tryParseMatrixTileList(OperandVector &Operands) {
  if (getTok().isNot(AsmToken::LCurly))
    return ParseStatus::NoMatch;

  auto ParseMatrixTile = [this](unsigned &Reg,
                                unsigned &ElementWidth) -> ParseStatus {
    StringRef Name = getTok().getString();
    size_t DotPosition = Name.find('.');
    if (DotPosition == StringRef::npos)
      return ParseStatus::NoMatch;

    unsigned RegNum = matchMatrixTileListRegName(Name);
    if (!RegNum)
      return ParseStatus::NoMatch;

    StringRef Tail = Name.drop_front(DotPosition);
    const std::optional<std::pair<int, int>> &KindRes =
        parseVectorKind(Tail, RegKind::Matrix);
    if (!KindRes)
      return TokError(
          "Expected the register to be followed by element width suffix");
    ElementWidth = KindRes->second;
    Reg = RegNum;
    Lex(); // Eat the register.
    return ParseStatus::Success;
  };

  SMLoc S = getLoc();
  auto LCurly = getTok();
  Lex(); // Eat left bracket token.

  // Empty matrix list
  if (parseOptionalToken(AsmToken::RCurly)) {
    Operands.push_back(AArch64Operand::CreateMatrixTileList(
        /*RegMask=*/0, S, getLoc(), getContext()));
    return ParseStatus::Success;
  }

  // Try parse {za} alias early
  if (getTok().getString().equals_insensitive("za")) {
    Lex(); // Eat 'za'

    if (parseToken(AsmToken::RCurly, "'}' expected"))
      return ParseStatus::Failure;

    Operands.push_back(AArch64Operand::CreateMatrixTileList(
        /*RegMask=*/0xFF, S, getLoc(), getContext()));
    return ParseStatus::Success;
  }

  SMLoc TileLoc = getLoc();

  unsigned FirstReg, ElementWidth;
  auto ParseRes = ParseMatrixTile(FirstReg, ElementWidth);
  if (!ParseRes.isSuccess()) {
    getLexer().UnLex(LCurly);
    return ParseRes;
  }

  const MCRegisterInfo *RI = getContext().getRegisterInfo();

  unsigned PrevReg = FirstReg;

  SmallSet<unsigned, 8> DRegs;
  AArch64Operand::ComputeRegsForAlias(FirstReg, DRegs, ElementWidth);

  SmallSet<unsigned, 8> SeenRegs;
  SeenRegs.insert(FirstReg);

  while (parseOptionalToken(AsmToken::Comma)) {
    TileLoc = getLoc();
    unsigned Reg, NextElementWidth;
    ParseRes = ParseMatrixTile(Reg, NextElementWidth);
    if (!ParseRes.isSuccess())
      return ParseRes;

    // Element size must match on all regs in the list.
    if (ElementWidth != NextElementWidth)
      return Error(TileLoc, "mismatched register size suffix");

    if (RI->getEncodingValue(Reg) <= (RI->getEncodingValue(PrevReg)))
      Warning(TileLoc, "tile list not in ascending order");

    if (SeenRegs.contains(Reg))
      Warning(TileLoc, "duplicate tile in list");
    else {
      SeenRegs.insert(Reg);
      AArch64Operand::ComputeRegsForAlias(Reg, DRegs, ElementWidth);
    }

    PrevReg = Reg;
  }

  if (parseToken(AsmToken::RCurly, "'}' expected"))
    return ParseStatus::Failure;

  unsigned RegMask = 0;
  for (auto Reg : DRegs)
    RegMask |= 0x1 << (RI->getEncodingValue(Reg) -
                       RI->getEncodingValue(AArch64::ZAD0));
  Operands.push_back(
      AArch64Operand::CreateMatrixTileList(RegMask, S, getLoc(), getContext()));

  return ParseStatus::Success;
}

template <RegKind VectorKind>
ParseStatus AArch64AsmParser::tryParseVectorList(OperandVector &Operands,
                                                 bool ExpectMatch) {
  MCAsmParser &Parser = getParser();
  if (!getTok().is(AsmToken::LCurly))
    return ParseStatus::NoMatch;

  // Wrapper around parse function
  auto ParseVector = [this](MCRegister &Reg, StringRef &Kind, SMLoc Loc,
                            bool NoMatchIsError) -> ParseStatus {
    auto RegTok = getTok();
    auto ParseRes = tryParseVectorRegister(Reg, Kind, VectorKind);
    if (ParseRes.isSuccess()) {
      if (parseVectorKind(Kind, VectorKind))
        return ParseRes;
      llvm_unreachable("Expected a valid vector kind");
    }

    if (RegTok.is(AsmToken::Identifier) && ParseRes.isNoMatch() &&
        RegTok.getString().equals_insensitive("zt0"))
      return ParseStatus::NoMatch;

    if (RegTok.isNot(AsmToken::Identifier) || ParseRes.isFailure() ||
        (ParseRes.isNoMatch() && NoMatchIsError &&
         !RegTok.getString().starts_with_insensitive("za")))
      return Error(Loc, "vector register expected");

    return ParseStatus::NoMatch;
  };

  int NumRegs = getNumRegsForRegKind(VectorKind);
  SMLoc S = getLoc();
  auto LCurly = getTok();
  Lex(); // Eat left bracket token.

  StringRef Kind;
  MCRegister FirstReg;
  auto ParseRes = ParseVector(FirstReg, Kind, getLoc(), ExpectMatch);

  // Put back the original left bracket if there was no match, so that
  // different types of list-operands can be matched (e.g. SVE, Neon).
  if (ParseRes.isNoMatch())
    Parser.getLexer().UnLex(LCurly);

  if (!ParseRes.isSuccess())
    return ParseRes;

  int64_t PrevReg = FirstReg;
  unsigned Count = 1;

  int Stride = 1;
  if (parseOptionalToken(AsmToken::Minus)) {
    SMLoc Loc = getLoc();
    StringRef NextKind;

    MCRegister Reg;
    ParseRes = ParseVector(Reg, NextKind, getLoc(), true);
    if (!ParseRes.isSuccess())
      return ParseRes;

    // Any Kind suffices must match on all regs in the list.
    if (Kind != NextKind)
      return Error(Loc, "mismatched register size suffix");

    unsigned Space =
        (PrevReg < Reg) ? (Reg - PrevReg) : (Reg + NumRegs - PrevReg);

    if (Space == 0 || Space > 3)
      return Error(Loc, "invalid number of vectors");

    Count += Space;
  }
  else {
    bool HasCalculatedStride = false;
    while (parseOptionalToken(AsmToken::Comma)) {
      SMLoc Loc = getLoc();
      StringRef NextKind;
      MCRegister Reg;
      ParseRes = ParseVector(Reg, NextKind, getLoc(), true);
      if (!ParseRes.isSuccess())
        return ParseRes;

      // Any Kind suffices must match on all regs in the list.
      if (Kind != NextKind)
        return Error(Loc, "mismatched register size suffix");

      unsigned RegVal = getContext().getRegisterInfo()->getEncodingValue(Reg);
      unsigned PrevRegVal =
          getContext().getRegisterInfo()->getEncodingValue(PrevReg);
      if (!HasCalculatedStride) {
        Stride = (PrevRegVal < RegVal) ? (RegVal - PrevRegVal)
                                       : (RegVal + NumRegs - PrevRegVal);
        HasCalculatedStride = true;
      }

      // Register must be incremental (with a wraparound at last register).
      if (Stride == 0 || RegVal != ((PrevRegVal + Stride) % NumRegs))
        return Error(Loc, "registers must have the same sequential stride");

      PrevReg = Reg;
      ++Count;
    }
  }

  if (parseToken(AsmToken::RCurly, "'}' expected"))
    return ParseStatus::Failure;

  if (Count > 4)
    return Error(S, "invalid number of vectors");

  unsigned NumElements = 0;
  unsigned ElementWidth = 0;
  if (!Kind.empty()) {
    if (const auto &VK = parseVectorKind(Kind, VectorKind))
      std::tie(NumElements, ElementWidth) = *VK;
  }

  Operands.push_back(AArch64Operand::CreateVectorList(
      FirstReg, Count, Stride, NumElements, ElementWidth, VectorKind, S,
      getLoc(), getContext()));

  return ParseStatus::Success;
}

/// parseNeonVectorList - Parse a vector list operand for AdvSIMD instructions.
bool AArch64AsmParser::parseNeonVectorList(OperandVector &Operands) {
  auto ParseRes = tryParseVectorList<RegKind::NeonVector>(Operands, true);
  if (!ParseRes.isSuccess())
    return true;

  return tryParseVectorIndex(Operands).isFailure();
}

ParseStatus AArch64AsmParser::tryParseGPR64sp0Operand(OperandVector &Operands) {
  SMLoc StartLoc = getLoc();

  MCRegister RegNum;
  ParseStatus Res = tryParseScalarRegister(RegNum);
  if (!Res.isSuccess())
    return Res;

  if (!parseOptionalToken(AsmToken::Comma)) {
    Operands.push_back(AArch64Operand::CreateReg(
        RegNum, RegKind::Scalar, StartLoc, getLoc(), getContext()));
    return ParseStatus::Success;
  }

  parseOptionalToken(AsmToken::Hash);

  if (getTok().isNot(AsmToken::Integer))
    return Error(getLoc(), "index must be absent or #0");

  const MCExpr *ImmVal;
  if (getParser().parseExpression(ImmVal) || !isa<MCConstantExpr>(ImmVal) ||
      cast<MCConstantExpr>(ImmVal)->getValue() != 0)
    return Error(getLoc(), "index must be absent or #0");

  Operands.push_back(AArch64Operand::CreateReg(
      RegNum, RegKind::Scalar, StartLoc, getLoc(), getContext()));
  return ParseStatus::Success;
}

ParseStatus AArch64AsmParser::tryParseZTOperand(OperandVector &Operands) {
  SMLoc StartLoc = getLoc();
  const AsmToken &Tok = getTok();
  std::string Name = Tok.getString().lower();

  unsigned RegNum = matchRegisterNameAlias(Name, RegKind::LookupTable);

  if (RegNum == 0)
    return ParseStatus::NoMatch;

  Operands.push_back(AArch64Operand::CreateReg(
      RegNum, RegKind::LookupTable, StartLoc, getLoc(), getContext()));
  Lex(); // Eat register.

  // Check if register is followed by an index
  if (parseOptionalToken(AsmToken::LBrac)) {
    Operands.push_back(
        AArch64Operand::CreateToken("[", getLoc(), getContext()));
    const MCExpr *ImmVal;
    if (getParser().parseExpression(ImmVal))
      return ParseStatus::NoMatch;
    const MCConstantExpr *MCE = dyn_cast<MCConstantExpr>(ImmVal);
    if (!MCE)
      return TokError("immediate value expected for vector index");
    Operands.push_back(AArch64Operand::CreateImm(
        MCConstantExpr::create(MCE->getValue(), getContext()), StartLoc,
        getLoc(), getContext()));
    if (parseOptionalToken(AsmToken::Comma))
      if (parseOptionalMulOperand(Operands))
        return ParseStatus::Failure;
    if (parseToken(AsmToken::RBrac, "']' expected"))
      return ParseStatus::Failure;
    Operands.push_back(
        AArch64Operand::CreateToken("]", getLoc(), getContext()));
  }
  return ParseStatus::Success;
}

template <bool ParseShiftExtend, RegConstraintEqualityTy EqTy>
ParseStatus AArch64AsmParser::tryParseGPROperand(OperandVector &Operands) {
  SMLoc StartLoc = getLoc();

  MCRegister RegNum;
  ParseStatus Res = tryParseScalarRegister(RegNum);
  if (!Res.isSuccess())
    return Res;

  // No shift/extend is the default.
  if (!ParseShiftExtend || getTok().isNot(AsmToken::Comma)) {
    Operands.push_back(AArch64Operand::CreateReg(
        RegNum, RegKind::Scalar, StartLoc, getLoc(), getContext(), EqTy));
    return ParseStatus::Success;
  }

  // Eat the comma
  Lex();

  // Match the shift
  SmallVector<std::unique_ptr<MCParsedAsmOperand>, 1> ExtOpnd;
  Res = tryParseOptionalShiftExtend(ExtOpnd);
  if (!Res.isSuccess())
    return Res;

  auto Ext = static_cast<AArch64Operand*>(ExtOpnd.back().get());
  Operands.push_back(AArch64Operand::CreateReg(
      RegNum, RegKind::Scalar, StartLoc, Ext->getEndLoc(), getContext(), EqTy,
      Ext->getShiftExtendType(), Ext->getShiftExtendAmount(),
      Ext->hasShiftExtendAmount()));

  return ParseStatus::Success;
}

bool AArch64AsmParser::parseOptionalMulOperand(OperandVector &Operands) {
  MCAsmParser &Parser = getParser();

  // Some SVE instructions have a decoration after the immediate, i.e.
  // "mul vl". We parse them here and add tokens, which must be present in the
  // asm string in the tablegen instruction.
  bool NextIsVL =
      Parser.getLexer().peekTok().getString().equals_insensitive("vl");
  bool NextIsHash = Parser.getLexer().peekTok().is(AsmToken::Hash);
  if (!getTok().getString().equals_insensitive("mul") ||
      !(NextIsVL || NextIsHash))
    return true;

  Operands.push_back(
      AArch64Operand::CreateToken("mul", getLoc(), getContext()));
  Lex(); // Eat the "mul"

  if (NextIsVL) {
    Operands.push_back(
        AArch64Operand::CreateToken("vl", getLoc(), getContext()));
    Lex(); // Eat the "vl"
    return false;
  }

  if (NextIsHash) {
    Lex(); // Eat the #
    SMLoc S = getLoc();

    // Parse immediate operand.
    const MCExpr *ImmVal;
    if (!Parser.parseExpression(ImmVal))
      if (const MCConstantExpr *MCE = dyn_cast<MCConstantExpr>(ImmVal)) {
        Operands.push_back(AArch64Operand::CreateImm(
            MCConstantExpr::create(MCE->getValue(), getContext()), S, getLoc(),
            getContext()));
        return false;
      }
  }

  return Error(getLoc(), "expected 'vl' or '#<imm>'");
}

bool AArch64AsmParser::parseOptionalVGOperand(OperandVector &Operands,
                                              StringRef &VecGroup) {
  MCAsmParser &Parser = getParser();
  auto Tok = Parser.getTok();
  if (Tok.isNot(AsmToken::Identifier))
    return true;

  StringRef VG = StringSwitch<StringRef>(Tok.getString().lower())
                     .Case("vgx2", "vgx2")
                     .Case("vgx4", "vgx4")
                     .Default("");

  if (VG.empty())
    return true;

  VecGroup = VG;
  Parser.Lex(); // Eat vgx[2|4]
  return false;
}

bool AArch64AsmParser::parseKeywordOperand(OperandVector &Operands) {
  auto Tok = getTok();
  if (Tok.isNot(AsmToken::Identifier))
    return true;

  auto Keyword = Tok.getString();
  Keyword = StringSwitch<StringRef>(Keyword.lower())
                .Case("sm", "sm")
                .Case("za", "za")
                .Default(Keyword);
  Operands.push_back(
      AArch64Operand::CreateToken(Keyword, Tok.getLoc(), getContext()));

  Lex();
  return false;
}

/// parseOperand - Parse a arm instruction operand.  For now this parses the
/// operand regardless of the mnemonic.
bool AArch64AsmParser::parseOperand(OperandVector &Operands, bool isCondCode,
                                  bool invertCondCode) {
  MCAsmParser &Parser = getParser();

  ParseStatus ResTy =
      MatchOperandParserImpl(Operands, Mnemonic, /*ParseForAllFeatures=*/true);

  // Check if the current operand has a custom associated parser, if so, try to
  // custom parse the operand, or fallback to the general approach.
  if (ResTy.isSuccess())
    return false;
  // If there wasn't a custom match, try the generic matcher below. Otherwise,
  // there was a match, but an error occurred, in which case, just return that
  // the operand parsing failed.
  if (ResTy.isFailure())
    return true;

  // Nothing custom, so do general case parsing.
  SMLoc S, E;
  auto parseOptionalShiftExtend = [&](AsmToken SavedTok) {
    if (parseOptionalToken(AsmToken::Comma)) {
      ParseStatus Res = tryParseOptionalShiftExtend(Operands);
      if (!Res.isNoMatch())
        return Res.isFailure();
      getLexer().UnLex(SavedTok);
    }
    return false;
  };
  switch (getLexer().getKind()) {
  default: {
    SMLoc S = getLoc();
    const MCExpr *Expr;
    if (parseSymbolicImmVal(Expr))
      return Error(S, "invalid operand");

    SMLoc E = SMLoc::getFromPointer(getLoc().getPointer() - 1);
    Operands.push_back(AArch64Operand::CreateImm(Expr, S, E, getContext()));
    return parseOptionalShiftExtend(getTok());
  }
  case AsmToken::LBrac: {
    Operands.push_back(
        AArch64Operand::CreateToken("[", getLoc(), getContext()));
    Lex(); // Eat '['

    // There's no comma after a '[', so we can parse the next operand
    // immediately.
    return parseOperand(Operands, false, false);
  }
  case AsmToken::LCurly: {
    if (!parseNeonVectorList(Operands))
      return false;

    Operands.push_back(
        AArch64Operand::CreateToken("{", getLoc(), getContext()));
    Lex(); // Eat '{'

    // There's no comma after a '{', so we can parse the next operand
    // immediately.
    return parseOperand(Operands, false, false);
  }
  case AsmToken::Identifier: {
    // See if this is a "VG" decoration used by SME instructions.
    StringRef VecGroup;
    if (!parseOptionalVGOperand(Operands, VecGroup)) {
      Operands.push_back(
          AArch64Operand::CreateToken(VecGroup, getLoc(), getContext()));
      return false;
    }
    // If we're expecting a Condition Code operand, then just parse that.
    if (isCondCode)
      return parseCondCode(Operands, invertCondCode);

    // If it's a register name, parse it.
    if (!parseRegister(Operands)) {
      // Parse an optional shift/extend modifier.
      AsmToken SavedTok = getTok();
      if (parseOptionalToken(AsmToken::Comma)) {
        // The operand after the register may be a label (e.g. ADR/ADRP).  Check
        // such cases and don't report an error when <label> happens to match a
        // shift/extend modifier.
        ParseStatus Res = MatchOperandParserImpl(Operands, Mnemonic,
                                                 /*ParseForAllFeatures=*/true);
        if (!Res.isNoMatch())
          return Res.isFailure();
        Res = tryParseOptionalShiftExtend(Operands);
        if (!Res.isNoMatch())
          return Res.isFailure();
        getLexer().UnLex(SavedTok);
      }
      return false;
    }

    // See if this is a "mul vl" decoration or "mul #<int>" operand used
    // by SVE instructions.
    if (!parseOptionalMulOperand(Operands))
      return false;

    // If this is a two-word mnemonic, parse its special keyword
    // operand as an identifier.
    if (Mnemonic == "brb" || Mnemonic == "smstart" || Mnemonic == "smstop" ||
        Mnemonic == "gcsb")
      return parseKeywordOperand(Operands);

    // This was not a register so parse other operands that start with an
    // identifier (like labels) as expressions and create them as immediates.
    const MCExpr *IdVal;
    S = getLoc();
    if (getParser().parseExpression(IdVal))
      return true;
    E = SMLoc::getFromPointer(getLoc().getPointer() - 1);
    Operands.push_back(AArch64Operand::CreateImm(IdVal, S, E, getContext()));
    return false;
  }
  case AsmToken::Integer:
  case AsmToken::Real:
  case AsmToken::Hash: {
    // #42 -> immediate.
    S = getLoc();

    parseOptionalToken(AsmToken::Hash);

    // Parse a negative sign
    bool isNegative = false;
    if (getTok().is(AsmToken::Minus)) {
      isNegative = true;
      // We need to consume this token only when we have a Real, otherwise
      // we let parseSymbolicImmVal take care of it
      if (Parser.getLexer().peekTok().is(AsmToken::Real))
        Lex();
    }

    // The only Real that should come through here is a literal #0.0 for
    // the fcmp[e] r, #0.0 instructions. They expect raw token operands,
    // so convert the value.
    const AsmToken &Tok = getTok();
    if (Tok.is(AsmToken::Real)) {
      APFloat RealVal(APFloat::IEEEdouble(), Tok.getString());
      uint64_t IntVal = RealVal.bitcastToAPInt().getZExtValue();
      if (Mnemonic != "fcmp" && Mnemonic != "fcmpe" && Mnemonic != "fcmeq" &&
          Mnemonic != "fcmge" && Mnemonic != "fcmgt" && Mnemonic != "fcmle" &&
          Mnemonic != "fcmlt" && Mnemonic != "fcmne")
        return TokError("unexpected floating point literal");
      else if (IntVal != 0 || isNegative)
        return TokError("expected floating-point constant #0.0");
      Lex(); // Eat the token.

      Operands.push_back(AArch64Operand::CreateToken("#0", S, getContext()));
      Operands.push_back(AArch64Operand::CreateToken(".0", S, getContext()));
      return false;
    }

    const MCExpr *ImmVal;
    if (parseSymbolicImmVal(ImmVal))
      return true;

    E = SMLoc::getFromPointer(getLoc().getPointer() - 1);
    Operands.push_back(AArch64Operand::CreateImm(ImmVal, S, E, getContext()));

    // Parse an optional shift/extend modifier.
    return parseOptionalShiftExtend(Tok);
  }
  case AsmToken::Equal: {
    SMLoc Loc = getLoc();
    if (Mnemonic != "ldr") // only parse for ldr pseudo (e.g. ldr r0, =val)
      return TokError("unexpected token in operand");
    Lex(); // Eat '='
    const MCExpr *SubExprVal;
    if (getParser().parseExpression(SubExprVal))
      return true;

    if (Operands.size() < 2 ||
        !static_cast<AArch64Operand &>(*Operands[1]).isScalarReg())
      return Error(Loc, "Only valid when first operand is register");

    bool IsXReg =
        AArch64MCRegisterClasses[AArch64::GPR64allRegClassID].contains(
            Operands[1]->getReg());

    MCContext& Ctx = getContext();
    E = SMLoc::getFromPointer(Loc.getPointer() - 1);
    // If the op is an imm and can be fit into a mov, then replace ldr with mov.
    if (isa<MCConstantExpr>(SubExprVal)) {
      uint64_t Imm = (cast<MCConstantExpr>(SubExprVal))->getValue();
      uint32_t ShiftAmt = 0, MaxShiftAmt = IsXReg ? 48 : 16;
      while (Imm > 0xFFFF && llvm::countr_zero(Imm) >= 16) {
        ShiftAmt += 16;
        Imm >>= 16;
      }
      if (ShiftAmt <= MaxShiftAmt && Imm <= 0xFFFF) {
        Operands[0] = AArch64Operand::CreateToken("movz", Loc, Ctx);
        Operands.push_back(AArch64Operand::CreateImm(
            MCConstantExpr::create(Imm, Ctx), S, E, Ctx));
        if (ShiftAmt)
          Operands.push_back(AArch64Operand::CreateShiftExtend(AArch64_AM::LSL,
                     ShiftAmt, true, S, E, Ctx));
        return false;
      }
      APInt Simm = APInt(64, Imm << ShiftAmt);
      // check if the immediate is an unsigned or signed 32-bit int for W regs
      if (!IsXReg && !(Simm.isIntN(32) || Simm.isSignedIntN(32)))
        return Error(Loc, "Immediate too large for register");
    }
    // If it is a label or an imm that cannot fit in a movz, put it into CP.
    const MCExpr *CPLoc =
        getTargetStreamer().addConstantPoolEntry(SubExprVal, IsXReg ? 8 : 4, Loc);
    Operands.push_back(AArch64Operand::CreateImm(CPLoc, S, E, Ctx));
    return false;
  }
  }
}

bool AArch64AsmParser::parseImmExpr(int64_t &Out) {
  const MCExpr *Expr = nullptr;
  SMLoc L = getLoc();
  if (check(getParser().parseExpression(Expr), L, "expected expression"))
    return true;
  const MCConstantExpr *Value = dyn_cast_or_null<MCConstantExpr>(Expr);
  if (check(!Value, L, "expected constant expression"))
    return true;
  Out = Value->getValue();
  return false;
}

bool AArch64AsmParser::parseComma() {
  if (check(getTok().isNot(AsmToken::Comma), getLoc(), "expected comma"))
    return true;
  // Eat the comma
  Lex();
  return false;
}

bool AArch64AsmParser::parseRegisterInRange(unsigned &Out, unsigned Base,
                                            unsigned First, unsigned Last) {
  MCRegister Reg;
  SMLoc Start, End;
  if (check(parseRegister(Reg, Start, End), getLoc(), "expected register"))
    return true;

  // Special handling for FP and LR; they aren't linearly after x28 in
  // the registers enum.
  unsigned RangeEnd = Last;
  if (Base == AArch64::X0) {
    if (Last == AArch64::FP) {
      RangeEnd = AArch64::X28;
      if (Reg == AArch64::FP) {
        Out = 29;
        return false;
      }
    }
    if (Last == AArch64::LR) {
      RangeEnd = AArch64::X28;
      if (Reg == AArch64::FP) {
        Out = 29;
        return false;
      } else if (Reg == AArch64::LR) {
        Out = 30;
        return false;
      }
    }
  }

  if (check(Reg < First || Reg > RangeEnd, Start,
            Twine("expected register in range ") +
                AArch64InstPrinter::getRegisterName(First) + " to " +
                AArch64InstPrinter::getRegisterName(Last)))
    return true;
  Out = Reg - Base;
  return false;
}

bool AArch64AsmParser::areEqualRegs(const MCParsedAsmOperand &Op1,
                                    const MCParsedAsmOperand &Op2) const {
  auto &AOp1 = static_cast<const AArch64Operand&>(Op1);
  auto &AOp2 = static_cast<const AArch64Operand&>(Op2);

  if (AOp1.isVectorList() && AOp2.isVectorList())
    return AOp1.getVectorListCount() == AOp2.getVectorListCount() &&
           AOp1.getVectorListStart() == AOp2.getVectorListStart() &&
           AOp1.getVectorListStride() == AOp2.getVectorListStride();

  if (!AOp1.isReg() || !AOp2.isReg())
    return false;

  if (AOp1.getRegEqualityTy() == RegConstraintEqualityTy::EqualsReg &&
      AOp2.getRegEqualityTy() == RegConstraintEqualityTy::EqualsReg)
    return MCTargetAsmParser::areEqualRegs(Op1, Op2);

  assert(AOp1.isScalarReg() && AOp2.isScalarReg() &&
         "Testing equality of non-scalar registers not supported");

  // Check if a registers match their sub/super register classes.
  if (AOp1.getRegEqualityTy() == EqualsSuperReg)
    return getXRegFromWReg(Op1.getReg()) == Op2.getReg();
  if (AOp1.getRegEqualityTy() == EqualsSubReg)
    return getWRegFromXReg(Op1.getReg()) == Op2.getReg();
  if (AOp2.getRegEqualityTy() == EqualsSuperReg)
    return getXRegFromWReg(Op2.getReg()) == Op1.getReg();
  if (AOp2.getRegEqualityTy() == EqualsSubReg)
    return getWRegFromXReg(Op2.getReg()) == Op1.getReg();

  return false;
}

/// Parse an AArch64 instruction mnemonic followed by its operands.
bool AArch64AsmParser::parseInstruction(ParseInstructionInfo &Info,
                                        StringRef Name, SMLoc NameLoc,
                                        OperandVector &Operands) {
  Name = StringSwitch<StringRef>(Name.lower())
             .Case("beq", "b.eq")
             .Case("bne", "b.ne")
             .Case("bhs", "b.hs")
             .Case("bcs", "b.cs")
             .Case("blo", "b.lo")
             .Case("bcc", "b.cc")
             .Case("bmi", "b.mi")
             .Case("bpl", "b.pl")
             .Case("bvs", "b.vs")
             .Case("bvc", "b.vc")
             .Case("bhi", "b.hi")
             .Case("bls", "b.ls")
             .Case("bge", "b.ge")
             .Case("blt", "b.lt")
             .Case("bgt", "b.gt")
             .Case("ble", "b.le")
             .Case("bal", "b.al")
             .Case("bnv", "b.nv")
             .Default(Name);

  // First check for the AArch64-specific .req directive.
  if (getTok().is(AsmToken::Identifier) &&
      getTok().getIdentifier().lower() == ".req") {
    parseDirectiveReq(Name, NameLoc);
    // We always return 'error' for this, as we're done with this
    // statement and don't need to match the 'instruction."
    return true;
  }

  // Create the leading tokens for the mnemonic, split by '.' characters.
  size_t Start = 0, Next = Name.find('.');
  StringRef Head = Name.slice(Start, Next);

  // IC, DC, AT, TLBI and Prediction invalidation instructions are aliases for
  // the SYS instruction.
  if (Head == "ic" || Head == "dc" || Head == "at" || Head == "tlbi" ||
      Head == "cfp" || Head == "dvp" || Head == "cpp" || Head == "cosp")
    return parseSysAlias(Head, NameLoc, Operands);

  // TLBIP instructions are aliases for the SYSP instruction.
  if (Head == "tlbip")
    return parseSyspAlias(Head, NameLoc, Operands);

  Operands.push_back(AArch64Operand::CreateToken(Head, NameLoc, getContext()));
  Mnemonic = Head;

  // Handle condition codes for a branch mnemonic
  if ((Head == "b" || Head == "bc") && Next != StringRef::npos) {
    Start = Next;
    Next = Name.find('.', Start + 1);
    Head = Name.slice(Start + 1, Next);

    SMLoc SuffixLoc = SMLoc::getFromPointer(NameLoc.getPointer() +
                                            (Head.data() - Name.data()));
    std::string Suggestion;
    AArch64CC::CondCode CC = parseCondCodeString(Head, Suggestion);
    if (CC == AArch64CC::Invalid) {
      std::string Msg = "invalid condition code";
      if (!Suggestion.empty())
        Msg += ", did you mean " + Suggestion + "?";
      return Error(SuffixLoc, Msg);
    }
    Operands.push_back(AArch64Operand::CreateToken(".", SuffixLoc, getContext(),
                                                   /*IsSuffix=*/true));
    Operands.push_back(
        AArch64Operand::CreateCondCode(CC, NameLoc, NameLoc, getContext()));
  }

  // Add the remaining tokens in the mnemonic.
  while (Next != StringRef::npos) {
    Start = Next;
    Next = Name.find('.', Start + 1);
    Head = Name.slice(Start, Next);
    SMLoc SuffixLoc = SMLoc::getFromPointer(NameLoc.getPointer() +
                                            (Head.data() - Name.data()) + 1);
    Operands.push_back(AArch64Operand::CreateToken(
        Head, SuffixLoc, getContext(), /*IsSuffix=*/true));
  }

  // Conditional compare instructions have a Condition Code operand, which needs
  // to be parsed and an immediate operand created.
  bool condCodeFourthOperand =
      (Head == "ccmp" || Head == "ccmn" || Head == "fccmp" ||
       Head == "fccmpe" || Head == "fcsel" || Head == "csel" ||
       Head == "csinc" || Head == "csinv" || Head == "csneg");

  // These instructions are aliases to some of the conditional select
  // instructions. However, the condition code is inverted in the aliased
  // instruction.
  //
  // FIXME: Is this the correct way to handle these? Or should the parser
  //        generate the aliased instructions directly?
  bool condCodeSecondOperand = (Head == "cset" || Head == "csetm");
  bool condCodeThirdOperand =
      (Head == "cinc" || Head == "cinv" || Head == "cneg");

  // Read the remaining operands.
  if (getLexer().isNot(AsmToken::EndOfStatement)) {

    unsigned N = 1;
    do {
      // Parse and remember the operand.
      if (parseOperand(Operands, (N == 4 && condCodeFourthOperand) ||
                                     (N == 3 && condCodeThirdOperand) ||
                                     (N == 2 && condCodeSecondOperand),
                       condCodeSecondOperand || condCodeThirdOperand)) {
        return true;
      }

      // After successfully parsing some operands there are three special cases
      // to consider (i.e. notional operands not separated by commas). Two are
      // due to memory specifiers:
      //  + An RBrac will end an address for load/store/prefetch
      //  + An '!' will indicate a pre-indexed operation.
      //
      // And a further case is '}', which ends a group of tokens specifying the
      // SME accumulator array 'ZA' or tile vector, i.e.
      //
      //   '{ ZA }' or '{ <ZAt><HV>.<BHSDQ>[<Wv>, #<imm>] }'
      //
      // It's someone else's responsibility to make sure these tokens are sane
      // in the given context!

      if (parseOptionalToken(AsmToken::RBrac))
        Operands.push_back(
            AArch64Operand::CreateToken("]", getLoc(), getContext()));
      if (parseOptionalToken(AsmToken::Exclaim))
        Operands.push_back(
            AArch64Operand::CreateToken("!", getLoc(), getContext()));
      if (parseOptionalToken(AsmToken::RCurly))
        Operands.push_back(
            AArch64Operand::CreateToken("}", getLoc(), getContext()));

      ++N;
    } while (parseOptionalToken(AsmToken::Comma));
  }

  if (parseToken(AsmToken::EndOfStatement, "unexpected token in argument list"))
    return true;

  return false;
}

static inline bool isMatchingOrAlias(MCRegister ZReg, MCRegister Reg) {
  assert((ZReg >= AArch64::Z0) && (ZReg <= AArch64::Z31));
  return (ZReg == ((Reg - AArch64::B0) + AArch64::Z0)) ||
         (ZReg == ((Reg - AArch64::H0) + AArch64::Z0)) ||
         (ZReg == ((Reg - AArch64::S0) + AArch64::Z0)) ||
         (ZReg == ((Reg - AArch64::D0) + AArch64::Z0)) ||
         (ZReg == ((Reg - AArch64::Q0) + AArch64::Z0)) ||
         (ZReg == ((Reg - AArch64::Z0) + AArch64::Z0));
}

// FIXME: This entire function is a giant hack to provide us with decent
// operand range validation/diagnostics until TableGen/MC can be extended
// to support autogeneration of this kind of validation.
bool AArch64AsmParser::validateInstruction(MCInst &Inst, SMLoc &IDLoc,
                                           SmallVectorImpl<SMLoc> &Loc) {
  const MCRegisterInfo *RI = getContext().getRegisterInfo();
  const MCInstrDesc &MCID = MII.get(Inst.getOpcode());

  // A prefix only applies to the instruction following it.  Here we extract
  // prefix information for the next instruction before validating the current
  // one so that in the case of failure we don't erronously continue using the
  // current prefix.
  PrefixInfo Prefix = NextPrefix;
  NextPrefix = PrefixInfo::CreateFromInst(Inst, MCID.TSFlags);

  // Before validating the instruction in isolation we run through the rules
  // applicable when it follows a prefix instruction.
  // NOTE: brk & hlt can be prefixed but require no additional validation.
  if (Prefix.isActive() &&
      (Inst.getOpcode() != AArch64::BRK) &&
      (Inst.getOpcode() != AArch64::HLT)) {

    // Prefixed intructions must have a destructive operand.
    if ((MCID.TSFlags & AArch64::DestructiveInstTypeMask) ==
        AArch64::NotDestructive)
      return Error(IDLoc, "instruction is unpredictable when following a"
                   " movprfx, suggest replacing movprfx with mov");

    // Destination operands must match.
    if (Inst.getOperand(0).getReg() != Prefix.getDstReg())
      return Error(Loc[0], "instruction is unpredictable when following a"
                   " movprfx writing to a different destination");

    // Destination operand must not be used in any other location.
    for (unsigned i = 1; i < Inst.getNumOperands(); ++i) {
      if (Inst.getOperand(i).isReg() &&
          (MCID.getOperandConstraint(i, MCOI::TIED_TO) == -1) &&
          isMatchingOrAlias(Prefix.getDstReg(), Inst.getOperand(i).getReg()))
        return Error(Loc[0], "instruction is unpredictable when following a"
                     " movprfx and destination also used as non-destructive"
                     " source");
    }

    auto PPRRegClass = AArch64MCRegisterClasses[AArch64::PPRRegClassID];
    if (Prefix.isPredicated()) {
      int PgIdx = -1;

      // Find the instructions general predicate.
      for (unsigned i = 1; i < Inst.getNumOperands(); ++i)
        if (Inst.getOperand(i).isReg() &&
            PPRRegClass.contains(Inst.getOperand(i).getReg())) {
          PgIdx = i;
          break;
        }

      // Instruction must be predicated if the movprfx is predicated.
      if (PgIdx == -1 ||
          (MCID.TSFlags & AArch64::ElementSizeMask) == AArch64::ElementSizeNone)
        return Error(IDLoc, "instruction is unpredictable when following a"
                     " predicated movprfx, suggest using unpredicated movprfx");

      // Instruction must use same general predicate as the movprfx.
      if (Inst.getOperand(PgIdx).getReg() != Prefix.getPgReg())
        return Error(IDLoc, "instruction is unpredictable when following a"
                     " predicated movprfx using a different general predicate");

      // Instruction element type must match the movprfx.
      if ((MCID.TSFlags & AArch64::ElementSizeMask) != Prefix.getElementSize())
        return Error(IDLoc, "instruction is unpredictable when following a"
                     " predicated movprfx with a different element size");
    }
  }

  // On ARM64EC, only valid registers may be used. Warn against using
  // explicitly disallowed registers.
  if (IsWindowsArm64EC) {
    for (unsigned i = 0; i < Inst.getNumOperands(); ++i) {
      if (Inst.getOperand(i).isReg()) {
        MCRegister Reg = Inst.getOperand(i).getReg();
        // At this point, vector registers are matched to their
        // appropriately sized alias.
        if ((Reg == AArch64::W13 || Reg == AArch64::X13) ||
            (Reg == AArch64::W14 || Reg == AArch64::X14) ||
            (Reg == AArch64::W23 || Reg == AArch64::X23) ||
            (Reg == AArch64::W24 || Reg == AArch64::X24) ||
            (Reg == AArch64::W28 || Reg == AArch64::X28) ||
            (Reg >= AArch64::Q16 && Reg <= AArch64::Q31) ||
            (Reg >= AArch64::D16 && Reg <= AArch64::D31) ||
            (Reg >= AArch64::S16 && Reg <= AArch64::S31) ||
            (Reg >= AArch64::H16 && Reg <= AArch64::H31) ||
            (Reg >= AArch64::B16 && Reg <= AArch64::B31)) {
          Warning(IDLoc, "register " + Twine(RI->getName(Reg)) +
                             " is disallowed on ARM64EC.");
        }
      }
    }
  }

  // Check for indexed addressing modes w/ the base register being the
  // same as a destination/source register or pair load where
  // the Rt == Rt2. All of those are undefined behaviour.
  switch (Inst.getOpcode()) {
  case AArch64::LDPSWpre:
  case AArch64::LDPWpost:
  case AArch64::LDPWpre:
  case AArch64::LDPXpost:
  case AArch64::LDPXpre: {
    MCRegister Rt = Inst.getOperand(1).getReg();
    MCRegister Rt2 = Inst.getOperand(2).getReg();
    MCRegister Rn = Inst.getOperand(3).getReg();
    if (RI->isSubRegisterEq(Rn, Rt))
      return Error(Loc[0], "unpredictable LDP instruction, writeback base "
                           "is also a destination");
    if (RI->isSubRegisterEq(Rn, Rt2))
      return Error(Loc[1], "unpredictable LDP instruction, writeback base "
                           "is also a destination");
    [[fallthrough]];
  }
  case AArch64::LDR_ZA:
  case AArch64::STR_ZA: {
    if (Inst.getOperand(2).isImm() && Inst.getOperand(4).isImm() &&
        Inst.getOperand(2).getImm() != Inst.getOperand(4).getImm())
      return Error(Loc[1],
                   "unpredictable instruction, immediate and offset mismatch.");
    break;
  }
  case AArch64::LDPDi:
  case AArch64::LDPQi:
  case AArch64::LDPSi:
  case AArch64::LDPSWi:
  case AArch64::LDPWi:
  case AArch64::LDPXi: {
    MCRegister Rt = Inst.getOperand(0).getReg();
    MCRegister Rt2 = Inst.getOperand(1).getReg();
    if (Rt == Rt2)
      return Error(Loc[1], "unpredictable LDP instruction, Rt2==Rt");
    break;
  }
  case AArch64::LDPDpost:
  case AArch64::LDPDpre:
  case AArch64::LDPQpost:
  case AArch64::LDPQpre:
  case AArch64::LDPSpost:
  case AArch64::LDPSpre:
  case AArch64::LDPSWpost: {
    MCRegister Rt = Inst.getOperand(1).getReg();
    MCRegister Rt2 = Inst.getOperand(2).getReg();
    if (Rt == Rt2)
      return Error(Loc[1], "unpredictable LDP instruction, Rt2==Rt");
    break;
  }
  case AArch64::STPDpost:
  case AArch64::STPDpre:
  case AArch64::STPQpost:
  case AArch64::STPQpre:
  case AArch64::STPSpost:
  case AArch64::STPSpre:
  case AArch64::STPWpost:
  case AArch64::STPWpre:
  case AArch64::STPXpost:
  case AArch64::STPXpre: {
    MCRegister Rt = Inst.getOperand(1).getReg();
    MCRegister Rt2 = Inst.getOperand(2).getReg();
    MCRegister Rn = Inst.getOperand(3).getReg();
    if (RI->isSubRegisterEq(Rn, Rt))
      return Error(Loc[0], "unpredictable STP instruction, writeback base "
                           "is also a source");
    if (RI->isSubRegisterEq(Rn, Rt2))
      return Error(Loc[1], "unpredictable STP instruction, writeback base "
                           "is also a source");
    break;
  }
  case AArch64::LDRBBpre:
  case AArch64::LDRBpre:
  case AArch64::LDRHHpre:
  case AArch64::LDRHpre:
  case AArch64::LDRSBWpre:
  case AArch64::LDRSBXpre:
  case AArch64::LDRSHWpre:
  case AArch64::LDRSHXpre:
  case AArch64::LDRSWpre:
  case AArch64::LDRWpre:
  case AArch64::LDRXpre:
  case AArch64::LDRBBpost:
  case AArch64::LDRBpost:
  case AArch64::LDRHHpost:
  case AArch64::LDRHpost:
  case AArch64::LDRSBWpost:
  case AArch64::LDRSBXpost:
  case AArch64::LDRSHWpost:
  case AArch64::LDRSHXpost:
  case AArch64::LDRSWpost:
  case AArch64::LDRWpost:
  case AArch64::LDRXpost: {
    MCRegister Rt = Inst.getOperand(1).getReg();
    MCRegister Rn = Inst.getOperand(2).getReg();
    if (RI->isSubRegisterEq(Rn, Rt))
      return Error(Loc[0], "unpredictable LDR instruction, writeback base "
                           "is also a source");
    break;
  }
  case AArch64::STRBBpost:
  case AArch64::STRBpost:
  case AArch64::STRHHpost:
  case AArch64::STRHpost:
  case AArch64::STRWpost:
  case AArch64::STRXpost:
  case AArch64::STRBBpre:
  case AArch64::STRBpre:
  case AArch64::STRHHpre:
  case AArch64::STRHpre:
  case AArch64::STRWpre:
  case AArch64::STRXpre: {
    MCRegister Rt = Inst.getOperand(1).getReg();
    MCRegister Rn = Inst.getOperand(2).getReg();
    if (RI->isSubRegisterEq(Rn, Rt))
      return Error(Loc[0], "unpredictable STR instruction, writeback base "
                           "is also a source");
    break;
  }
  case AArch64::STXRB:
  case AArch64::STXRH:
  case AArch64::STXRW:
  case AArch64::STXRX:
  case AArch64::STLXRB:
  case AArch64::STLXRH:
  case AArch64::STLXRW:
  case AArch64::STLXRX: {
    MCRegister Rs = Inst.getOperand(0).getReg();
    MCRegister Rt = Inst.getOperand(1).getReg();
    MCRegister Rn = Inst.getOperand(2).getReg();
    if (RI->isSubRegisterEq(Rt, Rs) ||
        (RI->isSubRegisterEq(Rn, Rs) && Rn != AArch64::SP))
      return Error(Loc[0],
                   "unpredictable STXR instruction, status is also a source");
    break;
  }
  case AArch64::STXPW:
  case AArch64::STXPX:
  case AArch64::STLXPW:
  case AArch64::STLXPX: {
    MCRegister Rs = Inst.getOperand(0).getReg();
    MCRegister Rt1 = Inst.getOperand(1).getReg();
    MCRegister Rt2 = Inst.getOperand(2).getReg();
    MCRegister Rn = Inst.getOperand(3).getReg();
    if (RI->isSubRegisterEq(Rt1, Rs) || RI->isSubRegisterEq(Rt2, Rs) ||
        (RI->isSubRegisterEq(Rn, Rs) && Rn != AArch64::SP))
      return Error(Loc[0],
                   "unpredictable STXP instruction, status is also a source");
    break;
  }
  case AArch64::LDRABwriteback:
  case AArch64::LDRAAwriteback: {
    MCRegister Xt = Inst.getOperand(0).getReg();
    MCRegister Xn = Inst.getOperand(1).getReg();
    if (Xt == Xn)
      return Error(Loc[0],
          "unpredictable LDRA instruction, writeback base"
          " is also a destination");
    break;
  }
  }

  // Check v8.8-A memops instructions.
  switch (Inst.getOpcode()) {
  case AArch64::CPYFP:
  case AArch64::CPYFPWN:
  case AArch64::CPYFPRN:
  case AArch64::CPYFPN:
  case AArch64::CPYFPWT:
  case AArch64::CPYFPWTWN:
  case AArch64::CPYFPWTRN:
  case AArch64::CPYFPWTN:
  case AArch64::CPYFPRT:
  case AArch64::CPYFPRTWN:
  case AArch64::CPYFPRTRN:
  case AArch64::CPYFPRTN:
  case AArch64::CPYFPT:
  case AArch64::CPYFPTWN:
  case AArch64::CPYFPTRN:
  case AArch64::CPYFPTN:
  case AArch64::CPYFM:
  case AArch64::CPYFMWN:
  case AArch64::CPYFMRN:
  case AArch64::CPYFMN:
  case AArch64::CPYFMWT:
  case AArch64::CPYFMWTWN:
  case AArch64::CPYFMWTRN:
  case AArch64::CPYFMWTN:
  case AArch64::CPYFMRT:
  case AArch64::CPYFMRTWN:
  case AArch64::CPYFMRTRN:
  case AArch64::CPYFMRTN:
  case AArch64::CPYFMT:
  case AArch64::CPYFMTWN:
  case AArch64::CPYFMTRN:
  case AArch64::CPYFMTN:
  case AArch64::CPYFE:
  case AArch64::CPYFEWN:
  case AArch64::CPYFERN:
  case AArch64::CPYFEN:
  case AArch64::CPYFEWT:
  case AArch64::CPYFEWTWN:
  case AArch64::CPYFEWTRN:
  case AArch64::CPYFEWTN:
  case AArch64::CPYFERT:
  case AArch64::CPYFERTWN:
  case AArch64::CPYFERTRN:
  case AArch64::CPYFERTN:
  case AArch64::CPYFET:
  case AArch64::CPYFETWN:
  case AArch64::CPYFETRN:
  case AArch64::CPYFETN:
  case AArch64::CPYP:
  case AArch64::CPYPWN:
  case AArch64::CPYPRN:
  case AArch64::CPYPN:
  case AArch64::CPYPWT:
  case AArch64::CPYPWTWN:
  case AArch64::CPYPWTRN:
  case AArch64::CPYPWTN:
  case AArch64::CPYPRT:
  case AArch64::CPYPRTWN:
  case AArch64::CPYPRTRN:
  case AArch64::CPYPRTN:
  case AArch64::CPYPT:
  case AArch64::CPYPTWN:
  case AArch64::CPYPTRN:
  case AArch64::CPYPTN:
  case AArch64::CPYM:
  case AArch64::CPYMWN:
  case AArch64::CPYMRN:
  case AArch64::CPYMN:
  case AArch64::CPYMWT:
  case AArch64::CPYMWTWN:
  case AArch64::CPYMWTRN:
  case AArch64::CPYMWTN:
  case AArch64::CPYMRT:
  case AArch64::CPYMRTWN:
  case AArch64::CPYMRTRN:
  case AArch64::CPYMRTN:
  case AArch64::CPYMT:
  case AArch64::CPYMTWN:
  case AArch64::CPYMTRN:
  case AArch64::CPYMTN:
  case AArch64::CPYE:
  case AArch64::CPYEWN:
  case AArch64::CPYERN:
  case AArch64::CPYEN:
  case AArch64::CPYEWT:
  case AArch64::CPYEWTWN:
  case AArch64::CPYEWTRN:
  case AArch64::CPYEWTN:
  case AArch64::CPYERT:
  case AArch64::CPYERTWN:
  case AArch64::CPYERTRN:
  case AArch64::CPYERTN:
  case AArch64::CPYET:
  case AArch64::CPYETWN:
  case AArch64::CPYETRN:
  case AArch64::CPYETN: {
    MCRegister Xd_wb = Inst.getOperand(0).getReg();
    MCRegister Xs_wb = Inst.getOperand(1).getReg();
    MCRegister Xn_wb = Inst.getOperand(2).getReg();
    MCRegister Xd = Inst.getOperand(3).getReg();
    MCRegister Xs = Inst.getOperand(4).getReg();
    MCRegister Xn = Inst.getOperand(5).getReg();
    if (Xd_wb != Xd)
      return Error(Loc[0],
                   "invalid CPY instruction, Xd_wb and Xd do not match");
    if (Xs_wb != Xs)
      return Error(Loc[0],
                   "invalid CPY instruction, Xs_wb and Xs do not match");
    if (Xn_wb != Xn)
      return Error(Loc[0],
                   "invalid CPY instruction, Xn_wb and Xn do not match");
    if (Xd == Xs)
      return Error(Loc[0], "invalid CPY instruction, destination and source"
                           " registers are the same");
    if (Xd == Xn)
      return Error(Loc[0], "invalid CPY instruction, destination and size"
                           " registers are the same");
    if (Xs == Xn)
      return Error(Loc[0], "invalid CPY instruction, source and size"
                           " registers are the same");
    break;
  }
  case AArch64::SETP:
  case AArch64::SETPT:
  case AArch64::SETPN:
  case AArch64::SETPTN:
  case AArch64::SETM:
  case AArch64::SETMT:
  case AArch64::SETMN:
  case AArch64::SETMTN:
  case AArch64::SETE:
  case AArch64::SETET:
  case AArch64::SETEN:
  case AArch64::SETETN:
  case AArch64::SETGP:
  case AArch64::SETGPT:
  case AArch64::SETGPN:
  case AArch64::SETGPTN:
  case AArch64::SETGM:
  case AArch64::SETGMT:
  case AArch64::SETGMN:
  case AArch64::SETGMTN:
  case AArch64::MOPSSETGE:
  case AArch64::MOPSSETGET:
  case AArch64::MOPSSETGEN:
  case AArch64::MOPSSETGETN: {
    MCRegister Xd_wb = Inst.getOperand(0).getReg();
    MCRegister Xn_wb = Inst.getOperand(1).getReg();
    MCRegister Xd = Inst.getOperand(2).getReg();
    MCRegister Xn = Inst.getOperand(3).getReg();
    MCRegister Xm = Inst.getOperand(4).getReg();
    if (Xd_wb != Xd)
      return Error(Loc[0],
                   "invalid SET instruction, Xd_wb and Xd do not match");
    if (Xn_wb != Xn)
      return Error(Loc[0],
                   "invalid SET instruction, Xn_wb and Xn do not match");
    if (Xd == Xn)
      return Error(Loc[0], "invalid SET instruction, destination and size"
                           " registers are the same");
    if (Xd == Xm)
      return Error(Loc[0], "invalid SET instruction, destination and source"
                           " registers are the same");
    if (Xn == Xm)
      return Error(Loc[0], "invalid SET instruction, source and size"
                           " registers are the same");
    break;
  }
  }

  // Now check immediate ranges. Separate from the above as there is overlap
  // in the instructions being checked and this keeps the nested conditionals
  // to a minimum.
  switch (Inst.getOpcode()) {
  case AArch64::ADDSWri:
  case AArch64::ADDSXri:
  case AArch64::ADDWri:
  case AArch64::ADDXri:
  case AArch64::SUBSWri:
  case AArch64::SUBSXri:
  case AArch64::SUBWri:
  case AArch64::SUBXri: {
    // Annoyingly we can't do this in the isAddSubImm predicate, so there is
    // some slight duplication here.
    if (Inst.getOperand(2).isExpr()) {
      const MCExpr *Expr = Inst.getOperand(2).getExpr();
      AArch64MCExpr::VariantKind ELFRefKind;
      MCSymbolRefExpr::VariantKind DarwinRefKind;
      int64_t Addend;
      if (classifySymbolRef(Expr, ELFRefKind, DarwinRefKind, Addend)) {

        // Only allow these with ADDXri.
        if ((DarwinRefKind == MCSymbolRefExpr::VK_PAGEOFF ||
             DarwinRefKind == MCSymbolRefExpr::VK_TLVPPAGEOFF) &&
            Inst.getOpcode() == AArch64::ADDXri)
          return false;

        // Only allow these with ADDXri/ADDWri
        if ((ELFRefKind == AArch64MCExpr::VK_LO12 ||
             ELFRefKind == AArch64MCExpr::VK_GOT_AUTH_LO12 ||
             ELFRefKind == AArch64MCExpr::VK_DTPREL_HI12 ||
             ELFRefKind == AArch64MCExpr::VK_DTPREL_LO12 ||
             ELFRefKind == AArch64MCExpr::VK_DTPREL_LO12_NC ||
             ELFRefKind == AArch64MCExpr::VK_TPREL_HI12 ||
             ELFRefKind == AArch64MCExpr::VK_TPREL_LO12 ||
             ELFRefKind == AArch64MCExpr::VK_TPREL_LO12_NC ||
             ELFRefKind == AArch64MCExpr::VK_TLSDESC_LO12 ||
             ELFRefKind == AArch64MCExpr::VK_TLSDESC_AUTH_LO12 ||
             ELFRefKind == AArch64MCExpr::VK_SECREL_LO12 ||
             ELFRefKind == AArch64MCExpr::VK_SECREL_HI12) &&
            (Inst.getOpcode() == AArch64::ADDXri ||
             Inst.getOpcode() == AArch64::ADDWri))
          return false;

        // Don't allow symbol refs in the immediate field otherwise
        // Note: Loc.back() may be Loc[1] or Loc[2] depending on the number of
        // operands of the original instruction (i.e. 'add w0, w1, borked' vs
        // 'cmp w0, 'borked')
        return Error(Loc.back(), "invalid immediate expression");
      }
      // We don't validate more complex expressions here
    }
    return false;
  }
  default:
    return false;
  }
}

static std::string AArch64MnemonicSpellCheck(StringRef S,
                                             const FeatureBitset &FBS,
                                             unsigned VariantID = 0);

bool AArch64AsmParser::showMatchError(SMLoc Loc, unsigned ErrCode,
                                      uint64_t ErrorInfo,
                                      OperandVector &Operands) {
  switch (ErrCode) {
  case Match_InvalidTiedOperand: {
    auto &Op = static_cast<const AArch64Operand &>(*Operands[ErrorInfo]);
    if (Op.isVectorList())
      return Error(Loc, "operand must match destination register list");

    assert(Op.isReg() && "Unexpected operand type");
    switch (Op.getRegEqualityTy()) {
    case RegConstraintEqualityTy::EqualsSubReg:
      return Error(Loc, "operand must be 64-bit form of destination register");
    case RegConstraintEqualityTy::EqualsSuperReg:
      return Error(Loc, "operand must be 32-bit form of destination register");
    case RegConstraintEqualityTy::EqualsReg:
      return Error(Loc, "operand must match destination register");
    }
    llvm_unreachable("Unknown RegConstraintEqualityTy");
  }
  case Match_MissingFeature:
    return Error(Loc,
                 "instruction requires a CPU feature not currently enabled");
  case Match_InvalidOperand:
    return Error(Loc, "invalid operand for instruction");
  case Match_InvalidSuffix:
    return Error(Loc, "invalid type suffix for instruction");
  case Match_InvalidCondCode:
    return Error(Loc, "expected AArch64 condition code");
  case Match_AddSubRegExtendSmall:
    return Error(Loc,
      "expected '[su]xt[bhw]' with optional integer in range [0, 4]");
  case Match_AddSubRegExtendLarge:
    return Error(Loc,
      "expected 'sxtx' 'uxtx' or 'lsl' with optional integer in range [0, 4]");
  case Match_AddSubSecondSource:
    return Error(Loc,
      "expected compatible register, symbol or integer in range [0, 4095]");
  case Match_LogicalSecondSource:
    return Error(Loc, "expected compatible register or logical immediate");
  case Match_InvalidMovImm32Shift:
    return Error(Loc, "expected 'lsl' with optional integer 0 or 16");
  case Match_InvalidMovImm64Shift:
    return Error(Loc, "expected 'lsl' with optional integer 0, 16, 32 or 48");
  case Match_AddSubRegShift32:
    return Error(Loc,
       "expected 'lsl', 'lsr' or 'asr' with optional integer in range [0, 31]");
  case Match_AddSubRegShift64:
    return Error(Loc,
       "expected 'lsl', 'lsr' or 'asr' with optional integer in range [0, 63]");
  case Match_InvalidFPImm:
    return Error(Loc,
                 "expected compatible register or floating-point constant");
  case Match_InvalidMemoryIndexedSImm6:
    return Error(Loc, "index must be an integer in range [-32, 31].");
  case Match_InvalidMemoryIndexedSImm5:
    return Error(Loc, "index must be an integer in range [-16, 15].");
  case Match_InvalidMemoryIndexed1SImm4:
    return Error(Loc, "index must be an integer in range [-8, 7].");
  case Match_InvalidMemoryIndexed2SImm4:
    return Error(Loc, "index must be a multiple of 2 in range [-16, 14].");
  case Match_InvalidMemoryIndexed3SImm4:
    return Error(Loc, "index must be a multiple of 3 in range [-24, 21].");
  case Match_InvalidMemoryIndexed4SImm4:
    return Error(Loc, "index must be a multiple of 4 in range [-32, 28].");
  case Match_InvalidMemoryIndexed16SImm4:
    return Error(Loc, "index must be a multiple of 16 in range [-128, 112].");
  case Match_InvalidMemoryIndexed32SImm4:
    return Error(Loc, "index must be a multiple of 32 in range [-256, 224].");
  case Match_InvalidMemoryIndexed1SImm6:
    return Error(Loc, "index must be an integer in range [-32, 31].");
  case Match_InvalidMemoryIndexedSImm8:
    return Error(Loc, "index must be an integer in range [-128, 127].");
  case Match_InvalidMemoryIndexedSImm9:
    return Error(Loc, "index must be an integer in range [-256, 255].");
  case Match_InvalidMemoryIndexed16SImm9:
    return Error(Loc, "index must be a multiple of 16 in range [-4096, 4080].");
  case Match_InvalidMemoryIndexed8SImm10:
    return Error(Loc, "index must be a multiple of 8 in range [-4096, 4088].");
  case Match_InvalidMemoryIndexed4SImm7:
    return Error(Loc, "index must be a multiple of 4 in range [-256, 252].");
  case Match_InvalidMemoryIndexed8SImm7:
    return Error(Loc, "index must be a multiple of 8 in range [-512, 504].");
  case Match_InvalidMemoryIndexed16SImm7:
    return Error(Loc, "index must be a multiple of 16 in range [-1024, 1008].");
  case Match_InvalidMemoryIndexed8UImm5:
    return Error(Loc, "index must be a multiple of 8 in range [0, 248].");
  case Match_InvalidMemoryIndexed8UImm3:
    return Error(Loc, "index must be a multiple of 8 in range [0, 56].");
  case Match_InvalidMemoryIndexed4UImm5:
    return Error(Loc, "index must be a multiple of 4 in range [0, 124].");
  case Match_InvalidMemoryIndexed2UImm5:
    return Error(Loc, "index must be a multiple of 2 in range [0, 62].");
  case Match_InvalidMemoryIndexed8UImm6:
    return Error(Loc, "index must be a multiple of 8 in range [0, 504].");
  case Match_InvalidMemoryIndexed16UImm6:
    return Error(Loc, "index must be a multiple of 16 in range [0, 1008].");
  case Match_InvalidMemoryIndexed4UImm6:
    return Error(Loc, "index must be a multiple of 4 in range [0, 252].");
  case Match_InvalidMemoryIndexed2UImm6:
    return Error(Loc, "index must be a multiple of 2 in range [0, 126].");
  case Match_InvalidMemoryIndexed1UImm6:
    return Error(Loc, "index must be in range [0, 63].");
  case Match_InvalidMemoryWExtend8:
    return Error(Loc,
                 "expected 'uxtw' or 'sxtw' with optional shift of #0");
  case Match_InvalidMemoryWExtend16:
    return Error(Loc,
                 "expected 'uxtw' or 'sxtw' with optional shift of #0 or #1");
  case Match_InvalidMemoryWExtend32:
    return Error(Loc,
                 "expected 'uxtw' or 'sxtw' with optional shift of #0 or #2");
  case Match_InvalidMemoryWExtend64:
    return Error(Loc,
                 "expected 'uxtw' or 'sxtw' with optional shift of #0 or #3");
  case Match_InvalidMemoryWExtend128:
    return Error(Loc,
                 "expected 'uxtw' or 'sxtw' with optional shift of #0 or #4");
  case Match_InvalidMemoryXExtend8:
    return Error(Loc,
                 "expected 'lsl' or 'sxtx' with optional shift of #0");
  case Match_InvalidMemoryXExtend16:
    return Error(Loc,
                 "expected 'lsl' or 'sxtx' with optional shift of #0 or #1");
  case Match_InvalidMemoryXExtend32:
    return Error(Loc,
                 "expected 'lsl' or 'sxtx' with optional shift of #0 or #2");
  case Match_InvalidMemoryXExtend64:
    return Error(Loc,
                 "expected 'lsl' or 'sxtx' with optional shift of #0 or #3");
  case Match_InvalidMemoryXExtend128:
    return Error(Loc,
                 "expected 'lsl' or 'sxtx' with optional shift of #0 or #4");
  case Match_InvalidMemoryIndexed1:
    return Error(Loc, "index must be an integer in range [0, 4095].");
  case Match_InvalidMemoryIndexed2:
    return Error(Loc, "index must be a multiple of 2 in range [0, 8190].");
  case Match_InvalidMemoryIndexed4:
    return Error(Loc, "index must be a multiple of 4 in range [0, 16380].");
  case Match_InvalidMemoryIndexed8:
    return Error(Loc, "index must be a multiple of 8 in range [0, 32760].");
  case Match_InvalidMemoryIndexed16:
    return Error(Loc, "index must be a multiple of 16 in range [0, 65520].");
  case Match_InvalidImm0_0:
    return Error(Loc, "immediate must be 0.");
  case Match_InvalidImm0_1:
    return Error(Loc, "immediate must be an integer in range [0, 1].");
  case Match_InvalidImm0_3:
    return Error(Loc, "immediate must be an integer in range [0, 3].");
  case Match_InvalidImm0_7:
    return Error(Loc, "immediate must be an integer in range [0, 7].");
  case Match_InvalidImm0_15:
    return Error(Loc, "immediate must be an integer in range [0, 15].");
  case Match_InvalidImm0_31:
    return Error(Loc, "immediate must be an integer in range [0, 31].");
  case Match_InvalidImm0_63:
    return Error(Loc, "immediate must be an integer in range [0, 63].");
  case Match_InvalidImm0_127:
    return Error(Loc, "immediate must be an integer in range [0, 127].");
  case Match_InvalidImm0_255:
    return Error(Loc, "immediate must be an integer in range [0, 255].");
  case Match_InvalidImm0_65535:
    return Error(Loc, "immediate must be an integer in range [0, 65535].");
  case Match_InvalidImm1_8:
    return Error(Loc, "immediate must be an integer in range [1, 8].");
  case Match_InvalidImm1_16:
    return Error(Loc, "immediate must be an integer in range [1, 16].");
  case Match_InvalidImm1_32:
    return Error(Loc, "immediate must be an integer in range [1, 32].");
  case Match_InvalidImm1_64:
    return Error(Loc, "immediate must be an integer in range [1, 64].");
  case Match_InvalidImmM1_62:
    return Error(Loc, "immediate must be an integer in range [-1, 62].");
  case Match_InvalidMemoryIndexedRange2UImm0:
    return Error(Loc, "vector select offset must be the immediate range 0:1.");
  case Match_InvalidMemoryIndexedRange2UImm1:
    return Error(Loc, "vector select offset must be an immediate range of the "
                      "form <immf>:<imml>, where the first "
                      "immediate is a multiple of 2 in the range [0, 2], and "
                      "the second immediate is immf + 1.");
  case Match_InvalidMemoryIndexedRange2UImm2:
  case Match_InvalidMemoryIndexedRange2UImm3:
    return Error(
        Loc,
        "vector select offset must be an immediate range of the form "
        "<immf>:<imml>, "
        "where the first immediate is a multiple of 2 in the range [0, 6] or "
        "[0, 14] "
        "depending on the instruction, and the second immediate is immf + 1.");
  case Match_InvalidMemoryIndexedRange4UImm0:
    return Error(Loc, "vector select offset must be the immediate range 0:3.");
  case Match_InvalidMemoryIndexedRange4UImm1:
  case Match_InvalidMemoryIndexedRange4UImm2:
    return Error(
        Loc,
        "vector select offset must be an immediate range of the form "
        "<immf>:<imml>, "
        "where the first immediate is a multiple of 4 in the range [0, 4] or "
        "[0, 12] "
        "depending on the instruction, and the second immediate is immf + 3.");
  case Match_InvalidSVEAddSubImm8:
    return Error(Loc, "immediate must be an integer in range [0, 255]"
                      " with a shift amount of 0");
  case Match_InvalidSVEAddSubImm16:
  case Match_InvalidSVEAddSubImm32:
  case Match_InvalidSVEAddSubImm64:
    return Error(Loc, "immediate must be an integer in range [0, 255] or a "
                      "multiple of 256 in range [256, 65280]");
  case Match_InvalidSVECpyImm8:
    return Error(Loc, "immediate must be an integer in range [-128, 255]"
                      " with a shift amount of 0");
  case Match_InvalidSVECpyImm16:
    return Error(Loc, "immediate must be an integer in range [-128, 127] or a "
                      "multiple of 256 in range [-32768, 65280]");
  case Match_InvalidSVECpyImm32:
  case Match_InvalidSVECpyImm64:
    return Error(Loc, "immediate must be an integer in range [-128, 127] or a "
                      "multiple of 256 in range [-32768, 32512]");
  case Match_InvalidIndexRange0_0:
    return Error(Loc, "expected lane specifier '[0]'");
  case Match_InvalidIndexRange1_1:
    return Error(Loc, "expected lane specifier '[1]'");
  case Match_InvalidIndexRange0_15:
    return Error(Loc, "vector lane must be an integer in range [0, 15].");
  case Match_InvalidIndexRange0_7:
    return Error(Loc, "vector lane must be an integer in range [0, 7].");
  case Match_InvalidIndexRange0_3:
    return Error(Loc, "vector lane must be an integer in range [0, 3].");
  case Match_InvalidIndexRange0_1:
    return Error(Loc, "vector lane must be an integer in range [0, 1].");
  case Match_InvalidSVEIndexRange0_63:
    return Error(Loc, "vector lane must be an integer in range [0, 63].");
  case Match_InvalidSVEIndexRange0_31:
    return Error(Loc, "vector lane must be an integer in range [0, 31].");
  case Match_InvalidSVEIndexRange0_15:
    return Error(Loc, "vector lane must be an integer in range [0, 15].");
  case Match_InvalidSVEIndexRange0_7:
    return Error(Loc, "vector lane must be an integer in range [0, 7].");
  case Match_InvalidSVEIndexRange0_3:
    return Error(Loc, "vector lane must be an integer in range [0, 3].");
  case Match_InvalidLabel:
    return Error(Loc, "expected label or encodable integer pc offset");
  case Match_MRS:
    return Error(Loc, "expected readable system register");
  case Match_MSR:
  case Match_InvalidSVCR:
    return Error(Loc, "expected writable system register or pstate");
  case Match_InvalidComplexRotationEven:
    return Error(Loc, "complex rotation must be 0, 90, 180 or 270.");
  case Match_InvalidComplexRotationOdd:
    return Error(Loc, "complex rotation must be 90 or 270.");
  case Match_MnemonicFail: {
    std::string Suggestion = AArch64MnemonicSpellCheck(
        ((AArch64Operand &)*Operands[0]).getToken(),
        ComputeAvailableFeatures(STI->getFeatureBits()));
    return Error(Loc, "unrecognized instruction mnemonic" + Suggestion);
  }
  case Match_InvalidGPR64shifted8:
    return Error(Loc, "register must be x0..x30 or xzr, without shift");
  case Match_InvalidGPR64shifted16:
    return Error(Loc, "register must be x0..x30 or xzr, with required shift 'lsl #1'");
  case Match_InvalidGPR64shifted32:
    return Error(Loc, "register must be x0..x30 or xzr, with required shift 'lsl #2'");
  case Match_InvalidGPR64shifted64:
    return Error(Loc, "register must be x0..x30 or xzr, with required shift 'lsl #3'");
  case Match_InvalidGPR64shifted128:
    return Error(
        Loc, "register must be x0..x30 or xzr, with required shift 'lsl #4'");
  case Match_InvalidGPR64NoXZRshifted8:
    return Error(Loc, "register must be x0..x30 without shift");
  case Match_InvalidGPR64NoXZRshifted16:
    return Error(Loc, "register must be x0..x30 with required shift 'lsl #1'");
  case Match_InvalidGPR64NoXZRshifted32:
    return Error(Loc, "register must be x0..x30 with required shift 'lsl #2'");
  case Match_InvalidGPR64NoXZRshifted64:
    return Error(Loc, "register must be x0..x30 with required shift 'lsl #3'");
  case Match_InvalidGPR64NoXZRshifted128:
    return Error(Loc, "register must be x0..x30 with required shift 'lsl #4'");
  case Match_InvalidZPR32UXTW8:
  case Match_InvalidZPR32SXTW8:
    return Error(Loc, "invalid shift/extend specified, expected 'z[0..31].s, (uxtw|sxtw)'");
  case Match_InvalidZPR32UXTW16:
  case Match_InvalidZPR32SXTW16:
    return Error(Loc, "invalid shift/extend specified, expected 'z[0..31].s, (uxtw|sxtw) #1'");
  case Match_InvalidZPR32UXTW32:
  case Match_InvalidZPR32SXTW32:
    return Error(Loc, "invalid shift/extend specified, expected 'z[0..31].s, (uxtw|sxtw) #2'");
  case Match_InvalidZPR32UXTW64:
  case Match_InvalidZPR32SXTW64:
    return Error(Loc, "invalid shift/extend specified, expected 'z[0..31].s, (uxtw|sxtw) #3'");
  case Match_InvalidZPR64UXTW8:
  case Match_InvalidZPR64SXTW8:
    return Error(Loc, "invalid shift/extend specified, expected 'z[0..31].d, (uxtw|sxtw)'");
  case Match_InvalidZPR64UXTW16:
  case Match_InvalidZPR64SXTW16:
    return Error(Loc, "invalid shift/extend specified, expected 'z[0..31].d, (lsl|uxtw|sxtw) #1'");
  case Match_InvalidZPR64UXTW32:
  case Match_InvalidZPR64SXTW32:
    return Error(Loc, "invalid shift/extend specified, expected 'z[0..31].d, (lsl|uxtw|sxtw) #2'");
  case Match_InvalidZPR64UXTW64:
  case Match_InvalidZPR64SXTW64:
    return Error(Loc, "invalid shift/extend specified, expected 'z[0..31].d, (lsl|uxtw|sxtw) #3'");
  case Match_InvalidZPR32LSL8:
    return Error(Loc, "invalid shift/extend specified, expected 'z[0..31].s'");
  case Match_InvalidZPR32LSL16:
    return Error(Loc, "invalid shift/extend specified, expected 'z[0..31].s, lsl #1'");
  case Match_InvalidZPR32LSL32:
    return Error(Loc, "invalid shift/extend specified, expected 'z[0..31].s, lsl #2'");
  case Match_InvalidZPR32LSL64:
    return Error(Loc, "invalid shift/extend specified, expected 'z[0..31].s, lsl #3'");
  case Match_InvalidZPR64LSL8:
    return Error(Loc, "invalid shift/extend specified, expected 'z[0..31].d'");
  case Match_InvalidZPR64LSL16:
    return Error(Loc, "invalid shift/extend specified, expected 'z[0..31].d, lsl #1'");
  case Match_InvalidZPR64LSL32:
    return Error(Loc, "invalid shift/extend specified, expected 'z[0..31].d, lsl #2'");
  case Match_InvalidZPR64LSL64:
    return Error(Loc, "invalid shift/extend specified, expected 'z[0..31].d, lsl #3'");
  case Match_InvalidZPR0:
    return Error(Loc, "expected register without element width suffix");
  case Match_InvalidZPR8:
  case Match_InvalidZPR16:
  case Match_InvalidZPR32:
  case Match_InvalidZPR64:
  case Match_InvalidZPR128:
    return Error(Loc, "invalid element width");
  case Match_InvalidZPR_3b8:
    return Error(Loc, "Invalid restricted vector register, expected z0.b..z7.b");
  case Match_InvalidZPR_3b16:
    return Error(Loc, "Invalid restricted vector register, expected z0.h..z7.h");
  case Match_InvalidZPR_3b32:
    return Error(Loc, "Invalid restricted vector register, expected z0.s..z7.s");
  case Match_InvalidZPR_4b8:
    return Error(Loc,
                 "Invalid restricted vector register, expected z0.b..z15.b");
  case Match_InvalidZPR_4b16:
    return Error(Loc, "Invalid restricted vector register, expected z0.h..z15.h");
  case Match_InvalidZPR_4b32:
    return Error(Loc, "Invalid restricted vector register, expected z0.s..z15.s");
  case Match_InvalidZPR_4b64:
    return Error(Loc, "Invalid restricted vector register, expected z0.d..z15.d");
  case Match_InvalidZPRMul2_Lo8:
    return Error(Loc, "Invalid restricted vector register, expected even "
                      "register in z0.b..z14.b");
  case Match_InvalidZPRMul2_Hi8:
    return Error(Loc, "Invalid restricted vector register, expected even "
                      "register in z16.b..z30.b");
  case Match_InvalidZPRMul2_Lo16:
    return Error(Loc, "Invalid restricted vector register, expected even "
                      "register in z0.h..z14.h");
  case Match_InvalidZPRMul2_Hi16:
    return Error(Loc, "Invalid restricted vector register, expected even "
                      "register in z16.h..z30.h");
  case Match_InvalidZPRMul2_Lo32:
    return Error(Loc, "Invalid restricted vector register, expected even "
                      "register in z0.s..z14.s");
  case Match_InvalidZPRMul2_Hi32:
    return Error(Loc, "Invalid restricted vector register, expected even "
                      "register in z16.s..z30.s");
  case Match_InvalidZPRMul2_Lo64:
    return Error(Loc, "Invalid restricted vector register, expected even "
                      "register in z0.d..z14.d");
  case Match_InvalidZPRMul2_Hi64:
    return Error(Loc, "Invalid restricted vector register, expected even "
                      "register in z16.d..z30.d");
  case Match_InvalidZPR_K0:
    return Error(Loc, "invalid restricted vector register, expected register "
                      "in z20..z23 or z28..z31");
  case Match_InvalidSVEPattern:
    return Error(Loc, "invalid predicate pattern");
  case Match_InvalidSVEPPRorPNRAnyReg:
  case Match_InvalidSVEPPRorPNRBReg:
  case Match_InvalidSVEPredicateAnyReg:
  case Match_InvalidSVEPredicateBReg:
  case Match_InvalidSVEPredicateHReg:
  case Match_InvalidSVEPredicateSReg:
  case Match_InvalidSVEPredicateDReg:
    return Error(Loc, "invalid predicate register.");
  case Match_InvalidSVEPredicate3bAnyReg:
    return Error(Loc, "invalid restricted predicate register, expected p0..p7 (without element suffix)");
  case Match_InvalidSVEPNPredicateB_p8to15Reg:
  case Match_InvalidSVEPNPredicateH_p8to15Reg:
  case Match_InvalidSVEPNPredicateS_p8to15Reg:
  case Match_InvalidSVEPNPredicateD_p8to15Reg:
    return Error(Loc, "Invalid predicate register, expected PN in range "
                      "pn8..pn15 with element suffix.");
  case Match_InvalidSVEPNPredicateAny_p8to15Reg:
    return Error(Loc, "invalid restricted predicate-as-counter register "
                      "expected pn8..pn15");
  case Match_InvalidSVEPNPredicateBReg:
  case Match_InvalidSVEPNPredicateHReg:
  case Match_InvalidSVEPNPredicateSReg:
  case Match_InvalidSVEPNPredicateDReg:
    return Error(Loc, "Invalid predicate register, expected PN in range "
                      "pn0..pn15 with element suffix.");
  case Match_InvalidSVEVecLenSpecifier:
    return Error(Loc, "Invalid vector length specifier, expected VLx2 or VLx4");
  case Match_InvalidSVEPredicateListMul2x8:
  case Match_InvalidSVEPredicateListMul2x16:
  case Match_InvalidSVEPredicateListMul2x32:
  case Match_InvalidSVEPredicateListMul2x64:
    return Error(Loc, "Invalid vector list, expected list with 2 consecutive "
                      "predicate registers, where the first vector is a multiple of 2 "
                      "and with correct element type");
  case Match_InvalidSVEExactFPImmOperandHalfOne:
    return Error(Loc, "Invalid floating point constant, expected 0.5 or 1.0.");
  case Match_InvalidSVEExactFPImmOperandHalfTwo:
    return Error(Loc, "Invalid floating point constant, expected 0.5 or 2.0.");
  case Match_InvalidSVEExactFPImmOperandZeroOne:
    return Error(Loc, "Invalid floating point constant, expected 0.0 or 1.0.");
  case Match_InvalidMatrixTileVectorH8:
  case Match_InvalidMatrixTileVectorV8:
    return Error(Loc, "invalid matrix operand, expected za0h.b or za0v.b");
  case Match_InvalidMatrixTileVectorH16:
  case Match_InvalidMatrixTileVectorV16:
    return Error(Loc,
                 "invalid matrix operand, expected za[0-1]h.h or za[0-1]v.h");
  case Match_InvalidMatrixTileVectorH32:
  case Match_InvalidMatrixTileVectorV32:
    return Error(Loc,
                 "invalid matrix operand, expected za[0-3]h.s or za[0-3]v.s");
  case Match_InvalidMatrixTileVectorH64:
  case Match_InvalidMatrixTileVectorV64:
    return Error(Loc,
                 "invalid matrix operand, expected za[0-7]h.d or za[0-7]v.d");
  case Match_InvalidMatrixTileVectorH128:
  case Match_InvalidMatrixTileVectorV128:
    return Error(Loc,
                 "invalid matrix operand, expected za[0-15]h.q or za[0-15]v.q");
  case Match_InvalidMatrixTile16:
    return Error(Loc, "invalid matrix operand, expected za[0-1].h");
  case Match_InvalidMatrixTile32:
    return Error(Loc, "invalid matrix operand, expected za[0-3].s");
  case Match_InvalidMatrixTile64:
    return Error(Loc, "invalid matrix operand, expected za[0-7].d");
  case Match_InvalidMatrix:
    return Error(Loc, "invalid matrix operand, expected za");
  case Match_InvalidMatrix8:
    return Error(Loc, "invalid matrix operand, expected suffix .b");
  case Match_InvalidMatrix16:
    return Error(Loc, "invalid matrix operand, expected suffix .h");
  case Match_InvalidMatrix32:
    return Error(Loc, "invalid matrix operand, expected suffix .s");
  case Match_InvalidMatrix64:
    return Error(Loc, "invalid matrix operand, expected suffix .d");
  case Match_InvalidMatrixIndexGPR32_12_15:
    return Error(Loc, "operand must be a register in range [w12, w15]");
  case Match_InvalidMatrixIndexGPR32_8_11:
    return Error(Loc, "operand must be a register in range [w8, w11]");
  case Match_InvalidSVEVectorList2x8Mul2:
  case Match_InvalidSVEVectorList2x16Mul2:
  case Match_InvalidSVEVectorList2x32Mul2:
  case Match_InvalidSVEVectorList2x64Mul2:
  case Match_InvalidSVEVectorList2x128Mul2:
    return Error(Loc, "Invalid vector list, expected list with 2 consecutive "
                      "SVE vectors, where the first vector is a multiple of 2 "
                      "and with matching element types");
  case Match_InvalidSVEVectorList2x8Mul2_Lo:
  case Match_InvalidSVEVectorList2x16Mul2_Lo:
  case Match_InvalidSVEVectorList2x32Mul2_Lo:
  case Match_InvalidSVEVectorList2x64Mul2_Lo:
    return Error(Loc, "Invalid vector list, expected list with 2 consecutive "
                      "SVE vectors in the range z0-z14, where the first vector "
                      "is a multiple of 2 "
                      "and with matching element types");
  case Match_InvalidSVEVectorList2x8Mul2_Hi:
  case Match_InvalidSVEVectorList2x16Mul2_Hi:
  case Match_InvalidSVEVectorList2x32Mul2_Hi:
  case Match_InvalidSVEVectorList2x64Mul2_Hi:
    return Error(Loc,
                 "Invalid vector list, expected list with 2 consecutive "
                 "SVE vectors in the range z16-z30, where the first vector "
                 "is a multiple of 2 "
                 "and with matching element types");
  case Match_InvalidSVEVectorList4x8Mul4:
  case Match_InvalidSVEVectorList4x16Mul4:
  case Match_InvalidSVEVectorList4x32Mul4:
  case Match_InvalidSVEVectorList4x64Mul4:
  case Match_InvalidSVEVectorList4x128Mul4:
    return Error(Loc, "Invalid vector list, expected list with 4 consecutive "
                      "SVE vectors, where the first vector is a multiple of 4 "
                      "and with matching element types");
  case Match_InvalidLookupTable:
    return Error(Loc, "Invalid lookup table, expected zt0");
  case Match_InvalidSVEVectorListStrided2x8:
  case Match_InvalidSVEVectorListStrided2x16:
  case Match_InvalidSVEVectorListStrided2x32:
  case Match_InvalidSVEVectorListStrided2x64:
    return Error(
        Loc,
        "Invalid vector list, expected list with each SVE vector in the list "
        "8 registers apart, and the first register in the range [z0, z7] or "
        "[z16, z23] and with correct element type");
  case Match_InvalidSVEVectorListStrided4x8:
  case Match_InvalidSVEVectorListStrided4x16:
  case Match_InvalidSVEVectorListStrided4x32:
  case Match_InvalidSVEVectorListStrided4x64:
    return Error(
        Loc,
        "Invalid vector list, expected list with each SVE vector in the list "
        "4 registers apart, and the first register in the range [z0, z3] or "
        "[z16, z19] and with correct element type");
  case Match_AddSubLSLImm3ShiftLarge:
    return Error(Loc,
      "expected 'lsl' with optional integer in range [0, 7]");
  default:
    llvm_unreachable("unexpected error code!");
  }
}

static const char *getSubtargetFeatureName(uint64_t Val);

bool AArch64AsmParser::matchAndEmitInstruction(SMLoc IDLoc, unsigned &Opcode,
                                               OperandVector &Operands,
                                               MCStreamer &Out,
                                               uint64_t &ErrorInfo,
                                               bool MatchingInlineAsm) {
  assert(!Operands.empty() && "Unexpect empty operand list!");
  AArch64Operand &Op = static_cast<AArch64Operand &>(*Operands[0]);
  assert(Op.isToken() && "Leading operand should always be a mnemonic!");

  StringRef Tok = Op.getToken();
  unsigned NumOperands = Operands.size();

  if (NumOperands == 4 && Tok == "lsl") {
    AArch64Operand &Op2 = static_cast<AArch64Operand &>(*Operands[2]);
    AArch64Operand &Op3 = static_cast<AArch64Operand &>(*Operands[3]);
    if (Op2.isScalarReg() && Op3.isImm()) {
      const MCConstantExpr *Op3CE = dyn_cast<MCConstantExpr>(Op3.getImm());
      if (Op3CE) {
        uint64_t Op3Val = Op3CE->getValue();
        uint64_t NewOp3Val = 0;
        uint64_t NewOp4Val = 0;
        if (AArch64MCRegisterClasses[AArch64::GPR32allRegClassID].contains(
                Op2.getReg())) {
          NewOp3Val = (32 - Op3Val) & 0x1f;
          NewOp4Val = 31 - Op3Val;
        } else {
          NewOp3Val = (64 - Op3Val) & 0x3f;
          NewOp4Val = 63 - Op3Val;
        }

        const MCExpr *NewOp3 = MCConstantExpr::create(NewOp3Val, getContext());
        const MCExpr *NewOp4 = MCConstantExpr::create(NewOp4Val, getContext());

        Operands[0] =
            AArch64Operand::CreateToken("ubfm", Op.getStartLoc(), getContext());
        Operands.push_back(AArch64Operand::CreateImm(
            NewOp4, Op3.getStartLoc(), Op3.getEndLoc(), getContext()));
        Operands[3] = AArch64Operand::CreateImm(NewOp3, Op3.getStartLoc(),
                                                Op3.getEndLoc(), getContext());
      }
    }
  } else if (NumOperands == 4 && Tok == "bfc") {
    // FIXME: Horrible hack to handle BFC->BFM alias.
    AArch64Operand &Op1 = static_cast<AArch64Operand &>(*Operands[1]);
    AArch64Operand LSBOp = static_cast<AArch64Operand &>(*Operands[2]);
    AArch64Operand WidthOp = static_cast<AArch64Operand &>(*Operands[3]);

    if (Op1.isScalarReg() && LSBOp.isImm() && WidthOp.isImm()) {
      const MCConstantExpr *LSBCE = dyn_cast<MCConstantExpr>(LSBOp.getImm());
      const MCConstantExpr *WidthCE = dyn_cast<MCConstantExpr>(WidthOp.getImm());

      if (LSBCE && WidthCE) {
        uint64_t LSB = LSBCE->getValue();
        uint64_t Width = WidthCE->getValue();

        uint64_t RegWidth = 0;
        if (AArch64MCRegisterClasses[AArch64::GPR64allRegClassID].contains(
                Op1.getReg()))
          RegWidth = 64;
        else
          RegWidth = 32;

        if (LSB >= RegWidth)
          return Error(LSBOp.getStartLoc(),
                       "expected integer in range [0, 31]");
        if (Width < 1 || Width > RegWidth)
          return Error(WidthOp.getStartLoc(),
                       "expected integer in range [1, 32]");

        uint64_t ImmR = 0;
        if (RegWidth == 32)
          ImmR = (32 - LSB) & 0x1f;
        else
          ImmR = (64 - LSB) & 0x3f;

        uint64_t ImmS = Width - 1;

        if (ImmR != 0 && ImmS >= ImmR)
          return Error(WidthOp.getStartLoc(),
                       "requested insert overflows register");

        const MCExpr *ImmRExpr = MCConstantExpr::create(ImmR, getContext());
        const MCExpr *ImmSExpr = MCConstantExpr::create(ImmS, getContext());
        Operands[0] =
            AArch64Operand::CreateToken("bfm", Op.getStartLoc(), getContext());
        Operands[2] = AArch64Operand::CreateReg(
            RegWidth == 32 ? AArch64::WZR : AArch64::XZR, RegKind::Scalar,
            SMLoc(), SMLoc(), getContext());
        Operands[3] = AArch64Operand::CreateImm(
            ImmRExpr, LSBOp.getStartLoc(), LSBOp.getEndLoc(), getContext());
        Operands.emplace_back(
            AArch64Operand::CreateImm(ImmSExpr, WidthOp.getStartLoc(),
                                      WidthOp.getEndLoc(), getContext()));
      }
    }
  } else if (NumOperands == 5) {
    // FIXME: Horrible hack to handle the BFI -> BFM, SBFIZ->SBFM, and
    // UBFIZ -> UBFM aliases.
    if (Tok == "bfi" || Tok == "sbfiz" || Tok == "ubfiz") {
      AArch64Operand &Op1 = static_cast<AArch64Operand &>(*Operands[1]);
      AArch64Operand &Op3 = static_cast<AArch64Operand &>(*Operands[3]);
      AArch64Operand &Op4 = static_cast<AArch64Operand &>(*Operands[4]);

      if (Op1.isScalarReg() && Op3.isImm() && Op4.isImm()) {
        const MCConstantExpr *Op3CE = dyn_cast<MCConstantExpr>(Op3.getImm());
        const MCConstantExpr *Op4CE = dyn_cast<MCConstantExpr>(Op4.getImm());

        if (Op3CE && Op4CE) {
          uint64_t Op3Val = Op3CE->getValue();
          uint64_t Op4Val = Op4CE->getValue();

          uint64_t RegWidth = 0;
          if (AArch64MCRegisterClasses[AArch64::GPR64allRegClassID].contains(
                  Op1.getReg()))
            RegWidth = 64;
          else
            RegWidth = 32;

          if (Op3Val >= RegWidth)
            return Error(Op3.getStartLoc(),
                         "expected integer in range [0, 31]");
          if (Op4Val < 1 || Op4Val > RegWidth)
            return Error(Op4.getStartLoc(),
                         "expected integer in range [1, 32]");

          uint64_t NewOp3Val = 0;
          if (RegWidth == 32)
            NewOp3Val = (32 - Op3Val) & 0x1f;
          else
            NewOp3Val = (64 - Op3Val) & 0x3f;

          uint64_t NewOp4Val = Op4Val - 1;

          if (NewOp3Val != 0 && NewOp4Val >= NewOp3Val)
            return Error(Op4.getStartLoc(),
                         "requested insert overflows register");

          const MCExpr *NewOp3 =
              MCConstantExpr::create(NewOp3Val, getContext());
          const MCExpr *NewOp4 =
              MCConstantExpr::create(NewOp4Val, getContext());
          Operands[3] = AArch64Operand::CreateImm(
              NewOp3, Op3.getStartLoc(), Op3.getEndLoc(), getContext());
          Operands[4] = AArch64Operand::CreateImm(
              NewOp4, Op4.getStartLoc(), Op4.getEndLoc(), getContext());
          if (Tok == "bfi")
            Operands[0] = AArch64Operand::CreateToken("bfm", Op.getStartLoc(),
                                                      getContext());
          else if (Tok == "sbfiz")
            Operands[0] = AArch64Operand::CreateToken("sbfm", Op.getStartLoc(),
                                                      getContext());
          else if (Tok == "ubfiz")
            Operands[0] = AArch64Operand::CreateToken("ubfm", Op.getStartLoc(),
                                                      getContext());
          else
            llvm_unreachable("No valid mnemonic for alias?");
        }
      }

      // FIXME: Horrible hack to handle the BFXIL->BFM, SBFX->SBFM, and
      // UBFX -> UBFM aliases.
    } else if (NumOperands == 5 &&
               (Tok == "bfxil" || Tok == "sbfx" || Tok == "ubfx")) {
      AArch64Operand &Op1 = static_cast<AArch64Operand &>(*Operands[1]);
      AArch64Operand &Op3 = static_cast<AArch64Operand &>(*Operands[3]);
      AArch64Operand &Op4 = static_cast<AArch64Operand &>(*Operands[4]);

      if (Op1.isScalarReg() && Op3.isImm() && Op4.isImm()) {
        const MCConstantExpr *Op3CE = dyn_cast<MCConstantExpr>(Op3.getImm());
        const MCConstantExpr *Op4CE = dyn_cast<MCConstantExpr>(Op4.getImm());

        if (Op3CE && Op4CE) {
          uint64_t Op3Val = Op3CE->getValue();
          uint64_t Op4Val = Op4CE->getValue();

          uint64_t RegWidth = 0;
          if (AArch64MCRegisterClasses[AArch64::GPR64allRegClassID].contains(
                  Op1.getReg()))
            RegWidth = 64;
          else
            RegWidth = 32;

          if (Op3Val >= RegWidth)
            return Error(Op3.getStartLoc(),
                         "expected integer in range [0, 31]");
          if (Op4Val < 1 || Op4Val > RegWidth)
            return Error(Op4.getStartLoc(),
                         "expected integer in range [1, 32]");

          uint64_t NewOp4Val = Op3Val + Op4Val - 1;

          if (NewOp4Val >= RegWidth || NewOp4Val < Op3Val)
            return Error(Op4.getStartLoc(),
                         "requested extract overflows register");

          const MCExpr *NewOp4 =
              MCConstantExpr::create(NewOp4Val, getContext());
          Operands[4] = AArch64Operand::CreateImm(
              NewOp4, Op4.getStartLoc(), Op4.getEndLoc(), getContext());
          if (Tok == "bfxil")
            Operands[0] = AArch64Operand::CreateToken("bfm", Op.getStartLoc(),
                                                      getContext());
          else if (Tok == "sbfx")
            Operands[0] = AArch64Operand::CreateToken("sbfm", Op.getStartLoc(),
                                                      getContext());
          else if (Tok == "ubfx")
            Operands[0] = AArch64Operand::CreateToken("ubfm", Op.getStartLoc(),
                                                      getContext());
          else
            llvm_unreachable("No valid mnemonic for alias?");
        }
      }
    }
  }

  // The Cyclone CPU and early successors didn't execute the zero-cycle zeroing
  // instruction for FP registers correctly in some rare circumstances. Convert
  // it to a safe instruction and warn (because silently changing someone's
  // assembly is rude).
  if (getSTI().hasFeature(AArch64::FeatureZCZeroingFPWorkaround) &&
      NumOperands == 4 && Tok == "movi") {
    AArch64Operand &Op1 = static_cast<AArch64Operand &>(*Operands[1]);
    AArch64Operand &Op2 = static_cast<AArch64Operand &>(*Operands[2]);
    AArch64Operand &Op3 = static_cast<AArch64Operand &>(*Operands[3]);
    if ((Op1.isToken() && Op2.isNeonVectorReg() && Op3.isImm()) ||
        (Op1.isNeonVectorReg() && Op2.isToken() && Op3.isImm())) {
      StringRef Suffix = Op1.isToken() ? Op1.getToken() : Op2.getToken();
      if (Suffix.lower() == ".2d" &&
          cast<MCConstantExpr>(Op3.getImm())->getValue() == 0) {
        Warning(IDLoc, "instruction movi.2d with immediate #0 may not function"
                " correctly on this CPU, converting to equivalent movi.16b");
        // Switch the suffix to .16b.
        unsigned Idx = Op1.isToken() ? 1 : 2;
        Operands[Idx] =
            AArch64Operand::CreateToken(".16b", IDLoc, getContext());
      }
    }
  }

  // FIXME: Horrible hack for sxtw and uxtw with Wn src and Xd dst operands.
  //        InstAlias can't quite handle this since the reg classes aren't
  //        subclasses.
  if (NumOperands == 3 && (Tok == "sxtw" || Tok == "uxtw")) {
    // The source register can be Wn here, but the matcher expects a
    // GPR64. Twiddle it here if necessary.
    AArch64Operand &Op = static_cast<AArch64Operand &>(*Operands[2]);
    if (Op.isScalarReg()) {
      MCRegister Reg = getXRegFromWReg(Op.getReg());
      Operands[2] = AArch64Operand::CreateReg(Reg, RegKind::Scalar,
                                              Op.getStartLoc(), Op.getEndLoc(),
                                              getContext());
    }
  }
  // FIXME: Likewise for sxt[bh] with a Xd dst operand
  else if (NumOperands == 3 && (Tok == "sxtb" || Tok == "sxth")) {
    AArch64Operand &Op = static_cast<AArch64Operand &>(*Operands[1]);
    if (Op.isScalarReg() &&
        AArch64MCRegisterClasses[AArch64::GPR64allRegClassID].contains(
            Op.getReg())) {
      // The source register can be Wn here, but the matcher expects a
      // GPR64. Twiddle it here if necessary.
      AArch64Operand &Op = static_cast<AArch64Operand &>(*Operands[2]);
      if (Op.isScalarReg()) {
        MCRegister Reg = getXRegFromWReg(Op.getReg());
        Operands[2] = AArch64Operand::CreateReg(Reg, RegKind::Scalar,
                                                Op.getStartLoc(),
                                                Op.getEndLoc(), getContext());
      }
    }
  }
  // FIXME: Likewise for uxt[bh] with a Xd dst operand
  else if (NumOperands == 3 && (Tok == "uxtb" || Tok == "uxth")) {
    AArch64Operand &Op = static_cast<AArch64Operand &>(*Operands[1]);
    if (Op.isScalarReg() &&
        AArch64MCRegisterClasses[AArch64::GPR64allRegClassID].contains(
            Op.getReg())) {
      // The source register can be Wn here, but the matcher expects a
      // GPR32. Twiddle it here if necessary.
      AArch64Operand &Op = static_cast<AArch64Operand &>(*Operands[1]);
      if (Op.isScalarReg()) {
        MCRegister Reg = getWRegFromXReg(Op.getReg());
        Operands[1] = AArch64Operand::CreateReg(Reg, RegKind::Scalar,
                                                Op.getStartLoc(),
                                                Op.getEndLoc(), getContext());
      }
    }
  }

  MCInst Inst;
  FeatureBitset MissingFeatures;
  // First try to match against the secondary set of tables containing the
  // short-form NEON instructions (e.g. "fadd.2s v0, v1, v2").
  unsigned MatchResult =
      MatchInstructionImpl(Operands, Inst, ErrorInfo, MissingFeatures,
                           MatchingInlineAsm, 1);

  // If that fails, try against the alternate table containing long-form NEON:
  // "fadd v0.2s, v1.2s, v2.2s"
  if (MatchResult != Match_Success) {
    // But first, save the short-form match result: we can use it in case the
    // long-form match also fails.
    auto ShortFormNEONErrorInfo = ErrorInfo;
    auto ShortFormNEONMatchResult = MatchResult;
    auto ShortFormNEONMissingFeatures = MissingFeatures;

    MatchResult =
        MatchInstructionImpl(Operands, Inst, ErrorInfo, MissingFeatures,
                             MatchingInlineAsm, 0);

    // Now, both matches failed, and the long-form match failed on the mnemonic
    // suffix token operand.  The short-form match failure is probably more
    // relevant: use it instead.
    if (MatchResult == Match_InvalidOperand && ErrorInfo == 1 &&
        Operands.size() > 1 && ((AArch64Operand &)*Operands[1]).isToken() &&
        ((AArch64Operand &)*Operands[1]).isTokenSuffix()) {
      MatchResult = ShortFormNEONMatchResult;
      ErrorInfo = ShortFormNEONErrorInfo;
      MissingFeatures = ShortFormNEONMissingFeatures;
    }
  }

  switch (MatchResult) {
  case Match_Success: {
    // Perform range checking and other semantic validations
    SmallVector<SMLoc, 8> OperandLocs;
    NumOperands = Operands.size();
    for (unsigned i = 1; i < NumOperands; ++i)
      OperandLocs.push_back(Operands[i]->getStartLoc());
    if (validateInstruction(Inst, IDLoc, OperandLocs))
      return true;

    Inst.setLoc(IDLoc);
    Out.emitInstruction(Inst, getSTI());
    return false;
  }
  case Match_MissingFeature: {
    assert(MissingFeatures.any() && "Unknown missing feature!");
    // Special case the error message for the very common case where only
    // a single subtarget feature is missing (neon, e.g.).
    std::string Msg = "instruction requires:";
    for (unsigned i = 0, e = MissingFeatures.size(); i != e; ++i) {
      if (MissingFeatures[i]) {
        Msg += " ";
        Msg += getSubtargetFeatureName(i);
      }
    }
    return Error(IDLoc, Msg);
  }
  case Match_MnemonicFail:
    return showMatchError(IDLoc, MatchResult, ErrorInfo, Operands);
  case Match_InvalidOperand: {
    SMLoc ErrorLoc = IDLoc;

    if (ErrorInfo != ~0ULL) {
      if (ErrorInfo >= Operands.size())
        return Error(IDLoc, "too few operands for instruction",
                     SMRange(IDLoc, getTok().getLoc()));

      ErrorLoc = ((AArch64Operand &)*Operands[ErrorInfo]).getStartLoc();
      if (ErrorLoc == SMLoc())
        ErrorLoc = IDLoc;
    }
    // If the match failed on a suffix token operand, tweak the diagnostic
    // accordingly.
    if (((AArch64Operand &)*Operands[ErrorInfo]).isToken() &&
        ((AArch64Operand &)*Operands[ErrorInfo]).isTokenSuffix())
      MatchResult = Match_InvalidSuffix;

    return showMatchError(ErrorLoc, MatchResult, ErrorInfo, Operands);
  }
  case Match_InvalidTiedOperand:
  case Match_InvalidMemoryIndexed1:
  case Match_InvalidMemoryIndexed2:
  case Match_InvalidMemoryIndexed4:
  case Match_InvalidMemoryIndexed8:
  case Match_InvalidMemoryIndexed16:
  case Match_InvalidCondCode:
  case Match_AddSubLSLImm3ShiftLarge:
  case Match_AddSubRegExtendSmall:
  case Match_AddSubRegExtendLarge:
  case Match_AddSubSecondSource:
  case Match_LogicalSecondSource:
  case Match_AddSubRegShift32:
  case Match_AddSubRegShift64:
  case Match_InvalidMovImm32Shift:
  case Match_InvalidMovImm64Shift:
  case Match_InvalidFPImm:
  case Match_InvalidMemoryWExtend8:
  case Match_InvalidMemoryWExtend16:
  case Match_InvalidMemoryWExtend32:
  case Match_InvalidMemoryWExtend64:
  case Match_InvalidMemoryWExtend128:
  case Match_InvalidMemoryXExtend8:
  case Match_InvalidMemoryXExtend16:
  case Match_InvalidMemoryXExtend32:
  case Match_InvalidMemoryXExtend64:
  case Match_InvalidMemoryXExtend128:
  case Match_InvalidMemoryIndexed1SImm4:
  case Match_InvalidMemoryIndexed2SImm4:
  case Match_InvalidMemoryIndexed3SImm4:
  case Match_InvalidMemoryIndexed4SImm4:
  case Match_InvalidMemoryIndexed1SImm6:
  case Match_InvalidMemoryIndexed16SImm4:
  case Match_InvalidMemoryIndexed32SImm4:
  case Match_InvalidMemoryIndexed4SImm7:
  case Match_InvalidMemoryIndexed8SImm7:
  case Match_InvalidMemoryIndexed16SImm7:
  case Match_InvalidMemoryIndexed8UImm5:
  case Match_InvalidMemoryIndexed8UImm3:
  case Match_InvalidMemoryIndexed4UImm5:
  case Match_InvalidMemoryIndexed2UImm5:
  case Match_InvalidMemoryIndexed1UImm6:
  case Match_InvalidMemoryIndexed2UImm6:
  case Match_InvalidMemoryIndexed4UImm6:
  case Match_InvalidMemoryIndexed8UImm6:
  case Match_InvalidMemoryIndexed16UImm6:
  case Match_InvalidMemoryIndexedSImm6:
  case Match_InvalidMemoryIndexedSImm5:
  case Match_InvalidMemoryIndexedSImm8:
  case Match_InvalidMemoryIndexedSImm9:
  case Match_InvalidMemoryIndexed16SImm9:
  case Match_InvalidMemoryIndexed8SImm10:
  case Match_InvalidImm0_0:
  case Match_InvalidImm0_1:
  case Match_InvalidImm0_3:
  case Match_InvalidImm0_7:
  case Match_InvalidImm0_15:
  case Match_InvalidImm0_31:
  case Match_InvalidImm0_63:
  case Match_InvalidImm0_127:
  case Match_InvalidImm0_255:
  case Match_InvalidImm0_65535:
  case Match_InvalidImm1_8:
  case Match_InvalidImm1_16:
  case Match_InvalidImm1_32:
  case Match_InvalidImm1_64:
  case Match_InvalidImmM1_62:
  case Match_InvalidMemoryIndexedRange2UImm0:
  case Match_InvalidMemoryIndexedRange2UImm1:
  case Match_InvalidMemoryIndexedRange2UImm2:
  case Match_InvalidMemoryIndexedRange2UImm3:
  case Match_InvalidMemoryIndexedRange4UImm0:
  case Match_InvalidMemoryIndexedRange4UImm1:
  case Match_InvalidMemoryIndexedRange4UImm2:
  case Match_InvalidSVEAddSubImm8:
  case Match_InvalidSVEAddSubImm16:
  case Match_InvalidSVEAddSubImm32:
  case Match_InvalidSVEAddSubImm64:
  case Match_InvalidSVECpyImm8:
  case Match_InvalidSVECpyImm16:
  case Match_InvalidSVECpyImm32:
  case Match_InvalidSVECpyImm64:
  case Match_InvalidIndexRange0_0:
  case Match_InvalidIndexRange1_1:
  case Match_InvalidIndexRange0_15:
  case Match_InvalidIndexRange0_7:
  case Match_InvalidIndexRange0_3:
  case Match_InvalidIndexRange0_1:
  case Match_InvalidSVEIndexRange0_63:
  case Match_InvalidSVEIndexRange0_31:
  case Match_InvalidSVEIndexRange0_15:
  case Match_InvalidSVEIndexRange0_7:
  case Match_InvalidSVEIndexRange0_3:
  case Match_InvalidLabel:
  case Match_InvalidComplexRotationEven:
  case Match_InvalidComplexRotationOdd:
  case Match_InvalidGPR64shifted8:
  case Match_InvalidGPR64shifted16:
  case Match_InvalidGPR64shifted32:
  case Match_InvalidGPR64shifted64:
  case Match_InvalidGPR64shifted128:
  case Match_InvalidGPR64NoXZRshifted8:
  case Match_InvalidGPR64NoXZRshifted16:
  case Match_InvalidGPR64NoXZRshifted32:
  case Match_InvalidGPR64NoXZRshifted64:
  case Match_InvalidGPR64NoXZRshifted128:
  case Match_InvalidZPR32UXTW8:
  case Match_InvalidZPR32UXTW16:
  case Match_InvalidZPR32UXTW32:
  case Match_InvalidZPR32UXTW64:
  case Match_InvalidZPR32SXTW8:
  case Match_InvalidZPR32SXTW16:
  case Match_InvalidZPR32SXTW32:
  case Match_InvalidZPR32SXTW64:
  case Match_InvalidZPR64UXTW8:
  case Match_InvalidZPR64SXTW8:
  case Match_InvalidZPR64UXTW16:
  case Match_InvalidZPR64SXTW16:
  case Match_InvalidZPR64UXTW32:
  case Match_InvalidZPR64SXTW32:
  case Match_InvalidZPR64UXTW64:
  case Match_InvalidZPR64SXTW64:
  case Match_InvalidZPR32LSL8:
  case Match_InvalidZPR32LSL16:
  case Match_InvalidZPR32LSL32:
  case Match_InvalidZPR32LSL64:
  case Match_InvalidZPR64LSL8:
  case Match_InvalidZPR64LSL16:
  case Match_InvalidZPR64LSL32:
  case Match_InvalidZPR64LSL64:
  case Match_InvalidZPR0:
  case Match_InvalidZPR8:
  case Match_InvalidZPR16:
  case Match_InvalidZPR32:
  case Match_InvalidZPR64:
  case Match_InvalidZPR128:
  case Match_InvalidZPR_3b8:
  case Match_InvalidZPR_3b16:
  case Match_InvalidZPR_3b32:
  case Match_InvalidZPR_4b8:
  case Match_InvalidZPR_4b16:
  case Match_InvalidZPR_4b32:
  case Match_InvalidZPR_4b64:
  case Match_InvalidSVEPPRorPNRAnyReg:
  case Match_InvalidSVEPPRorPNRBReg:
  case Match_InvalidSVEPredicateAnyReg:
  case Match_InvalidSVEPattern:
  case Match_InvalidSVEVecLenSpecifier:
  case Match_InvalidSVEPredicateBReg:
  case Match_InvalidSVEPredicateHReg:
  case Match_InvalidSVEPredicateSReg:
  case Match_InvalidSVEPredicateDReg:
  case Match_InvalidSVEPredicate3bAnyReg:
  case Match_InvalidSVEPNPredicateB_p8to15Reg:
  case Match_InvalidSVEPNPredicateH_p8to15Reg:
  case Match_InvalidSVEPNPredicateS_p8to15Reg:
  case Match_InvalidSVEPNPredicateD_p8to15Reg:
  case Match_InvalidSVEPNPredicateAny_p8to15Reg:
  case Match_InvalidSVEPNPredicateBReg:
  case Match_InvalidSVEPNPredicateHReg:
  case Match_InvalidSVEPNPredicateSReg:
  case Match_InvalidSVEPNPredicateDReg:
  case Match_InvalidSVEPredicateListMul2x8:
  case Match_InvalidSVEPredicateListMul2x16:
  case Match_InvalidSVEPredicateListMul2x32:
  case Match_InvalidSVEPredicateListMul2x64:
  case Match_InvalidSVEExactFPImmOperandHalfOne:
  case Match_InvalidSVEExactFPImmOperandHalfTwo:
  case Match_InvalidSVEExactFPImmOperandZeroOne:
  case Match_InvalidMatrixTile16:
  case Match_InvalidMatrixTile32:
  case Match_InvalidMatrixTile64:
  case Match_InvalidMatrix:
  case Match_InvalidMatrix8:
  case Match_InvalidMatrix16:
  case Match_InvalidMatrix32:
  case Match_InvalidMatrix64:
  case Match_InvalidMatrixTileVectorH8:
  case Match_InvalidMatrixTileVectorH16:
  case Match_InvalidMatrixTileVectorH32:
  case Match_InvalidMatrixTileVectorH64:
  case Match_InvalidMatrixTileVectorH128:
  case Match_InvalidMatrixTileVectorV8:
  case Match_InvalidMatrixTileVectorV16:
  case Match_InvalidMatrixTileVectorV32:
  case Match_InvalidMatrixTileVectorV64:
  case Match_InvalidMatrixTileVectorV128:
  case Match_InvalidSVCR:
  case Match_InvalidMatrixIndexGPR32_12_15:
  case Match_InvalidMatrixIndexGPR32_8_11:
  case Match_InvalidLookupTable:
  case Match_InvalidZPRMul2_Lo8:
  case Match_InvalidZPRMul2_Hi8:
  case Match_InvalidZPRMul2_Lo16:
  case Match_InvalidZPRMul2_Hi16:
  case Match_InvalidZPRMul2_Lo32:
  case Match_InvalidZPRMul2_Hi32:
  case Match_InvalidZPRMul2_Lo64:
  case Match_InvalidZPRMul2_Hi64:
  case Match_InvalidZPR_K0:
  case Match_InvalidSVEVectorList2x8Mul2:
  case Match_InvalidSVEVectorList2x16Mul2:
  case Match_InvalidSVEVectorList2x32Mul2:
  case Match_InvalidSVEVectorList2x64Mul2:
  case Match_InvalidSVEVectorList2x128Mul2:
  case Match_InvalidSVEVectorList4x8Mul4:
  case Match_InvalidSVEVectorList4x16Mul4:
  case Match_InvalidSVEVectorList4x32Mul4:
  case Match_InvalidSVEVectorList4x64Mul4:
  case Match_InvalidSVEVectorList4x128Mul4:
  case Match_InvalidSVEVectorList2x8Mul2_Lo:
  case Match_InvalidSVEVectorList2x16Mul2_Lo:
  case Match_InvalidSVEVectorList2x32Mul2_Lo:
  case Match_InvalidSVEVectorList2x64Mul2_Lo:
  case Match_InvalidSVEVectorList2x8Mul2_Hi:
  case Match_InvalidSVEVectorList2x16Mul2_Hi:
  case Match_InvalidSVEVectorList2x32Mul2_Hi:
  case Match_InvalidSVEVectorList2x64Mul2_Hi:
  case Match_InvalidSVEVectorListStrided2x8:
  case Match_InvalidSVEVectorListStrided2x16:
  case Match_InvalidSVEVectorListStrided2x32:
  case Match_InvalidSVEVectorListStrided2x64:
  case Match_InvalidSVEVectorListStrided4x8:
  case Match_InvalidSVEVectorListStrided4x16:
  case Match_InvalidSVEVectorListStrided4x32:
  case Match_InvalidSVEVectorListStrided4x64:
  case Match_MSR:
  case Match_MRS: {
    if (ErrorInfo >= Operands.size())
      return Error(IDLoc, "too few operands for instruction", SMRange(IDLoc, (*Operands.back()).getEndLoc()));
    // Any time we get here, there's nothing fancy to do. Just get the
    // operand SMLoc and display the diagnostic.
    SMLoc ErrorLoc = ((AArch64Operand &)*Operands[ErrorInfo]).getStartLoc();
    if (ErrorLoc == SMLoc())
      ErrorLoc = IDLoc;
    return showMatchError(ErrorLoc, MatchResult, ErrorInfo, Operands);
  }
  }

  llvm_unreachable("Implement any new match types added!");
}

/// ParseDirective parses the arm specific directives
bool AArch64AsmParser::ParseDirective(AsmToken DirectiveID) {
  const MCContext::Environment Format = getContext().getObjectFileType();
  bool IsMachO = Format == MCContext::IsMachO;
  bool IsCOFF = Format == MCContext::IsCOFF;

  auto IDVal = DirectiveID.getIdentifier().lower();
  SMLoc Loc = DirectiveID.getLoc();
  if (IDVal == ".arch")
    parseDirectiveArch(Loc);
  else if (IDVal == ".cpu")
    parseDirectiveCPU(Loc);
  else if (IDVal == ".tlsdesccall")
    parseDirectiveTLSDescCall(Loc);
  else if (IDVal == ".ltorg" || IDVal == ".pool")
    parseDirectiveLtorg(Loc);
  else if (IDVal == ".unreq")
    parseDirectiveUnreq(Loc);
  else if (IDVal == ".inst")
    parseDirectiveInst(Loc);
  else if (IDVal == ".cfi_negate_ra_state")
    parseDirectiveCFINegateRAState();
  else if (IDVal == ".cfi_negate_ra_state_with_pc")
    parseDirectiveCFINegateRAStateWithPC();
  else if (IDVal == ".cfi_b_key_frame")
    parseDirectiveCFIBKeyFrame();
  else if (IDVal == ".cfi_mte_tagged_frame")
    parseDirectiveCFIMTETaggedFrame();
  else if (IDVal == ".arch_extension")
    parseDirectiveArchExtension(Loc);
  else if (IDVal == ".variant_pcs")
    parseDirectiveVariantPCS(Loc);
  else if (IsMachO) {
    if (IDVal == MCLOHDirectiveName())
      parseDirectiveLOH(IDVal, Loc);
    else
      return true;
  } else if (IsCOFF) {
    if (IDVal == ".seh_stackalloc")
      parseDirectiveSEHAllocStack(Loc);
    else if (IDVal == ".seh_endprologue")
      parseDirectiveSEHPrologEnd(Loc);
    else if (IDVal == ".seh_save_r19r20_x")
      parseDirectiveSEHSaveR19R20X(Loc);
    else if (IDVal == ".seh_save_fplr")
      parseDirectiveSEHSaveFPLR(Loc);
    else if (IDVal == ".seh_save_fplr_x")
      parseDirectiveSEHSaveFPLRX(Loc);
    else if (IDVal == ".seh_save_reg")
      parseDirectiveSEHSaveReg(Loc);
    else if (IDVal == ".seh_save_reg_x")
      parseDirectiveSEHSaveRegX(Loc);
    else if (IDVal == ".seh_save_regp")
      parseDirectiveSEHSaveRegP(Loc);
    else if (IDVal == ".seh_save_regp_x")
      parseDirectiveSEHSaveRegPX(Loc);
    else if (IDVal == ".seh_save_lrpair")
      parseDirectiveSEHSaveLRPair(Loc);
    else if (IDVal == ".seh_save_freg")
      parseDirectiveSEHSaveFReg(Loc);
    else if (IDVal == ".seh_save_freg_x")
      parseDirectiveSEHSaveFRegX(Loc);
    else if (IDVal == ".seh_save_fregp")
      parseDirectiveSEHSaveFRegP(Loc);
    else if (IDVal == ".seh_save_fregp_x")
      parseDirectiveSEHSaveFRegPX(Loc);
    else if (IDVal == ".seh_set_fp")
      parseDirectiveSEHSetFP(Loc);
    else if (IDVal == ".seh_add_fp")
      parseDirectiveSEHAddFP(Loc);
    else if (IDVal == ".seh_nop")
      parseDirectiveSEHNop(Loc);
    else if (IDVal == ".seh_save_next")
      parseDirectiveSEHSaveNext(Loc);
    else if (IDVal == ".seh_startepilogue")
      parseDirectiveSEHEpilogStart(Loc);
    else if (IDVal == ".seh_endepilogue")
      parseDirectiveSEHEpilogEnd(Loc);
    else if (IDVal == ".seh_trap_frame")
      parseDirectiveSEHTrapFrame(Loc);
    else if (IDVal == ".seh_pushframe")
      parseDirectiveSEHMachineFrame(Loc);
    else if (IDVal == ".seh_context")
      parseDirectiveSEHContext(Loc);
    else if (IDVal == ".seh_ec_context")
      parseDirectiveSEHECContext(Loc);
    else if (IDVal == ".seh_clear_unwound_to_call")
      parseDirectiveSEHClearUnwoundToCall(Loc);
    else if (IDVal == ".seh_pac_sign_lr")
      parseDirectiveSEHPACSignLR(Loc);
    else if (IDVal == ".seh_save_any_reg")
      parseDirectiveSEHSaveAnyReg(Loc, false, false);
    else if (IDVal == ".seh_save_any_reg_p")
      parseDirectiveSEHSaveAnyReg(Loc, true, false);
    else if (IDVal == ".seh_save_any_reg_x")
      parseDirectiveSEHSaveAnyReg(Loc, false, true);
    else if (IDVal == ".seh_save_any_reg_px")
      parseDirectiveSEHSaveAnyReg(Loc, true, true);
    else
      return true;
  } else
    return true;
  return false;
}

static void ExpandCryptoAEK(const AArch64::ArchInfo &ArchInfo,
                            SmallVector<StringRef, 4> &RequestedExtensions) {
  const bool NoCrypto = llvm::is_contained(RequestedExtensions, "nocrypto");
  const bool Crypto = llvm::is_contained(RequestedExtensions, "crypto");

  if (!NoCrypto && Crypto) {
    // Map 'generic' (and others) to sha2 and aes, because
    // that was the traditional meaning of crypto.
    if (ArchInfo == AArch64::ARMV8_1A || ArchInfo == AArch64::ARMV8_2A ||
        ArchInfo == AArch64::ARMV8_3A) {
      RequestedExtensions.push_back("sha2");
      RequestedExtensions.push_back("aes");
    }
    if (ArchInfo == AArch64::ARMV8_4A || ArchInfo == AArch64::ARMV8_5A ||
        ArchInfo == AArch64::ARMV8_6A || ArchInfo == AArch64::ARMV8_7A ||
        ArchInfo == AArch64::ARMV8_8A || ArchInfo == AArch64::ARMV8_9A ||
        ArchInfo == AArch64::ARMV9A || ArchInfo == AArch64::ARMV9_1A ||
        ArchInfo == AArch64::ARMV9_2A || ArchInfo == AArch64::ARMV9_3A ||
        ArchInfo == AArch64::ARMV9_4A || ArchInfo == AArch64::ARMV8R) {
      RequestedExtensions.push_back("sm4");
      RequestedExtensions.push_back("sha3");
      RequestedExtensions.push_back("sha2");
      RequestedExtensions.push_back("aes");
    }
  } else if (NoCrypto) {
    // Map 'generic' (and others) to sha2 and aes, because
    // that was the traditional meaning of crypto.
    if (ArchInfo == AArch64::ARMV8_1A || ArchInfo == AArch64::ARMV8_2A ||
        ArchInfo == AArch64::ARMV8_3A) {
      RequestedExtensions.push_back("nosha2");
      RequestedExtensions.push_back("noaes");
    }
    if (ArchInfo == AArch64::ARMV8_4A || ArchInfo == AArch64::ARMV8_5A ||
        ArchInfo == AArch64::ARMV8_6A || ArchInfo == AArch64::ARMV8_7A ||
        ArchInfo == AArch64::ARMV8_8A || ArchInfo == AArch64::ARMV8_9A ||
        ArchInfo == AArch64::ARMV9A || ArchInfo == AArch64::ARMV9_1A ||
        ArchInfo == AArch64::ARMV9_2A || ArchInfo == AArch64::ARMV9_3A ||
        ArchInfo == AArch64::ARMV9_4A) {
      RequestedExtensions.push_back("nosm4");
      RequestedExtensions.push_back("nosha3");
      RequestedExtensions.push_back("nosha2");
      RequestedExtensions.push_back("noaes");
    }
  }
}

static SMLoc incrementLoc(SMLoc L, int Offset) {
  return SMLoc::getFromPointer(L.getPointer() + Offset);
}

/// parseDirectiveArch
///   ::= .arch token
bool AArch64AsmParser::parseDirectiveArch(SMLoc L) {
  SMLoc CurLoc = getLoc();

  StringRef Arch, ExtensionString;
  std::tie(Arch, ExtensionString) =
      getParser().parseStringToEndOfStatement().trim().split('+');

  const AArch64::ArchInfo *ArchInfo = AArch64::parseArch(Arch);
  if (!ArchInfo)
    return Error(CurLoc, "unknown arch name");

  if (parseToken(AsmToken::EndOfStatement))
    return true;

  // Get the architecture and extension features.
  std::vector<StringRef> AArch64Features;
  AArch64Features.push_back(ArchInfo->ArchFeature);
  AArch64::getExtensionFeatures(ArchInfo->DefaultExts, AArch64Features);

  MCSubtargetInfo &STI = copySTI();
  std::vector<std::string> ArchFeatures(AArch64Features.begin(), AArch64Features.end());
  STI.setDefaultFeatures("generic", /*TuneCPU*/ "generic",
                         join(ArchFeatures.begin(), ArchFeatures.end(), ","));

  SmallVector<StringRef, 4> RequestedExtensions;
  if (!ExtensionString.empty())
    ExtensionString.split(RequestedExtensions, '+');

  ExpandCryptoAEK(*ArchInfo, RequestedExtensions);
  CurLoc = incrementLoc(CurLoc, Arch.size());

  for (auto Name : RequestedExtensions) {
    // Advance source location past '+'.
    CurLoc = incrementLoc(CurLoc, 1);

    bool EnableFeature = !Name.consume_front_insensitive("no");

    auto It = llvm::find_if(ExtensionMap, [&Name](const auto &Extension) {
      return Extension.Name == Name;
    });

    if (It == std::end(ExtensionMap))
      return Error(CurLoc, "unsupported architectural extension: " + Name);

    if (EnableFeature)
      STI.SetFeatureBitsTransitively(It->Features);
    else
      STI.ClearFeatureBitsTransitively(It->Features);
    CurLoc = incrementLoc(CurLoc, Name.size());
  }
  FeatureBitset Features = ComputeAvailableFeatures(STI.getFeatureBits());
  setAvailableFeatures(Features);
  return false;
}

/// parseDirectiveArchExtension
///   ::= .arch_extension [no]feature
bool AArch64AsmParser::parseDirectiveArchExtension(SMLoc L) {
  SMLoc ExtLoc = getLoc();

  StringRef Name = getParser().parseStringToEndOfStatement().trim();

  if (parseEOL())
    return true;

  bool EnableFeature = true;
  if (Name.starts_with_insensitive("no")) {
    EnableFeature = false;
    Name = Name.substr(2);
  }

  auto It = llvm::find_if(ExtensionMap, [&Name](const auto &Extension) {
    return Extension.Name == Name;
  });

  if (It == std::end(ExtensionMap))
    return Error(ExtLoc, "unsupported architectural extension: " + Name);

  MCSubtargetInfo &STI = copySTI();
  if (EnableFeature)
    STI.SetFeatureBitsTransitively(It->Features);
  else
    STI.ClearFeatureBitsTransitively(It->Features);
  FeatureBitset Features = ComputeAvailableFeatures(STI.getFeatureBits());
  setAvailableFeatures(Features);
  return false;
}

/// parseDirectiveCPU
///   ::= .cpu id
bool AArch64AsmParser::parseDirectiveCPU(SMLoc L) {
  SMLoc CurLoc = getLoc();

  StringRef CPU, ExtensionString;
  std::tie(CPU, ExtensionString) =
      getParser().parseStringToEndOfStatement().trim().split('+');

  if (parseToken(AsmToken::EndOfStatement))
    return true;

  SmallVector<StringRef, 4> RequestedExtensions;
  if (!ExtensionString.empty())
    ExtensionString.split(RequestedExtensions, '+');

  const llvm::AArch64::ArchInfo *CpuArch = llvm::AArch64::getArchForCpu(CPU);
  if (!CpuArch) {
    Error(CurLoc, "unknown CPU name");
    return false;
  }
  ExpandCryptoAEK(*CpuArch, RequestedExtensions);

  MCSubtargetInfo &STI = copySTI();
  STI.setDefaultFeatures(CPU, /*TuneCPU*/ CPU, "");
  CurLoc = incrementLoc(CurLoc, CPU.size());

  for (auto Name : RequestedExtensions) {
    // Advance source location past '+'.
    CurLoc = incrementLoc(CurLoc, 1);

    bool EnableFeature = !Name.consume_front_insensitive("no");

    auto It = llvm::find_if(ExtensionMap, [&Name](const auto &Extension) {
      return Extension.Name == Name;
    });

    if (It == std::end(ExtensionMap))
      return Error(CurLoc, "unsupported architectural extension: " + Name);

    if (EnableFeature)
      STI.SetFeatureBitsTransitively(It->Features);
    else
      STI.ClearFeatureBitsTransitively(It->Features);
    CurLoc = incrementLoc(CurLoc, Name.size());
  }
  FeatureBitset Features = ComputeAvailableFeatures(STI.getFeatureBits());
  setAvailableFeatures(Features);
  return false;
}

/// parseDirectiveInst
///  ::= .inst opcode [, ...]
bool AArch64AsmParser::parseDirectiveInst(SMLoc Loc) {
  if (getLexer().is(AsmToken::EndOfStatement))
    return Error(Loc, "expected expression following '.inst' directive");

  auto parseOp = [&]() -> bool {
    SMLoc L = getLoc();
    const MCExpr *Expr = nullptr;
    if (check(getParser().parseExpression(Expr), L, "expected expression"))
      return true;
    const MCConstantExpr *Value = dyn_cast_or_null<MCConstantExpr>(Expr);
    if (check(!Value, L, "expected constant expression"))
      return true;
    getTargetStreamer().emitInst(Value->getValue());
    return false;
  };

  return parseMany(parseOp);
}

// parseDirectiveTLSDescCall:
//   ::= .tlsdesccall symbol
bool AArch64AsmParser::parseDirectiveTLSDescCall(SMLoc L) {
  StringRef Name;
  if (check(getParser().parseIdentifier(Name), L, "expected symbol") ||
      parseToken(AsmToken::EndOfStatement))
    return true;

  MCSymbol *Sym = getContext().getOrCreateSymbol(Name);
  const MCExpr *Expr = MCSymbolRefExpr::create(Sym, getContext());
  Expr = AArch64MCExpr::create(Expr, AArch64MCExpr::VK_TLSDESC, getContext());

  MCInst Inst;
  Inst.setOpcode(AArch64::TLSDESCCALL);
  Inst.addOperand(MCOperand::createExpr(Expr));

  getParser().getStreamer().emitInstruction(Inst, getSTI());
  return false;
}

/// ::= .loh <lohName | lohId> label1, ..., labelN
/// The number of arguments depends on the loh identifier.
bool AArch64AsmParser::parseDirectiveLOH(StringRef IDVal, SMLoc Loc) {
  MCLOHType Kind;
  if (getTok().isNot(AsmToken::Identifier)) {
    if (getTok().isNot(AsmToken::Integer))
      return TokError("expected an identifier or a number in directive");
    // We successfully get a numeric value for the identifier.
    // Check if it is valid.
    int64_t Id = getTok().getIntVal();
    if (Id <= -1U && !isValidMCLOHType(Id))
      return TokError("invalid numeric identifier in directive");
    Kind = (MCLOHType)Id;
  } else {
    StringRef Name = getTok().getIdentifier();
    // We successfully parse an identifier.
    // Check if it is a recognized one.
    int Id = MCLOHNameToId(Name);

    if (Id == -1)
      return TokError("invalid identifier in directive");
    Kind = (MCLOHType)Id;
  }
  // Consume the identifier.
  Lex();
  // Get the number of arguments of this LOH.
  int NbArgs = MCLOHIdToNbArgs(Kind);

  assert(NbArgs != -1 && "Invalid number of arguments");

  SmallVector<MCSymbol *, 3> Args;
  for (int Idx = 0; Idx < NbArgs; ++Idx) {
    StringRef Name;
    if (getParser().parseIdentifier(Name))
      return TokError("expected identifier in directive");
    Args.push_back(getContext().getOrCreateSymbol(Name));

    if (Idx + 1 == NbArgs)
      break;
    if (parseComma())
      return true;
  }
  if (parseEOL())
    return true;

  getStreamer().emitLOHDirective((MCLOHType)Kind, Args);
  return false;
}

/// parseDirectiveLtorg
///  ::= .ltorg | .pool
bool AArch64AsmParser::parseDirectiveLtorg(SMLoc L) {
  if (parseEOL())
    return true;
  getTargetStreamer().emitCurrentConstantPool();
  return false;
}

/// parseDirectiveReq
///  ::= name .req registername
bool AArch64AsmParser::parseDirectiveReq(StringRef Name, SMLoc L) {
  Lex(); // Eat the '.req' token.
  SMLoc SRegLoc = getLoc();
  RegKind RegisterKind = RegKind::Scalar;
  MCRegister RegNum;
  ParseStatus ParseRes = tryParseScalarRegister(RegNum);

  if (!ParseRes.isSuccess()) {
    StringRef Kind;
    RegisterKind = RegKind::NeonVector;
    ParseRes = tryParseVectorRegister(RegNum, Kind, RegKind::NeonVector);

    if (ParseRes.isFailure())
      return true;

    if (ParseRes.isSuccess() && !Kind.empty())
      return Error(SRegLoc, "vector register without type specifier expected");
  }

  if (!ParseRes.isSuccess()) {
    StringRef Kind;
    RegisterKind = RegKind::SVEDataVector;
    ParseRes =
        tryParseVectorRegister(RegNum, Kind, RegKind::SVEDataVector);

    if (ParseRes.isFailure())
      return true;

    if (ParseRes.isSuccess() && !Kind.empty())
      return Error(SRegLoc,
                   "sve vector register without type specifier expected");
  }

  if (!ParseRes.isSuccess()) {
    StringRef Kind;
    RegisterKind = RegKind::SVEPredicateVector;
    ParseRes = tryParseVectorRegister(RegNum, Kind, RegKind::SVEPredicateVector);

    if (ParseRes.isFailure())
      return true;

    if (ParseRes.isSuccess() && !Kind.empty())
      return Error(SRegLoc,
                   "sve predicate register without type specifier expected");
  }

  if (!ParseRes.isSuccess())
    return Error(SRegLoc, "register name or alias expected");

  // Shouldn't be anything else.
  if (parseEOL())
    return true;

  auto pair = std::make_pair(RegisterKind, (unsigned) RegNum);
  if (RegisterReqs.insert(std::make_pair(Name, pair)).first->second != pair)
    Warning(L, "ignoring redefinition of register alias '" + Name + "'");

  return false;
}

/// parseDirectiveUneq
///  ::= .unreq registername
bool AArch64AsmParser::parseDirectiveUnreq(SMLoc L) {
  if (getTok().isNot(AsmToken::Identifier))
    return TokError("unexpected input in .unreq directive.");
  RegisterReqs.erase(getTok().getIdentifier().lower());
  Lex(); // Eat the identifier.
  return parseToken(AsmToken::EndOfStatement);
}

bool AArch64AsmParser::parseDirectiveCFINegateRAState() {
  if (parseEOL())
    return true;
  getStreamer().emitCFINegateRAState();
  return false;
}

bool AArch64AsmParser::parseDirectiveCFINegateRAStateWithPC() {
  if (parseEOL())
    return true;
  getStreamer().emitCFINegateRAStateWithPC();
  return false;
}

/// parseDirectiveCFIBKeyFrame
/// ::= .cfi_b_key
bool AArch64AsmParser::parseDirectiveCFIBKeyFrame() {
  if (parseEOL())
    return true;
  getStreamer().emitCFIBKeyFrame();
  return false;
}

/// parseDirectiveCFIMTETaggedFrame
/// ::= .cfi_mte_tagged_frame
bool AArch64AsmParser::parseDirectiveCFIMTETaggedFrame() {
  if (parseEOL())
    return true;
  getStreamer().emitCFIMTETaggedFrame();
  return false;
}

/// parseDirectiveVariantPCS
/// ::= .variant_pcs symbolname
bool AArch64AsmParser::parseDirectiveVariantPCS(SMLoc L) {
  StringRef Name;
  if (getParser().parseIdentifier(Name))
    return TokError("expected symbol name");
  if (parseEOL())
    return true;
  getTargetStreamer().emitDirectiveVariantPCS(
      getContext().getOrCreateSymbol(Name));
  return false;
}

/// parseDirectiveSEHAllocStack
/// ::= .seh_stackalloc
bool AArch64AsmParser::parseDirectiveSEHAllocStack(SMLoc L) {
  int64_t Size;
  if (parseImmExpr(Size))
    return true;
  getTargetStreamer().emitARM64WinCFIAllocStack(Size);
  return false;
}

/// parseDirectiveSEHPrologEnd
/// ::= .seh_endprologue
bool AArch64AsmParser::parseDirectiveSEHPrologEnd(SMLoc L) {
  getTargetStreamer().emitARM64WinCFIPrologEnd();
  return false;
}

/// parseDirectiveSEHSaveR19R20X
/// ::= .seh_save_r19r20_x
bool AArch64AsmParser::parseDirectiveSEHSaveR19R20X(SMLoc L) {
  int64_t Offset;
  if (parseImmExpr(Offset))
    return true;
  getTargetStreamer().emitARM64WinCFISaveR19R20X(Offset);
  return false;
}

/// parseDirectiveSEHSaveFPLR
/// ::= .seh_save_fplr
bool AArch64AsmParser::parseDirectiveSEHSaveFPLR(SMLoc L) {
  int64_t Offset;
  if (parseImmExpr(Offset))
    return true;
  getTargetStreamer().emitARM64WinCFISaveFPLR(Offset);
  return false;
}

/// parseDirectiveSEHSaveFPLRX
/// ::= .seh_save_fplr_x
bool AArch64AsmParser::parseDirectiveSEHSaveFPLRX(SMLoc L) {
  int64_t Offset;
  if (parseImmExpr(Offset))
    return true;
  getTargetStreamer().emitARM64WinCFISaveFPLRX(Offset);
  return false;
}

/// parseDirectiveSEHSaveReg
/// ::= .seh_save_reg
bool AArch64AsmParser::parseDirectiveSEHSaveReg(SMLoc L) {
  unsigned Reg;
  int64_t Offset;
  if (parseRegisterInRange(Reg, AArch64::X0, AArch64::X19, AArch64::LR) ||
      parseComma() || parseImmExpr(Offset))
    return true;
  getTargetStreamer().emitARM64WinCFISaveReg(Reg, Offset);
  return false;
}

/// parseDirectiveSEHSaveRegX
/// ::= .seh_save_reg_x
bool AArch64AsmParser::parseDirectiveSEHSaveRegX(SMLoc L) {
  unsigned Reg;
  int64_t Offset;
  if (parseRegisterInRange(Reg, AArch64::X0, AArch64::X19, AArch64::LR) ||
      parseComma() || parseImmExpr(Offset))
    return true;
  getTargetStreamer().emitARM64WinCFISaveRegX(Reg, Offset);
  return false;
}

/// parseDirectiveSEHSaveRegP
/// ::= .seh_save_regp
bool AArch64AsmParser::parseDirectiveSEHSaveRegP(SMLoc L) {
  unsigned Reg;
  int64_t Offset;
  if (parseRegisterInRange(Reg, AArch64::X0, AArch64::X19, AArch64::FP) ||
      parseComma() || parseImmExpr(Offset))
    return true;
  getTargetStreamer().emitARM64WinCFISaveRegP(Reg, Offset);
  return false;
}

/// parseDirectiveSEHSaveRegPX
/// ::= .seh_save_regp_x
bool AArch64AsmParser::parseDirectiveSEHSaveRegPX(SMLoc L) {
  unsigned Reg;
  int64_t Offset;
  if (parseRegisterInRange(Reg, AArch64::X0, AArch64::X19, AArch64::FP) ||
      parseComma() || parseImmExpr(Offset))
    return true;
  getTargetStreamer().emitARM64WinCFISaveRegPX(Reg, Offset);
  return false;
}

/// parseDirectiveSEHSaveLRPair
/// ::= .seh_save_lrpair
bool AArch64AsmParser::parseDirectiveSEHSaveLRPair(SMLoc L) {
  unsigned Reg;
  int64_t Offset;
  L = getLoc();
  if (parseRegisterInRange(Reg, AArch64::X0, AArch64::X19, AArch64::LR) ||
      parseComma() || parseImmExpr(Offset))
    return true;
  if (check(((Reg - 19) % 2 != 0), L,
            "expected register with even offset from x19"))
    return true;
  getTargetStreamer().emitARM64WinCFISaveLRPair(Reg, Offset);
  return false;
}

/// parseDirectiveSEHSaveFReg
/// ::= .seh_save_freg
bool AArch64AsmParser::parseDirectiveSEHSaveFReg(SMLoc L) {
  unsigned Reg;
  int64_t Offset;
  if (parseRegisterInRange(Reg, AArch64::D0, AArch64::D8, AArch64::D15) ||
      parseComma() || parseImmExpr(Offset))
    return true;
  getTargetStreamer().emitARM64WinCFISaveFReg(Reg, Offset);
  return false;
}

/// parseDirectiveSEHSaveFRegX
/// ::= .seh_save_freg_x
bool AArch64AsmParser::parseDirectiveSEHSaveFRegX(SMLoc L) {
  unsigned Reg;
  int64_t Offset;
  if (parseRegisterInRange(Reg, AArch64::D0, AArch64::D8, AArch64::D15) ||
      parseComma() || parseImmExpr(Offset))
    return true;
  getTargetStreamer().emitARM64WinCFISaveFRegX(Reg, Offset);
  return false;
}

/// parseDirectiveSEHSaveFRegP
/// ::= .seh_save_fregp
bool AArch64AsmParser::parseDirectiveSEHSaveFRegP(SMLoc L) {
  unsigned Reg;
  int64_t Offset;
  if (parseRegisterInRange(Reg, AArch64::D0, AArch64::D8, AArch64::D14) ||
      parseComma() || parseImmExpr(Offset))
    return true;
  getTargetStreamer().emitARM64WinCFISaveFRegP(Reg, Offset);
  return false;
}

/// parseDirectiveSEHSaveFRegPX
/// ::= .seh_save_fregp_x
bool AArch64AsmParser::parseDirectiveSEHSaveFRegPX(SMLoc L) {
  unsigned Reg;
  int64_t Offset;
  if (parseRegisterInRange(Reg, AArch64::D0, AArch64::D8, AArch64::D14) ||
      parseComma() || parseImmExpr(Offset))
    return true;
  getTargetStreamer().emitARM64WinCFISaveFRegPX(Reg, Offset);
  return false;
}

/// parseDirectiveSEHSetFP
/// ::= .seh_set_fp
bool AArch64AsmParser::parseDirectiveSEHSetFP(SMLoc L) {
  getTargetStreamer().emitARM64WinCFISetFP();
  return false;
}

/// parseDirectiveSEHAddFP
/// ::= .seh_add_fp
bool AArch64AsmParser::parseDirectiveSEHAddFP(SMLoc L) {
  int64_t Size;
  if (parseImmExpr(Size))
    return true;
  getTargetStreamer().emitARM64WinCFIAddFP(Size);
  return false;
}

/// parseDirectiveSEHNop
/// ::= .seh_nop
bool AArch64AsmParser::parseDirectiveSEHNop(SMLoc L) {
  getTargetStreamer().emitARM64WinCFINop();
  return false;
}

/// parseDirectiveSEHSaveNext
/// ::= .seh_save_next
bool AArch64AsmParser::parseDirectiveSEHSaveNext(SMLoc L) {
  getTargetStreamer().emitARM64WinCFISaveNext();
  return false;
}

/// parseDirectiveSEHEpilogStart
/// ::= .seh_startepilogue
bool AArch64AsmParser::parseDirectiveSEHEpilogStart(SMLoc L) {
  getTargetStreamer().emitARM64WinCFIEpilogStart();
  return false;
}

/// parseDirectiveSEHEpilogEnd
/// ::= .seh_endepilogue
bool AArch64AsmParser::parseDirectiveSEHEpilogEnd(SMLoc L) {
  getTargetStreamer().emitARM64WinCFIEpilogEnd();
  return false;
}

/// parseDirectiveSEHTrapFrame
/// ::= .seh_trap_frame
bool AArch64AsmParser::parseDirectiveSEHTrapFrame(SMLoc L) {
  getTargetStreamer().emitARM64WinCFITrapFrame();
  return false;
}

/// parseDirectiveSEHMachineFrame
/// ::= .seh_pushframe
bool AArch64AsmParser::parseDirectiveSEHMachineFrame(SMLoc L) {
  getTargetStreamer().emitARM64WinCFIMachineFrame();
  return false;
}

/// parseDirectiveSEHContext
/// ::= .seh_context
bool AArch64AsmParser::parseDirectiveSEHContext(SMLoc L) {
  getTargetStreamer().emitARM64WinCFIContext();
  return false;
}

/// parseDirectiveSEHECContext
/// ::= .seh_ec_context
bool AArch64AsmParser::parseDirectiveSEHECContext(SMLoc L) {
  getTargetStreamer().emitARM64WinCFIECContext();
  return false;
}

/// parseDirectiveSEHClearUnwoundToCall
/// ::= .seh_clear_unwound_to_call
bool AArch64AsmParser::parseDirectiveSEHClearUnwoundToCall(SMLoc L) {
  getTargetStreamer().emitARM64WinCFIClearUnwoundToCall();
  return false;
}

/// parseDirectiveSEHPACSignLR
/// ::= .seh_pac_sign_lr
bool AArch64AsmParser::parseDirectiveSEHPACSignLR(SMLoc L) {
  getTargetStreamer().emitARM64WinCFIPACSignLR();
  return false;
}

/// parseDirectiveSEHSaveAnyReg
/// ::= .seh_save_any_reg
/// ::= .seh_save_any_reg_p
/// ::= .seh_save_any_reg_x
/// ::= .seh_save_any_reg_px
bool AArch64AsmParser::parseDirectiveSEHSaveAnyReg(SMLoc L, bool Paired,
                                                   bool Writeback) {
  MCRegister Reg;
  SMLoc Start, End;
  int64_t Offset;
  if (check(parseRegister(Reg, Start, End), getLoc(), "expected register") ||
      parseComma() || parseImmExpr(Offset))
    return true;

  if (Reg == AArch64::FP || Reg == AArch64::LR ||
      (Reg >= AArch64::X0 && Reg <= AArch64::X28)) {
    if (Offset < 0 || Offset % (Paired || Writeback ? 16 : 8))
      return Error(L, "invalid save_any_reg offset");
    unsigned EncodedReg;
    if (Reg == AArch64::FP)
      EncodedReg = 29;
    else if (Reg == AArch64::LR)
      EncodedReg = 30;
    else
      EncodedReg = Reg - AArch64::X0;
    if (Paired) {
      if (Reg == AArch64::LR)
        return Error(Start, "lr cannot be paired with another register");
      if (Writeback)
        getTargetStreamer().emitARM64WinCFISaveAnyRegIPX(EncodedReg, Offset);
      else
        getTargetStreamer().emitARM64WinCFISaveAnyRegIP(EncodedReg, Offset);
    } else {
      if (Writeback)
        getTargetStreamer().emitARM64WinCFISaveAnyRegIX(EncodedReg, Offset);
      else
        getTargetStreamer().emitARM64WinCFISaveAnyRegI(EncodedReg, Offset);
    }
  } else if (Reg >= AArch64::D0 && Reg <= AArch64::D31) {
    unsigned EncodedReg = Reg - AArch64::D0;
    if (Offset < 0 || Offset % (Paired || Writeback ? 16 : 8))
      return Error(L, "invalid save_any_reg offset");
    if (Paired) {
      if (Reg == AArch64::D31)
        return Error(Start, "d31 cannot be paired with another register");
      if (Writeback)
        getTargetStreamer().emitARM64WinCFISaveAnyRegDPX(EncodedReg, Offset);
      else
        getTargetStreamer().emitARM64WinCFISaveAnyRegDP(EncodedReg, Offset);
    } else {
      if (Writeback)
        getTargetStreamer().emitARM64WinCFISaveAnyRegDX(EncodedReg, Offset);
      else
        getTargetStreamer().emitARM64WinCFISaveAnyRegD(EncodedReg, Offset);
    }
  } else if (Reg >= AArch64::Q0 && Reg <= AArch64::Q31) {
    unsigned EncodedReg = Reg - AArch64::Q0;
    if (Offset < 0 || Offset % 16)
      return Error(L, "invalid save_any_reg offset");
    if (Paired) {
      if (Reg == AArch64::Q31)
        return Error(Start, "q31 cannot be paired with another register");
      if (Writeback)
        getTargetStreamer().emitARM64WinCFISaveAnyRegQPX(EncodedReg, Offset);
      else
        getTargetStreamer().emitARM64WinCFISaveAnyRegQP(EncodedReg, Offset);
    } else {
      if (Writeback)
        getTargetStreamer().emitARM64WinCFISaveAnyRegQX(EncodedReg, Offset);
      else
        getTargetStreamer().emitARM64WinCFISaveAnyRegQ(EncodedReg, Offset);
    }
  } else {
    return Error(Start, "save_any_reg register must be x, q or d register");
  }
  return false;
}

bool AArch64AsmParser::parsePrimaryExpr(const MCExpr *&Res, SMLoc &EndLoc) {
  // Try @AUTH expressions: they're more complex than the usual symbol variants.
  if (!parseAuthExpr(Res, EndLoc))
    return false;
  return getParser().parsePrimaryExpr(Res, EndLoc, nullptr);
}

///  parseAuthExpr
///  ::= _sym@AUTH(ib,123[,addr])
///  ::= (_sym + 5)@AUTH(ib,123[,addr])
///  ::= (_sym - 5)@AUTH(ib,123[,addr])
bool AArch64AsmParser::parseAuthExpr(const MCExpr *&Res, SMLoc &EndLoc) {
  MCAsmParser &Parser = getParser();
  MCContext &Ctx = getContext();

  AsmToken Tok = Parser.getTok();

  // Look for '_sym@AUTH' ...
  if (Tok.is(AsmToken::Identifier) && Tok.getIdentifier().ends_with("@AUTH")) {
    StringRef SymName = Tok.getIdentifier().drop_back(strlen("@AUTH"));
    if (SymName.contains('@'))
      return TokError(
          "combination of @AUTH with other modifiers not supported");
    Res = MCSymbolRefExpr::create(Ctx.getOrCreateSymbol(SymName), Ctx);

    Parser.Lex(); // Eat the identifier.
  } else {
    // ... or look for a more complex symbol reference, such as ...
    SmallVector<AsmToken, 6> Tokens;

    // ... '"_long sym"@AUTH' ...
    if (Tok.is(AsmToken::String))
      Tokens.resize(2);
    // ... or '(_sym + 5)@AUTH'.
    else if (Tok.is(AsmToken::LParen))
      Tokens.resize(6);
    else
      return true;

    if (Parser.getLexer().peekTokens(Tokens) != Tokens.size())
      return true;

    // In either case, the expression ends with '@' 'AUTH'.
    if (Tokens[Tokens.size() - 2].isNot(AsmToken::At) ||
        Tokens[Tokens.size() - 1].isNot(AsmToken::Identifier) ||
        Tokens[Tokens.size() - 1].getIdentifier() != "AUTH")
      return true;

    if (Tok.is(AsmToken::String)) {
      StringRef SymName;
      if (Parser.parseIdentifier(SymName))
        return true;
      Res = MCSymbolRefExpr::create(Ctx.getOrCreateSymbol(SymName), Ctx);
    } else {
      if (Parser.parsePrimaryExpr(Res, EndLoc, nullptr))
        return true;
    }

    Parser.Lex(); // '@'
    Parser.Lex(); // 'AUTH'
  }

  // At this point, we encountered "<id>@AUTH". There is no fallback anymore.
  if (parseToken(AsmToken::LParen, "expected '('"))
    return true;

  if (Parser.getTok().isNot(AsmToken::Identifier))
    return TokError("expected key name");

  StringRef KeyStr = Parser.getTok().getIdentifier();
  auto KeyIDOrNone = AArch64StringToPACKeyID(KeyStr);
  if (!KeyIDOrNone)
    return TokError("invalid key '" + KeyStr + "'");
  Parser.Lex();

  if (parseToken(AsmToken::Comma, "expected ','"))
    return true;

  if (Parser.getTok().isNot(AsmToken::Integer))
    return TokError("expected integer discriminator");
  int64_t Discriminator = Parser.getTok().getIntVal();

  if (!isUInt<16>(Discriminator))
    return TokError("integer discriminator " + Twine(Discriminator) +
                    " out of range [0, 0xFFFF]");
  Parser.Lex();

  bool UseAddressDiversity = false;
  if (Parser.getTok().is(AsmToken::Comma)) {
    Parser.Lex();
    if (Parser.getTok().isNot(AsmToken::Identifier) ||
        Parser.getTok().getIdentifier() != "addr")
      return TokError("expected 'addr'");
    UseAddressDiversity = true;
    Parser.Lex();
  }

  EndLoc = Parser.getTok().getEndLoc();
  if (parseToken(AsmToken::RParen, "expected ')'"))
    return true;

  Res = AArch64AuthMCExpr::create(Res, Discriminator, *KeyIDOrNone,
                                  UseAddressDiversity, Ctx);
  return false;
}

bool
AArch64AsmParser::classifySymbolRef(const MCExpr *Expr,
                                    AArch64MCExpr::VariantKind &ELFRefKind,
                                    MCSymbolRefExpr::VariantKind &DarwinRefKind,
                                    int64_t &Addend) {
  ELFRefKind = AArch64MCExpr::VK_INVALID;
  DarwinRefKind = MCSymbolRefExpr::VK_None;
  Addend = 0;

  if (const AArch64MCExpr *AE = dyn_cast<AArch64MCExpr>(Expr)) {
    ELFRefKind = AE->getKind();
    Expr = AE->getSubExpr();
  }

  const MCSymbolRefExpr *SE = dyn_cast<MCSymbolRefExpr>(Expr);
  if (SE) {
    // It's a simple symbol reference with no addend.
    DarwinRefKind = SE->getKind();
    return true;
  }

  // Check that it looks like a symbol + an addend
  MCValue Res;
  bool Relocatable = Expr->evaluateAsRelocatable(Res, nullptr, nullptr);
  if (!Relocatable || Res.getSymB())
    return false;

  // Treat expressions with an ELFRefKind (like ":abs_g1:3", or
  // ":abs_g1:x" where x is constant) as symbolic even if there is no symbol.
  if (!Res.getSymA() && ELFRefKind == AArch64MCExpr::VK_INVALID)
    return false;

  if (Res.getSymA())
    DarwinRefKind = Res.getSymA()->getKind();
  Addend = Res.getConstant();

  // It's some symbol reference + a constant addend, but really
  // shouldn't use both Darwin and ELF syntax.
  return ELFRefKind == AArch64MCExpr::VK_INVALID ||
         DarwinRefKind == MCSymbolRefExpr::VK_None;
}

/// Force static initialization.
extern "C" LLVM_EXTERNAL_VISIBILITY void LLVMInitializeAArch64AsmParser() {
  RegisterMCAsmParser<AArch64AsmParser> X(getTheAArch64leTarget());
  RegisterMCAsmParser<AArch64AsmParser> Y(getTheAArch64beTarget());
  RegisterMCAsmParser<AArch64AsmParser> Z(getTheARM64Target());
  RegisterMCAsmParser<AArch64AsmParser> W(getTheARM64_32Target());
  RegisterMCAsmParser<AArch64AsmParser> V(getTheAArch64_32Target());
}

#define GET_REGISTER_MATCHER
#define GET_SUBTARGET_FEATURE_NAME
#define GET_MATCHER_IMPLEMENTATION
#define GET_MNEMONIC_SPELL_CHECKER
#include "AArch64GenAsmMatcher.inc"

// Define this matcher function after the auto-generated include so we
// have the match class enum definitions.
unsigned AArch64AsmParser::validateTargetOperandClass(MCParsedAsmOperand &AsmOp,
                                                      unsigned Kind) {
  AArch64Operand &Op = static_cast<AArch64Operand &>(AsmOp);

  auto MatchesOpImmediate = [&](int64_t ExpectedVal) -> MatchResultTy {
    if (!Op.isImm())
      return Match_InvalidOperand;
    const MCConstantExpr *CE = dyn_cast<MCConstantExpr>(Op.getImm());
    if (!CE)
      return Match_InvalidOperand;
    if (CE->getValue() == ExpectedVal)
      return Match_Success;
    return Match_InvalidOperand;
  };

  switch (Kind) {
  default:
    return Match_InvalidOperand;
  case MCK_MPR:
    // If the Kind is a token for the MPR register class which has the "za"
    // register (SME accumulator array), check if the asm is a literal "za"
    // token. This is for the "smstart za" alias that defines the register
    // as a literal token.
    if (Op.isTokenEqual("za"))
      return Match_Success;
    return Match_InvalidOperand;

    // If the kind is a token for a literal immediate, check if our asm operand
    // matches. This is for InstAliases which have a fixed-value immediate in
    // the asm string, such as hints which are parsed into a specific
    // instruction definition.
#define MATCH_HASH(N)                                                          \
  case MCK__HASH_##N:                                                          \
    return MatchesOpImmediate(N);
    MATCH_HASH(0)
    MATCH_HASH(1)
    MATCH_HASH(2)
    MATCH_HASH(3)
    MATCH_HASH(4)
    MATCH_HASH(6)
    MATCH_HASH(7)
    MATCH_HASH(8)
    MATCH_HASH(10)
    MATCH_HASH(12)
    MATCH_HASH(14)
    MATCH_HASH(16)
    MATCH_HASH(24)
    MATCH_HASH(25)
    MATCH_HASH(26)
    MATCH_HASH(27)
    MATCH_HASH(28)
    MATCH_HASH(29)
    MATCH_HASH(30)
    MATCH_HASH(31)
    MATCH_HASH(32)
    MATCH_HASH(40)
    MATCH_HASH(48)
    MATCH_HASH(64)
#undef MATCH_HASH
#define MATCH_HASH_MINUS(N)                                                    \
  case MCK__HASH__MINUS_##N:                                                   \
    return MatchesOpImmediate(-N);
    MATCH_HASH_MINUS(4)
    MATCH_HASH_MINUS(8)
    MATCH_HASH_MINUS(16)
#undef MATCH_HASH_MINUS
  }
}

ParseStatus AArch64AsmParser::tryParseGPRSeqPair(OperandVector &Operands) {

  SMLoc S = getLoc();

  if (getTok().isNot(AsmToken::Identifier))
    return Error(S, "expected register");

  MCRegister FirstReg;
  ParseStatus Res = tryParseScalarRegister(FirstReg);
  if (!Res.isSuccess())
    return Error(S, "expected first even register of a consecutive same-size "
                    "even/odd register pair");

  const MCRegisterClass &WRegClass =
      AArch64MCRegisterClasses[AArch64::GPR32RegClassID];
  const MCRegisterClass &XRegClass =
      AArch64MCRegisterClasses[AArch64::GPR64RegClassID];

  bool isXReg = XRegClass.contains(FirstReg),
       isWReg = WRegClass.contains(FirstReg);
  if (!isXReg && !isWReg)
    return Error(S, "expected first even register of a consecutive same-size "
                    "even/odd register pair");

  const MCRegisterInfo *RI = getContext().getRegisterInfo();
  unsigned FirstEncoding = RI->getEncodingValue(FirstReg);

  if (FirstEncoding & 0x1)
    return Error(S, "expected first even register of a consecutive same-size "
                    "even/odd register pair");

  if (getTok().isNot(AsmToken::Comma))
    return Error(getLoc(), "expected comma");
  // Eat the comma
  Lex();

  SMLoc E = getLoc();
  MCRegister SecondReg;
  Res = tryParseScalarRegister(SecondReg);
  if (!Res.isSuccess())
    return Error(E, "expected second odd register of a consecutive same-size "
                    "even/odd register pair");

  if (RI->getEncodingValue(SecondReg) != FirstEncoding + 1 ||
      (isXReg && !XRegClass.contains(SecondReg)) ||
      (isWReg && !WRegClass.contains(SecondReg)))
    return Error(E, "expected second odd register of a consecutive same-size "
                    "even/odd register pair");

  MCRegister Pair;
  if (isXReg) {
    Pair = RI->getMatchingSuperReg(FirstReg, AArch64::sube64,
           &AArch64MCRegisterClasses[AArch64::XSeqPairsClassRegClassID]);
  } else {
    Pair = RI->getMatchingSuperReg(FirstReg, AArch64::sube32,
           &AArch64MCRegisterClasses[AArch64::WSeqPairsClassRegClassID]);
  }

  Operands.push_back(AArch64Operand::CreateReg(Pair, RegKind::Scalar, S,
      getLoc(), getContext()));

  return ParseStatus::Success;
}

template <bool ParseShiftExtend, bool ParseSuffix>
ParseStatus AArch64AsmParser::tryParseSVEDataVector(OperandVector &Operands) {
  const SMLoc S = getLoc();
  // Check for a SVE vector register specifier first.
  MCRegister RegNum;
  StringRef Kind;

  ParseStatus Res =
      tryParseVectorRegister(RegNum, Kind, RegKind::SVEDataVector);

  if (!Res.isSuccess())
    return Res;

  if (ParseSuffix && Kind.empty())
    return ParseStatus::NoMatch;

  const auto &KindRes = parseVectorKind(Kind, RegKind::SVEDataVector);
  if (!KindRes)
    return ParseStatus::NoMatch;

  unsigned ElementWidth = KindRes->second;

  // No shift/extend is the default.
  if (!ParseShiftExtend || getTok().isNot(AsmToken::Comma)) {
    Operands.push_back(AArch64Operand::CreateVectorReg(
        RegNum, RegKind::SVEDataVector, ElementWidth, S, S, getContext()));

    ParseStatus Res = tryParseVectorIndex(Operands);
    if (Res.isFailure())
      return ParseStatus::Failure;
    return ParseStatus::Success;
  }

  // Eat the comma
  Lex();

  // Match the shift
  SmallVector<std::unique_ptr<MCParsedAsmOperand>, 1> ExtOpnd;
  Res = tryParseOptionalShiftExtend(ExtOpnd);
  if (!Res.isSuccess())
    return Res;

  auto Ext = static_cast<AArch64Operand *>(ExtOpnd.back().get());
  Operands.push_back(AArch64Operand::CreateVectorReg(
      RegNum, RegKind::SVEDataVector, ElementWidth, S, Ext->getEndLoc(),
      getContext(), Ext->getShiftExtendType(), Ext->getShiftExtendAmount(),
      Ext->hasShiftExtendAmount()));

  return ParseStatus::Success;
}

ParseStatus AArch64AsmParser::tryParseSVEPattern(OperandVector &Operands) {
  MCAsmParser &Parser = getParser();

  SMLoc SS = getLoc();
  const AsmToken &TokE = getTok();
  bool IsHash = TokE.is(AsmToken::Hash);

  if (!IsHash && TokE.isNot(AsmToken::Identifier))
    return ParseStatus::NoMatch;

  int64_t Pattern;
  if (IsHash) {
    Lex(); // Eat hash

    // Parse the immediate operand.
    const MCExpr *ImmVal;
    SS = getLoc();
    if (Parser.parseExpression(ImmVal))
      return ParseStatus::Failure;

    auto *MCE = dyn_cast<MCConstantExpr>(ImmVal);
    if (!MCE)
      return TokError("invalid operand for instruction");

    Pattern = MCE->getValue();
  } else {
    // Parse the pattern
    auto Pat = AArch64SVEPredPattern::lookupSVEPREDPATByName(TokE.getString());
    if (!Pat)
      return ParseStatus::NoMatch;

    Lex();
    Pattern = Pat->Encoding;
    assert(Pattern >= 0 && Pattern < 32);
  }

  Operands.push_back(
      AArch64Operand::CreateImm(MCConstantExpr::create(Pattern, getContext()),
                                SS, getLoc(), getContext()));

  return ParseStatus::Success;
}

ParseStatus
AArch64AsmParser::tryParseSVEVecLenSpecifier(OperandVector &Operands) {
  int64_t Pattern;
  SMLoc SS = getLoc();
  const AsmToken &TokE = getTok();
  // Parse the pattern
  auto Pat = AArch64SVEVecLenSpecifier::lookupSVEVECLENSPECIFIERByName(
      TokE.getString());
  if (!Pat)
    return ParseStatus::NoMatch;

  Lex();
  Pattern = Pat->Encoding;
  assert(Pattern >= 0 && Pattern <= 1 && "Pattern does not exist");

  Operands.push_back(
      AArch64Operand::CreateImm(MCConstantExpr::create(Pattern, getContext()),
                                SS, getLoc(), getContext()));

  return ParseStatus::Success;
}

ParseStatus AArch64AsmParser::tryParseGPR64x8(OperandVector &Operands) {
  SMLoc SS = getLoc();

  MCRegister XReg;
  if (!tryParseScalarRegister(XReg).isSuccess())
    return ParseStatus::NoMatch;

  MCContext &ctx = getContext();
  const MCRegisterInfo *RI = ctx.getRegisterInfo();
  MCRegister X8Reg = RI->getMatchingSuperReg(
      XReg, AArch64::x8sub_0,
      &AArch64MCRegisterClasses[AArch64::GPR64x8ClassRegClassID]);
  if (!X8Reg)
    return Error(SS,
                 "expected an even-numbered x-register in the range [x0,x22]");

  Operands.push_back(
      AArch64Operand::CreateReg(X8Reg, RegKind::Scalar, SS, getLoc(), ctx));
  return ParseStatus::Success;
}

ParseStatus AArch64AsmParser::tryParseImmRange(OperandVector &Operands) {
  SMLoc S = getLoc();

  if (getTok().isNot(AsmToken::Integer))
    return ParseStatus::NoMatch;

  if (getLexer().peekTok().isNot(AsmToken::Colon))
    return ParseStatus::NoMatch;

  const MCExpr *ImmF;
  if (getParser().parseExpression(ImmF))
    return ParseStatus::NoMatch;

  if (getTok().isNot(AsmToken::Colon))
    return ParseStatus::NoMatch;

  Lex(); // Eat ':'
  if (getTok().isNot(AsmToken::Integer))
    return ParseStatus::NoMatch;

  SMLoc E = getTok().getLoc();
  const MCExpr *ImmL;
  if (getParser().parseExpression(ImmL))
    return ParseStatus::NoMatch;

  unsigned ImmFVal = cast<MCConstantExpr>(ImmF)->getValue();
  unsigned ImmLVal = cast<MCConstantExpr>(ImmL)->getValue();

  Operands.push_back(
      AArch64Operand::CreateImmRange(ImmFVal, ImmLVal, S, E, getContext()));
  return ParseStatus::Success;
}

template <int Adj>
ParseStatus AArch64AsmParser::tryParseAdjImm0_63(OperandVector &Operands) {
  SMLoc S = getLoc();

  parseOptionalToken(AsmToken::Hash);
  bool IsNegative = parseOptionalToken(AsmToken::Minus);

  if (getTok().isNot(AsmToken::Integer))
    return ParseStatus::NoMatch;

  const MCExpr *Ex;
  if (getParser().parseExpression(Ex))
    return ParseStatus::NoMatch;

  int64_t Imm = dyn_cast<MCConstantExpr>(Ex)->getValue();
  if (IsNegative)
    Imm = -Imm;

  // We want an adjusted immediate in the range [0, 63]. If we don't have one,
  // return a value, which is certain to trigger a error message about invalid
  // immediate range instead of a non-descriptive invalid operand error.
  static_assert(Adj == 1 || Adj == -1, "Unsafe immediate adjustment");
  if (Imm == INT64_MIN || Imm == INT64_MAX || Imm + Adj < 0 || Imm + Adj > 63)
    Imm = -2;
  else
    Imm += Adj;

  SMLoc E = SMLoc::getFromPointer(getLoc().getPointer() - 1);
  Operands.push_back(AArch64Operand::CreateImm(
      MCConstantExpr::create(Imm, getContext()), S, E, getContext()));

  return ParseStatus::Success;
}<|MERGE_RESOLUTION|>--- conflicted
+++ resolved
@@ -3808,10 +3808,7 @@
     {"sme-fa64", {AArch64::FeatureSMEFA64}},
     {"cpa", {AArch64::FeatureCPA}},
     {"tlbiw", {AArch64::FeatureTLBIW}},
-<<<<<<< HEAD
-=======
     {"pops", {AArch64::FeaturePoPS}},
->>>>>>> ce7c17d5
     {"cmpbr", {AArch64::FeatureCMPBR}},
     {"f8f32mm", {AArch64::FeatureF8F32MM}},
     {"f8f16mm", {AArch64::FeatureF8F16MM}},
@@ -3823,12 +3820,9 @@
     {"sve-aes2", {AArch64::FeatureSVEAES2}},
     {"sve-bfscale", {AArch64::FeatureSVEBFSCALE}},
     {"sve-f16f32mm", {AArch64::FeatureSVE_F16F32MM}},
-<<<<<<< HEAD
-=======
     {"lsui", {AArch64::FeatureLSUI}},
     {"occmo", {AArch64::FeatureOCCMO}},
     {"pcdphint", {AArch64::FeaturePCDPHINT}},
->>>>>>> ce7c17d5
 };
 
 static void setRequiredFeatureString(FeatureBitset FBS, std::string &Str) {
