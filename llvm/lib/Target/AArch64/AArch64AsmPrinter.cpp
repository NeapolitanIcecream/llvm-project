//===- AArch64AsmPrinter.cpp - AArch64 LLVM assembly writer ---------------===//
//
// Part of the LLVM Project, under the Apache License v2.0 with LLVM Exceptions.
// See https://llvm.org/LICENSE.txt for license information.
// SPDX-License-Identifier: Apache-2.0 WITH LLVM-exception
//
//===----------------------------------------------------------------------===//
//
// This file contains a printer that converts from our internal representation
// of machine-dependent LLVM code to the AArch64 assembly language.
//
//===----------------------------------------------------------------------===//

#include "AArch64.h"
#include "AArch64MCInstLower.h"
#include "AArch64MachineFunctionInfo.h"
#include "AArch64RegisterInfo.h"
#include "AArch64Subtarget.h"
#include "AArch64TargetObjectFile.h"
#include "MCTargetDesc/AArch64AddressingModes.h"
#include "MCTargetDesc/AArch64InstPrinter.h"
#include "MCTargetDesc/AArch64MCExpr.h"
#include "MCTargetDesc/AArch64MCTargetDesc.h"
#include "MCTargetDesc/AArch64TargetStreamer.h"
#include "TargetInfo/AArch64TargetInfo.h"
#include "Utils/AArch64BaseInfo.h"
#include "llvm/ADT/DenseMap.h"
#include "llvm/ADT/ScopeExit.h"
#include "llvm/ADT/SmallString.h"
#include "llvm/ADT/SmallVector.h"
#include "llvm/ADT/StringRef.h"
#include "llvm/ADT/Twine.h"
#include "llvm/BinaryFormat/COFF.h"
#include "llvm/BinaryFormat/ELF.h"
#include "llvm/BinaryFormat/MachO.h"
#include "llvm/CodeGen/AsmPrinter.h"
#include "llvm/CodeGen/FaultMaps.h"
#include "llvm/CodeGen/MachineBasicBlock.h"
#include "llvm/CodeGen/MachineFunction.h"
#include "llvm/CodeGen/MachineInstr.h"
#include "llvm/CodeGen/MachineJumpTableInfo.h"
#include "llvm/CodeGen/MachineModuleInfoImpls.h"
#include "llvm/CodeGen/MachineOperand.h"
#include "llvm/CodeGen/StackMaps.h"
#include "llvm/CodeGen/TargetRegisterInfo.h"
#include "llvm/IR/DataLayout.h"
#include "llvm/IR/DebugInfoMetadata.h"
#include "llvm/IR/Mangler.h"
#include "llvm/IR/Module.h"
#include "llvm/MC/MCAsmInfo.h"
#include "llvm/MC/MCContext.h"
#include "llvm/MC/MCInst.h"
#include "llvm/MC/MCInstBuilder.h"
#include "llvm/MC/MCSectionELF.h"
#include "llvm/MC/MCSectionMachO.h"
#include "llvm/MC/MCStreamer.h"
#include "llvm/MC/MCSymbol.h"
#include "llvm/MC/TargetRegistry.h"
#include "llvm/Support/Casting.h"
#include "llvm/Support/CommandLine.h"
#include "llvm/Support/Compiler.h"
#include "llvm/Support/ErrorHandling.h"
#include "llvm/Support/raw_ostream.h"
#include "llvm/Target/TargetMachine.h"
#include "llvm/TargetParser/Triple.h"
#include "llvm/Transforms/Instrumentation/HWAddressSanitizer.h"
#include <cassert>
#include <cstdint>
#include <map>
#include <memory>

using namespace llvm;

enum PtrauthCheckMode { Default, Unchecked, Poison, Trap };
static cl::opt<PtrauthCheckMode> PtrauthAuthChecks(
    "aarch64-ptrauth-auth-checks", cl::Hidden,
    cl::values(clEnumValN(Unchecked, "none", "don't test for failure"),
               clEnumValN(Poison, "poison", "poison on failure"),
               clEnumValN(Trap, "trap", "trap on failure")),
    cl::desc("Check pointer authentication auth/resign failures"),
    cl::init(Default));

#define DEBUG_TYPE "asm-printer"

namespace {

class AArch64AsmPrinter : public AsmPrinter {
  AArch64MCInstLower MCInstLowering;
  FaultMaps FM;
  const AArch64Subtarget *STI;
  bool ShouldEmitWeakSwiftAsyncExtendedFramePointerFlags = false;
#ifndef NDEBUG
  unsigned InstsEmitted;
#endif
  bool EnableImportCallOptimization = false;
  DenseMap<MCSection *, std::vector<std::pair<MCSymbol *, MCSymbol *>>>
      SectionToImportedFunctionCalls;

public:
  static char ID;

  AArch64AsmPrinter(TargetMachine &TM, std::unique_ptr<MCStreamer> Streamer)
      : AsmPrinter(TM, std::move(Streamer), ID),
        MCInstLowering(OutContext, *this), FM(*this) {}

  StringRef getPassName() const override { return "AArch64 Assembly Printer"; }

  /// Wrapper for MCInstLowering.lowerOperand() for the
  /// tblgen'erated pseudo lowering.
  bool lowerOperand(const MachineOperand &MO, MCOperand &MCOp) const {
    return MCInstLowering.lowerOperand(MO, MCOp);
  }

  const MCExpr *lowerConstantPtrAuth(const ConstantPtrAuth &CPA) override;

  const MCExpr *lowerBlockAddressConstant(const BlockAddress &BA) override;

  void emitStartOfAsmFile(Module &M) override;
  void emitJumpTableImpl(const MachineJumpTableInfo &MJTI,
                         ArrayRef<unsigned> JumpTableIndices) override;
  std::tuple<const MCSymbol *, uint64_t, const MCSymbol *,
             codeview::JumpTableEntrySize>
  getCodeViewJumpTableInfo(int JTI, const MachineInstr *BranchInstr,
                           const MCSymbol *BranchLabel) const override;

  void emitFunctionEntryLabel() override;

  void emitXXStructor(const DataLayout &DL, const Constant *CV) override;

  void LowerJumpTableDest(MCStreamer &OutStreamer, const MachineInstr &MI);

  void LowerHardenedBRJumpTable(const MachineInstr &MI);

  void LowerMOPS(MCStreamer &OutStreamer, const MachineInstr &MI);

  void LowerSTACKMAP(MCStreamer &OutStreamer, StackMaps &SM,
                     const MachineInstr &MI);
  void LowerPATCHPOINT(MCStreamer &OutStreamer, StackMaps &SM,
                       const MachineInstr &MI);
  void LowerSTATEPOINT(MCStreamer &OutStreamer, StackMaps &SM,
                       const MachineInstr &MI);
  void LowerFAULTING_OP(const MachineInstr &MI);

  void LowerPATCHABLE_FUNCTION_ENTER(const MachineInstr &MI);
  void LowerPATCHABLE_FUNCTION_EXIT(const MachineInstr &MI);
  void LowerPATCHABLE_TAIL_CALL(const MachineInstr &MI);
  void LowerPATCHABLE_EVENT_CALL(const MachineInstr &MI, bool Typed);

  typedef std::tuple<unsigned, bool, uint32_t, bool, uint64_t>
      HwasanMemaccessTuple;
  std::map<HwasanMemaccessTuple, MCSymbol *> HwasanMemaccessSymbols;
  void LowerKCFI_CHECK(const MachineInstr &MI);
  void LowerHWASAN_CHECK_MEMACCESS(const MachineInstr &MI);
  void emitHwasanMemaccessSymbols(Module &M);

  void emitSled(const MachineInstr &MI, SledKind Kind);

  // Emit the sequence for BRA/BLRA (authenticate + branch/call).
  void emitPtrauthBranch(const MachineInstr *MI);

  void emitPtrauthCheckAuthenticatedValue(Register TestedReg,
                                          Register ScratchReg,
                                          AArch64PACKey::ID Key,
                                          AArch64PAuth::AuthCheckMethod Method,
                                          bool ShouldTrap,
                                          const MCSymbol *OnFailure);

  // Check authenticated LR before tail calling.
  void emitPtrauthTailCallHardening(const MachineInstr *TC);

  // Emit the sequence for AUT or AUTPAC.
  void emitPtrauthAuthResign(const MachineInstr *MI);

  // Emit the sequence to compute the discriminator.
  //
  // ScratchReg should be x16/x17.
  //
  // The returned register is either unmodified AddrDisc or x16/x17.
  //
  // If the expanded pseudo is allowed to clobber AddrDisc register, setting
  // MayUseAddrAsScratch may save one MOV instruction, provided the address
  // is already in x16/x17 (i.e. return x16/x17 which is the *modified* AddrDisc
  // register at the same time):
  //
  //   mov   x17, x16
  //   movk  x17, #1234, lsl #48
  //   ; x16 is not used anymore
  //
  // can be replaced by
  //
  //   movk  x16, #1234, lsl #48
  Register emitPtrauthDiscriminator(uint16_t Disc, Register AddrDisc,
                                    Register ScratchReg,
                                    bool MayUseAddrAsScratch = false);

  // Emit the sequence for LOADauthptrstatic
  void LowerLOADauthptrstatic(const MachineInstr &MI);

  // Emit the sequence for LOADgotPAC/MOVaddrPAC (either GOT adrp-ldr or
  // adrp-add followed by PAC sign)
  void LowerMOVaddrPAC(const MachineInstr &MI);

  // Emit the sequence for LOADgotAUTH (load signed pointer from signed ELF GOT
  // and authenticate it with, if FPAC bit is not set, check+trap sequence after
  // authenticating)
  void LowerLOADgotAUTH(const MachineInstr &MI);

  /// tblgen'erated driver function for lowering simple MI->MC
  /// pseudo instructions.
  bool lowerPseudoInstExpansion(const MachineInstr *MI, MCInst &Inst);

  // Emit Build Attributes
  void emitAttributes(unsigned Flags, uint64_t PAuthABIPlatform,
                      uint64_t PAuthABIVersion, AArch64TargetStreamer *TS);

  // Emit expansion of Compare-and-branch pseudo instructions
  void emitCBPseudoExpansion(const MachineInstr *MI);

  void EmitToStreamer(MCStreamer &S, const MCInst &Inst);
  void EmitToStreamer(const MCInst &Inst) {
    EmitToStreamer(*OutStreamer, Inst);
  }

  void emitInstruction(const MachineInstr *MI) override;

  void emitFunctionHeaderComment() override;

  void getAnalysisUsage(AnalysisUsage &AU) const override {
    AsmPrinter::getAnalysisUsage(AU);
    AU.setPreservesAll();
  }

  bool runOnMachineFunction(MachineFunction &MF) override {
    if (auto *PSIW = getAnalysisIfAvailable<ProfileSummaryInfoWrapperPass>())
      PSI = &PSIW->getPSI();
    if (auto *SDPIW =
            getAnalysisIfAvailable<StaticDataProfileInfoWrapperPass>())
      SDPI = &SDPIW->getStaticDataProfileInfo();

    AArch64FI = MF.getInfo<AArch64FunctionInfo>();
    STI = &MF.getSubtarget<AArch64Subtarget>();

    SetupMachineFunction(MF);

    if (STI->isTargetCOFF()) {
      bool Local = MF.getFunction().hasLocalLinkage();
      COFF::SymbolStorageClass Scl =
          Local ? COFF::IMAGE_SYM_CLASS_STATIC : COFF::IMAGE_SYM_CLASS_EXTERNAL;
      int Type =
        COFF::IMAGE_SYM_DTYPE_FUNCTION << COFF::SCT_COMPLEX_TYPE_SHIFT;

      OutStreamer->beginCOFFSymbolDef(CurrentFnSym);
      OutStreamer->emitCOFFSymbolStorageClass(Scl);
      OutStreamer->emitCOFFSymbolType(Type);
      OutStreamer->endCOFFSymbolDef();
    }

    // Emit the rest of the function body.
    emitFunctionBody();

    // Emit the XRay table for this function.
    emitXRayTable();

    // We didn't modify anything.
    return false;
  }

  const MCExpr *lowerConstant(const Constant *CV,
                              const Constant *BaseCV = nullptr,
                              uint64_t Offset = 0) override;

private:
  void printOperand(const MachineInstr *MI, unsigned OpNum, raw_ostream &O);
  bool printAsmMRegister(const MachineOperand &MO, char Mode, raw_ostream &O);
  bool printAsmRegInClass(const MachineOperand &MO,
                          const TargetRegisterClass *RC, unsigned AltName,
                          raw_ostream &O);

  bool PrintAsmOperand(const MachineInstr *MI, unsigned OpNum,
                       const char *ExtraCode, raw_ostream &O) override;
  bool PrintAsmMemoryOperand(const MachineInstr *MI, unsigned OpNum,
                             const char *ExtraCode, raw_ostream &O) override;

  void PrintDebugValueComment(const MachineInstr *MI, raw_ostream &OS);

  void emitFunctionBodyEnd() override;
  void emitGlobalAlias(const Module &M, const GlobalAlias &GA) override;

  MCSymbol *GetCPISymbol(unsigned CPID) const override;
  void emitEndOfAsmFile(Module &M) override;

  AArch64FunctionInfo *AArch64FI = nullptr;

  /// Emit the LOHs contained in AArch64FI.
  void emitLOHs();

  void emitMovXReg(Register Dest, Register Src);
  void emitMOVZ(Register Dest, uint64_t Imm, unsigned Shift);
  void emitMOVK(Register Dest, uint64_t Imm, unsigned Shift);

  /// Emit instruction to set float register to zero.
  void emitFMov0(const MachineInstr &MI);

  using MInstToMCSymbol = std::map<const MachineInstr *, MCSymbol *>;

  MInstToMCSymbol LOHInstToLabel;

  bool shouldEmitWeakSwiftAsyncExtendedFramePointerFlags() const override {
    return ShouldEmitWeakSwiftAsyncExtendedFramePointerFlags;
  }

  const MCSubtargetInfo *getIFuncMCSubtargetInfo() const override {
    assert(STI);
    return STI;
  }
  void emitMachOIFuncStubBody(Module &M, const GlobalIFunc &GI,
                              MCSymbol *LazyPointer) override;
  void emitMachOIFuncStubHelperBody(Module &M, const GlobalIFunc &GI,
                                    MCSymbol *LazyPointer) override;

  /// Checks if this instruction is part of a sequence that is eligle for import
  /// call optimization and, if so, records it to be emitted in the import call
  /// section.
  void recordIfImportCall(const MachineInstr *BranchInst);
};

} // end anonymous namespace

void AArch64AsmPrinter::emitStartOfAsmFile(Module &M) {
  const Triple &TT = TM.getTargetTriple();

  if (TT.isOSBinFormatCOFF()) {
    emitCOFFFeatureSymbol(M);
    emitCOFFReplaceableFunctionData(M);

    if (M.getModuleFlag("import-call-optimization"))
      EnableImportCallOptimization = true;
  }

  if (!TT.isOSBinFormatELF())
    return;

  // For emitting build attributes and .note.gnu.property section
  auto *TS =
      static_cast<AArch64TargetStreamer *>(OutStreamer->getTargetStreamer());
  // Assemble feature flags that may require creation of build attributes and a
  // note section.
  unsigned BAFlags = 0;
  unsigned GNUFlags = 0;
  if (const auto *BTE = mdconst::extract_or_null<ConstantInt>(
          M.getModuleFlag("branch-target-enforcement"))) {
    if (!BTE->isZero()) {
      BAFlags |= AArch64BuildAttributes::FeatureAndBitsFlag::Feature_BTI_Flag;
      GNUFlags |= ELF::GNU_PROPERTY_AARCH64_FEATURE_1_BTI;
    }
  }

  if (const auto *GCS = mdconst::extract_or_null<ConstantInt>(
          M.getModuleFlag("guarded-control-stack"))) {
    if (!GCS->isZero()) {
      BAFlags |= AArch64BuildAttributes::FeatureAndBitsFlag::Feature_GCS_Flag;
      GNUFlags |= ELF::GNU_PROPERTY_AARCH64_FEATURE_1_GCS;
    }
  }

  if (const auto *Sign = mdconst::extract_or_null<ConstantInt>(
          M.getModuleFlag("sign-return-address"))) {
    if (!Sign->isZero()) {
      BAFlags |= AArch64BuildAttributes::FeatureAndBitsFlag::Feature_PAC_Flag;
      GNUFlags |= ELF::GNU_PROPERTY_AARCH64_FEATURE_1_PAC;
    }
  }

  uint64_t PAuthABIPlatform = -1;
  if (const auto *PAP = mdconst::extract_or_null<ConstantInt>(
          M.getModuleFlag("aarch64-elf-pauthabi-platform"))) {
    PAuthABIPlatform = PAP->getZExtValue();
  }

  uint64_t PAuthABIVersion = -1;
  if (const auto *PAV = mdconst::extract_or_null<ConstantInt>(
          M.getModuleFlag("aarch64-elf-pauthabi-version"))) {
    PAuthABIVersion = PAV->getZExtValue();
  }

  // Emit AArch64 Build Attributes
  emitAttributes(BAFlags, PAuthABIPlatform, PAuthABIVersion, TS);
  // Emit a .note.gnu.property section with the flags.
  TS->emitNoteSection(GNUFlags, PAuthABIPlatform, PAuthABIVersion);
}

void AArch64AsmPrinter::emitFunctionHeaderComment() {
  const AArch64FunctionInfo *FI = MF->getInfo<AArch64FunctionInfo>();
  std::optional<std::string> OutlinerString = FI->getOutliningStyle();
  if (OutlinerString != std::nullopt)
    OutStreamer->getCommentOS() << ' ' << OutlinerString;
}

void AArch64AsmPrinter::LowerPATCHABLE_FUNCTION_ENTER(const MachineInstr &MI)
{
  const Function &F = MF->getFunction();
  if (F.hasFnAttribute("patchable-function-entry")) {
    unsigned Num;
    if (F.getFnAttribute("patchable-function-entry")
            .getValueAsString()
            .getAsInteger(10, Num))
      return;
    emitNops(Num);
    return;
  }

  emitSled(MI, SledKind::FUNCTION_ENTER);
}

void AArch64AsmPrinter::LowerPATCHABLE_FUNCTION_EXIT(const MachineInstr &MI) {
  emitSled(MI, SledKind::FUNCTION_EXIT);
}

void AArch64AsmPrinter::LowerPATCHABLE_TAIL_CALL(const MachineInstr &MI) {
  emitSled(MI, SledKind::TAIL_CALL);
}

void AArch64AsmPrinter::emitSled(const MachineInstr &MI, SledKind Kind) {
  static const int8_t NoopsInSledCount = 7;
  // We want to emit the following pattern:
  //
  // .Lxray_sled_N:
  //   ALIGN
  //   B #32
  //   ; 7 NOP instructions (28 bytes)
  // .tmpN
  //
  // We need the 28 bytes (7 instructions) because at runtime, we'd be patching
  // over the full 32 bytes (8 instructions) with the following pattern:
  //
  //   STP X0, X30, [SP, #-16]! ; push X0 and the link register to the stack
  //   LDR W17, #12 ; W17 := function ID
  //   LDR X16,#12 ; X16 := addr of __xray_FunctionEntry or __xray_FunctionExit
  //   BLR X16 ; call the tracing trampoline
  //   ;DATA: 32 bits of function ID
  //   ;DATA: lower 32 bits of the address of the trampoline
  //   ;DATA: higher 32 bits of the address of the trampoline
  //   LDP X0, X30, [SP], #16 ; pop X0 and the link register from the stack
  //
  OutStreamer->emitCodeAlignment(Align(4), &getSubtargetInfo());
  auto CurSled = OutContext.createTempSymbol("xray_sled_", true);
  OutStreamer->emitLabel(CurSled);
  auto Target = OutContext.createTempSymbol();

  // Emit "B #32" instruction, which jumps over the next 28 bytes.
  // The operand has to be the number of 4-byte instructions to jump over,
  // including the current instruction.
  EmitToStreamer(*OutStreamer, MCInstBuilder(AArch64::B).addImm(8));

  for (int8_t I = 0; I < NoopsInSledCount; I++)
    EmitToStreamer(*OutStreamer, MCInstBuilder(AArch64::HINT).addImm(0));

  OutStreamer->emitLabel(Target);
  recordSled(CurSled, MI, Kind, 2);
}

void AArch64AsmPrinter::emitAttributes(unsigned Flags,
                                       uint64_t PAuthABIPlatform,
                                       uint64_t PAuthABIVersion,
                                       AArch64TargetStreamer *TS) {

  PAuthABIPlatform = (uint64_t(-1) == PAuthABIPlatform) ? 0 : PAuthABIPlatform;
  PAuthABIVersion = (uint64_t(-1) == PAuthABIVersion) ? 0 : PAuthABIVersion;

  if (PAuthABIPlatform || PAuthABIVersion) {
<<<<<<< HEAD
    TS->emitAtributesSubsection(
=======
    TS->emitAttributesSubsection(
>>>>>>> 4084ffcf
        AArch64BuildAttributes::getVendorName(
            AArch64BuildAttributes::AEABI_PAUTHABI),
        AArch64BuildAttributes::SubsectionOptional::REQUIRED,
        AArch64BuildAttributes::SubsectionType::ULEB128);
    TS->emitAttribute(AArch64BuildAttributes::getVendorName(
                          AArch64BuildAttributes::AEABI_PAUTHABI),
                      AArch64BuildAttributes::TAG_PAUTH_PLATFORM,
                      PAuthABIPlatform, "");
    TS->emitAttribute(AArch64BuildAttributes::getVendorName(
                          AArch64BuildAttributes::AEABI_PAUTHABI),
                      AArch64BuildAttributes::TAG_PAUTH_SCHEMA, PAuthABIVersion,
                      "");
  }

  unsigned BTIValue =
      (Flags & AArch64BuildAttributes::Feature_BTI_Flag) ? 1 : 0;
  unsigned PACValue =
      (Flags & AArch64BuildAttributes::Feature_PAC_Flag) ? 1 : 0;
  unsigned GCSValue =
      (Flags & AArch64BuildAttributes::Feature_GCS_Flag) ? 1 : 0;

  if (BTIValue || PACValue || GCSValue) {
<<<<<<< HEAD
    TS->emitAtributesSubsection(
=======
    TS->emitAttributesSubsection(
>>>>>>> 4084ffcf
        AArch64BuildAttributes::getVendorName(
            AArch64BuildAttributes::AEABI_FEATURE_AND_BITS),
        AArch64BuildAttributes::SubsectionOptional::OPTIONAL,
        AArch64BuildAttributes::SubsectionType::ULEB128);
    TS->emitAttribute(AArch64BuildAttributes::getVendorName(
                          AArch64BuildAttributes::AEABI_FEATURE_AND_BITS),
                      AArch64BuildAttributes::TAG_FEATURE_BTI, BTIValue, "");
    TS->emitAttribute(AArch64BuildAttributes::getVendorName(
                          AArch64BuildAttributes::AEABI_FEATURE_AND_BITS),
                      AArch64BuildAttributes::TAG_FEATURE_PAC, PACValue, "");
    TS->emitAttribute(AArch64BuildAttributes::getVendorName(
                          AArch64BuildAttributes::AEABI_FEATURE_AND_BITS),
                      AArch64BuildAttributes::TAG_FEATURE_GCS, GCSValue, "");
  }
}

// Emit the following code for Intrinsic::{xray_customevent,xray_typedevent}
// (built-in functions __xray_customevent/__xray_typedevent).
//
// .Lxray_event_sled_N:
//   b 1f
//   save x0 and x1 (and also x2 for TYPED_EVENT_CALL)
//   set up x0 and x1 (and also x2 for TYPED_EVENT_CALL)
//   bl __xray_CustomEvent or __xray_TypedEvent
//   restore x0 and x1 (and also x2 for TYPED_EVENT_CALL)
// 1:
//
// There are 6 instructions for EVENT_CALL and 9 for TYPED_EVENT_CALL.
//
// Then record a sled of kind CUSTOM_EVENT or TYPED_EVENT.
// After patching, b .+N will become a nop.
void AArch64AsmPrinter::LowerPATCHABLE_EVENT_CALL(const MachineInstr &MI,
                                                  bool Typed) {
  auto &O = *OutStreamer;
  MCSymbol *CurSled = OutContext.createTempSymbol("xray_sled_", true);
  O.emitLabel(CurSled);
  bool MachO = TM.getTargetTriple().isOSBinFormatMachO();
  auto *Sym = MCSymbolRefExpr::create(
      OutContext.getOrCreateSymbol(
          Twine(MachO ? "_" : "") +
          (Typed ? "__xray_TypedEvent" : "__xray_CustomEvent")),
      OutContext);
  if (Typed) {
    O.AddComment("Begin XRay typed event");
    EmitToStreamer(O, MCInstBuilder(AArch64::B).addImm(9));
    EmitToStreamer(O, MCInstBuilder(AArch64::STPXpre)
                          .addReg(AArch64::SP)
                          .addReg(AArch64::X0)
                          .addReg(AArch64::X1)
                          .addReg(AArch64::SP)
                          .addImm(-4));
    EmitToStreamer(O, MCInstBuilder(AArch64::STRXui)
                          .addReg(AArch64::X2)
                          .addReg(AArch64::SP)
                          .addImm(2));
    emitMovXReg(AArch64::X0, MI.getOperand(0).getReg());
    emitMovXReg(AArch64::X1, MI.getOperand(1).getReg());
    emitMovXReg(AArch64::X2, MI.getOperand(2).getReg());
    EmitToStreamer(O, MCInstBuilder(AArch64::BL).addExpr(Sym));
    EmitToStreamer(O, MCInstBuilder(AArch64::LDRXui)
                          .addReg(AArch64::X2)
                          .addReg(AArch64::SP)
                          .addImm(2));
    O.AddComment("End XRay typed event");
    EmitToStreamer(O, MCInstBuilder(AArch64::LDPXpost)
                          .addReg(AArch64::SP)
                          .addReg(AArch64::X0)
                          .addReg(AArch64::X1)
                          .addReg(AArch64::SP)
                          .addImm(4));

    recordSled(CurSled, MI, SledKind::TYPED_EVENT, 2);
  } else {
    O.AddComment("Begin XRay custom event");
    EmitToStreamer(O, MCInstBuilder(AArch64::B).addImm(6));
    EmitToStreamer(O, MCInstBuilder(AArch64::STPXpre)
                          .addReg(AArch64::SP)
                          .addReg(AArch64::X0)
                          .addReg(AArch64::X1)
                          .addReg(AArch64::SP)
                          .addImm(-2));
    emitMovXReg(AArch64::X0, MI.getOperand(0).getReg());
    emitMovXReg(AArch64::X1, MI.getOperand(1).getReg());
    EmitToStreamer(O, MCInstBuilder(AArch64::BL).addExpr(Sym));
    O.AddComment("End XRay custom event");
    EmitToStreamer(O, MCInstBuilder(AArch64::LDPXpost)
                          .addReg(AArch64::SP)
                          .addReg(AArch64::X0)
                          .addReg(AArch64::X1)
                          .addReg(AArch64::SP)
                          .addImm(2));

    recordSled(CurSled, MI, SledKind::CUSTOM_EVENT, 2);
  }
}

void AArch64AsmPrinter::LowerKCFI_CHECK(const MachineInstr &MI) {
  Register AddrReg = MI.getOperand(0).getReg();
  assert(std::next(MI.getIterator())->isCall() &&
         "KCFI_CHECK not followed by a call instruction");
  assert(std::next(MI.getIterator())->getOperand(0).getReg() == AddrReg &&
         "KCFI_CHECK call target doesn't match call operand");

  // Default to using the intra-procedure-call temporary registers for
  // comparing the hashes.
  unsigned ScratchRegs[] = {AArch64::W16, AArch64::W17};
  if (AddrReg == AArch64::XZR) {
    // Checking XZR makes no sense. Instead of emitting a load, zero
    // ScratchRegs[0] and use it for the ESR AddrIndex below.
    AddrReg = getXRegFromWReg(ScratchRegs[0]);
    emitMovXReg(AddrReg, AArch64::XZR);
  } else {
    // If one of the scratch registers is used for the call target (e.g.
    // with AArch64::TCRETURNriBTI), we can clobber another caller-saved
    // temporary register instead (in this case, AArch64::W9) as the check
    // is immediately followed by the call instruction.
    for (auto &Reg : ScratchRegs) {
      if (Reg == getWRegFromXReg(AddrReg)) {
        Reg = AArch64::W9;
        break;
      }
    }
    assert(ScratchRegs[0] != AddrReg && ScratchRegs[1] != AddrReg &&
           "Invalid scratch registers for KCFI_CHECK");

    // Adjust the offset for patchable-function-prefix. This assumes that
    // patchable-function-prefix is the same for all functions.
    int64_t PrefixNops = 0;
    (void)MI.getMF()
        ->getFunction()
        .getFnAttribute("patchable-function-prefix")
        .getValueAsString()
        .getAsInteger(10, PrefixNops);

    // Load the target function type hash.
    EmitToStreamer(*OutStreamer, MCInstBuilder(AArch64::LDURWi)
                                     .addReg(ScratchRegs[0])
                                     .addReg(AddrReg)
                                     .addImm(-(PrefixNops * 4 + 4)));
  }

  // Load the expected type hash.
  const int64_t Type = MI.getOperand(1).getImm();
  emitMOVK(ScratchRegs[1], Type & 0xFFFF, 0);
  emitMOVK(ScratchRegs[1], (Type >> 16) & 0xFFFF, 16);

  // Compare the hashes and trap if there's a mismatch.
  EmitToStreamer(*OutStreamer, MCInstBuilder(AArch64::SUBSWrs)
                                   .addReg(AArch64::WZR)
                                   .addReg(ScratchRegs[0])
                                   .addReg(ScratchRegs[1])
                                   .addImm(0));

  MCSymbol *Pass = OutContext.createTempSymbol();
  EmitToStreamer(*OutStreamer,
                 MCInstBuilder(AArch64::Bcc)
                     .addImm(AArch64CC::EQ)
                     .addExpr(MCSymbolRefExpr::create(Pass, OutContext)));

  // The base ESR is 0x8000 and the register information is encoded in bits
  // 0-9 as follows:
  // - 0-4: n, where the register Xn contains the target address
  // - 5-9: m, where the register Wm contains the expected type hash
  // Where n, m are in [0, 30].
  unsigned TypeIndex = ScratchRegs[1] - AArch64::W0;
  unsigned AddrIndex;
  switch (AddrReg) {
  default:
    AddrIndex = AddrReg - AArch64::X0;
    break;
  case AArch64::FP:
    AddrIndex = 29;
    break;
  case AArch64::LR:
    AddrIndex = 30;
    break;
  }

  assert(AddrIndex < 31 && TypeIndex < 31);

  unsigned ESR = 0x8000 | ((TypeIndex & 31) << 5) | (AddrIndex & 31);
  EmitToStreamer(*OutStreamer, MCInstBuilder(AArch64::BRK).addImm(ESR));
  OutStreamer->emitLabel(Pass);
}

void AArch64AsmPrinter::LowerHWASAN_CHECK_MEMACCESS(const MachineInstr &MI) {
  Register Reg = MI.getOperand(0).getReg();

  // The HWASan pass won't emit a CHECK_MEMACCESS intrinsic with a pointer
  // statically known to be zero. However, conceivably, the HWASan pass may
  // encounter a "cannot currently statically prove to be null" pointer (and is
  // therefore unable to omit the intrinsic) that later optimization passes
  // convert into a statically known-null pointer.
  if (Reg == AArch64::XZR)
    return;

  bool IsShort =
      ((MI.getOpcode() == AArch64::HWASAN_CHECK_MEMACCESS_SHORTGRANULES) ||
       (MI.getOpcode() ==
        AArch64::HWASAN_CHECK_MEMACCESS_SHORTGRANULES_FIXEDSHADOW));
  uint32_t AccessInfo = MI.getOperand(1).getImm();
  bool IsFixedShadow =
      ((MI.getOpcode() == AArch64::HWASAN_CHECK_MEMACCESS_FIXEDSHADOW) ||
       (MI.getOpcode() ==
        AArch64::HWASAN_CHECK_MEMACCESS_SHORTGRANULES_FIXEDSHADOW));
  uint64_t FixedShadowOffset = IsFixedShadow ? MI.getOperand(2).getImm() : 0;

  MCSymbol *&Sym = HwasanMemaccessSymbols[HwasanMemaccessTuple(
      Reg, IsShort, AccessInfo, IsFixedShadow, FixedShadowOffset)];
  if (!Sym) {
    // FIXME: Make this work on non-ELF.
    if (!TM.getTargetTriple().isOSBinFormatELF())
      report_fatal_error("llvm.hwasan.check.memaccess only supported on ELF");

    std::string SymName = "__hwasan_check_x" + utostr(Reg - AArch64::X0) + "_" +
                          utostr(AccessInfo);
    if (IsFixedShadow)
      SymName += "_fixed_" + utostr(FixedShadowOffset);
    if (IsShort)
      SymName += "_short_v2";
    Sym = OutContext.getOrCreateSymbol(SymName);
  }

  EmitToStreamer(*OutStreamer,
                 MCInstBuilder(AArch64::BL)
                     .addExpr(MCSymbolRefExpr::create(Sym, OutContext)));
}

void AArch64AsmPrinter::emitHwasanMemaccessSymbols(Module &M) {
  if (HwasanMemaccessSymbols.empty())
    return;

  const Triple &TT = TM.getTargetTriple();
  assert(TT.isOSBinFormatELF());
  std::unique_ptr<MCSubtargetInfo> STI(
      TM.getTarget().createMCSubtargetInfo(TT.str(), "", ""));
  assert(STI && "Unable to create subtarget info");
  this->STI = static_cast<const AArch64Subtarget *>(&*STI);

  MCSymbol *HwasanTagMismatchV1Sym =
      OutContext.getOrCreateSymbol("__hwasan_tag_mismatch");
  MCSymbol *HwasanTagMismatchV2Sym =
      OutContext.getOrCreateSymbol("__hwasan_tag_mismatch_v2");

  const MCSymbolRefExpr *HwasanTagMismatchV1Ref =
      MCSymbolRefExpr::create(HwasanTagMismatchV1Sym, OutContext);
  const MCSymbolRefExpr *HwasanTagMismatchV2Ref =
      MCSymbolRefExpr::create(HwasanTagMismatchV2Sym, OutContext);

  for (auto &P : HwasanMemaccessSymbols) {
    unsigned Reg = std::get<0>(P.first);
    bool IsShort = std::get<1>(P.first);
    uint32_t AccessInfo = std::get<2>(P.first);
    bool IsFixedShadow = std::get<3>(P.first);
    uint64_t FixedShadowOffset = std::get<4>(P.first);
    const MCSymbolRefExpr *HwasanTagMismatchRef =
        IsShort ? HwasanTagMismatchV2Ref : HwasanTagMismatchV1Ref;
    MCSymbol *Sym = P.second;

    bool HasMatchAllTag =
        (AccessInfo >> HWASanAccessInfo::HasMatchAllShift) & 1;
    uint8_t MatchAllTag =
        (AccessInfo >> HWASanAccessInfo::MatchAllShift) & 0xff;
    unsigned Size =
        1 << ((AccessInfo >> HWASanAccessInfo::AccessSizeShift) & 0xf);
    bool CompileKernel =
        (AccessInfo >> HWASanAccessInfo::CompileKernelShift) & 1;

    OutStreamer->switchSection(OutContext.getELFSection(
        ".text.hot", ELF::SHT_PROGBITS,
        ELF::SHF_EXECINSTR | ELF::SHF_ALLOC | ELF::SHF_GROUP, 0, Sym->getName(),
        /*IsComdat=*/true));

    OutStreamer->emitSymbolAttribute(Sym, MCSA_ELF_TypeFunction);
    OutStreamer->emitSymbolAttribute(Sym, MCSA_Weak);
    OutStreamer->emitSymbolAttribute(Sym, MCSA_Hidden);
    OutStreamer->emitLabel(Sym);

    EmitToStreamer(MCInstBuilder(AArch64::SBFMXri)
                       .addReg(AArch64::X16)
                       .addReg(Reg)
                       .addImm(4)
                       .addImm(55));

    if (IsFixedShadow) {
      // Aarch64 makes it difficult to embed large constants in the code.
      // Fortuitously, kShadowBaseAlignment == 32, so we use the 32-bit
      // left-shift option in the MOV instruction. Combined with the 16-bit
      // immediate, this is enough to represent any offset up to 2**48.
      emitMOVZ(AArch64::X17, FixedShadowOffset >> 32, 32);
      EmitToStreamer(MCInstBuilder(AArch64::LDRBBroX)
                         .addReg(AArch64::W16)
                         .addReg(AArch64::X17)
                         .addReg(AArch64::X16)
                         .addImm(0)
                         .addImm(0));
    } else {
      EmitToStreamer(MCInstBuilder(AArch64::LDRBBroX)
                         .addReg(AArch64::W16)
                         .addReg(IsShort ? AArch64::X20 : AArch64::X9)
                         .addReg(AArch64::X16)
                         .addImm(0)
                         .addImm(0));
    }

    EmitToStreamer(MCInstBuilder(AArch64::SUBSXrs)
                       .addReg(AArch64::XZR)
                       .addReg(AArch64::X16)
                       .addReg(Reg)
                       .addImm(AArch64_AM::getShifterImm(AArch64_AM::LSR, 56)));
    MCSymbol *HandleMismatchOrPartialSym = OutContext.createTempSymbol();
    EmitToStreamer(MCInstBuilder(AArch64::Bcc)
                       .addImm(AArch64CC::NE)
                       .addExpr(MCSymbolRefExpr::create(
                           HandleMismatchOrPartialSym, OutContext)));
    MCSymbol *ReturnSym = OutContext.createTempSymbol();
    OutStreamer->emitLabel(ReturnSym);
    EmitToStreamer(MCInstBuilder(AArch64::RET).addReg(AArch64::LR));
    OutStreamer->emitLabel(HandleMismatchOrPartialSym);

    if (HasMatchAllTag) {
      EmitToStreamer(MCInstBuilder(AArch64::UBFMXri)
                         .addReg(AArch64::X17)
                         .addReg(Reg)
                         .addImm(56)
                         .addImm(63));
      EmitToStreamer(MCInstBuilder(AArch64::SUBSXri)
                         .addReg(AArch64::XZR)
                         .addReg(AArch64::X17)
                         .addImm(MatchAllTag)
                         .addImm(0));
      EmitToStreamer(
          MCInstBuilder(AArch64::Bcc)
              .addImm(AArch64CC::EQ)
              .addExpr(MCSymbolRefExpr::create(ReturnSym, OutContext)));
    }

    if (IsShort) {
      EmitToStreamer(MCInstBuilder(AArch64::SUBSWri)
                         .addReg(AArch64::WZR)
                         .addReg(AArch64::W16)
                         .addImm(15)
                         .addImm(0));
      MCSymbol *HandleMismatchSym = OutContext.createTempSymbol();
      EmitToStreamer(
          MCInstBuilder(AArch64::Bcc)
              .addImm(AArch64CC::HI)
              .addExpr(MCSymbolRefExpr::create(HandleMismatchSym, OutContext)));

      EmitToStreamer(MCInstBuilder(AArch64::ANDXri)
                         .addReg(AArch64::X17)
                         .addReg(Reg)
                         .addImm(AArch64_AM::encodeLogicalImmediate(0xf, 64)));
      if (Size != 1)
        EmitToStreamer(MCInstBuilder(AArch64::ADDXri)
                           .addReg(AArch64::X17)
                           .addReg(AArch64::X17)
                           .addImm(Size - 1)
                           .addImm(0));
      EmitToStreamer(MCInstBuilder(AArch64::SUBSWrs)
                         .addReg(AArch64::WZR)
                         .addReg(AArch64::W16)
                         .addReg(AArch64::W17)
                         .addImm(0));
      EmitToStreamer(
          MCInstBuilder(AArch64::Bcc)
              .addImm(AArch64CC::LS)
              .addExpr(MCSymbolRefExpr::create(HandleMismatchSym, OutContext)));

      EmitToStreamer(MCInstBuilder(AArch64::ORRXri)
                         .addReg(AArch64::X16)
                         .addReg(Reg)
                         .addImm(AArch64_AM::encodeLogicalImmediate(0xf, 64)));
      EmitToStreamer(MCInstBuilder(AArch64::LDRBBui)
                         .addReg(AArch64::W16)
                         .addReg(AArch64::X16)
                         .addImm(0));
      EmitToStreamer(
          MCInstBuilder(AArch64::SUBSXrs)
              .addReg(AArch64::XZR)
              .addReg(AArch64::X16)
              .addReg(Reg)
              .addImm(AArch64_AM::getShifterImm(AArch64_AM::LSR, 56)));
      EmitToStreamer(
          MCInstBuilder(AArch64::Bcc)
              .addImm(AArch64CC::EQ)
              .addExpr(MCSymbolRefExpr::create(ReturnSym, OutContext)));

      OutStreamer->emitLabel(HandleMismatchSym);
    }

    EmitToStreamer(MCInstBuilder(AArch64::STPXpre)
                       .addReg(AArch64::SP)
                       .addReg(AArch64::X0)
                       .addReg(AArch64::X1)
                       .addReg(AArch64::SP)
                       .addImm(-32));
    EmitToStreamer(MCInstBuilder(AArch64::STPXi)
                       .addReg(AArch64::FP)
                       .addReg(AArch64::LR)
                       .addReg(AArch64::SP)
                       .addImm(29));

    if (Reg != AArch64::X0)
      emitMovXReg(AArch64::X0, Reg);
    emitMOVZ(AArch64::X1, AccessInfo & HWASanAccessInfo::RuntimeMask, 0);

    if (CompileKernel) {
      // The Linux kernel's dynamic loader doesn't support GOT relative
      // relocations, but it doesn't support late binding either, so just call
      // the function directly.
      EmitToStreamer(MCInstBuilder(AArch64::B).addExpr(HwasanTagMismatchRef));
    } else {
      // Intentionally load the GOT entry and branch to it, rather than possibly
      // late binding the function, which may clobber the registers before we
      // have a chance to save them.
      EmitToStreamer(MCInstBuilder(AArch64::ADRP)
                         .addReg(AArch64::X16)
                         .addExpr(AArch64MCExpr::create(
                             HwasanTagMismatchRef, AArch64MCExpr::VK_GOT_PAGE,
                             OutContext)));
      EmitToStreamer(MCInstBuilder(AArch64::LDRXui)
                         .addReg(AArch64::X16)
                         .addReg(AArch64::X16)
                         .addExpr(AArch64MCExpr::create(
                             HwasanTagMismatchRef, AArch64MCExpr::VK_GOT_LO12,
                             OutContext)));
      EmitToStreamer(MCInstBuilder(AArch64::BR).addReg(AArch64::X16));
    }
  }
  this->STI = nullptr;
}

static void emitAuthenticatedPointer(MCStreamer &OutStreamer,
                                     MCSymbol *StubLabel,
                                     const MCExpr *StubAuthPtrRef) {
  // sym$auth_ptr$key$disc:
  OutStreamer.emitLabel(StubLabel);
  OutStreamer.emitValue(StubAuthPtrRef, /*size=*/8);
}

void AArch64AsmPrinter::emitEndOfAsmFile(Module &M) {
  emitHwasanMemaccessSymbols(M);

  const Triple &TT = TM.getTargetTriple();
  if (TT.isOSBinFormatMachO()) {
    // Output authenticated pointers as indirect symbols, if we have any.
    MachineModuleInfoMachO &MMIMacho =
        MMI->getObjFileInfo<MachineModuleInfoMachO>();

    auto Stubs = MMIMacho.getAuthGVStubList();

    if (!Stubs.empty()) {
      // Switch to the "__auth_ptr" section.
      OutStreamer->switchSection(
          OutContext.getMachOSection("__DATA", "__auth_ptr", MachO::S_REGULAR,
                                     SectionKind::getMetadata()));
      emitAlignment(Align(8));

      for (const auto &Stub : Stubs)
        emitAuthenticatedPointer(*OutStreamer, Stub.first, Stub.second);

      OutStreamer->addBlankLine();
    }

    // Funny Darwin hack: This flag tells the linker that no global symbols
    // contain code that falls through to other global symbols (e.g. the obvious
    // implementation of multiple entry points).  If this doesn't occur, the
    // linker can safely perform dead code stripping.  Since LLVM never
    // generates code that does this, it is always safe to set.
    OutStreamer->emitSubsectionsViaSymbols();
  }

  if (TT.isOSBinFormatELF()) {
    // Output authenticated pointers as indirect symbols, if we have any.
    MachineModuleInfoELF &MMIELF = MMI->getObjFileInfo<MachineModuleInfoELF>();

    auto Stubs = MMIELF.getAuthGVStubList();

    if (!Stubs.empty()) {
      const TargetLoweringObjectFile &TLOF = getObjFileLowering();
      OutStreamer->switchSection(TLOF.getDataSection());
      emitAlignment(Align(8));

      for (const auto &Stub : Stubs)
        emitAuthenticatedPointer(*OutStreamer, Stub.first, Stub.second);

      OutStreamer->addBlankLine();
    }

    // With signed ELF GOT enabled, the linker looks at the symbol type to
    // choose between keys IA (for STT_FUNC) and DA (for other types). Symbols
    // for functions not defined in the module have STT_NOTYPE type by default.
    // This makes linker to emit signing schema with DA key (instead of IA) for
    // corresponding R_AARCH64_AUTH_GLOB_DAT dynamic reloc. To avoid that, force
    // all function symbols used in the module to have STT_FUNC type. See
    // https://github.com/ARM-software/abi-aa/blob/main/pauthabielf64/pauthabielf64.rst#default-signing-schema
    const auto *PtrAuthELFGOTFlag = mdconst::extract_or_null<ConstantInt>(
        M.getModuleFlag("ptrauth-elf-got"));
    if (PtrAuthELFGOTFlag && PtrAuthELFGOTFlag->getZExtValue() == 1)
      for (const GlobalValue &GV : M.global_values())
        if (!GV.use_empty() && isa<Function>(GV) &&
            !GV.getName().starts_with("llvm."))
          OutStreamer->emitSymbolAttribute(getSymbol(&GV),
                                           MCSA_ELF_TypeFunction);
  }

  // Emit stack and fault map information.
  FM.serializeToFaultMapSection();

  // If import call optimization is enabled, emit the appropriate section.
  // We do this whether or not we recorded any import calls.
  if (EnableImportCallOptimization && TT.isOSBinFormatCOFF()) {
    OutStreamer->switchSection(getObjFileLowering().getImportCallSection());

    // Section always starts with some magic.
    constexpr char ImpCallMagic[12] = "Imp_Call_V1";
    OutStreamer->emitBytes(StringRef{ImpCallMagic, sizeof(ImpCallMagic)});

    // Layout of this section is:
    // Per section that contains calls to imported functions:
    //  uint32_t SectionSize: Size in bytes for information in this section.
    //  uint32_t Section Number
    //  Per call to imported function in section:
    //    uint32_t Kind: the kind of imported function.
    //    uint32_t BranchOffset: the offset of the branch instruction in its
    //                            parent section.
    //    uint32_t TargetSymbolId: the symbol id of the called function.
    for (auto &[Section, CallsToImportedFuncs] :
         SectionToImportedFunctionCalls) {
      unsigned SectionSize =
          sizeof(uint32_t) * (2 + 3 * CallsToImportedFuncs.size());
      OutStreamer->emitInt32(SectionSize);
      OutStreamer->emitCOFFSecNumber(Section->getBeginSymbol());
      for (auto &[CallsiteSymbol, CalledSymbol] : CallsToImportedFuncs) {
        // Kind is always IMAGE_REL_ARM64_DYNAMIC_IMPORT_CALL (0x13).
        OutStreamer->emitInt32(0x13);
        OutStreamer->emitCOFFSecOffset(CallsiteSymbol);
        OutStreamer->emitCOFFSymbolIndex(CalledSymbol);
      }
    }
  }
}

void AArch64AsmPrinter::emitLOHs() {
  SmallVector<MCSymbol *, 3> MCArgs;

  for (const auto &D : AArch64FI->getLOHContainer()) {
    for (const MachineInstr *MI : D.getArgs()) {
      MInstToMCSymbol::iterator LabelIt = LOHInstToLabel.find(MI);
      assert(LabelIt != LOHInstToLabel.end() &&
             "Label hasn't been inserted for LOH related instruction");
      MCArgs.push_back(LabelIt->second);
    }
    OutStreamer->emitLOHDirective(D.getKind(), MCArgs);
    MCArgs.clear();
  }
}

void AArch64AsmPrinter::emitFunctionBodyEnd() {
  if (!AArch64FI->getLOHRelated().empty())
    emitLOHs();
}

/// GetCPISymbol - Return the symbol for the specified constant pool entry.
MCSymbol *AArch64AsmPrinter::GetCPISymbol(unsigned CPID) const {
  // Darwin uses a linker-private symbol name for constant-pools (to
  // avoid addends on the relocation?), ELF has no such concept and
  // uses a normal private symbol.
  if (!getDataLayout().getLinkerPrivateGlobalPrefix().empty())
    return OutContext.getOrCreateSymbol(
        Twine(getDataLayout().getLinkerPrivateGlobalPrefix()) + "CPI" +
        Twine(getFunctionNumber()) + "_" + Twine(CPID));

  return AsmPrinter::GetCPISymbol(CPID);
}

void AArch64AsmPrinter::printOperand(const MachineInstr *MI, unsigned OpNum,
                                     raw_ostream &O) {
  const MachineOperand &MO = MI->getOperand(OpNum);
  switch (MO.getType()) {
  default:
    llvm_unreachable("<unknown operand type>");
  case MachineOperand::MO_Register: {
    Register Reg = MO.getReg();
    assert(Reg.isPhysical());
    assert(!MO.getSubReg() && "Subregs should be eliminated!");
    O << AArch64InstPrinter::getRegisterName(Reg);
    break;
  }
  case MachineOperand::MO_Immediate: {
    O << MO.getImm();
    break;
  }
  case MachineOperand::MO_GlobalAddress: {
    PrintSymbolOperand(MO, O);
    break;
  }
  case MachineOperand::MO_BlockAddress: {
    MCSymbol *Sym = GetBlockAddressSymbol(MO.getBlockAddress());
    Sym->print(O, MAI);
    break;
  }
  }
}

bool AArch64AsmPrinter::printAsmMRegister(const MachineOperand &MO, char Mode,
                                          raw_ostream &O) {
  Register Reg = MO.getReg();
  switch (Mode) {
  default:
    return true; // Unknown mode.
  case 'w':
    Reg = getWRegFromXReg(Reg);
    break;
  case 'x':
    Reg = getXRegFromWReg(Reg);
    break;
  case 't':
    Reg = getXRegFromXRegTuple(Reg);
    break;
  }

  O << AArch64InstPrinter::getRegisterName(Reg);
  return false;
}

// Prints the register in MO using class RC using the offset in the
// new register class. This should not be used for cross class
// printing.
bool AArch64AsmPrinter::printAsmRegInClass(const MachineOperand &MO,
                                           const TargetRegisterClass *RC,
                                           unsigned AltName, raw_ostream &O) {
  assert(MO.isReg() && "Should only get here with a register!");
  const TargetRegisterInfo *RI = STI->getRegisterInfo();
  Register Reg = MO.getReg();
  MCRegister RegToPrint = RC->getRegister(RI->getEncodingValue(Reg));
  if (!RI->regsOverlap(RegToPrint, Reg))
    return true;
  O << AArch64InstPrinter::getRegisterName(RegToPrint, AltName);
  return false;
}

bool AArch64AsmPrinter::PrintAsmOperand(const MachineInstr *MI, unsigned OpNum,
                                        const char *ExtraCode, raw_ostream &O) {
  const MachineOperand &MO = MI->getOperand(OpNum);

  // First try the generic code, which knows about modifiers like 'c' and 'n'.
  if (!AsmPrinter::PrintAsmOperand(MI, OpNum, ExtraCode, O))
    return false;

  // Does this asm operand have a single letter operand modifier?
  if (ExtraCode && ExtraCode[0]) {
    if (ExtraCode[1] != 0)
      return true; // Unknown modifier.

    switch (ExtraCode[0]) {
    default:
      return true; // Unknown modifier.
    case 'w':      // Print W register
    case 'x':      // Print X register
      if (MO.isReg())
        return printAsmMRegister(MO, ExtraCode[0], O);
      if (MO.isImm() && MO.getImm() == 0) {
        unsigned Reg = ExtraCode[0] == 'w' ? AArch64::WZR : AArch64::XZR;
        O << AArch64InstPrinter::getRegisterName(Reg);
        return false;
      }
      printOperand(MI, OpNum, O);
      return false;
    case 'b': // Print B register.
    case 'h': // Print H register.
    case 's': // Print S register.
    case 'd': // Print D register.
    case 'q': // Print Q register.
    case 'z': // Print Z register.
      if (MO.isReg()) {
        const TargetRegisterClass *RC;
        switch (ExtraCode[0]) {
        case 'b':
          RC = &AArch64::FPR8RegClass;
          break;
        case 'h':
          RC = &AArch64::FPR16RegClass;
          break;
        case 's':
          RC = &AArch64::FPR32RegClass;
          break;
        case 'd':
          RC = &AArch64::FPR64RegClass;
          break;
        case 'q':
          RC = &AArch64::FPR128RegClass;
          break;
        case 'z':
          RC = &AArch64::ZPRRegClass;
          break;
        default:
          return true;
        }
        return printAsmRegInClass(MO, RC, AArch64::NoRegAltName, O);
      }
      printOperand(MI, OpNum, O);
      return false;
    }
  }

  // According to ARM, we should emit x and v registers unless we have a
  // modifier.
  if (MO.isReg()) {
    Register Reg = MO.getReg();

    // If this is a w or x register, print an x register.
    if (AArch64::GPR32allRegClass.contains(Reg) ||
        AArch64::GPR64allRegClass.contains(Reg))
      return printAsmMRegister(MO, 'x', O);

    // If this is an x register tuple, print an x register.
    if (AArch64::GPR64x8ClassRegClass.contains(Reg))
      return printAsmMRegister(MO, 't', O);

    unsigned AltName = AArch64::NoRegAltName;
    const TargetRegisterClass *RegClass;
    if (AArch64::ZPRRegClass.contains(Reg)) {
      RegClass = &AArch64::ZPRRegClass;
    } else if (AArch64::PPRRegClass.contains(Reg)) {
      RegClass = &AArch64::PPRRegClass;
    } else if (AArch64::PNRRegClass.contains(Reg)) {
      RegClass = &AArch64::PNRRegClass;
    } else {
      RegClass = &AArch64::FPR128RegClass;
      AltName = AArch64::vreg;
    }

    // If this is a b, h, s, d, or q register, print it as a v register.
    return printAsmRegInClass(MO, RegClass, AltName, O);
  }

  printOperand(MI, OpNum, O);
  return false;
}

bool AArch64AsmPrinter::PrintAsmMemoryOperand(const MachineInstr *MI,
                                              unsigned OpNum,
                                              const char *ExtraCode,
                                              raw_ostream &O) {
  if (ExtraCode && ExtraCode[0] && ExtraCode[0] != 'a')
    return true; // Unknown modifier.

  const MachineOperand &MO = MI->getOperand(OpNum);
  assert(MO.isReg() && "unexpected inline asm memory operand");
  O << "[" << AArch64InstPrinter::getRegisterName(MO.getReg()) << "]";
  return false;
}

void AArch64AsmPrinter::PrintDebugValueComment(const MachineInstr *MI,
                                               raw_ostream &OS) {
  unsigned NOps = MI->getNumOperands();
  assert(NOps == 4);
  OS << '\t' << MAI->getCommentString() << "DEBUG_VALUE: ";
  // cast away const; DIetc do not take const operands for some reason.
  OS << MI->getDebugVariable()->getName();
  OS << " <- ";
  // Frame address.  Currently handles register +- offset only.
  assert(MI->isIndirectDebugValue());
  OS << '[';
  for (unsigned I = 0, E = std::distance(MI->debug_operands().begin(),
                                         MI->debug_operands().end());
       I < E; ++I) {
    if (I != 0)
      OS << ", ";
    printOperand(MI, I, OS);
  }
  OS << ']';
  OS << "+";
  printOperand(MI, NOps - 2, OS);
}

void AArch64AsmPrinter::emitJumpTableImpl(const MachineJumpTableInfo &MJTI,
                                          ArrayRef<unsigned> JumpTableIndices) {
  // Fast return if there is nothing to emit to avoid creating empty sections.
  if (JumpTableIndices.empty())
    return;
  const TargetLoweringObjectFile &TLOF = getObjFileLowering();
  const auto &F = MF->getFunction();
  ArrayRef<MachineJumpTableEntry> JT = MJTI.getJumpTables();

  MCSection *ReadOnlySec = nullptr;
  if (TM.Options.EnableStaticDataPartitioning) {
    ReadOnlySec =
        TLOF.getSectionForJumpTable(F, TM, &JT[JumpTableIndices.front()]);
  } else {
    ReadOnlySec = TLOF.getSectionForJumpTable(F, TM);
  }
  OutStreamer->switchSection(ReadOnlySec);

  auto AFI = MF->getInfo<AArch64FunctionInfo>();
  for (unsigned JTI : JumpTableIndices) {
    const std::vector<MachineBasicBlock*> &JTBBs = JT[JTI].MBBs;

    // If this jump table was deleted, ignore it.
    if (JTBBs.empty()) continue;

    unsigned Size = AFI->getJumpTableEntrySize(JTI);
    emitAlignment(Align(Size));
    OutStreamer->emitLabel(GetJTISymbol(JTI));

    const MCSymbol *BaseSym = AArch64FI->getJumpTableEntryPCRelSymbol(JTI);
    const MCExpr *Base = MCSymbolRefExpr::create(BaseSym, OutContext);

    for (auto *JTBB : JTBBs) {
      const MCExpr *Value =
          MCSymbolRefExpr::create(JTBB->getSymbol(), OutContext);

      // Each entry is:
      //     .byte/.hword (LBB - Lbase)>>2
      // or plain:
      //     .word LBB - Lbase
      Value = MCBinaryExpr::createSub(Value, Base, OutContext);
      if (Size != 4)
        Value = MCBinaryExpr::createLShr(
            Value, MCConstantExpr::create(2, OutContext), OutContext);

      OutStreamer->emitValue(Value, Size);
    }
  }
}

std::tuple<const MCSymbol *, uint64_t, const MCSymbol *,
           codeview::JumpTableEntrySize>
AArch64AsmPrinter::getCodeViewJumpTableInfo(int JTI,
                                            const MachineInstr *BranchInstr,
                                            const MCSymbol *BranchLabel) const {
  const auto AFI = MF->getInfo<AArch64FunctionInfo>();
  const auto Base = AArch64FI->getJumpTableEntryPCRelSymbol(JTI);
  codeview::JumpTableEntrySize EntrySize;
  switch (AFI->getJumpTableEntrySize(JTI)) {
  case 1:
    EntrySize = codeview::JumpTableEntrySize::UInt8ShiftLeft;
    break;
  case 2:
    EntrySize = codeview::JumpTableEntrySize::UInt16ShiftLeft;
    break;
  case 4:
    EntrySize = codeview::JumpTableEntrySize::Int32;
    break;
  default:
    llvm_unreachable("Unexpected jump table entry size");
  }
  return std::make_tuple(Base, 0, BranchLabel, EntrySize);
}

void AArch64AsmPrinter::emitFunctionEntryLabel() {
  const Triple &TT = TM.getTargetTriple();
  if (TT.isOSBinFormatELF() &&
      (MF->getFunction().getCallingConv() == CallingConv::AArch64_VectorCall ||
       MF->getFunction().getCallingConv() ==
           CallingConv::AArch64_SVE_VectorCall ||
       MF->getInfo<AArch64FunctionInfo>()->isSVECC())) {
    auto *TS =
        static_cast<AArch64TargetStreamer *>(OutStreamer->getTargetStreamer());
    TS->emitDirectiveVariantPCS(CurrentFnSym);
  }

  AsmPrinter::emitFunctionEntryLabel();

  if (TT.isWindowsArm64EC() && !MF->getFunction().hasLocalLinkage()) {
    // For ARM64EC targets, a function definition's name is mangled differently
    // from the normal symbol, emit required aliases here.
    auto emitFunctionAlias = [&](MCSymbol *Src, MCSymbol *Dst) {
      OutStreamer->emitSymbolAttribute(Src, MCSA_WeakAntiDep);
      OutStreamer->emitAssignment(
          Src, MCSymbolRefExpr::create(Dst, MMI->getContext()));
    };

    auto getSymbolFromMetadata = [&](StringRef Name) {
      MCSymbol *Sym = nullptr;
      if (MDNode *Node = MF->getFunction().getMetadata(Name)) {
        StringRef NameStr = cast<MDString>(Node->getOperand(0))->getString();
        Sym = MMI->getContext().getOrCreateSymbol(NameStr);
      }
      return Sym;
    };

    SmallVector<MDNode *> UnmangledNames;
    MF->getFunction().getMetadata("arm64ec_unmangled_name", UnmangledNames);
    for (MDNode *Node : UnmangledNames) {
      StringRef NameStr = cast<MDString>(Node->getOperand(0))->getString();
      MCSymbol *UnmangledSym = MMI->getContext().getOrCreateSymbol(NameStr);
      if (std::optional<std::string> MangledName =
              getArm64ECMangledFunctionName(UnmangledSym->getName())) {
        MCSymbol *ECMangledSym =
            MMI->getContext().getOrCreateSymbol(*MangledName);
        emitFunctionAlias(UnmangledSym, ECMangledSym);
      }
    }
    if (MCSymbol *ECMangledSym =
            getSymbolFromMetadata("arm64ec_ecmangled_name"))
      emitFunctionAlias(ECMangledSym, CurrentFnSym);
  }
}

void AArch64AsmPrinter::emitXXStructor(const DataLayout &DL,
                                       const Constant *CV) {
  if (const auto *CPA = dyn_cast<ConstantPtrAuth>(CV))
    if (CPA->hasAddressDiscriminator() &&
        !CPA->hasSpecialAddressDiscriminator(
            ConstantPtrAuth::AddrDiscriminator_CtorsDtors))
      report_fatal_error(
          "unexpected address discrimination value for ctors/dtors entry, only "
          "'ptr inttoptr (i64 1 to ptr)' is allowed");
  // If we have signed pointers in xxstructors list, they'll be lowered to @AUTH
  // MCExpr's via AArch64AsmPrinter::lowerConstantPtrAuth. It does not look at
  // actual address discrimination value and only checks
  // hasAddressDiscriminator(), so it's OK to leave special address
  // discrimination value here.
  AsmPrinter::emitXXStructor(DL, CV);
}

void AArch64AsmPrinter::emitGlobalAlias(const Module &M,
                                        const GlobalAlias &GA) {
  if (auto F = dyn_cast_or_null<Function>(GA.getAliasee())) {
    // Global aliases must point to a definition, but unmangled patchable
    // symbols are special and need to point to an undefined symbol with "EXP+"
    // prefix. Such undefined symbol is resolved by the linker by creating
    // x86 thunk that jumps back to the actual EC target.
    if (MDNode *Node = F->getMetadata("arm64ec_exp_name")) {
      StringRef ExpStr = cast<MDString>(Node->getOperand(0))->getString();
      MCSymbol *ExpSym = MMI->getContext().getOrCreateSymbol(ExpStr);
      MCSymbol *Sym = MMI->getContext().getOrCreateSymbol(GA.getName());

      OutStreamer->beginCOFFSymbolDef(ExpSym);
      OutStreamer->emitCOFFSymbolStorageClass(COFF::IMAGE_SYM_CLASS_EXTERNAL);
      OutStreamer->emitCOFFSymbolType(COFF::IMAGE_SYM_DTYPE_FUNCTION
                                      << COFF::SCT_COMPLEX_TYPE_SHIFT);
      OutStreamer->endCOFFSymbolDef();

      OutStreamer->beginCOFFSymbolDef(Sym);
      OutStreamer->emitCOFFSymbolStorageClass(COFF::IMAGE_SYM_CLASS_EXTERNAL);
      OutStreamer->emitCOFFSymbolType(COFF::IMAGE_SYM_DTYPE_FUNCTION
                                      << COFF::SCT_COMPLEX_TYPE_SHIFT);
      OutStreamer->endCOFFSymbolDef();
      OutStreamer->emitSymbolAttribute(Sym, MCSA_Weak);
      OutStreamer->emitAssignment(
          Sym, MCSymbolRefExpr::create(ExpSym, MMI->getContext()));
      return;
    }
  }
  AsmPrinter::emitGlobalAlias(M, GA);
}

/// Small jump tables contain an unsigned byte or half, representing the offset
/// from the lowest-addressed possible destination to the desired basic
/// block. Since all instructions are 4-byte aligned, this is further compressed
/// by counting in instructions rather than bytes (i.e. divided by 4). So, to
/// materialize the correct destination we need:
///
///             adr xDest, .LBB0_0
///             ldrb wScratch, [xTable, xEntry]   (with "lsl #1" for ldrh).
///             add xDest, xDest, xScratch (with "lsl #2" for smaller entries)
void AArch64AsmPrinter::LowerJumpTableDest(llvm::MCStreamer &OutStreamer,
                                           const llvm::MachineInstr &MI) {
  Register DestReg = MI.getOperand(0).getReg();
  Register ScratchReg = MI.getOperand(1).getReg();
  Register ScratchRegW =
      STI->getRegisterInfo()->getSubReg(ScratchReg, AArch64::sub_32);
  Register TableReg = MI.getOperand(2).getReg();
  Register EntryReg = MI.getOperand(3).getReg();
  int JTIdx = MI.getOperand(4).getIndex();
  int Size = AArch64FI->getJumpTableEntrySize(JTIdx);

  // This has to be first because the compression pass based its reachability
  // calculations on the start of the JumpTableDest instruction.
  auto Label =
      MF->getInfo<AArch64FunctionInfo>()->getJumpTableEntryPCRelSymbol(JTIdx);

  // If we don't already have a symbol to use as the base, use the ADR
  // instruction itself.
  if (!Label) {
    Label = MF->getContext().createTempSymbol();
    AArch64FI->setJumpTableEntryInfo(JTIdx, Size, Label);
    OutStreamer.emitLabel(Label);
  }

  auto LabelExpr = MCSymbolRefExpr::create(Label, MF->getContext());
  EmitToStreamer(OutStreamer, MCInstBuilder(AArch64::ADR)
                                  .addReg(DestReg)
                                  .addExpr(LabelExpr));

  // Load the number of instruction-steps to offset from the label.
  unsigned LdrOpcode;
  switch (Size) {
  case 1: LdrOpcode = AArch64::LDRBBroX; break;
  case 2: LdrOpcode = AArch64::LDRHHroX; break;
  case 4: LdrOpcode = AArch64::LDRSWroX; break;
  default:
    llvm_unreachable("Unknown jump table size");
  }

  EmitToStreamer(OutStreamer, MCInstBuilder(LdrOpcode)
                                  .addReg(Size == 4 ? ScratchReg : ScratchRegW)
                                  .addReg(TableReg)
                                  .addReg(EntryReg)
                                  .addImm(0)
                                  .addImm(Size == 1 ? 0 : 1));

  // Add to the already materialized base label address, multiplying by 4 if
  // compressed.
  EmitToStreamer(OutStreamer, MCInstBuilder(AArch64::ADDXrs)
                                  .addReg(DestReg)
                                  .addReg(DestReg)
                                  .addReg(ScratchReg)
                                  .addImm(Size == 4 ? 0 : 2));
}

void AArch64AsmPrinter::LowerHardenedBRJumpTable(const MachineInstr &MI) {
  const MachineJumpTableInfo *MJTI = MF->getJumpTableInfo();
  assert(MJTI && "Can't lower jump-table dispatch without JTI");

  const std::vector<MachineJumpTableEntry> &JTs = MJTI->getJumpTables();
  assert(!JTs.empty() && "Invalid JT index for jump-table dispatch");

  // Emit:
  //     mov x17, #<size of table>     ; depending on table size, with MOVKs
  //     cmp x16, x17                  ; or #imm if table size fits in 12-bit
  //     csel x16, x16, xzr, ls        ; check for index overflow
  //
  //     adrp x17, Ltable@PAGE         ; materialize table address
  //     add x17, Ltable@PAGEOFF
  //     ldrsw x16, [x17, x16, lsl #2] ; load table entry
  //
  //   Lanchor:
  //     adr x17, Lanchor              ; compute target address
  //     add x16, x17, x16
  //     br x16                        ; branch to target

  MachineOperand JTOp = MI.getOperand(0);

  unsigned JTI = JTOp.getIndex();
  assert(!AArch64FI->getJumpTableEntryPCRelSymbol(JTI) &&
         "unsupported compressed jump table");

  const uint64_t NumTableEntries = JTs[JTI].MBBs.size();

  // cmp only supports a 12-bit immediate.  If we need more, materialize the
  // immediate, using x17 as a scratch register.
  uint64_t MaxTableEntry = NumTableEntries - 1;
  if (isUInt<12>(MaxTableEntry)) {
    EmitToStreamer(*OutStreamer, MCInstBuilder(AArch64::SUBSXri)
                                     .addReg(AArch64::XZR)
                                     .addReg(AArch64::X16)
                                     .addImm(MaxTableEntry)
                                     .addImm(0));
  } else {
    emitMOVZ(AArch64::X17, static_cast<uint16_t>(MaxTableEntry), 0);
    // It's sad that we have to manually materialize instructions, but we can't
    // trivially reuse the main pseudo expansion logic.
    // A MOVK sequence is easy enough to generate and handles the general case.
    for (int Offset = 16; Offset < 64; Offset += 16) {
      if ((MaxTableEntry >> Offset) == 0)
        break;
      emitMOVK(AArch64::X17, static_cast<uint16_t>(MaxTableEntry >> Offset),
               Offset);
    }
    EmitToStreamer(*OutStreamer, MCInstBuilder(AArch64::SUBSXrs)
                                     .addReg(AArch64::XZR)
                                     .addReg(AArch64::X16)
                                     .addReg(AArch64::X17)
                                     .addImm(0));
  }

  // This picks entry #0 on failure.
  // We might want to trap instead.
  EmitToStreamer(*OutStreamer, MCInstBuilder(AArch64::CSELXr)
                                   .addReg(AArch64::X16)
                                   .addReg(AArch64::X16)
                                   .addReg(AArch64::XZR)
                                   .addImm(AArch64CC::LS));

  // Prepare the @PAGE/@PAGEOFF low/high operands.
  MachineOperand JTMOHi(JTOp), JTMOLo(JTOp);
  MCOperand JTMCHi, JTMCLo;

  JTMOHi.setTargetFlags(AArch64II::MO_PAGE);
  JTMOLo.setTargetFlags(AArch64II::MO_PAGEOFF | AArch64II::MO_NC);

  MCInstLowering.lowerOperand(JTMOHi, JTMCHi);
  MCInstLowering.lowerOperand(JTMOLo, JTMCLo);

  EmitToStreamer(
      *OutStreamer,
      MCInstBuilder(AArch64::ADRP).addReg(AArch64::X17).addOperand(JTMCHi));

  EmitToStreamer(*OutStreamer, MCInstBuilder(AArch64::ADDXri)
                                   .addReg(AArch64::X17)
                                   .addReg(AArch64::X17)
                                   .addOperand(JTMCLo)
                                   .addImm(0));

  EmitToStreamer(*OutStreamer, MCInstBuilder(AArch64::LDRSWroX)
                                   .addReg(AArch64::X16)
                                   .addReg(AArch64::X17)
                                   .addReg(AArch64::X16)
                                   .addImm(0)
                                   .addImm(1));

  MCSymbol *AdrLabel = MF->getContext().createTempSymbol();
  const auto *AdrLabelE = MCSymbolRefExpr::create(AdrLabel, MF->getContext());
  AArch64FI->setJumpTableEntryInfo(JTI, 4, AdrLabel);

  OutStreamer->emitLabel(AdrLabel);
  EmitToStreamer(
      *OutStreamer,
      MCInstBuilder(AArch64::ADR).addReg(AArch64::X17).addExpr(AdrLabelE));

  EmitToStreamer(*OutStreamer, MCInstBuilder(AArch64::ADDXrs)
                                   .addReg(AArch64::X16)
                                   .addReg(AArch64::X17)
                                   .addReg(AArch64::X16)
                                   .addImm(0));

  EmitToStreamer(*OutStreamer, MCInstBuilder(AArch64::BR).addReg(AArch64::X16));
}

void AArch64AsmPrinter::LowerMOPS(llvm::MCStreamer &OutStreamer,
                                  const llvm::MachineInstr &MI) {
  unsigned Opcode = MI.getOpcode();
  assert(STI->hasMOPS());
  assert(STI->hasMTE() || Opcode != AArch64::MOPSMemorySetTaggingPseudo);

  const auto Ops = [Opcode]() -> std::array<unsigned, 3> {
    if (Opcode == AArch64::MOPSMemoryCopyPseudo)
      return {AArch64::CPYFP, AArch64::CPYFM, AArch64::CPYFE};
    if (Opcode == AArch64::MOPSMemoryMovePseudo)
      return {AArch64::CPYP, AArch64::CPYM, AArch64::CPYE};
    if (Opcode == AArch64::MOPSMemorySetPseudo)
      return {AArch64::SETP, AArch64::SETM, AArch64::SETE};
    if (Opcode == AArch64::MOPSMemorySetTaggingPseudo)
      return {AArch64::SETGP, AArch64::SETGM, AArch64::MOPSSETGE};
    llvm_unreachable("Unhandled memory operation pseudo");
  }();
  const bool IsSet = Opcode == AArch64::MOPSMemorySetPseudo ||
                     Opcode == AArch64::MOPSMemorySetTaggingPseudo;

  for (auto Op : Ops) {
    int i = 0;
    auto MCIB = MCInstBuilder(Op);
    // Destination registers
    MCIB.addReg(MI.getOperand(i++).getReg());
    MCIB.addReg(MI.getOperand(i++).getReg());
    if (!IsSet)
      MCIB.addReg(MI.getOperand(i++).getReg());
    // Input registers
    MCIB.addReg(MI.getOperand(i++).getReg());
    MCIB.addReg(MI.getOperand(i++).getReg());
    MCIB.addReg(MI.getOperand(i++).getReg());

    EmitToStreamer(OutStreamer, MCIB);
  }
}

void AArch64AsmPrinter::LowerSTACKMAP(MCStreamer &OutStreamer, StackMaps &SM,
                                      const MachineInstr &MI) {
  unsigned NumNOPBytes = StackMapOpers(&MI).getNumPatchBytes();

  auto &Ctx = OutStreamer.getContext();
  MCSymbol *MILabel = Ctx.createTempSymbol();
  OutStreamer.emitLabel(MILabel);

  SM.recordStackMap(*MILabel, MI);
  assert(NumNOPBytes % 4 == 0 && "Invalid number of NOP bytes requested!");

  // Scan ahead to trim the shadow.
  const MachineBasicBlock &MBB = *MI.getParent();
  MachineBasicBlock::const_iterator MII(MI);
  ++MII;
  while (NumNOPBytes > 0) {
    if (MII == MBB.end() || MII->isCall() ||
        MII->getOpcode() == AArch64::DBG_VALUE ||
        MII->getOpcode() == TargetOpcode::PATCHPOINT ||
        MII->getOpcode() == TargetOpcode::STACKMAP)
      break;
    ++MII;
    NumNOPBytes -= 4;
  }

  // Emit nops.
  for (unsigned i = 0; i < NumNOPBytes; i += 4)
    EmitToStreamer(OutStreamer, MCInstBuilder(AArch64::HINT).addImm(0));
}

// Lower a patchpoint of the form:
// [<def>], <id>, <numBytes>, <target>, <numArgs>
void AArch64AsmPrinter::LowerPATCHPOINT(MCStreamer &OutStreamer, StackMaps &SM,
                                        const MachineInstr &MI) {
  auto &Ctx = OutStreamer.getContext();
  MCSymbol *MILabel = Ctx.createTempSymbol();
  OutStreamer.emitLabel(MILabel);
  SM.recordPatchPoint(*MILabel, MI);

  PatchPointOpers Opers(&MI);

  int64_t CallTarget = Opers.getCallTarget().getImm();
  unsigned EncodedBytes = 0;
  if (CallTarget) {
    assert((CallTarget & 0xFFFFFFFFFFFF) == CallTarget &&
           "High 16 bits of call target should be zero.");
    Register ScratchReg = MI.getOperand(Opers.getNextScratchIdx()).getReg();
    EncodedBytes = 16;
    // Materialize the jump address:
    emitMOVZ(ScratchReg, (CallTarget >> 32) & 0xFFFF, 32);
    emitMOVK(ScratchReg, (CallTarget >> 16) & 0xFFFF, 16);
    emitMOVK(ScratchReg, CallTarget & 0xFFFF, 0);
    EmitToStreamer(OutStreamer, MCInstBuilder(AArch64::BLR).addReg(ScratchReg));
  }
  // Emit padding.
  unsigned NumBytes = Opers.getNumPatchBytes();
  assert(NumBytes >= EncodedBytes &&
         "Patchpoint can't request size less than the length of a call.");
  assert((NumBytes - EncodedBytes) % 4 == 0 &&
         "Invalid number of NOP bytes requested!");
  for (unsigned i = EncodedBytes; i < NumBytes; i += 4)
    EmitToStreamer(OutStreamer, MCInstBuilder(AArch64::HINT).addImm(0));
}

void AArch64AsmPrinter::LowerSTATEPOINT(MCStreamer &OutStreamer, StackMaps &SM,
                                        const MachineInstr &MI) {
  StatepointOpers SOpers(&MI);
  if (unsigned PatchBytes = SOpers.getNumPatchBytes()) {
    assert(PatchBytes % 4 == 0 && "Invalid number of NOP bytes requested!");
    for (unsigned i = 0; i < PatchBytes; i += 4)
      EmitToStreamer(OutStreamer, MCInstBuilder(AArch64::HINT).addImm(0));
  } else {
    // Lower call target and choose correct opcode
    const MachineOperand &CallTarget = SOpers.getCallTarget();
    MCOperand CallTargetMCOp;
    unsigned CallOpcode;
    switch (CallTarget.getType()) {
    case MachineOperand::MO_GlobalAddress:
    case MachineOperand::MO_ExternalSymbol:
      MCInstLowering.lowerOperand(CallTarget, CallTargetMCOp);
      CallOpcode = AArch64::BL;
      break;
    case MachineOperand::MO_Immediate:
      CallTargetMCOp = MCOperand::createImm(CallTarget.getImm());
      CallOpcode = AArch64::BL;
      break;
    case MachineOperand::MO_Register:
      CallTargetMCOp = MCOperand::createReg(CallTarget.getReg());
      CallOpcode = AArch64::BLR;
      break;
    default:
      llvm_unreachable("Unsupported operand type in statepoint call target");
      break;
    }

    EmitToStreamer(OutStreamer,
                   MCInstBuilder(CallOpcode).addOperand(CallTargetMCOp));
  }

  auto &Ctx = OutStreamer.getContext();
  MCSymbol *MILabel = Ctx.createTempSymbol();
  OutStreamer.emitLabel(MILabel);
  SM.recordStatepoint(*MILabel, MI);
}

void AArch64AsmPrinter::LowerFAULTING_OP(const MachineInstr &FaultingMI) {
  // FAULTING_LOAD_OP <def>, <faltinf type>, <MBB handler>,
  //                  <opcode>, <operands>

  Register DefRegister = FaultingMI.getOperand(0).getReg();
  FaultMaps::FaultKind FK =
      static_cast<FaultMaps::FaultKind>(FaultingMI.getOperand(1).getImm());
  MCSymbol *HandlerLabel = FaultingMI.getOperand(2).getMBB()->getSymbol();
  unsigned Opcode = FaultingMI.getOperand(3).getImm();
  unsigned OperandsBeginIdx = 4;

  auto &Ctx = OutStreamer->getContext();
  MCSymbol *FaultingLabel = Ctx.createTempSymbol();
  OutStreamer->emitLabel(FaultingLabel);

  assert(FK < FaultMaps::FaultKindMax && "Invalid Faulting Kind!");
  FM.recordFaultingOp(FK, FaultingLabel, HandlerLabel);

  MCInst MI;
  MI.setOpcode(Opcode);

  if (DefRegister != (Register)0)
    MI.addOperand(MCOperand::createReg(DefRegister));

  for (const MachineOperand &MO :
       llvm::drop_begin(FaultingMI.operands(), OperandsBeginIdx)) {
    MCOperand Dest;
    lowerOperand(MO, Dest);
    MI.addOperand(Dest);
  }

  OutStreamer->AddComment("on-fault: " + HandlerLabel->getName());
  EmitToStreamer(MI);
}

void AArch64AsmPrinter::emitMovXReg(Register Dest, Register Src) {
  EmitToStreamer(*OutStreamer, MCInstBuilder(AArch64::ORRXrs)
                                   .addReg(Dest)
                                   .addReg(AArch64::XZR)
                                   .addReg(Src)
                                   .addImm(0));
}

void AArch64AsmPrinter::emitMOVZ(Register Dest, uint64_t Imm, unsigned Shift) {
  bool Is64Bit = AArch64::GPR64RegClass.contains(Dest);
  EmitToStreamer(*OutStreamer,
                 MCInstBuilder(Is64Bit ? AArch64::MOVZXi : AArch64::MOVZWi)
                     .addReg(Dest)
                     .addImm(Imm)
                     .addImm(Shift));
}

void AArch64AsmPrinter::emitMOVK(Register Dest, uint64_t Imm, unsigned Shift) {
  bool Is64Bit = AArch64::GPR64RegClass.contains(Dest);
  EmitToStreamer(*OutStreamer,
                 MCInstBuilder(Is64Bit ? AArch64::MOVKXi : AArch64::MOVKWi)
                     .addReg(Dest)
                     .addReg(Dest)
                     .addImm(Imm)
                     .addImm(Shift));
}

void AArch64AsmPrinter::emitFMov0(const MachineInstr &MI) {
  Register DestReg = MI.getOperand(0).getReg();
  if (STI->hasZeroCycleZeroingFP() && !STI->hasZeroCycleZeroingFPWorkaround() &&
      STI->isNeonAvailable()) {
    // Convert H/S register to corresponding D register
    if (AArch64::H0 <= DestReg && DestReg <= AArch64::H31)
      DestReg = AArch64::D0 + (DestReg - AArch64::H0);
    else if (AArch64::S0 <= DestReg && DestReg <= AArch64::S31)
      DestReg = AArch64::D0 + (DestReg - AArch64::S0);
    else
      assert(AArch64::D0 <= DestReg && DestReg <= AArch64::D31);

    MCInst MOVI;
    MOVI.setOpcode(AArch64::MOVID);
    MOVI.addOperand(MCOperand::createReg(DestReg));
    MOVI.addOperand(MCOperand::createImm(0));
    EmitToStreamer(*OutStreamer, MOVI);
  } else {
    MCInst FMov;
    switch (MI.getOpcode()) {
    default: llvm_unreachable("Unexpected opcode");
    case AArch64::FMOVH0:
      FMov.setOpcode(STI->hasFullFP16() ? AArch64::FMOVWHr : AArch64::FMOVWSr);
      if (!STI->hasFullFP16())
        DestReg = (AArch64::S0 + (DestReg - AArch64::H0));
      FMov.addOperand(MCOperand::createReg(DestReg));
      FMov.addOperand(MCOperand::createReg(AArch64::WZR));
      break;
    case AArch64::FMOVS0:
      FMov.setOpcode(AArch64::FMOVWSr);
      FMov.addOperand(MCOperand::createReg(DestReg));
      FMov.addOperand(MCOperand::createReg(AArch64::WZR));
      break;
    case AArch64::FMOVD0:
      FMov.setOpcode(AArch64::FMOVXDr);
      FMov.addOperand(MCOperand::createReg(DestReg));
      FMov.addOperand(MCOperand::createReg(AArch64::XZR));
      break;
    }
    EmitToStreamer(*OutStreamer, FMov);
  }
}

Register AArch64AsmPrinter::emitPtrauthDiscriminator(uint16_t Disc,
                                                     Register AddrDisc,
                                                     Register ScratchReg,
                                                     bool MayUseAddrAsScratch) {
  assert(ScratchReg == AArch64::X16 || ScratchReg == AArch64::X17);
  // So far we've used NoRegister in pseudos.  Now we need real encodings.
  if (AddrDisc == AArch64::NoRegister)
    AddrDisc = AArch64::XZR;

  // If there is no constant discriminator, there's no blend involved:
  // just use the address discriminator register as-is (XZR or not).
  if (!Disc)
    return AddrDisc;

  // If there's only a constant discriminator, MOV it into the scratch register.
  if (AddrDisc == AArch64::XZR) {
    emitMOVZ(ScratchReg, Disc, 0);
    return ScratchReg;
  }

  // If there are both, emit a blend into the scratch register.

  // Check if we can save one MOV instruction.
  assert(MayUseAddrAsScratch || ScratchReg != AddrDisc);
  bool AddrDiscIsSafe = AddrDisc == AArch64::X16 || AddrDisc == AArch64::X17;
  if (MayUseAddrAsScratch && AddrDiscIsSafe)
    ScratchReg = AddrDisc;
  else
    emitMovXReg(ScratchReg, AddrDisc);

  emitMOVK(ScratchReg, Disc, 48);
  return ScratchReg;
}

/// Emits a code sequence to check an authenticated pointer value.
///
/// If OnFailure argument is passed, jump there on check failure instead
/// of proceeding to the next instruction (only if ShouldTrap is false).
void AArch64AsmPrinter::emitPtrauthCheckAuthenticatedValue(
    Register TestedReg, Register ScratchReg, AArch64PACKey::ID Key,
    AArch64PAuth::AuthCheckMethod Method, bool ShouldTrap,
    const MCSymbol *OnFailure) {
  // Insert a sequence to check if authentication of TestedReg succeeded,
  // such as:
  //
  // - checked and clearing:
  //      ; x16 is TestedReg, x17 is ScratchReg
  //      mov x17, x16
  //      xpaci x17
  //      cmp x16, x17
  //      b.eq Lsuccess
  //      mov x16, x17
  //      b Lend
  //    Lsuccess:
  //      ; skipped if authentication failed
  //    Lend:
  //      ...
  //
  // - checked and trapping:
  //      mov x17, x16
  //      xpaci x17
  //      cmp x16, x17
  //      b.eq Lsuccess
  //      brk #<0xc470 + aut key>
  //    Lsuccess:
  //      ...
  //
  // See the documentation on AuthCheckMethod enumeration constants for
  // the specific code sequences that can be used to perform the check.
  using AArch64PAuth::AuthCheckMethod;

  if (Method == AuthCheckMethod::None)
    return;
  if (Method == AuthCheckMethod::DummyLoad) {
    EmitToStreamer(MCInstBuilder(AArch64::LDRWui)
                       .addReg(getWRegFromXReg(ScratchReg))
                       .addReg(TestedReg)
                       .addImm(0));
    assert(ShouldTrap && !OnFailure && "DummyLoad always traps on error");
    return;
  }

  MCSymbol *SuccessSym = createTempSymbol("auth_success_");
  if (Method == AuthCheckMethod::XPAC || Method == AuthCheckMethod::XPACHint) {
    //  mov Xscratch, Xtested
    emitMovXReg(ScratchReg, TestedReg);

    if (Method == AuthCheckMethod::XPAC) {
      //  xpac(i|d) Xscratch
      unsigned XPACOpc = getXPACOpcodeForKey(Key);
      EmitToStreamer(
          MCInstBuilder(XPACOpc).addReg(ScratchReg).addReg(ScratchReg));
    } else {
      //  xpaclri

      // Note that this method applies XPAC to TestedReg instead of ScratchReg.
      assert(TestedReg == AArch64::LR &&
             "XPACHint mode is only compatible with checking the LR register");
      assert((Key == AArch64PACKey::IA || Key == AArch64PACKey::IB) &&
             "XPACHint mode is only compatible with I-keys");
      EmitToStreamer(MCInstBuilder(AArch64::XPACLRI));
    }

    //  cmp Xtested, Xscratch
    EmitToStreamer(MCInstBuilder(AArch64::SUBSXrs)
                       .addReg(AArch64::XZR)
                       .addReg(TestedReg)
                       .addReg(ScratchReg)
                       .addImm(0));

    //  b.eq Lsuccess
    EmitToStreamer(
        MCInstBuilder(AArch64::Bcc)
            .addImm(AArch64CC::EQ)
            .addExpr(MCSymbolRefExpr::create(SuccessSym, OutContext)));
  } else if (Method == AuthCheckMethod::HighBitsNoTBI) {
    //  eor Xscratch, Xtested, Xtested, lsl #1
    EmitToStreamer(MCInstBuilder(AArch64::EORXrs)
                       .addReg(ScratchReg)
                       .addReg(TestedReg)
                       .addReg(TestedReg)
                       .addImm(1));
    //  tbz Xscratch, #62, Lsuccess
    EmitToStreamer(
        MCInstBuilder(AArch64::TBZX)
            .addReg(ScratchReg)
            .addImm(62)
            .addExpr(MCSymbolRefExpr::create(SuccessSym, OutContext)));
  } else {
    llvm_unreachable("Unsupported check method");
  }

  if (ShouldTrap) {
    assert(!OnFailure && "Cannot specify OnFailure with ShouldTrap");
    // Trapping sequences do a 'brk'.
    //  brk #<0xc470 + aut key>
    EmitToStreamer(MCInstBuilder(AArch64::BRK).addImm(0xc470 | Key));
  } else {
    // Non-trapping checked sequences return the stripped result in TestedReg,
    // skipping over success-only code (such as re-signing the pointer) if
    // there is one.
    // Note that this can introduce an authentication oracle (such as based on
    // the high bits of the re-signed value).

    // FIXME: The XPAC method can be optimized by applying XPAC to TestedReg
    //        instead of ScratchReg, thus eliminating one `mov` instruction.
    //        Both XPAC and XPACHint can be further optimized by not using a
    //        conditional branch jumping over an unconditional one.

    switch (Method) {
    case AuthCheckMethod::XPACHint:
      // LR is already XPAC-ed at this point.
      break;
    case AuthCheckMethod::XPAC:
      //  mov Xtested, Xscratch
      emitMovXReg(TestedReg, ScratchReg);
      break;
    default:
      // If Xtested was not XPAC-ed so far, emit XPAC here.
      //  xpac(i|d) Xtested
      unsigned XPACOpc = getXPACOpcodeForKey(Key);
      EmitToStreamer(
          MCInstBuilder(XPACOpc).addReg(TestedReg).addReg(TestedReg));
    }

    if (OnFailure) {
      //  b Lend
      EmitToStreamer(
          MCInstBuilder(AArch64::B)
              .addExpr(MCSymbolRefExpr::create(OnFailure, OutContext)));
    }
  }

  // If the auth check succeeds, we can continue.
  // Lsuccess:
  OutStreamer->emitLabel(SuccessSym);
}

// With Pointer Authentication, it may be needed to explicitly check the
// authenticated value in LR before performing a tail call.
// Otherwise, the callee may re-sign the invalid return address,
// introducing a signing oracle.
void AArch64AsmPrinter::emitPtrauthTailCallHardening(const MachineInstr *TC) {
  if (!AArch64FI->shouldSignReturnAddress(*MF))
    return;

  auto LRCheckMethod = STI->getAuthenticatedLRCheckMethod(*MF);
  if (LRCheckMethod == AArch64PAuth::AuthCheckMethod::None)
    return;

  const AArch64RegisterInfo *TRI = STI->getRegisterInfo();
  Register ScratchReg =
      TC->readsRegister(AArch64::X16, TRI) ? AArch64::X17 : AArch64::X16;
  assert(!TC->readsRegister(ScratchReg, TRI) &&
         "Neither x16 nor x17 is available as a scratch register");
  AArch64PACKey::ID Key =
      AArch64FI->shouldSignWithBKey() ? AArch64PACKey::IB : AArch64PACKey::IA;
  emitPtrauthCheckAuthenticatedValue(
      AArch64::LR, ScratchReg, Key, LRCheckMethod,
      /*ShouldTrap=*/true, /*OnFailure=*/nullptr);
}

void AArch64AsmPrinter::emitPtrauthAuthResign(const MachineInstr *MI) {
  const bool IsAUTPAC = MI->getOpcode() == AArch64::AUTPAC;

  // We expand AUT/AUTPAC into a sequence of the form
  //
  //      ; authenticate x16
  //      ; check pointer in x16
  //    Lsuccess:
  //      ; sign x16 (if AUTPAC)
  //    Lend:   ; if not trapping on failure
  //
  // with the checking sequence chosen depending on whether/how we should check
  // the pointer and whether we should trap on failure.

  // By default, auth/resign sequences check for auth failures.
  bool ShouldCheck = true;
  // In the checked sequence, we only trap if explicitly requested.
  bool ShouldTrap = MF->getFunction().hasFnAttribute("ptrauth-auth-traps");

  // On an FPAC CPU, you get traps whether you want them or not: there's
  // no point in emitting checks or traps.
  if (STI->hasFPAC())
    ShouldCheck = ShouldTrap = false;

  // However, command-line flags can override this, for experimentation.
  switch (PtrauthAuthChecks) {
  case PtrauthCheckMode::Default:
    break;
  case PtrauthCheckMode::Unchecked:
    ShouldCheck = ShouldTrap = false;
    break;
  case PtrauthCheckMode::Poison:
    ShouldCheck = true;
    ShouldTrap = false;
    break;
  case PtrauthCheckMode::Trap:
    ShouldCheck = ShouldTrap = true;
    break;
  }

  auto AUTKey = (AArch64PACKey::ID)MI->getOperand(0).getImm();
  uint64_t AUTDisc = MI->getOperand(1).getImm();
  unsigned AUTAddrDisc = MI->getOperand(2).getReg();

  // Compute aut discriminator into x17
  assert(isUInt<16>(AUTDisc));
  Register AUTDiscReg =
      emitPtrauthDiscriminator(AUTDisc, AUTAddrDisc, AArch64::X17);
  bool AUTZero = AUTDiscReg == AArch64::XZR;
  unsigned AUTOpc = getAUTOpcodeForKey(AUTKey, AUTZero);

  //  autiza x16      ; if  AUTZero
  //  autia x16, x17  ; if !AUTZero
  MCInst AUTInst;
  AUTInst.setOpcode(AUTOpc);
  AUTInst.addOperand(MCOperand::createReg(AArch64::X16));
  AUTInst.addOperand(MCOperand::createReg(AArch64::X16));
  if (!AUTZero)
    AUTInst.addOperand(MCOperand::createReg(AUTDiscReg));
  EmitToStreamer(*OutStreamer, AUTInst);

  // Unchecked or checked-but-non-trapping AUT is just an "AUT": we're done.
  if (!IsAUTPAC && (!ShouldCheck || !ShouldTrap))
    return;

  MCSymbol *EndSym = nullptr;

  if (ShouldCheck) {
    if (IsAUTPAC && !ShouldTrap)
      EndSym = createTempSymbol("resign_end_");

    emitPtrauthCheckAuthenticatedValue(AArch64::X16, AArch64::X17, AUTKey,
                                       AArch64PAuth::AuthCheckMethod::XPAC,
                                       ShouldTrap, EndSym);
  }

  // We already emitted unchecked and checked-but-non-trapping AUTs.
  // That left us with trapping AUTs, and AUTPACs.
  // Trapping AUTs don't need PAC: we're done.
  if (!IsAUTPAC)
    return;

  auto PACKey = (AArch64PACKey::ID)MI->getOperand(3).getImm();
  uint64_t PACDisc = MI->getOperand(4).getImm();
  unsigned PACAddrDisc = MI->getOperand(5).getReg();

  // Compute pac discriminator into x17
  assert(isUInt<16>(PACDisc));
  Register PACDiscReg =
      emitPtrauthDiscriminator(PACDisc, PACAddrDisc, AArch64::X17);
  bool PACZero = PACDiscReg == AArch64::XZR;
  unsigned PACOpc = getPACOpcodeForKey(PACKey, PACZero);

  //  pacizb x16      ; if  PACZero
  //  pacib x16, x17  ; if !PACZero
  MCInst PACInst;
  PACInst.setOpcode(PACOpc);
  PACInst.addOperand(MCOperand::createReg(AArch64::X16));
  PACInst.addOperand(MCOperand::createReg(AArch64::X16));
  if (!PACZero)
    PACInst.addOperand(MCOperand::createReg(PACDiscReg));
  EmitToStreamer(*OutStreamer, PACInst);

  //  Lend:
  if (EndSym)
    OutStreamer->emitLabel(EndSym);
}

void AArch64AsmPrinter::emitPtrauthBranch(const MachineInstr *MI) {
  bool IsCall = MI->getOpcode() == AArch64::BLRA;
  unsigned BrTarget = MI->getOperand(0).getReg();

  auto Key = (AArch64PACKey::ID)MI->getOperand(1).getImm();
  assert((Key == AArch64PACKey::IA || Key == AArch64PACKey::IB) &&
         "Invalid auth call key");

  uint64_t Disc = MI->getOperand(2).getImm();
  assert(isUInt<16>(Disc));

  unsigned AddrDisc = MI->getOperand(3).getReg();

  // Make sure AddrDisc is solely used to compute the discriminator.
  // While hardly meaningful, it is still possible to describe an authentication
  // of a pointer against its own value (instead of storage address) with
  // intrinsics, so use report_fatal_error instead of assert.
  if (BrTarget == AddrDisc)
    report_fatal_error("Branch target is signed with its own value");

  // If we are printing BLRA pseudo instruction, then x16 and x17 are
  // implicit-def'ed by the MI and AddrDisc is not used as any other input, so
  // try to save one MOV by setting MayUseAddrAsScratch.
  // Unlike BLRA, BRA pseudo is used to perform computed goto, and thus not
  // declared as clobbering x16/x17.
  Register DiscReg = emitPtrauthDiscriminator(Disc, AddrDisc, AArch64::X17,
                                              /*MayUseAddrAsScratch=*/IsCall);
  bool IsZeroDisc = DiscReg == AArch64::XZR;

  unsigned Opc;
  if (IsCall) {
    if (Key == AArch64PACKey::IA)
      Opc = IsZeroDisc ? AArch64::BLRAAZ : AArch64::BLRAA;
    else
      Opc = IsZeroDisc ? AArch64::BLRABZ : AArch64::BLRAB;
  } else {
    if (Key == AArch64PACKey::IA)
      Opc = IsZeroDisc ? AArch64::BRAAZ : AArch64::BRAA;
    else
      Opc = IsZeroDisc ? AArch64::BRABZ : AArch64::BRAB;
  }

  MCInst BRInst;
  BRInst.setOpcode(Opc);
  BRInst.addOperand(MCOperand::createReg(BrTarget));
  if (!IsZeroDisc)
    BRInst.addOperand(MCOperand::createReg(DiscReg));
  EmitToStreamer(*OutStreamer, BRInst);
}

const MCExpr *
AArch64AsmPrinter::lowerConstantPtrAuth(const ConstantPtrAuth &CPA) {
  MCContext &Ctx = OutContext;

  // Figure out the base symbol and the addend, if any.
  APInt Offset(64, 0);
  const Value *BaseGV = CPA.getPointer()->stripAndAccumulateConstantOffsets(
      getDataLayout(), Offset, /*AllowNonInbounds=*/true);

  auto *BaseGVB = dyn_cast<GlobalValue>(BaseGV);

  // If we can't understand the referenced ConstantExpr, there's nothing
  // else we can do: emit an error.
  if (!BaseGVB) {
    BaseGV->getContext().emitError(
        "cannot resolve target base/addend of ptrauth constant");
    return nullptr;
  }

  // If there is an addend, turn that into the appropriate MCExpr.
  const MCExpr *Sym = MCSymbolRefExpr::create(getSymbol(BaseGVB), Ctx);
  if (Offset.sgt(0))
    Sym = MCBinaryExpr::createAdd(
        Sym, MCConstantExpr::create(Offset.getSExtValue(), Ctx), Ctx);
  else if (Offset.slt(0))
    Sym = MCBinaryExpr::createSub(
        Sym, MCConstantExpr::create((-Offset).getSExtValue(), Ctx), Ctx);

  uint64_t KeyID = CPA.getKey()->getZExtValue();
  // We later rely on valid KeyID value in AArch64PACKeyIDToString call from
  // AArch64AuthMCExpr::printImpl, so fail fast.
  if (KeyID > AArch64PACKey::LAST)
    report_fatal_error("AArch64 PAC Key ID '" + Twine(KeyID) +
                       "' out of range [0, " +
                       Twine((unsigned)AArch64PACKey::LAST) + "]");

  uint64_t Disc = CPA.getDiscriminator()->getZExtValue();
  if (!isUInt<16>(Disc))
    report_fatal_error("AArch64 PAC Discriminator '" + Twine(Disc) +
                       "' out of range [0, 0xFFFF]");

  // Finally build the complete @AUTH expr.
  return AArch64AuthMCExpr::create(Sym, Disc, AArch64PACKey::ID(KeyID),
                                   CPA.hasAddressDiscriminator(), Ctx);
}

void AArch64AsmPrinter::LowerLOADauthptrstatic(const MachineInstr &MI) {
  unsigned DstReg = MI.getOperand(0).getReg();
  const MachineOperand &GAOp = MI.getOperand(1);
  const uint64_t KeyC = MI.getOperand(2).getImm();
  assert(KeyC <= AArch64PACKey::LAST &&
         "key is out of range [0, AArch64PACKey::LAST]");
  const auto Key = (AArch64PACKey::ID)KeyC;
  const uint64_t Disc = MI.getOperand(3).getImm();
  assert(isUInt<16>(Disc) &&
         "constant discriminator is out of range [0, 0xffff]");

  // Emit instruction sequence like the following:
  //   ADRP x16, symbol$auth_ptr$key$disc
  //   LDR x16, [x16, :lo12:symbol$auth_ptr$key$disc]
  //
  // Where the $auth_ptr$ symbol is the stub slot containing the signed pointer
  // to symbol.
  MCSymbol *AuthPtrStubSym;
  if (TM.getTargetTriple().isOSBinFormatELF()) {
    const auto &TLOF =
        static_cast<const AArch64_ELFTargetObjectFile &>(getObjFileLowering());

    assert(GAOp.getOffset() == 0 &&
           "non-zero offset for $auth_ptr$ stub slots is not supported");
    const MCSymbol *GASym = TM.getSymbol(GAOp.getGlobal());
    AuthPtrStubSym = TLOF.getAuthPtrSlotSymbol(TM, MMI, GASym, Key, Disc);
  } else {
    assert(TM.getTargetTriple().isOSBinFormatMachO() &&
           "LOADauthptrstatic is implemented only for MachO/ELF");

    const auto &TLOF = static_cast<const AArch64_MachoTargetObjectFile &>(
        getObjFileLowering());

    assert(GAOp.getOffset() == 0 &&
           "non-zero offset for $auth_ptr$ stub slots is not supported");
    const MCSymbol *GASym = TM.getSymbol(GAOp.getGlobal());
    AuthPtrStubSym = TLOF.getAuthPtrSlotSymbol(TM, MMI, GASym, Key, Disc);
  }

  MachineOperand StubMOHi =
      MachineOperand::CreateMCSymbol(AuthPtrStubSym, AArch64II::MO_PAGE);
  MachineOperand StubMOLo = MachineOperand::CreateMCSymbol(
      AuthPtrStubSym, AArch64II::MO_PAGEOFF | AArch64II::MO_NC);
  MCOperand StubMCHi, StubMCLo;

  MCInstLowering.lowerOperand(StubMOHi, StubMCHi);
  MCInstLowering.lowerOperand(StubMOLo, StubMCLo);

  EmitToStreamer(
      *OutStreamer,
      MCInstBuilder(AArch64::ADRP).addReg(DstReg).addOperand(StubMCHi));

  EmitToStreamer(*OutStreamer, MCInstBuilder(AArch64::LDRXui)
                                   .addReg(DstReg)
                                   .addReg(DstReg)
                                   .addOperand(StubMCLo));
}

void AArch64AsmPrinter::LowerMOVaddrPAC(const MachineInstr &MI) {
  const bool IsGOTLoad = MI.getOpcode() == AArch64::LOADgotPAC;
  const bool IsELFSignedGOT = MI.getParent()
                                  ->getParent()
                                  ->getInfo<AArch64FunctionInfo>()
                                  ->hasELFSignedGOT();
  MachineOperand GAOp = MI.getOperand(0);
  const uint64_t KeyC = MI.getOperand(1).getImm();
  assert(KeyC <= AArch64PACKey::LAST &&
         "key is out of range [0, AArch64PACKey::LAST]");
  const auto Key = (AArch64PACKey::ID)KeyC;
  const unsigned AddrDisc = MI.getOperand(2).getReg();
  const uint64_t Disc = MI.getOperand(3).getImm();
  assert(isUInt<16>(Disc) &&
         "constant discriminator is out of range [0, 0xffff]");

  const int64_t Offset = GAOp.getOffset();
  GAOp.setOffset(0);

  // Emit:
  // target materialization:
  // - via GOT:
  //   - unsigned GOT:
  //       adrp x16, :got:target
  //       ldr x16, [x16, :got_lo12:target]
  //       add offset to x16 if offset != 0
  //   - ELF signed GOT:
  //       adrp x17, :got:target
  //       add x17, x17, :got_auth_lo12:target
  //       ldr x16, [x17]
  //       aut{i|d}a x16, x17
  //       check+trap sequence (if no FPAC)
  //       add offset to x16 if offset != 0
  //
  // - direct:
  //     adrp x16, target
  //     add x16, x16, :lo12:target
  //     add offset to x16 if offset != 0
  //
  // add offset to x16:
  // - abs(offset) fits 24 bits:
  //     add/sub x16, x16, #<offset>[, #lsl 12] (up to 2 instructions)
  // - abs(offset) does not fit 24 bits:
  //   - offset < 0:
  //       movn+movk sequence filling x17 register with the offset (up to 4
  //       instructions)
  //       add x16, x16, x17
  //   - offset > 0:
  //       movz+movk sequence filling x17 register with the offset (up to 4
  //       instructions)
  //       add x16, x16, x17
  //
  // signing:
  // - 0 discriminator:
  //     paciza x16
  // - Non-0 discriminator, no address discriminator:
  //     mov x17, #Disc
  //     pacia x16, x17
  // - address discriminator (with potentially folded immediate discriminator):
  //     pacia x16, xAddrDisc

  MachineOperand GAMOHi(GAOp), GAMOLo(GAOp);
  MCOperand GAMCHi, GAMCLo;

  GAMOHi.setTargetFlags(AArch64II::MO_PAGE);
  GAMOLo.setTargetFlags(AArch64II::MO_PAGEOFF | AArch64II::MO_NC);
  if (IsGOTLoad) {
    GAMOHi.addTargetFlag(AArch64II::MO_GOT);
    GAMOLo.addTargetFlag(AArch64II::MO_GOT);
  }

  MCInstLowering.lowerOperand(GAMOHi, GAMCHi);
  MCInstLowering.lowerOperand(GAMOLo, GAMCLo);

  EmitToStreamer(
      MCInstBuilder(AArch64::ADRP)
          .addReg(IsGOTLoad && IsELFSignedGOT ? AArch64::X17 : AArch64::X16)
          .addOperand(GAMCHi));

  if (IsGOTLoad) {
    if (IsELFSignedGOT) {
      EmitToStreamer(MCInstBuilder(AArch64::ADDXri)
                         .addReg(AArch64::X17)
                         .addReg(AArch64::X17)
                         .addOperand(GAMCLo)
                         .addImm(0));

      EmitToStreamer(MCInstBuilder(AArch64::LDRXui)
                         .addReg(AArch64::X16)
                         .addReg(AArch64::X17)
                         .addImm(0));

      assert(GAOp.isGlobal());
      assert(GAOp.getGlobal()->getValueType() != nullptr);
      unsigned AuthOpcode = GAOp.getGlobal()->getValueType()->isFunctionTy()
                                ? AArch64::AUTIA
                                : AArch64::AUTDA;

      EmitToStreamer(MCInstBuilder(AuthOpcode)
                         .addReg(AArch64::X16)
                         .addReg(AArch64::X16)
                         .addReg(AArch64::X17));

      if (!STI->hasFPAC()) {
        auto AuthKey = (AuthOpcode == AArch64::AUTIA ? AArch64PACKey::IA
                                                     : AArch64PACKey::DA);

        emitPtrauthCheckAuthenticatedValue(AArch64::X16, AArch64::X17, AuthKey,
                                           AArch64PAuth::AuthCheckMethod::XPAC,
                                           /*ShouldTrap=*/true,
                                           /*OnFailure=*/nullptr);
      }
    } else {
      EmitToStreamer(MCInstBuilder(AArch64::LDRXui)
                         .addReg(AArch64::X16)
                         .addReg(AArch64::X16)
                         .addOperand(GAMCLo));
    }
  } else {
    EmitToStreamer(MCInstBuilder(AArch64::ADDXri)
                       .addReg(AArch64::X16)
                       .addReg(AArch64::X16)
                       .addOperand(GAMCLo)
                       .addImm(0));
  }

  if (Offset != 0) {
    const uint64_t AbsOffset = (Offset > 0 ? Offset : -((uint64_t)Offset));
    const bool IsNeg = Offset < 0;
    if (isUInt<24>(AbsOffset)) {
      for (int BitPos = 0; BitPos != 24 && (AbsOffset >> BitPos);
           BitPos += 12) {
        EmitToStreamer(
            MCInstBuilder(IsNeg ? AArch64::SUBXri : AArch64::ADDXri)
                .addReg(AArch64::X16)
                .addReg(AArch64::X16)
                .addImm((AbsOffset >> BitPos) & 0xfff)
                .addImm(AArch64_AM::getShifterImm(AArch64_AM::LSL, BitPos)));
      }
    } else {
      const uint64_t UOffset = Offset;
      EmitToStreamer(MCInstBuilder(IsNeg ? AArch64::MOVNXi : AArch64::MOVZXi)
                         .addReg(AArch64::X17)
                         .addImm((IsNeg ? ~UOffset : UOffset) & 0xffff)
                         .addImm(/*shift=*/0));
      auto NeedMovk = [IsNeg, UOffset](int BitPos) -> bool {
        assert(BitPos == 16 || BitPos == 32 || BitPos == 48);
        uint64_t Shifted = UOffset >> BitPos;
        if (!IsNeg)
          return Shifted != 0;
        for (int I = 0; I != 64 - BitPos; I += 16)
          if (((Shifted >> I) & 0xffff) != 0xffff)
            return true;
        return false;
      };
      for (int BitPos = 16; BitPos != 64 && NeedMovk(BitPos); BitPos += 16)
        emitMOVK(AArch64::X17, (UOffset >> BitPos) & 0xffff, BitPos);

      EmitToStreamer(MCInstBuilder(AArch64::ADDXrs)
                         .addReg(AArch64::X16)
                         .addReg(AArch64::X16)
                         .addReg(AArch64::X17)
                         .addImm(/*shift=*/0));
    }
  }

  Register DiscReg = emitPtrauthDiscriminator(Disc, AddrDisc, AArch64::X17);

  auto MIB = MCInstBuilder(getPACOpcodeForKey(Key, DiscReg == AArch64::XZR))
                 .addReg(AArch64::X16)
                 .addReg(AArch64::X16);
  if (DiscReg != AArch64::XZR)
    MIB.addReg(DiscReg);
  EmitToStreamer(MIB);
}

void AArch64AsmPrinter::LowerLOADgotAUTH(const MachineInstr &MI) {
  Register DstReg = MI.getOperand(0).getReg();
  Register AuthResultReg = STI->hasFPAC() ? DstReg : AArch64::X16;
  const MachineOperand &GAMO = MI.getOperand(1);
  assert(GAMO.getOffset() == 0);

  if (MI.getMF()->getTarget().getCodeModel() == CodeModel::Tiny) {
    MCOperand GAMC;
    MCInstLowering.lowerOperand(GAMO, GAMC);
    EmitToStreamer(
        MCInstBuilder(AArch64::ADR).addReg(AArch64::X17).addOperand(GAMC));
    EmitToStreamer(MCInstBuilder(AArch64::LDRXui)
                       .addReg(AuthResultReg)
                       .addReg(AArch64::X17)
                       .addImm(0));
  } else {
    MachineOperand GAHiOp(GAMO);
    MachineOperand GALoOp(GAMO);
    GAHiOp.addTargetFlag(AArch64II::MO_PAGE);
    GALoOp.addTargetFlag(AArch64II::MO_PAGEOFF | AArch64II::MO_NC);

    MCOperand GAMCHi, GAMCLo;
    MCInstLowering.lowerOperand(GAHiOp, GAMCHi);
    MCInstLowering.lowerOperand(GALoOp, GAMCLo);

    EmitToStreamer(
        MCInstBuilder(AArch64::ADRP).addReg(AArch64::X17).addOperand(GAMCHi));

    EmitToStreamer(MCInstBuilder(AArch64::ADDXri)
                       .addReg(AArch64::X17)
                       .addReg(AArch64::X17)
                       .addOperand(GAMCLo)
                       .addImm(0));

    EmitToStreamer(MCInstBuilder(AArch64::LDRXui)
                       .addReg(AuthResultReg)
                       .addReg(AArch64::X17)
                       .addImm(0));
  }

  assert(GAMO.isGlobal());
  MCSymbol *UndefWeakSym;
  if (GAMO.getGlobal()->hasExternalWeakLinkage()) {
    UndefWeakSym = createTempSymbol("undef_weak");
    EmitToStreamer(
        MCInstBuilder(AArch64::CBZX)
            .addReg(AuthResultReg)
            .addExpr(MCSymbolRefExpr::create(UndefWeakSym, OutContext)));
  }

  assert(GAMO.getGlobal()->getValueType() != nullptr);
  unsigned AuthOpcode = GAMO.getGlobal()->getValueType()->isFunctionTy()
                            ? AArch64::AUTIA
                            : AArch64::AUTDA;
  EmitToStreamer(MCInstBuilder(AuthOpcode)
                     .addReg(AuthResultReg)
                     .addReg(AuthResultReg)
                     .addReg(AArch64::X17));

  if (GAMO.getGlobal()->hasExternalWeakLinkage())
    OutStreamer->emitLabel(UndefWeakSym);

  if (!STI->hasFPAC()) {
    auto AuthKey =
        (AuthOpcode == AArch64::AUTIA ? AArch64PACKey::IA : AArch64PACKey::DA);

    emitPtrauthCheckAuthenticatedValue(AuthResultReg, AArch64::X17, AuthKey,
                                       AArch64PAuth::AuthCheckMethod::XPAC,
                                       /*ShouldTrap=*/true,
                                       /*OnFailure=*/nullptr);

    emitMovXReg(DstReg, AuthResultReg);
  }
}

const MCExpr *
AArch64AsmPrinter::lowerBlockAddressConstant(const BlockAddress &BA) {
  const MCExpr *BAE = AsmPrinter::lowerBlockAddressConstant(BA);
  const Function &Fn = *BA.getFunction();

  if (std::optional<uint16_t> BADisc =
          STI->getPtrAuthBlockAddressDiscriminatorIfEnabled(Fn))
    return AArch64AuthMCExpr::create(BAE, *BADisc, AArch64PACKey::IA,
                                     /*HasAddressDiversity=*/false, OutContext);

  return BAE;
}

void AArch64AsmPrinter::emitCBPseudoExpansion(const MachineInstr *MI) {
  bool IsImm = false;
  bool Is32Bit = false;

  switch (MI->getOpcode()) {
  default:
    llvm_unreachable("This is not a CB pseudo instruction");
  case AArch64::CBWPrr:
    Is32Bit = true;
    break;
  case AArch64::CBXPrr:
    Is32Bit = false;
    break;
  case AArch64::CBWPri:
    IsImm = true;
    Is32Bit = true;
    break;
  case AArch64::CBXPri:
    IsImm = true;
    break;
  }

  AArch64CC::CondCode CC =
      static_cast<AArch64CC::CondCode>(MI->getOperand(0).getImm());
  bool NeedsRegSwap = false;
  bool NeedsImmDec = false;
  bool NeedsImmInc = false;

  // Decide if we need to either swap register operands or increment/decrement
  // immediate operands
  unsigned MCOpC;
  switch (CC) {
  default:
    llvm_unreachable("Invalid CB condition code");
  case AArch64CC::EQ:
    MCOpC = IsImm ? (Is32Bit ? AArch64::CBEQWri : AArch64::CBEQXri)
                  : (Is32Bit ? AArch64::CBEQWrr : AArch64::CBEQXrr);
    break;
  case AArch64CC::NE:
    MCOpC = IsImm ? (Is32Bit ? AArch64::CBNEWri : AArch64::CBNEXri)
                  : (Is32Bit ? AArch64::CBNEWrr : AArch64::CBNEXrr);
    break;
  case AArch64CC::HS:
    MCOpC = IsImm ? (Is32Bit ? AArch64::CBHIWri : AArch64::CBHIXri)
                  : (Is32Bit ? AArch64::CBHSWrr : AArch64::CBHSXrr);
    NeedsImmDec = IsImm;
    break;
  case AArch64CC::LO:
    MCOpC = IsImm ? (Is32Bit ? AArch64::CBLOWri : AArch64::CBLOXri)
                  : (Is32Bit ? AArch64::CBHIWrr : AArch64::CBHIXrr);
    NeedsRegSwap = !IsImm;
    break;
  case AArch64CC::HI:
    MCOpC = IsImm ? (Is32Bit ? AArch64::CBHIWri : AArch64::CBHIXri)
                  : (Is32Bit ? AArch64::CBHIWrr : AArch64::CBHIXrr);
    break;
  case AArch64CC::LS:
    MCOpC = IsImm ? (Is32Bit ? AArch64::CBLOWri : AArch64::CBLOXri)
                  : (Is32Bit ? AArch64::CBHSWrr : AArch64::CBHSXrr);
    NeedsRegSwap = !IsImm;
    NeedsImmInc = IsImm;
    break;
  case AArch64CC::GE:
    MCOpC = IsImm ? (Is32Bit ? AArch64::CBGTWri : AArch64::CBGTXri)
                  : (Is32Bit ? AArch64::CBGEWrr : AArch64::CBGEXrr);
    NeedsImmDec = IsImm;
    break;
  case AArch64CC::LT:
    MCOpC = IsImm ? (Is32Bit ? AArch64::CBLTWri : AArch64::CBLTXri)
                  : (Is32Bit ? AArch64::CBGTWrr : AArch64::CBGTXrr);
    NeedsRegSwap = !IsImm;
    break;
  case AArch64CC::GT:
    MCOpC = IsImm ? (Is32Bit ? AArch64::CBGTWri : AArch64::CBGTXri)
                  : (Is32Bit ? AArch64::CBGTWrr : AArch64::CBGTXrr);
    break;
  case AArch64CC::LE:
    MCOpC = IsImm ? (Is32Bit ? AArch64::CBLTWri : AArch64::CBLTXri)
                  : (Is32Bit ? AArch64::CBGEWrr : AArch64::CBGEXrr);
    NeedsRegSwap = !IsImm;
    NeedsImmInc = IsImm;
    break;
  }

  MCInst Inst;
  Inst.setOpcode(MCOpC);

  MCOperand Lhs, Rhs, Trgt;
  lowerOperand(MI->getOperand(1), Lhs);
  lowerOperand(MI->getOperand(2), Rhs);
  lowerOperand(MI->getOperand(3), Trgt);

  // Now swap, increment or decrement
  if (NeedsRegSwap) {
    assert(Lhs.isReg() && "Expected register operand for CB");
    assert(Rhs.isReg() && "Expected register operand for CB");
    Inst.addOperand(Rhs);
    Inst.addOperand(Lhs);
  } else if (NeedsImmDec) {
    Rhs.setImm(Rhs.getImm() - 1);
    Inst.addOperand(Lhs);
    Inst.addOperand(Rhs);
  } else if (NeedsImmInc) {
    Rhs.setImm(Rhs.getImm() + 1);
    Inst.addOperand(Lhs);
    Inst.addOperand(Rhs);
  } else {
    Inst.addOperand(Lhs);
    Inst.addOperand(Rhs);
  }

  assert((!IsImm || (Rhs.getImm() >= 0 && Rhs.getImm() < 64)) &&
         "CB immediate operand out-of-bounds");

  Inst.addOperand(Trgt);
  EmitToStreamer(*OutStreamer, Inst);
}

// Simple pseudo-instructions have their lowering (with expansion to real
// instructions) auto-generated.
#include "AArch64GenMCPseudoLowering.inc"

void AArch64AsmPrinter::EmitToStreamer(MCStreamer &S, const MCInst &Inst) {
  S.emitInstruction(Inst, *STI);
#ifndef NDEBUG
  ++InstsEmitted;
#endif
}

void AArch64AsmPrinter::emitInstruction(const MachineInstr *MI) {
  AArch64_MC::verifyInstructionPredicates(MI->getOpcode(), STI->getFeatureBits());

#ifndef NDEBUG
  InstsEmitted = 0;
  auto CheckMISize = make_scope_exit([&]() {
    assert(STI->getInstrInfo()->getInstSizeInBytes(*MI) >= InstsEmitted * 4);
  });
#endif

  // Do any auto-generated pseudo lowerings.
  if (MCInst OutInst; lowerPseudoInstExpansion(MI, OutInst)) {
    EmitToStreamer(*OutStreamer, OutInst);
    return;
  }

  if (MI->getOpcode() == AArch64::ADRP) {
    for (auto &Opd : MI->operands()) {
      if (Opd.isSymbol() && StringRef(Opd.getSymbolName()) ==
                                "swift_async_extendedFramePointerFlags") {
        ShouldEmitWeakSwiftAsyncExtendedFramePointerFlags = true;
      }
    }
  }

  if (AArch64FI->getLOHRelated().count(MI)) {
    // Generate a label for LOH related instruction
    MCSymbol *LOHLabel = createTempSymbol("loh");
    // Associate the instruction with the label
    LOHInstToLabel[MI] = LOHLabel;
    OutStreamer->emitLabel(LOHLabel);
  }

  AArch64TargetStreamer *TS =
    static_cast<AArch64TargetStreamer *>(OutStreamer->getTargetStreamer());
  // Do any manual lowerings.
  switch (MI->getOpcode()) {
  default:
    assert(!AArch64InstrInfo::isTailCallReturnInst(*MI) &&
           "Unhandled tail call instruction");
    break;
  case AArch64::HINT: {
    // CurrentPatchableFunctionEntrySym can be CurrentFnBegin only for
    // -fpatchable-function-entry=N,0. The entry MBB is guaranteed to be
    // non-empty. If MI is the initial BTI, place the
    // __patchable_function_entries label after BTI.
    if (CurrentPatchableFunctionEntrySym &&
        CurrentPatchableFunctionEntrySym == CurrentFnBegin &&
        MI == &MF->front().front()) {
      int64_t Imm = MI->getOperand(0).getImm();
      if ((Imm & 32) && (Imm & 6)) {
        MCInst Inst;
        MCInstLowering.Lower(MI, Inst);
        EmitToStreamer(*OutStreamer, Inst);
        CurrentPatchableFunctionEntrySym = createTempSymbol("patch");
        OutStreamer->emitLabel(CurrentPatchableFunctionEntrySym);
        return;
      }
    }
    break;
  }
    case AArch64::MOVMCSym: {
      Register DestReg = MI->getOperand(0).getReg();
      const MachineOperand &MO_Sym = MI->getOperand(1);
      MachineOperand Hi_MOSym(MO_Sym), Lo_MOSym(MO_Sym);
      MCOperand Hi_MCSym, Lo_MCSym;

      Hi_MOSym.setTargetFlags(AArch64II::MO_G1 | AArch64II::MO_S);
      Lo_MOSym.setTargetFlags(AArch64II::MO_G0 | AArch64II::MO_NC);

      MCInstLowering.lowerOperand(Hi_MOSym, Hi_MCSym);
      MCInstLowering.lowerOperand(Lo_MOSym, Lo_MCSym);

      MCInst MovZ;
      MovZ.setOpcode(AArch64::MOVZXi);
      MovZ.addOperand(MCOperand::createReg(DestReg));
      MovZ.addOperand(Hi_MCSym);
      MovZ.addOperand(MCOperand::createImm(16));
      EmitToStreamer(*OutStreamer, MovZ);

      MCInst MovK;
      MovK.setOpcode(AArch64::MOVKXi);
      MovK.addOperand(MCOperand::createReg(DestReg));
      MovK.addOperand(MCOperand::createReg(DestReg));
      MovK.addOperand(Lo_MCSym);
      MovK.addOperand(MCOperand::createImm(0));
      EmitToStreamer(*OutStreamer, MovK);
      return;
  }
  case AArch64::MOVIv2d_ns:
    // It is generally beneficial to rewrite "fmov s0, wzr" to "movi d0, #0".
    // as movi is more efficient across all cores. Newer cores can eliminate
    // fmovs early and there is no difference with movi, but this not true for
    // all implementations.
    //
    // The floating-point version doesn't quite work in rare cases on older
    // CPUs, so on those targets we lower this instruction to movi.16b instead.
    if (STI->hasZeroCycleZeroingFPWorkaround() &&
        MI->getOperand(1).getImm() == 0) {
      MCInst TmpInst;
      TmpInst.setOpcode(AArch64::MOVIv16b_ns);
      TmpInst.addOperand(MCOperand::createReg(MI->getOperand(0).getReg()));
      TmpInst.addOperand(MCOperand::createImm(MI->getOperand(1).getImm()));
      EmitToStreamer(*OutStreamer, TmpInst);
      return;
    }
    break;

  case AArch64::DBG_VALUE:
  case AArch64::DBG_VALUE_LIST:
    if (isVerbose() && OutStreamer->hasRawTextSupport()) {
      SmallString<128> TmpStr;
      raw_svector_ostream OS(TmpStr);
      PrintDebugValueComment(MI, OS);
      OutStreamer->emitRawText(StringRef(OS.str()));
    }
    return;

  case AArch64::EMITBKEY: {
      ExceptionHandling ExceptionHandlingType = MAI->getExceptionHandlingType();
      if (ExceptionHandlingType != ExceptionHandling::DwarfCFI &&
          ExceptionHandlingType != ExceptionHandling::ARM)
        return;

      if (getFunctionCFISectionType(*MF) == CFISection::None)
        return;

      OutStreamer->emitCFIBKeyFrame();
      return;
  }

  case AArch64::EMITMTETAGGED: {
    ExceptionHandling ExceptionHandlingType = MAI->getExceptionHandlingType();
    if (ExceptionHandlingType != ExceptionHandling::DwarfCFI &&
        ExceptionHandlingType != ExceptionHandling::ARM)
      return;

    if (getFunctionCFISectionType(*MF) != CFISection::None)
      OutStreamer->emitCFIMTETaggedFrame();
    return;
  }

  case AArch64::AUT:
  case AArch64::AUTPAC:
    emitPtrauthAuthResign(MI);
    return;

  case AArch64::LOADauthptrstatic:
    LowerLOADauthptrstatic(*MI);
    return;

  case AArch64::LOADgotPAC:
  case AArch64::MOVaddrPAC:
    LowerMOVaddrPAC(*MI);
    return;

  case AArch64::LOADgotAUTH:
    LowerLOADgotAUTH(*MI);
    return;

  case AArch64::BRA:
  case AArch64::BLRA:
    emitPtrauthBranch(MI);
    return;

  // Tail calls use pseudo instructions so they have the proper code-gen
  // attributes (isCall, isReturn, etc.). We lower them to the real
  // instruction here.
  case AArch64::AUTH_TCRETURN:
  case AArch64::AUTH_TCRETURN_BTI: {
    Register Callee = MI->getOperand(0).getReg();
    const uint64_t Key = MI->getOperand(2).getImm();
    assert((Key == AArch64PACKey::IA || Key == AArch64PACKey::IB) &&
           "Invalid auth key for tail-call return");

    const uint64_t Disc = MI->getOperand(3).getImm();
    assert(isUInt<16>(Disc) && "Integer discriminator is too wide");

    Register AddrDisc = MI->getOperand(4).getReg();

    Register ScratchReg = Callee == AArch64::X16 ? AArch64::X17 : AArch64::X16;

    emitPtrauthTailCallHardening(MI);

    // See the comments in emitPtrauthBranch.
    if (Callee == AddrDisc)
      report_fatal_error("Call target is signed with its own value");
    Register DiscReg = emitPtrauthDiscriminator(Disc, AddrDisc, ScratchReg,
                                                /*MayUseAddrAsScratch=*/true);

    const bool IsZero = DiscReg == AArch64::XZR;
    const unsigned Opcodes[2][2] = {{AArch64::BRAA, AArch64::BRAAZ},
                                    {AArch64::BRAB, AArch64::BRABZ}};

    MCInst TmpInst;
    TmpInst.setOpcode(Opcodes[Key][IsZero]);
    TmpInst.addOperand(MCOperand::createReg(Callee));
    if (!IsZero)
      TmpInst.addOperand(MCOperand::createReg(DiscReg));
    EmitToStreamer(*OutStreamer, TmpInst);
    return;
  }

  case AArch64::TCRETURNri:
  case AArch64::TCRETURNrix16x17:
  case AArch64::TCRETURNrix17:
  case AArch64::TCRETURNrinotx16:
  case AArch64::TCRETURNriALL: {
    emitPtrauthTailCallHardening(MI);

    recordIfImportCall(MI);
    MCInst TmpInst;
    TmpInst.setOpcode(AArch64::BR);
    TmpInst.addOperand(MCOperand::createReg(MI->getOperand(0).getReg()));
    EmitToStreamer(*OutStreamer, TmpInst);
    return;
  }
  case AArch64::TCRETURNdi: {
    emitPtrauthTailCallHardening(MI);

    MCOperand Dest;
    MCInstLowering.lowerOperand(MI->getOperand(0), Dest);
    recordIfImportCall(MI);
    MCInst TmpInst;
    TmpInst.setOpcode(AArch64::B);
    TmpInst.addOperand(Dest);
    EmitToStreamer(*OutStreamer, TmpInst);
    return;
  }
  case AArch64::SpeculationBarrierISBDSBEndBB: {
    // Print DSB SYS + ISB
    MCInst TmpInstDSB;
    TmpInstDSB.setOpcode(AArch64::DSB);
    TmpInstDSB.addOperand(MCOperand::createImm(0xf));
    EmitToStreamer(*OutStreamer, TmpInstDSB);
    MCInst TmpInstISB;
    TmpInstISB.setOpcode(AArch64::ISB);
    TmpInstISB.addOperand(MCOperand::createImm(0xf));
    EmitToStreamer(*OutStreamer, TmpInstISB);
    return;
  }
  case AArch64::SpeculationBarrierSBEndBB: {
    // Print SB
    MCInst TmpInstSB;
    TmpInstSB.setOpcode(AArch64::SB);
    EmitToStreamer(*OutStreamer, TmpInstSB);
    return;
  }
  case AArch64::TLSDESC_AUTH_CALLSEQ: {
    /// lower this to:
    ///    adrp  x0, :tlsdesc_auth:var
    ///    ldr   x16, [x0, #:tlsdesc_auth_lo12:var]
    ///    add   x0, x0, #:tlsdesc_auth_lo12:var
    ///    blraa x16, x0
    ///    (TPIDR_EL0 offset now in x0)
    const MachineOperand &MO_Sym = MI->getOperand(0);
    MachineOperand MO_TLSDESC_LO12(MO_Sym), MO_TLSDESC(MO_Sym);
    MCOperand SymTLSDescLo12, SymTLSDesc;
    MO_TLSDESC_LO12.setTargetFlags(AArch64II::MO_TLS | AArch64II::MO_PAGEOFF);
    MO_TLSDESC.setTargetFlags(AArch64II::MO_TLS | AArch64II::MO_PAGE);
    MCInstLowering.lowerOperand(MO_TLSDESC_LO12, SymTLSDescLo12);
    MCInstLowering.lowerOperand(MO_TLSDESC, SymTLSDesc);

    MCInst Adrp;
    Adrp.setOpcode(AArch64::ADRP);
    Adrp.addOperand(MCOperand::createReg(AArch64::X0));
    Adrp.addOperand(SymTLSDesc);
    EmitToStreamer(*OutStreamer, Adrp);

    MCInst Ldr;
    Ldr.setOpcode(AArch64::LDRXui);
    Ldr.addOperand(MCOperand::createReg(AArch64::X16));
    Ldr.addOperand(MCOperand::createReg(AArch64::X0));
    Ldr.addOperand(SymTLSDescLo12);
    Ldr.addOperand(MCOperand::createImm(0));
    EmitToStreamer(*OutStreamer, Ldr);

    MCInst Add;
    Add.setOpcode(AArch64::ADDXri);
    Add.addOperand(MCOperand::createReg(AArch64::X0));
    Add.addOperand(MCOperand::createReg(AArch64::X0));
    Add.addOperand(SymTLSDescLo12);
    Add.addOperand(MCOperand::createImm(AArch64_AM::getShiftValue(0)));
    EmitToStreamer(*OutStreamer, Add);

    // Authenticated TLSDESC accesses are not relaxed.
    // Thus, do not emit .tlsdesccall for AUTH TLSDESC.

    MCInst Blraa;
    Blraa.setOpcode(AArch64::BLRAA);
    Blraa.addOperand(MCOperand::createReg(AArch64::X16));
    Blraa.addOperand(MCOperand::createReg(AArch64::X0));
    EmitToStreamer(*OutStreamer, Blraa);

    return;
  }
  case AArch64::TLSDESC_CALLSEQ: {
    /// lower this to:
    ///    adrp  x0, :tlsdesc:var
    ///    ldr   x1, [x0, #:tlsdesc_lo12:var]
    ///    add   x0, x0, #:tlsdesc_lo12:var
    ///    .tlsdesccall var
    ///    blr   x1
    ///    (TPIDR_EL0 offset now in x0)
    const MachineOperand &MO_Sym = MI->getOperand(0);
    MachineOperand MO_TLSDESC_LO12(MO_Sym), MO_TLSDESC(MO_Sym);
    MCOperand Sym, SymTLSDescLo12, SymTLSDesc;
    MO_TLSDESC_LO12.setTargetFlags(AArch64II::MO_TLS | AArch64II::MO_PAGEOFF);
    MO_TLSDESC.setTargetFlags(AArch64II::MO_TLS | AArch64II::MO_PAGE);
    MCInstLowering.lowerOperand(MO_Sym, Sym);
    MCInstLowering.lowerOperand(MO_TLSDESC_LO12, SymTLSDescLo12);
    MCInstLowering.lowerOperand(MO_TLSDESC, SymTLSDesc);

    MCInst Adrp;
    Adrp.setOpcode(AArch64::ADRP);
    Adrp.addOperand(MCOperand::createReg(AArch64::X0));
    Adrp.addOperand(SymTLSDesc);
    EmitToStreamer(*OutStreamer, Adrp);

    MCInst Ldr;
    if (STI->isTargetILP32()) {
      Ldr.setOpcode(AArch64::LDRWui);
      Ldr.addOperand(MCOperand::createReg(AArch64::W1));
    } else {
      Ldr.setOpcode(AArch64::LDRXui);
      Ldr.addOperand(MCOperand::createReg(AArch64::X1));
    }
    Ldr.addOperand(MCOperand::createReg(AArch64::X0));
    Ldr.addOperand(SymTLSDescLo12);
    Ldr.addOperand(MCOperand::createImm(0));
    EmitToStreamer(*OutStreamer, Ldr);

    MCInst Add;
    if (STI->isTargetILP32()) {
      Add.setOpcode(AArch64::ADDWri);
      Add.addOperand(MCOperand::createReg(AArch64::W0));
      Add.addOperand(MCOperand::createReg(AArch64::W0));
    } else {
      Add.setOpcode(AArch64::ADDXri);
      Add.addOperand(MCOperand::createReg(AArch64::X0));
      Add.addOperand(MCOperand::createReg(AArch64::X0));
    }
    Add.addOperand(SymTLSDescLo12);
    Add.addOperand(MCOperand::createImm(AArch64_AM::getShiftValue(0)));
    EmitToStreamer(*OutStreamer, Add);

    // Emit a relocation-annotation. This expands to no code, but requests
    // the following instruction gets an R_AARCH64_TLSDESC_CALL.
    MCInst TLSDescCall;
    TLSDescCall.setOpcode(AArch64::TLSDESCCALL);
    TLSDescCall.addOperand(Sym);
    EmitToStreamer(*OutStreamer, TLSDescCall);
#ifndef NDEBUG
    --InstsEmitted; // no code emitted
#endif

    MCInst Blr;
    Blr.setOpcode(AArch64::BLR);
    Blr.addOperand(MCOperand::createReg(AArch64::X1));
    EmitToStreamer(*OutStreamer, Blr);

    return;
  }

  case AArch64::JumpTableDest32:
  case AArch64::JumpTableDest16:
  case AArch64::JumpTableDest8:
    LowerJumpTableDest(*OutStreamer, *MI);
    return;

  case AArch64::BR_JumpTable:
    LowerHardenedBRJumpTable(*MI);
    return;

  case AArch64::FMOVH0:
  case AArch64::FMOVS0:
  case AArch64::FMOVD0:
    emitFMov0(*MI);
    return;

  case AArch64::MOPSMemoryCopyPseudo:
  case AArch64::MOPSMemoryMovePseudo:
  case AArch64::MOPSMemorySetPseudo:
  case AArch64::MOPSMemorySetTaggingPseudo:
    LowerMOPS(*OutStreamer, *MI);
    return;

  case TargetOpcode::STACKMAP:
    return LowerSTACKMAP(*OutStreamer, SM, *MI);

  case TargetOpcode::PATCHPOINT:
    return LowerPATCHPOINT(*OutStreamer, SM, *MI);

  case TargetOpcode::STATEPOINT:
    return LowerSTATEPOINT(*OutStreamer, SM, *MI);

  case TargetOpcode::FAULTING_OP:
    return LowerFAULTING_OP(*MI);

  case TargetOpcode::PATCHABLE_FUNCTION_ENTER:
    LowerPATCHABLE_FUNCTION_ENTER(*MI);
    return;

  case TargetOpcode::PATCHABLE_FUNCTION_EXIT:
    LowerPATCHABLE_FUNCTION_EXIT(*MI);
    return;

  case TargetOpcode::PATCHABLE_TAIL_CALL:
    LowerPATCHABLE_TAIL_CALL(*MI);
    return;
  case TargetOpcode::PATCHABLE_EVENT_CALL:
    return LowerPATCHABLE_EVENT_CALL(*MI, false);
  case TargetOpcode::PATCHABLE_TYPED_EVENT_CALL:
    return LowerPATCHABLE_EVENT_CALL(*MI, true);

  case AArch64::KCFI_CHECK:
    LowerKCFI_CHECK(*MI);
    return;

  case AArch64::HWASAN_CHECK_MEMACCESS:
  case AArch64::HWASAN_CHECK_MEMACCESS_SHORTGRANULES:
  case AArch64::HWASAN_CHECK_MEMACCESS_FIXEDSHADOW:
  case AArch64::HWASAN_CHECK_MEMACCESS_SHORTGRANULES_FIXEDSHADOW:
    LowerHWASAN_CHECK_MEMACCESS(*MI);
    return;

  case AArch64::SEH_StackAlloc:
    TS->emitARM64WinCFIAllocStack(MI->getOperand(0).getImm());
    return;

  case AArch64::SEH_SaveFPLR:
    TS->emitARM64WinCFISaveFPLR(MI->getOperand(0).getImm());
    return;

  case AArch64::SEH_SaveFPLR_X:
    assert(MI->getOperand(0).getImm() < 0 &&
           "Pre increment SEH opcode must have a negative offset");
    TS->emitARM64WinCFISaveFPLRX(-MI->getOperand(0).getImm());
    return;

  case AArch64::SEH_SaveReg:
    TS->emitARM64WinCFISaveReg(MI->getOperand(0).getImm(),
                               MI->getOperand(1).getImm());
    return;

  case AArch64::SEH_SaveReg_X:
    assert(MI->getOperand(1).getImm() < 0 &&
           "Pre increment SEH opcode must have a negative offset");
    TS->emitARM64WinCFISaveRegX(MI->getOperand(0).getImm(),
                                -MI->getOperand(1).getImm());
    return;

  case AArch64::SEH_SaveRegP:
    if (MI->getOperand(1).getImm() == 30 && MI->getOperand(0).getImm() >= 19 &&
        MI->getOperand(0).getImm() <= 28) {
      assert((MI->getOperand(0).getImm() - 19) % 2 == 0 &&
             "Register paired with LR must be odd");
      TS->emitARM64WinCFISaveLRPair(MI->getOperand(0).getImm(),
                                    MI->getOperand(2).getImm());
      return;
    }
    assert((MI->getOperand(1).getImm() - MI->getOperand(0).getImm() == 1) &&
            "Non-consecutive registers not allowed for save_regp");
    TS->emitARM64WinCFISaveRegP(MI->getOperand(0).getImm(),
                                MI->getOperand(2).getImm());
    return;

  case AArch64::SEH_SaveRegP_X:
    assert((MI->getOperand(1).getImm() - MI->getOperand(0).getImm() == 1) &&
            "Non-consecutive registers not allowed for save_regp_x");
    assert(MI->getOperand(2).getImm() < 0 &&
           "Pre increment SEH opcode must have a negative offset");
    TS->emitARM64WinCFISaveRegPX(MI->getOperand(0).getImm(),
                                 -MI->getOperand(2).getImm());
    return;

  case AArch64::SEH_SaveFReg:
    TS->emitARM64WinCFISaveFReg(MI->getOperand(0).getImm(),
                                MI->getOperand(1).getImm());
    return;

  case AArch64::SEH_SaveFReg_X:
    assert(MI->getOperand(1).getImm() < 0 &&
           "Pre increment SEH opcode must have a negative offset");
    TS->emitARM64WinCFISaveFRegX(MI->getOperand(0).getImm(),
                                 -MI->getOperand(1).getImm());
    return;

  case AArch64::SEH_SaveFRegP:
    assert((MI->getOperand(1).getImm() - MI->getOperand(0).getImm() == 1) &&
            "Non-consecutive registers not allowed for save_regp");
    TS->emitARM64WinCFISaveFRegP(MI->getOperand(0).getImm(),
                                 MI->getOperand(2).getImm());
    return;

  case AArch64::SEH_SaveFRegP_X:
    assert((MI->getOperand(1).getImm() - MI->getOperand(0).getImm() == 1) &&
            "Non-consecutive registers not allowed for save_regp_x");
    assert(MI->getOperand(2).getImm() < 0 &&
           "Pre increment SEH opcode must have a negative offset");
    TS->emitARM64WinCFISaveFRegPX(MI->getOperand(0).getImm(),
                                  -MI->getOperand(2).getImm());
    return;

  case AArch64::SEH_SetFP:
    TS->emitARM64WinCFISetFP();
    return;

  case AArch64::SEH_AddFP:
    TS->emitARM64WinCFIAddFP(MI->getOperand(0).getImm());
    return;

  case AArch64::SEH_Nop:
    TS->emitARM64WinCFINop();
    return;

  case AArch64::SEH_PrologEnd:
    TS->emitARM64WinCFIPrologEnd();
    return;

  case AArch64::SEH_EpilogStart:
    TS->emitARM64WinCFIEpilogStart();
    return;

  case AArch64::SEH_EpilogEnd:
    TS->emitARM64WinCFIEpilogEnd();
    return;

  case AArch64::SEH_PACSignLR:
    TS->emitARM64WinCFIPACSignLR();
    return;

  case AArch64::SEH_SaveAnyRegQP:
    assert(MI->getOperand(1).getImm() - MI->getOperand(0).getImm() == 1 &&
           "Non-consecutive registers not allowed for save_any_reg");
    assert(MI->getOperand(2).getImm() >= 0 &&
           "SaveAnyRegQP SEH opcode offset must be non-negative");
    assert(MI->getOperand(2).getImm() <= 1008 &&
           "SaveAnyRegQP SEH opcode offset must fit into 6 bits");
    TS->emitARM64WinCFISaveAnyRegQP(MI->getOperand(0).getImm(),
                                    MI->getOperand(2).getImm());
    return;

  case AArch64::SEH_SaveAnyRegQPX:
    assert(MI->getOperand(1).getImm() - MI->getOperand(0).getImm() == 1 &&
           "Non-consecutive registers not allowed for save_any_reg");
    assert(MI->getOperand(2).getImm() < 0 &&
           "SaveAnyRegQPX SEH opcode offset must be negative");
    assert(MI->getOperand(2).getImm() >= -1008 &&
           "SaveAnyRegQPX SEH opcode offset must fit into 6 bits");
    TS->emitARM64WinCFISaveAnyRegQPX(MI->getOperand(0).getImm(),
                                     -MI->getOperand(2).getImm());
    return;

  case AArch64::SEH_AllocZ:
    assert(MI->getOperand(0).getImm() >= 0 &&
           "AllocZ SEH opcode offset must be non-negative");
    assert(MI->getOperand(0).getImm() <= 255 &&
           "AllocZ SEH opcode offset must fit into 8 bits");
    TS->emitARM64WinCFIAllocZ(MI->getOperand(0).getImm());
    return;

  case AArch64::SEH_SaveZReg:
    assert(MI->getOperand(1).getImm() >= 0 &&
           "SaveZReg SEH opcode offset must be non-negative");
    assert(MI->getOperand(1).getImm() <= 255 &&
           "SaveZReg SEH opcode offset must fit into 8 bits");
    TS->emitARM64WinCFISaveZReg(MI->getOperand(0).getImm(),
                                MI->getOperand(1).getImm());
    return;

  case AArch64::SEH_SavePReg:
    assert(MI->getOperand(1).getImm() >= 0 &&
           "SavePReg SEH opcode offset must be non-negative");
    assert(MI->getOperand(1).getImm() <= 255 &&
           "SavePReg SEH opcode offset must fit into 8 bits");
    TS->emitARM64WinCFISavePReg(MI->getOperand(0).getImm(),
                                MI->getOperand(1).getImm());
    return;

  case AArch64::BLR:
  case AArch64::BR: {
    recordIfImportCall(MI);
    MCInst TmpInst;
    MCInstLowering.Lower(MI, TmpInst);
    EmitToStreamer(*OutStreamer, TmpInst);
    return;
  }
  case AArch64::CBWPri:
  case AArch64::CBXPri:
  case AArch64::CBWPrr:
  case AArch64::CBXPrr:
    emitCBPseudoExpansion(MI);
    return;
  }

  // Finally, do the automated lowerings for everything else.
  MCInst TmpInst;
  MCInstLowering.Lower(MI, TmpInst);
  EmitToStreamer(*OutStreamer, TmpInst);
}

void AArch64AsmPrinter::recordIfImportCall(
    const llvm::MachineInstr *BranchInst) {
  if (!EnableImportCallOptimization)
    return;

  auto [GV, OpFlags] = BranchInst->getMF()->tryGetCalledGlobal(BranchInst);
  if (GV && GV->hasDLLImportStorageClass()) {
    auto *CallSiteSymbol = MMI->getContext().createNamedTempSymbol("impcall");
    OutStreamer->emitLabel(CallSiteSymbol);

    auto *CalledSymbol = MCInstLowering.GetGlobalValueSymbol(GV, OpFlags);
    SectionToImportedFunctionCalls[OutStreamer->getCurrentSectionOnly()]
        .push_back({CallSiteSymbol, CalledSymbol});
  }
}

void AArch64AsmPrinter::emitMachOIFuncStubBody(Module &M, const GlobalIFunc &GI,
                                               MCSymbol *LazyPointer) {
  // _ifunc:
  //   adrp    x16, lazy_pointer@GOTPAGE
  //   ldr     x16, [x16, lazy_pointer@GOTPAGEOFF]
  //   ldr     x16, [x16]
  //   br      x16

  {
    MCInst Adrp;
    Adrp.setOpcode(AArch64::ADRP);
    Adrp.addOperand(MCOperand::createReg(AArch64::X16));
    MCOperand SymPage;
    MCInstLowering.lowerOperand(
        MachineOperand::CreateMCSymbol(LazyPointer,
                                       AArch64II::MO_GOT | AArch64II::MO_PAGE),
        SymPage);
    Adrp.addOperand(SymPage);
    EmitToStreamer(Adrp);
  }

  {
    MCInst Ldr;
    Ldr.setOpcode(AArch64::LDRXui);
    Ldr.addOperand(MCOperand::createReg(AArch64::X16));
    Ldr.addOperand(MCOperand::createReg(AArch64::X16));
    MCOperand SymPageOff;
    MCInstLowering.lowerOperand(
        MachineOperand::CreateMCSymbol(LazyPointer, AArch64II::MO_GOT |
                                                        AArch64II::MO_PAGEOFF),
        SymPageOff);
    Ldr.addOperand(SymPageOff);
    Ldr.addOperand(MCOperand::createImm(0));
    EmitToStreamer(Ldr);
  }

  EmitToStreamer(MCInstBuilder(AArch64::LDRXui)
                     .addReg(AArch64::X16)
                     .addReg(AArch64::X16)
                     .addImm(0));

  EmitToStreamer(MCInstBuilder(TM.getTargetTriple().isArm64e() ? AArch64::BRAAZ
                                                               : AArch64::BR)
                     .addReg(AArch64::X16));
}

void AArch64AsmPrinter::emitMachOIFuncStubHelperBody(Module &M,
                                                     const GlobalIFunc &GI,
                                                     MCSymbol *LazyPointer) {
  // These stub helpers are only ever called once, so here we're optimizing for
  // minimum size by using the pre-indexed store variants, which saves a few
  // bytes of instructions to bump & restore sp.

  // _ifunc.stub_helper:
  //   stp	fp, lr, [sp, #-16]!
  //   mov	fp, sp
  //   stp	x1, x0, [sp, #-16]!
  //   stp	x3, x2, [sp, #-16]!
  //   stp	x5, x4, [sp, #-16]!
  //   stp	x7, x6, [sp, #-16]!
  //   stp	d1, d0, [sp, #-16]!
  //   stp	d3, d2, [sp, #-16]!
  //   stp	d5, d4, [sp, #-16]!
  //   stp	d7, d6, [sp, #-16]!
  //   bl	_resolver
  //   adrp	x16, lazy_pointer@GOTPAGE
  //   ldr	x16, [x16, lazy_pointer@GOTPAGEOFF]
  //   str	x0, [x16]
  //   mov	x16, x0
  //   ldp	d7, d6, [sp], #16
  //   ldp	d5, d4, [sp], #16
  //   ldp	d3, d2, [sp], #16
  //   ldp	d1, d0, [sp], #16
  //   ldp	x7, x6, [sp], #16
  //   ldp	x5, x4, [sp], #16
  //   ldp	x3, x2, [sp], #16
  //   ldp	x1, x0, [sp], #16
  //   ldp	fp, lr, [sp], #16
  //   br	x16

  EmitToStreamer(MCInstBuilder(AArch64::STPXpre)
                     .addReg(AArch64::SP)
                     .addReg(AArch64::FP)
                     .addReg(AArch64::LR)
                     .addReg(AArch64::SP)
                     .addImm(-2));

  EmitToStreamer(MCInstBuilder(AArch64::ADDXri)
                     .addReg(AArch64::FP)
                     .addReg(AArch64::SP)
                     .addImm(0)
                     .addImm(0));

  for (int I = 0; I != 4; ++I)
    EmitToStreamer(MCInstBuilder(AArch64::STPXpre)
                       .addReg(AArch64::SP)
                       .addReg(AArch64::X1 + 2 * I)
                       .addReg(AArch64::X0 + 2 * I)
                       .addReg(AArch64::SP)
                       .addImm(-2));

  for (int I = 0; I != 4; ++I)
    EmitToStreamer(MCInstBuilder(AArch64::STPDpre)
                       .addReg(AArch64::SP)
                       .addReg(AArch64::D1 + 2 * I)
                       .addReg(AArch64::D0 + 2 * I)
                       .addReg(AArch64::SP)
                       .addImm(-2));

  EmitToStreamer(
      MCInstBuilder(AArch64::BL)
          .addOperand(MCOperand::createExpr(lowerConstant(GI.getResolver()))));

  {
    MCInst Adrp;
    Adrp.setOpcode(AArch64::ADRP);
    Adrp.addOperand(MCOperand::createReg(AArch64::X16));
    MCOperand SymPage;
    MCInstLowering.lowerOperand(
        MachineOperand::CreateES(LazyPointer->getName().data() + 1,
                                 AArch64II::MO_GOT | AArch64II::MO_PAGE),
        SymPage);
    Adrp.addOperand(SymPage);
    EmitToStreamer(Adrp);
  }

  {
    MCInst Ldr;
    Ldr.setOpcode(AArch64::LDRXui);
    Ldr.addOperand(MCOperand::createReg(AArch64::X16));
    Ldr.addOperand(MCOperand::createReg(AArch64::X16));
    MCOperand SymPageOff;
    MCInstLowering.lowerOperand(
        MachineOperand::CreateES(LazyPointer->getName().data() + 1,
                                 AArch64II::MO_GOT | AArch64II::MO_PAGEOFF),
        SymPageOff);
    Ldr.addOperand(SymPageOff);
    Ldr.addOperand(MCOperand::createImm(0));
    EmitToStreamer(Ldr);
  }

  EmitToStreamer(MCInstBuilder(AArch64::STRXui)
                     .addReg(AArch64::X0)
                     .addReg(AArch64::X16)
                     .addImm(0));

  EmitToStreamer(MCInstBuilder(AArch64::ADDXri)
                     .addReg(AArch64::X16)
                     .addReg(AArch64::X0)
                     .addImm(0)
                     .addImm(0));

  for (int I = 3; I != -1; --I)
    EmitToStreamer(MCInstBuilder(AArch64::LDPDpost)
                       .addReg(AArch64::SP)
                       .addReg(AArch64::D1 + 2 * I)
                       .addReg(AArch64::D0 + 2 * I)
                       .addReg(AArch64::SP)
                       .addImm(2));

  for (int I = 3; I != -1; --I)
    EmitToStreamer(MCInstBuilder(AArch64::LDPXpost)
                       .addReg(AArch64::SP)
                       .addReg(AArch64::X1 + 2 * I)
                       .addReg(AArch64::X0 + 2 * I)
                       .addReg(AArch64::SP)
                       .addImm(2));

  EmitToStreamer(MCInstBuilder(AArch64::LDPXpost)
                     .addReg(AArch64::SP)
                     .addReg(AArch64::FP)
                     .addReg(AArch64::LR)
                     .addReg(AArch64::SP)
                     .addImm(2));

  EmitToStreamer(MCInstBuilder(TM.getTargetTriple().isArm64e() ? AArch64::BRAAZ
                                                               : AArch64::BR)
                     .addReg(AArch64::X16));
}

const MCExpr *AArch64AsmPrinter::lowerConstant(const Constant *CV,
                                               const Constant *BaseCV,
                                               uint64_t Offset) {
  if (const GlobalValue *GV = dyn_cast<GlobalValue>(CV)) {
    return MCSymbolRefExpr::create(MCInstLowering.GetGlobalValueSymbol(GV, 0),
                                   OutContext);
  }

  return AsmPrinter::lowerConstant(CV, BaseCV, Offset);
}

char AArch64AsmPrinter::ID = 0;

INITIALIZE_PASS(AArch64AsmPrinter, "aarch64-asm-printer",
<<<<<<< HEAD
                "AArch64 Assmebly Printer", false, false)
=======
                "AArch64 Assembly Printer", false, false)
>>>>>>> 4084ffcf

// Force static initialization.
extern "C" LLVM_ABI LLVM_EXTERNAL_VISIBILITY void
LLVMInitializeAArch64AsmPrinter() {
  RegisterAsmPrinter<AArch64AsmPrinter> X(getTheAArch64leTarget());
  RegisterAsmPrinter<AArch64AsmPrinter> Y(getTheAArch64beTarget());
  RegisterAsmPrinter<AArch64AsmPrinter> Z(getTheARM64Target());
  RegisterAsmPrinter<AArch64AsmPrinter> W(getTheARM64_32Target());
  RegisterAsmPrinter<AArch64AsmPrinter> V(getTheAArch64_32Target());
}<|MERGE_RESOLUTION|>--- conflicted
+++ resolved
@@ -468,11 +468,7 @@
   PAuthABIVersion = (uint64_t(-1) == PAuthABIVersion) ? 0 : PAuthABIVersion;
 
   if (PAuthABIPlatform || PAuthABIVersion) {
-<<<<<<< HEAD
-    TS->emitAtributesSubsection(
-=======
     TS->emitAttributesSubsection(
->>>>>>> 4084ffcf
         AArch64BuildAttributes::getVendorName(
             AArch64BuildAttributes::AEABI_PAUTHABI),
         AArch64BuildAttributes::SubsectionOptional::REQUIRED,
@@ -495,11 +491,7 @@
       (Flags & AArch64BuildAttributes::Feature_GCS_Flag) ? 1 : 0;
 
   if (BTIValue || PACValue || GCSValue) {
-<<<<<<< HEAD
-    TS->emitAtributesSubsection(
-=======
     TS->emitAttributesSubsection(
->>>>>>> 4084ffcf
         AArch64BuildAttributes::getVendorName(
             AArch64BuildAttributes::AEABI_FEATURE_AND_BITS),
         AArch64BuildAttributes::SubsectionOptional::OPTIONAL,
@@ -3540,11 +3532,7 @@
 char AArch64AsmPrinter::ID = 0;
 
 INITIALIZE_PASS(AArch64AsmPrinter, "aarch64-asm-printer",
-<<<<<<< HEAD
-                "AArch64 Assmebly Printer", false, false)
-=======
                 "AArch64 Assembly Printer", false, false)
->>>>>>> 4084ffcf
 
 // Force static initialization.
 extern "C" LLVM_ABI LLVM_EXTERNAL_VISIBILITY void
