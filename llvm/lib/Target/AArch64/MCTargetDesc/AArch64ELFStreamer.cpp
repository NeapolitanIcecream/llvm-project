//===- lib/MC/AArch64ELFStreamer.cpp - ELF Object Output for AArch64 ------===//
//
// Part of the LLVM Project, under the Apache License v2.0 with LLVM Exceptions.
// See https://llvm.org/LICENSE.txt for license information.
// SPDX-License-Identifier: Apache-2.0 WITH LLVM-exception
//
//===----------------------------------------------------------------------===//
//
// This file assembles .s files and emits AArch64 ELF .o object files. Different
// from generic ELF streamer in emitting mapping symbols ($x and $d) to delimit
// regions of data and code.
//
//===----------------------------------------------------------------------===//

#include "AArch64ELFStreamer.h"
#include "AArch64MCTargetDesc.h"
#include "AArch64TargetStreamer.h"
#include "llvm/ADT/DenseMap.h"
#include "llvm/ADT/StringRef.h"
#include "llvm/ADT/Twine.h"
#include "llvm/BinaryFormat/ELF.h"
#include "llvm/MC/MCAsmBackend.h"
#include "llvm/MC/MCAssembler.h"
#include "llvm/MC/MCCodeEmitter.h"
#include "llvm/MC/MCContext.h"
#include "llvm/MC/MCELFObjectWriter.h"
#include "llvm/MC/MCELFStreamer.h"
#include "llvm/MC/MCExpr.h"
#include "llvm/MC/MCInst.h"
#include "llvm/MC/MCObjectFileInfo.h"
#include "llvm/MC/MCSectionELF.h"
#include "llvm/MC/MCStreamer.h"
#include "llvm/MC/MCSubtargetInfo.h"
#include "llvm/MC/MCSymbolELF.h"
#include "llvm/MC/MCTargetOptions.h"
#include "llvm/MC/MCWinCOFFStreamer.h"
#include "llvm/Support/AArch64BuildAttributes.h"
#include "llvm/Support/Casting.h"
#include "llvm/Support/FormattedStream.h"
#include "llvm/Support/raw_ostream.h"

using namespace llvm;

namespace {

class AArch64ELFStreamer;

class AArch64TargetAsmStreamer : public AArch64TargetStreamer {
  formatted_raw_ostream &OS;
  std::string VendorTag;

  void emitInst(uint32_t Inst) override;

  void emitDirectiveVariantPCS(MCSymbol *Symbol) override {
    OS << "\t.variant_pcs\t" << Symbol->getName() << "\n";
  }

  void emitDirectiveArch(StringRef Name) override {
    OS << "\t.arch\t" << Name << "\n";
  }

  void emitDirectiveArchExtension(StringRef Name) override {
    OS << "\t.arch_extension\t" << Name << "\n";
  }

  void emitARM64WinCFIAllocStack(unsigned Size) override {
    OS << "\t.seh_stackalloc\t" << Size << "\n";
  }
  void emitARM64WinCFISaveR19R20X(int Offset) override {
    OS << "\t.seh_save_r19r20_x\t" << Offset << "\n";
  }
  void emitARM64WinCFISaveFPLR(int Offset) override {
    OS << "\t.seh_save_fplr\t" << Offset << "\n";
  }
  void emitARM64WinCFISaveFPLRX(int Offset) override {
    OS << "\t.seh_save_fplr_x\t" << Offset << "\n";
  }
  void emitARM64WinCFISaveReg(unsigned Reg, int Offset) override {
    OS << "\t.seh_save_reg\tx" << Reg << ", " << Offset << "\n";
  }
  void emitARM64WinCFISaveRegX(unsigned Reg, int Offset) override {
    OS << "\t.seh_save_reg_x\tx" << Reg << ", " << Offset << "\n";
  }
  void emitARM64WinCFISaveRegP(unsigned Reg, int Offset) override {
    OS << "\t.seh_save_regp\tx" << Reg << ", " << Offset << "\n";
  }
  void emitARM64WinCFISaveRegPX(unsigned Reg, int Offset) override {
    OS << "\t.seh_save_regp_x\tx" << Reg << ", " << Offset << "\n";
  }
  void emitARM64WinCFISaveLRPair(unsigned Reg, int Offset) override {
    OS << "\t.seh_save_lrpair\tx" << Reg << ", " << Offset << "\n";
  }
  void emitARM64WinCFISaveFReg(unsigned Reg, int Offset) override {
    OS << "\t.seh_save_freg\td" << Reg << ", " << Offset << "\n";
  }
  void emitARM64WinCFISaveFRegX(unsigned Reg, int Offset) override {
    OS << "\t.seh_save_freg_x\td" << Reg << ", " << Offset << "\n";
  }
  void emitARM64WinCFISaveFRegP(unsigned Reg, int Offset) override {
    OS << "\t.seh_save_fregp\td" << Reg << ", " << Offset << "\n";
  }
  void emitARM64WinCFISaveFRegPX(unsigned Reg, int Offset) override {
    OS << "\t.seh_save_fregp_x\td" << Reg << ", " << Offset << "\n";
  }
  void emitARM64WinCFISetFP() override { OS << "\t.seh_set_fp\n"; }
  void emitARM64WinCFIAddFP(unsigned Size) override {
    OS << "\t.seh_add_fp\t" << Size << "\n";
  }
  void emitARM64WinCFINop() override { OS << "\t.seh_nop\n"; }
  void emitARM64WinCFISaveNext() override { OS << "\t.seh_save_next\n"; }
  void emitARM64WinCFIPrologEnd() override { OS << "\t.seh_endprologue\n"; }
  void emitARM64WinCFIEpilogStart() override { OS << "\t.seh_startepilogue\n"; }
  void emitARM64WinCFIEpilogEnd() override { OS << "\t.seh_endepilogue\n"; }
  void emitARM64WinCFITrapFrame() override { OS << "\t.seh_trap_frame\n"; }
  void emitARM64WinCFIMachineFrame() override { OS << "\t.seh_pushframe\n"; }
  void emitARM64WinCFIContext() override { OS << "\t.seh_context\n"; }
  void emitARM64WinCFIECContext() override { OS << "\t.seh_ec_context\n"; }
  void emitARM64WinCFIClearUnwoundToCall() override {
    OS << "\t.seh_clear_unwound_to_call\n";
  }
  void emitARM64WinCFIPACSignLR() override {
    OS << "\t.seh_pac_sign_lr\n";
  }

  void emitARM64WinCFISaveAnyRegI(unsigned Reg, int Offset) override {
    OS << "\t.seh_save_any_reg\tx" << Reg << ", " << Offset << "\n";
  }
  void emitARM64WinCFISaveAnyRegIP(unsigned Reg, int Offset) override {
    OS << "\t.seh_save_any_reg_p\tx" << Reg << ", " << Offset << "\n";
  }
  void emitARM64WinCFISaveAnyRegD(unsigned Reg, int Offset) override {
    OS << "\t.seh_save_any_reg\td" << Reg << ", " << Offset << "\n";
  }
  void emitARM64WinCFISaveAnyRegDP(unsigned Reg, int Offset) override {
    OS << "\t.seh_save_any_reg_p\td" << Reg << ", " << Offset << "\n";
  }
  void emitARM64WinCFISaveAnyRegQ(unsigned Reg, int Offset) override {
    OS << "\t.seh_save_any_reg\tq" << Reg << ", " << Offset << "\n";
  }
  void emitARM64WinCFISaveAnyRegQP(unsigned Reg, int Offset) override {
    OS << "\t.seh_save_any_reg_p\tq" << Reg << ", " << Offset << "\n";
  }
  void emitARM64WinCFISaveAnyRegIX(unsigned Reg, int Offset) override {
    OS << "\t.seh_save_any_reg_x\tx" << Reg << ", " << Offset << "\n";
  }
  void emitARM64WinCFISaveAnyRegIPX(unsigned Reg, int Offset) override {
    OS << "\t.seh_save_any_reg_px\tx" << Reg << ", " << Offset << "\n";
  }
  void emitARM64WinCFISaveAnyRegDX(unsigned Reg, int Offset) override {
    OS << "\t.seh_save_any_reg_x\td" << Reg << ", " << Offset << "\n";
  }
  void emitARM64WinCFISaveAnyRegDPX(unsigned Reg, int Offset) override {
    OS << "\t.seh_save_any_reg_px\td" << Reg << ", " << Offset << "\n";
  }
  void emitARM64WinCFISaveAnyRegQX(unsigned Reg, int Offset) override {
    OS << "\t.seh_save_any_reg_x\tq" << Reg << ", " << Offset << "\n";
  }
  void emitARM64WinCFISaveAnyRegQPX(unsigned Reg, int Offset) override {
    OS << "\t.seh_save_any_reg_px\tq" << Reg << ", " << Offset << "\n";
  }
  void emitARM64WinCFIAllocZ(int Offset) override {
    OS << "\t.seh_allocz\t" << Offset << "\n";
  }
  void emitARM64WinCFISaveZReg(unsigned Reg, int Offset) override {
    OS << "\t.seh_save_zreg\tz" << Reg << ", " << Offset << "\n";
  }
  void emitARM64WinCFISavePReg(unsigned Reg, int Offset) override {
    OS << "\t.seh_save_preg\tp" << Reg << ", " << Offset << "\n";
  }

  void emitAttribute(StringRef VendorName, unsigned Tag, unsigned Value,
                     std::string String) override {

    // AArch64 build attributes for assembly attribute form:
    // .aeabi_attribute tag, value
    if (unsigned(-1) == Value && "" == String) {
      assert(0 && "Arguments error");
      return;
    }

    unsigned VendorID = AArch64BuildAttributes::getVendorID(VendorName);

    switch (VendorID) {
    case AArch64BuildAttributes::VENDOR_UNKNOWN:
      if (unsigned(-1) != Value) {
        OS << "\t.aeabi_attribute" << "\t" << Tag << ", " << Value;
        AArch64TargetStreamer::emitAttribute(VendorName, Tag, Value, "");
      }
      if ("" != String) {
        OS << "\t.aeabi_attribute" << "\t" << Tag << ", " << String;
        AArch64TargetStreamer::emitAttribute(VendorName, Tag, unsigned(-1),
                                             String);
      }
      break;
    // Note: AEABI_FEATURE_AND_BITS takes only unsigned values
    case AArch64BuildAttributes::AEABI_FEATURE_AND_BITS:
      switch (Tag) {
      default: // allow emitting any attribute by number
        OS << "\t.aeabi_attribute" << "\t" << Tag << ", " << Value;
        // Keep the data structure consistent with the case of ELF emission
        // (important for llvm-mc asm parsing)
        AArch64TargetStreamer::emitAttribute(VendorName, Tag, Value, "");
        break;
      case AArch64BuildAttributes::TAG_FEATURE_BTI:
      case AArch64BuildAttributes::TAG_FEATURE_GCS:
      case AArch64BuildAttributes::TAG_FEATURE_PAC:
        OS << "\t.aeabi_attribute" << "\t" << Tag << ", " << Value << "\t// "
           << AArch64BuildAttributes::getFeatureAndBitsTagsStr(Tag);
        AArch64TargetStreamer::emitAttribute(VendorName, Tag, Value, "");
        break;
      }
      break;
    // Note: AEABI_PAUTHABI takes only unsigned values
    case AArch64BuildAttributes::AEABI_PAUTHABI:
      switch (Tag) {
      default: // allow emitting any attribute by number
        OS << "\t.aeabi_attribute" << "\t" << Tag << ", " << Value;
        // Keep the data structure consistent with the case of ELF emission
        // (important for llvm-mc asm parsing)
        AArch64TargetStreamer::emitAttribute(VendorName, Tag, Value, "");
        break;
      case AArch64BuildAttributes::TAG_PAUTH_PLATFORM:
      case AArch64BuildAttributes::TAG_PAUTH_SCHEMA:
        OS << "\t.aeabi_attribute" << "\t" << Tag << ", " << Value << "\t// "
           << AArch64BuildAttributes::getPauthABITagsStr(Tag);
        AArch64TargetStreamer::emitAttribute(VendorName, Tag, Value, "");
        break;
      }
      break;
    }
    OS << "\n";
  }

<<<<<<< HEAD
  void emitAtributesSubsection(
=======
  void emitAttributesSubsection(
>>>>>>> eb0f1dc0
      StringRef SubsectionName,
      AArch64BuildAttributes::SubsectionOptional Optional,
      AArch64BuildAttributes::SubsectionType ParameterType) override {
    // The AArch64 build attributes assembly subsection header format:
    // ".aeabi_subsection name, optional, parameter type"
    // optional: required (0) optional (1)
    // parameter type: uleb128 or ULEB128 (0) ntbs or NTBS (1)
    unsigned SubsectionID = AArch64BuildAttributes::getVendorID(SubsectionName);

    assert((0 == Optional || 1 == Optional) &&
           AArch64BuildAttributes::getSubsectionOptionalUnknownError().data());
    assert((0 == ParameterType || 1 == ParameterType) &&
           AArch64BuildAttributes::getSubsectionTypeUnknownError().data());

    std::string SubsectionTag = ".aeabi_subsection";
    StringRef OptionalStr = getOptionalStr(Optional);
    StringRef ParameterStr = getTypeStr(ParameterType);

    switch (SubsectionID) {
    case AArch64BuildAttributes::VENDOR_UNKNOWN: {
      // Private subsection
      break;
    }
    case AArch64BuildAttributes::AEABI_PAUTHABI: {
      assert(AArch64BuildAttributes::REQUIRED == Optional &&
             "subsection .aeabi-pauthabi should be marked as "
             "required and not as optional");
      assert(AArch64BuildAttributes::ULEB128 == ParameterType &&
             "subsection .aeabi-pauthabi should be "
             "marked as uleb128 and not as ntbs");
      break;
    }
    case AArch64BuildAttributes::AEABI_FEATURE_AND_BITS: {
      assert(AArch64BuildAttributes::OPTIONAL == Optional &&
             "subsection .aeabi_feature_and_bits should be "
             "marked as optional and not as required");
      assert(AArch64BuildAttributes::ULEB128 == ParameterType &&
             "subsection .aeabi_feature_and_bits should "
             "be marked as uleb128 and not as ntbs");
      break;
    }
    }
    OS << "\t" << SubsectionTag << "\t" << SubsectionName << ", " << OptionalStr
       << ", " << ParameterStr;
    // Keep the data structure consistent with the case of ELF emission
    // (important for llvm-mc asm parsing)
<<<<<<< HEAD
    AArch64TargetStreamer::emitAtributesSubsection(SubsectionName, Optional,
=======
    AArch64TargetStreamer::emitAttributesSubsection(SubsectionName, Optional,
>>>>>>> eb0f1dc0
                                                   ParameterType);
    OS << "\n";
  }

public:
  AArch64TargetAsmStreamer(MCStreamer &S, formatted_raw_ostream &OS);
};

AArch64TargetAsmStreamer::AArch64TargetAsmStreamer(MCStreamer &S,
                                                   formatted_raw_ostream &OS)
    : AArch64TargetStreamer(S), OS(OS) {}

void AArch64TargetAsmStreamer::emitInst(uint32_t Inst) {
  OS << "\t.inst\t0x" << Twine::utohexstr(Inst) << "\n";
}

/// Extend the generic ELFStreamer class so that it can emit mapping symbols at
/// the appropriate points in the object files. These symbols are defined in the
/// AArch64 ELF ABI:
///    infocenter.arm.com/help/topic/com.arm.doc.ihi0056a/IHI0056A_aaelf64.pdf
///
/// In brief: $x or $d should be emitted at the start of each contiguous region
/// of A64 code or data in a section. In practice, this emission does not rely
/// on explicit assembler directives but on inherent properties of the
/// directives doing the emission (e.g. ".byte" is data, "add x0, x0, x0" an
/// instruction).
///
/// As a result this system is orthogonal to the DataRegion infrastructure used
/// by MachO. Beware!
class AArch64ELFStreamer : public MCELFStreamer {
public:
  friend AArch64TargetELFStreamer;
  AArch64ELFStreamer(MCContext &Context, std::unique_ptr<MCAsmBackend> TAB,
                     std::unique_ptr<MCObjectWriter> OW,
                     std::unique_ptr<MCCodeEmitter> Emitter)
      : MCELFStreamer(Context, std::move(TAB), std::move(OW),
                      std::move(Emitter)),
        LastEMS(EMS_None) {
    auto *TO = getContext().getTargetOptions();
    ImplicitMapSyms = TO && TO->ImplicitMapSyms;
  }

  void changeSection(MCSection *Section, uint32_t Subsection = 0) override {
    // Save the mapping symbol state for potential reuse when revisiting the
    // section. When ImplicitMapSyms is true, the initial state is
    // EMS_A64 for text sections and EMS_Data for the others.
    LastMappingSymbols[getCurrentSection().first] = LastEMS;
    auto It = LastMappingSymbols.find(Section);
    if (It != LastMappingSymbols.end())
      LastEMS = It->second;
    else if (ImplicitMapSyms)
      LastEMS = Section->isText() ? EMS_A64 : EMS_Data;
    else
      LastEMS = EMS_None;

    MCELFStreamer::changeSection(Section, Subsection);

    // Section alignment of 4 to match GNU Assembler
    if (Section->isText())
      Section->ensureMinAlignment(Align(4));
  }

  // Reset state between object emissions
  void reset() override {
    MCELFStreamer::reset();
    LastMappingSymbols.clear();
    LastEMS = EMS_None;
  }

  /// This function is the one used to emit instruction data into the ELF
  /// streamer. We override it to add the appropriate mapping symbol if
  /// necessary.
  void emitInstruction(const MCInst &Inst,
                       const MCSubtargetInfo &STI) override {
    emitA64MappingSymbol();
    MCELFStreamer::emitInstruction(Inst, STI);
  }

  /// Emit a 32-bit value as an instruction. This is only used for the .inst
  /// directive, EmitInstruction should be used in other cases.
  void emitInst(uint32_t Inst) {
    char Buffer[4];

    // We can't just use EmitIntValue here, as that will emit a data mapping
    // symbol, and swap the endianness on big-endian systems (instructions are
    // always little-endian).
    for (char &C : Buffer) {
      C = uint8_t(Inst);
      Inst >>= 8;
    }

    emitA64MappingSymbol();
    MCELFStreamer::emitBytes(StringRef(Buffer, 4));
  }

  /// This is one of the functions used to emit data into an ELF section, so the
  /// AArch64 streamer overrides it to add the appropriate mapping symbol ($d)
  /// if necessary.
  void emitBytes(StringRef Data) override {
    emitDataMappingSymbol();
    MCELFStreamer::emitBytes(Data);
  }

  /// This is one of the functions used to emit data into an ELF section, so the
  /// AArch64 streamer overrides it to add the appropriate mapping symbol ($d)
  /// if necessary.
  void emitValueImpl(const MCExpr *Value, unsigned Size, SMLoc Loc) override {
    emitDataMappingSymbol();
    MCELFStreamer::emitValueImpl(Value, Size, Loc);
  }

  void emitFill(const MCExpr &NumBytes, uint64_t FillValue,
                                  SMLoc Loc) override {
    emitDataMappingSymbol();
    MCObjectStreamer::emitFill(NumBytes, FillValue, Loc);
  }

private:
  enum ElfMappingSymbol {
    EMS_None,
    EMS_A64,
    EMS_Data
  };

  void emitDataMappingSymbol() {
    if (LastEMS == EMS_Data)
      return;
    emitMappingSymbol("$d");
    LastEMS = EMS_Data;
  }

  void emitA64MappingSymbol() {
    if (LastEMS == EMS_A64)
      return;
    emitMappingSymbol("$x");
    LastEMS = EMS_A64;
  }

  MCSymbol *emitMappingSymbol(StringRef Name) {
    auto *Symbol = cast<MCSymbolELF>(getContext().createLocalSymbol(Name));
    emitLabel(Symbol);
    return Symbol;
  }

  DenseMap<const MCSection *, ElfMappingSymbol> LastMappingSymbols;
  ElfMappingSymbol LastEMS;
  bool ImplicitMapSyms;
};
} // end anonymous namespace

AArch64ELFStreamer &AArch64TargetELFStreamer::getStreamer() {
  return static_cast<AArch64ELFStreamer &>(Streamer);
}

<<<<<<< HEAD
void AArch64TargetELFStreamer::emitAtributesSubsection(
    StringRef VendorName, AArch64BuildAttributes::SubsectionOptional IsOptional,
    AArch64BuildAttributes::SubsectionType ParameterType) {
  AArch64TargetStreamer::emitAtributesSubsection(VendorName, IsOptional,
=======
void AArch64TargetELFStreamer::emitAttributesSubsection(
    StringRef VendorName, AArch64BuildAttributes::SubsectionOptional IsOptional,
    AArch64BuildAttributes::SubsectionType ParameterType) {
  AArch64TargetStreamer::emitAttributesSubsection(VendorName, IsOptional,
>>>>>>> eb0f1dc0
                                                 ParameterType);
}

void AArch64TargetELFStreamer::emitAttribute(StringRef VendorName, unsigned Tag,
                                             unsigned Value,
                                             std::string String) {
  if (unsigned(-1) != Value)
    AArch64TargetStreamer::emitAttribute(VendorName, Tag, Value, "");
  if ("" != String)
    AArch64TargetStreamer::emitAttribute(VendorName, Tag, unsigned(-1), String);
}

void AArch64TargetELFStreamer::emitInst(uint32_t Inst) {
  getStreamer().emitInst(Inst);
}

void AArch64TargetELFStreamer::emitDirectiveVariantPCS(MCSymbol *Symbol) {
  getStreamer().getAssembler().registerSymbol(*Symbol);
  cast<MCSymbolELF>(Symbol)->setOther(ELF::STO_AARCH64_VARIANT_PCS);
}

void AArch64TargetELFStreamer::finish() {
  AArch64TargetStreamer::finish();
  AArch64ELFStreamer &S = getStreamer();
  MCContext &Ctx = S.getContext();
  auto &Asm = S.getAssembler();

  S.emitAttributesSection(AttributeSection, ".ARM.attributes",
                          ELF::SHT_AARCH64_ATTRIBUTES, AttributeSubSections);

  // If ImplicitMapSyms is specified, ensure that text sections end with
  // the A64 state while non-text sections end with the data state. When
  // sections are combined by the linker, the subsequent section will start with
  // the right state. The ending mapping symbol is added right after the last
  // symbol relative to the section. When a dumb linker combines (.text.0; .word
  // 0) and (.text.1; .word 0), the ending $x of .text.0 precedes the $d of
  // .text.1, even if they have the same address.
  if (S.ImplicitMapSyms) {
    auto &Syms = Asm.getSymbols();
    const size_t NumSyms = Syms.size();
    DenseMap<MCSection *, std::pair<size_t, MCSymbol *>> EndMapSym;
    for (MCSection &Sec : Asm) {
      S.switchSection(&Sec);
      if (S.LastEMS == (Sec.isText() ? AArch64ELFStreamer::EMS_Data
                                     : AArch64ELFStreamer::EMS_A64))
        EndMapSym.insert(
            {&Sec, {NumSyms, S.emitMappingSymbol(Sec.isText() ? "$x" : "$d")}});
    }
    if (Syms.size() != NumSyms) {
      SmallVector<const MCSymbol *, 0> NewSyms;
      Syms.truncate(NumSyms);
      // Find the last symbol index for each candidate section.
      for (auto [I, Sym] : llvm::enumerate(Syms)) {
        if (!Sym->isInSection())
          continue;
        auto It = EndMapSym.find(&Sym->getSection());
        if (It != EndMapSym.end())
          It->second.first = I;
      }
      SmallVector<size_t, 0> Idx;
      for (auto [I, Sym] : llvm::enumerate(Syms)) {
        NewSyms.push_back(Sym);
        if (!Sym->isInSection())
          continue;
        auto It = EndMapSym.find(&Sym->getSection());
        // If `Sym` is the last symbol relative to the section, add the ending
        // mapping symbol after `Sym`.
        if (It != EndMapSym.end() && I == It->second.first) {
          NewSyms.push_back(It->second.second);
          Idx.push_back(I);
        }
      }
      Syms = std::move(NewSyms);
      // F.second holds the number of symbols added before the FILE symbol.
      // Take into account the inserted mapping symbols.
      for (auto &F : S.getWriter().getFileNames())
        F.second += llvm::lower_bound(Idx, F.second) - Idx.begin();
    }
  }

  // The mix of execute-only and non-execute-only at link time is
  // non-execute-only. To avoid the empty implicitly created .text
  // section from making the whole .text section non-execute-only, we
  // mark it execute-only if it is empty and there is at least one
  // execute-only section in the object.
  if (any_of(Asm, [](const MCSection &Sec) {
        return cast<MCSectionELF>(Sec).getFlags() & ELF::SHF_AARCH64_PURECODE;
      })) {
    auto *Text =
        static_cast<MCSectionELF *>(Ctx.getObjectFileInfo()->getTextSection());
    bool Empty = true;
    for (auto &F : *Text) {
      if (auto *DF = dyn_cast<MCDataFragment>(&F)) {
        if (!DF->getContents().empty()) {
          Empty = false;
          break;
        }
      }
    }
    if (Empty)
      Text->setFlags(Text->getFlags() | ELF::SHF_AARCH64_PURECODE);
  }

  MCSectionELF *MemtagSec = nullptr;
  for (const MCSymbol &Symbol : Asm.symbols()) {
    const auto &Sym = cast<MCSymbolELF>(Symbol);
    if (Sym.isMemtag()) {
      MemtagSec = Ctx.getELFSection(".memtag.globals.static",
                                    ELF::SHT_AARCH64_MEMTAG_GLOBALS_STATIC, 0);
      break;
    }
  }
  if (!MemtagSec)
    return;

  // switchSection registers the section symbol and invalidates symbols(). We
  // need a separate symbols() loop.
  S.switchSection(MemtagSec);
  const auto *Zero = MCConstantExpr::create(0, Ctx);
  for (const MCSymbol &Symbol : Asm.symbols()) {
    const auto &Sym = cast<MCSymbolELF>(Symbol);
    if (!Sym.isMemtag())
      continue;
    auto *SRE = MCSymbolRefExpr::create(&Sym, Ctx);
    (void)S.emitRelocDirective(*Zero, "BFD_RELOC_NONE", SRE, SMLoc(),
                               *Ctx.getSubtargetInfo());
  }
}

MCTargetStreamer *
llvm::createAArch64AsmTargetStreamer(MCStreamer &S, formatted_raw_ostream &OS,
                                     MCInstPrinter *InstPrint) {
  return new AArch64TargetAsmStreamer(S, OS);
}

MCStreamer *
llvm::createAArch64ELFStreamer(const Triple &, MCContext &Context,
                               std::unique_ptr<MCAsmBackend> &&TAB,
                               std::unique_ptr<MCObjectWriter> &&OW,
                               std::unique_ptr<MCCodeEmitter> &&Emitter) {
  return new AArch64ELFStreamer(Context, std::move(TAB), std::move(OW),
                                std::move(Emitter));
}<|MERGE_RESOLUTION|>--- conflicted
+++ resolved
@@ -231,11 +231,7 @@
     OS << "\n";
   }
 
-<<<<<<< HEAD
-  void emitAtributesSubsection(
-=======
   void emitAttributesSubsection(
->>>>>>> eb0f1dc0
       StringRef SubsectionName,
       AArch64BuildAttributes::SubsectionOptional Optional,
       AArch64BuildAttributes::SubsectionType ParameterType) override {
@@ -282,11 +278,7 @@
        << ", " << ParameterStr;
     // Keep the data structure consistent with the case of ELF emission
     // (important for llvm-mc asm parsing)
-<<<<<<< HEAD
-    AArch64TargetStreamer::emitAtributesSubsection(SubsectionName, Optional,
-=======
     AArch64TargetStreamer::emitAttributesSubsection(SubsectionName, Optional,
->>>>>>> eb0f1dc0
                                                    ParameterType);
     OS << "\n";
   }
@@ -441,17 +433,10 @@
   return static_cast<AArch64ELFStreamer &>(Streamer);
 }
 
-<<<<<<< HEAD
-void AArch64TargetELFStreamer::emitAtributesSubsection(
-    StringRef VendorName, AArch64BuildAttributes::SubsectionOptional IsOptional,
-    AArch64BuildAttributes::SubsectionType ParameterType) {
-  AArch64TargetStreamer::emitAtributesSubsection(VendorName, IsOptional,
-=======
 void AArch64TargetELFStreamer::emitAttributesSubsection(
     StringRef VendorName, AArch64BuildAttributes::SubsectionOptional IsOptional,
     AArch64BuildAttributes::SubsectionType ParameterType) {
   AArch64TargetStreamer::emitAttributesSubsection(VendorName, IsOptional,
->>>>>>> eb0f1dc0
                                                  ParameterType);
 }
 
