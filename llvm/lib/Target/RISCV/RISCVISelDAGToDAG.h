//===---- RISCVISelDAGToDAG.h - A dag to dag inst selector for RISC-V -----===//
//
// Part of the LLVM Project, under the Apache License v2.0 with LLVM Exceptions.
// See https://llvm.org/LICENSE.txt for license information.
// SPDX-License-Identifier: Apache-2.0 WITH LLVM-exception
//
//===----------------------------------------------------------------------===//
//
// This file defines an instruction selector for the RISC-V target.
//
//===----------------------------------------------------------------------===//

#ifndef LLVM_LIB_TARGET_RISCV_RISCVISELDAGTODAG_H
#define LLVM_LIB_TARGET_RISCV_RISCVISELDAGTODAG_H

#include "RISCV.h"
#include "RISCVTargetMachine.h"
#include "llvm/CodeGen/SelectionDAGISel.h"
#include "llvm/Support/KnownBits.h"

// RISC-V specific code to select RISC-V machine instructions for
// SelectionDAG operations.
namespace llvm {
class RISCVDAGToDAGISel : public SelectionDAGISel {
  const RISCVSubtarget *Subtarget = nullptr;

public:
  RISCVDAGToDAGISel() = delete;

  explicit RISCVDAGToDAGISel(RISCVTargetMachine &TargetMachine,
                             CodeGenOptLevel OptLevel)
      : SelectionDAGISel(TargetMachine, OptLevel) {}

  bool runOnMachineFunction(MachineFunction &MF) override {
    Subtarget = &MF.getSubtarget<RISCVSubtarget>();
    return SelectionDAGISel::runOnMachineFunction(MF);
  }

  void PreprocessISelDAG() override;
  void PostprocessISelDAG() override;

  void Select(SDNode *Node) override;

  bool SelectInlineAsmMemoryOperand(const SDValue &Op,
                                    InlineAsm::ConstraintCode ConstraintID,
                                    std::vector<SDValue> &OutOps) override;

  bool SelectAddrFrameIndex(SDValue Addr, SDValue &Base, SDValue &Offset);
  bool SelectAddrRegImm(SDValue Addr, SDValue &Base, SDValue &Offset);
  bool SelectAddrRegImmLsb00000(SDValue Addr, SDValue &Base, SDValue &Offset);

  bool SelectAddrRegRegScale(SDValue Addr, unsigned MaxShiftAmount,
                             SDValue &Base, SDValue &Index, SDValue &Scale);

  template <unsigned MaxShift>
  bool SelectAddrRegRegScale(SDValue Addr, SDValue &Base, SDValue &Index,
                             SDValue &Scale) {
    return SelectAddrRegRegScale(Addr, MaxShift, Base, Index, Scale);
  }

  template <unsigned MaxShift, unsigned Bits>
  bool SelectAddrRegZextRegScale(SDValue Addr, SDValue &Base, SDValue &Index,
                                 SDValue &Scale) {
    if (SelectAddrRegRegScale(Addr, MaxShift, Base, Index, Scale)) {
      if (Index.getOpcode() == ISD::AND) {
        auto *C = dyn_cast<ConstantSDNode>(Index.getOperand(1));
        if (C && C->getZExtValue() == maskTrailingOnes<uint64_t>(Bits)) {
          Index = Index.getOperand(0);
          return true;
        }
      }
    }
    return false;
  }

  bool SelectAddrRegReg(SDValue Addr, SDValue &Base, SDValue &Offset);

  bool tryShrinkShlLogicImm(SDNode *Node);
  bool trySignedBitfieldExtract(SDNode *Node);
<<<<<<< HEAD
  bool tryUnsignedBitfieldExtract(SDNode *Node, SDLoc DL, MVT VT, SDValue X,
                                  unsigned Msb, unsigned Lsb);
=======
  bool trySignedBitfieldInsertInSign(SDNode *Node);
  bool tryUnsignedBitfieldExtract(SDNode *Node, const SDLoc &DL, MVT VT,
                                  SDValue X, unsigned Msb, unsigned Lsb);
  bool tryUnsignedBitfieldInsertInZero(SDNode *Node, const SDLoc &DL, MVT VT,
                                       SDValue X, unsigned Msb, unsigned Lsb);
>>>>>>> eb0f1dc0
  bool tryIndexedLoad(SDNode *Node);

  bool selectShiftMask(SDValue N, unsigned ShiftWidth, SDValue &ShAmt);
  bool selectShiftMaskXLen(SDValue N, SDValue &ShAmt) {
    return selectShiftMask(N, Subtarget->getXLen(), ShAmt);
  }
  bool selectShiftMask32(SDValue N, SDValue &ShAmt) {
    return selectShiftMask(N, 32, ShAmt);
  }

  bool selectSETCC(SDValue N, ISD::CondCode ExpectedCCVal, SDValue &Val);
  bool selectSETNE(SDValue N, SDValue &Val) {
    return selectSETCC(N, ISD::SETNE, Val);
  }
  bool selectSETEQ(SDValue N, SDValue &Val) {
    return selectSETCC(N, ISD::SETEQ, Val);
  }

  bool selectSExtBits(SDValue N, unsigned Bits, SDValue &Val);
  template <unsigned Bits> bool selectSExtBits(SDValue N, SDValue &Val) {
    return selectSExtBits(N, Bits, Val);
  }
  bool selectZExtBits(SDValue N, unsigned Bits, SDValue &Val);
  template <unsigned Bits> bool selectZExtBits(SDValue N, SDValue &Val) {
    return selectZExtBits(N, Bits, Val);
  }

  bool selectSHXADDOp(SDValue N, unsigned ShAmt, SDValue &Val);
  template <unsigned ShAmt> bool selectSHXADDOp(SDValue N, SDValue &Val) {
    return selectSHXADDOp(N, ShAmt, Val);
  }

  bool selectSHXADD_UWOp(SDValue N, unsigned ShAmt, SDValue &Val);
  template <unsigned ShAmt> bool selectSHXADD_UWOp(SDValue N, SDValue &Val) {
    return selectSHXADD_UWOp(N, ShAmt, Val);
  }

<<<<<<< HEAD
  bool selectNegImm(SDValue N, SDValue &Val);
  bool selectInvLogicImm(SDValue N, SDValue &Val);

=======
  bool selectZExtImm32(SDValue N, SDValue &Val);
  bool selectNegImm(SDValue N, SDValue &Val);
  bool selectInvLogicImm(SDValue N, SDValue &Val);

  bool orIsAdd(const SDNode *Node) const;
>>>>>>> eb0f1dc0
  bool hasAllNBitUsers(SDNode *Node, unsigned Bits,
                       const unsigned Depth = 0) const;
  bool hasAllBUsers(SDNode *Node) const { return hasAllNBitUsers(Node, 8); }
  bool hasAllHUsers(SDNode *Node) const { return hasAllNBitUsers(Node, 16); }
  bool hasAllWUsers(SDNode *Node) const { return hasAllNBitUsers(Node, 32); }

  bool selectSimm5Shl2(SDValue N, SDValue &Simm5, SDValue &Shl2);

  bool selectVLOp(SDValue N, SDValue &VL);

  bool selectVSplat(SDValue N, SDValue &SplatVal);
  bool selectVSplatSimm5(SDValue N, SDValue &SplatVal);
  bool selectVSplatUimm(SDValue N, unsigned Bits, SDValue &SplatVal);
  template <unsigned Bits> bool selectVSplatUimmBits(SDValue N, SDValue &Val) {
    return selectVSplatUimm(N, Bits, Val);
  }
  bool selectVSplatSimm5Plus1(SDValue N, SDValue &SplatVal);
  bool selectVSplatSimm5Plus1NoDec(SDValue N, SDValue &SplatVal);
  bool selectVSplatSimm5Plus1NonZero(SDValue N, SDValue &SplatVal);
  bool selectVSplatImm64Neg(SDValue N, SDValue &SplatVal);
  // Matches the splat of a value which can be extended or truncated, such that
  // only the bottom 8 bits are preserved.
  bool selectLow8BitsVSplat(SDValue N, SDValue &SplatVal);
  bool selectScalarFPAsInt(SDValue N, SDValue &Imm);

  bool selectRVVSimm5(SDValue N, unsigned Width, SDValue &Imm);
  template <unsigned Width> bool selectRVVSimm5(SDValue N, SDValue &Imm) {
    return selectRVVSimm5(N, Width, Imm);
  }

  void addVectorLoadStoreOperands(SDNode *Node, unsigned SEWImm,
                                  const SDLoc &DL, unsigned CurOp,
                                  bool IsMasked, bool IsStridedOrIndexed,
                                  SmallVectorImpl<SDValue> &Operands,
                                  bool IsLoad = false, MVT *IndexVT = nullptr);

  void selectVLSEG(SDNode *Node, unsigned NF, bool IsMasked, bool IsStrided);
  void selectVLSEGFF(SDNode *Node, unsigned NF, bool IsMasked);
  void selectVLXSEG(SDNode *Node, unsigned NF, bool IsMasked, bool IsOrdered);
  void selectVSSEG(SDNode *Node, unsigned NF, bool IsMasked, bool IsStrided);
  void selectVSXSEG(SDNode *Node, unsigned NF, bool IsMasked, bool IsOrdered);

  void selectVSETVLI(SDNode *Node);

  void selectSF_VC_X_SE(SDNode *Node);

  // Return the RISC-V condition code that matches the given DAG integer
  // condition code. The CondCode must be one of those supported by the RISC-V
  // ISA (see translateSetCCForBranch).
  static RISCVCC::CondCode getRISCVCCForIntCC(ISD::CondCode CC) {
    switch (CC) {
    default:
      llvm_unreachable("Unsupported CondCode");
    case ISD::SETEQ:
      return RISCVCC::COND_EQ;
    case ISD::SETNE:
      return RISCVCC::COND_NE;
    case ISD::SETLT:
      return RISCVCC::COND_LT;
    case ISD::SETGE:
      return RISCVCC::COND_GE;
    case ISD::SETULT:
      return RISCVCC::COND_LTU;
    case ISD::SETUGE:
      return RISCVCC::COND_GEU;
    }
  }

// Include the pieces autogenerated from the target description.
#define GET_DAGISEL_DECL
#include "RISCVGenDAGISel.inc"

private:
  bool doPeepholeSExtW(SDNode *Node);
  bool doPeepholeMaskedRVV(MachineSDNode *Node);
  bool doPeepholeMergeVVMFold();
  bool doPeepholeNoRegPassThru();
  bool performCombineVMergeAndVOps(SDNode *N);
  bool selectImm64IfCheaper(int64_t Imm, int64_t OrigImm, SDValue N,
                            SDValue &Val);
};

class RISCVDAGToDAGISelLegacy : public SelectionDAGISelLegacy {
public:
  static char ID;
  explicit RISCVDAGToDAGISelLegacy(RISCVTargetMachine &TargetMachine,
                                   CodeGenOptLevel OptLevel);
};

} // namespace llvm

#endif<|MERGE_RESOLUTION|>--- conflicted
+++ resolved
@@ -77,16 +77,11 @@
 
   bool tryShrinkShlLogicImm(SDNode *Node);
   bool trySignedBitfieldExtract(SDNode *Node);
-<<<<<<< HEAD
-  bool tryUnsignedBitfieldExtract(SDNode *Node, SDLoc DL, MVT VT, SDValue X,
-                                  unsigned Msb, unsigned Lsb);
-=======
   bool trySignedBitfieldInsertInSign(SDNode *Node);
   bool tryUnsignedBitfieldExtract(SDNode *Node, const SDLoc &DL, MVT VT,
                                   SDValue X, unsigned Msb, unsigned Lsb);
   bool tryUnsignedBitfieldInsertInZero(SDNode *Node, const SDLoc &DL, MVT VT,
                                        SDValue X, unsigned Msb, unsigned Lsb);
->>>>>>> eb0f1dc0
   bool tryIndexedLoad(SDNode *Node);
 
   bool selectShiftMask(SDValue N, unsigned ShiftWidth, SDValue &ShAmt);
@@ -124,17 +119,11 @@
     return selectSHXADD_UWOp(N, ShAmt, Val);
   }
 
-<<<<<<< HEAD
-  bool selectNegImm(SDValue N, SDValue &Val);
-  bool selectInvLogicImm(SDValue N, SDValue &Val);
-
-=======
   bool selectZExtImm32(SDValue N, SDValue &Val);
   bool selectNegImm(SDValue N, SDValue &Val);
   bool selectInvLogicImm(SDValue N, SDValue &Val);
 
   bool orIsAdd(const SDNode *Node) const;
->>>>>>> eb0f1dc0
   bool hasAllNBitUsers(SDNode *Node, unsigned Bits,
                        const unsigned Depth = 0) const;
   bool hasAllBUsers(SDNode *Node) const { return hasAllNBitUsers(Node, 8); }
