--- conflicted
+++ resolved
@@ -653,15 +653,7 @@
                                                node:$E),
                                           (riscv_or_vl node:$A, node:$B, node:$C,
                                                        node:$D, node:$E), [{
-<<<<<<< HEAD
-    if (N->getFlags().hasDisjoint())
-      return true;
-    KnownBits Known0 = CurDAG->computeKnownBits(N->getOperand(0), 0);
-    KnownBits Known1 = CurDAG->computeKnownBits(N->getOperand(1), 0);
-    return KnownBits::haveNoCommonBitsSet(Known0, Known1);
-=======
     return orIsAdd(N);
->>>>>>> 4084ffcf
   }]>;
   def riscv_sub_vl_oneuse : PatFrag<(ops node:$A, node:$B, node:$C, node:$D,
                                          node:$E),
