//===-- RISCVTargetObjectFile.cpp - RISC-V Object Info --------------------===//
//
// Part of the LLVM Project, under the Apache License v2.0 with LLVM Exceptions.
// See https://llvm.org/LICENSE.txt for license information.
// SPDX-License-Identifier: Apache-2.0 WITH LLVM-exception
//
//===----------------------------------------------------------------------===//

#include "RISCVTargetObjectFile.h"
#include "MCTargetDesc/RISCVMCExpr.h"
#include "MCTargetDesc/RISCVMCObjectFileInfo.h"
#include "RISCVTargetMachine.h"
#include "llvm/BinaryFormat/ELF.h"
#include "llvm/IR/Module.h"
#include "llvm/MC/MCContext.h"
#include "llvm/MC/MCSectionELF.h"
#include "llvm/MC/MCValue.h"

using namespace llvm;

unsigned RISCVELFTargetObjectFile::getTextSectionAlignment() const {
  return RISCVMCObjectFileInfo::getTextSectionAlignment(
      *getContext().getSubtargetInfo());
}

void RISCVELFTargetObjectFile::Initialize(MCContext &Ctx,
                                          const TargetMachine &TM) {
  TargetLoweringObjectFileELF::Initialize(Ctx, TM);

  PLTPCRelativeSpecifier = ELF::R_RISCV_PLT32;
  SupportIndirectSymViaGOTPCRel = true;

  SmallDataSection = getContext().getELFSection(
      ".sdata", ELF::SHT_PROGBITS, ELF::SHF_WRITE | ELF::SHF_ALLOC);
  SmallBSSSection = getContext().getELFSection(".sbss", ELF::SHT_NOBITS,
                                               ELF::SHF_WRITE | ELF::SHF_ALLOC);
  SmallRODataSection =
      getContext().getELFSection(".srodata", ELF::SHT_PROGBITS, ELF::SHF_ALLOC);
  SmallROData4Section = getContext().getELFSection(
      ".srodata.cst4", ELF::SHT_PROGBITS, ELF::SHF_ALLOC | ELF::SHF_MERGE, 4);
  SmallROData8Section = getContext().getELFSection(
      ".srodata.cst8", ELF::SHT_PROGBITS, ELF::SHF_ALLOC | ELF::SHF_MERGE, 8);
  SmallROData16Section = getContext().getELFSection(
      ".srodata.cst16", ELF::SHT_PROGBITS, ELF::SHF_ALLOC | ELF::SHF_MERGE, 16);
  SmallROData32Section = getContext().getELFSection(
      ".srodata.cst32", ELF::SHT_PROGBITS, ELF::SHF_ALLOC | ELF::SHF_MERGE, 32);
}

const MCExpr *RISCVELFTargetObjectFile::getIndirectSymViaGOTPCRel(
    const GlobalValue *GV, const MCSymbol *Sym, const MCValue &MV,
    int64_t Offset, MachineModuleInfo *MMI, MCStreamer &Streamer) const {
  auto &Ctx = getContext();
  const MCExpr *Res = MCSymbolRefExpr::create(Sym, Ctx);
  Res = MCBinaryExpr::createAdd(
      Res, MCConstantExpr::create(Offset + MV.getConstant(), Ctx), Ctx);
<<<<<<< HEAD
  return RISCVMCExpr::create(Res, ELF::R_RISCV_GOT32_PCREL, Ctx);
=======
  return MCSpecifierExpr::create(Res, ELF::R_RISCV_GOT32_PCREL, Ctx);
>>>>>>> eb0f1dc0
}

// A address must be loaded from a small section if its size is less than the
// small section size threshold. Data in this section could be addressed by
// using gp_rel operator.
bool RISCVELFTargetObjectFile::isInSmallSection(uint64_t Size) const {
  // gcc has traditionally not treated zero-sized objects as small data, so this
  // is effectively part of the ABI.
  return Size > 0 && Size <= SSThreshold;
}

// Return true if this global address should be placed into small data/bss
// section.
bool RISCVELFTargetObjectFile::isGlobalInSmallSection(
    const GlobalObject *GO, const TargetMachine &TM) const {
  // Only global variables, not functions.
  const GlobalVariable *GVA = dyn_cast<GlobalVariable>(GO);
  if (!GVA)
    return false;

  // If the variable has an explicit section, it is placed in that section.
  if (GVA->hasSection()) {
    StringRef Section = GVA->getSection();

    // Explicitly placing any variable in the small data section overrides
    // the global -G value.
    if (Section == ".sdata" || Section == ".sbss")
      return true;

    // Otherwise reject putting the variable to small section if it has an
    // explicit section name.
    return false;
  }

  if (((GVA->hasExternalLinkage() && GVA->isDeclaration()) ||
       GVA->hasCommonLinkage()))
    return false;

  Type *Ty = GVA->getValueType();
  // It is possible that the type of the global is unsized, i.e. a declaration
  // of a extern struct. In this case don't presume it is in the small data
  // section. This happens e.g. when building the FreeBSD kernel.
  if (!Ty->isSized())
    return false;

  return isInSmallSection(
      GVA->getDataLayout().getTypeAllocSize(Ty));
}

MCSection *RISCVELFTargetObjectFile::SelectSectionForGlobal(
    const GlobalObject *GO, SectionKind Kind, const TargetMachine &TM) const {
  // Handle Small Section classification here.
  if (isGlobalInSmallSection(GO, TM)) {
    // Emit to an unique sdata/sbss section when -fdata-section is set.
    // However, if a symbol has an explicit sdata/sbss section, place it in that
    // section.
    bool EmitUniquedSection = TM.getDataSections() && !GO->hasSection();

    if (Kind.isBSS()) {
      if (EmitUniquedSection) {
        SmallString<128> Name(".sbss.");
        Name.append(GO->getName());
        return getContext().getELFSection(Name.str(), ELF::SHT_NOBITS,
                                          ELF::SHF_WRITE | ELF::SHF_ALLOC);
      }

      return SmallBSSSection;
    }

    if (Kind.isData()) {
      if (EmitUniquedSection) {
        SmallString<128> Name(".sdata.");
        Name.append(GO->getName());
        return getContext().getELFSection(Name.str(), ELF::SHT_PROGBITS,
                                          ELF::SHF_WRITE | ELF::SHF_ALLOC);
      }

      return SmallDataSection;
    }
  }

  // Otherwise, we work the same as ELF.
  return TargetLoweringObjectFileELF::SelectSectionForGlobal(GO, Kind, TM);
}

void RISCVELFTargetObjectFile::getModuleMetadata(Module &M) {
  TargetLoweringObjectFileELF::getModuleMetadata(M);
  SmallVector<Module::ModuleFlagEntry, 8> ModuleFlags;
  M.getModuleFlagsMetadata(ModuleFlags);

  for (const auto &MFE : ModuleFlags) {
    StringRef Key = MFE.Key->getString();
    if (Key == "SmallDataLimit") {
      SSThreshold = mdconst::extract<ConstantInt>(MFE.Val)->getZExtValue();
      break;
    }
  }
}

/// Return true if this constant should be placed into small data section.
bool RISCVELFTargetObjectFile::isConstantInSmallSection(
    const DataLayout &DL, const Constant *CN) const {
  return isInSmallSection(DL.getTypeAllocSize(CN->getType()));
}

MCSection *RISCVELFTargetObjectFile::getSectionForConstant(
    const DataLayout &DL, SectionKind Kind, const Constant *C,
    Align &Alignment) const {
  if (C && isConstantInSmallSection(DL, C)) {
    if (Kind.isMergeableConst4())
      return SmallROData4Section;
    if (Kind.isMergeableConst8())
      return SmallROData8Section;
    if (Kind.isMergeableConst16())
      return SmallROData16Section;
    if (Kind.isMergeableConst32())
      return SmallROData32Section;
    // LLVM only generate up to .rodata.cst32, and use .rodata section if more
    // than 32 bytes, so just use .srodata here.
    return SmallRODataSection;
  }

  // Otherwise, we work the same as ELF.
  return TargetLoweringObjectFileELF::getSectionForConstant(DL, Kind, C,
                                                            Alignment);
}

const MCExpr *
RISCVELFTargetObjectFile::createTargetMCExpr(const MCExpr *Expr,
                                             uint8_t Specifier) const {
  return RISCVMCExpr::create(Expr, RISCVMCExpr::Specifier(Specifier),
                             getContext());
}<|MERGE_RESOLUTION|>--- conflicted
+++ resolved
@@ -7,7 +7,6 @@
 //===----------------------------------------------------------------------===//
 
 #include "RISCVTargetObjectFile.h"
-#include "MCTargetDesc/RISCVMCExpr.h"
 #include "MCTargetDesc/RISCVMCObjectFileInfo.h"
 #include "RISCVTargetMachine.h"
 #include "llvm/BinaryFormat/ELF.h"
@@ -53,11 +52,7 @@
   const MCExpr *Res = MCSymbolRefExpr::create(Sym, Ctx);
   Res = MCBinaryExpr::createAdd(
       Res, MCConstantExpr::create(Offset + MV.getConstant(), Ctx), Ctx);
-<<<<<<< HEAD
-  return RISCVMCExpr::create(Res, ELF::R_RISCV_GOT32_PCREL, Ctx);
-=======
   return MCSpecifierExpr::create(Res, ELF::R_RISCV_GOT32_PCREL, Ctx);
->>>>>>> eb0f1dc0
 }
 
 // A address must be loaded from a small section if its size is less than the
@@ -183,11 +178,4 @@
   // Otherwise, we work the same as ELF.
   return TargetLoweringObjectFileELF::getSectionForConstant(DL, Kind, C,
                                                             Alignment);
-}
-
-const MCExpr *
-RISCVELFTargetObjectFile::createTargetMCExpr(const MCExpr *Expr,
-                                             uint8_t Specifier) const {
-  return RISCVMCExpr::create(Expr, RISCVMCExpr::Specifier(Specifier),
-                             getContext());
 }