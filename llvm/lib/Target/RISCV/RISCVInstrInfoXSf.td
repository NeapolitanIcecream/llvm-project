//===-- RISCVInstrInfoXsf.td - SiFive custom instructions --*- tablegen -*-===//
//
// Part of the LLVM Project, under the Apache License v2.0 with LLVM Exceptions.
// See https://llvm.org/LICENSE.txt for license information.
// SPDX-License-Identifier: Apache-2.0 WITH LLVM-exception
//
//===----------------------------------------------------------------------===//
//
// This file describes the vendor extensions defined by SiFive.
//
//===----------------------------------------------------------------------===//

//===----------------------------------------------------------------------===//
// XSFVCP extension instructions.
//===----------------------------------------------------------------------===//

def VCIXVS2    : RISCVVConstraint<VS2Constraint.Value>;
def VCIXVS2VS1 : RISCVVConstraint<!or(VS2Constraint.Value,
                                      VS1Constraint.Value)>;

class VCIXType<bits<4> val> {
  bits<4> Val = val;
}

def VCIX_X   : VCIXType<0b0000>;
def VCIX_XV  : VCIXType<0b0010>;
def VCIX_XVV : VCIXType<0b1010>;
def VCIX_XVW : VCIXType<0b1111>;

// The payload and tsimm5 operands are all marked as ImmArg in the IR
// intrinsic and will be target constant, so use TImmLeaf rather than ImmLeaf.
class PayloadOp<int bitsNum> : RISCVOp, TImmLeaf<XLenVT, "return isUInt<" # bitsNum # ">(Imm);"> {
  let OperandType = "OPERAND_UIMM" # bitsNum;
}

def payload1 : PayloadOp<1>;
def payload2 : PayloadOp<2>;
def payload5 : PayloadOp<5>;

def tsimm5 : Operand<XLenVT>, TImmLeaf<XLenVT, [{return isInt<5>(Imm);}]> {
  let ParserMatchClass = SImmAsmOperand<5>;
  let EncoderMethod = "getImmOpValue";
  let DecoderMethod = "decodeSImmOperand<5>";
  let MCOperandPredicate = [{
    int64_t Imm;
    if (MCOp.evaluateAsConstantImm(Imm))
      return isInt<5>(Imm);
    return MCOp.isBareSymbolRef();
  }];
}

class SwapVCIXIns<dag funct6, dag rd, dag rs2, dag rs1, bit swap> {
  dag Ins = !con(funct6, !if(swap, rs2, rd), !if(swap, rd, rs2), rs1);
}

class RVInstVCCustom2<bits<4> funct6_hi4, bits<3> funct3, dag outs, dag ins,
                      string opcodestr, string argstr>
    : RVInst<outs, ins, opcodestr, argstr, [], InstFormatR> {
  bits<5> rs2;
  bits<5> rs1;
  bits<5> rd;
  bits<2> funct6_lo2;
  bit vm;

  let Inst{31-28} = funct6_hi4;
  let Inst{27-26} = funct6_lo2;
  let Inst{25} = vm;
  let Inst{24-20} = rs2;
  let Inst{19-15} = rs1;
  let Inst{14-12} = funct3;
  let Inst{11-7} = rd;
  let Inst{6-0} = OPC_CUSTOM_2.Value;

  let Uses = [VL, VTYPE];
  let RVVConstraint = NoConstraint;
  let ElementsDependOn = EltDepsVLMask;
}

class RVInstVCFCustom2<bits<4> funct6_hi4, bits<3> funct3, dag outs, dag ins,
                       string opcodestr, string argstr>
    : RVInst<outs, ins, opcodestr, argstr, [], InstFormatR> {
  bits<5> rs2;
  bits<5> rs1;
  bits<5> rd;
  bit funct6_lo1;
  bit vm;

  let Inst{31-28} = funct6_hi4;
  let Inst{27} = 1;
  let Inst{26} = funct6_lo1;
  let Inst{25} = vm;
  let Inst{24-20} = rs2;
  let Inst{19-15} = rs1;
  let Inst{14-12} = funct3;
  let Inst{11-7} = rd;
  let Inst{6-0} = OPC_CUSTOM_2.Value;

  let Uses = [VL, VTYPE];
  let RVVConstraint = NoConstraint;
  let ElementsDependOn = EltDepsVLMask;
}

class VCIXInfo<string suffix, VCIXType type, DAGOperand TyRd,
               DAGOperand TyRs2, DAGOperand TyRs1, bit HaveOutputDst> {
  string OpcodeStr = !if(HaveOutputDst, "sf.vc.v." # suffix,
                                        "sf.vc." # suffix);
  bits<4> Funct6_hi4 = type.Val;
  bits<3> Funct3 = !cond(!eq(TyRs1, VR):    0b000,
                         !eq(TyRs1, GPR):   0b100,
                         !eq(TyRs1, FPR32): 0b101,
                         !eq(TyRs1, simm5): 0b011);
  dag Outs = !if(!not(HaveOutputDst), (outs),
                 !if(!or(!eq(type, VCIX_XVV), !eq(type, VCIX_XVW)),
                     (outs TyRd:$rd_wb), (outs TyRd:$rd)));
  dag Ins = SwapVCIXIns<!if(!ne(TyRs1, FPR32), (ins uimm2:$funct6_lo2),
                                               (ins uimm1:$funct6_lo1)),
                        !if(!and(HaveOutputDst, !or(!eq(type, VCIX_X),
                                                    !eq(type, VCIX_XV))),
                            (ins), (ins TyRd:$rd)),
                        (ins TyRs2:$rs2),
                        (ins TyRs1:$rs1),
                        !if(!eq(type, VCIX_X), 1, 0)>.Ins;
  string Prototype = !if(!eq(type, VCIX_X), "$funct6_lo2, $rs2, $rd, $rs1",
                         !if(!ne(TyRs1, FPR32), "$funct6_lo2, $rd, $rs2, $rs1",
                                                "$funct6_lo1, $rd, $rs2, $rs1"));
  string Constraints = !if(!not(HaveOutputDst), "",
                           !if(!or(!eq(type, VCIX_XVV),
                                   !eq(type, VCIX_XVW)), "$rd = $rd_wb", ""));
  RISCVVConstraint RVVConstraint = !if(!or(!not(HaveOutputDst),
                                           !ne(type, VCIX_XVW)), NoConstraint,
                                       !if(!eq(TyRs1, VR), VCIXVS2VS1, VCIXVS2));
}

class CustomSiFiveVCIX<VCIXInfo info>
  : RVInstVCCustom2<info.Funct6_hi4, info.Funct3, info.Outs,
                    info.Ins, info.OpcodeStr, info.Prototype> {
  let Constraints = info.Constraints;
  let RVVConstraint = info.RVVConstraint;
}

class CustomSiFiveVCIF<VCIXInfo info>
  : RVInstVCFCustom2<info.Funct6_hi4, info.Funct3, info.Outs,
                     info.Ins, info.OpcodeStr, info.Prototype> {
  let Constraints = info.Constraints;
  let RVVConstraint = info.RVVConstraint;
}

multiclass CustomSiFiveVCIXorVCIF<string suffix, VCIXType type,
                                  DAGOperand TyRd, DAGOperand TyRs2,
                                  DAGOperand TyRs1, bit HaveOutputDst> {
  defvar info = VCIXInfo<suffix, type, TyRd, TyRs2, TyRs1, HaveOutputDst>;
  if !eq(TyRs1, FPR32) then {
    def NAME : CustomSiFiveVCIF<info>;
  } else {
    def NAME : CustomSiFiveVCIX<info>;
  }
}

multiclass CustomSiFiveVCIX<string suffix, VCIXType type,
                            DAGOperand InTyRd, DAGOperand InTyRs2,
                            DAGOperand InTyRs1> {
  let vm = 1 in
  defm VC_ # NAME   : CustomSiFiveVCIXorVCIF<suffix, type, InTyRd, InTyRs2,
                                             InTyRs1, 0>;
  let vm = 0 in
  defm VC_V_ # NAME : CustomSiFiveVCIXorVCIF<suffix, type, VR, InTyRs2,
                                             InTyRs1, 1>;
}

let hasSideEffects = 0, mayLoad = 0, mayStore = 0 in {
class CustomSiFiveVMACC<bits<6> funct6, RISCVVFormat opv, string opcodestr>
    : RVInstVCCustom2<funct6{5-2}, opv.Value, (outs VR:$rd), (ins VR:$rs1, VR:$rs2),
                      opcodestr, "$rd, $rs1, $rs2"> {
  let vm = 1;
  let funct6_lo2 = funct6{1-0};
}
}

class CustomSiFiveVFNRCLIP<bits<6> funct6, RISCVVFormat opv, string opcodestr>
    : VALUVF<funct6, opv, opcodestr> {
  let Inst{6-0} = OPC_CUSTOM_2.Value;
}

let Predicates = [HasVendorXSfvcp], mayLoad = 0, mayStore = 0,
    hasSideEffects = 1, hasNoSchedulingInfo = 1, DecoderNamespace = "XSfvector" in {
  defm X   : CustomSiFiveVCIX<"x",   VCIX_X,   uimm5, uimm5, GPR>,   Sched<[]>;
  defm I   : CustomSiFiveVCIX<"i",   VCIX_X,   uimm5, uimm5, simm5>, Sched<[]>;
  defm XV  : CustomSiFiveVCIX<"xv",  VCIX_XV,  uimm5, VR,    GPR>,   Sched<[]>;
  defm IV  : CustomSiFiveVCIX<"iv",  VCIX_XV,  uimm5, VR,    simm5>, Sched<[]>;
  defm VV  : CustomSiFiveVCIX<"vv",  VCIX_XV,  uimm5, VR,    VR>,    Sched<[]>;
  defm FV  : CustomSiFiveVCIX<"fv",  VCIX_XV,  uimm5, VR,    FPR32>, Sched<[]>;
  defm XVV : CustomSiFiveVCIX<"xvv", VCIX_XVV, VR,    VR,    GPR>,   Sched<[]>;
  defm IVV : CustomSiFiveVCIX<"ivv", VCIX_XVV, VR,    VR,    simm5>, Sched<[]>;
  defm VVV : CustomSiFiveVCIX<"vvv", VCIX_XVV, VR,    VR,    VR>,    Sched<[]>;
  defm FVV : CustomSiFiveVCIX<"fvv", VCIX_XVV, VR,    VR,    FPR32>, Sched<[]>;
  defm XVW : CustomSiFiveVCIX<"xvw", VCIX_XVW, VR,    VR,    GPR>,   Sched<[]>;
  defm IVW : CustomSiFiveVCIX<"ivw", VCIX_XVW, VR,    VR,    simm5>, Sched<[]>;
  defm VVW : CustomSiFiveVCIX<"vvw", VCIX_XVW, VR,    VR,    VR>,    Sched<[]>;
  defm FVW : CustomSiFiveVCIX<"fvw", VCIX_XVW, VR,    VR,    FPR32>, Sched<[]>;
}

let Predicates = [HasVendorXSfvqmaccdod], DecoderNamespace = "XSfvector",
    DestEEW = EEWSEWx4, RVVConstraint=VS2Constraint in {
  def VQMACCU_2x8x2  : CustomSiFiveVMACC<0b101100, OPMVV, "sf.vqmaccu.2x8x2">;
  def VQMACC_2x8x2   : CustomSiFiveVMACC<0b101101, OPMVV, "sf.vqmacc.2x8x2">;
  def VQMACCUS_2x8x2 : CustomSiFiveVMACC<0b101110, OPMVV, "sf.vqmaccus.2x8x2">;
  def VQMACCSU_2x8x2 : CustomSiFiveVMACC<0b101111, OPMVV, "sf.vqmaccsu.2x8x2">;
}

let Predicates = [HasVendorXSfvqmaccqoq], DecoderNamespace = "XSfvector",
<<<<<<< HEAD
    DestEEW = EEWSEWx4, RVVConstraint=WidenV in {
=======
    DestEEW = EEWSEWx4, RVVConstraint=WidenVNoMask in {
>>>>>>> eb0f1dc0
  def VQMACCU_4x8x4  : CustomSiFiveVMACC<0b111100, OPMVV, "sf.vqmaccu.4x8x4">;
  def VQMACC_4x8x4   : CustomSiFiveVMACC<0b111101, OPMVV, "sf.vqmacc.4x8x4">;
  def VQMACCUS_4x8x4 : CustomSiFiveVMACC<0b111110, OPMVV, "sf.vqmaccus.4x8x4">;
  def VQMACCSU_4x8x4 : CustomSiFiveVMACC<0b111111, OPMVV, "sf.vqmaccsu.4x8x4">;
}

let Predicates = [HasVendorXSfvfwmaccqqq], DecoderNamespace = "XSfvector",
<<<<<<< HEAD
    DestEEW = EEWSEWx2, RVVConstraint=WidenV in {
=======
    DestEEW = EEWSEWx2, RVVConstraint=WidenVNoMask in {
>>>>>>> eb0f1dc0
  def VFWMACC_4x4x4 : CustomSiFiveVMACC<0b111100, OPFVV, "sf.vfwmacc.4x4x4">;
}

let Predicates = [HasVendorXSfvfnrclipxfqf], DecoderNamespace = "XSfvector",
    Uses = [FRM, VL, VTYPE] in {
  def VFNRCLIP_XU_F_QF : CustomSiFiveVFNRCLIP<0b100010, OPFVF, "sf.vfnrclip.xu.f.qf">;
  def VFNRCLIP_X_F_QF : CustomSiFiveVFNRCLIP<0b100011, OPFVF, "sf.vfnrclip.x.f.qf">;
}

class VPseudoVC_X<Operand OpClass, DAGOperand RS1Class> :
      Pseudo<(outs),
             (ins OpClass:$op1, payload5:$rs2, payload5:$rd, RS1Class:$r1,
                  AVL:$vl, sew:$sew), []>,
      RISCVVPseudo {
  let mayLoad = 0;
  let mayStore = 0;
  let HasVLOp = 1;
  let HasSEWOp = 1;
  let hasSideEffects = 0;
}

class VPseudoVC_XV<Operand OpClass, VReg RS2Class, DAGOperand RS1Class> :
      Pseudo<(outs),
             (ins OpClass:$op1, payload5:$rd, RS2Class:$rs2, RS1Class:$r1,
                  AVL:$vl, sew:$sew), []>,
      RISCVVPseudo {
  let mayLoad = 0;
  let mayStore = 0;
  let HasVLOp = 1;
  let HasSEWOp = 1;
  let hasSideEffects = 0;
}

class VPseudoVC_XVV<Operand OpClass, VReg RDClass, VReg RS2Class,
                    DAGOperand RS1Class> :
      Pseudo<(outs),
             (ins OpClass:$op1, RDClass:$rd, RS2Class:$rs2, RS1Class:$r1,
                  AVL:$vl, sew:$sew), []>,
      RISCVVPseudo {
  let mayLoad = 0;
  let mayStore = 0;
  let HasVLOp = 1;
  let HasSEWOp = 1;
  let hasSideEffects = 0;
}

class VPseudoVC_V_X<Operand OpClass, VReg RDClass, DAGOperand RS1Class> :
      Pseudo<(outs RDClass:$rd),
             (ins OpClass:$op1, payload5:$rs2, RS1Class:$r1,
                  AVL:$vl, sew:$sew), []>,
      RISCVVPseudo {
  let mayLoad = 0;
  let mayStore = 0;
  let HasVLOp = 1;
  let HasSEWOp = 1;
  let hasSideEffects = 0;
}

class VPseudoVC_V_XV<Operand OpClass, VReg RDClass, VReg RS2Class,
                     DAGOperand RS1Class> :
      Pseudo<(outs RDClass:$rd),
             (ins OpClass:$op1, RS2Class:$rs2, RS1Class:$r1,
                  AVL:$vl, sew:$sew), []>,
      RISCVVPseudo {
  let mayLoad = 0;
  let mayStore = 0;
  let HasVLOp = 1;
  let HasSEWOp = 1;
  let hasSideEffects = 0;
}

class VPseudoVC_V_XVV<Operand OpClass, VReg RDClass, VReg RS2Class,
                      DAGOperand RS1Class> :
      Pseudo<(outs RDClass:$rd),
             (ins OpClass:$op1, RDClass:$rs3, RS2Class:$rs2, RS1Class:$r1,
                  AVL:$vl, sew:$sew), []>,
      RISCVVPseudo {
  let mayLoad = 0;
  let mayStore = 0;
  let HasVLOp = 1;
  let HasSEWOp = 1;
  let hasSideEffects = 0;
  let Constraints = "$rd = $rs3";
}

multiclass VPseudoVC_X<LMULInfo m, DAGOperand RS1Class,
                       Operand OpClass = payload2> {
  let VLMul = m.value in {
    let Defs = [SF_VCIX_STATE], Uses = [SF_VCIX_STATE] in {
      def "PseudoVC_" # NAME # "_SE_" # m.MX
        : VPseudoVC_X<OpClass, RS1Class>,
          Sched<[!cast<SchedWrite>("WriteVC_" # NAME # "_" # m.MX)]>;
      def "PseudoVC_V_" # NAME # "_SE_" # m.MX
        : VPseudoVC_V_X<OpClass, m.vrclass, RS1Class>,
          Sched<[!cast<SchedWrite>("WriteVC_V_" # NAME # "_" # m.MX)]>;
    }
    def "PseudoVC_V_" # NAME # "_" # m.MX
      : VPseudoVC_V_X<OpClass, m.vrclass, RS1Class>,
        Sched<[!cast<SchedWrite>("WriteVC_V_" # NAME # "_" # m.MX)]>;
  }
}

multiclass VPseudoVC_XV<LMULInfo m, DAGOperand RS1Class,
                        Operand OpClass = payload2> {
  let VLMul = m.value in {
    let Defs = [SF_VCIX_STATE], Uses = [SF_VCIX_STATE] in {
      def "PseudoVC_" # NAME # "_SE_" # m.MX
        : VPseudoVC_XV<OpClass, m.vrclass, RS1Class>,
          Sched<[!cast<SchedWrite>("WriteVC_" # NAME # "_" # m.MX)]>;
      def "PseudoVC_V_" # NAME # "_SE_" # m.MX
        : VPseudoVC_V_XV<OpClass, m.vrclass, m.vrclass, RS1Class>,
          Sched<[!cast<SchedWrite>("WriteVC_V_" # NAME # "_" # m.MX)]>;
    }
    def "PseudoVC_V_" # NAME # "_" # m.MX
      : VPseudoVC_V_XV<OpClass, m.vrclass, m.vrclass, RS1Class>,
        Sched<[!cast<SchedWrite>("WriteVC_V_" # NAME # "_" # m.MX)]>;
  }
}

multiclass VPseudoVC_XVV<LMULInfo m, DAGOperand RS1Class,
                         Operand OpClass = payload2> {
  let VLMul = m.value in {
    let Defs = [SF_VCIX_STATE], Uses = [SF_VCIX_STATE] in {
      def "PseudoVC_" # NAME # "_SE_" # m.MX
        : VPseudoVC_XVV<OpClass, m.vrclass, m.vrclass, RS1Class>,
          Sched<[!cast<SchedWrite>("WriteVC_" # NAME # "_" # m.MX)]>;
      def "PseudoVC_V_" # NAME # "_SE_" # m.MX
        : VPseudoVC_V_XVV<OpClass, m.vrclass, m.vrclass, RS1Class>,
          Sched<[!cast<SchedWrite>("WriteVC_V_" # NAME # "_" # m.MX)]>;
    }
    def "PseudoVC_V_" # NAME # "_" # m.MX
      : VPseudoVC_V_XVV<OpClass, m.vrclass, m.vrclass, RS1Class>,
        Sched<[!cast<SchedWrite>("WriteVC_V_" # NAME # "_" # m.MX)]>;
  }
}

multiclass VPseudoVC_XVW<LMULInfo m, DAGOperand RS1Class,
                         Operand OpClass = payload2> {
  let VLMul = m.value in {
    let Defs = [SF_VCIX_STATE], Uses = [SF_VCIX_STATE] in
    def "PseudoVC_" # NAME # "_SE_" # m.MX
      : VPseudoVC_XVV<OpClass, m.wvrclass, m.vrclass, RS1Class>,
        Sched<[!cast<SchedWrite>("WriteVC_" # NAME # "_" # m.MX)]>;
    let Constraints = "@earlyclobber $rd, $rd = $rs3" in {
      let Defs = [SF_VCIX_STATE], Uses = [SF_VCIX_STATE] in
      def "PseudoVC_V_" # NAME # "_SE_" # m.MX
        : VPseudoVC_V_XVV<OpClass, m.wvrclass, m.vrclass, RS1Class>,
          Sched<[!cast<SchedWrite>("WriteVC_V_" # NAME # "_" # m.MX)]>;
      def "PseudoVC_V_" # NAME # "_" # m.MX
        : VPseudoVC_V_XVV<OpClass, m.wvrclass, m.vrclass, RS1Class>,
          Sched<[!cast<SchedWrite>("WriteVC_V_" # NAME # "_" # m.MX)]>;
    }
  }
}

multiclass VPseudoSiFiveVMACC<string mx, VReg vd_type, VReg vs2_type> {
  def "Pseudo" # NAME # "_" # mx
      : VPseudoTernaryNoMaskWithPolicy<vd_type, V_M1.vrclass, vs2_type,
                                       "@earlyclobber $rd">;
}

multiclass VPseudoSiFiveVQMACCDOD {
  foreach m = MxListVF8 in
    let VLMul = m.value in
    defm NAME : VPseudoSiFiveVMACC<m.MX, m.vrclass, m.vrclass>;
}

multiclass VPseudoSiFiveVQMACCQOQ {
  foreach m = [V_MF2, V_M1, V_M2, V_M4] in
    let VLMul = m.value in
    defm NAME : VPseudoSiFiveVMACC<m.MX, m.wvrclass, m.vrclass>;
}

multiclass VPseudoSiFiveVFWMACC {
  foreach m = MxListVF2 in
    let VLMul = m.value in
    defm NAME : VPseudoSiFiveVMACC<m.MX, m.wvrclass, m.vrclass>;
}

multiclass VPseudoSiFiveVFNRCLIP<string Constraint = "@earlyclobber $rd"> {
  foreach i = 0-4 in
    let hasSideEffects = 0, hasPostISelHook = 1 in
      defm "Pseudo" # NAME : VPseudoBinaryRoundingMode<MxListW[i].vrclass,
                                                       MxListVF4[i].vrclass,
                                                       FPR32, MxListW[i],
                                                       Constraint, /*sew*/0,
                                                       UsesVXRM=0>;
}

let Predicates = [HasVendorXSfvcp] in {
  foreach m = MxList in {
    defm X : VPseudoVC_X<m, GPR>;
    defm I : VPseudoVC_X<m, tsimm5>;
    defm XV : VPseudoVC_XV<m, GPR>;
    defm IV : VPseudoVC_XV<m, tsimm5>;
    defm VV : VPseudoVC_XV<m, m.vrclass>;
    defm XVV : VPseudoVC_XVV<m, GPR>;
    defm IVV : VPseudoVC_XVV<m, tsimm5>;
    defm VVV : VPseudoVC_XVV<m, m.vrclass>;
  }
  foreach f = FPList in {
    foreach m = f.MxList in {
    defm f.FX # "V" : VPseudoVC_XV<m, f.fprclass, payload1>;
    defm f.FX # "VV" : VPseudoVC_XVV<m, f.fprclass, payload1>;
    }
  }
  foreach m = MxListW in {
    defm XVW : VPseudoVC_XVW<m, GPR>;
    defm IVW : VPseudoVC_XVW<m, tsimm5>;
    defm VVW : VPseudoVC_XVW<m, m.vrclass>;
  }
  foreach f = FPListW in {
    foreach m = f.MxList in
    defm f.FX # "VW" : VPseudoVC_XVW<m, f.fprclass, payload1>;
  }
}

let Predicates = [HasVendorXSfvqmaccdod] in {
  defm VQMACCU_2x8x2  : VPseudoSiFiveVQMACCDOD;
  defm VQMACC_2x8x2   : VPseudoSiFiveVQMACCDOD;
  defm VQMACCUS_2x8x2 : VPseudoSiFiveVQMACCDOD;
  defm VQMACCSU_2x8x2 : VPseudoSiFiveVQMACCDOD;
}

let Predicates = [HasVendorXSfvqmaccqoq] in {
  defm VQMACCU_4x8x4  : VPseudoSiFiveVQMACCQOQ;
  defm VQMACC_4x8x4   : VPseudoSiFiveVQMACCQOQ;
  defm VQMACCUS_4x8x4 : VPseudoSiFiveVQMACCQOQ;
  defm VQMACCSU_4x8x4 : VPseudoSiFiveVQMACCQOQ;
}

let Predicates = [HasVendorXSfvfwmaccqqq] in {
  defm VFWMACC_4x4x4 : VPseudoSiFiveVFWMACC;
}

let Predicates = [HasVendorXSfvfnrclipxfqf] in {
  defm VFNRCLIP_XU_F_QF : VPseudoSiFiveVFNRCLIP;
  defm VFNRCLIP_X_F_QF : VPseudoSiFiveVFNRCLIP;
}

// SDNode
def SDT_SF_VC_V_X : SDTypeProfile<1, 4, [SDTCisVec<0>,
                                         SDTCisVT<1, XLenVT>,
                                         SDTCisSameAs<1, 2>,
                                         SDTCisSameAs<1, 3>,
                                         SDTCisSameAs<1, 4>]>;

def SDT_SF_VC_XV : SDTypeProfile<0, 5, [SDTCisSameAs<0, 1>,
                                        SDTCisVec<2>,
                                        SDTCisSameAs<0, 4>,
                                        SDTCisVT<0, XLenVT>]>;

def SDT_SF_VC_V_XV : SDTypeProfile<1, 4, [SDTCisVec<0>,
                                          SDTCisVT<1, XLenVT>,
                                          SDTCisSameAs<0, 2>,
                                          SDTCisSameAs<1, 4>]>;

def SDT_SF_VC_XVV : SDTypeProfile<0, 5, [SDTCisVT<0, XLenVT>,
                                         SDTCisVec<1>,
                                         SDTCisSameAs<1, 2>,
                                         SDTCisSameAs<0, 4>]>;

def SDT_SF_VC_V_XVV : SDTypeProfile<1, 5, [SDTCisVec<0>,
                                           SDTCisVT<1, XLenVT>,
                                           SDTCisSameAs<0, 2>,
                                           SDTCisSameAs<0, 3>,
                                           SDTCisSameAs<1, 5>]>;

def SDT_SF_VC_XVW : SDTypeProfile<0, 5, [SDTCisVT<0, XLenVT>,
                                         SDTCisVec<1>, SDTCisVec<2>,
                                         SDTCisSameAs<0, 4>]>;

def SDT_SF_VC_V_XVW : SDTypeProfile<1, 5, [SDTCisVec<0>,
                                           SDTCisVT<1, XLenVT>,
                                           SDTCisSameAs<0, 2>,
                                           SDTCisVec<3>,
                                           SDTCisSameAs<1, 5>]>;

def sf_vc_v_x_se : RVSDNode<"SF_VC_V_X_SE", SDT_SF_VC_V_X, [SDNPHasChain]>;
def sf_vc_v_i_se : RVSDNode<"SF_VC_V_I_SE", SDT_SF_VC_V_X, [SDNPHasChain]>;
def sf_vc_vv_se : RVSDNode<"SF_VC_VV_SE", SDT_SF_VC_XV, [SDNPHasChain]>;
def sf_vc_xv_se : RVSDNode<"SF_VC_XV_SE", SDT_SF_VC_XV, [SDNPHasChain]>;
def sf_vc_iv_se : RVSDNode<"SF_VC_IV_SE", SDT_SF_VC_XV, [SDNPHasChain]>;
def sf_vc_fv_se : RVSDNode<"SF_VC_FV_SE", SDT_SF_VC_XV, [SDNPHasChain]>;
def sf_vc_v_vv_se : RVSDNode<"SF_VC_V_VV_SE", SDT_SF_VC_V_XV, [SDNPHasChain]>;
def sf_vc_v_xv_se : RVSDNode<"SF_VC_V_XV_SE", SDT_SF_VC_V_XV, [SDNPHasChain]>;
def sf_vc_v_iv_se : RVSDNode<"SF_VC_V_IV_SE", SDT_SF_VC_V_XV, [SDNPHasChain]>;
def sf_vc_v_fv_se : RVSDNode<"SF_VC_V_FV_SE", SDT_SF_VC_V_XV, [SDNPHasChain]>;
def sf_vc_vvv_se : RVSDNode<"SF_VC_VVV_SE", SDT_SF_VC_XVV, [SDNPHasChain]>;
def sf_vc_xvv_se : RVSDNode<"SF_VC_XVV_SE", SDT_SF_VC_XVV, [SDNPHasChain]>;
def sf_vc_ivv_se : RVSDNode<"SF_VC_IVV_SE", SDT_SF_VC_XVV, [SDNPHasChain]>;
def sf_vc_fvv_se : RVSDNode<"SF_VC_FVV_SE", SDT_SF_VC_XVV, [SDNPHasChain]>;
def sf_vc_v_vvv_se : RVSDNode<"SF_VC_V_VVV_SE", SDT_SF_VC_V_XVV, [SDNPHasChain]>;
def sf_vc_v_xvv_se : RVSDNode<"SF_VC_V_XVV_SE", SDT_SF_VC_V_XVV, [SDNPHasChain]>;
def sf_vc_v_ivv_se : RVSDNode<"SF_VC_V_IVV_SE", SDT_SF_VC_V_XVV, [SDNPHasChain]>;
def sf_vc_v_fvv_se : RVSDNode<"SF_VC_V_FVV_SE", SDT_SF_VC_V_XVV, [SDNPHasChain]>;
def sf_vc_vvw_se : RVSDNode<"SF_VC_VVW_SE", SDT_SF_VC_XVW, [SDNPHasChain]>;
def sf_vc_xvw_se : RVSDNode<"SF_VC_XVW_SE", SDT_SF_VC_XVW, [SDNPHasChain]>;
def sf_vc_ivw_se : RVSDNode<"SF_VC_IVW_SE", SDT_SF_VC_XVW, [SDNPHasChain]>;
def sf_vc_fvw_se : RVSDNode<"SF_VC_FVW_SE", SDT_SF_VC_XVW, [SDNPHasChain]>;
def sf_vc_v_vvw_se : RVSDNode<"SF_VC_V_VVW_SE", SDT_SF_VC_V_XVW, [SDNPHasChain]>;
def sf_vc_v_xvw_se : RVSDNode<"SF_VC_V_XVW_SE", SDT_SF_VC_V_XVW, [SDNPHasChain]>;
def sf_vc_v_ivw_se : RVSDNode<"SF_VC_V_IVW_SE", SDT_SF_VC_V_XVW, [SDNPHasChain]>;
def sf_vc_v_fvw_se : RVSDNode<"SF_VC_V_FVW_SE", SDT_SF_VC_V_XVW, [SDNPHasChain]>;

class VPatVC_OP4_ISD<SDPatternOperator op,
                     string inst,
                     ValueType op2_type,
                     ValueType op3_type,
                     ValueType op4_type,
                     int sew,
                     DAGOperand op2_kind,
                     DAGOperand op3_kind,
                     DAGOperand op4_kind,
                     Operand op1_kind = payload2> :
  Pat<(op
       (XLenVT   op1_kind:$op1),
       (op2_type op2_kind:$op2),
       (op3_type op3_kind:$op3),
       (op4_type op4_kind:$op4),
       VLOpFrag),
      (!cast<Instruction>(inst)
       (XLenVT   op1_kind:$op1),
       (op2_type op2_kind:$op2),
       (op3_type op3_kind:$op3),
       (op4_type op4_kind:$op4),
       GPR:$vl, sew)>;

class VPatVC_V_OP4_ISD<SDPatternOperator op,
                       string inst,
                       ValueType result_type,
                       ValueType op2_type,
                       ValueType op3_type,
                       ValueType op4_type,
                       int sew,
                       DAGOperand op2_kind,
                       DAGOperand op3_kind,
                       DAGOperand op4_kind,
                       Operand op1_kind = payload2> :
  Pat<(result_type (op
                    (XLenVT   op1_kind:$op1),
                    (op2_type op2_kind:$op2),
                    (op3_type op3_kind:$op3),
                    (op4_type op4_kind:$op4),
                    VLOpFrag)),
                   (!cast<Instruction>(inst)
                    (XLenVT   op1_kind:$op1),
                    (op2_type op2_kind:$op2),
                    (op3_type op3_kind:$op3),
                    (op4_type op4_kind:$op4),
                    GPR:$vl, sew)>;


class VPatVC_V_OP3_ISD<SDPatternOperator op,
                       string inst,
                       ValueType result_type,
                       ValueType op2_type,
                       ValueType op3_type,
                       int sew,
                       DAGOperand op2_kind,
                       DAGOperand op3_kind,
                       Operand op1_kind = payload2> :
  Pat<(result_type (op
                    (XLenVT   op1_kind:$op1),
                    (op2_type op2_kind:$op2),
                    (op3_type op3_kind:$op3),
                    VLOpFrag)),
                   (!cast<Instruction>(inst)
                    (XLenVT   op1_kind:$op1),
                    (op2_type op2_kind:$op2),
                    (op3_type op3_kind:$op3),
                    GPR:$vl, sew)>;

class VPatVC_OP4<string intrinsic_name,
                 string inst,
                 ValueType op2_type,
                 ValueType op3_type,
                 ValueType op4_type,
                 int sew,
                 DAGOperand op2_kind,
                 DAGOperand op3_kind,
                 DAGOperand op4_kind,
                 Operand op1_kind = payload2> :
  Pat<(!cast<Intrinsic>(intrinsic_name)
       (XLenVT   op1_kind:$op1),
       (op2_type op2_kind:$op2),
       (op3_type op3_kind:$op3),
       (op4_type op4_kind:$op4),
       VLOpFrag),
      (!cast<Instruction>(inst)
       (XLenVT   op1_kind:$op1),
       (op2_type op2_kind:$op2),
       (op3_type op3_kind:$op3),
       (op4_type op4_kind:$op4),
       GPR:$vl, sew)>;

class VPatVC_V_OP4<string intrinsic_name,
                   string inst,
                   ValueType result_type,
                   ValueType op2_type,
                   ValueType op3_type,
                   ValueType op4_type,
                   int sew,
                   DAGOperand op2_kind,
                   DAGOperand op3_kind,
                   DAGOperand op4_kind,
                   Operand op1_kind = payload2> :
  Pat<(result_type (!cast<Intrinsic>(intrinsic_name)
                    (XLenVT   op1_kind:$op1),
                    (op2_type op2_kind:$op2),
                    (op3_type op3_kind:$op3),
                    (op4_type op4_kind:$op4),
                    VLOpFrag)),
                   (!cast<Instruction>(inst)
                    (XLenVT   op1_kind:$op1),
                    (op2_type op2_kind:$op2),
                    (op3_type op3_kind:$op3),
                    (op4_type op4_kind:$op4),
                    GPR:$vl, sew)>;

class VPatVC_V_OP3<string intrinsic_name,
                   string inst,
                   ValueType result_type,
                   ValueType op2_type,
                   ValueType op3_type,
                   int sew,
                   DAGOperand op2_kind,
                   DAGOperand op3_kind,
                   Operand op1_kind = payload2> :
  Pat<(result_type (!cast<Intrinsic>(intrinsic_name)
                    (XLenVT   op1_kind:$op1),
                    (op2_type op2_kind:$op2),
                    (op3_type op3_kind:$op3),
                    VLOpFrag)),
                   (!cast<Instruction>(inst)
                    (XLenVT   op1_kind:$op1),
                    (op2_type op2_kind:$op2),
                    (op3_type op3_kind:$op3),
                    GPR:$vl, sew)>;

multiclass VPatVC_X<string intrinsic_suffix, string instruction_suffix,
                    VTypeInfo vti, ValueType type, DAGOperand kind> {
  def : VPatVC_V_OP3_ISD<!cast<SDPatternOperator>("sf_vc_v_" # intrinsic_suffix # "_se"),
                         "PseudoVC_V_" # instruction_suffix # "_SE_" # vti.LMul.MX,
                         vti.Vector, XLenVT, type, vti.Log2SEW,
                         payload5, kind>;
  def : VPatVC_V_OP3<"int_riscv_sf_vc_v_" # intrinsic_suffix,
                     "PseudoVC_V_" # instruction_suffix # "_" # vti.LMul.MX,
                     vti.Vector, XLenVT, type, vti.Log2SEW,
                     payload5, kind>;
}

multiclass VPatVC_XV<string intrinsic_suffix, string instruction_suffix,
                     VTypeInfo vti, ValueType type, DAGOperand kind,
                     Operand op1_kind = payload2> {
  def : VPatVC_OP4_ISD<!cast<SDPatternOperator>("sf_vc_" # intrinsic_suffix # "_se"),
                   "PseudoVC_" # instruction_suffix # "_SE_" # vti.LMul.MX,
                   XLenVT, vti.Vector, type, vti.Log2SEW,
                   payload5, vti.RegClass, kind, op1_kind>;
  def : VPatVC_V_OP3_ISD<!cast<SDPatternOperator>("sf_vc_v_" # intrinsic_suffix # "_se"),
                         "PseudoVC_V_" # instruction_suffix # "_SE_" # vti.LMul.MX,
                         vti.Vector, vti.Vector, type, vti.Log2SEW,
                         vti.RegClass, kind, op1_kind>;
  def : VPatVC_V_OP3<"int_riscv_sf_vc_v_" # intrinsic_suffix,
                     "PseudoVC_V_" # instruction_suffix # "_" # vti.LMul.MX,
                     vti.Vector, vti.Vector, type, vti.Log2SEW,
                     vti.RegClass, kind, op1_kind>;
}

multiclass VPatVC_XVV<string intrinsic_suffix, string instruction_suffix,
                      VTypeInfo wti, VTypeInfo vti, ValueType type, DAGOperand kind,
                      Operand op1_kind = payload2> {
  def : VPatVC_OP4_ISD<!cast<SDPatternOperator>("sf_vc_" # intrinsic_suffix # "_se"),
                   "PseudoVC_" # instruction_suffix # "_SE_" # vti.LMul.MX,
                   wti.Vector, vti.Vector, type, vti.Log2SEW,
                   wti.RegClass, vti.RegClass, kind, op1_kind>;
  def : VPatVC_V_OP4_ISD<!cast<SDPatternOperator>("sf_vc_v_" # intrinsic_suffix # "_se"),
                     "PseudoVC_V_" # instruction_suffix # "_SE_" # vti.LMul.MX,
                     wti.Vector, wti.Vector, vti.Vector, type, vti.Log2SEW,
                     wti.RegClass, vti.RegClass, kind, op1_kind>;
  def : VPatVC_V_OP4<"int_riscv_sf_vc_v_" # intrinsic_suffix,
                     "PseudoVC_V_" # instruction_suffix # "_" # vti.LMul.MX,
                     wti.Vector, wti.Vector, vti.Vector, type, vti.Log2SEW,
                     wti.RegClass, vti.RegClass, kind, op1_kind>;
}

class GetFTypeInfo<int Sew> {
  ValueType Scalar = !cond(!eq(Sew, 16) : f16,
                           !eq(Sew, 32) : f32,
                           !eq(Sew, 64) : f64);
  RegisterClass ScalarRegClass = !cond(!eq(Sew, 16) : FPR16,
                                       !eq(Sew, 32) : FPR32,
                                       !eq(Sew, 64) : FPR64);

  string ScalarSuffix = !cond(!eq(Scalar, f16) : "FPR16",
                              !eq(Scalar, f32) : "FPR32",
                              !eq(Scalar, f64) : "FPR64");
}

multiclass VPatVMACC<string intrinsic, string instruction, string kind,
                     list<VTypeInfoToWide> info_pairs, ValueType vec_m1> {
  foreach pair = info_pairs in {
    defvar VdInfo = pair.Wti;
    defvar Vs2Info = pair.Vti;
    let Predicates = [HasVInstructions] in
    def : VPatTernaryNoMaskWithPolicy<"int_riscv_sf_" # intrinsic,
                                      "Pseudo" # instruction, kind, VdInfo.Vector,
                                      vec_m1, Vs2Info.Vector,
                                      Vs2Info.Log2SEW, Vs2Info.LMul,
                                      VdInfo.RegClass, VR, Vs2Info.RegClass>;
  }
}

defset list<VTypeInfoToWide> VQMACCDODInfoPairs = {
  def : VTypeInfoToWide<VI8M1, VI32M1>;
  def : VTypeInfoToWide<VI8M2, VI32M2>;
  def : VTypeInfoToWide<VI8M4, VI32M4>;
  def : VTypeInfoToWide<VI8M8, VI32M8>;
}

defset list<VTypeInfoToWide> VQMACCQOQInfoPairs = {
  def : VTypeInfoToWide<VI8MF2, VI32M1>;
  def : VTypeInfoToWide<VI8M1, VI32M2>;
  def : VTypeInfoToWide<VI8M2, VI32M4>;
  def : VTypeInfoToWide<VI8M4, VI32M8>;
}

multiclass VPatVQMACCDOD<string intrinsic, string instruction, string kind>
    : VPatVMACC<intrinsic, instruction, kind, VQMACCDODInfoPairs, vint8m1_t>;

multiclass VPatVQMACCQOQ<string intrinsic, string instruction, string kind>
    : VPatVMACC<intrinsic, instruction, kind, VQMACCQOQInfoPairs, vint8m1_t>;

multiclass VPatVFWMACC<string intrinsic, string instruction, string kind>
    : VPatVMACC<intrinsic, instruction, kind, AllWidenableBFloatToFloatVectors,
                vbfloat16m1_t>;

defset list<VTypeInfoToWide> VFNRCLIPInfoPairs = {
  def : VTypeInfoToWide<VI8MF8, VF32MF2>;
  def : VTypeInfoToWide<VI8MF4, VF32M1>;
  def : VTypeInfoToWide<VI8MF2, VF32M2>;
  def : VTypeInfoToWide<VI8M1,  VF32M4>;
  def : VTypeInfoToWide<VI8M2,  VF32M8>;
}

multiclass VPatVFNRCLIP<string intrinsic, string instruction> {
  foreach pair = VFNRCLIPInfoPairs in {
    defvar Vti = pair.Vti;
    defvar Wti = pair.Wti;
    defm : VPatBinaryRoundingMode<"int_riscv_sf_" # intrinsic,
                                  "Pseudo" # instruction # "_" # Vti.LMul.MX,
                                  Vti.Vector, Wti.Vector, Wti.Scalar, Vti.Mask,
                                  Vti.Log2SEW, Vti.RegClass,
                                  Wti.RegClass, Wti.ScalarRegClass>;
  }
}

let Predicates = [HasVendorXSfvcp] in {
  foreach vti = AllIntegerVectors in {
    defm : VPatVC_X<"x", "X", vti, XLenVT, GPR>;
    defm : VPatVC_X<"i", "I", vti, XLenVT, tsimm5>;
    defm : VPatVC_XV<"xv", "XV", vti, XLenVT, GPR>;
    defm : VPatVC_XV<"iv", "IV", vti, XLenVT, tsimm5>;
    defm : VPatVC_XV<"vv", "VV", vti, vti.Vector, vti.RegClass>;
    defm : VPatVC_XVV<"xvv", "XVV", vti, vti, XLenVT, GPR>;
    defm : VPatVC_XVV<"ivv", "IVV", vti, vti, XLenVT, tsimm5>;
    defm : VPatVC_XVV<"vvv", "VVV", vti, vti, vti.Vector, vti.RegClass>;

    if !ne(vti.SEW, 8) then {
      defvar finfo = GetFTypeInfo<vti.SEW>;
      defm : VPatVC_XV<"fv", finfo.ScalarSuffix # "V", vti, finfo.Scalar,
                       finfo.ScalarRegClass, payload1>;
      defm : VPatVC_XVV<"fvv", finfo.ScalarSuffix # "VV", vti, vti, finfo.Scalar,
                        finfo.ScalarRegClass, payload1>;
    }
  }
  foreach VtiToWti = AllWidenableIntVectors in {
    defvar vti = VtiToWti.Vti;
    defvar wti = VtiToWti.Wti;
    defvar iinfo = GetIntVTypeInfo<vti>.Vti;
    defm : VPatVC_XVV<"xvw", "XVW", wti, vti, iinfo.Scalar, iinfo.ScalarRegClass>;
    defm : VPatVC_XVV<"ivw", "IVW", wti, vti, XLenVT, tsimm5>;
    defm : VPatVC_XVV<"vvw", "VVW", wti, vti, vti.Vector, vti.RegClass>;

    if !ne(vti.SEW, 8) then {
      defvar finfo = GetFTypeInfo<vti.SEW>;
      defm : VPatVC_XVV<"fvw", finfo.ScalarSuffix # "VW", wti, vti, finfo.Scalar,
                        finfo.ScalarRegClass, payload1>;
    }
  }
}

let Predicates = [HasVendorXSfvqmaccdod] in {
  defm : VPatVQMACCDOD<"vqmaccu_2x8x2", "VQMACCU", "2x8x2">;
  defm : VPatVQMACCDOD<"vqmacc_2x8x2", "VQMACC", "2x8x2">;
  defm : VPatVQMACCDOD<"vqmaccus_2x8x2", "VQMACCUS", "2x8x2">;
  defm : VPatVQMACCDOD<"vqmaccsu_2x8x2", "VQMACCSU", "2x8x2">;
}

let Predicates = [HasVendorXSfvqmaccqoq] in {
  defm : VPatVQMACCQOQ<"vqmaccu_4x8x4", "VQMACCU", "4x8x4">;
  defm : VPatVQMACCQOQ<"vqmacc_4x8x4", "VQMACC", "4x8x4">;
  defm : VPatVQMACCQOQ<"vqmaccus_4x8x4", "VQMACCUS", "4x8x4">;
  defm : VPatVQMACCQOQ<"vqmaccsu_4x8x4", "VQMACCSU", "4x8x4">;
}

let Predicates = [HasVendorXSfvfwmaccqqq] in {
  defm : VPatVFWMACC<"vfwmacc_4x4x4", "VFWMACC", "4x4x4">;
}

let Predicates = [HasVendorXSfvfnrclipxfqf] in {
  defm : VPatVFNRCLIP<"vfnrclip_xu_f_qf", "VFNRCLIP_XU_F_QF">;
  defm : VPatVFNRCLIP<"vfnrclip_x_f_qf", "VFNRCLIP_X_F_QF">;
}

let Predicates = [HasVendorXSiFivecdiscarddlone] in {
  let hasNoSchedulingInfo = 1, hasSideEffects = 1, mayLoad = 0, mayStore = 0,
      DecoderNamespace = "XSfsystem" in
  def SF_CDISCARD_D_L1
      : RVInstIUnary<0b111111000010, 0b000, OPC_SYSTEM, (outs), (ins GPR:$rs1),
                     "sf.cdiscard.d.l1", "$rs1">, Sched<[]> {
    let rd = 0;
  }
  def : InstAlias<"sf.cdiscard.d.l1", (SF_CDISCARD_D_L1 X0)>;
} // Predicates = [HasVendorXSifivecdiscarddlone]

let Predicates = [HasVendorXSiFivecflushdlone] in {
  let hasNoSchedulingInfo = 1, hasSideEffects = 1, mayLoad = 0, mayStore = 0,
      DecoderNamespace = "XSfsystem" in
  def SF_CFLUSH_D_L1
      : RVInstIUnary<0b111111000000, 0b000, OPC_SYSTEM, (outs), (ins GPR:$rs1),
                     "sf.cflush.d.l1", "$rs1">, Sched<[]> {
    let rd = 0;
  }
  def : InstAlias<"sf.cflush.d.l1", (SF_CFLUSH_D_L1 X0)>;
} // Predicates = [HasVendorXSifivecflushdlone]

let Predicates = [HasVendorXSfcease] in {
  let hasNoSchedulingInfo = 1, hasSideEffects = 1, mayLoad = 0, mayStore = 0,
      DecoderNamespace = "XSfcease" in
  def SF_CEASE : Priv<"sf.cease", 0b0011000>, Sched<[]> {
    let rd = 0b00000;
    let rs1 = 0b00000;
    let rs2 = 0b00101;
}
}<|MERGE_RESOLUTION|>--- conflicted
+++ resolved
@@ -208,11 +208,7 @@
 }
 
 let Predicates = [HasVendorXSfvqmaccqoq], DecoderNamespace = "XSfvector",
-<<<<<<< HEAD
-    DestEEW = EEWSEWx4, RVVConstraint=WidenV in {
-=======
     DestEEW = EEWSEWx4, RVVConstraint=WidenVNoMask in {
->>>>>>> eb0f1dc0
   def VQMACCU_4x8x4  : CustomSiFiveVMACC<0b111100, OPMVV, "sf.vqmaccu.4x8x4">;
   def VQMACC_4x8x4   : CustomSiFiveVMACC<0b111101, OPMVV, "sf.vqmacc.4x8x4">;
   def VQMACCUS_4x8x4 : CustomSiFiveVMACC<0b111110, OPMVV, "sf.vqmaccus.4x8x4">;
@@ -220,11 +216,7 @@
 }
 
 let Predicates = [HasVendorXSfvfwmaccqqq], DecoderNamespace = "XSfvector",
-<<<<<<< HEAD
-    DestEEW = EEWSEWx2, RVVConstraint=WidenV in {
-=======
     DestEEW = EEWSEWx2, RVVConstraint=WidenVNoMask in {
->>>>>>> eb0f1dc0
   def VFWMACC_4x4x4 : CustomSiFiveVMACC<0b111100, OPFVV, "sf.vfwmacc.4x4x4">;
 }
 
