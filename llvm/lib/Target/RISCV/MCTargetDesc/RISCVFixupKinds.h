//===-- RISCVFixupKinds.h - RISC-V Specific Fixup Entries -------*- C++ -*-===//
//
// Part of the LLVM Project, under the Apache License v2.0 with LLVM Exceptions.
// See https://llvm.org/LICENSE.txt for license information.
// SPDX-License-Identifier: Apache-2.0 WITH LLVM-exception
//
//===----------------------------------------------------------------------===//

#ifndef LLVM_LIB_TARGET_RISCV_MCTARGETDESC_RISCVFIXUPKINDS_H
#define LLVM_LIB_TARGET_RISCV_MCTARGETDESC_RISCVFIXUPKINDS_H

#include "llvm/BinaryFormat/ELF.h"
#include "llvm/MC/MCFixup.h"
#include <utility>

#undef RISCV

namespace llvm::RISCV {
enum Fixups {
  // 20-bit fixup corresponding to %hi(foo) for instructions like lui
  fixup_riscv_hi20 = FirstTargetFixupKind,
  // 12-bit fixup corresponding to %lo(foo) for instructions like addi
  fixup_riscv_lo12_i,
  // 12-bit fixup corresponding to foo-bar for instructions like addi
  fixup_riscv_12_i,
  // 12-bit fixup corresponding to %lo(foo) for the S-type store instructions
  fixup_riscv_lo12_s,
  // 20-bit fixup corresponding to %pcrel_hi(foo) for instructions like auipc
  fixup_riscv_pcrel_hi20,
  // 12-bit fixup corresponding to %pcrel_lo(foo) for instructions like addi
  fixup_riscv_pcrel_lo12_i,
  // 12-bit fixup corresponding to %pcrel_lo(foo) for the S-type store
  // instructions
  fixup_riscv_pcrel_lo12_s,
  // 20-bit fixup for symbol references in the jal instruction
  fixup_riscv_jal,
  // 12-bit fixup for symbol references in the branch instructions
  fixup_riscv_branch,
  // 11-bit fixup for symbol references in the compressed jump instruction
  fixup_riscv_rvc_jump,
  // 8-bit fixup for symbol references in the compressed branch instruction
  fixup_riscv_rvc_branch,
  // Fixup representing a legacy no-pic function call attached to the auipc
  // instruction in a pair composed of adjacent auipc+jalr instructions.
  fixup_riscv_call,
  // Fixup representing a function call attached to the auipc instruction in a
  // pair composed of adjacent auipc+jalr instructions.
  fixup_riscv_call_plt,
  // 12-bit fixup for symbol references in the 48-bit Xqcibi branch immediate
  // instructions
  fixup_riscv_qc_e_branch,
  // 32-bit fixup for symbol references in the 48-bit qc.e.li instruction
  fixup_riscv_qc_e_32,
  // 20-bit fixup for symbol references in the 32-bit qc.li instruction
  fixup_riscv_qc_abs20_u,
  // 32-bit fixup for symbol references in the 48-bit qc.j/qc.jal instructions
<<<<<<< HEAD
  fixup_riscv_qc_e_jump_plt,
=======
  fixup_riscv_qc_e_call_plt,
>>>>>>> 4084ffcf

  // Used as a sentinel, must be the last
  fixup_riscv_invalid,
  NumTargetFixupKinds = fixup_riscv_invalid - FirstTargetFixupKind
};

static inline std::pair<MCFixupKind, MCFixupKind>
getRelocPairForSize(unsigned Size) {
  switch (Size) {
  default:
    llvm_unreachable("unsupported fixup size");
  case 1:
    return std::make_pair(
        MCFixupKind(FirstLiteralRelocationKind + ELF::R_RISCV_ADD8),
        MCFixupKind(FirstLiteralRelocationKind + ELF::R_RISCV_SUB8));
  case 2:
    return std::make_pair(
        MCFixupKind(FirstLiteralRelocationKind + ELF::R_RISCV_ADD16),
        MCFixupKind(FirstLiteralRelocationKind + ELF::R_RISCV_SUB16));
  case 4:
    return std::make_pair(
        MCFixupKind(FirstLiteralRelocationKind + ELF::R_RISCV_ADD32),
        MCFixupKind(FirstLiteralRelocationKind + ELF::R_RISCV_SUB32));
  case 8:
    return std::make_pair(
        MCFixupKind(FirstLiteralRelocationKind + ELF::R_RISCV_ADD64),
        MCFixupKind(FirstLiteralRelocationKind + ELF::R_RISCV_SUB64));
  }
}

} // end namespace llvm::RISCV

#endif<|MERGE_RESOLUTION|>--- conflicted
+++ resolved
@@ -54,11 +54,7 @@
   // 20-bit fixup for symbol references in the 32-bit qc.li instruction
   fixup_riscv_qc_abs20_u,
   // 32-bit fixup for symbol references in the 48-bit qc.j/qc.jal instructions
-<<<<<<< HEAD
-  fixup_riscv_qc_e_jump_plt,
-=======
   fixup_riscv_qc_e_call_plt,
->>>>>>> 4084ffcf
 
   // Used as a sentinel, must be the last
   fixup_riscv_invalid,
