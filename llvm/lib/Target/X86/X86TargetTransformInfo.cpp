//===-- X86TargetTransformInfo.cpp - X86 specific TTI pass ----------------===//
//
// Part of the LLVM Project, under the Apache License v2.0 with LLVM Exceptions.
// See https://llvm.org/LICENSE.txt for license information.
// SPDX-License-Identifier: Apache-2.0 WITH LLVM-exception
//
//===----------------------------------------------------------------------===//
/// \file
/// This file implements a TargetTransformInfo analysis pass specific to the
/// X86 target machine. It uses the target's detailed information to provide
/// more precise answers to certain TTI queries, while letting the target
/// independent and default TTI implementations handle the rest.
///
//===----------------------------------------------------------------------===//
/// About Cost Model numbers used below it's necessary to say the following:
/// the numbers correspond to some "generic" X86 CPU instead of usage of a
/// specific CPU model. Usually the numbers correspond to the CPU where the
/// feature first appeared. For example, if we do Subtarget.hasSSE42() in
/// the lookups below the cost is based on Nehalem as that was the first CPU
/// to support that feature level and thus has most likely the worst case cost,
/// although we may discard an outlying worst cost from one CPU (e.g. Atom).
///
/// Some examples of other technologies/CPUs:
///   SSE 3   - Pentium4 / Athlon64
///   SSE 4.1 - Penryn
///   SSE 4.2 - Nehalem / Silvermont
///   AVX     - Sandy Bridge / Jaguar / Bulldozer
///   AVX2    - Haswell / Ryzen
///   AVX-512 - Xeon Phi / Skylake
///
/// And some examples of instruction target dependent costs (latency)
///                   divss     sqrtss          rsqrtss
///   AMD K7          11-16     19              3
///   Piledriver      9-24      13-15           5
///   Jaguar          14        16              2
///   Pentium II,III  18        30              2
///   Nehalem         7-14      7-18            3
///   Haswell         10-13     11              5
///
/// Interpreting the 4 TargetCostKind types:
/// TCK_RecipThroughput and TCK_Latency should try to match the worst case
/// values reported by the CPU scheduler models (and llvm-mca).
/// TCK_CodeSize should match the instruction count (e.g. divss = 1), NOT the
/// actual encoding size of the instruction.
/// TCK_SizeAndLatency should match the worst case micro-op counts reported by
/// by the CPU scheduler models (and llvm-mca), to ensure that they are
/// compatible with the MicroOpBufferSize and LoopMicroOpBufferSize values which are
/// often used as the cost thresholds where TCK_SizeAndLatency is requested.
//===----------------------------------------------------------------------===//

#include "X86TargetTransformInfo.h"
#include "llvm/Analysis/TargetTransformInfo.h"
#include "llvm/CodeGen/BasicTTIImpl.h"
#include "llvm/CodeGen/CostTable.h"
#include "llvm/CodeGen/TargetLowering.h"
#include "llvm/IR/InstIterator.h"
#include "llvm/IR/IntrinsicInst.h"
#include <optional>

using namespace llvm;

#define DEBUG_TYPE "x86tti"

//===----------------------------------------------------------------------===//
//
// X86 cost model.
//
//===----------------------------------------------------------------------===//

// Helper struct to store/access costs for each cost kind.
// TODO: Move this to allow other targets to use it?
struct CostKindCosts {
  unsigned RecipThroughputCost = ~0U;
  unsigned LatencyCost = ~0U;
  unsigned CodeSizeCost = ~0U;
  unsigned SizeAndLatencyCost = ~0U;

  std::optional<unsigned>
  operator[](TargetTransformInfo::TargetCostKind Kind) const {
    unsigned Cost = ~0U;
    switch (Kind) {
    case TargetTransformInfo::TCK_RecipThroughput:
      Cost = RecipThroughputCost;
      break;
    case TargetTransformInfo::TCK_Latency:
      Cost = LatencyCost;
      break;
    case TargetTransformInfo::TCK_CodeSize:
      Cost = CodeSizeCost;
      break;
    case TargetTransformInfo::TCK_SizeAndLatency:
      Cost = SizeAndLatencyCost;
      break;
    }
    if (Cost == ~0U)
      return std::nullopt;
    return Cost;
  }
};
using CostKindTblEntry = CostTblEntryT<CostKindCosts>;
using TypeConversionCostKindTblEntry = TypeConversionCostTblEntryT<CostKindCosts>;

TargetTransformInfo::PopcntSupportKind
X86TTIImpl::getPopcntSupport(unsigned TyWidth) {
  assert(isPowerOf2_32(TyWidth) && "Ty width must be power of 2");
  // TODO: Currently the __builtin_popcount() implementation using SSE3
  //   instructions is inefficient. Once the problem is fixed, we should
  //   call ST->hasSSE3() instead of ST->hasPOPCNT().
  return ST->hasPOPCNT() ? TTI::PSK_FastHardware : TTI::PSK_Software;
}

std::optional<unsigned> X86TTIImpl::getCacheSize(
  TargetTransformInfo::CacheLevel Level) const {
  switch (Level) {
  case TargetTransformInfo::CacheLevel::L1D:
    //   - Penryn
    //   - Nehalem
    //   - Westmere
    //   - Sandy Bridge
    //   - Ivy Bridge
    //   - Haswell
    //   - Broadwell
    //   - Skylake
    //   - Kabylake
    return 32 * 1024;  //  32 KByte
  case TargetTransformInfo::CacheLevel::L2D:
    //   - Penryn
    //   - Nehalem
    //   - Westmere
    //   - Sandy Bridge
    //   - Ivy Bridge
    //   - Haswell
    //   - Broadwell
    //   - Skylake
    //   - Kabylake
    return 256 * 1024; // 256 KByte
  }

  llvm_unreachable("Unknown TargetTransformInfo::CacheLevel");
}

std::optional<unsigned> X86TTIImpl::getCacheAssociativity(
  TargetTransformInfo::CacheLevel Level) const {
  //   - Penryn
  //   - Nehalem
  //   - Westmere
  //   - Sandy Bridge
  //   - Ivy Bridge
  //   - Haswell
  //   - Broadwell
  //   - Skylake
  //   - Kabylake
  switch (Level) {
  case TargetTransformInfo::CacheLevel::L1D:
    [[fallthrough]];
  case TargetTransformInfo::CacheLevel::L2D:
    return 8;
  }

  llvm_unreachable("Unknown TargetTransformInfo::CacheLevel");
}

unsigned X86TTIImpl::getNumberOfRegisters(unsigned ClassID) const {
  bool Vector = (ClassID == 1);
  if (Vector && !ST->hasSSE1())
    return 0;

  if (ST->is64Bit()) {
    if (Vector && ST->hasAVX512())
      return 32;
    if (!Vector && ST->hasEGPR())
      return 32;
    return 16;
  }
  return 8;
}

bool X86TTIImpl::hasConditionalLoadStoreForType(Type *Ty) const {
  if (!ST->hasCF())
    return false;
  if (!Ty)
    return true;
  // Conditional faulting is supported by CFCMOV, which only accepts
  // 16/32/64-bit operands.
  // TODO: Support f32/f64 with VMOVSS/VMOVSD with zero mask when it's
  // profitable.
  auto *VTy = dyn_cast<FixedVectorType>(Ty);
  if (!Ty->isIntegerTy() && (!VTy || VTy->getNumElements() != 1))
    return false;
  auto *ScalarTy = Ty->getScalarType();
  switch (cast<IntegerType>(ScalarTy)->getBitWidth()) {
  default:
    return false;
  case 16:
  case 32:
  case 64:
    return true;
  }
}

TypeSize
X86TTIImpl::getRegisterBitWidth(TargetTransformInfo::RegisterKind K) const {
  unsigned PreferVectorWidth = ST->getPreferVectorWidth();
  switch (K) {
  case TargetTransformInfo::RGK_Scalar:
    return TypeSize::getFixed(ST->is64Bit() ? 64 : 32);
  case TargetTransformInfo::RGK_FixedWidthVector:
    if (ST->hasAVX512() && ST->hasEVEX512() && PreferVectorWidth >= 512)
      return TypeSize::getFixed(512);
    if (ST->hasAVX() && PreferVectorWidth >= 256)
      return TypeSize::getFixed(256);
    if (ST->hasSSE1() && PreferVectorWidth >= 128)
      return TypeSize::getFixed(128);
    return TypeSize::getFixed(0);
  case TargetTransformInfo::RGK_ScalableVector:
    return TypeSize::getScalable(0);
  }

  llvm_unreachable("Unsupported register kind");
}

unsigned X86TTIImpl::getLoadStoreVecRegBitWidth(unsigned) const {
  return getRegisterBitWidth(TargetTransformInfo::RGK_FixedWidthVector)
      .getFixedValue();
}

unsigned X86TTIImpl::getMaxInterleaveFactor(ElementCount VF) {
  // If the loop will not be vectorized, don't interleave the loop.
  // Let regular unroll to unroll the loop, which saves the overflow
  // check and memory check cost.
  if (VF.isScalar())
    return 1;

  if (ST->isAtom())
    return 1;

  // Sandybridge and Haswell have multiple execution ports and pipelined
  // vector units.
  if (ST->hasAVX())
    return 4;

  return 2;
}

InstructionCost X86TTIImpl::getArithmeticInstrCost(
    unsigned Opcode, Type *Ty, TTI::TargetCostKind CostKind,
    TTI::OperandValueInfo Op1Info, TTI::OperandValueInfo Op2Info,
    ArrayRef<const Value *> Args,
    const Instruction *CxtI) {

  // vXi8 multiplications are always promoted to vXi16.
  // Sub-128-bit types can be extended/packed more efficiently.
  if (Opcode == Instruction::Mul && Ty->isVectorTy() &&
      Ty->getPrimitiveSizeInBits() <= 64 && Ty->getScalarSizeInBits() == 8) {
    Type *WideVecTy =
        VectorType::getExtendedElementVectorType(cast<VectorType>(Ty));
    return getCastInstrCost(Instruction::ZExt, WideVecTy, Ty,
                            TargetTransformInfo::CastContextHint::None,
                            CostKind) +
           getCastInstrCost(Instruction::Trunc, Ty, WideVecTy,
                            TargetTransformInfo::CastContextHint::None,
                            CostKind) +
           getArithmeticInstrCost(Opcode, WideVecTy, CostKind, Op1Info, Op2Info);
  }

  // Legalize the type.
  std::pair<InstructionCost, MVT> LT = getTypeLegalizationCost(Ty);

  int ISD = TLI->InstructionOpcodeToISD(Opcode);
  assert(ISD && "Invalid opcode");

  if (ISD == ISD::MUL && Args.size() == 2 && LT.second.isVector() &&
      (LT.second.getScalarType() == MVT::i32 ||
       LT.second.getScalarType() == MVT::i64)) {
    // Check if the operands can be represented as a smaller datatype.
    bool Op1Signed = false, Op2Signed = false;
    unsigned Op1MinSize = BaseT::minRequiredElementSize(Args[0], Op1Signed);
    unsigned Op2MinSize = BaseT::minRequiredElementSize(Args[1], Op2Signed);
    unsigned OpMinSize = std::max(Op1MinSize, Op2MinSize);
    bool SignedMode = Op1Signed || Op2Signed;

    // If both vXi32 are representable as i15 and at least one is constant,
    // zero-extended, or sign-extended from vXi16 (or less pre-SSE41) then we
    // can treat this as PMADDWD which has the same costs as a vXi16 multiply.
    if (OpMinSize <= 15 && !ST->isPMADDWDSlow() &&
        LT.second.getScalarType() == MVT::i32) {
      bool Op1Constant =
          isa<ConstantDataVector>(Args[0]) || isa<ConstantVector>(Args[0]);
      bool Op2Constant =
          isa<ConstantDataVector>(Args[1]) || isa<ConstantVector>(Args[1]);
      bool Op1Sext = isa<SExtInst>(Args[0]) &&
                     (Op1MinSize == 15 || (Op1MinSize < 15 && !ST->hasSSE41()));
      bool Op2Sext = isa<SExtInst>(Args[1]) &&
                     (Op2MinSize == 15 || (Op2MinSize < 15 && !ST->hasSSE41()));

      bool IsZeroExtended = !Op1Signed || !Op2Signed;
      bool IsConstant = Op1Constant || Op2Constant;
      bool IsSext = Op1Sext || Op2Sext;
      if (IsConstant || IsZeroExtended || IsSext)
        LT.second =
            MVT::getVectorVT(MVT::i16, 2 * LT.second.getVectorNumElements());
    }

    // Check if the vXi32 operands can be shrunk into a smaller datatype.
    // This should match the codegen from reduceVMULWidth.
    // TODO: Make this generic (!ST->SSE41 || ST->isPMULLDSlow()).
    if (ST->useSLMArithCosts() && LT.second == MVT::v4i32) {
      if (OpMinSize <= 7)
        return LT.first * 3; // pmullw/sext
      if (!SignedMode && OpMinSize <= 8)
        return LT.first * 3; // pmullw/zext
      if (OpMinSize <= 15)
        return LT.first * 5; // pmullw/pmulhw/pshuf
      if (!SignedMode && OpMinSize <= 16)
        return LT.first * 5; // pmullw/pmulhw/pshuf
    }

    // If both vXi64 are representable as (unsigned) i32, then we can perform
    // the multiple with a single PMULUDQ instruction.
    // TODO: Add (SSE41+) PMULDQ handling for signed extensions.
    if (!SignedMode && OpMinSize <= 32 && LT.second.getScalarType() == MVT::i64)
      ISD = X86ISD::PMULUDQ;
  }

  // Vector multiply by pow2 will be simplified to shifts.
  // Vector multiply by -pow2 will be simplified to shifts/negates.
  if (ISD == ISD::MUL && Op2Info.isConstant() &&
      (Op2Info.isPowerOf2() || Op2Info.isNegatedPowerOf2())) {
    InstructionCost Cost =
        getArithmeticInstrCost(Instruction::Shl, Ty, CostKind,
                               Op1Info.getNoProps(), Op2Info.getNoProps());
    if (Op2Info.isNegatedPowerOf2())
      Cost += getArithmeticInstrCost(Instruction::Sub, Ty, CostKind);
    return Cost;
  }

  // On X86, vector signed division by constants power-of-two are
  // normally expanded to the sequence SRA + SRL + ADD + SRA.
  // The OperandValue properties may not be the same as that of the previous
  // operation; conservatively assume OP_None.
  if ((ISD == ISD::SDIV || ISD == ISD::SREM) &&
      Op2Info.isConstant() && Op2Info.isPowerOf2()) {
    InstructionCost Cost =
        2 * getArithmeticInstrCost(Instruction::AShr, Ty, CostKind,
                                   Op1Info.getNoProps(), Op2Info.getNoProps());
    Cost += getArithmeticInstrCost(Instruction::LShr, Ty, CostKind,
                                   Op1Info.getNoProps(), Op2Info.getNoProps());
    Cost += getArithmeticInstrCost(Instruction::Add, Ty, CostKind,
                                   Op1Info.getNoProps(), Op2Info.getNoProps());

    if (ISD == ISD::SREM) {
      // For SREM: (X % C) is the equivalent of (X - (X/C)*C)
      Cost += getArithmeticInstrCost(Instruction::Mul, Ty, CostKind, Op1Info.getNoProps(),
                                     Op2Info.getNoProps());
      Cost += getArithmeticInstrCost(Instruction::Sub, Ty, CostKind, Op1Info.getNoProps(),
                                     Op2Info.getNoProps());
    }

    return Cost;
  }

  // Vector unsigned division/remainder will be simplified to shifts/masks.
  if ((ISD == ISD::UDIV || ISD == ISD::UREM) &&
      Op2Info.isConstant() && Op2Info.isPowerOf2()) {
    if (ISD == ISD::UDIV)
      return getArithmeticInstrCost(Instruction::LShr, Ty, CostKind,
                                    Op1Info.getNoProps(), Op2Info.getNoProps());
    // UREM
    return getArithmeticInstrCost(Instruction::And, Ty, CostKind,
                                  Op1Info.getNoProps(), Op2Info.getNoProps());
  }

  static const CostKindTblEntry GFNIUniformConstCostTable[] = {
    { ISD::SHL,  MVT::v16i8,  { 1, 6, 1, 2 } }, // gf2p8affineqb
    { ISD::SRL,  MVT::v16i8,  { 1, 6, 1, 2 } }, // gf2p8affineqb
    { ISD::SRA,  MVT::v16i8,  { 1, 6, 1, 2 } }, // gf2p8affineqb
    { ISD::SHL,  MVT::v32i8,  { 1, 6, 1, 2 } }, // gf2p8affineqb
    { ISD::SRL,  MVT::v32i8,  { 1, 6, 1, 2 } }, // gf2p8affineqb
    { ISD::SRA,  MVT::v32i8,  { 1, 6, 1, 2 } }, // gf2p8affineqb
    { ISD::SHL,  MVT::v64i8,  { 1, 6, 1, 2 } }, // gf2p8affineqb
    { ISD::SRL,  MVT::v64i8,  { 1, 6, 1, 2 } }, // gf2p8affineqb
    { ISD::SRA,  MVT::v64i8,  { 1, 6, 1, 2 } }, // gf2p8affineqb
  };

  if (Op2Info.isUniform() && Op2Info.isConstant() && ST->hasGFNI())
    if (const auto *Entry =
            CostTableLookup(GFNIUniformConstCostTable, ISD, LT.second))
      if (auto KindCost = Entry->Cost[CostKind])
        return LT.first * *KindCost;

  static const CostKindTblEntry AVX512BWUniformConstCostTable[] = {
    { ISD::SHL,  MVT::v16i8,  { 1, 7, 2, 3 } }, // psllw + pand.
    { ISD::SRL,  MVT::v16i8,  { 1, 7, 2, 3 } }, // psrlw + pand.
    { ISD::SRA,  MVT::v16i8,  { 1, 8, 4, 5 } }, // psrlw, pand, pxor, psubb.
    { ISD::SHL,  MVT::v32i8,  { 1, 8, 2, 3 } }, // psllw + pand.
    { ISD::SRL,  MVT::v32i8,  { 1, 8, 2, 3 } }, // psrlw + pand.
    { ISD::SRA,  MVT::v32i8,  { 1, 9, 4, 5 } }, // psrlw, pand, pxor, psubb.
    { ISD::SHL,  MVT::v64i8,  { 1, 8, 2, 3 } }, // psllw + pand.
    { ISD::SRL,  MVT::v64i8,  { 1, 8, 2, 3 } }, // psrlw + pand.
    { ISD::SRA,  MVT::v64i8,  { 1, 9, 4, 6 } }, // psrlw, pand, pxor, psubb.

    { ISD::SHL,  MVT::v16i16, { 1, 1, 1, 1 } }, // psllw
    { ISD::SRL,  MVT::v16i16, { 1, 1, 1, 1 } }, // psrlw
    { ISD::SRA,  MVT::v16i16, { 1, 1, 1, 1 } }, // psrlw
    { ISD::SHL,  MVT::v32i16, { 1, 1, 1, 1 } }, // psllw
    { ISD::SRL,  MVT::v32i16, { 1, 1, 1, 1 } }, // psrlw
    { ISD::SRA,  MVT::v32i16, { 1, 1, 1, 1 } }, // psrlw
  };

  if (Op2Info.isUniform() && Op2Info.isConstant() && ST->hasBWI())
    if (const auto *Entry =
            CostTableLookup(AVX512BWUniformConstCostTable, ISD, LT.second))
      if (auto KindCost = Entry->Cost[CostKind])
        return LT.first * *KindCost;

  static const CostKindTblEntry AVX512UniformConstCostTable[] = {
    { ISD::SHL,  MVT::v64i8,  {  2, 12,  5,  6 } }, // psllw + pand.
    { ISD::SRL,  MVT::v64i8,  {  2, 12,  5,  6 } }, // psrlw + pand.
    { ISD::SRA,  MVT::v64i8,  {  3, 10, 12, 12 } }, // psrlw, pand, pxor, psubb.

    { ISD::SHL,  MVT::v16i16, {  2,  7,  4,  4 } }, // psllw + split.
    { ISD::SRL,  MVT::v16i16, {  2,  7,  4,  4 } }, // psrlw + split.
    { ISD::SRA,  MVT::v16i16, {  2,  7,  4,  4 } }, // psraw + split.

    { ISD::SHL,  MVT::v8i32,  {  1,  1,  1,  1 } }, // pslld
    { ISD::SRL,  MVT::v8i32,  {  1,  1,  1,  1 } }, // psrld
    { ISD::SRA,  MVT::v8i32,  {  1,  1,  1,  1 } }, // psrad
    { ISD::SHL,  MVT::v16i32, {  1,  1,  1,  1 } }, // pslld
    { ISD::SRL,  MVT::v16i32, {  1,  1,  1,  1 } }, // psrld
    { ISD::SRA,  MVT::v16i32, {  1,  1,  1,  1 } }, // psrad

    { ISD::SRA,  MVT::v2i64,  {  1,  1,  1,  1 } }, // psraq
    { ISD::SHL,  MVT::v4i64,  {  1,  1,  1,  1 } }, // psllq
    { ISD::SRL,  MVT::v4i64,  {  1,  1,  1,  1 } }, // psrlq
    { ISD::SRA,  MVT::v4i64,  {  1,  1,  1,  1 } }, // psraq
    { ISD::SHL,  MVT::v8i64,  {  1,  1,  1,  1 } }, // psllq
    { ISD::SRL,  MVT::v8i64,  {  1,  1,  1,  1 } }, // psrlq
    { ISD::SRA,  MVT::v8i64,  {  1,  1,  1,  1 } }, // psraq

    { ISD::SDIV, MVT::v16i32, {  6 } }, // pmuludq sequence
    { ISD::SREM, MVT::v16i32, {  8 } }, // pmuludq+mul+sub sequence
    { ISD::UDIV, MVT::v16i32, {  5 } }, // pmuludq sequence
    { ISD::UREM, MVT::v16i32, {  7 } }, // pmuludq+mul+sub sequence
  };

  if (Op2Info.isUniform() && Op2Info.isConstant() && ST->hasAVX512())
    if (const auto *Entry =
            CostTableLookup(AVX512UniformConstCostTable, ISD, LT.second))
      if (auto KindCost = Entry->Cost[CostKind])
        return LT.first * *KindCost;

  static const CostKindTblEntry AVX2UniformConstCostTable[] = {
    { ISD::SHL,  MVT::v16i8, {  1,  8,  2,  3 } }, // psllw + pand.
    { ISD::SRL,  MVT::v16i8, {  1,  8,  2,  3 } }, // psrlw + pand.
    { ISD::SRA,  MVT::v16i8, {  2, 10,  5,  6 } }, // psrlw, pand, pxor, psubb.
    { ISD::SHL,  MVT::v32i8, {  2,  8,  2,  4 } }, // psllw + pand.
    { ISD::SRL,  MVT::v32i8, {  2,  8,  2,  4 } }, // psrlw + pand.
    { ISD::SRA,  MVT::v32i8, {  3, 10,  5,  9 } }, // psrlw, pand, pxor, psubb.

    { ISD::SHL,  MVT::v8i16, {  1,  1,  1,  1 } }, // psllw
    { ISD::SRL,  MVT::v8i16, {  1,  1,  1,  1 } }, // psrlw
    { ISD::SRA,  MVT::v8i16, {  1,  1,  1,  1 } }, // psraw
    { ISD::SHL,  MVT::v16i16,{  2,  2,  1,  2 } }, // psllw
    { ISD::SRL,  MVT::v16i16,{  2,  2,  1,  2 } }, // psrlw
    { ISD::SRA,  MVT::v16i16,{  2,  2,  1,  2 } }, // psraw

    { ISD::SHL,  MVT::v4i32, {  1,  1,  1,  1 } }, // pslld
    { ISD::SRL,  MVT::v4i32, {  1,  1,  1,  1 } }, // psrld
    { ISD::SRA,  MVT::v4i32, {  1,  1,  1,  1 } }, // psrad
    { ISD::SHL,  MVT::v8i32, {  2,  2,  1,  2 } }, // pslld
    { ISD::SRL,  MVT::v8i32, {  2,  2,  1,  2 } }, // psrld
    { ISD::SRA,  MVT::v8i32, {  2,  2,  1,  2 } }, // psrad

    { ISD::SHL,  MVT::v2i64, {  1,  1,  1,  1 } }, // psllq
    { ISD::SRL,  MVT::v2i64, {  1,  1,  1,  1 } }, // psrlq
    { ISD::SRA,  MVT::v2i64, {  2,  3,  3,  3 } }, // psrad + shuffle.
    { ISD::SHL,  MVT::v4i64, {  2,  2,  1,  2 } }, // psllq
    { ISD::SRL,  MVT::v4i64, {  2,  2,  1,  2 } }, // psrlq
    { ISD::SRA,  MVT::v4i64, {  4,  4,  3,  6 } }, // psrad + shuffle + split.

    { ISD::SDIV, MVT::v8i32, {  6 } }, // pmuludq sequence
    { ISD::SREM, MVT::v8i32, {  8 } }, // pmuludq+mul+sub sequence
    { ISD::UDIV, MVT::v8i32, {  5 } }, // pmuludq sequence
    { ISD::UREM, MVT::v8i32, {  7 } }, // pmuludq+mul+sub sequence
  };

  if (Op2Info.isUniform() && Op2Info.isConstant() && ST->hasAVX2())
    if (const auto *Entry =
            CostTableLookup(AVX2UniformConstCostTable, ISD, LT.second))
      if (auto KindCost = Entry->Cost[CostKind])
        return LT.first * *KindCost;

  static const CostKindTblEntry AVXUniformConstCostTable[] = {
    { ISD::SHL,  MVT::v16i8, {  2,  7,  2,  3 } }, // psllw + pand.
    { ISD::SRL,  MVT::v16i8, {  2,  7,  2,  3 } }, // psrlw + pand.
    { ISD::SRA,  MVT::v16i8, {  3,  9,  5,  6 } }, // psrlw, pand, pxor, psubb.
    { ISD::SHL,  MVT::v32i8, {  4,  7,  7,  8 } }, // 2*(psllw + pand) + split.
    { ISD::SRL,  MVT::v32i8, {  4,  7,  7,  8 } }, // 2*(psrlw + pand) + split.
    { ISD::SRA,  MVT::v32i8, {  7,  7, 12, 13 } }, // 2*(psrlw, pand, pxor, psubb) + split.

    { ISD::SHL,  MVT::v8i16, {  1,  2,  1,  1 } }, // psllw.
    { ISD::SRL,  MVT::v8i16, {  1,  2,  1,  1 } }, // psrlw.
    { ISD::SRA,  MVT::v8i16, {  1,  2,  1,  1 } }, // psraw.
    { ISD::SHL,  MVT::v16i16,{  3,  6,  4,  5 } }, // psllw + split.
    { ISD::SRL,  MVT::v16i16,{  3,  6,  4,  5 } }, // psrlw + split.
    { ISD::SRA,  MVT::v16i16,{  3,  6,  4,  5 } }, // psraw + split.

    { ISD::SHL,  MVT::v4i32, {  1,  2,  1,  1 } }, // pslld.
    { ISD::SRL,  MVT::v4i32, {  1,  2,  1,  1 } }, // psrld.
    { ISD::SRA,  MVT::v4i32, {  1,  2,  1,  1 } }, // psrad.
    { ISD::SHL,  MVT::v8i32, {  3,  6,  4,  5 } }, // pslld + split.
    { ISD::SRL,  MVT::v8i32, {  3,  6,  4,  5 } }, // psrld + split.
    { ISD::SRA,  MVT::v8i32, {  3,  6,  4,  5 } }, // psrad + split.

    { ISD::SHL,  MVT::v2i64, {  1,  2,  1,  1 } }, // psllq.
    { ISD::SRL,  MVT::v2i64, {  1,  2,  1,  1 } }, // psrlq.
    { ISD::SRA,  MVT::v2i64, {  2,  3,  3,  3 } }, // psrad + shuffle.
    { ISD::SHL,  MVT::v4i64, {  3,  6,  4,  5 } }, // 2 x psllq + split.
    { ISD::SRL,  MVT::v4i64, {  3,  6,  4,  5 } }, // 2 x psllq + split.
    { ISD::SRA,  MVT::v4i64, {  5,  7,  8,  9 } }, // 2 x psrad + shuffle + split.

    { ISD::SDIV, MVT::v8i32, { 14 } }, // 2*pmuludq sequence + split.
    { ISD::SREM, MVT::v8i32, { 18 } }, // 2*pmuludq+mul+sub sequence + split.
    { ISD::UDIV, MVT::v8i32, { 12 } }, // 2*pmuludq sequence + split.
    { ISD::UREM, MVT::v8i32, { 16 } }, // 2*pmuludq+mul+sub sequence + split.
  };

  // XOP has faster vXi8 shifts.
  if (Op2Info.isUniform() && Op2Info.isConstant() && ST->hasAVX() &&
      (!ST->hasXOP() || LT.second.getScalarSizeInBits() != 8))
    if (const auto *Entry =
            CostTableLookup(AVXUniformConstCostTable, ISD, LT.second))
      if (auto KindCost = Entry->Cost[CostKind])
        return LT.first * *KindCost;

  static const CostKindTblEntry SSE2UniformConstCostTable[] = {
    { ISD::SHL,  MVT::v16i8, {  1,  7,  2,  3 } }, // psllw + pand.
    { ISD::SRL,  MVT::v16i8, {  1,  7,  2,  3 } }, // psrlw + pand.
    { ISD::SRA,  MVT::v16i8, {  3,  9,  5,  6 } }, // psrlw, pand, pxor, psubb.

    { ISD::SHL,  MVT::v8i16, {  1,  1,  1,  1 } }, // psllw.
    { ISD::SRL,  MVT::v8i16, {  1,  1,  1,  1 } }, // psrlw.
    { ISD::SRA,  MVT::v8i16, {  1,  1,  1,  1 } }, // psraw.

    { ISD::SHL,  MVT::v4i32, {  1,  1,  1,  1 } }, // pslld
    { ISD::SRL,  MVT::v4i32, {  1,  1,  1,  1 } }, // psrld.
    { ISD::SRA,  MVT::v4i32, {  1,  1,  1,  1 } }, // psrad.

    { ISD::SHL,  MVT::v2i64, {  1,  1,  1,  1 } }, // psllq.
    { ISD::SRL,  MVT::v2i64, {  1,  1,  1,  1 } }, // psrlq.
    { ISD::SRA,  MVT::v2i64, {  3,  5,  6,  6 } }, // 2 x psrad + shuffle.

    { ISD::SDIV, MVT::v4i32, {  6 } }, // pmuludq sequence
    { ISD::SREM, MVT::v4i32, {  8 } }, // pmuludq+mul+sub sequence
    { ISD::UDIV, MVT::v4i32, {  5 } }, // pmuludq sequence
    { ISD::UREM, MVT::v4i32, {  7 } }, // pmuludq+mul+sub sequence
  };

  // XOP has faster vXi8 shifts.
  if (Op2Info.isUniform() && Op2Info.isConstant() && ST->hasSSE2() &&
      (!ST->hasXOP() || LT.second.getScalarSizeInBits() != 8))
    if (const auto *Entry =
            CostTableLookup(SSE2UniformConstCostTable, ISD, LT.second))
      if (auto KindCost = Entry->Cost[CostKind])
        return LT.first * *KindCost;

  static const CostKindTblEntry AVX512BWConstCostTable[] = {
    { ISD::SDIV, MVT::v64i8,  { 14 } }, // 2*ext+2*pmulhw sequence
    { ISD::SREM, MVT::v64i8,  { 16 } }, // 2*ext+2*pmulhw+mul+sub sequence
    { ISD::UDIV, MVT::v64i8,  { 14 } }, // 2*ext+2*pmulhw sequence
    { ISD::UREM, MVT::v64i8,  { 16 } }, // 2*ext+2*pmulhw+mul+sub sequence

    { ISD::SDIV, MVT::v32i16, {  6 } }, // vpmulhw sequence
    { ISD::SREM, MVT::v32i16, {  8 } }, // vpmulhw+mul+sub sequence
    { ISD::UDIV, MVT::v32i16, {  6 } }, // vpmulhuw sequence
    { ISD::UREM, MVT::v32i16, {  8 } }, // vpmulhuw+mul+sub sequence
  };

  if (Op2Info.isConstant() && ST->hasBWI())
    if (const auto *Entry =
            CostTableLookup(AVX512BWConstCostTable, ISD, LT.second))
      if (auto KindCost = Entry->Cost[CostKind])
        return LT.first * *KindCost;

  static const CostKindTblEntry AVX512ConstCostTable[] = {
    { ISD::SDIV, MVT::v64i8,  { 28 } }, // 4*ext+4*pmulhw sequence
    { ISD::SREM, MVT::v64i8,  { 32 } }, // 4*ext+4*pmulhw+mul+sub sequence
    { ISD::UDIV, MVT::v64i8,  { 28 } }, // 4*ext+4*pmulhw sequence
    { ISD::UREM, MVT::v64i8,  { 32 } }, // 4*ext+4*pmulhw+mul+sub sequence

    { ISD::SDIV, MVT::v32i16, { 12 } }, // 2*vpmulhw sequence
    { ISD::SREM, MVT::v32i16, { 16 } }, // 2*vpmulhw+mul+sub sequence
    { ISD::UDIV, MVT::v32i16, { 12 } }, // 2*vpmulhuw sequence
    { ISD::UREM, MVT::v32i16, { 16 } }, // 2*vpmulhuw+mul+sub sequence

    { ISD::SDIV, MVT::v16i32, { 15 } }, // vpmuldq sequence
    { ISD::SREM, MVT::v16i32, { 17 } }, // vpmuldq+mul+sub sequence
    { ISD::UDIV, MVT::v16i32, { 15 } }, // vpmuludq sequence
    { ISD::UREM, MVT::v16i32, { 17 } }, // vpmuludq+mul+sub sequence
  };

  if (Op2Info.isConstant() && ST->hasAVX512())
    if (const auto *Entry =
            CostTableLookup(AVX512ConstCostTable, ISD, LT.second))
      if (auto KindCost = Entry->Cost[CostKind])
        return LT.first * *KindCost;

  static const CostKindTblEntry AVX2ConstCostTable[] = {
    { ISD::SDIV, MVT::v32i8,  { 14 } }, // 2*ext+2*pmulhw sequence
    { ISD::SREM, MVT::v32i8,  { 16 } }, // 2*ext+2*pmulhw+mul+sub sequence
    { ISD::UDIV, MVT::v32i8,  { 14 } }, // 2*ext+2*pmulhw sequence
    { ISD::UREM, MVT::v32i8,  { 16 } }, // 2*ext+2*pmulhw+mul+sub sequence

    { ISD::SDIV, MVT::v16i16, {  6 } }, // vpmulhw sequence
    { ISD::SREM, MVT::v16i16, {  8 } }, // vpmulhw+mul+sub sequence
    { ISD::UDIV, MVT::v16i16, {  6 } }, // vpmulhuw sequence
    { ISD::UREM, MVT::v16i16, {  8 } }, // vpmulhuw+mul+sub sequence

    { ISD::SDIV, MVT::v8i32,  { 15 } }, // vpmuldq sequence
    { ISD::SREM, MVT::v8i32,  { 19 } }, // vpmuldq+mul+sub sequence
    { ISD::UDIV, MVT::v8i32,  { 15 } }, // vpmuludq sequence
    { ISD::UREM, MVT::v8i32,  { 19 } }, // vpmuludq+mul+sub sequence
  };

  if (Op2Info.isConstant() && ST->hasAVX2())
    if (const auto *Entry = CostTableLookup(AVX2ConstCostTable, ISD, LT.second))
      if (auto KindCost = Entry->Cost[CostKind])
        return LT.first * *KindCost;

  static const CostKindTblEntry AVXConstCostTable[] = {
    { ISD::SDIV, MVT::v32i8,  { 30 } }, // 4*ext+4*pmulhw sequence + split.
    { ISD::SREM, MVT::v32i8,  { 34 } }, // 4*ext+4*pmulhw+mul+sub sequence + split.
    { ISD::UDIV, MVT::v32i8,  { 30 } }, // 4*ext+4*pmulhw sequence + split.
    { ISD::UREM, MVT::v32i8,  { 34 } }, // 4*ext+4*pmulhw+mul+sub sequence + split.

    { ISD::SDIV, MVT::v16i16, { 14 } }, // 2*pmulhw sequence + split.
    { ISD::SREM, MVT::v16i16, { 18 } }, // 2*pmulhw+mul+sub sequence + split.
    { ISD::UDIV, MVT::v16i16, { 14 } }, // 2*pmulhuw sequence + split.
    { ISD::UREM, MVT::v16i16, { 18 } }, // 2*pmulhuw+mul+sub sequence + split.

    { ISD::SDIV, MVT::v8i32,  { 32 } }, // vpmuludq sequence
    { ISD::SREM, MVT::v8i32,  { 38 } }, // vpmuludq+mul+sub sequence
    { ISD::UDIV, MVT::v8i32,  { 32 } }, // 2*pmuludq sequence + split.
    { ISD::UREM, MVT::v8i32,  { 42 } }, // 2*pmuludq+mul+sub sequence + split.
  };

  if (Op2Info.isConstant() && ST->hasAVX())
    if (const auto *Entry = CostTableLookup(AVXConstCostTable, ISD, LT.second))
      if (auto KindCost = Entry->Cost[CostKind])
        return LT.first * *KindCost;

  static const CostKindTblEntry SSE41ConstCostTable[] = {
    { ISD::SDIV, MVT::v4i32,  { 15 } }, // vpmuludq sequence
    { ISD::SREM, MVT::v4i32,  { 20 } }, // vpmuludq+mul+sub sequence
  };

  if (Op2Info.isConstant() && ST->hasSSE41())
    if (const auto *Entry =
            CostTableLookup(SSE41ConstCostTable, ISD, LT.second))
      if (auto KindCost = Entry->Cost[CostKind])
        return LT.first * *KindCost;

  static const CostKindTblEntry SSE2ConstCostTable[] = {
    { ISD::SDIV, MVT::v16i8,  { 14 } }, // 2*ext+2*pmulhw sequence
    { ISD::SREM, MVT::v16i8,  { 16 } }, // 2*ext+2*pmulhw+mul+sub sequence
    { ISD::UDIV, MVT::v16i8,  { 14 } }, // 2*ext+2*pmulhw sequence
    { ISD::UREM, MVT::v16i8,  { 16 } }, // 2*ext+2*pmulhw+mul+sub sequence

    { ISD::SDIV, MVT::v8i16,  {  6 } }, // pmulhw sequence
    { ISD::SREM, MVT::v8i16,  {  8 } }, // pmulhw+mul+sub sequence
    { ISD::UDIV, MVT::v8i16,  {  6 } }, // pmulhuw sequence
    { ISD::UREM, MVT::v8i16,  {  8 } }, // pmulhuw+mul+sub sequence

    { ISD::SDIV, MVT::v4i32,  { 19 } }, // pmuludq sequence
    { ISD::SREM, MVT::v4i32,  { 24 } }, // pmuludq+mul+sub sequence
    { ISD::UDIV, MVT::v4i32,  { 15 } }, // pmuludq sequence
    { ISD::UREM, MVT::v4i32,  { 20 } }, // pmuludq+mul+sub sequence
  };

  if (Op2Info.isConstant() && ST->hasSSE2())
    if (const auto *Entry = CostTableLookup(SSE2ConstCostTable, ISD, LT.second))
      if (auto KindCost = Entry->Cost[CostKind])
        return LT.first * *KindCost;

  static const CostKindTblEntry AVX512BWUniformCostTable[] = {
    { ISD::SHL,  MVT::v16i8,  { 3, 5, 5, 7 } }, // psllw + pand.
    { ISD::SRL,  MVT::v16i8,  { 3,10, 5, 8 } }, // psrlw + pand.
    { ISD::SRA,  MVT::v16i8,  { 4,12, 8,12 } }, // psrlw, pand, pxor, psubb.
    { ISD::SHL,  MVT::v32i8,  { 4, 7, 6, 8 } }, // psllw + pand.
    { ISD::SRL,  MVT::v32i8,  { 4, 8, 7, 9 } }, // psrlw + pand.
    { ISD::SRA,  MVT::v32i8,  { 5,10,10,13 } }, // psrlw, pand, pxor, psubb.
    { ISD::SHL,  MVT::v64i8,  { 4, 7, 6, 8 } }, // psllw + pand.
    { ISD::SRL,  MVT::v64i8,  { 4, 8, 7,10 } }, // psrlw + pand.
    { ISD::SRA,  MVT::v64i8,  { 5,10,10,15 } }, // psrlw, pand, pxor, psubb.

    { ISD::SHL,  MVT::v32i16, { 2, 4, 2, 3 } }, // psllw
    { ISD::SRL,  MVT::v32i16, { 2, 4, 2, 3 } }, // psrlw
    { ISD::SRA,  MVT::v32i16, { 2, 4, 2, 3 } }, // psrqw
  };

  if (ST->hasBWI() && Op2Info.isUniform())
    if (const auto *Entry =
            CostTableLookup(AVX512BWUniformCostTable, ISD, LT.second))
      if (auto KindCost = Entry->Cost[CostKind])
        return LT.first * *KindCost;

  static const CostKindTblEntry AVX512UniformCostTable[] = {
    { ISD::SHL,  MVT::v32i16, { 5,10, 5, 7 } }, // psllw + split.
    { ISD::SRL,  MVT::v32i16, { 5,10, 5, 7 } }, // psrlw + split.
    { ISD::SRA,  MVT::v32i16, { 5,10, 5, 7 } }, // psraw + split.

    { ISD::SHL,  MVT::v16i32, { 2, 4, 2, 3 } }, // pslld
    { ISD::SRL,  MVT::v16i32, { 2, 4, 2, 3 } }, // psrld
    { ISD::SRA,  MVT::v16i32, { 2, 4, 2, 3 } }, // psrad

    { ISD::SRA,  MVT::v2i64,  { 1, 2, 1, 2 } }, // psraq
    { ISD::SHL,  MVT::v4i64,  { 1, 4, 1, 2 } }, // psllq
    { ISD::SRL,  MVT::v4i64,  { 1, 4, 1, 2 } }, // psrlq
    { ISD::SRA,  MVT::v4i64,  { 1, 4, 1, 2 } }, // psraq
    { ISD::SHL,  MVT::v8i64,  { 1, 4, 1, 2 } }, // psllq
    { ISD::SRL,  MVT::v8i64,  { 1, 4, 1, 2 } }, // psrlq
    { ISD::SRA,  MVT::v8i64,  { 1, 4, 1, 2 } }, // psraq
  };

  if (ST->hasAVX512() && Op2Info.isUniform())
    if (const auto *Entry =
            CostTableLookup(AVX512UniformCostTable, ISD, LT.second))
      if (auto KindCost = Entry->Cost[CostKind])
        return LT.first * *KindCost;

  static const CostKindTblEntry AVX2UniformCostTable[] = {
    // Uniform splats are cheaper for the following instructions.
    { ISD::SHL,  MVT::v16i8,  { 3, 5, 5, 7 } }, // psllw + pand.
    { ISD::SRL,  MVT::v16i8,  { 3, 9, 5, 8 } }, // psrlw + pand.
    { ISD::SRA,  MVT::v16i8,  { 4, 5, 9,13 } }, // psrlw, pand, pxor, psubb.
    { ISD::SHL,  MVT::v32i8,  { 4, 7, 6, 8 } }, // psllw + pand.
    { ISD::SRL,  MVT::v32i8,  { 4, 8, 7, 9 } }, // psrlw + pand.
    { ISD::SRA,  MVT::v32i8,  { 6, 9,11,16 } }, // psrlw, pand, pxor, psubb.

    { ISD::SHL,  MVT::v8i16,  { 1, 2, 1, 2 } }, // psllw.
    { ISD::SRL,  MVT::v8i16,  { 1, 2, 1, 2 } }, // psrlw.
    { ISD::SRA,  MVT::v8i16,  { 1, 2, 1, 2 } }, // psraw.
    { ISD::SHL,  MVT::v16i16, { 2, 4, 2, 3 } }, // psllw.
    { ISD::SRL,  MVT::v16i16, { 2, 4, 2, 3 } }, // psrlw.
    { ISD::SRA,  MVT::v16i16, { 2, 4, 2, 3 } }, // psraw.

    { ISD::SHL,  MVT::v4i32,  { 1, 2, 1, 2 } }, // pslld
    { ISD::SRL,  MVT::v4i32,  { 1, 2, 1, 2 } }, // psrld
    { ISD::SRA,  MVT::v4i32,  { 1, 2, 1, 2 } }, // psrad
    { ISD::SHL,  MVT::v8i32,  { 2, 4, 2, 3 } }, // pslld
    { ISD::SRL,  MVT::v8i32,  { 2, 4, 2, 3 } }, // psrld
    { ISD::SRA,  MVT::v8i32,  { 2, 4, 2, 3 } }, // psrad

    { ISD::SHL,  MVT::v2i64,  { 1, 2, 1, 2 } }, // psllq
    { ISD::SRL,  MVT::v2i64,  { 1, 2, 1, 2 } }, // psrlq
    { ISD::SRA,  MVT::v2i64,  { 2, 4, 5, 7 } }, // 2 x psrad + shuffle.
    { ISD::SHL,  MVT::v4i64,  { 2, 4, 1, 2 } }, // psllq
    { ISD::SRL,  MVT::v4i64,  { 2, 4, 1, 2 } }, // psrlq
    { ISD::SRA,  MVT::v4i64,  { 4, 6, 5, 9 } }, // 2 x psrad + shuffle.
  };

  if (ST->hasAVX2() && Op2Info.isUniform())
    if (const auto *Entry =
            CostTableLookup(AVX2UniformCostTable, ISD, LT.second))
      if (auto KindCost = Entry->Cost[CostKind])
        return LT.first * *KindCost;

  static const CostKindTblEntry AVXUniformCostTable[] = {
    { ISD::SHL,  MVT::v16i8,  {  4, 4, 6, 8 } }, // psllw + pand.
    { ISD::SRL,  MVT::v16i8,  {  4, 8, 5, 8 } }, // psrlw + pand.
    { ISD::SRA,  MVT::v16i8,  {  6, 6, 9,13 } }, // psrlw, pand, pxor, psubb.
    { ISD::SHL,  MVT::v32i8,  {  7, 8,11,14 } }, // psllw + pand + split.
    { ISD::SRL,  MVT::v32i8,  {  7, 9,10,14 } }, // psrlw + pand + split.
    { ISD::SRA,  MVT::v32i8,  { 10,11,16,21 } }, // psrlw, pand, pxor, psubb + split.

    { ISD::SHL,  MVT::v8i16,  {  1, 3, 1, 2 } }, // psllw.
    { ISD::SRL,  MVT::v8i16,  {  1, 3, 1, 2 } }, // psrlw.
    { ISD::SRA,  MVT::v8i16,  {  1, 3, 1, 2 } }, // psraw.
    { ISD::SHL,  MVT::v16i16, {  3, 7, 5, 7 } }, // psllw + split.
    { ISD::SRL,  MVT::v16i16, {  3, 7, 5, 7 } }, // psrlw + split.
    { ISD::SRA,  MVT::v16i16, {  3, 7, 5, 7 } }, // psraw + split.

    { ISD::SHL,  MVT::v4i32,  {  1, 3, 1, 2 } }, // pslld.
    { ISD::SRL,  MVT::v4i32,  {  1, 3, 1, 2 } }, // psrld.
    { ISD::SRA,  MVT::v4i32,  {  1, 3, 1, 2 } }, // psrad.
    { ISD::SHL,  MVT::v8i32,  {  3, 7, 5, 7 } }, // pslld + split.
    { ISD::SRL,  MVT::v8i32,  {  3, 7, 5, 7 } }, // psrld + split.
    { ISD::SRA,  MVT::v8i32,  {  3, 7, 5, 7 } }, // psrad + split.

    { ISD::SHL,  MVT::v2i64,  {  1, 3, 1, 2 } }, // psllq.
    { ISD::SRL,  MVT::v2i64,  {  1, 3, 1, 2 } }, // psrlq.
    { ISD::SRA,  MVT::v2i64,  {  3, 4, 5, 7 } }, // 2 x psrad + shuffle.
    { ISD::SHL,  MVT::v4i64,  {  3, 7, 4, 6 } }, // psllq + split.
    { ISD::SRL,  MVT::v4i64,  {  3, 7, 4, 6 } }, // psrlq + split.
    { ISD::SRA,  MVT::v4i64,  {  6, 7,10,13 } }, // 2 x (2 x psrad + shuffle) + split.
  };

  // XOP has faster vXi8 shifts.
  if (ST->hasAVX() && Op2Info.isUniform() &&
      (!ST->hasXOP() || LT.second.getScalarSizeInBits() != 8))
    if (const auto *Entry =
            CostTableLookup(AVXUniformCostTable, ISD, LT.second))
      if (auto KindCost = Entry->Cost[CostKind])
        return LT.first * *KindCost;

  static const CostKindTblEntry SSE2UniformCostTable[] = {
    // Uniform splats are cheaper for the following instructions.
    { ISD::SHL,  MVT::v16i8, {  9, 10, 6, 9 } }, // psllw + pand.
    { ISD::SRL,  MVT::v16i8, {  9, 13, 5, 9 } }, // psrlw + pand.
    { ISD::SRA,  MVT::v16i8, { 11, 15, 9,13 } }, // pcmpgtb sequence.

    { ISD::SHL,  MVT::v8i16, {  2, 2, 1, 2 } }, // psllw.
    { ISD::SRL,  MVT::v8i16, {  2, 2, 1, 2 } }, // psrlw.
    { ISD::SRA,  MVT::v8i16, {  2, 2, 1, 2 } }, // psraw.

    { ISD::SHL,  MVT::v4i32, {  2, 2, 1, 2 } }, // pslld
    { ISD::SRL,  MVT::v4i32, {  2, 2, 1, 2 } }, // psrld.
    { ISD::SRA,  MVT::v4i32, {  2, 2, 1, 2 } }, // psrad.

    { ISD::SHL,  MVT::v2i64, {  2, 2, 1, 2 } }, // psllq.
    { ISD::SRL,  MVT::v2i64, {  2, 2, 1, 2 } }, // psrlq.
    { ISD::SRA,  MVT::v2i64, {  5, 9, 5, 7 } }, // 2*psrlq + xor + sub.
  };

  if (ST->hasSSE2() && Op2Info.isUniform() &&
      (!ST->hasXOP() || LT.second.getScalarSizeInBits() != 8))
    if (const auto *Entry =
            CostTableLookup(SSE2UniformCostTable, ISD, LT.second))
      if (auto KindCost = Entry->Cost[CostKind])
        return LT.first * *KindCost;

  static const CostKindTblEntry AVX512DQCostTable[] = {
    { ISD::MUL,  MVT::v2i64, { 2, 15, 1, 3 } }, // pmullq
    { ISD::MUL,  MVT::v4i64, { 2, 15, 1, 3 } }, // pmullq
    { ISD::MUL,  MVT::v8i64, { 3, 15, 1, 3 } }  // pmullq
  };

  // Look for AVX512DQ lowering tricks for custom cases.
  if (ST->hasDQI())
    if (const auto *Entry = CostTableLookup(AVX512DQCostTable, ISD, LT.second))
      if (auto KindCost = Entry->Cost[CostKind])
        return LT.first * *KindCost;

  static const CostKindTblEntry AVX512BWCostTable[] = {
    { ISD::SHL,   MVT::v16i8,   {  4,  8, 4, 5 } }, // extend/vpsllvw/pack sequence.
    { ISD::SRL,   MVT::v16i8,   {  4,  8, 4, 5 } }, // extend/vpsrlvw/pack sequence.
    { ISD::SRA,   MVT::v16i8,   {  4,  8, 4, 5 } }, // extend/vpsravw/pack sequence.
    { ISD::SHL,   MVT::v32i8,   {  4, 23,11,16 } }, // extend/vpsllvw/pack sequence.
    { ISD::SRL,   MVT::v32i8,   {  4, 30,12,18 } }, // extend/vpsrlvw/pack sequence.
    { ISD::SRA,   MVT::v32i8,   {  6, 13,24,30 } }, // extend/vpsravw/pack sequence.
    { ISD::SHL,   MVT::v64i8,   {  6, 19,13,15 } }, // extend/vpsllvw/pack sequence.
    { ISD::SRL,   MVT::v64i8,   {  7, 27,15,18 } }, // extend/vpsrlvw/pack sequence.
    { ISD::SRA,   MVT::v64i8,   { 15, 15,30,30 } }, // extend/vpsravw/pack sequence.

    { ISD::SHL,   MVT::v8i16,   {  1,  1, 1, 1 } }, // vpsllvw
    { ISD::SRL,   MVT::v8i16,   {  1,  1, 1, 1 } }, // vpsrlvw
    { ISD::SRA,   MVT::v8i16,   {  1,  1, 1, 1 } }, // vpsravw
    { ISD::SHL,   MVT::v16i16,  {  1,  1, 1, 1 } }, // vpsllvw
    { ISD::SRL,   MVT::v16i16,  {  1,  1, 1, 1 } }, // vpsrlvw
    { ISD::SRA,   MVT::v16i16,  {  1,  1, 1, 1 } }, // vpsravw
    { ISD::SHL,   MVT::v32i16,  {  1,  1, 1, 1 } }, // vpsllvw
    { ISD::SRL,   MVT::v32i16,  {  1,  1, 1, 1 } }, // vpsrlvw
    { ISD::SRA,   MVT::v32i16,  {  1,  1, 1, 1 } }, // vpsravw

    { ISD::ADD,   MVT::v64i8,   {  1,  1, 1, 1 } }, // paddb
    { ISD::ADD,   MVT::v32i16,  {  1,  1, 1, 1 } }, // paddw

    { ISD::ADD,   MVT::v32i8,   {  1,  1, 1, 1 } }, // paddb
    { ISD::ADD,   MVT::v16i16,  {  1,  1, 1, 1 } }, // paddw
    { ISD::ADD,   MVT::v8i32,   {  1,  1, 1, 1 } }, // paddd
    { ISD::ADD,   MVT::v4i64,   {  1,  1, 1, 1 } }, // paddq

    { ISD::SUB,   MVT::v64i8,   {  1,  1, 1, 1 } }, // psubb
    { ISD::SUB,   MVT::v32i16,  {  1,  1, 1, 1 } }, // psubw

    { ISD::MUL,   MVT::v16i8,   {  4, 12, 4, 5 } }, // extend/pmullw/trunc
    { ISD::MUL,   MVT::v32i8,   {  3, 10, 7,10 } }, // pmaddubsw
    { ISD::MUL,   MVT::v64i8,   {  3, 11, 7,10 } }, // pmaddubsw
    { ISD::MUL,   MVT::v32i16,  {  1,  5, 1, 1 } }, // pmullw

    { ISD::SUB,   MVT::v32i8,   {  1,  1, 1, 1 } }, // psubb
    { ISD::SUB,   MVT::v16i16,  {  1,  1, 1, 1 } }, // psubw
    { ISD::SUB,   MVT::v8i32,   {  1,  1, 1, 1 } }, // psubd
    { ISD::SUB,   MVT::v4i64,   {  1,  1, 1, 1 } }, // psubq
  };

  // Look for AVX512BW lowering tricks for custom cases.
  if (ST->hasBWI())
    if (const auto *Entry = CostTableLookup(AVX512BWCostTable, ISD, LT.second))
      if (auto KindCost = Entry->Cost[CostKind])
        return LT.first * *KindCost;

  static const CostKindTblEntry AVX512CostTable[] = {
    { ISD::SHL,     MVT::v64i8,   { 15, 19,27,33 } }, // vpblendv+split sequence.
    { ISD::SRL,     MVT::v64i8,   { 15, 19,30,36 } }, // vpblendv+split sequence.
    { ISD::SRA,     MVT::v64i8,   { 37, 37,51,63 } }, // vpblendv+split sequence.

    { ISD::SHL,     MVT::v32i16,  { 11, 16,11,15 } }, // 2*extend/vpsrlvd/pack sequence.
    { ISD::SRL,     MVT::v32i16,  { 11, 16,11,15 } }, // 2*extend/vpsrlvd/pack sequence.
    { ISD::SRA,     MVT::v32i16,  { 11, 16,11,15 } }, // 2*extend/vpsravd/pack sequence.

    { ISD::SHL,     MVT::v4i32,   {  1,  1, 1, 1 } },
    { ISD::SRL,     MVT::v4i32,   {  1,  1, 1, 1 } },
    { ISD::SRA,     MVT::v4i32,   {  1,  1, 1, 1 } },
    { ISD::SHL,     MVT::v8i32,   {  1,  1, 1, 1 } },
    { ISD::SRL,     MVT::v8i32,   {  1,  1, 1, 1 } },
    { ISD::SRA,     MVT::v8i32,   {  1,  1, 1, 1 } },
    { ISD::SHL,     MVT::v16i32,  {  1,  1, 1, 1 } },
    { ISD::SRL,     MVT::v16i32,  {  1,  1, 1, 1 } },
    { ISD::SRA,     MVT::v16i32,  {  1,  1, 1, 1 } },

    { ISD::SHL,     MVT::v2i64,   {  1,  1, 1, 1 } },
    { ISD::SRL,     MVT::v2i64,   {  1,  1, 1, 1 } },
    { ISD::SRA,     MVT::v2i64,   {  1,  1, 1, 1 } },
    { ISD::SHL,     MVT::v4i64,   {  1,  1, 1, 1 } },
    { ISD::SRL,     MVT::v4i64,   {  1,  1, 1, 1 } },
    { ISD::SRA,     MVT::v4i64,   {  1,  1, 1, 1 } },
    { ISD::SHL,     MVT::v8i64,   {  1,  1, 1, 1 } },
    { ISD::SRL,     MVT::v8i64,   {  1,  1, 1, 1 } },
    { ISD::SRA,     MVT::v8i64,   {  1,  1, 1, 1 } },

    { ISD::ADD,     MVT::v64i8,   {  3,  7, 5, 5 } }, // 2*paddb + split
    { ISD::ADD,     MVT::v32i16,  {  3,  7, 5, 5 } }, // 2*paddw + split

    { ISD::SUB,     MVT::v64i8,   {  3,  7, 5, 5 } }, // 2*psubb + split
    { ISD::SUB,     MVT::v32i16,  {  3,  7, 5, 5 } }, // 2*psubw + split

    { ISD::AND,     MVT::v32i8,   {  1,  1, 1, 1 } },
    { ISD::AND,     MVT::v16i16,  {  1,  1, 1, 1 } },
    { ISD::AND,     MVT::v8i32,   {  1,  1, 1, 1 } },
    { ISD::AND,     MVT::v4i64,   {  1,  1, 1, 1 } },

    { ISD::OR,      MVT::v32i8,   {  1,  1, 1, 1 } },
    { ISD::OR,      MVT::v16i16,  {  1,  1, 1, 1 } },
    { ISD::OR,      MVT::v8i32,   {  1,  1, 1, 1 } },
    { ISD::OR,      MVT::v4i64,   {  1,  1, 1, 1 } },

    { ISD::XOR,     MVT::v32i8,   {  1,  1, 1, 1 } },
    { ISD::XOR,     MVT::v16i16,  {  1,  1, 1, 1 } },
    { ISD::XOR,     MVT::v8i32,   {  1,  1, 1, 1 } },
    { ISD::XOR,     MVT::v4i64,   {  1,  1, 1, 1 } },

    { ISD::MUL,     MVT::v16i32,  {  1, 10, 1, 2 } }, // pmulld (Skylake from agner.org)
    { ISD::MUL,     MVT::v8i32,   {  1, 10, 1, 2 } }, // pmulld (Skylake from agner.org)
    { ISD::MUL,     MVT::v4i32,   {  1, 10, 1, 2 } }, // pmulld (Skylake from agner.org)
    { ISD::MUL,     MVT::v8i64,   {  6,  9, 8, 8 } }, // 3*pmuludq/3*shift/2*add
    { ISD::MUL,     MVT::i64,     {  1 } }, // Skylake from http://www.agner.org/

    { X86ISD::PMULUDQ, MVT::v8i64, { 1,  5, 1, 1 } },

    { ISD::FNEG,    MVT::v8f64,   {  1,  1, 1, 2 } }, // Skylake from http://www.agner.org/
    { ISD::FADD,    MVT::v8f64,   {  1,  4, 1, 1 } }, // Skylake from http://www.agner.org/
    { ISD::FADD,    MVT::v4f64,   {  1,  4, 1, 1 } }, // Skylake from http://www.agner.org/
    { ISD::FSUB,    MVT::v8f64,   {  1,  4, 1, 1 } }, // Skylake from http://www.agner.org/
    { ISD::FSUB,    MVT::v4f64,   {  1,  4, 1, 1 } }, // Skylake from http://www.agner.org/
    { ISD::FMUL,    MVT::v8f64,   {  1,  4, 1, 1 } }, // Skylake from http://www.agner.org/
    { ISD::FMUL,    MVT::v4f64,   {  1,  4, 1, 1 } }, // Skylake from http://www.agner.org/
    { ISD::FMUL,    MVT::v2f64,   {  1,  4, 1, 1 } }, // Skylake from http://www.agner.org/
    { ISD::FMUL,    MVT::f64,     {  1,  4, 1, 1 } }, // Skylake from http://www.agner.org/

    { ISD::FDIV,    MVT::f64,     {  4, 14, 1, 1 } }, // Skylake from http://www.agner.org/
    { ISD::FDIV,    MVT::v2f64,   {  4, 14, 1, 1 } }, // Skylake from http://www.agner.org/
    { ISD::FDIV,    MVT::v4f64,   {  8, 14, 1, 1 } }, // Skylake from http://www.agner.org/
    { ISD::FDIV,    MVT::v8f64,   { 16, 23, 1, 3 } }, // Skylake from http://www.agner.org/

    { ISD::FNEG,    MVT::v16f32,  {  1,  1, 1, 2 } }, // Skylake from http://www.agner.org/
    { ISD::FADD,    MVT::v16f32,  {  1,  4, 1, 1 } }, // Skylake from http://www.agner.org/
    { ISD::FADD,    MVT::v8f32,   {  1,  4, 1, 1 } }, // Skylake from http://www.agner.org/
    { ISD::FSUB,    MVT::v16f32,  {  1,  4, 1, 1 } }, // Skylake from http://www.agner.org/
    { ISD::FSUB,    MVT::v8f32,   {  1,  4, 1, 1 } }, // Skylake from http://www.agner.org/
    { ISD::FMUL,    MVT::v16f32,  {  1,  4, 1, 1 } }, // Skylake from http://www.agner.org/
    { ISD::FMUL,    MVT::v8f32,   {  1,  4, 1, 1 } }, // Skylake from http://www.agner.org/
    { ISD::FMUL,    MVT::v4f32,   {  1,  4, 1, 1 } }, // Skylake from http://www.agner.org/
    { ISD::FMUL,    MVT::f32,     {  1,  4, 1, 1 } }, // Skylake from http://www.agner.org/

    { ISD::FDIV,    MVT::f32,     {  3, 11, 1, 1 } }, // Skylake from http://www.agner.org/
    { ISD::FDIV,    MVT::v4f32,   {  3, 11, 1, 1 } }, // Skylake from http://www.agner.org/
    { ISD::FDIV,    MVT::v8f32,   {  5, 11, 1, 1 } }, // Skylake from http://www.agner.org/
    { ISD::FDIV,    MVT::v16f32,  { 10, 18, 1, 3 } }, // Skylake from http://www.agner.org/
  };

  if (ST->hasAVX512())
    if (const auto *Entry = CostTableLookup(AVX512CostTable, ISD, LT.second))
      if (auto KindCost = Entry->Cost[CostKind])
        return LT.first * *KindCost;

  static const CostKindTblEntry AVX2ShiftCostTable[] = {
    // Shifts on vXi64/vXi32 on AVX2 is legal even though we declare to
    // customize them to detect the cases where shift amount is a scalar one.
    { ISD::SHL,     MVT::v4i32,  { 2, 3, 1, 3 } }, // vpsllvd (Haswell from agner.org)
    { ISD::SRL,     MVT::v4i32,  { 2, 3, 1, 3 } }, // vpsrlvd (Haswell from agner.org)
    { ISD::SRA,     MVT::v4i32,  { 2, 3, 1, 3 } }, // vpsravd (Haswell from agner.org)
    { ISD::SHL,     MVT::v8i32,  { 4, 4, 1, 3 } }, // vpsllvd (Haswell from agner.org)
    { ISD::SRL,     MVT::v8i32,  { 4, 4, 1, 3 } }, // vpsrlvd (Haswell from agner.org)
    { ISD::SRA,     MVT::v8i32,  { 4, 4, 1, 3 } }, // vpsravd (Haswell from agner.org)
    { ISD::SHL,     MVT::v2i64,  { 2, 3, 1, 1 } }, // vpsllvq (Haswell from agner.org)
    { ISD::SRL,     MVT::v2i64,  { 2, 3, 1, 1 } }, // vpsrlvq (Haswell from agner.org)
    { ISD::SHL,     MVT::v4i64,  { 4, 4, 1, 2 } }, // vpsllvq (Haswell from agner.org)
    { ISD::SRL,     MVT::v4i64,  { 4, 4, 1, 2 } }, // vpsrlvq (Haswell from agner.org)
  };

  if (ST->hasAVX512()) {
    if (ISD == ISD::SHL && LT.second == MVT::v32i16 && Op2Info.isConstant())
      // On AVX512, a packed v32i16 shift left by a constant build_vector
      // is lowered into a vector multiply (vpmullw).
      return getArithmeticInstrCost(Instruction::Mul, Ty, CostKind,
                                    Op1Info.getNoProps(), Op2Info.getNoProps());
  }

  // Look for AVX2 lowering tricks (XOP is always better at v4i32 shifts).
  if (ST->hasAVX2() && !(ST->hasXOP() && LT.second == MVT::v4i32)) {
    if (ISD == ISD::SHL && LT.second == MVT::v16i16 &&
        Op2Info.isConstant())
      // On AVX2, a packed v16i16 shift left by a constant build_vector
      // is lowered into a vector multiply (vpmullw).
      return getArithmeticInstrCost(Instruction::Mul, Ty, CostKind,
                                    Op1Info.getNoProps(), Op2Info.getNoProps());

    if (const auto *Entry = CostTableLookup(AVX2ShiftCostTable, ISD, LT.second))
      if (auto KindCost = Entry->Cost[CostKind])
        return LT.first * *KindCost;
  }

  static const CostKindTblEntry XOPShiftCostTable[] = {
    // 128bit shifts take 1cy, but right shifts require negation beforehand.
    { ISD::SHL,     MVT::v16i8,  { 1, 3, 1, 1 } },
    { ISD::SRL,     MVT::v16i8,  { 2, 3, 1, 1 } },
    { ISD::SRA,     MVT::v16i8,  { 2, 3, 1, 1 } },
    { ISD::SHL,     MVT::v8i16,  { 1, 3, 1, 1 } },
    { ISD::SRL,     MVT::v8i16,  { 2, 3, 1, 1 } },
    { ISD::SRA,     MVT::v8i16,  { 2, 3, 1, 1 } },
    { ISD::SHL,     MVT::v4i32,  { 1, 3, 1, 1 } },
    { ISD::SRL,     MVT::v4i32,  { 2, 3, 1, 1 } },
    { ISD::SRA,     MVT::v4i32,  { 2, 3, 1, 1 } },
    { ISD::SHL,     MVT::v2i64,  { 1, 3, 1, 1 } },
    { ISD::SRL,     MVT::v2i64,  { 2, 3, 1, 1 } },
    { ISD::SRA,     MVT::v2i64,  { 2, 3, 1, 1 } },
    // 256bit shifts require splitting if AVX2 didn't catch them above.
    { ISD::SHL,     MVT::v32i8,  { 4, 7, 5, 6 } },
    { ISD::SRL,     MVT::v32i8,  { 6, 7, 5, 6 } },
    { ISD::SRA,     MVT::v32i8,  { 6, 7, 5, 6 } },
    { ISD::SHL,     MVT::v16i16, { 4, 7, 5, 6 } },
    { ISD::SRL,     MVT::v16i16, { 6, 7, 5, 6 } },
    { ISD::SRA,     MVT::v16i16, { 6, 7, 5, 6 } },
    { ISD::SHL,     MVT::v8i32,  { 4, 7, 5, 6 } },
    { ISD::SRL,     MVT::v8i32,  { 6, 7, 5, 6 } },
    { ISD::SRA,     MVT::v8i32,  { 6, 7, 5, 6 } },
    { ISD::SHL,     MVT::v4i64,  { 4, 7, 5, 6 } },
    { ISD::SRL,     MVT::v4i64,  { 6, 7, 5, 6 } },
    { ISD::SRA,     MVT::v4i64,  { 6, 7, 5, 6 } },
  };

  // Look for XOP lowering tricks.
  if (ST->hasXOP()) {
    // If the right shift is constant then we'll fold the negation so
    // it's as cheap as a left shift.
    int ShiftISD = ISD;
    if ((ShiftISD == ISD::SRL || ShiftISD == ISD::SRA) && Op2Info.isConstant())
      ShiftISD = ISD::SHL;
    if (const auto *Entry =
            CostTableLookup(XOPShiftCostTable, ShiftISD, LT.second))
      if (auto KindCost = Entry->Cost[CostKind])
        return LT.first * *KindCost;
  }

  if (ISD == ISD::SHL && !Op2Info.isUniform() && Op2Info.isConstant()) {
    MVT VT = LT.second;
    // Vector shift left by non uniform constant can be lowered
    // into vector multiply.
    if (((VT == MVT::v8i16 || VT == MVT::v4i32) && ST->hasSSE2()) ||
        ((VT == MVT::v16i16 || VT == MVT::v8i32) && ST->hasAVX()))
      ISD = ISD::MUL;
  }

  static const CostKindTblEntry GLMCostTable[] = {
    { ISD::FDIV,  MVT::f32,   { 18, 19, 1, 1 } }, // divss
    { ISD::FDIV,  MVT::v4f32, { 35, 36, 1, 1 } }, // divps
    { ISD::FDIV,  MVT::f64,   { 33, 34, 1, 1 } }, // divsd
    { ISD::FDIV,  MVT::v2f64, { 65, 66, 1, 1 } }, // divpd
  };

  if (ST->useGLMDivSqrtCosts())
    if (const auto *Entry = CostTableLookup(GLMCostTable, ISD, LT.second))
      if (auto KindCost = Entry->Cost[CostKind])
        return LT.first * *KindCost;

  static const CostKindTblEntry SLMCostTable[] = {
    { ISD::MUL,   MVT::v4i32, { 11, 11, 1, 7 } }, // pmulld
    { ISD::MUL,   MVT::v8i16, {  2,  5, 1, 1 } }, // pmullw
    { ISD::FMUL,  MVT::f64,   {  2,  5, 1, 1 } }, // mulsd
    { ISD::FMUL,  MVT::f32,   {  1,  4, 1, 1 } }, // mulss
    { ISD::FMUL,  MVT::v2f64, {  4,  7, 1, 1 } }, // mulpd
    { ISD::FMUL,  MVT::v4f32, {  2,  5, 1, 1 } }, // mulps
    { ISD::FDIV,  MVT::f32,   { 17, 19, 1, 1 } }, // divss
    { ISD::FDIV,  MVT::v4f32, { 39, 39, 1, 6 } }, // divps
    { ISD::FDIV,  MVT::f64,   { 32, 34, 1, 1 } }, // divsd
    { ISD::FDIV,  MVT::v2f64, { 69, 69, 1, 6 } }, // divpd
    { ISD::FADD,  MVT::v2f64, {  2,  4, 1, 1 } }, // addpd
    { ISD::FSUB,  MVT::v2f64, {  2,  4, 1, 1 } }, // subpd
    // v2i64/v4i64 mul is custom lowered as a series of long:
    // multiplies(3), shifts(3) and adds(2)
    // slm muldq version throughput is 2 and addq throughput 4
    // thus: 3X2 (muldq throughput) + 3X1 (shift throughput) +
    //       3X4 (addq throughput) = 17
    { ISD::MUL,   MVT::v2i64, { 17, 22, 9, 9 } },
    // slm addq\subq throughput is 4
    { ISD::ADD,   MVT::v2i64, {  4,  2, 1, 2 } },
    { ISD::SUB,   MVT::v2i64, {  4,  2, 1, 2 } },
  };

  if (ST->useSLMArithCosts())
    if (const auto *Entry = CostTableLookup(SLMCostTable, ISD, LT.second))
      if (auto KindCost = Entry->Cost[CostKind])
        return LT.first * *KindCost;

  static const CostKindTblEntry AVX2CostTable[] = {
    { ISD::SHL,  MVT::v16i8,   {  6, 21,11,16 } }, // vpblendvb sequence.
    { ISD::SHL,  MVT::v32i8,   {  6, 23,11,22 } }, // vpblendvb sequence.
    { ISD::SHL,  MVT::v8i16,   {  5, 18, 5,10 } }, // extend/vpsrlvd/pack sequence.
    { ISD::SHL,  MVT::v16i16,  {  8, 10,10,14 } }, // extend/vpsrlvd/pack sequence.

    { ISD::SRL,  MVT::v16i8,   {  6, 27,12,18 } }, // vpblendvb sequence.
    { ISD::SRL,  MVT::v32i8,   {  8, 30,12,24 } }, // vpblendvb sequence.
    { ISD::SRL,  MVT::v8i16,   {  5, 11, 5,10 } }, // extend/vpsrlvd/pack sequence.
    { ISD::SRL,  MVT::v16i16,  {  8, 10,10,14 } }, // extend/vpsrlvd/pack sequence.

    { ISD::SRA,  MVT::v16i8,   { 17, 17,24,30 } }, // vpblendvb sequence.
    { ISD::SRA,  MVT::v32i8,   { 18, 20,24,43 } }, // vpblendvb sequence.
    { ISD::SRA,  MVT::v8i16,   {  5, 11, 5,10 } }, // extend/vpsravd/pack sequence.
    { ISD::SRA,  MVT::v16i16,  {  8, 10,10,14 } }, // extend/vpsravd/pack sequence.
    { ISD::SRA,  MVT::v2i64,   {  4,  5, 5, 5 } }, // srl/xor/sub sequence.
    { ISD::SRA,  MVT::v4i64,   {  8,  8, 5, 9 } }, // srl/xor/sub sequence.

    { ISD::SUB,  MVT::v32i8,   {  1,  1, 1, 2 } }, // psubb
    { ISD::ADD,  MVT::v32i8,   {  1,  1, 1, 2 } }, // paddb
    { ISD::SUB,  MVT::v16i16,  {  1,  1, 1, 2 } }, // psubw
    { ISD::ADD,  MVT::v16i16,  {  1,  1, 1, 2 } }, // paddw
    { ISD::SUB,  MVT::v8i32,   {  1,  1, 1, 2 } }, // psubd
    { ISD::ADD,  MVT::v8i32,   {  1,  1, 1, 2 } }, // paddd
    { ISD::SUB,  MVT::v4i64,   {  1,  1, 1, 2 } }, // psubq
    { ISD::ADD,  MVT::v4i64,   {  1,  1, 1, 2 } }, // paddq

    { ISD::MUL,  MVT::v16i8,   {  5, 18, 6,12 } }, // extend/pmullw/pack
    { ISD::MUL,  MVT::v32i8,   {  4,  8, 8,16 } }, // pmaddubsw
    { ISD::MUL,  MVT::v16i16,  {  2,  5, 1, 2 } }, // pmullw
    { ISD::MUL,  MVT::v8i32,   {  4, 10, 1, 2 } }, // pmulld
    { ISD::MUL,  MVT::v4i32,   {  2, 10, 1, 2 } }, // pmulld
    { ISD::MUL,  MVT::v4i64,   {  6, 10, 8,13 } }, // 3*pmuludq/3*shift/2*add
    { ISD::MUL,  MVT::v2i64,   {  6, 10, 8, 8 } }, // 3*pmuludq/3*shift/2*add

    { X86ISD::PMULUDQ, MVT::v4i64, { 1,  5, 1, 1 } },

    { ISD::FNEG, MVT::v4f64,   {  1,  1, 1, 2 } }, // vxorpd
    { ISD::FNEG, MVT::v8f32,   {  1,  1, 1, 2 } }, // vxorps

    { ISD::FADD, MVT::f64,     {  1,  4, 1, 1 } }, // vaddsd
    { ISD::FADD, MVT::f32,     {  1,  4, 1, 1 } }, // vaddss
    { ISD::FADD, MVT::v2f64,   {  1,  4, 1, 1 } }, // vaddpd
    { ISD::FADD, MVT::v4f32,   {  1,  4, 1, 1 } }, // vaddps
    { ISD::FADD, MVT::v4f64,   {  1,  4, 1, 2 } }, // vaddpd
    { ISD::FADD, MVT::v8f32,   {  1,  4, 1, 2 } }, // vaddps

    { ISD::FSUB, MVT::f64,     {  1,  4, 1, 1 } }, // vsubsd
    { ISD::FSUB, MVT::f32,     {  1,  4, 1, 1 } }, // vsubss
    { ISD::FSUB, MVT::v2f64,   {  1,  4, 1, 1 } }, // vsubpd
    { ISD::FSUB, MVT::v4f32,   {  1,  4, 1, 1 } }, // vsubps
    { ISD::FSUB, MVT::v4f64,   {  1,  4, 1, 2 } }, // vsubpd
    { ISD::FSUB, MVT::v8f32,   {  1,  4, 1, 2 } }, // vsubps

    { ISD::FMUL, MVT::f64,     {  1,  5, 1, 1 } }, // vmulsd
    { ISD::FMUL, MVT::f32,     {  1,  5, 1, 1 } }, // vmulss
    { ISD::FMUL, MVT::v2f64,   {  1,  5, 1, 1 } }, // vmulpd
    { ISD::FMUL, MVT::v4f32,   {  1,  5, 1, 1 } }, // vmulps
    { ISD::FMUL, MVT::v4f64,   {  1,  5, 1, 2 } }, // vmulpd
    { ISD::FMUL, MVT::v8f32,   {  1,  5, 1, 2 } }, // vmulps

    { ISD::FDIV, MVT::f32,     {  7, 13, 1, 1 } }, // vdivss
    { ISD::FDIV, MVT::v4f32,   {  7, 13, 1, 1 } }, // vdivps
    { ISD::FDIV, MVT::v8f32,   { 14, 21, 1, 3 } }, // vdivps
    { ISD::FDIV, MVT::f64,     { 14, 20, 1, 1 } }, // vdivsd
    { ISD::FDIV, MVT::v2f64,   { 14, 20, 1, 1 } }, // vdivpd
    { ISD::FDIV, MVT::v4f64,   { 28, 35, 1, 3 } }, // vdivpd
  };

  // Look for AVX2 lowering tricks for custom cases.
  if (ST->hasAVX2())
    if (const auto *Entry = CostTableLookup(AVX2CostTable, ISD, LT.second))
      if (auto KindCost = Entry->Cost[CostKind])
        return LT.first * *KindCost;

  static const CostKindTblEntry AVX1CostTable[] = {
    // We don't have to scalarize unsupported ops. We can issue two half-sized
    // operations and we only need to extract the upper YMM half.
    // Two ops + 1 extract + 1 insert = 4.
    { ISD::MUL,     MVT::v32i8,   { 10, 11, 18, 19 } }, // pmaddubsw + split
    { ISD::MUL,     MVT::v16i8,   {  5,  6,  8, 12 } }, // 2*pmaddubsw/3*and/psllw/or
    { ISD::MUL,     MVT::v16i16,  {  4,  8,  5,  6 } }, // pmullw + split
    { ISD::MUL,     MVT::v8i32,   {  5,  8,  5, 10 } }, // pmulld + split
    { ISD::MUL,     MVT::v4i32,   {  2,  5,  1,  3 } }, // pmulld
    { ISD::MUL,     MVT::v4i64,   { 12, 15, 19, 20 } },

    { ISD::AND,     MVT::v32i8,   {  1,  1, 1, 2 } }, // vandps
    { ISD::AND,     MVT::v16i16,  {  1,  1, 1, 2 } }, // vandps
    { ISD::AND,     MVT::v8i32,   {  1,  1, 1, 2 } }, // vandps
    { ISD::AND,     MVT::v4i64,   {  1,  1, 1, 2 } }, // vandps

    { ISD::OR,      MVT::v32i8,   {  1,  1, 1, 2 } }, // vorps
    { ISD::OR,      MVT::v16i16,  {  1,  1, 1, 2 } }, // vorps
    { ISD::OR,      MVT::v8i32,   {  1,  1, 1, 2 } }, // vorps
    { ISD::OR,      MVT::v4i64,   {  1,  1, 1, 2 } }, // vorps

    { ISD::XOR,     MVT::v32i8,   {  1,  1, 1, 2 } }, // vxorps
    { ISD::XOR,     MVT::v16i16,  {  1,  1, 1, 2 } }, // vxorps
    { ISD::XOR,     MVT::v8i32,   {  1,  1, 1, 2 } }, // vxorps
    { ISD::XOR,     MVT::v4i64,   {  1,  1, 1, 2 } }, // vxorps

    { ISD::SUB,     MVT::v32i8,   {  4,  2, 5, 6 } }, // psubb + split
    { ISD::ADD,     MVT::v32i8,   {  4,  2, 5, 6 } }, // paddb + split
    { ISD::SUB,     MVT::v16i16,  {  4,  2, 5, 6 } }, // psubw + split
    { ISD::ADD,     MVT::v16i16,  {  4,  2, 5, 6 } }, // paddw + split
    { ISD::SUB,     MVT::v8i32,   {  4,  2, 5, 6 } }, // psubd + split
    { ISD::ADD,     MVT::v8i32,   {  4,  2, 5, 6 } }, // paddd + split
    { ISD::SUB,     MVT::v4i64,   {  4,  2, 5, 6 } }, // psubq + split
    { ISD::ADD,     MVT::v4i64,   {  4,  2, 5, 6 } }, // paddq + split
    { ISD::SUB,     MVT::v2i64,   {  1,  1, 1, 1 } }, // psubq
    { ISD::ADD,     MVT::v2i64,   {  1,  1, 1, 1 } }, // paddq

    { ISD::SHL,     MVT::v16i8,   { 10, 21,11,17 } }, // pblendvb sequence.
    { ISD::SHL,     MVT::v32i8,   { 22, 22,27,40 } }, // pblendvb sequence + split.
    { ISD::SHL,     MVT::v8i16,   {  6,  9,11,11 } }, // pblendvb sequence.
    { ISD::SHL,     MVT::v16i16,  { 13, 16,24,25 } }, // pblendvb sequence + split.
    { ISD::SHL,     MVT::v4i32,   {  3, 11, 4, 6 } }, // pslld/paddd/cvttps2dq/pmulld
    { ISD::SHL,     MVT::v8i32,   {  9, 11,12,17 } }, // pslld/paddd/cvttps2dq/pmulld + split
    { ISD::SHL,     MVT::v2i64,   {  2,  4, 4, 6 } }, // Shift each lane + blend.
    { ISD::SHL,     MVT::v4i64,   {  6,  7,11,15 } }, // Shift each lane + blend + split.

    { ISD::SRL,     MVT::v16i8,   { 11, 27,12,18 } }, // pblendvb sequence.
    { ISD::SRL,     MVT::v32i8,   { 23, 23,30,43 } }, // pblendvb sequence + split.
    { ISD::SRL,     MVT::v8i16,   { 13, 16,14,22 } }, // pblendvb sequence.
    { ISD::SRL,     MVT::v16i16,  { 28, 30,31,48 } }, // pblendvb sequence + split.
    { ISD::SRL,     MVT::v4i32,   {  6,  7,12,16 } }, // Shift each lane + blend.
    { ISD::SRL,     MVT::v8i32,   { 14, 14,26,34 } }, // Shift each lane + blend + split.
    { ISD::SRL,     MVT::v2i64,   {  2,  4, 4, 6 } }, // Shift each lane + blend.
    { ISD::SRL,     MVT::v4i64,   {  6,  7,11,15 } }, // Shift each lane + blend + split.

    { ISD::SRA,     MVT::v16i8,   { 21, 22,24,36 } }, // pblendvb sequence.
    { ISD::SRA,     MVT::v32i8,   { 44, 45,51,76 } }, // pblendvb sequence + split.
    { ISD::SRA,     MVT::v8i16,   { 13, 16,14,22 } }, // pblendvb sequence.
    { ISD::SRA,     MVT::v16i16,  { 28, 30,31,48 } }, // pblendvb sequence + split.
    { ISD::SRA,     MVT::v4i32,   {  6,  7,12,16 } }, // Shift each lane + blend.
    { ISD::SRA,     MVT::v8i32,   { 14, 14,26,34 } }, // Shift each lane + blend + split.
    { ISD::SRA,     MVT::v2i64,   {  5,  6,10,14 } }, // Shift each lane + blend.
    { ISD::SRA,     MVT::v4i64,   { 12, 12,22,30 } }, // Shift each lane + blend + split.

    { ISD::FNEG,    MVT::v4f64,   {  2,  2, 1, 2 } }, // BTVER2 from http://www.agner.org/
    { ISD::FNEG,    MVT::v8f32,   {  2,  2, 1, 2 } }, // BTVER2 from http://www.agner.org/

    { ISD::FADD,    MVT::f64,     {  1,  5, 1, 1 } }, // BDVER2 from http://www.agner.org/
    { ISD::FADD,    MVT::f32,     {  1,  5, 1, 1 } }, // BDVER2 from http://www.agner.org/
    { ISD::FADD,    MVT::v2f64,   {  1,  5, 1, 1 } }, // BDVER2 from http://www.agner.org/
    { ISD::FADD,    MVT::v4f32,   {  1,  5, 1, 1 } }, // BDVER2 from http://www.agner.org/
    { ISD::FADD,    MVT::v4f64,   {  2,  5, 1, 2 } }, // BDVER2 from http://www.agner.org/
    { ISD::FADD,    MVT::v8f32,   {  2,  5, 1, 2 } }, // BDVER2 from http://www.agner.org/

    { ISD::FSUB,    MVT::f64,     {  1,  5, 1, 1 } }, // BDVER2 from http://www.agner.org/
    { ISD::FSUB,    MVT::f32,     {  1,  5, 1, 1 } }, // BDVER2 from http://www.agner.org/
    { ISD::FSUB,    MVT::v2f64,   {  1,  5, 1, 1 } }, // BDVER2 from http://www.agner.org/
    { ISD::FSUB,    MVT::v4f32,   {  1,  5, 1, 1 } }, // BDVER2 from http://www.agner.org/
    { ISD::FSUB,    MVT::v4f64,   {  2,  5, 1, 2 } }, // BDVER2 from http://www.agner.org/
    { ISD::FSUB,    MVT::v8f32,   {  2,  5, 1, 2 } }, // BDVER2 from http://www.agner.org/

    { ISD::FMUL,    MVT::f64,     {  2,  5, 1, 1 } }, // BTVER2 from http://www.agner.org/
    { ISD::FMUL,    MVT::f32,     {  1,  5, 1, 1 } }, // BTVER2 from http://www.agner.org/
    { ISD::FMUL,    MVT::v2f64,   {  2,  5, 1, 1 } }, // BTVER2 from http://www.agner.org/
    { ISD::FMUL,    MVT::v4f32,   {  1,  5, 1, 1 } }, // BTVER2 from http://www.agner.org/
    { ISD::FMUL,    MVT::v4f64,   {  4,  5, 1, 2 } }, // BTVER2 from http://www.agner.org/
    { ISD::FMUL,    MVT::v8f32,   {  2,  5, 1, 2 } }, // BTVER2 from http://www.agner.org/

    { ISD::FDIV,    MVT::f32,     { 14, 14, 1, 1 } }, // SNB from http://www.agner.org/
    { ISD::FDIV,    MVT::v4f32,   { 14, 14, 1, 1 } }, // SNB from http://www.agner.org/
    { ISD::FDIV,    MVT::v8f32,   { 28, 29, 1, 3 } }, // SNB from http://www.agner.org/
    { ISD::FDIV,    MVT::f64,     { 22, 22, 1, 1 } }, // SNB from http://www.agner.org/
    { ISD::FDIV,    MVT::v2f64,   { 22, 22, 1, 1 } }, // SNB from http://www.agner.org/
    { ISD::FDIV,    MVT::v4f64,   { 44, 45, 1, 3 } }, // SNB from http://www.agner.org/
  };

  if (ST->hasAVX())
    if (const auto *Entry = CostTableLookup(AVX1CostTable, ISD, LT.second))
      if (auto KindCost = Entry->Cost[CostKind])
        return LT.first * *KindCost;

  static const CostKindTblEntry SSE42CostTable[] = {
    { ISD::FADD, MVT::f64,    {  1,  3, 1, 1 } }, // Nehalem from http://www.agner.org/
    { ISD::FADD, MVT::f32,    {  1,  3, 1, 1 } }, // Nehalem from http://www.agner.org/
    { ISD::FADD, MVT::v2f64,  {  1,  3, 1, 1 } }, // Nehalem from http://www.agner.org/
    { ISD::FADD, MVT::v4f32,  {  1,  3, 1, 1 } }, // Nehalem from http://www.agner.org/

    { ISD::FSUB, MVT::f64,    {  1,  3, 1, 1 } }, // Nehalem from http://www.agner.org/
    { ISD::FSUB, MVT::f32 ,   {  1,  3, 1, 1 } }, // Nehalem from http://www.agner.org/
    { ISD::FSUB, MVT::v2f64,  {  1,  3, 1, 1 } }, // Nehalem from http://www.agner.org/
    { ISD::FSUB, MVT::v4f32,  {  1,  3, 1, 1 } }, // Nehalem from http://www.agner.org/

    { ISD::FMUL, MVT::f64,    {  1,  5, 1, 1 } }, // Nehalem from http://www.agner.org/
    { ISD::FMUL, MVT::f32,    {  1,  5, 1, 1 } }, // Nehalem from http://www.agner.org/
    { ISD::FMUL, MVT::v2f64,  {  1,  5, 1, 1 } }, // Nehalem from http://www.agner.org/
    { ISD::FMUL, MVT::v4f32,  {  1,  5, 1, 1 } }, // Nehalem from http://www.agner.org/

    { ISD::FDIV,  MVT::f32,   { 14, 14, 1, 1 } }, // Nehalem from http://www.agner.org/
    { ISD::FDIV,  MVT::v4f32, { 14, 14, 1, 1 } }, // Nehalem from http://www.agner.org/
    { ISD::FDIV,  MVT::f64,   { 22, 22, 1, 1 } }, // Nehalem from http://www.agner.org/
    { ISD::FDIV,  MVT::v2f64, { 22, 22, 1, 1 } }, // Nehalem from http://www.agner.org/

    { ISD::MUL,   MVT::v2i64, {  6, 10,10,10 } }  // 3*pmuludq/3*shift/2*add
  };

  if (ST->hasSSE42())
    if (const auto *Entry = CostTableLookup(SSE42CostTable, ISD, LT.second))
      if (auto KindCost = Entry->Cost[CostKind])
        return LT.first * *KindCost;

  static const CostKindTblEntry SSE41CostTable[] = {
    { ISD::SHL,  MVT::v16i8,  { 15, 24,17,22 } }, // pblendvb sequence.
    { ISD::SHL,  MVT::v8i16,  { 11, 14,11,11 } }, // pblendvb sequence.
    { ISD::SHL,  MVT::v4i32,  { 14, 20, 4,10 } }, // pslld/paddd/cvttps2dq/pmulld

    { ISD::SRL,  MVT::v16i8,  { 16, 27,18,24 } }, // pblendvb sequence.
    { ISD::SRL,  MVT::v8i16,  { 22, 26,23,27 } }, // pblendvb sequence.
    { ISD::SRL,  MVT::v4i32,  { 16, 17,15,19 } }, // Shift each lane + blend.
    { ISD::SRL,  MVT::v2i64,  {  4,  6, 5, 7 } }, // splat+shuffle sequence.

    { ISD::SRA,  MVT::v16i8,  { 38, 41,30,36 } }, // pblendvb sequence.
    { ISD::SRA,  MVT::v8i16,  { 22, 26,23,27 } }, // pblendvb sequence.
    { ISD::SRA,  MVT::v4i32,  { 16, 17,15,19 } }, // Shift each lane + blend.
    { ISD::SRA,  MVT::v2i64,  {  8, 17, 5, 7 } }, // splat+shuffle sequence.

    { ISD::MUL,  MVT::v4i32,  {  2, 11, 1, 1 } }  // pmulld (Nehalem from agner.org)
  };

  if (ST->hasSSE41())
    if (const auto *Entry = CostTableLookup(SSE41CostTable, ISD, LT.second))
      if (auto KindCost = Entry->Cost[CostKind])
        return LT.first * *KindCost;

  static const CostKindTblEntry SSSE3CostTable[] = {
    { ISD::MUL,  MVT::v16i8,  {  5, 18,10,12 } }, // 2*pmaddubsw/3*and/psllw/or
  };

  if (ST->hasSSSE3())
    if (const auto *Entry = CostTableLookup(SSSE3CostTable, ISD, LT.second))
      if (auto KindCost = Entry->Cost[CostKind])
        return LT.first * *KindCost;

  static const CostKindTblEntry SSE2CostTable[] = {
    // We don't correctly identify costs of casts because they are marked as
    // custom.
    { ISD::SHL,  MVT::v16i8,  { 13, 21,26,28 } }, // cmpgtb sequence.
    { ISD::SHL,  MVT::v8i16,  { 24, 27,16,20 } }, // cmpgtw sequence.
    { ISD::SHL,  MVT::v4i32,  { 17, 19,10,12 } }, // pslld/paddd/cvttps2dq/pmuludq.
    { ISD::SHL,  MVT::v2i64,  {  4,  6, 5, 7 } }, // splat+shuffle sequence.

    { ISD::SRL,  MVT::v16i8,  { 14, 28,27,30 } }, // cmpgtb sequence.
    { ISD::SRL,  MVT::v8i16,  { 16, 19,31,31 } }, // cmpgtw sequence.
    { ISD::SRL,  MVT::v4i32,  { 12, 12,15,19 } }, // Shift each lane + blend.
    { ISD::SRL,  MVT::v2i64,  {  4,  6, 5, 7 } }, // splat+shuffle sequence.

    { ISD::SRA,  MVT::v16i8,  { 27, 30,54,54 } }, // unpacked cmpgtb sequence.
    { ISD::SRA,  MVT::v8i16,  { 16, 19,31,31 } }, // cmpgtw sequence.
    { ISD::SRA,  MVT::v4i32,  { 12, 12,15,19 } }, // Shift each lane + blend.
    { ISD::SRA,  MVT::v2i64,  {  8, 11,12,16 } }, // srl/xor/sub splat+shuffle sequence.

    { ISD::AND,  MVT::v16i8,  {  1,  1, 1, 1 } }, // pand
    { ISD::AND,  MVT::v8i16,  {  1,  1, 1, 1 } }, // pand
    { ISD::AND,  MVT::v4i32,  {  1,  1, 1, 1 } }, // pand
    { ISD::AND,  MVT::v2i64,  {  1,  1, 1, 1 } }, // pand

    { ISD::OR,   MVT::v16i8,  {  1,  1, 1, 1 } }, // por
    { ISD::OR,   MVT::v8i16,  {  1,  1, 1, 1 } }, // por
    { ISD::OR,   MVT::v4i32,  {  1,  1, 1, 1 } }, // por
    { ISD::OR,   MVT::v2i64,  {  1,  1, 1, 1 } }, // por

    { ISD::XOR,  MVT::v16i8,  {  1,  1, 1, 1 } }, // pxor
    { ISD::XOR,  MVT::v8i16,  {  1,  1, 1, 1 } }, // pxor
    { ISD::XOR,  MVT::v4i32,  {  1,  1, 1, 1 } }, // pxor
    { ISD::XOR,  MVT::v2i64,  {  1,  1, 1, 1 } }, // pxor

    { ISD::ADD,  MVT::v2i64,  {  1,  2, 1, 2 } }, // paddq
    { ISD::SUB,  MVT::v2i64,  {  1,  2, 1, 2 } }, // psubq

    { ISD::MUL,  MVT::v16i8,  {  6, 18,12,12 } }, // 2*unpack/2*pmullw/2*and/pack
    { ISD::MUL,  MVT::v8i16,  {  1,  5, 1, 1 } }, // pmullw
    { ISD::MUL,  MVT::v4i32,  {  6,  8, 7, 7 } }, // 3*pmuludq/4*shuffle
    { ISD::MUL,  MVT::v2i64,  {  7, 10,10,10 } }, // 3*pmuludq/3*shift/2*add

    { X86ISD::PMULUDQ, MVT::v2i64, { 1,  5, 1, 1 } },

    { ISD::FDIV, MVT::f32,    { 23, 23, 1, 1 } }, // Pentium IV from http://www.agner.org/
    { ISD::FDIV, MVT::v4f32,  { 39, 39, 1, 1 } }, // Pentium IV from http://www.agner.org/
    { ISD::FDIV, MVT::f64,    { 38, 38, 1, 1 } }, // Pentium IV from http://www.agner.org/
    { ISD::FDIV, MVT::v2f64,  { 69, 69, 1, 1 } }, // Pentium IV from http://www.agner.org/

    { ISD::FNEG, MVT::f32,    {  1,  1, 1, 1 } }, // Pentium IV from http://www.agner.org/
    { ISD::FNEG, MVT::f64,    {  1,  1, 1, 1 } }, // Pentium IV from http://www.agner.org/
    { ISD::FNEG, MVT::v4f32,  {  1,  1, 1, 1 } }, // Pentium IV from http://www.agner.org/
    { ISD::FNEG, MVT::v2f64,  {  1,  1, 1, 1 } }, // Pentium IV from http://www.agner.org/

    { ISD::FADD, MVT::f32,    {  2,  3, 1, 1 } }, // Pentium IV from http://www.agner.org/
    { ISD::FADD, MVT::f64,    {  2,  3, 1, 1 } }, // Pentium IV from http://www.agner.org/
    { ISD::FADD, MVT::v2f64,  {  2,  3, 1, 1 } }, // Pentium IV from http://www.agner.org/

    { ISD::FSUB, MVT::f32,    {  2,  3, 1, 1 } }, // Pentium IV from http://www.agner.org/
    { ISD::FSUB, MVT::f64,    {  2,  3, 1, 1 } }, // Pentium IV from http://www.agner.org/
    { ISD::FSUB, MVT::v2f64,  {  2,  3, 1, 1 } }, // Pentium IV from http://www.agner.org/

    { ISD::FMUL, MVT::f64,    {  2,  5, 1, 1 } }, // Pentium IV from http://www.agner.org/
    { ISD::FMUL, MVT::v2f64,  {  2,  5, 1, 1 } }, // Pentium IV from http://www.agner.org/
  };

  if (ST->hasSSE2())
    if (const auto *Entry = CostTableLookup(SSE2CostTable, ISD, LT.second))
      if (auto KindCost = Entry->Cost[CostKind])
        return LT.first * *KindCost;

  static const CostKindTblEntry SSE1CostTable[] = {
    { ISD::FDIV, MVT::f32,   { 17, 18, 1, 1 } }, // Pentium III from http://www.agner.org/
    { ISD::FDIV, MVT::v4f32, { 34, 48, 1, 1 } }, // Pentium III from http://www.agner.org/

    { ISD::FNEG, MVT::f32,   {  2,  2, 1, 2 } }, // Pentium III from http://www.agner.org/
    { ISD::FNEG, MVT::v4f32, {  2,  2, 1, 2 } }, // Pentium III from http://www.agner.org/

    { ISD::FADD, MVT::f32,   {  1,  3, 1, 1 } }, // Pentium III from http://www.agner.org/
    { ISD::FADD, MVT::v4f32, {  2,  3, 1, 1 } }, // Pentium III from http://www.agner.org/

    { ISD::FSUB, MVT::f32,   {  1,  3, 1, 1 } }, // Pentium III from http://www.agner.org/
    { ISD::FSUB, MVT::v4f32, {  2,  3, 1, 1 } }, // Pentium III from http://www.agner.org/

    { ISD::FMUL, MVT::f32,   {  2,  5, 1, 1 } }, // Pentium III from http://www.agner.org/
    { ISD::FMUL, MVT::v4f32, {  2,  5, 1, 1 } }, // Pentium III from http://www.agner.org/
  };

  if (ST->hasSSE1())
    if (const auto *Entry = CostTableLookup(SSE1CostTable, ISD, LT.second))
      if (auto KindCost = Entry->Cost[CostKind])
        return LT.first * *KindCost;

  static const CostKindTblEntry X64CostTbl[] = { // 64-bit targets
    { ISD::ADD,  MVT::i64,  {  1 } }, // Core (Merom) from http://www.agner.org/
    { ISD::SUB,  MVT::i64,  {  1 } }, // Core (Merom) from http://www.agner.org/
    { ISD::MUL,  MVT::i64,  {  2,  6,  1,  2 } },
  };

  if (ST->is64Bit())
    if (const auto *Entry = CostTableLookup(X64CostTbl, ISD, LT.second))
      if (auto KindCost = Entry->Cost[CostKind])
        return LT.first * *KindCost;

  static const CostKindTblEntry X86CostTbl[] = { // 32 or 64-bit targets
    { ISD::ADD,  MVT::i8,  {  1 } }, // Pentium III from http://www.agner.org/
    { ISD::ADD,  MVT::i16, {  1 } }, // Pentium III from http://www.agner.org/
    { ISD::ADD,  MVT::i32, {  1 } }, // Pentium III from http://www.agner.org/

    { ISD::SUB,  MVT::i8,  {  1 } }, // Pentium III from http://www.agner.org/
    { ISD::SUB,  MVT::i16, {  1 } }, // Pentium III from http://www.agner.org/
    { ISD::SUB,  MVT::i32, {  1 } }, // Pentium III from http://www.agner.org/

    { ISD::MUL,  MVT::i8,  {  3,  4, 1, 1 } },
    { ISD::MUL,  MVT::i16, {  2,  4, 1, 1 } },
    { ISD::MUL,  MVT::i32, {  1,  4, 1, 1 } },

    { ISD::FNEG, MVT::f64, {  2,  2, 1, 3 } }, // (x87)
    { ISD::FADD, MVT::f64, {  2,  3, 1, 1 } }, // (x87)
    { ISD::FSUB, MVT::f64, {  2,  3, 1, 1 } }, // (x87)
    { ISD::FMUL, MVT::f64, {  2,  5, 1, 1 } }, // (x87)
    { ISD::FDIV, MVT::f64, { 38, 38, 1, 1 } }, // (x87)
  };

  if (const auto *Entry = CostTableLookup(X86CostTbl, ISD, LT.second))
    if (auto KindCost = Entry->Cost[CostKind])
      return LT.first * *KindCost;

  // It is not a good idea to vectorize division. We have to scalarize it and
  // in the process we will often end up having to spilling regular
  // registers. The overhead of division is going to dominate most kernels
  // anyways so try hard to prevent vectorization of division - it is
  // generally a bad idea. Assume somewhat arbitrarily that we have to be able
  // to hide "20 cycles" for each lane.
  if (CostKind == TTI::TCK_RecipThroughput && LT.second.isVector() &&
      (ISD == ISD::SDIV || ISD == ISD::SREM || ISD == ISD::UDIV ||
       ISD == ISD::UREM)) {
    InstructionCost ScalarCost =
        getArithmeticInstrCost(Opcode, Ty->getScalarType(), CostKind,
                               Op1Info.getNoProps(), Op2Info.getNoProps());
    return 20 * LT.first * LT.second.getVectorNumElements() * ScalarCost;
  }

  // Handle some basic single instruction code size cases.
  if (CostKind == TTI::TCK_CodeSize) {
    switch (ISD) {
    case ISD::FADD:
    case ISD::FSUB:
    case ISD::FMUL:
    case ISD::FDIV:
    case ISD::FNEG:
    case ISD::AND:
    case ISD::OR:
    case ISD::XOR:
      return LT.first;
      break;
    }
  }

  // Fallback to the default implementation.
  return BaseT::getArithmeticInstrCost(Opcode, Ty, CostKind, Op1Info, Op2Info,
                                       Args, CxtI);
}

InstructionCost
X86TTIImpl::getAltInstrCost(VectorType *VecTy, unsigned Opcode0,
                            unsigned Opcode1, const SmallBitVector &OpcodeMask,
                            TTI::TargetCostKind CostKind) const {
  if (isLegalAltInstr(VecTy, Opcode0, Opcode1, OpcodeMask))
    return TTI::TCC_Basic;
  return InstructionCost::getInvalid();
}

InstructionCost X86TTIImpl::getShuffleCost(
    TTI::ShuffleKind Kind, VectorType *BaseTp, ArrayRef<int> Mask,
    TTI::TargetCostKind CostKind, int Index, VectorType *SubTp,
    ArrayRef<const Value *> Args, const Instruction *CxtI) {
  // 64-bit packed float vectors (v2f32) are widened to type v4f32.
  // 64-bit packed integer vectors (v2i32) are widened to type v4i32.
  std::pair<InstructionCost, MVT> LT = getTypeLegalizationCost(BaseTp);

  Kind = improveShuffleKindFromMask(Kind, Mask, BaseTp, Index, SubTp);

  // If all args are constant than this will be constant folded away.
  if (!Args.empty() &&
      all_of(Args, [](const Value *Arg) { return isa<Constant>(Arg); }))
    return TTI::TCC_Free;

  // Recognize a basic concat_vector shuffle.
  if (Kind == TTI::SK_PermuteTwoSrc &&
      Mask.size() == (2 * BaseTp->getElementCount().getKnownMinValue()) &&
      ShuffleVectorInst::isIdentityMask(Mask, Mask.size()))
    return getShuffleCost(TTI::SK_InsertSubvector,
                          VectorType::getDoubleElementsVectorType(BaseTp), Mask,
                          CostKind, Mask.size() / 2, BaseTp);

  // Treat Transpose as 2-op shuffles - there's no difference in lowering.
  if (Kind == TTI::SK_Transpose)
    Kind = TTI::SK_PermuteTwoSrc;

  if (Kind == TTI::SK_Broadcast) {
    // For Broadcasts we are splatting the first element from the first input
    // register, so only need to reference that input and all the output
    // registers are the same.
    LT.first = 1;

    // If we're broadcasting a load then AVX/AVX2 can do this for free.
    using namespace PatternMatch;
    if (!Args.empty() && match(Args[0], m_OneUse(m_Load(m_Value()))) &&
        (ST->hasAVX2() ||
         (ST->hasAVX() && LT.second.getScalarSizeInBits() >= 32)))
      return TTI::TCC_Free;
  }

  // Attempt to detect a cheaper inlane shuffle, avoiding 128-bit subvector
  // permutation.
  bool IsInLaneShuffle = false;
  if (BaseTp->getPrimitiveSizeInBits() > 0 &&
      (BaseTp->getPrimitiveSizeInBits() % 128) == 0 &&
      BaseTp->getScalarSizeInBits() == LT.second.getScalarSizeInBits() &&
      Mask.size() == BaseTp->getElementCount().getKnownMinValue()) {
    unsigned NumLanes = BaseTp->getPrimitiveSizeInBits() / 128;
    unsigned NumEltsPerLane = Mask.size() / NumLanes;
    if ((Mask.size() % NumLanes) == 0)
      IsInLaneShuffle = all_of(enumerate(Mask), [&](const auto &P) {
        return P.value() == PoisonMaskElem ||
               ((P.value() % Mask.size()) / NumEltsPerLane) ==
                   (P.index() / NumEltsPerLane);
      });
  }

  // Treat <X x bfloat> shuffles as <X x half>.
  if (LT.second.isVector() && LT.second.getScalarType() == MVT::bf16)
    LT.second = LT.second.changeVectorElementType(MVT::f16);

  // Subvector extractions are free if they start at the beginning of a
  // vector and cheap if the subvectors are aligned.
  if (Kind == TTI::SK_ExtractSubvector && LT.second.isVector()) {
    int NumElts = LT.second.getVectorNumElements();
    if ((Index % NumElts) == 0)
      return TTI::TCC_Free;
    std::pair<InstructionCost, MVT> SubLT = getTypeLegalizationCost(SubTp);
    if (SubLT.second.isVector()) {
      int NumSubElts = SubLT.second.getVectorNumElements();
      if ((Index % NumSubElts) == 0 && (NumElts % NumSubElts) == 0)
        return SubLT.first;
      // Handle some cases for widening legalization. For now we only handle
      // cases where the original subvector was naturally aligned and evenly
      // fit in its legalized subvector type.
      // FIXME: Remove some of the alignment restrictions.
      // FIXME: We can use permq for 64-bit or larger extracts from 256-bit
      // vectors.
      int OrigSubElts = cast<FixedVectorType>(SubTp)->getNumElements();
      if (NumSubElts > OrigSubElts && (Index % OrigSubElts) == 0 &&
          (NumSubElts % OrigSubElts) == 0 &&
          LT.second.getVectorElementType() ==
              SubLT.second.getVectorElementType() &&
          LT.second.getVectorElementType().getSizeInBits() ==
              BaseTp->getElementType()->getPrimitiveSizeInBits()) {
        assert(NumElts >= NumSubElts && NumElts > OrigSubElts &&
               "Unexpected number of elements!");
        auto *VecTy = FixedVectorType::get(BaseTp->getElementType(),
                                           LT.second.getVectorNumElements());
        auto *SubTy = FixedVectorType::get(BaseTp->getElementType(),
                                           SubLT.second.getVectorNumElements());
        int ExtractIndex = alignDown((Index % NumElts), NumSubElts);
        InstructionCost ExtractCost = getShuffleCost(
            TTI::SK_ExtractSubvector, VecTy, {}, CostKind, ExtractIndex, SubTy);

        // If the original size is 32-bits or more, we can use pshufd. Otherwise
        // if we have SSSE3 we can use pshufb.
        if (SubTp->getPrimitiveSizeInBits() >= 32 || ST->hasSSSE3())
          return ExtractCost + 1; // pshufd or pshufb

        assert(SubTp->getPrimitiveSizeInBits() == 16 &&
               "Unexpected vector size");

        return ExtractCost + 2; // worst case pshufhw + pshufd
      }
    }
    // If the extract subvector is not optimal, treat it as single op shuffle.
    Kind = TTI::SK_PermuteSingleSrc;
  }

  // Subvector insertions are cheap if the subvectors are aligned.
  // Note that in general, the insertion starting at the beginning of a vector
  // isn't free, because we need to preserve the rest of the wide vector,
  // but if the destination vector legalizes to the same width as the subvector
  // then the insertion will simplify to a (free) register copy.
  if (Kind == TTI::SK_InsertSubvector && LT.second.isVector()) {
    int NumElts = LT.second.getVectorNumElements();
    std::pair<InstructionCost, MVT> SubLT = getTypeLegalizationCost(SubTp);
    if (SubLT.second.isVector()) {
      int NumSubElts = SubLT.second.getVectorNumElements();
      bool MatchingTypes =
          NumElts == NumSubElts &&
          (SubTp->getElementCount().getKnownMinValue() % NumSubElts) == 0;
      if ((Index % NumSubElts) == 0 && (NumElts % NumSubElts) == 0)
        return MatchingTypes ? TTI::TCC_Free : SubLT.first;
    }

    // If the insertion isn't aligned, treat it like a 2-op shuffle.
    Kind = TTI::SK_PermuteTwoSrc;
  }

  // Handle some common (illegal) sub-vector types as they are often very cheap
  // to shuffle even on targets without PSHUFB.
  EVT VT = TLI->getValueType(DL, BaseTp);
  if (VT.isSimple() && VT.isVector() && VT.getSizeInBits() < 128 &&
      !ST->hasSSSE3()) {
     static const CostTblEntry SSE2SubVectorShuffleTbl[] = {
      {TTI::SK_Broadcast,        MVT::v4i16, 1}, // pshuflw
      {TTI::SK_Broadcast,        MVT::v2i16, 1}, // pshuflw
      {TTI::SK_Broadcast,        MVT::v8i8,  2}, // punpck/pshuflw
      {TTI::SK_Broadcast,        MVT::v4i8,  2}, // punpck/pshuflw
      {TTI::SK_Broadcast,        MVT::v2i8,  1}, // punpck

      {TTI::SK_Reverse,          MVT::v4i16, 1}, // pshuflw
      {TTI::SK_Reverse,          MVT::v2i16, 1}, // pshuflw
      {TTI::SK_Reverse,          MVT::v4i8,  3}, // punpck/pshuflw/packus
      {TTI::SK_Reverse,          MVT::v2i8,  1}, // punpck

      {TTI::SK_Splice,           MVT::v4i16, 2}, // punpck+psrldq
      {TTI::SK_Splice,           MVT::v2i16, 2}, // punpck+psrldq
      {TTI::SK_Splice,           MVT::v4i8,  2}, // punpck+psrldq
      {TTI::SK_Splice,           MVT::v2i8,  2}, // punpck+psrldq

      {TTI::SK_PermuteTwoSrc,    MVT::v4i16, 2}, // punpck/pshuflw
      {TTI::SK_PermuteTwoSrc,    MVT::v2i16, 2}, // punpck/pshuflw
      {TTI::SK_PermuteTwoSrc,    MVT::v8i8,  7}, // punpck/pshuflw
      {TTI::SK_PermuteTwoSrc,    MVT::v4i8,  4}, // punpck/pshuflw
      {TTI::SK_PermuteTwoSrc,    MVT::v2i8,  2}, // punpck

      {TTI::SK_PermuteSingleSrc, MVT::v4i16, 1}, // pshuflw
      {TTI::SK_PermuteSingleSrc, MVT::v2i16, 1}, // pshuflw
      {TTI::SK_PermuteSingleSrc, MVT::v8i8,  5}, // punpck/pshuflw
      {TTI::SK_PermuteSingleSrc, MVT::v4i8,  3}, // punpck/pshuflw
      {TTI::SK_PermuteSingleSrc, MVT::v2i8,  1}, // punpck
    };

    if (ST->hasSSE2())
      if (const auto *Entry =
              CostTableLookup(SSE2SubVectorShuffleTbl, Kind, VT.getSimpleVT()))
        return Entry->Cost;
  }

  // We are going to permute multiple sources and the result will be in multiple
  // destinations. Providing an accurate cost only for splits where the element
  // type remains the same.
  if (Kind == TTI::SK_PermuteSingleSrc && LT.first != 1) {
    MVT LegalVT = LT.second;
    if (LegalVT.isVector() &&
        LegalVT.getVectorElementType().getSizeInBits() ==
            BaseTp->getElementType()->getPrimitiveSizeInBits() &&
        LegalVT.getVectorNumElements() <
            cast<FixedVectorType>(BaseTp)->getNumElements()) {
      unsigned VecTySize = DL.getTypeStoreSize(BaseTp);
      unsigned LegalVTSize = LegalVT.getStoreSize();
      // Number of source vectors after legalization:
      unsigned NumOfSrcs = (VecTySize + LegalVTSize - 1) / LegalVTSize;
      // Number of destination vectors after legalization:
      InstructionCost NumOfDests = LT.first;

      auto *SingleOpTy = FixedVectorType::get(BaseTp->getElementType(),
                                              LegalVT.getVectorNumElements());

      if (!Mask.empty() && NumOfDests.isValid()) {
        // Try to perform better estimation of the permutation.
        // 1. Split the source/destination vectors into real registers.
        // 2. Do the mask analysis to identify which real registers are
        // permuted. If more than 1 source registers are used for the
        // destination register building, the cost for this destination register
        // is (Number_of_source_register - 1) * Cost_PermuteTwoSrc. If only one
        // source register is used, build mask and calculate the cost as a cost
        // of PermuteSingleSrc.
        // Also, for the single register permute we try to identify if the
        // destination register is just a copy of the source register or the
        // copy of the previous destination register (the cost is
        // TTI::TCC_Basic). If the source register is just reused, the cost for
        // this operation is TTI::TCC_Free.
        NumOfDests =
            getTypeLegalizationCost(
                FixedVectorType::get(BaseTp->getElementType(), Mask.size()))
                .first;
        unsigned E = *NumOfDests.getValue();
        unsigned NormalizedVF =
            LegalVT.getVectorNumElements() * std::max(NumOfSrcs, E);
        unsigned NumOfSrcRegs = NormalizedVF / LegalVT.getVectorNumElements();
        unsigned NumOfDestRegs = NormalizedVF / LegalVT.getVectorNumElements();
        SmallVector<int> NormalizedMask(NormalizedVF, PoisonMaskElem);
        copy(Mask, NormalizedMask.begin());
        unsigned PrevSrcReg = 0;
        ArrayRef<int> PrevRegMask;
        InstructionCost Cost = 0;
        processShuffleMasks(
            NormalizedMask, NumOfSrcRegs, NumOfDestRegs, NumOfDestRegs, []() {},
            [this, SingleOpTy, CostKind, &PrevSrcReg, &PrevRegMask,
             &Cost](ArrayRef<int> RegMask, unsigned SrcReg, unsigned DestReg) {
              if (!ShuffleVectorInst::isIdentityMask(RegMask, RegMask.size())) {
                // Check if the previous register can be just copied to the next
                // one.
                if (PrevRegMask.empty() || PrevSrcReg != SrcReg ||
                    PrevRegMask != RegMask)
                  Cost += getShuffleCost(TTI::SK_PermuteSingleSrc, SingleOpTy,
                                         RegMask, CostKind, 0, nullptr);
                else
                  // Just a copy of previous destination register.
                  Cost += TTI::TCC_Basic;
                return;
              }
              if (SrcReg != DestReg &&
                  any_of(RegMask, [](int I) { return I != PoisonMaskElem; })) {
                // Just a copy of the source register.
                Cost += TTI::TCC_Free;
              }
              PrevSrcReg = SrcReg;
              PrevRegMask = RegMask;
            },
            [this, SingleOpTy, CostKind, &Cost](ArrayRef<int> RegMask,
                                                unsigned /*Unused*/,
                                                unsigned /*Unused*/) {
              Cost += getShuffleCost(TTI::SK_PermuteTwoSrc, SingleOpTy, RegMask,
                                     CostKind, 0, nullptr);
            });
        return Cost;
      }

      InstructionCost NumOfShuffles = (NumOfSrcs - 1) * NumOfDests;
      return NumOfShuffles * getShuffleCost(TTI::SK_PermuteTwoSrc, SingleOpTy,
                                            {}, CostKind, 0, nullptr);
    }

    return BaseT::getShuffleCost(Kind, BaseTp, Mask, CostKind, Index, SubTp);
  }

  // For 2-input shuffles, we must account for splitting the 2 inputs into many.
  if (Kind == TTI::SK_PermuteTwoSrc && !IsInLaneShuffle && LT.first != 1) {
    // We assume that source and destination have the same vector type.
    InstructionCost NumOfDests = LT.first;
    InstructionCost NumOfShufflesPerDest = LT.first * 2 - 1;
    LT.first = NumOfDests * NumOfShufflesPerDest;
  }

  static const CostTblEntry AVX512VBMIShuffleTbl[] = {
      {TTI::SK_Reverse, MVT::v64i8, 1}, // vpermb
      {TTI::SK_Reverse, MVT::v32i8, 1}, // vpermb

      {TTI::SK_PermuteSingleSrc, MVT::v64i8, 1}, // vpermb
      {TTI::SK_PermuteSingleSrc, MVT::v32i8, 1}, // vpermb

      {TTI::SK_PermuteTwoSrc, MVT::v64i8, 2}, // vpermt2b
      {TTI::SK_PermuteTwoSrc, MVT::v32i8, 2}, // vpermt2b
      {TTI::SK_PermuteTwoSrc, MVT::v16i8, 2}  // vpermt2b
  };

  if (ST->hasVBMI())
    if (const auto *Entry =
            CostTableLookup(AVX512VBMIShuffleTbl, Kind, LT.second))
      return LT.first * Entry->Cost;

  static const CostTblEntry AVX512BWShuffleTbl[] = {
      {TTI::SK_Broadcast, MVT::v32i16, 1}, // vpbroadcastw
      {TTI::SK_Broadcast, MVT::v32f16, 1}, // vpbroadcastw
      {TTI::SK_Broadcast, MVT::v64i8, 1},  // vpbroadcastb

      {TTI::SK_Reverse, MVT::v32i16, 2}, // vpermw
      {TTI::SK_Reverse, MVT::v32f16, 2}, // vpermw
      {TTI::SK_Reverse, MVT::v16i16, 2}, // vpermw
      {TTI::SK_Reverse, MVT::v64i8, 2},  // pshufb + vshufi64x2

      {TTI::SK_PermuteSingleSrc, MVT::v32i16, 2}, // vpermw
      {TTI::SK_PermuteSingleSrc, MVT::v32f16, 2}, // vpermw
      {TTI::SK_PermuteSingleSrc, MVT::v16i16, 2}, // vpermw
      {TTI::SK_PermuteSingleSrc, MVT::v16f16, 2}, // vpermw
      {TTI::SK_PermuteSingleSrc, MVT::v64i8, 8},  // extend to v32i16

      {TTI::SK_PermuteTwoSrc, MVT::v32i16, 2}, // vpermt2w
      {TTI::SK_PermuteTwoSrc, MVT::v32f16, 2}, // vpermt2w
      {TTI::SK_PermuteTwoSrc, MVT::v16i16, 2}, // vpermt2w
      {TTI::SK_PermuteTwoSrc, MVT::v8i16, 2},  // vpermt2w
      {TTI::SK_PermuteTwoSrc, MVT::v64i8, 19}, // 6 * v32i8 + 1

      {TTI::SK_Select, MVT::v32i16, 1}, // vblendmw
      {TTI::SK_Select, MVT::v64i8,  1}, // vblendmb

      {TTI::SK_Splice, MVT::v32i16, 2}, // vshufi64x2 + palignr
      {TTI::SK_Splice, MVT::v32f16, 2}, // vshufi64x2 + palignr
      {TTI::SK_Splice, MVT::v64i8,  2}, // vshufi64x2 + palignr
  };

  if (ST->hasBWI())
    if (const auto *Entry =
            CostTableLookup(AVX512BWShuffleTbl, Kind, LT.second))
      return LT.first * Entry->Cost;

  static const CostKindTblEntry AVX512ShuffleTbl[] = {
      {TTI::SK_Broadcast, MVT::v8f64,  { 1, 1, 1, 1 } }, // vbroadcastsd
      {TTI::SK_Broadcast, MVT::v16f32, { 1, 1, 1, 1 } }, // vbroadcastss
      {TTI::SK_Broadcast, MVT::v8i64,  { 1, 1, 1, 1 } }, // vpbroadcastq
      {TTI::SK_Broadcast, MVT::v16i32, { 1, 1, 1, 1 } }, // vpbroadcastd
      {TTI::SK_Broadcast, MVT::v32i16, { 1, 1, 1, 1 } }, // vpbroadcastw
      {TTI::SK_Broadcast, MVT::v32f16, { 1, 1, 1, 1 } }, // vpbroadcastw
      {TTI::SK_Broadcast, MVT::v64i8,  { 1, 1, 1, 1 } }, // vpbroadcastb

      {TTI::SK_Reverse, MVT::v8f64,  { 1, 3, 1, 1 } }, // vpermpd
      {TTI::SK_Reverse, MVT::v16f32, { 1, 3, 1, 1 } }, // vpermps
      {TTI::SK_Reverse, MVT::v8i64,  { 1, 3, 1, 1 } }, // vpermq
      {TTI::SK_Reverse, MVT::v16i32, { 1, 3, 1, 1 } }, // vpermd
      {TTI::SK_Reverse, MVT::v32i16, { 7, 7, 7, 7 } }, // per mca
      {TTI::SK_Reverse, MVT::v32f16, { 7, 7, 7, 7 } }, // per mca
      {TTI::SK_Reverse, MVT::v64i8,  { 7, 7, 7, 7 } }, // per mca

      {TTI::SK_Splice, MVT::v8f64,  { 1, 1, 1, 1 } }, // vpalignd
      {TTI::SK_Splice, MVT::v4f64,  { 1, 1, 1, 1 } }, // vpalignd
      {TTI::SK_Splice, MVT::v16f32, { 1, 1, 1, 1 } }, // vpalignd
      {TTI::SK_Splice, MVT::v8f32,  { 1, 1, 1, 1 } }, // vpalignd
      {TTI::SK_Splice, MVT::v8i64,  { 1, 1, 1, 1 } }, // vpalignd
      {TTI::SK_Splice, MVT::v4i64,  { 1, 1, 1, 1 } }, // vpalignd
      {TTI::SK_Splice, MVT::v16i32, { 1, 1, 1, 1 } }, // vpalignd
      {TTI::SK_Splice, MVT::v8i32,  { 1, 1, 1, 1 } }, // vpalignd
      {TTI::SK_Splice, MVT::v32i16, { 4, 4, 4, 4 } }, // split + palignr
      {TTI::SK_Splice, MVT::v32f16, { 4, 4, 4, 4 } }, // split + palignr
      {TTI::SK_Splice, MVT::v64i8,  { 4, 4, 4, 4 } }, // split + palignr

      {TTI::SK_PermuteSingleSrc, MVT::v8f64,  { 1, 3, 1, 1 } }, // vpermpd
      {TTI::SK_PermuteSingleSrc, MVT::v4f64,  { 1, 3, 1, 1 } }, // vpermpd
      {TTI::SK_PermuteSingleSrc, MVT::v2f64,  { 1, 3, 1, 1 } }, // vpermpd
      {TTI::SK_PermuteSingleSrc, MVT::v16f32, { 1, 3, 1, 1 } }, // vpermps
      {TTI::SK_PermuteSingleSrc, MVT::v8f32,  { 1, 3, 1, 1 } }, // vpermps
      {TTI::SK_PermuteSingleSrc, MVT::v4f32,  { 1, 3, 1, 1 } }, // vpermps
      {TTI::SK_PermuteSingleSrc, MVT::v8i64,  { 1, 3, 1, 1 } }, // vpermq
      {TTI::SK_PermuteSingleSrc, MVT::v4i64,  { 1, 3, 1, 1 } }, // vpermq
      {TTI::SK_PermuteSingleSrc, MVT::v2i64,  { 1, 3, 1, 1 } }, // vpermq
      {TTI::SK_PermuteSingleSrc, MVT::v16i32, { 1, 3, 1, 1 } }, // vpermd
      {TTI::SK_PermuteSingleSrc, MVT::v8i32,  { 1, 3, 1, 1 } }, // vpermd
      {TTI::SK_PermuteSingleSrc, MVT::v4i32,  { 1, 3, 1, 1 } }, // vpermd
      {TTI::SK_PermuteSingleSrc, MVT::v16i8,  { 1, 3, 1, 1 } }, // pshufb

      {TTI::SK_PermuteTwoSrc, MVT::v8f64,  { 1, 3, 1, 1 } }, // vpermt2pd
      {TTI::SK_PermuteTwoSrc, MVT::v16f32, { 1, 3, 1, 1 } }, // vpermt2ps
      {TTI::SK_PermuteTwoSrc, MVT::v8i64,  { 1, 3, 1, 1 } }, // vpermt2q
      {TTI::SK_PermuteTwoSrc, MVT::v16i32, { 1, 3, 1, 1 } }, // vpermt2d
      {TTI::SK_PermuteTwoSrc, MVT::v4f64,  { 1, 3, 1, 1 } }, // vpermt2pd
      {TTI::SK_PermuteTwoSrc, MVT::v8f32,  { 1, 3, 1, 1 } }, // vpermt2ps
      {TTI::SK_PermuteTwoSrc, MVT::v4i64,  { 1, 3, 1, 1 } }, // vpermt2q
      {TTI::SK_PermuteTwoSrc, MVT::v8i32,  { 1, 3, 1, 1 } }, // vpermt2d
      {TTI::SK_PermuteTwoSrc, MVT::v2f64,  { 1, 3, 1, 1 } }, // vpermt2pd
      {TTI::SK_PermuteTwoSrc, MVT::v4f32,  { 1, 3, 1, 1 } }, // vpermt2ps
      {TTI::SK_PermuteTwoSrc, MVT::v2i64,  { 1, 3, 1, 1 } }, // vpermt2q
      {TTI::SK_PermuteTwoSrc, MVT::v4i32,  { 1, 3, 1, 1 } }, // vpermt2d

      // FIXME: This just applies the type legalization cost rules above
      // assuming these completely split.
      {TTI::SK_PermuteSingleSrc, MVT::v32i16, { 14, 14, 14, 14 } },
      {TTI::SK_PermuteSingleSrc, MVT::v32f16, { 14, 14, 14, 14 } },
      {TTI::SK_PermuteSingleSrc, MVT::v64i8,  { 14, 14, 14, 14 } },
      {TTI::SK_PermuteTwoSrc,    MVT::v32i16, { 42, 42, 42, 42 } },
      {TTI::SK_PermuteTwoSrc,    MVT::v32f16, { 42, 42, 42, 42 } },
      {TTI::SK_PermuteTwoSrc,    MVT::v64i8,  { 42, 42, 42, 42 } },

      {TTI::SK_Select, MVT::v32i16, { 1, 1, 1, 1 } }, // vpternlogq
      {TTI::SK_Select, MVT::v32f16, { 1, 1, 1, 1 } }, // vpternlogq
      {TTI::SK_Select, MVT::v64i8,  { 1, 1, 1, 1 } }, // vpternlogq
      {TTI::SK_Select, MVT::v8f64,  { 1, 1, 1, 1 } }, // vblendmpd
      {TTI::SK_Select, MVT::v16f32, { 1, 1, 1, 1 } }, // vblendmps
      {TTI::SK_Select, MVT::v8i64,  { 1, 1, 1, 1 } }, // vblendmq
      {TTI::SK_Select, MVT::v16i32, { 1, 1, 1, 1 } }, // vblendmd
  };

  if (ST->hasAVX512())
    if (const auto *Entry = CostTableLookup(AVX512ShuffleTbl, Kind, LT.second))
      if (auto KindCost = Entry->Cost[CostKind])
        return LT.first * *KindCost;

  static const CostTblEntry AVX2InLaneShuffleTbl[] = {
      {TTI::SK_PermuteSingleSrc, MVT::v16i16, 1}, // vpshufb
      {TTI::SK_PermuteSingleSrc, MVT::v16f16, 1}, // vpshufb
      {TTI::SK_PermuteSingleSrc, MVT::v32i8,  1}, // vpshufb

      {TTI::SK_PermuteTwoSrc, MVT::v4f64,     2}, // 2*vshufpd + vblendpd
      {TTI::SK_PermuteTwoSrc, MVT::v8f32,     2}, // 2*vshufps + vblendps
      {TTI::SK_PermuteTwoSrc, MVT::v4i64,     2}, // 2*vpshufd + vpblendd
      {TTI::SK_PermuteTwoSrc, MVT::v8i32,     2}, // 2*vpshufd + vpblendd
      {TTI::SK_PermuteTwoSrc, MVT::v16i16,    2}, // 2*vpshufb + vpor
      {TTI::SK_PermuteTwoSrc, MVT::v16f16,    2}, // 2*vpshufb + vpor
      {TTI::SK_PermuteTwoSrc, MVT::v32i8,     2}, // 2*vpshufb + vpor
  };

  if (IsInLaneShuffle && ST->hasAVX2())
    if (const auto *Entry =
            CostTableLookup(AVX2InLaneShuffleTbl, Kind, LT.second))
      return LT.first * Entry->Cost;

  static const CostTblEntry AVX2ShuffleTbl[] = {
      {TTI::SK_Broadcast, MVT::v4f64, 1},  // vbroadcastpd
      {TTI::SK_Broadcast, MVT::v8f32, 1},  // vbroadcastps
      {TTI::SK_Broadcast, MVT::v4i64, 1},  // vpbroadcastq
      {TTI::SK_Broadcast, MVT::v8i32, 1},  // vpbroadcastd
      {TTI::SK_Broadcast, MVT::v16i16, 1}, // vpbroadcastw
      {TTI::SK_Broadcast, MVT::v16f16, 1}, // vpbroadcastw
      {TTI::SK_Broadcast, MVT::v32i8, 1},  // vpbroadcastb

      {TTI::SK_Reverse, MVT::v4f64, 1},  // vpermpd
      {TTI::SK_Reverse, MVT::v8f32, 1},  // vpermps
      {TTI::SK_Reverse, MVT::v4i64, 1},  // vpermq
      {TTI::SK_Reverse, MVT::v8i32, 1},  // vpermd
      {TTI::SK_Reverse, MVT::v16i16, 2}, // vperm2i128 + pshufb
      {TTI::SK_Reverse, MVT::v16f16, 2}, // vperm2i128 + pshufb
      {TTI::SK_Reverse, MVT::v32i8, 2},  // vperm2i128 + pshufb

      {TTI::SK_Select, MVT::v16i16, 1}, // vpblendvb
      {TTI::SK_Select, MVT::v16f16, 1}, // vpblendvb
      {TTI::SK_Select, MVT::v32i8,  1}, // vpblendvb

      {TTI::SK_Splice, MVT::v8i32,  2}, // vperm2i128 + vpalignr
      {TTI::SK_Splice, MVT::v8f32,  2}, // vperm2i128 + vpalignr
      {TTI::SK_Splice, MVT::v16i16, 2}, // vperm2i128 + vpalignr
      {TTI::SK_Splice, MVT::v16f16, 2}, // vperm2i128 + vpalignr
      {TTI::SK_Splice, MVT::v32i8,  2}, // vperm2i128 + vpalignr

      {TTI::SK_PermuteSingleSrc, MVT::v4f64, 1},  // vpermpd
      {TTI::SK_PermuteSingleSrc, MVT::v8f32, 1},  // vpermps
      {TTI::SK_PermuteSingleSrc, MVT::v4i64, 1},  // vpermq
      {TTI::SK_PermuteSingleSrc, MVT::v8i32, 1},  // vpermd
      {TTI::SK_PermuteSingleSrc, MVT::v16i16, 4}, // vperm2i128 + 2*vpshufb
                                                  // + vpblendvb
      {TTI::SK_PermuteSingleSrc, MVT::v16f16, 4}, // vperm2i128 + 2*vpshufb
                                                  // + vpblendvb
      {TTI::SK_PermuteSingleSrc, MVT::v32i8, 4},  // vperm2i128 + 2*vpshufb
                                                  // + vpblendvb

      {TTI::SK_PermuteTwoSrc, MVT::v4f64, 3},  // 2*vpermpd + vblendpd
      {TTI::SK_PermuteTwoSrc, MVT::v8f32, 3},  // 2*vpermps + vblendps
      {TTI::SK_PermuteTwoSrc, MVT::v4i64, 3},  // 2*vpermq + vpblendd
      {TTI::SK_PermuteTwoSrc, MVT::v8i32, 3},  // 2*vpermd + vpblendd
      {TTI::SK_PermuteTwoSrc, MVT::v16i16, 7}, // 2*vperm2i128 + 4*vpshufb
                                               // + vpblendvb
      {TTI::SK_PermuteTwoSrc, MVT::v16f16, 7}, // 2*vperm2i128 + 4*vpshufb
                                               // + vpblendvb
      {TTI::SK_PermuteTwoSrc, MVT::v32i8, 7},  // 2*vperm2i128 + 4*vpshufb
                                               // + vpblendvb
  };

  if (ST->hasAVX2())
    if (const auto *Entry = CostTableLookup(AVX2ShuffleTbl, Kind, LT.second))
      return LT.first * Entry->Cost;

  static const CostTblEntry XOPShuffleTbl[] = {
      {TTI::SK_PermuteSingleSrc, MVT::v4f64, 2},  // vperm2f128 + vpermil2pd
      {TTI::SK_PermuteSingleSrc, MVT::v8f32, 2},  // vperm2f128 + vpermil2ps
      {TTI::SK_PermuteSingleSrc, MVT::v4i64, 2},  // vperm2f128 + vpermil2pd
      {TTI::SK_PermuteSingleSrc, MVT::v8i32, 2},  // vperm2f128 + vpermil2ps
      {TTI::SK_PermuteSingleSrc, MVT::v16i16, 4}, // vextractf128 + 2*vpperm
                                                  // + vinsertf128
      {TTI::SK_PermuteSingleSrc, MVT::v32i8, 4},  // vextractf128 + 2*vpperm
                                                  // + vinsertf128

      {TTI::SK_PermuteTwoSrc, MVT::v16i16, 9}, // 2*vextractf128 + 6*vpperm
                                               // + vinsertf128
      {TTI::SK_PermuteTwoSrc, MVT::v8i16, 1},  // vpperm
      {TTI::SK_PermuteTwoSrc, MVT::v32i8, 9},  // 2*vextractf128 + 6*vpperm
                                               // + vinsertf128
      {TTI::SK_PermuteTwoSrc, MVT::v16i8, 1},  // vpperm
  };

  if (ST->hasXOP())
    if (const auto *Entry = CostTableLookup(XOPShuffleTbl, Kind, LT.second))
      return LT.first * Entry->Cost;

  static const CostTblEntry AVX1InLaneShuffleTbl[] = {
      {TTI::SK_PermuteSingleSrc, MVT::v4f64,  1},  // vpermilpd
      {TTI::SK_PermuteSingleSrc, MVT::v4i64,  1},  // vpermilpd
      {TTI::SK_PermuteSingleSrc, MVT::v8f32,  1},  // vpermilps
      {TTI::SK_PermuteSingleSrc, MVT::v8i32,  1},  // vpermilps

      {TTI::SK_PermuteSingleSrc, MVT::v16i16, 4}, // vextractf128 + 2*pshufb
                                                  // + vpor + vinsertf128
      {TTI::SK_PermuteSingleSrc, MVT::v16f16, 4}, // vextractf128 + 2*pshufb
                                                  // + vpor + vinsertf128
      {TTI::SK_PermuteSingleSrc, MVT::v32i8,  4}, // vextractf128 + 2*pshufb
                                                  // + vpor + vinsertf128

      {TTI::SK_PermuteTwoSrc, MVT::v4f64,     2}, // 2*vshufpd + vblendpd
      {TTI::SK_PermuteTwoSrc, MVT::v8f32,     2}, // 2*vshufps + vblendps
      {TTI::SK_PermuteTwoSrc, MVT::v4i64,     2}, // 2*vpermilpd + vblendpd
      {TTI::SK_PermuteTwoSrc, MVT::v8i32,     2}, // 2*vpermilps + vblendps
      {TTI::SK_PermuteTwoSrc, MVT::v16i16,    9}, // 2*vextractf128 + 4*pshufb
                                                  // + 2*vpor + vinsertf128
      {TTI::SK_PermuteTwoSrc, MVT::v16f16,    9}, // 2*vextractf128 + 4*pshufb
                                                  // + 2*vpor + vinsertf128
      {TTI::SK_PermuteTwoSrc, MVT::v32i8,     9}, // 2*vextractf128 + 4*pshufb
                                                  // + 2*vpor + vinsertf128
  };

  if (IsInLaneShuffle && ST->hasAVX())
    if (const auto *Entry =
            CostTableLookup(AVX1InLaneShuffleTbl, Kind, LT.second))
      return LT.first * Entry->Cost;

  static const CostTblEntry AVX1ShuffleTbl[] = {
      {TTI::SK_Broadcast, MVT::v4f64, 2},  // vperm2f128 + vpermilpd
      {TTI::SK_Broadcast, MVT::v8f32, 2},  // vperm2f128 + vpermilps
      {TTI::SK_Broadcast, MVT::v4i64, 2},  // vperm2f128 + vpermilpd
      {TTI::SK_Broadcast, MVT::v8i32, 2},  // vperm2f128 + vpermilps
      {TTI::SK_Broadcast, MVT::v16i16, 3}, // vpshuflw + vpshufd + vinsertf128
      {TTI::SK_Broadcast, MVT::v16f16, 3}, // vpshuflw + vpshufd + vinsertf128
      {TTI::SK_Broadcast, MVT::v32i8, 2},  // vpshufb + vinsertf128

      {TTI::SK_Reverse, MVT::v4f64, 2},  // vperm2f128 + vpermilpd
      {TTI::SK_Reverse, MVT::v8f32, 2},  // vperm2f128 + vpermilps
      {TTI::SK_Reverse, MVT::v4i64, 2},  // vperm2f128 + vpermilpd
      {TTI::SK_Reverse, MVT::v8i32, 2},  // vperm2f128 + vpermilps
      {TTI::SK_Reverse, MVT::v16i16, 4}, // vextractf128 + 2*pshufb
                                         // + vinsertf128
      {TTI::SK_Reverse, MVT::v16f16, 4}, // vextractf128 + 2*pshufb
                                         // + vinsertf128
      {TTI::SK_Reverse, MVT::v32i8, 4},  // vextractf128 + 2*pshufb
                                         // + vinsertf128

      {TTI::SK_Select, MVT::v4i64, 1},  // vblendpd
      {TTI::SK_Select, MVT::v4f64, 1},  // vblendpd
      {TTI::SK_Select, MVT::v8i32, 1},  // vblendps
      {TTI::SK_Select, MVT::v8f32, 1},  // vblendps
      {TTI::SK_Select, MVT::v16i16, 3}, // vpand + vpandn + vpor
      {TTI::SK_Select, MVT::v16f16, 3}, // vpand + vpandn + vpor
      {TTI::SK_Select, MVT::v32i8, 3},  // vpand + vpandn + vpor

      {TTI::SK_Splice, MVT::v4i64,  2}, // vperm2f128 + shufpd
      {TTI::SK_Splice, MVT::v4f64,  2}, // vperm2f128 + shufpd
      {TTI::SK_Splice, MVT::v8i32,  4}, // 2*vperm2f128 + 2*vshufps
      {TTI::SK_Splice, MVT::v8f32,  4}, // 2*vperm2f128 + 2*vshufps
      {TTI::SK_Splice, MVT::v16i16, 5}, // 2*vperm2f128 + 2*vpalignr + vinsertf128
      {TTI::SK_Splice, MVT::v16f16, 5}, // 2*vperm2f128 + 2*vpalignr + vinsertf128
      {TTI::SK_Splice, MVT::v32i8,  5}, // 2*vperm2f128 + 2*vpalignr + vinsertf128

      {TTI::SK_PermuteSingleSrc, MVT::v4f64, 2},  // vperm2f128 + vshufpd
      {TTI::SK_PermuteSingleSrc, MVT::v4i64, 2},  // vperm2f128 + vshufpd
      {TTI::SK_PermuteSingleSrc, MVT::v8f32, 4},  // 2*vperm2f128 + 2*vshufps
      {TTI::SK_PermuteSingleSrc, MVT::v8i32, 4},  // 2*vperm2f128 + 2*vshufps
      {TTI::SK_PermuteSingleSrc, MVT::v16i16, 8}, // vextractf128 + 4*pshufb
                                                  // + 2*por + vinsertf128
      {TTI::SK_PermuteSingleSrc, MVT::v16f16, 8}, // vextractf128 + 4*pshufb
                                                  // + 2*por + vinsertf128
      {TTI::SK_PermuteSingleSrc, MVT::v32i8, 8},  // vextractf128 + 4*pshufb
                                                  // + 2*por + vinsertf128

      {TTI::SK_PermuteTwoSrc, MVT::v4f64, 3},   // 2*vperm2f128 + vshufpd
      {TTI::SK_PermuteTwoSrc, MVT::v4i64, 3},   // 2*vperm2f128 + vshufpd
      {TTI::SK_PermuteTwoSrc, MVT::v8f32, 4},   // 2*vperm2f128 + 2*vshufps
      {TTI::SK_PermuteTwoSrc, MVT::v8i32, 4},   // 2*vperm2f128 + 2*vshufps
      {TTI::SK_PermuteTwoSrc, MVT::v16i16, 15}, // 2*vextractf128 + 8*pshufb
                                                // + 4*por + vinsertf128
      {TTI::SK_PermuteTwoSrc, MVT::v16f16, 15}, // 2*vextractf128 + 8*pshufb
                                                // + 4*por + vinsertf128
      {TTI::SK_PermuteTwoSrc, MVT::v32i8, 15},  // 2*vextractf128 + 8*pshufb
                                                // + 4*por + vinsertf128
  };

  if (ST->hasAVX())
    if (const auto *Entry = CostTableLookup(AVX1ShuffleTbl, Kind, LT.second))
      return LT.first * Entry->Cost;

  static const CostTblEntry SSE41ShuffleTbl[] = {
      {TTI::SK_Select, MVT::v2i64, 1}, // pblendw
      {TTI::SK_Select, MVT::v2f64, 1}, // movsd
      {TTI::SK_Select, MVT::v4i32, 1}, // pblendw
      {TTI::SK_Select, MVT::v4f32, 1}, // blendps
      {TTI::SK_Select, MVT::v8i16, 1}, // pblendw
      {TTI::SK_Select, MVT::v8f16, 1}, // pblendw
      {TTI::SK_Select, MVT::v16i8, 1}  // pblendvb
  };

  if (ST->hasSSE41())
    if (const auto *Entry = CostTableLookup(SSE41ShuffleTbl, Kind, LT.second))
      return LT.first * Entry->Cost;

  static const CostTblEntry SSSE3ShuffleTbl[] = {
      {TTI::SK_Broadcast, MVT::v8i16, 1}, // pshufb
      {TTI::SK_Broadcast, MVT::v8f16, 1}, // pshufb
      {TTI::SK_Broadcast, MVT::v16i8, 1}, // pshufb

      {TTI::SK_Reverse, MVT::v8i16, 1}, // pshufb
      {TTI::SK_Reverse, MVT::v8f16, 1}, // pshufb
      {TTI::SK_Reverse, MVT::v16i8, 1}, // pshufb

      {TTI::SK_Select, MVT::v8i16, 3}, // 2*pshufb + por
      {TTI::SK_Select, MVT::v8f16, 3}, // 2*pshufb + por
      {TTI::SK_Select, MVT::v16i8, 3}, // 2*pshufb + por

      {TTI::SK_Splice, MVT::v4i32, 1}, // palignr
      {TTI::SK_Splice, MVT::v4f32, 1}, // palignr
      {TTI::SK_Splice, MVT::v8i16, 1}, // palignr
      {TTI::SK_Splice, MVT::v8f16, 1}, // palignr
      {TTI::SK_Splice, MVT::v16i8, 1}, // palignr

      {TTI::SK_PermuteSingleSrc, MVT::v8i16, 1}, // pshufb
      {TTI::SK_PermuteSingleSrc, MVT::v8f16, 1}, // pshufb
      {TTI::SK_PermuteSingleSrc, MVT::v16i8, 1}, // pshufb

      {TTI::SK_PermuteTwoSrc, MVT::v8i16, 3}, // 2*pshufb + por
      {TTI::SK_PermuteTwoSrc, MVT::v8f16, 3}, // 2*pshufb + por
      {TTI::SK_PermuteTwoSrc, MVT::v16i8, 3}, // 2*pshufb + por
  };

  if (ST->hasSSSE3())
    if (const auto *Entry = CostTableLookup(SSSE3ShuffleTbl, Kind, LT.second))
      return LT.first * Entry->Cost;

  static const CostTblEntry SSE2ShuffleTbl[] = {
      {TTI::SK_Broadcast, MVT::v2f64, 1}, // shufpd
      {TTI::SK_Broadcast, MVT::v2i64, 1}, // pshufd
      {TTI::SK_Broadcast, MVT::v4i32, 1}, // pshufd
      {TTI::SK_Broadcast, MVT::v8i16, 2}, // pshuflw + pshufd
      {TTI::SK_Broadcast, MVT::v8f16, 2}, // pshuflw + pshufd
      {TTI::SK_Broadcast, MVT::v16i8, 3}, // unpck + pshuflw + pshufd

      {TTI::SK_Reverse, MVT::v2f64, 1}, // shufpd
      {TTI::SK_Reverse, MVT::v2i64, 1}, // pshufd
      {TTI::SK_Reverse, MVT::v4i32, 1}, // pshufd
      {TTI::SK_Reverse, MVT::v8i16, 3}, // pshuflw + pshufhw + pshufd
      {TTI::SK_Reverse, MVT::v8f16, 3}, // pshuflw + pshufhw + pshufd
      {TTI::SK_Reverse, MVT::v16i8, 9}, // 2*pshuflw + 2*pshufhw
                                        // + 2*pshufd + 2*unpck + packus

      {TTI::SK_Select, MVT::v2i64, 1}, // movsd
      {TTI::SK_Select, MVT::v2f64, 1}, // movsd
      {TTI::SK_Select, MVT::v4i32, 2}, // 2*shufps
      {TTI::SK_Select, MVT::v8i16, 3}, // pand + pandn + por
      {TTI::SK_Select, MVT::v8f16, 3}, // pand + pandn + por
      {TTI::SK_Select, MVT::v16i8, 3}, // pand + pandn + por

      {TTI::SK_Splice, MVT::v2i64, 1}, // shufpd
      {TTI::SK_Splice, MVT::v2f64, 1}, // shufpd
      {TTI::SK_Splice, MVT::v4i32, 2}, // 2*{unpck,movsd,pshufd}
      {TTI::SK_Splice, MVT::v8i16, 3}, // psrldq + psrlldq + por
      {TTI::SK_Splice, MVT::v8f16, 3}, // psrldq + psrlldq + por
      {TTI::SK_Splice, MVT::v16i8, 3}, // psrldq + psrlldq + por

      {TTI::SK_PermuteSingleSrc, MVT::v2f64, 1}, // shufpd
      {TTI::SK_PermuteSingleSrc, MVT::v2i64, 1}, // pshufd
      {TTI::SK_PermuteSingleSrc, MVT::v4i32, 1}, // pshufd
      {TTI::SK_PermuteSingleSrc, MVT::v8i16, 5}, // 2*pshuflw + 2*pshufhw
                                                  // + pshufd/unpck
      {TTI::SK_PermuteSingleSrc, MVT::v8f16, 5}, // 2*pshuflw + 2*pshufhw
                                                  // + pshufd/unpck
    { TTI::SK_PermuteSingleSrc, MVT::v16i8, 10 }, // 2*pshuflw + 2*pshufhw
                                                  // + 2*pshufd + 2*unpck + 2*packus

    { TTI::SK_PermuteTwoSrc,    MVT::v2f64,  1 }, // shufpd
    { TTI::SK_PermuteTwoSrc,    MVT::v2i64,  1 }, // shufpd
    { TTI::SK_PermuteTwoSrc,    MVT::v4i32,  2 }, // 2*{unpck,movsd,pshufd}
    { TTI::SK_PermuteTwoSrc,    MVT::v8i16,  8 }, // blend+permute
    { TTI::SK_PermuteTwoSrc,    MVT::v8f16,  8 }, // blend+permute
    { TTI::SK_PermuteTwoSrc,    MVT::v16i8, 13 }, // blend+permute
  };

  static const CostTblEntry SSE3BroadcastLoadTbl[] = {
      {TTI::SK_Broadcast, MVT::v2f64, 0}, // broadcast handled by movddup
  };

  if (ST->hasSSE2()) {
    bool IsLoad =
        llvm::any_of(Args, [](const auto &V) { return isa<LoadInst>(V); });
    if (ST->hasSSE3() && IsLoad)
      if (const auto *Entry =
              CostTableLookup(SSE3BroadcastLoadTbl, Kind, LT.second)) {
        assert(isLegalBroadcastLoad(BaseTp->getElementType(),
                                    LT.second.getVectorElementCount()) &&
               "Table entry missing from isLegalBroadcastLoad()");
        return LT.first * Entry->Cost;
      }

    if (const auto *Entry = CostTableLookup(SSE2ShuffleTbl, Kind, LT.second))
      return LT.first * Entry->Cost;
  }

  static const CostTblEntry SSE1ShuffleTbl[] = {
    { TTI::SK_Broadcast,        MVT::v4f32, 1 }, // shufps
    { TTI::SK_Reverse,          MVT::v4f32, 1 }, // shufps
    { TTI::SK_Select,           MVT::v4f32, 2 }, // 2*shufps
    { TTI::SK_Splice,           MVT::v4f32, 2 }, // 2*shufps
    { TTI::SK_PermuteSingleSrc, MVT::v4f32, 1 }, // shufps
    { TTI::SK_PermuteTwoSrc,    MVT::v4f32, 2 }, // 2*shufps
  };

  if (ST->hasSSE1())
    if (const auto *Entry = CostTableLookup(SSE1ShuffleTbl, Kind, LT.second))
      return LT.first * Entry->Cost;

  return BaseT::getShuffleCost(Kind, BaseTp, Mask, CostKind, Index, SubTp);
}

InstructionCost X86TTIImpl::getCastInstrCost(unsigned Opcode, Type *Dst,
                                             Type *Src,
                                             TTI::CastContextHint CCH,
                                             TTI::TargetCostKind CostKind,
                                             const Instruction *I) {
  int ISD = TLI->InstructionOpcodeToISD(Opcode);
  assert(ISD && "Invalid opcode");

  // The cost tables include both specific, custom (non-legal) src/dst type
  // conversions and generic, legalized types. We test for customs first, before
  // falling back to legalization.
  // FIXME: Need a better design of the cost table to handle non-simple types of
  // potential massive combinations (elem_num x src_type x dst_type).
  static const TypeConversionCostKindTblEntry AVX512BWConversionTbl[]{
    { ISD::SIGN_EXTEND, MVT::v32i16, MVT::v32i8,  { 1, 1, 1, 1 } },
    { ISD::ZERO_EXTEND, MVT::v32i16, MVT::v32i8,  { 1, 1, 1, 1 } },

    // Mask sign extend has an instruction.
    { ISD::SIGN_EXTEND, MVT::v2i8,   MVT::v2i1,   { 1, 1, 1, 1 } },
    { ISD::SIGN_EXTEND, MVT::v16i8,  MVT::v2i1,   { 1, 1, 1, 1 } },
    { ISD::SIGN_EXTEND, MVT::v2i16,  MVT::v2i1,   { 1, 1, 1, 1 } },
    { ISD::SIGN_EXTEND, MVT::v8i16,  MVT::v2i1,   { 1, 1, 1, 1 } },
    { ISD::SIGN_EXTEND, MVT::v4i8,   MVT::v4i1,   { 1, 1, 1, 1 } },
    { ISD::SIGN_EXTEND, MVT::v16i8,  MVT::v4i1,   { 1, 1, 1, 1 } },
    { ISD::SIGN_EXTEND, MVT::v4i16,  MVT::v4i1,   { 1, 1, 1, 1 } },
    { ISD::SIGN_EXTEND, MVT::v8i16,  MVT::v4i1,   { 1, 1, 1, 1 } },
    { ISD::SIGN_EXTEND, MVT::v8i8,   MVT::v8i1,   { 1, 1, 1, 1 } },
    { ISD::SIGN_EXTEND, MVT::v16i8,  MVT::v8i1,   { 1, 1, 1, 1 } },
    { ISD::SIGN_EXTEND, MVT::v8i16,  MVT::v8i1,   { 1, 1, 1, 1 } },
    { ISD::SIGN_EXTEND, MVT::v16i8,  MVT::v16i1,  { 1, 1, 1, 1 } },
    { ISD::SIGN_EXTEND, MVT::v16i16, MVT::v16i1,  { 1, 1, 1, 1 } },
    { ISD::SIGN_EXTEND, MVT::v32i8,  MVT::v32i1,  { 1, 1, 1, 1 } },
    { ISD::SIGN_EXTEND, MVT::v32i16, MVT::v32i1,  { 1, 1, 1, 1 } },
    { ISD::SIGN_EXTEND, MVT::v64i8,  MVT::v64i1,  { 1, 1, 1, 1 } },
    { ISD::SIGN_EXTEND, MVT::v32i16, MVT::v64i1,  { 1, 1, 1, 1 } },

    // Mask zero extend is a sext + shift.
    { ISD::ZERO_EXTEND, MVT::v2i8,   MVT::v2i1,   { 2, 1, 1, 1 } },
    { ISD::ZERO_EXTEND, MVT::v16i8,  MVT::v2i1,   { 2, 1, 1, 1 } },
    { ISD::ZERO_EXTEND, MVT::v2i16,  MVT::v2i1,   { 2, 1, 1, 1 } },
    { ISD::ZERO_EXTEND, MVT::v8i16,  MVT::v2i1,   { 2, 1, 1, 1 } },
    { ISD::ZERO_EXTEND, MVT::v4i8,   MVT::v4i1,   { 2, 1, 1, 1 } },
    { ISD::ZERO_EXTEND, MVT::v16i8,  MVT::v4i1,   { 2, 1, 1, 1 } },
    { ISD::ZERO_EXTEND, MVT::v4i16,  MVT::v4i1,   { 2, 1, 1, 1 } },
    { ISD::ZERO_EXTEND, MVT::v8i16,  MVT::v4i1,   { 2, 1, 1, 1 } },
    { ISD::ZERO_EXTEND, MVT::v8i8,   MVT::v8i1,   { 2, 1, 1, 1 } },
    { ISD::ZERO_EXTEND, MVT::v16i8,  MVT::v8i1,   { 2, 1, 1, 1 } },
    { ISD::ZERO_EXTEND, MVT::v8i16,  MVT::v8i1,   { 2, 1, 1, 1 } },
    { ISD::ZERO_EXTEND, MVT::v16i8,  MVT::v16i1,  { 2, 1, 1, 1 } },
    { ISD::ZERO_EXTEND, MVT::v16i16, MVT::v16i1,  { 2, 1, 1, 1 } },
    { ISD::ZERO_EXTEND, MVT::v32i8,  MVT::v32i1,  { 2, 1, 1, 1 } },
    { ISD::ZERO_EXTEND, MVT::v32i16, MVT::v32i1,  { 2, 1, 1, 1 } },
    { ISD::ZERO_EXTEND, MVT::v64i8,  MVT::v64i1,  { 2, 1, 1, 1 } },
    { ISD::ZERO_EXTEND, MVT::v32i16, MVT::v64i1,  { 2, 1, 1, 1 } },

    { ISD::TRUNCATE,    MVT::v2i1,   MVT::v2i8,   { 2, 1, 1, 1 } },
    { ISD::TRUNCATE,    MVT::v2i1,   MVT::v16i8,  { 2, 1, 1, 1 } },
    { ISD::TRUNCATE,    MVT::v2i1,   MVT::v2i16,  { 2, 1, 1, 1 } },
    { ISD::TRUNCATE,    MVT::v2i1,   MVT::v8i16,  { 2, 1, 1, 1 } },
    { ISD::TRUNCATE,    MVT::v4i1,   MVT::v4i8,   { 2, 1, 1, 1 } },
    { ISD::TRUNCATE,    MVT::v4i1,   MVT::v16i8,  { 2, 1, 1, 1 } },
    { ISD::TRUNCATE,    MVT::v4i1,   MVT::v4i16,  { 2, 1, 1, 1 } },
    { ISD::TRUNCATE,    MVT::v4i1,   MVT::v8i16,  { 2, 1, 1, 1 } },
    { ISD::TRUNCATE,    MVT::v8i1,   MVT::v8i8,   { 2, 1, 1, 1 } },
    { ISD::TRUNCATE,    MVT::v8i1,   MVT::v16i8,  { 2, 1, 1, 1 } },
    { ISD::TRUNCATE,    MVT::v8i1,   MVT::v8i16,  { 2, 1, 1, 1 } },
    { ISD::TRUNCATE,    MVT::v16i1,  MVT::v16i8,  { 2, 1, 1, 1 } },
    { ISD::TRUNCATE,    MVT::v16i1,  MVT::v16i16, { 2, 1, 1, 1 } },
    { ISD::TRUNCATE,    MVT::v32i1,  MVT::v32i8,  { 2, 1, 1, 1 } },
    { ISD::TRUNCATE,    MVT::v32i1,  MVT::v32i16, { 2, 1, 1, 1 } },
    { ISD::TRUNCATE,    MVT::v64i1,  MVT::v64i8,  { 2, 1, 1, 1 } },
    { ISD::TRUNCATE,    MVT::v64i1,  MVT::v32i16, { 2, 1, 1, 1 } },

    { ISD::TRUNCATE,    MVT::v32i8,  MVT::v32i16, { 2, 1, 1, 1 } },
    { ISD::TRUNCATE,    MVT::v16i8,  MVT::v16i16, { 2, 1, 1, 1 } }, // widen to zmm
    { ISD::TRUNCATE,    MVT::v2i8,   MVT::v2i16,  { 2, 1, 1, 1 } }, // vpmovwb
    { ISD::TRUNCATE,    MVT::v4i8,   MVT::v4i16,  { 2, 1, 1, 1 } }, // vpmovwb
    { ISD::TRUNCATE,    MVT::v8i8,   MVT::v8i16,  { 2, 1, 1, 1 } }, // vpmovwb
  };

  static const TypeConversionCostKindTblEntry AVX512DQConversionTbl[] = {
    // Mask sign extend has an instruction.
    { ISD::SIGN_EXTEND, MVT::v2i64,  MVT::v2i1,   { 1, 1, 1, 1 } },
    { ISD::SIGN_EXTEND, MVT::v4i32,  MVT::v2i1,   { 1, 1, 1, 1 } },
    { ISD::SIGN_EXTEND, MVT::v4i32,  MVT::v4i1,   { 1, 1, 1, 1 } },
    { ISD::SIGN_EXTEND, MVT::v4i64,  MVT::v4i1,   { 1, 1, 1, 1 } },
    { ISD::SIGN_EXTEND, MVT::v8i32,  MVT::v8i1,   { 1, 1, 1, 1 } },
    { ISD::SIGN_EXTEND, MVT::v8i64,  MVT::v16i1,  { 1, 1, 1, 1 } },
    { ISD::SIGN_EXTEND, MVT::v8i64,  MVT::v8i1,   { 1, 1, 1, 1 } },
    { ISD::SIGN_EXTEND, MVT::v16i32, MVT::v16i1,  { 1, 1, 1, 1 } },

    // Mask zero extend is a sext + shift.
    { ISD::ZERO_EXTEND, MVT::v2i64,  MVT::v2i1,   { 2, 1, 1, 1, } },
    { ISD::ZERO_EXTEND, MVT::v4i32,  MVT::v2i1,   { 2, 1, 1, 1, } },
    { ISD::ZERO_EXTEND, MVT::v4i32,  MVT::v4i1,   { 2, 1, 1, 1, } },
    { ISD::ZERO_EXTEND, MVT::v4i64,  MVT::v4i1,   { 2, 1, 1, 1, } },
    { ISD::ZERO_EXTEND, MVT::v8i32,  MVT::v8i1,   { 2, 1, 1, 1, } },
    { ISD::ZERO_EXTEND, MVT::v8i64,  MVT::v16i1,  { 2, 1, 1, 1, } },
    { ISD::ZERO_EXTEND, MVT::v8i64,  MVT::v8i1,   { 2, 1, 1, 1, } },
    { ISD::ZERO_EXTEND, MVT::v16i32, MVT::v16i1,  { 2, 1, 1, 1, } },

    { ISD::TRUNCATE,    MVT::v2i1,   MVT::v2i64,  { 2, 1, 1, 1 } },
    { ISD::TRUNCATE,    MVT::v2i1,   MVT::v4i32,  { 2, 1, 1, 1 } },
    { ISD::TRUNCATE,    MVT::v4i1,   MVT::v4i32,  { 2, 1, 1, 1 } },
    { ISD::TRUNCATE,    MVT::v4i1,   MVT::v4i64,  { 2, 1, 1, 1 } },
    { ISD::TRUNCATE,    MVT::v8i1,   MVT::v8i32,  { 2, 1, 1, 1 } },
    { ISD::TRUNCATE,    MVT::v8i1,   MVT::v8i64,  { 2, 1, 1, 1 } },
    { ISD::TRUNCATE,    MVT::v16i1,  MVT::v16i32, { 2, 1, 1, 1 } },
    { ISD::TRUNCATE,    MVT::v16i1,  MVT::v8i64,  { 2, 1, 1, 1 } },

    { ISD::SINT_TO_FP,  MVT::v8f32,  MVT::v8i64,  { 1, 1, 1, 1 } },
    { ISD::SINT_TO_FP,  MVT::v8f64,  MVT::v8i64,  { 1, 1, 1, 1 } },

    { ISD::UINT_TO_FP,  MVT::v8f32,  MVT::v8i64,  { 1, 1, 1, 1 } },
    { ISD::UINT_TO_FP,  MVT::v8f64,  MVT::v8i64,  { 1, 1, 1, 1 } },

    { ISD::FP_TO_SINT,  MVT::v8i64,  MVT::v8f32,  { 1, 1, 1, 1 } },
    { ISD::FP_TO_SINT,  MVT::v8i64,  MVT::v8f64,  { 1, 1, 1, 1 } },

    { ISD::FP_TO_UINT,  MVT::v8i64,  MVT::v8f32,  { 1, 1, 1, 1 } },
    { ISD::FP_TO_UINT,  MVT::v8i64,  MVT::v8f64,  { 1, 1, 1, 1 } },
  };

  // TODO: For AVX512DQ + AVX512VL, we also have cheap casts for 128-bit and
  // 256-bit wide vectors.

  static const TypeConversionCostKindTblEntry AVX512FConversionTbl[] = {
    { ISD::FP_EXTEND, MVT::v8f64,   MVT::v8f32,   { 1, 1, 1, 1 } },
    { ISD::FP_EXTEND, MVT::v8f64,   MVT::v16f32,  { 3, 1, 1, 1 } },
    { ISD::FP_EXTEND, MVT::v16f64,  MVT::v16f32,  { 4, 1, 1, 1 } }, // 2*vcvtps2pd+vextractf64x4
    { ISD::FP_EXTEND, MVT::v16f32,  MVT::v16f16,  { 1, 1, 1, 1 } }, // vcvtph2ps
    { ISD::FP_EXTEND, MVT::v8f64,   MVT::v8f16,   { 2, 1, 1, 1 } }, // vcvtph2ps+vcvtps2pd
    { ISD::FP_ROUND,  MVT::v8f32,   MVT::v8f64,   { 1, 1, 1, 1 } },
    { ISD::FP_ROUND,  MVT::v16f16,  MVT::v16f32,  { 1, 1, 1, 1 } }, // vcvtps2ph

    { ISD::TRUNCATE,  MVT::v2i1,    MVT::v2i8,    { 3, 1, 1, 1 } }, // sext+vpslld+vptestmd
    { ISD::TRUNCATE,  MVT::v4i1,    MVT::v4i8,    { 3, 1, 1, 1 } }, // sext+vpslld+vptestmd
    { ISD::TRUNCATE,  MVT::v8i1,    MVT::v8i8,    { 3, 1, 1, 1 } }, // sext+vpslld+vptestmd
    { ISD::TRUNCATE,  MVT::v16i1,   MVT::v16i8,   { 3, 1, 1, 1 } }, // sext+vpslld+vptestmd
    { ISD::TRUNCATE,  MVT::v2i1,    MVT::v2i16,   { 3, 1, 1, 1 } }, // sext+vpsllq+vptestmq
    { ISD::TRUNCATE,  MVT::v4i1,    MVT::v4i16,   { 3, 1, 1, 1 } }, // sext+vpsllq+vptestmq
    { ISD::TRUNCATE,  MVT::v8i1,    MVT::v8i16,   { 3, 1, 1, 1 } }, // sext+vpsllq+vptestmq
    { ISD::TRUNCATE,  MVT::v16i1,   MVT::v16i16,  { 3, 1, 1, 1 } }, // sext+vpslld+vptestmd
    { ISD::TRUNCATE,  MVT::v2i1,    MVT::v2i32,   { 2, 1, 1, 1 } }, // zmm vpslld+vptestmd
    { ISD::TRUNCATE,  MVT::v4i1,    MVT::v4i32,   { 2, 1, 1, 1 } }, // zmm vpslld+vptestmd
    { ISD::TRUNCATE,  MVT::v8i1,    MVT::v8i32,   { 2, 1, 1, 1 } }, // zmm vpslld+vptestmd
    { ISD::TRUNCATE,  MVT::v16i1,   MVT::v16i32,  { 2, 1, 1, 1 } }, // vpslld+vptestmd
    { ISD::TRUNCATE,  MVT::v2i1,    MVT::v2i64,   { 2, 1, 1, 1 } }, // zmm vpsllq+vptestmq
    { ISD::TRUNCATE,  MVT::v4i1,    MVT::v4i64,   { 2, 1, 1, 1 } }, // zmm vpsllq+vptestmq
    { ISD::TRUNCATE,  MVT::v8i1,    MVT::v8i64,   { 2, 1, 1, 1 } }, // vpsllq+vptestmq
    { ISD::TRUNCATE,  MVT::v2i8,    MVT::v2i32,   { 2, 1, 1, 1 } }, // vpmovdb
    { ISD::TRUNCATE,  MVT::v4i8,    MVT::v4i32,   { 2, 1, 1, 1 } }, // vpmovdb
    { ISD::TRUNCATE,  MVT::v16i8,   MVT::v16i32,  { 2, 1, 1, 1 } }, // vpmovdb
    { ISD::TRUNCATE,  MVT::v32i8,   MVT::v16i32,  { 2, 1, 1, 1 } }, // vpmovdb
    { ISD::TRUNCATE,  MVT::v64i8,   MVT::v16i32,  { 2, 1, 1, 1 } }, // vpmovdb
    { ISD::TRUNCATE,  MVT::v16i16,  MVT::v16i32,  { 2, 1, 1, 1 } }, // vpmovdw
    { ISD::TRUNCATE,  MVT::v32i16,  MVT::v16i32,  { 2, 1, 1, 1 } }, // vpmovdw
    { ISD::TRUNCATE,  MVT::v2i8,    MVT::v2i64,   { 2, 1, 1, 1 } }, // vpmovqb
    { ISD::TRUNCATE,  MVT::v2i16,   MVT::v2i64,   { 1, 1, 1, 1 } }, // vpshufb
    { ISD::TRUNCATE,  MVT::v8i8,    MVT::v8i64,   { 2, 1, 1, 1 } }, // vpmovqb
    { ISD::TRUNCATE,  MVT::v16i8,   MVT::v8i64,   { 2, 1, 1, 1 } }, // vpmovqb
    { ISD::TRUNCATE,  MVT::v32i8,   MVT::v8i64,   { 2, 1, 1, 1 } }, // vpmovqb
    { ISD::TRUNCATE,  MVT::v64i8,   MVT::v8i64,   { 2, 1, 1, 1 } }, // vpmovqb
    { ISD::TRUNCATE,  MVT::v8i16,   MVT::v8i64,   { 2, 1, 1, 1 } }, // vpmovqw
    { ISD::TRUNCATE,  MVT::v16i16,  MVT::v8i64,   { 2, 1, 1, 1 } }, // vpmovqw
    { ISD::TRUNCATE,  MVT::v32i16,  MVT::v8i64,   { 2, 1, 1, 1 } }, // vpmovqw
    { ISD::TRUNCATE,  MVT::v8i32,   MVT::v8i64,   { 1, 1, 1, 1 } }, // vpmovqd
    { ISD::TRUNCATE,  MVT::v4i32,   MVT::v4i64,   { 1, 1, 1, 1 } }, // zmm vpmovqd
    { ISD::TRUNCATE,  MVT::v16i8,   MVT::v16i64,  { 5, 1, 1, 1 } },// 2*vpmovqd+concat+vpmovdb

    { ISD::TRUNCATE,  MVT::v16i8,  MVT::v16i16,   { 3, 1, 1, 1 } }, // extend to v16i32
    { ISD::TRUNCATE,  MVT::v32i8,  MVT::v32i16,   { 8, 1, 1, 1 } },
    { ISD::TRUNCATE,  MVT::v64i8,  MVT::v32i16,   { 8, 1, 1, 1 } },

    // Sign extend is zmm vpternlogd+vptruncdb.
    // Zero extend is zmm broadcast load+vptruncdw.
    { ISD::SIGN_EXTEND, MVT::v2i8,   MVT::v2i1,   { 3, 1, 1, 1 } },
    { ISD::ZERO_EXTEND, MVT::v2i8,   MVT::v2i1,   { 4, 1, 1, 1 } },
    { ISD::SIGN_EXTEND, MVT::v4i8,   MVT::v4i1,   { 3, 1, 1, 1 } },
    { ISD::ZERO_EXTEND, MVT::v4i8,   MVT::v4i1,   { 4, 1, 1, 1 } },
    { ISD::SIGN_EXTEND, MVT::v8i8,   MVT::v8i1,   { 3, 1, 1, 1 } },
    { ISD::ZERO_EXTEND, MVT::v8i8,   MVT::v8i1,   { 4, 1, 1, 1 } },
    { ISD::SIGN_EXTEND, MVT::v16i8,  MVT::v16i1,  { 3, 1, 1, 1 } },
    { ISD::ZERO_EXTEND, MVT::v16i8,  MVT::v16i1,  { 4, 1, 1, 1 } },

    // Sign extend is zmm vpternlogd+vptruncdw.
    // Zero extend is zmm vpternlogd+vptruncdw+vpsrlw.
    { ISD::SIGN_EXTEND, MVT::v2i16,  MVT::v2i1,   { 3, 1, 1, 1 } },
    { ISD::ZERO_EXTEND, MVT::v2i16,  MVT::v2i1,   { 4, 1, 1, 1 } },
    { ISD::SIGN_EXTEND, MVT::v4i16,  MVT::v4i1,   { 3, 1, 1, 1 } },
    { ISD::ZERO_EXTEND, MVT::v4i16,  MVT::v4i1,   { 4, 1, 1, 1 } },
    { ISD::SIGN_EXTEND, MVT::v8i16,  MVT::v8i1,   { 3, 1, 1, 1 } },
    { ISD::ZERO_EXTEND, MVT::v8i16,  MVT::v8i1,   { 4, 1, 1, 1 } },
    { ISD::SIGN_EXTEND, MVT::v16i16, MVT::v16i1,  { 3, 1, 1, 1 } },
    { ISD::ZERO_EXTEND, MVT::v16i16, MVT::v16i1,  { 4, 1, 1, 1 } },

    { ISD::SIGN_EXTEND, MVT::v2i32,  MVT::v2i1,   { 1, 1, 1, 1 } }, // zmm vpternlogd
    { ISD::ZERO_EXTEND, MVT::v2i32,  MVT::v2i1,   { 2, 1, 1, 1 } }, // zmm vpternlogd+psrld
    { ISD::SIGN_EXTEND, MVT::v4i32,  MVT::v4i1,   { 1, 1, 1, 1 } }, // zmm vpternlogd
    { ISD::ZERO_EXTEND, MVT::v4i32,  MVT::v4i1,   { 2, 1, 1, 1 } }, // zmm vpternlogd+psrld
    { ISD::SIGN_EXTEND, MVT::v8i32,  MVT::v8i1,   { 1, 1, 1, 1 } }, // zmm vpternlogd
    { ISD::ZERO_EXTEND, MVT::v8i32,  MVT::v8i1,   { 2, 1, 1, 1 } }, // zmm vpternlogd+psrld
    { ISD::SIGN_EXTEND, MVT::v2i64,  MVT::v2i1,   { 1, 1, 1, 1 } }, // zmm vpternlogq
    { ISD::ZERO_EXTEND, MVT::v2i64,  MVT::v2i1,   { 2, 1, 1, 1 } }, // zmm vpternlogq+psrlq
    { ISD::SIGN_EXTEND, MVT::v4i64,  MVT::v4i1,   { 1, 1, 1, 1 } }, // zmm vpternlogq
    { ISD::ZERO_EXTEND, MVT::v4i64,  MVT::v4i1,   { 2, 1, 1, 1 } }, // zmm vpternlogq+psrlq

    { ISD::SIGN_EXTEND, MVT::v16i32, MVT::v16i1,  { 1, 1, 1, 1 } }, // vpternlogd
    { ISD::ZERO_EXTEND, MVT::v16i32, MVT::v16i1,  { 2, 1, 1, 1 } }, // vpternlogd+psrld
    { ISD::SIGN_EXTEND, MVT::v8i64,  MVT::v8i1,   { 1, 1, 1, 1 } }, // vpternlogq
    { ISD::ZERO_EXTEND, MVT::v8i64,  MVT::v8i1,   { 2, 1, 1, 1 } }, // vpternlogq+psrlq

    { ISD::SIGN_EXTEND, MVT::v16i32, MVT::v16i8,  { 1, 1, 1, 1 } },
    { ISD::ZERO_EXTEND, MVT::v16i32, MVT::v16i8,  { 1, 1, 1, 1 } },
    { ISD::SIGN_EXTEND, MVT::v16i32, MVT::v16i16, { 1, 1, 1, 1 } },
    { ISD::ZERO_EXTEND, MVT::v16i32, MVT::v16i16, { 1, 1, 1, 1 } },
    { ISD::SIGN_EXTEND, MVT::v8i64,  MVT::v8i8,   { 1, 1, 1, 1 } },
    { ISD::ZERO_EXTEND, MVT::v8i64,  MVT::v8i8,   { 1, 1, 1, 1 } },
    { ISD::SIGN_EXTEND, MVT::v8i64,  MVT::v8i16,  { 1, 1, 1, 1 } },
    { ISD::ZERO_EXTEND, MVT::v8i64,  MVT::v8i16,  { 1, 1, 1, 1 } },
    { ISD::SIGN_EXTEND, MVT::v8i64,  MVT::v8i32,  { 1, 1, 1, 1 } },
    { ISD::ZERO_EXTEND, MVT::v8i64,  MVT::v8i32,  { 1, 1, 1, 1 } },

    { ISD::SIGN_EXTEND, MVT::v32i16, MVT::v32i8,  { 3, 1, 1, 1 } }, // FIXME: May not be right
    { ISD::ZERO_EXTEND, MVT::v32i16, MVT::v32i8,  { 3, 1, 1, 1 } }, // FIXME: May not be right

    { ISD::SINT_TO_FP,  MVT::v8f64,  MVT::v8i1,   { 4, 1, 1, 1 } },
    { ISD::SINT_TO_FP,  MVT::v16f32, MVT::v16i1,  { 3, 1, 1, 1 } },
    { ISD::SINT_TO_FP,  MVT::v8f64,  MVT::v16i8,  { 2, 1, 1, 1 } },
    { ISD::SINT_TO_FP,  MVT::v16f32, MVT::v16i8,  { 1, 1, 1, 1 } },
    { ISD::SINT_TO_FP,  MVT::v8f64,  MVT::v8i16,  { 2, 1, 1, 1 } },
    { ISD::SINT_TO_FP,  MVT::v16f32, MVT::v16i16, { 1, 1, 1, 1 } },
    { ISD::SINT_TO_FP,  MVT::v8f64,  MVT::v8i32,  { 1, 1, 1, 1 } },
    { ISD::SINT_TO_FP,  MVT::v16f32, MVT::v16i32, { 1, 1, 1, 1 } },

    { ISD::UINT_TO_FP,  MVT::v8f64,  MVT::v8i1,   { 4, 1, 1, 1 } },
    { ISD::UINT_TO_FP,  MVT::v16f32, MVT::v16i1,  { 3, 1, 1, 1 } },
    { ISD::UINT_TO_FP,  MVT::v8f64,  MVT::v16i8,  { 2, 1, 1, 1 } },
    { ISD::UINT_TO_FP,  MVT::v16f32, MVT::v16i8,  { 1, 1, 1, 1 } },
    { ISD::UINT_TO_FP,  MVT::v8f64,  MVT::v8i16,  { 2, 1, 1, 1 } },
    { ISD::UINT_TO_FP,  MVT::v16f32, MVT::v16i16, { 1, 1, 1, 1 } },
    { ISD::UINT_TO_FP,  MVT::v8f64,  MVT::v8i32,  { 1, 1, 1, 1 } },
    { ISD::UINT_TO_FP,  MVT::v16f32, MVT::v16i32, { 1, 1, 1, 1 } },
    { ISD::UINT_TO_FP,  MVT::v8f32,  MVT::v8i64,  {26, 1, 1, 1 } },
    { ISD::UINT_TO_FP,  MVT::v8f64,  MVT::v8i64,  { 5, 1, 1, 1 } },

    { ISD::FP_TO_SINT,  MVT::v16i8,  MVT::v16f32, { 2, 1, 1, 1 } },
    { ISD::FP_TO_SINT,  MVT::v16i8,  MVT::v16f64, { 7, 1, 1, 1 } },
    { ISD::FP_TO_SINT,  MVT::v32i8,  MVT::v32f64, {15, 1, 1, 1 } },
    { ISD::FP_TO_SINT,  MVT::v64i8,  MVT::v64f32, {11, 1, 1, 1 } },
    { ISD::FP_TO_SINT,  MVT::v64i8,  MVT::v64f64, {31, 1, 1, 1 } },
    { ISD::FP_TO_SINT,  MVT::v8i16,  MVT::v8f64,  { 3, 1, 1, 1 } },
    { ISD::FP_TO_SINT,  MVT::v16i16, MVT::v16f64, { 7, 1, 1, 1 } },
    { ISD::FP_TO_SINT,  MVT::v32i16, MVT::v32f32, { 5, 1, 1, 1 } },
    { ISD::FP_TO_SINT,  MVT::v32i16, MVT::v32f64, {15, 1, 1, 1 } },
    { ISD::FP_TO_SINT,  MVT::v8i32,  MVT::v8f64,  { 1, 1, 1, 1 } },
    { ISD::FP_TO_SINT,  MVT::v16i32, MVT::v16f64, { 3, 1, 1, 1 } },

    { ISD::FP_TO_UINT,  MVT::v8i32,  MVT::v8f64,  { 1, 1, 1, 1 } },
    { ISD::FP_TO_UINT,  MVT::v8i16,  MVT::v8f64,  { 3, 1, 1, 1 } },
    { ISD::FP_TO_UINT,  MVT::v8i8,   MVT::v8f64,  { 3, 1, 1, 1 } },
    { ISD::FP_TO_UINT,  MVT::v16i32, MVT::v16f32, { 1, 1, 1, 1 } },
    { ISD::FP_TO_UINT,  MVT::v16i16, MVT::v16f32, { 3, 1, 1, 1 } },
    { ISD::FP_TO_UINT,  MVT::v16i8,  MVT::v16f32, { 3, 1, 1, 1 } },
  };

  static const TypeConversionCostKindTblEntry AVX512BWVLConversionTbl[] {
    // Mask sign extend has an instruction.
    { ISD::SIGN_EXTEND, MVT::v2i8,   MVT::v2i1,   { 1, 1, 1, 1 } },
    { ISD::SIGN_EXTEND, MVT::v16i8,  MVT::v2i1,   { 1, 1, 1, 1 } },
    { ISD::SIGN_EXTEND, MVT::v2i16,  MVT::v2i1,   { 1, 1, 1, 1 } },
    { ISD::SIGN_EXTEND, MVT::v8i16,  MVT::v2i1,   { 1, 1, 1, 1 } },
    { ISD::SIGN_EXTEND, MVT::v4i16,  MVT::v4i1,   { 1, 1, 1, 1 } },
    { ISD::SIGN_EXTEND, MVT::v16i8,  MVT::v4i1,   { 1, 1, 1, 1 } },
    { ISD::SIGN_EXTEND, MVT::v4i8,   MVT::v4i1,   { 1, 1, 1, 1 } },
    { ISD::SIGN_EXTEND, MVT::v8i16,  MVT::v4i1,   { 1, 1, 1, 1 } },
    { ISD::SIGN_EXTEND, MVT::v8i8,   MVT::v8i1,   { 1, 1, 1, 1 } },
    { ISD::SIGN_EXTEND, MVT::v16i8,  MVT::v8i1,   { 1, 1, 1, 1 } },
    { ISD::SIGN_EXTEND, MVT::v8i16,  MVT::v8i1,   { 1, 1, 1, 1 } },
    { ISD::SIGN_EXTEND, MVT::v16i8,  MVT::v16i1,  { 1, 1, 1, 1 } },
    { ISD::SIGN_EXTEND, MVT::v16i16, MVT::v16i1,  { 1, 1, 1, 1 } },
    { ISD::SIGN_EXTEND, MVT::v32i8,  MVT::v32i1,  { 1, 1, 1, 1 } },
    { ISD::SIGN_EXTEND, MVT::v16i16, MVT::v32i1,  { 1, 1, 1, 1 } },
    { ISD::SIGN_EXTEND, MVT::v32i8,  MVT::v64i1,  { 1, 1, 1, 1 } },
    { ISD::SIGN_EXTEND, MVT::v16i16, MVT::v64i1,  { 1, 1, 1, 1 } },

    // Mask zero extend is a sext + shift.
    { ISD::ZERO_EXTEND, MVT::v2i8,   MVT::v2i1,   { 2, 1, 1, 1 } },
    { ISD::ZERO_EXTEND, MVT::v16i8,  MVT::v2i1,   { 2, 1, 1, 1 } },
    { ISD::ZERO_EXTEND, MVT::v2i16,  MVT::v2i1,   { 2, 1, 1, 1 } },
    { ISD::ZERO_EXTEND, MVT::v8i16,  MVT::v2i1,   { 2, 1, 1, 1 } },
    { ISD::ZERO_EXTEND, MVT::v4i8,   MVT::v4i1,   { 2, 1, 1, 1 } },
    { ISD::ZERO_EXTEND, MVT::v16i8,  MVT::v4i1,   { 2, 1, 1, 1 } },
    { ISD::ZERO_EXTEND, MVT::v4i16,  MVT::v4i1,   { 2, 1, 1, 1 } },
    { ISD::ZERO_EXTEND, MVT::v8i16,  MVT::v4i1,   { 2, 1, 1, 1 } },
    { ISD::ZERO_EXTEND, MVT::v8i8,   MVT::v8i1,   { 2, 1, 1, 1 } },
    { ISD::ZERO_EXTEND, MVT::v16i8,  MVT::v8i1,   { 2, 1, 1, 1 } },
    { ISD::ZERO_EXTEND, MVT::v8i16,  MVT::v8i1,   { 2, 1, 1, 1 } },
    { ISD::ZERO_EXTEND, MVT::v16i8,  MVT::v16i1,  { 2, 1, 1, 1 } },
    { ISD::ZERO_EXTEND, MVT::v16i16, MVT::v16i1,  { 2, 1, 1, 1 } },
    { ISD::ZERO_EXTEND, MVT::v32i8,  MVT::v32i1,  { 2, 1, 1, 1 } },
    { ISD::ZERO_EXTEND, MVT::v16i16, MVT::v32i1,  { 2, 1, 1, 1 } },
    { ISD::ZERO_EXTEND, MVT::v32i8,  MVT::v64i1,  { 2, 1, 1, 1 } },
    { ISD::ZERO_EXTEND, MVT::v16i16, MVT::v64i1,  { 2, 1, 1, 1 } },

    { ISD::TRUNCATE,    MVT::v2i1,   MVT::v2i8,   { 2, 1, 1, 1 } },
    { ISD::TRUNCATE,    MVT::v2i1,   MVT::v16i8,  { 2, 1, 1, 1 } },
    { ISD::TRUNCATE,    MVT::v2i1,   MVT::v2i16,  { 2, 1, 1, 1 } },
    { ISD::TRUNCATE,    MVT::v2i1,   MVT::v8i16,  { 2, 1, 1, 1 } },
    { ISD::TRUNCATE,    MVT::v4i1,   MVT::v4i8,   { 2, 1, 1, 1 } },
    { ISD::TRUNCATE,    MVT::v4i1,   MVT::v16i8,  { 2, 1, 1, 1 } },
    { ISD::TRUNCATE,    MVT::v4i1,   MVT::v4i16,  { 2, 1, 1, 1 } },
    { ISD::TRUNCATE,    MVT::v4i1,   MVT::v8i16,  { 2, 1, 1, 1 } },
    { ISD::TRUNCATE,    MVT::v8i1,   MVT::v8i8,   { 2, 1, 1, 1 } },
    { ISD::TRUNCATE,    MVT::v8i1,   MVT::v16i8,  { 2, 1, 1, 1 } },
    { ISD::TRUNCATE,    MVT::v8i1,   MVT::v8i16,  { 2, 1, 1, 1 } },
    { ISD::TRUNCATE,    MVT::v16i1,  MVT::v16i8,  { 2, 1, 1, 1 } },
    { ISD::TRUNCATE,    MVT::v16i1,  MVT::v16i16, { 2, 1, 1, 1 } },
    { ISD::TRUNCATE,    MVT::v32i1,  MVT::v32i8,  { 2, 1, 1, 1 } },
    { ISD::TRUNCATE,    MVT::v32i1,  MVT::v16i16, { 2, 1, 1, 1 } },
    { ISD::TRUNCATE,    MVT::v64i1,  MVT::v32i8,  { 2, 1, 1, 1 } },
    { ISD::TRUNCATE,    MVT::v64i1,  MVT::v16i16, { 2, 1, 1, 1 } },

    { ISD::TRUNCATE,    MVT::v16i8,  MVT::v16i16, { 2, 1, 1, 1 } },
  };

  static const TypeConversionCostKindTblEntry AVX512DQVLConversionTbl[] = {
    // Mask sign extend has an instruction.
    { ISD::SIGN_EXTEND, MVT::v2i64,  MVT::v2i1,   { 1, 1, 1, 1 } },
    { ISD::SIGN_EXTEND, MVT::v4i32,  MVT::v2i1,   { 1, 1, 1, 1 } },
    { ISD::SIGN_EXTEND, MVT::v4i32,  MVT::v4i1,   { 1, 1, 1, 1 } },
    { ISD::SIGN_EXTEND, MVT::v4i64,  MVT::v16i1,  { 1, 1, 1, 1 } },
    { ISD::SIGN_EXTEND, MVT::v4i64,  MVT::v4i1,   { 1, 1, 1, 1 } },
    { ISD::SIGN_EXTEND, MVT::v4i64,  MVT::v8i1,   { 1, 1, 1, 1 } },
    { ISD::SIGN_EXTEND, MVT::v8i32,  MVT::v16i1,  { 1, 1, 1, 1 } },
    { ISD::SIGN_EXTEND, MVT::v8i32,  MVT::v8i1,   { 1, 1, 1, 1 } },

    // Mask zero extend is a sext + shift.
    { ISD::ZERO_EXTEND, MVT::v2i64,  MVT::v2i1,   { 2, 1, 1, 1 } },
    { ISD::ZERO_EXTEND, MVT::v4i32,  MVT::v2i1,   { 2, 1, 1, 1 } },
    { ISD::ZERO_EXTEND, MVT::v4i32,  MVT::v4i1,   { 2, 1, 1, 1 } },
    { ISD::ZERO_EXTEND, MVT::v4i64,  MVT::v16i1,  { 2, 1, 1, 1 } },
    { ISD::ZERO_EXTEND, MVT::v4i64,  MVT::v4i1,   { 2, 1, 1, 1 } },
    { ISD::ZERO_EXTEND, MVT::v4i64,  MVT::v8i1,   { 2, 1, 1, 1 } },
    { ISD::ZERO_EXTEND, MVT::v8i32,  MVT::v16i1,  { 2, 1, 1, 1 } },
    { ISD::ZERO_EXTEND, MVT::v8i32,  MVT::v8i1,   { 2, 1, 1, 1 } },

    { ISD::TRUNCATE,    MVT::v16i1,  MVT::v4i64,  { 2, 1, 1, 1 } },
    { ISD::TRUNCATE,    MVT::v16i1,  MVT::v8i32,  { 2, 1, 1, 1 } },
    { ISD::TRUNCATE,    MVT::v2i1,   MVT::v2i64,  { 2, 1, 1, 1 } },
    { ISD::TRUNCATE,    MVT::v2i1,   MVT::v4i32,  { 2, 1, 1, 1 } },
    { ISD::TRUNCATE,    MVT::v4i1,   MVT::v4i32,  { 2, 1, 1, 1 } },
    { ISD::TRUNCATE,    MVT::v4i1,   MVT::v4i64,  { 2, 1, 1, 1 } },
    { ISD::TRUNCATE,    MVT::v8i1,   MVT::v4i64,  { 2, 1, 1, 1 } },
    { ISD::TRUNCATE,    MVT::v8i1,   MVT::v8i32,  { 2, 1, 1, 1 } },

    { ISD::SINT_TO_FP,  MVT::v2f32,  MVT::v2i64,  { 1, 1, 1, 1 } },
    { ISD::SINT_TO_FP,  MVT::v2f64,  MVT::v2i64,  { 1, 1, 1, 1 } },
    { ISD::SINT_TO_FP,  MVT::v4f32,  MVT::v4i64,  { 1, 1, 1, 1 } },
    { ISD::SINT_TO_FP,  MVT::v4f64,  MVT::v4i64,  { 1, 1, 1, 1 } },

    { ISD::UINT_TO_FP,  MVT::v2f32,  MVT::v2i64,  { 1, 1, 1, 1 } },
    { ISD::UINT_TO_FP,  MVT::v2f64,  MVT::v2i64,  { 1, 1, 1, 1 } },
    { ISD::UINT_TO_FP,  MVT::v4f32,  MVT::v4i64,  { 1, 1, 1, 1 } },
    { ISD::UINT_TO_FP,  MVT::v4f64,  MVT::v4i64,  { 1, 1, 1, 1 } },

    { ISD::FP_TO_SINT,  MVT::v2i64,  MVT::v4f32,  { 1, 1, 1, 1 } },
    { ISD::FP_TO_SINT,  MVT::v4i64,  MVT::v4f32,  { 1, 1, 1, 1 } },
    { ISD::FP_TO_SINT,  MVT::v2i64,  MVT::v2f64,  { 1, 1, 1, 1 } },
    { ISD::FP_TO_SINT,  MVT::v4i64,  MVT::v4f64,  { 1, 1, 1, 1 } },

    { ISD::FP_TO_UINT,  MVT::v2i64,  MVT::v4f32,  { 1, 1, 1, 1 } },
    { ISD::FP_TO_UINT,  MVT::v4i64,  MVT::v4f32,  { 1, 1, 1, 1 } },
    { ISD::FP_TO_UINT,  MVT::v2i64,  MVT::v2f64,  { 1, 1, 1, 1 } },
    { ISD::FP_TO_UINT,  MVT::v4i64,  MVT::v4f64,  { 1, 1, 1, 1 } },
  };

  static const TypeConversionCostKindTblEntry AVX512VLConversionTbl[] = {
    { ISD::TRUNCATE,  MVT::v2i1,    MVT::v2i8,    { 3, 1, 1, 1 } }, // sext+vpslld+vptestmd
    { ISD::TRUNCATE,  MVT::v4i1,    MVT::v4i8,    { 3, 1, 1, 1 } }, // sext+vpslld+vptestmd
    { ISD::TRUNCATE,  MVT::v8i1,    MVT::v8i8,    { 3, 1, 1, 1 } }, // sext+vpslld+vptestmd
    { ISD::TRUNCATE,  MVT::v16i1,   MVT::v16i8,   { 8, 1, 1, 1 } }, // split+2*v8i8
    { ISD::TRUNCATE,  MVT::v2i1,    MVT::v2i16,   { 3, 1, 1, 1 } }, // sext+vpsllq+vptestmq
    { ISD::TRUNCATE,  MVT::v4i1,    MVT::v4i16,   { 3, 1, 1, 1 } }, // sext+vpsllq+vptestmq
    { ISD::TRUNCATE,  MVT::v8i1,    MVT::v8i16,   { 3, 1, 1, 1 } }, // sext+vpsllq+vptestmq
    { ISD::TRUNCATE,  MVT::v16i1,   MVT::v16i16,  { 8, 1, 1, 1 } }, // split+2*v8i16
    { ISD::TRUNCATE,  MVT::v2i1,    MVT::v2i32,   { 2, 1, 1, 1 } }, // vpslld+vptestmd
    { ISD::TRUNCATE,  MVT::v4i1,    MVT::v4i32,   { 2, 1, 1, 1 } }, // vpslld+vptestmd
    { ISD::TRUNCATE,  MVT::v8i1,    MVT::v8i32,   { 2, 1, 1, 1 } }, // vpslld+vptestmd
    { ISD::TRUNCATE,  MVT::v16i1,   MVT::v8i32,   { 2, 1, 1, 1 } }, // vpslld+vptestmd
    { ISD::TRUNCATE,  MVT::v2i1,    MVT::v2i64,   { 2, 1, 1, 1 } }, // vpsllq+vptestmq
    { ISD::TRUNCATE,  MVT::v4i1,    MVT::v4i64,   { 2, 1, 1, 1 } }, // vpsllq+vptestmq
    { ISD::TRUNCATE,  MVT::v4i32,   MVT::v4i64,   { 1, 1, 1, 1 } }, // vpmovqd
    { ISD::TRUNCATE,  MVT::v4i8,    MVT::v4i64,   { 2, 1, 1, 1 } }, // vpmovqb
    { ISD::TRUNCATE,  MVT::v4i16,   MVT::v4i64,   { 2, 1, 1, 1 } }, // vpmovqw
    { ISD::TRUNCATE,  MVT::v8i8,    MVT::v8i32,   { 2, 1, 1, 1 } }, // vpmovwb

    // sign extend is vpcmpeq+maskedmove+vpmovdw+vpacksswb
    // zero extend is vpcmpeq+maskedmove+vpmovdw+vpsrlw+vpackuswb
    { ISD::SIGN_EXTEND, MVT::v2i8,   MVT::v2i1,   { 5, 1, 1, 1 } },
    { ISD::ZERO_EXTEND, MVT::v2i8,   MVT::v2i1,   { 6, 1, 1, 1 } },
    { ISD::SIGN_EXTEND, MVT::v4i8,   MVT::v4i1,   { 5, 1, 1, 1 } },
    { ISD::ZERO_EXTEND, MVT::v4i8,   MVT::v4i1,   { 6, 1, 1, 1 } },
    { ISD::SIGN_EXTEND, MVT::v8i8,   MVT::v8i1,   { 5, 1, 1, 1 } },
    { ISD::ZERO_EXTEND, MVT::v8i8,   MVT::v8i1,   { 6, 1, 1, 1 } },
    { ISD::SIGN_EXTEND, MVT::v16i8,  MVT::v16i1,  {10, 1, 1, 1 } },
    { ISD::ZERO_EXTEND, MVT::v16i8,  MVT::v16i1,  {12, 1, 1, 1 } },

    // sign extend is vpcmpeq+maskedmove+vpmovdw
    // zero extend is vpcmpeq+maskedmove+vpmovdw+vpsrlw
    { ISD::SIGN_EXTEND, MVT::v2i16,  MVT::v2i1,   { 4, 1, 1, 1 } },
    { ISD::ZERO_EXTEND, MVT::v2i16,  MVT::v2i1,   { 5, 1, 1, 1 } },
    { ISD::SIGN_EXTEND, MVT::v4i16,  MVT::v4i1,   { 4, 1, 1, 1 } },
    { ISD::ZERO_EXTEND, MVT::v4i16,  MVT::v4i1,   { 5, 1, 1, 1 } },
    { ISD::SIGN_EXTEND, MVT::v8i16,  MVT::v8i1,   { 4, 1, 1, 1 } },
    { ISD::ZERO_EXTEND, MVT::v8i16,  MVT::v8i1,   { 5, 1, 1, 1 } },
    { ISD::SIGN_EXTEND, MVT::v16i16, MVT::v16i1,  {10, 1, 1, 1 } },
    { ISD::ZERO_EXTEND, MVT::v16i16, MVT::v16i1,  {12, 1, 1, 1 } },

    { ISD::SIGN_EXTEND, MVT::v2i32,  MVT::v2i1,   { 1, 1, 1, 1 } }, // vpternlogd
    { ISD::ZERO_EXTEND, MVT::v2i32,  MVT::v2i1,   { 2, 1, 1, 1 } }, // vpternlogd+psrld
    { ISD::SIGN_EXTEND, MVT::v4i32,  MVT::v4i1,   { 1, 1, 1, 1 } }, // vpternlogd
    { ISD::ZERO_EXTEND, MVT::v4i32,  MVT::v4i1,   { 2, 1, 1, 1 } }, // vpternlogd+psrld
    { ISD::SIGN_EXTEND, MVT::v8i32,  MVT::v8i1,   { 1, 1, 1, 1 } }, // vpternlogd
    { ISD::ZERO_EXTEND, MVT::v8i32,  MVT::v8i1,   { 2, 1, 1, 1 } }, // vpternlogd+psrld
    { ISD::SIGN_EXTEND, MVT::v8i32,  MVT::v16i1,  { 1, 1, 1, 1 } }, // vpternlogd
    { ISD::ZERO_EXTEND, MVT::v8i32,  MVT::v16i1,  { 2, 1, 1, 1 } }, // vpternlogd+psrld

    { ISD::SIGN_EXTEND, MVT::v2i64,  MVT::v2i1,   { 1, 1, 1, 1 } }, // vpternlogq
    { ISD::ZERO_EXTEND, MVT::v2i64,  MVT::v2i1,   { 2, 1, 1, 1 } }, // vpternlogq+psrlq
    { ISD::SIGN_EXTEND, MVT::v4i64,  MVT::v4i1,   { 1, 1, 1, 1 } }, // vpternlogq
    { ISD::ZERO_EXTEND, MVT::v4i64,  MVT::v4i1,   { 2, 1, 1, 1 } }, // vpternlogq+psrlq

    { ISD::SIGN_EXTEND, MVT::v4i64,  MVT::v16i8,  { 1, 1, 1, 1 } },
    { ISD::ZERO_EXTEND, MVT::v4i64,  MVT::v16i8,  { 1, 1, 1, 1 } },
    { ISD::SIGN_EXTEND, MVT::v8i32,  MVT::v16i8,  { 1, 1, 1, 1 } },
    { ISD::ZERO_EXTEND, MVT::v8i32,  MVT::v16i8,  { 1, 1, 1, 1 } },
    { ISD::SIGN_EXTEND, MVT::v16i16, MVT::v16i8,  { 1, 1, 1, 1 } },
    { ISD::ZERO_EXTEND, MVT::v16i16, MVT::v16i8,  { 1, 1, 1, 1 } },
    { ISD::SIGN_EXTEND, MVT::v4i64,  MVT::v8i16,  { 1, 1, 1, 1 } },
    { ISD::ZERO_EXTEND, MVT::v4i64,  MVT::v8i16,  { 1, 1, 1, 1 } },
    { ISD::SIGN_EXTEND, MVT::v8i32,  MVT::v8i16,  { 1, 1, 1, 1 } },
    { ISD::ZERO_EXTEND, MVT::v8i32,  MVT::v8i16,  { 1, 1, 1, 1 } },
    { ISD::SIGN_EXTEND, MVT::v4i64,  MVT::v4i32,  { 1, 1, 1, 1 } },
    { ISD::ZERO_EXTEND, MVT::v4i64,  MVT::v4i32,  { 1, 1, 1, 1 } },

    { ISD::SINT_TO_FP,  MVT::v2f64,  MVT::v16i8,  { 1, 1, 1, 1 } },
    { ISD::SINT_TO_FP,  MVT::v8f32,  MVT::v16i8,  { 1, 1, 1, 1 } },
    { ISD::SINT_TO_FP,  MVT::v2f64,  MVT::v8i16,  { 1, 1, 1, 1 } },
    { ISD::SINT_TO_FP,  MVT::v8f32,  MVT::v8i16,  { 1, 1, 1, 1 } },

    { ISD::UINT_TO_FP,  MVT::f32,    MVT::i64,    { 1, 1, 1, 1 } },
    { ISD::UINT_TO_FP,  MVT::f64,    MVT::i64,    { 1, 1, 1, 1 } },
    { ISD::UINT_TO_FP,  MVT::v2f64,  MVT::v16i8,  { 1, 1, 1, 1 } },
    { ISD::UINT_TO_FP,  MVT::v8f32,  MVT::v16i8,  { 1, 1, 1, 1 } },
    { ISD::UINT_TO_FP,  MVT::v2f64,  MVT::v8i16,  { 1, 1, 1, 1 } },
    { ISD::UINT_TO_FP,  MVT::v8f32,  MVT::v8i16,  { 1, 1, 1, 1 } },
    { ISD::UINT_TO_FP,  MVT::v2f32,  MVT::v2i32,  { 1, 1, 1, 1 } },
    { ISD::UINT_TO_FP,  MVT::v4f32,  MVT::v4i32,  { 1, 1, 1, 1 } },
    { ISD::UINT_TO_FP,  MVT::v4f64,  MVT::v4i32,  { 1, 1, 1, 1 } },
    { ISD::UINT_TO_FP,  MVT::v8f32,  MVT::v8i32,  { 1, 1, 1, 1 } },
    { ISD::UINT_TO_FP,  MVT::v2f32,  MVT::v2i64,  { 5, 1, 1, 1 } },
    { ISD::UINT_TO_FP,  MVT::v2f64,  MVT::v2i64,  { 5, 1, 1, 1 } },
    { ISD::UINT_TO_FP,  MVT::v4f64,  MVT::v4i64,  { 5, 1, 1, 1 } },

    { ISD::FP_TO_SINT,  MVT::v16i8,  MVT::v8f32,  { 2, 1, 1, 1 } },
    { ISD::FP_TO_SINT,  MVT::v16i8,  MVT::v16f32, { 2, 1, 1, 1 } },
    { ISD::FP_TO_SINT,  MVT::v32i8,  MVT::v32f32, { 5, 1, 1, 1 } },

    { ISD::FP_TO_UINT,  MVT::i64,    MVT::f32,    { 1, 1, 1, 1 } },
    { ISD::FP_TO_UINT,  MVT::i64,    MVT::f64,    { 1, 1, 1, 1 } },
    { ISD::FP_TO_UINT,  MVT::v4i32,  MVT::v4f32,  { 1, 1, 1, 1 } },
    { ISD::FP_TO_UINT,  MVT::v4i32,  MVT::v2f64,  { 1, 1, 1, 1 } },
    { ISD::FP_TO_UINT,  MVT::v4i32,  MVT::v4f64,  { 1, 1, 1, 1 } },
    { ISD::FP_TO_UINT,  MVT::v8i32,  MVT::v8f32,  { 1, 1, 1, 1 } },
    { ISD::FP_TO_UINT,  MVT::v8i32,  MVT::v8f64,  { 1, 1, 1, 1 } },
  };

  static const TypeConversionCostKindTblEntry AVX2ConversionTbl[] = {
    { ISD::SIGN_EXTEND, MVT::v4i64,  MVT::v4i1,   { 3, 1, 1, 1 } },
    { ISD::ZERO_EXTEND, MVT::v4i64,  MVT::v4i1,   { 3, 1, 1, 1 } },
    { ISD::SIGN_EXTEND, MVT::v8i32,  MVT::v8i1,   { 3, 1, 1, 1 } },
    { ISD::ZERO_EXTEND, MVT::v8i32,  MVT::v8i1,   { 3, 1, 1, 1 } },
    { ISD::SIGN_EXTEND, MVT::v16i16, MVT::v16i1,  { 1, 1, 1, 1 } },
    { ISD::ZERO_EXTEND, MVT::v16i16, MVT::v16i1,  { 1, 1, 1, 1 } },

    { ISD::SIGN_EXTEND, MVT::v4i64,  MVT::v16i8,  { 2, 1, 1, 1 } },
    { ISD::ZERO_EXTEND, MVT::v4i64,  MVT::v16i8,  { 2, 1, 1, 1 } },
    { ISD::SIGN_EXTEND, MVT::v8i32,  MVT::v16i8,  { 2, 1, 1, 1 } },
    { ISD::ZERO_EXTEND, MVT::v8i32,  MVT::v16i8,  { 2, 1, 1, 1 } },
    { ISD::SIGN_EXTEND, MVT::v16i16, MVT::v16i8,  { 2, 1, 1, 1 } },
    { ISD::ZERO_EXTEND, MVT::v16i16, MVT::v16i8,  { 2, 1, 1, 1 } },
    { ISD::SIGN_EXTEND, MVT::v4i64,  MVT::v8i16,  { 2, 1, 1, 1 } },
    { ISD::ZERO_EXTEND, MVT::v4i64,  MVT::v8i16,  { 2, 1, 1, 1 } },
    { ISD::SIGN_EXTEND, MVT::v8i32,  MVT::v8i16,  { 2, 1, 1, 1 } },
    { ISD::ZERO_EXTEND, MVT::v8i32,  MVT::v8i16,  { 2, 1, 1, 1 } },
    { ISD::ZERO_EXTEND, MVT::v16i32, MVT::v16i16, { 3, 1, 1, 1 } },
    { ISD::SIGN_EXTEND, MVT::v16i32, MVT::v16i16, { 3, 1, 1, 1 } },
    { ISD::SIGN_EXTEND, MVT::v4i64,  MVT::v4i32,  { 2, 1, 1, 1 } },
    { ISD::ZERO_EXTEND, MVT::v4i64,  MVT::v4i32,  { 2, 1, 1, 1 } },

    { ISD::TRUNCATE,    MVT::v8i1,   MVT::v8i32,  { 2, 1, 1, 1 } },

    { ISD::TRUNCATE,    MVT::v16i16, MVT::v16i32, { 4, 1, 1, 1 } },
    { ISD::TRUNCATE,    MVT::v16i8,  MVT::v16i32, { 4, 1, 1, 1 } },
    { ISD::TRUNCATE,    MVT::v16i8,  MVT::v8i16,  { 1, 1, 1, 1 } },
    { ISD::TRUNCATE,    MVT::v16i8,  MVT::v4i32,  { 1, 1, 1, 1 } },
    { ISD::TRUNCATE,    MVT::v16i8,  MVT::v2i64,  { 1, 1, 1, 1 } },
    { ISD::TRUNCATE,    MVT::v16i8,  MVT::v8i32,  { 4, 1, 1, 1 } },
    { ISD::TRUNCATE,    MVT::v16i8,  MVT::v4i64,  { 4, 1, 1, 1 } },
    { ISD::TRUNCATE,    MVT::v8i16,  MVT::v4i32,  { 1, 1, 1, 1 } },
    { ISD::TRUNCATE,    MVT::v8i16,  MVT::v2i64,  { 1, 1, 1, 1 } },
    { ISD::TRUNCATE,    MVT::v8i16,  MVT::v4i64,  { 5, 1, 1, 1 } },
    { ISD::TRUNCATE,    MVT::v4i32,  MVT::v4i64,  { 1, 1, 1, 1 } },
    { ISD::TRUNCATE,    MVT::v8i16,  MVT::v8i32,  { 2, 1, 1, 1 } },

    { ISD::FP_EXTEND,   MVT::v8f64,  MVT::v8f32,  { 3, 1, 1, 1 } },
    { ISD::FP_ROUND,    MVT::v8f32,  MVT::v8f64,  { 3, 1, 1, 1 } },

    { ISD::FP_TO_SINT,  MVT::v16i16, MVT::v8f32,  { 1, 1, 1, 1 } },
    { ISD::FP_TO_SINT,  MVT::v4i32,  MVT::v4f64,  { 1, 1, 1, 1 } },
    { ISD::FP_TO_SINT,  MVT::v8i32,  MVT::v8f32,  { 1, 1, 1, 1 } },
    { ISD::FP_TO_SINT,  MVT::v8i32,  MVT::v8f64,  { 3, 1, 1, 1 } },

    { ISD::FP_TO_UINT,  MVT::i64,    MVT::f32,    { 3, 1, 1, 1 } },
    { ISD::FP_TO_UINT,  MVT::i64,    MVT::f64,    { 3, 1, 1, 1 } },
    { ISD::FP_TO_UINT,  MVT::v16i16, MVT::v8f32,  { 1, 1, 1, 1 } },
    { ISD::FP_TO_UINT,  MVT::v4i32,  MVT::v4f32,  { 3, 1, 1, 1 } },
    { ISD::FP_TO_UINT,  MVT::v4i32,  MVT::v2f64,  { 4, 1, 1, 1 } },
    { ISD::FP_TO_UINT,  MVT::v4i32,  MVT::v4f64,  { 4, 1, 1, 1 } },
    { ISD::FP_TO_UINT,  MVT::v8i32,  MVT::v8f32,  { 3, 1, 1, 1 } },
    { ISD::FP_TO_UINT,  MVT::v8i32,  MVT::v4f64,  { 4, 1, 1, 1 } },

    { ISD::SINT_TO_FP,  MVT::v2f64,  MVT::v16i8,  { 2, 1, 1, 1 } },
    { ISD::SINT_TO_FP,  MVT::v8f32,  MVT::v16i8,  { 2, 1, 1, 1 } },
    { ISD::SINT_TO_FP,  MVT::v2f64,  MVT::v8i16,  { 2, 1, 1, 1 } },
    { ISD::SINT_TO_FP,  MVT::v8f32,  MVT::v8i16,  { 2, 1, 1, 1 } },
    { ISD::SINT_TO_FP,  MVT::v4f64,  MVT::v4i32,  { 1, 1, 1, 1 } },
    { ISD::SINT_TO_FP,  MVT::v8f32,  MVT::v8i32,  { 1, 1, 1, 1 } },
    { ISD::SINT_TO_FP,  MVT::v8f64,  MVT::v8i32,  { 3, 1, 1, 1 } },

    { ISD::UINT_TO_FP,  MVT::v2f64,  MVT::v16i8,  { 2, 1, 1, 1 } },
    { ISD::UINT_TO_FP,  MVT::v8f32,  MVT::v16i8,  { 2, 1, 1, 1 } },
    { ISD::UINT_TO_FP,  MVT::v2f64,  MVT::v8i16,  { 2, 1, 1, 1 } },
    { ISD::UINT_TO_FP,  MVT::v8f32,  MVT::v8i16,  { 2, 1, 1, 1 } },
    { ISD::UINT_TO_FP,  MVT::v2f32,  MVT::v2i32,  { 2, 1, 1, 1 } },
    { ISD::UINT_TO_FP,  MVT::v2f64,  MVT::v2i32,  { 1, 1, 1, 1 } },
    { ISD::UINT_TO_FP,  MVT::v4f32,  MVT::v4i32,  { 2, 1, 1, 1 } },
    { ISD::UINT_TO_FP,  MVT::v4f64,  MVT::v4i32,  { 2, 1, 1, 1 } },
    { ISD::UINT_TO_FP,  MVT::v8f32,  MVT::v8i32,  { 2, 1, 1, 1 } },
    { ISD::UINT_TO_FP,  MVT::v8f64,  MVT::v8i32,  { 4, 1, 1, 1 } },
  };

  static const TypeConversionCostKindTblEntry AVXConversionTbl[] = {
    { ISD::SIGN_EXTEND, MVT::v4i64,  MVT::v4i1,   { 4, 1, 1, 1 } },
    { ISD::ZERO_EXTEND, MVT::v4i64,  MVT::v4i1,   { 4, 1, 1, 1 } },
    { ISD::SIGN_EXTEND, MVT::v8i32,  MVT::v8i1,   { 4, 1, 1, 1 } },
    { ISD::ZERO_EXTEND, MVT::v8i32,  MVT::v8i1,   { 4, 1, 1, 1 } },
    { ISD::SIGN_EXTEND, MVT::v16i16, MVT::v16i1,  { 4, 1, 1, 1 } },
    { ISD::ZERO_EXTEND, MVT::v16i16, MVT::v16i1,  { 4, 1, 1, 1 } },

    { ISD::SIGN_EXTEND, MVT::v4i64,  MVT::v16i8,  { 3, 1, 1, 1 } },
    { ISD::ZERO_EXTEND, MVT::v4i64,  MVT::v16i8,  { 3, 1, 1, 1 } },
    { ISD::SIGN_EXTEND, MVT::v8i32,  MVT::v16i8,  { 3, 1, 1, 1 } },
    { ISD::ZERO_EXTEND, MVT::v8i32,  MVT::v16i8,  { 3, 1, 1, 1 } },
    { ISD::SIGN_EXTEND, MVT::v16i16, MVT::v16i8,  { 3, 1, 1, 1 } },
    { ISD::ZERO_EXTEND, MVT::v16i16, MVT::v16i8,  { 3, 1, 1, 1 } },
    { ISD::SIGN_EXTEND, MVT::v4i64,  MVT::v8i16,  { 3, 1, 1, 1 } },
    { ISD::ZERO_EXTEND, MVT::v4i64,  MVT::v8i16,  { 3, 1, 1, 1 } },
    { ISD::SIGN_EXTEND, MVT::v8i32,  MVT::v8i16,  { 3, 1, 1, 1 } },
    { ISD::ZERO_EXTEND, MVT::v8i32,  MVT::v8i16,  { 3, 1, 1, 1 } },
    { ISD::SIGN_EXTEND, MVT::v4i64,  MVT::v4i32,  { 3, 1, 1, 1 } },
    { ISD::ZERO_EXTEND, MVT::v4i64,  MVT::v4i32,  { 3, 1, 1, 1 } },

    { ISD::TRUNCATE,    MVT::v4i1,   MVT::v4i64,  { 4, 1, 1, 1 } },
    { ISD::TRUNCATE,    MVT::v8i1,   MVT::v8i32,  { 5, 1, 1, 1 } },
    { ISD::TRUNCATE,    MVT::v16i1,  MVT::v16i16, { 4, 1, 1, 1 } },
    { ISD::TRUNCATE,    MVT::v8i1,   MVT::v8i64,  { 9, 1, 1, 1 } },
    { ISD::TRUNCATE,    MVT::v16i1,  MVT::v16i64, {11, 1, 1, 1 } },

    { ISD::TRUNCATE,    MVT::v16i16, MVT::v16i32, { 6, 1, 1, 1 } },
    { ISD::TRUNCATE,    MVT::v16i8,  MVT::v16i32, { 6, 1, 1, 1 } },
    { ISD::TRUNCATE,    MVT::v16i8,  MVT::v16i16, { 2, 1, 1, 1 } }, // and+extract+packuswb
    { ISD::TRUNCATE,    MVT::v16i8,  MVT::v8i32,  { 5, 1, 1, 1 } },
    { ISD::TRUNCATE,    MVT::v8i16,  MVT::v8i32,  { 5, 1, 1, 1 } },
    { ISD::TRUNCATE,    MVT::v16i8,  MVT::v4i64,  { 5, 1, 1, 1 } },
    { ISD::TRUNCATE,    MVT::v8i16,  MVT::v4i64,  { 3, 1, 1, 1 } }, // and+extract+2*packusdw
    { ISD::TRUNCATE,    MVT::v4i32,  MVT::v4i64,  { 2, 1, 1, 1 } },

    { ISD::SINT_TO_FP,  MVT::v4f32,  MVT::v4i1,   { 3, 1, 1, 1 } },
    { ISD::SINT_TO_FP,  MVT::v4f64,  MVT::v4i1,   { 3, 1, 1, 1 } },
    { ISD::SINT_TO_FP,  MVT::v8f32,  MVT::v8i1,   { 8, 1, 1, 1 } },
    { ISD::SINT_TO_FP,  MVT::v8f32,  MVT::v16i8,  { 4, 1, 1, 1 } },
    { ISD::SINT_TO_FP,  MVT::v4f64,  MVT::v16i8,  { 2, 1, 1, 1 } },
    { ISD::SINT_TO_FP,  MVT::v8f32,  MVT::v8i16,  { 4, 1, 1, 1 } },
    { ISD::SINT_TO_FP,  MVT::v4f64,  MVT::v8i16,  { 2, 1, 1, 1 } },
    { ISD::SINT_TO_FP,  MVT::v4f64,  MVT::v4i32,  { 2, 1, 1, 1 } },
    { ISD::SINT_TO_FP,  MVT::v8f32,  MVT::v8i32,  { 2, 1, 1, 1 } },
    { ISD::SINT_TO_FP,  MVT::v8f64,  MVT::v8i32,  { 4, 1, 1, 1 } },
    { ISD::SINT_TO_FP,  MVT::v4f32,  MVT::v2i64,  { 5, 1, 1, 1 } },
    { ISD::SINT_TO_FP,  MVT::v4f32,  MVT::v4i64,  { 8, 1, 1, 1 } },

    { ISD::UINT_TO_FP,  MVT::v4f32,  MVT::v4i1,   { 7, 1, 1, 1 } },
    { ISD::UINT_TO_FP,  MVT::v4f64,  MVT::v4i1,   { 7, 1, 1, 1 } },
    { ISD::UINT_TO_FP,  MVT::v8f32,  MVT::v8i1,   { 6, 1, 1, 1 } },
    { ISD::UINT_TO_FP,  MVT::v8f32,  MVT::v16i8,  { 4, 1, 1, 1 } },
    { ISD::UINT_TO_FP,  MVT::v4f64,  MVT::v16i8,  { 2, 1, 1, 1 } },
    { ISD::UINT_TO_FP,  MVT::v8f32,  MVT::v8i16,  { 4, 1, 1, 1 } },
    { ISD::UINT_TO_FP,  MVT::v4f64,  MVT::v8i16,  { 2, 1, 1, 1 } },
    { ISD::UINT_TO_FP,  MVT::v2f32,  MVT::v2i32,  { 4, 1, 1, 1 } },
    { ISD::UINT_TO_FP,  MVT::v2f64,  MVT::v2i32,  { 4, 1, 1, 1 } },
    { ISD::UINT_TO_FP,  MVT::v4f32,  MVT::v4i32,  { 5, 1, 1, 1 } },
    { ISD::UINT_TO_FP,  MVT::v4f64,  MVT::v4i32,  { 6, 1, 1, 1 } },
    { ISD::UINT_TO_FP,  MVT::v8f32,  MVT::v8i32,  { 8, 1, 1, 1 } },
    { ISD::UINT_TO_FP,  MVT::v8f64,  MVT::v8i32,  {10, 1, 1, 1 } },
    { ISD::UINT_TO_FP,  MVT::v2f32,  MVT::v2i64,  {10, 1, 1, 1 } },
    { ISD::UINT_TO_FP,  MVT::v4f32,  MVT::v4i64,  {18, 1, 1, 1 } },
    { ISD::UINT_TO_FP,  MVT::v2f64,  MVT::v2i64,  { 5, 1, 1, 1 } },
    { ISD::UINT_TO_FP,  MVT::v4f64,  MVT::v4i64,  {10, 1, 1, 1 } },

    { ISD::FP_TO_SINT,  MVT::v16i8,  MVT::v8f32,  { 2, 1, 1, 1 } },
    { ISD::FP_TO_SINT,  MVT::v16i8,  MVT::v4f64,  { 2, 1, 1, 1 } },
    { ISD::FP_TO_SINT,  MVT::v32i8,  MVT::v8f32,  { 2, 1, 1, 1 } },
    { ISD::FP_TO_SINT,  MVT::v32i8,  MVT::v4f64,  { 2, 1, 1, 1 } },
    { ISD::FP_TO_SINT,  MVT::v8i16,  MVT::v8f32,  { 2, 1, 1, 1 } },
    { ISD::FP_TO_SINT,  MVT::v8i16,  MVT::v4f64,  { 2, 1, 1, 1 } },
    { ISD::FP_TO_SINT,  MVT::v16i16, MVT::v8f32,  { 2, 1, 1, 1 } },
    { ISD::FP_TO_SINT,  MVT::v16i16, MVT::v4f64,  { 2, 1, 1, 1 } },
    { ISD::FP_TO_SINT,  MVT::v4i32,  MVT::v4f64,  { 2, 1, 1, 1 } },
    { ISD::FP_TO_SINT,  MVT::v8i32,  MVT::v8f32,  { 2, 1, 1, 1 } },
    { ISD::FP_TO_SINT,  MVT::v8i32,  MVT::v8f64,  { 5, 1, 1, 1 } },

    { ISD::FP_TO_UINT,  MVT::v16i8,  MVT::v8f32,  { 2, 1, 1, 1 } },
    { ISD::FP_TO_UINT,  MVT::v16i8,  MVT::v4f64,  { 2, 1, 1, 1 } },
    { ISD::FP_TO_UINT,  MVT::v32i8,  MVT::v8f32,  { 2, 1, 1, 1 } },
    { ISD::FP_TO_UINT,  MVT::v32i8,  MVT::v4f64,  { 2, 1, 1, 1 } },
    { ISD::FP_TO_UINT,  MVT::v8i16,  MVT::v8f32,  { 2, 1, 1, 1 } },
    { ISD::FP_TO_UINT,  MVT::v8i16,  MVT::v4f64,  { 2, 1, 1, 1 } },
    { ISD::FP_TO_UINT,  MVT::v16i16, MVT::v8f32,  { 2, 1, 1, 1 } },
    { ISD::FP_TO_UINT,  MVT::v16i16, MVT::v4f64,  { 2, 1, 1, 1 } },
    { ISD::FP_TO_UINT,  MVT::v4i32,  MVT::v4f32,  { 3, 1, 1, 1 } },
    { ISD::FP_TO_UINT,  MVT::v4i32,  MVT::v2f64,  { 4, 1, 1, 1 } },
    { ISD::FP_TO_UINT,  MVT::v4i32,  MVT::v4f64,  { 6, 1, 1, 1 } },
    { ISD::FP_TO_UINT,  MVT::v8i32,  MVT::v8f32,  { 7, 1, 1, 1 } },
    { ISD::FP_TO_UINT,  MVT::v8i32,  MVT::v4f64,  { 7, 1, 1, 1 } },

    { ISD::FP_EXTEND,   MVT::v4f64,  MVT::v4f32,  { 1, 1, 1, 1 } },
    { ISD::FP_ROUND,    MVT::v4f32,  MVT::v4f64,  { 1, 1, 1, 1 } },
  };

  static const TypeConversionCostKindTblEntry SSE41ConversionTbl[] = {
    { ISD::ZERO_EXTEND, MVT::v2i64, MVT::v16i8,   { 1, 1, 1, 1 } },
    { ISD::SIGN_EXTEND, MVT::v2i64, MVT::v16i8,   { 1, 1, 1, 1 } },
    { ISD::ZERO_EXTEND, MVT::v4i32, MVT::v16i8,   { 1, 1, 1, 1 } },
    { ISD::SIGN_EXTEND, MVT::v4i32, MVT::v16i8,   { 1, 1, 1, 1 } },
    { ISD::ZERO_EXTEND, MVT::v8i16, MVT::v16i8,   { 1, 1, 1, 1 } },
    { ISD::SIGN_EXTEND, MVT::v8i16, MVT::v16i8,   { 1, 1, 1, 1 } },
    { ISD::ZERO_EXTEND, MVT::v2i64, MVT::v8i16,   { 1, 1, 1, 1 } },
    { ISD::SIGN_EXTEND, MVT::v2i64, MVT::v8i16,   { 1, 1, 1, 1 } },
    { ISD::ZERO_EXTEND, MVT::v4i32, MVT::v8i16,   { 1, 1, 1, 1 } },
    { ISD::SIGN_EXTEND, MVT::v4i32, MVT::v8i16,   { 1, 1, 1, 1 } },
    { ISD::ZERO_EXTEND, MVT::v2i64, MVT::v4i32,   { 1, 1, 1, 1 } },
    { ISD::SIGN_EXTEND, MVT::v2i64, MVT::v4i32,   { 1, 1, 1, 1 } },

    // These truncates end up widening elements.
    { ISD::TRUNCATE,    MVT::v2i1,   MVT::v2i8,   { 1, 1, 1, 1 } }, // PMOVXZBQ
    { ISD::TRUNCATE,    MVT::v2i1,   MVT::v2i16,  { 1, 1, 1, 1 } }, // PMOVXZWQ
    { ISD::TRUNCATE,    MVT::v4i1,   MVT::v4i8,   { 1, 1, 1, 1 } }, // PMOVXZBD

    { ISD::TRUNCATE,    MVT::v16i8,  MVT::v4i32,  { 2, 1, 1, 1 } },
    { ISD::TRUNCATE,    MVT::v8i16,  MVT::v4i32,  { 2, 1, 1, 1 } },
    { ISD::TRUNCATE,    MVT::v16i8,  MVT::v2i64,  { 2, 1, 1, 1 } },

    { ISD::SINT_TO_FP,  MVT::f32,    MVT::i32,    { 1, 1, 1, 1 } },
    { ISD::SINT_TO_FP,  MVT::f64,    MVT::i32,    { 1, 1, 1, 1 } },
    { ISD::SINT_TO_FP,  MVT::f32,    MVT::i64,    { 1, 1, 1, 1 } },
    { ISD::SINT_TO_FP,  MVT::f64,    MVT::i64,    { 1, 1, 1, 1 } },
    { ISD::SINT_TO_FP,  MVT::v4f32,  MVT::v16i8,  { 1, 1, 1, 1 } },
    { ISD::SINT_TO_FP,  MVT::v2f64,  MVT::v16i8,  { 1, 1, 1, 1 } },
    { ISD::SINT_TO_FP,  MVT::v4f32,  MVT::v8i16,  { 1, 1, 1, 1 } },
    { ISD::SINT_TO_FP,  MVT::v2f64,  MVT::v8i16,  { 1, 1, 1, 1 } },
    { ISD::SINT_TO_FP,  MVT::v4f32,  MVT::v4i32,  { 1, 1, 1, 1 } },
    { ISD::SINT_TO_FP,  MVT::v2f64,  MVT::v4i32,  { 1, 1, 1, 1 } },
    { ISD::SINT_TO_FP,  MVT::v4f64,  MVT::v4i32,  { 2, 1, 1, 1 } },

    { ISD::UINT_TO_FP,  MVT::f32,    MVT::i32,    { 1, 1, 1, 1 } },
    { ISD::UINT_TO_FP,  MVT::f64,    MVT::i32,    { 1, 1, 1, 1 } },
    { ISD::UINT_TO_FP,  MVT::f32,    MVT::i64,    { 4, 1, 1, 1 } },
    { ISD::UINT_TO_FP,  MVT::f64,    MVT::i64,    { 4, 1, 1, 1 } },
    { ISD::UINT_TO_FP,  MVT::v4f32,  MVT::v16i8,  { 1, 1, 1, 1 } },
    { ISD::UINT_TO_FP,  MVT::v2f64,  MVT::v16i8,  { 1, 1, 1, 1 } },
    { ISD::UINT_TO_FP,  MVT::v4f32,  MVT::v8i16,  { 1, 1, 1, 1 } },
    { ISD::UINT_TO_FP,  MVT::v2f64,  MVT::v8i16,  { 1, 1, 1, 1 } },
    { ISD::UINT_TO_FP,  MVT::v2f32,  MVT::v2i32,  { 3, 1, 1, 1 } },
    { ISD::UINT_TO_FP,  MVT::v4f32,  MVT::v4i32,  { 3, 1, 1, 1 } },
    { ISD::UINT_TO_FP,  MVT::v2f64,  MVT::v4i32,  { 2, 1, 1, 1 } },
    { ISD::UINT_TO_FP,  MVT::v4f32,  MVT::v2i64,  {12, 1, 1, 1 } },
    { ISD::UINT_TO_FP,  MVT::v4f32,  MVT::v4i64,  {22, 1, 1, 1 } },
    { ISD::UINT_TO_FP,  MVT::v2f64,  MVT::v2i64,  { 4, 1, 1, 1 } },

    { ISD::FP_TO_SINT,  MVT::i32,    MVT::f32,    { 1, 1, 1, 1 } },
    { ISD::FP_TO_SINT,  MVT::i64,    MVT::f32,    { 1, 1, 1, 1 } },
    { ISD::FP_TO_SINT,  MVT::i32,    MVT::f64,    { 1, 1, 1, 1 } },
    { ISD::FP_TO_SINT,  MVT::i64,    MVT::f64,    { 1, 1, 1, 1 } },
    { ISD::FP_TO_SINT,  MVT::v16i8,  MVT::v4f32,  { 2, 1, 1, 1 } },
    { ISD::FP_TO_SINT,  MVT::v16i8,  MVT::v2f64,  { 2, 1, 1, 1 } },
    { ISD::FP_TO_SINT,  MVT::v8i16,  MVT::v4f32,  { 1, 1, 1, 1 } },
    { ISD::FP_TO_SINT,  MVT::v8i16,  MVT::v2f64,  { 1, 1, 1, 1 } },
    { ISD::FP_TO_SINT,  MVT::v4i32,  MVT::v4f32,  { 1, 1, 1, 1 } },
    { ISD::FP_TO_SINT,  MVT::v4i32,  MVT::v2f64,  { 1, 1, 1, 1 } },

    { ISD::FP_TO_UINT,  MVT::i32,    MVT::f32,    { 1, 1, 1, 1 } },
    { ISD::FP_TO_UINT,  MVT::i64,    MVT::f32,    { 4, 1, 1, 1 } },
    { ISD::FP_TO_UINT,  MVT::i32,    MVT::f64,    { 1, 1, 1, 1 } },
    { ISD::FP_TO_UINT,  MVT::i64,    MVT::f64,    { 4, 1, 1, 1 } },
    { ISD::FP_TO_UINT,  MVT::v16i8,  MVT::v4f32,  { 2, 1, 1, 1 } },
    { ISD::FP_TO_UINT,  MVT::v16i8,  MVT::v2f64,  { 2, 1, 1, 1 } },
    { ISD::FP_TO_UINT,  MVT::v8i16,  MVT::v4f32,  { 1, 1, 1, 1 } },
    { ISD::FP_TO_UINT,  MVT::v8i16,  MVT::v2f64,  { 1, 1, 1, 1 } },
    { ISD::FP_TO_UINT,  MVT::v4i32,  MVT::v4f32,  { 4, 1, 1, 1 } },
    { ISD::FP_TO_UINT,  MVT::v4i32,  MVT::v2f64,  { 4, 1, 1, 1 } },
  };

  static const TypeConversionCostKindTblEntry SSE2ConversionTbl[] = {
    // These are somewhat magic numbers justified by comparing the
    // output of llvm-mca for our various supported scheduler models
    // and basing it off the worst case scenario.
    { ISD::SINT_TO_FP,  MVT::f32,    MVT::i32,    { 3, 1, 1, 1 } },
    { ISD::SINT_TO_FP,  MVT::f64,    MVT::i32,    { 3, 1, 1, 1 } },
    { ISD::SINT_TO_FP,  MVT::f32,    MVT::i64,    { 3, 1, 1, 1 } },
    { ISD::SINT_TO_FP,  MVT::f64,    MVT::i64,    { 3, 1, 1, 1 } },
    { ISD::SINT_TO_FP,  MVT::v4f32,  MVT::v16i8,  { 3, 1, 1, 1 } },
    { ISD::SINT_TO_FP,  MVT::v2f64,  MVT::v16i8,  { 4, 1, 1, 1 } },
    { ISD::SINT_TO_FP,  MVT::v4f32,  MVT::v8i16,  { 3, 1, 1, 1 } },
    { ISD::SINT_TO_FP,  MVT::v2f64,  MVT::v8i16,  { 4, 1, 1, 1 } },
    { ISD::SINT_TO_FP,  MVT::v4f32,  MVT::v4i32,  { 3, 1, 1, 1 } },
    { ISD::SINT_TO_FP,  MVT::v2f64,  MVT::v4i32,  { 4, 1, 1, 1 } },
    { ISD::SINT_TO_FP,  MVT::v4f32,  MVT::v2i64,  { 8, 1, 1, 1 } },
    { ISD::SINT_TO_FP,  MVT::v2f64,  MVT::v2i64,  { 8, 1, 1, 1 } },

    { ISD::UINT_TO_FP,  MVT::f32,    MVT::i32,    { 3, 1, 1, 1 } },
    { ISD::UINT_TO_FP,  MVT::f64,    MVT::i32,    { 3, 1, 1, 1 } },
    { ISD::UINT_TO_FP,  MVT::f32,    MVT::i64,    { 8, 1, 1, 1 } },
    { ISD::UINT_TO_FP,  MVT::f64,    MVT::i64,    { 9, 1, 1, 1 } },
    { ISD::UINT_TO_FP,  MVT::v2f64,  MVT::v16i8,  { 4, 1, 1, 1 } },
    { ISD::UINT_TO_FP,  MVT::v4f32,  MVT::v16i8,  { 4, 1, 1, 1 } },
    { ISD::UINT_TO_FP,  MVT::v4f32,  MVT::v8i16,  { 4, 1, 1, 1 } },
    { ISD::UINT_TO_FP,  MVT::v2f64,  MVT::v8i16,  { 4, 1, 1, 1 } },
    { ISD::UINT_TO_FP,  MVT::v2f32,  MVT::v2i32,  { 7, 1, 1, 1 } },
    { ISD::UINT_TO_FP,  MVT::v2f64,  MVT::v4i32,  { 7, 1, 1, 1 } },
    { ISD::UINT_TO_FP,  MVT::v4f32,  MVT::v4i32,  { 5, 1, 1, 1 } },
    { ISD::UINT_TO_FP,  MVT::v2f64,  MVT::v2i64,  {15, 1, 1, 1 } },
    { ISD::UINT_TO_FP,  MVT::v4f32,  MVT::v2i64,  {18, 1, 1, 1 } },

    { ISD::FP_TO_SINT,  MVT::i32,    MVT::f32,    { 4, 1, 1, 1 } },
    { ISD::FP_TO_SINT,  MVT::i64,    MVT::f32,    { 4, 1, 1, 1 } },
    { ISD::FP_TO_SINT,  MVT::i32,    MVT::f64,    { 4, 1, 1, 1 } },
    { ISD::FP_TO_SINT,  MVT::i64,    MVT::f64,    { 4, 1, 1, 1 } },
    { ISD::FP_TO_SINT,  MVT::v16i8,  MVT::v4f32,  { 6, 1, 1, 1 } },
    { ISD::FP_TO_SINT,  MVT::v16i8,  MVT::v2f64,  { 6, 1, 1, 1 } },
    { ISD::FP_TO_SINT,  MVT::v8i16,  MVT::v4f32,  { 5, 1, 1, 1 } },
    { ISD::FP_TO_SINT,  MVT::v8i16,  MVT::v2f64,  { 5, 1, 1, 1 } },
    { ISD::FP_TO_SINT,  MVT::v4i32,  MVT::v4f32,  { 4, 1, 1, 1 } },
    { ISD::FP_TO_SINT,  MVT::v4i32,  MVT::v2f64,  { 4, 1, 1, 1 } },

    { ISD::FP_TO_UINT,  MVT::i32,    MVT::f32,    { 4, 1, 1, 1 } },
    { ISD::FP_TO_UINT,  MVT::i64,    MVT::f32,    { 4, 1, 1, 1 } },
    { ISD::FP_TO_UINT,  MVT::i32,    MVT::f64,    { 4, 1, 1, 1 } },
    { ISD::FP_TO_UINT,  MVT::i64,    MVT::f64,    {15, 1, 1, 1 } },
    { ISD::FP_TO_UINT,  MVT::v16i8,  MVT::v4f32,  { 6, 1, 1, 1 } },
    { ISD::FP_TO_UINT,  MVT::v16i8,  MVT::v2f64,  { 6, 1, 1, 1 } },
    { ISD::FP_TO_UINT,  MVT::v8i16,  MVT::v4f32,  { 5, 1, 1, 1 } },
    { ISD::FP_TO_UINT,  MVT::v8i16,  MVT::v2f64,  { 5, 1, 1, 1 } },
    { ISD::FP_TO_UINT,  MVT::v4i32,  MVT::v4f32,  { 8, 1, 1, 1 } },
    { ISD::FP_TO_UINT,  MVT::v4i32,  MVT::v2f64,  { 8, 1, 1, 1 } },

    { ISD::ZERO_EXTEND, MVT::v2i64,  MVT::v16i8,  { 4, 1, 1, 1 } },
    { ISD::SIGN_EXTEND, MVT::v2i64,  MVT::v16i8,  { 4, 1, 1, 1 } },
    { ISD::ZERO_EXTEND, MVT::v4i32,  MVT::v16i8,  { 2, 1, 1, 1 } },
    { ISD::SIGN_EXTEND, MVT::v4i32,  MVT::v16i8,  { 3, 1, 1, 1 } },
    { ISD::ZERO_EXTEND, MVT::v8i16,  MVT::v16i8,  { 1, 1, 1, 1 } },
    { ISD::SIGN_EXTEND, MVT::v8i16,  MVT::v16i8,  { 2, 1, 1, 1 } },
    { ISD::ZERO_EXTEND, MVT::v2i64,  MVT::v8i16,  { 2, 1, 1, 1 } },
    { ISD::SIGN_EXTEND, MVT::v2i64,  MVT::v8i16,  { 3, 1, 1, 1 } },
    { ISD::ZERO_EXTEND, MVT::v4i32,  MVT::v8i16,  { 1, 1, 1, 1 } },
    { ISD::SIGN_EXTEND, MVT::v4i32,  MVT::v8i16,  { 2, 1, 1, 1 } },
    { ISD::ZERO_EXTEND, MVT::v2i64,  MVT::v4i32,  { 1, 1, 1, 1 } },
    { ISD::SIGN_EXTEND, MVT::v2i64,  MVT::v4i32,  { 2, 1, 1, 1 } },

    // These truncates are really widening elements.
    { ISD::TRUNCATE,    MVT::v2i1,   MVT::v2i32,  { 1, 1, 1, 1 } }, // PSHUFD
    { ISD::TRUNCATE,    MVT::v2i1,   MVT::v2i16,  { 2, 1, 1, 1 } }, // PUNPCKLWD+DQ
    { ISD::TRUNCATE,    MVT::v2i1,   MVT::v2i8,   { 3, 1, 1, 1 } }, // PUNPCKLBW+WD+PSHUFD
    { ISD::TRUNCATE,    MVT::v4i1,   MVT::v4i16,  { 1, 1, 1, 1 } }, // PUNPCKLWD
    { ISD::TRUNCATE,    MVT::v4i1,   MVT::v4i8,   { 2, 1, 1, 1 } }, // PUNPCKLBW+WD
    { ISD::TRUNCATE,    MVT::v8i1,   MVT::v8i8,   { 1, 1, 1, 1 } }, // PUNPCKLBW

    { ISD::TRUNCATE,    MVT::v16i8,  MVT::v8i16,  { 2, 1, 1, 1 } }, // PAND+PACKUSWB
    { ISD::TRUNCATE,    MVT::v16i8,  MVT::v16i16, { 3, 1, 1, 1 } },
    { ISD::TRUNCATE,    MVT::v16i8,  MVT::v4i32,  { 3, 1, 1, 1 } }, // PAND+2*PACKUSWB
    { ISD::TRUNCATE,    MVT::v16i8,  MVT::v16i32, { 7, 1, 1, 1 } },
    { ISD::TRUNCATE,    MVT::v2i16,  MVT::v2i32,  { 1, 1, 1, 1 } },
    { ISD::TRUNCATE,    MVT::v8i16,  MVT::v4i32,  { 3, 1, 1, 1 } },
    { ISD::TRUNCATE,    MVT::v8i16,  MVT::v8i32,  { 5, 1, 1, 1 } },
    { ISD::TRUNCATE,    MVT::v16i16, MVT::v16i32, {10, 1, 1, 1 } },
    { ISD::TRUNCATE,    MVT::v16i8,  MVT::v2i64,  { 4, 1, 1, 1 } }, // PAND+3*PACKUSWB
    { ISD::TRUNCATE,    MVT::v8i16,  MVT::v2i64,  { 2, 1, 1, 1 } }, // PSHUFD+PSHUFLW
    { ISD::TRUNCATE,    MVT::v4i32,  MVT::v2i64,  { 1, 1, 1, 1 } }, // PSHUFD
  };

  static const TypeConversionCostKindTblEntry F16ConversionTbl[] = {
    { ISD::FP_ROUND,  MVT::f16,     MVT::f32,     { 1, 1, 1, 1 } },
    { ISD::FP_ROUND,  MVT::v8f16,   MVT::v8f32,   { 1, 1, 1, 1 } },
    { ISD::FP_ROUND,  MVT::v4f16,   MVT::v4f32,   { 1, 1, 1, 1 } },
    { ISD::FP_EXTEND, MVT::f32,     MVT::f16,     { 1, 1, 1, 1 } },
    { ISD::FP_EXTEND, MVT::f64,     MVT::f16,     { 2, 1, 1, 1 } }, // vcvtph2ps+vcvtps2pd
    { ISD::FP_EXTEND, MVT::v8f32,   MVT::v8f16,   { 1, 1, 1, 1 } },
    { ISD::FP_EXTEND, MVT::v4f32,   MVT::v4f16,   { 1, 1, 1, 1 } },
    { ISD::FP_EXTEND, MVT::v4f64,   MVT::v4f16,   { 2, 1, 1, 1 } }, // vcvtph2ps+vcvtps2pd
  };

  // Attempt to map directly to (simple) MVT types to let us match custom entries.
  EVT SrcTy = TLI->getValueType(DL, Src);
  EVT DstTy = TLI->getValueType(DL, Dst);

  // The function getSimpleVT only handles simple value types.
  if (SrcTy.isSimple() && DstTy.isSimple()) {
    MVT SimpleSrcTy = SrcTy.getSimpleVT();
    MVT SimpleDstTy = DstTy.getSimpleVT();

    if (ST->useAVX512Regs()) {
      if (ST->hasBWI())
        if (const auto *Entry = ConvertCostTableLookup(
                AVX512BWConversionTbl, ISD, SimpleDstTy, SimpleSrcTy))
          if (auto KindCost = Entry->Cost[CostKind])
            return *KindCost;

      if (ST->hasDQI())
        if (const auto *Entry = ConvertCostTableLookup(
                AVX512DQConversionTbl, ISD, SimpleDstTy, SimpleSrcTy))
          if (auto KindCost = Entry->Cost[CostKind])
            return *KindCost;

      if (ST->hasAVX512())
        if (const auto *Entry = ConvertCostTableLookup(
                AVX512FConversionTbl, ISD, SimpleDstTy, SimpleSrcTy))
          if (auto KindCost = Entry->Cost[CostKind])
            return *KindCost;
    }

    if (ST->hasBWI())
      if (const auto *Entry = ConvertCostTableLookup(
              AVX512BWVLConversionTbl, ISD, SimpleDstTy, SimpleSrcTy))
        if (auto KindCost = Entry->Cost[CostKind])
          return *KindCost;

    if (ST->hasDQI())
      if (const auto *Entry = ConvertCostTableLookup(
              AVX512DQVLConversionTbl, ISD, SimpleDstTy, SimpleSrcTy))
        if (auto KindCost = Entry->Cost[CostKind])
          return *KindCost;

    if (ST->hasAVX512())
      if (const auto *Entry = ConvertCostTableLookup(AVX512VLConversionTbl, ISD,
                                                     SimpleDstTy, SimpleSrcTy))
        if (auto KindCost = Entry->Cost[CostKind])
          return *KindCost;

    if (ST->hasAVX2()) {
      if (const auto *Entry = ConvertCostTableLookup(AVX2ConversionTbl, ISD,
                                                     SimpleDstTy, SimpleSrcTy))
        if (auto KindCost = Entry->Cost[CostKind])
          return *KindCost;
    }

    if (ST->hasAVX()) {
      if (const auto *Entry = ConvertCostTableLookup(AVXConversionTbl, ISD,
                                                     SimpleDstTy, SimpleSrcTy))
        if (auto KindCost = Entry->Cost[CostKind])
          return *KindCost;
    }

    if (ST->hasF16C()) {
      if (const auto *Entry = ConvertCostTableLookup(F16ConversionTbl, ISD,
                                                     SimpleDstTy, SimpleSrcTy))
        if (auto KindCost = Entry->Cost[CostKind])
          return *KindCost;
    }

    if (ST->hasSSE41()) {
      if (const auto *Entry = ConvertCostTableLookup(SSE41ConversionTbl, ISD,
                                                     SimpleDstTy, SimpleSrcTy))
        if (auto KindCost = Entry->Cost[CostKind])
          return *KindCost;
    }

    if (ST->hasSSE2()) {
      if (const auto *Entry = ConvertCostTableLookup(SSE2ConversionTbl, ISD,
                                                     SimpleDstTy, SimpleSrcTy))
        if (auto KindCost = Entry->Cost[CostKind])
          return *KindCost;
    }

    if ((ISD == ISD::FP_ROUND && SimpleDstTy == MVT::f16) ||
        (ISD == ISD::FP_EXTEND && SimpleSrcTy == MVT::f16)) {
      // fp16 conversions not covered by any table entries require a libcall.
      // Return a large (arbitrary) number to model this.
      return InstructionCost(64);
    }
  }

  // Fall back to legalized types.
  std::pair<InstructionCost, MVT> LTSrc = getTypeLegalizationCost(Src);
  std::pair<InstructionCost, MVT> LTDest = getTypeLegalizationCost(Dst);

  // If we're truncating to the same legalized type - just assume its free.
  if (ISD == ISD::TRUNCATE && LTSrc.second == LTDest.second)
    return TTI::TCC_Free;

  if (ST->useAVX512Regs()) {
    if (ST->hasBWI())
      if (const auto *Entry = ConvertCostTableLookup(
              AVX512BWConversionTbl, ISD, LTDest.second, LTSrc.second))
        if (auto KindCost = Entry->Cost[CostKind])
          return std::max(LTSrc.first, LTDest.first) * *KindCost;

    if (ST->hasDQI())
      if (const auto *Entry = ConvertCostTableLookup(
              AVX512DQConversionTbl, ISD, LTDest.second, LTSrc.second))
        if (auto KindCost = Entry->Cost[CostKind])
          return std::max(LTSrc.first, LTDest.first) * *KindCost;

    if (ST->hasAVX512())
      if (const auto *Entry = ConvertCostTableLookup(
              AVX512FConversionTbl, ISD, LTDest.second, LTSrc.second))
        if (auto KindCost = Entry->Cost[CostKind])
          return std::max(LTSrc.first, LTDest.first) * *KindCost;
  }

  if (ST->hasBWI())
    if (const auto *Entry = ConvertCostTableLookup(AVX512BWVLConversionTbl, ISD,
                                                   LTDest.second, LTSrc.second))
      if (auto KindCost = Entry->Cost[CostKind])
        return std::max(LTSrc.first, LTDest.first) * *KindCost;

  if (ST->hasDQI())
    if (const auto *Entry = ConvertCostTableLookup(AVX512DQVLConversionTbl, ISD,
                                                   LTDest.second, LTSrc.second))
      if (auto KindCost = Entry->Cost[CostKind])
        return std::max(LTSrc.first, LTDest.first) * *KindCost;

  if (ST->hasAVX512())
    if (const auto *Entry = ConvertCostTableLookup(AVX512VLConversionTbl, ISD,
                                                   LTDest.second, LTSrc.second))
      if (auto KindCost = Entry->Cost[CostKind])
        return std::max(LTSrc.first, LTDest.first) * *KindCost;

  if (ST->hasAVX2())
    if (const auto *Entry = ConvertCostTableLookup(AVX2ConversionTbl, ISD,
                                                   LTDest.second, LTSrc.second))
      if (auto KindCost = Entry->Cost[CostKind])
        return std::max(LTSrc.first, LTDest.first) * *KindCost;

  if (ST->hasAVX())
    if (const auto *Entry = ConvertCostTableLookup(AVXConversionTbl, ISD,
                                                   LTDest.second, LTSrc.second))
      if (auto KindCost = Entry->Cost[CostKind])
        return std::max(LTSrc.first, LTDest.first) * *KindCost;

  if (ST->hasF16C()) {
    if (const auto *Entry = ConvertCostTableLookup(F16ConversionTbl, ISD,
                                                   LTDest.second, LTSrc.second))
      if (auto KindCost = Entry->Cost[CostKind])
        return std::max(LTSrc.first, LTDest.first) * *KindCost;
  }

  if (ST->hasSSE41())
    if (const auto *Entry = ConvertCostTableLookup(SSE41ConversionTbl, ISD,
                                                   LTDest.second, LTSrc.second))
      if (auto KindCost = Entry->Cost[CostKind])
        return std::max(LTSrc.first, LTDest.first) * *KindCost;

  if (ST->hasSSE2())
    if (const auto *Entry = ConvertCostTableLookup(SSE2ConversionTbl, ISD,
                                                   LTDest.second, LTSrc.second))
      if (auto KindCost = Entry->Cost[CostKind])
        return std::max(LTSrc.first, LTDest.first) * *KindCost;

  // Fallback, for i8/i16 sitofp/uitofp cases we need to extend to i32 for
  // sitofp.
  if ((ISD == ISD::SINT_TO_FP || ISD == ISD::UINT_TO_FP) &&
      1 < Src->getScalarSizeInBits() && Src->getScalarSizeInBits() < 32) {
    Type *ExtSrc = Src->getWithNewBitWidth(32);
    unsigned ExtOpc =
        (ISD == ISD::SINT_TO_FP) ? Instruction::SExt : Instruction::ZExt;

    // For scalar loads the extend would be free.
    InstructionCost ExtCost = 0;
    if (!(Src->isIntegerTy() && I && isa<LoadInst>(I->getOperand(0))))
      ExtCost = getCastInstrCost(ExtOpc, ExtSrc, Src, CCH, CostKind);

    return ExtCost + getCastInstrCost(Instruction::SIToFP, Dst, ExtSrc,
                                      TTI::CastContextHint::None, CostKind);
  }

  // Fallback for fptosi/fptoui i8/i16 cases we need to truncate from fptosi
  // i32.
  if ((ISD == ISD::FP_TO_SINT || ISD == ISD::FP_TO_UINT) &&
      1 < Dst->getScalarSizeInBits() && Dst->getScalarSizeInBits() < 32) {
    Type *TruncDst = Dst->getWithNewBitWidth(32);
    return getCastInstrCost(Instruction::FPToSI, TruncDst, Src, CCH, CostKind) +
           getCastInstrCost(Instruction::Trunc, Dst, TruncDst,
                            TTI::CastContextHint::None, CostKind);
  }

  // TODO: Allow non-throughput costs that aren't binary.
  auto AdjustCost = [&CostKind](InstructionCost Cost,
                                InstructionCost N = 1) -> InstructionCost {
    if (CostKind != TTI::TCK_RecipThroughput)
      return Cost == 0 ? 0 : N;
    return Cost * N;
  };
  return AdjustCost(
      BaseT::getCastInstrCost(Opcode, Dst, Src, CCH, CostKind, I));
}

InstructionCost X86TTIImpl::getCmpSelInstrCost(
    unsigned Opcode, Type *ValTy, Type *CondTy, CmpInst::Predicate VecPred,
    TTI::TargetCostKind CostKind, TTI::OperandValueInfo Op1Info,
    TTI::OperandValueInfo Op2Info, const Instruction *I) {
  // Early out if this type isn't scalar/vector integer/float.
  if (!(ValTy->isIntOrIntVectorTy() || ValTy->isFPOrFPVectorTy()))
    return BaseT::getCmpSelInstrCost(Opcode, ValTy, CondTy, VecPred, CostKind,
                                     Op1Info, Op2Info, I);

  // Legalize the type.
  std::pair<InstructionCost, MVT> LT = getTypeLegalizationCost(ValTy);

  MVT MTy = LT.second;

  int ISD = TLI->InstructionOpcodeToISD(Opcode);
  assert(ISD && "Invalid opcode");

  InstructionCost ExtraCost = 0;
  if (Opcode == Instruction::ICmp || Opcode == Instruction::FCmp) {
    // Some vector comparison predicates cost extra instructions.
    // TODO: Adjust ExtraCost based on CostKind?
    // TODO: Should we invert this and assume worst case cmp costs
    // and reduce for particular predicates?
    if (MTy.isVector() &&
        !((ST->hasXOP() && (!ST->hasAVX2() || MTy.is128BitVector())) ||
          (ST->hasAVX512() && 32 <= MTy.getScalarSizeInBits()) ||
          ST->hasBWI())) {
      // Fallback to I if a specific predicate wasn't specified.
      CmpInst::Predicate Pred = VecPred;
      if (I && (Pred == CmpInst::BAD_ICMP_PREDICATE ||
                Pred == CmpInst::BAD_FCMP_PREDICATE))
        Pred = cast<CmpInst>(I)->getPredicate();

      bool CmpWithConstant = false;
      if (auto *CmpInstr = dyn_cast_or_null<CmpInst>(I))
        CmpWithConstant = isa<Constant>(CmpInstr->getOperand(1));

      switch (Pred) {
      case CmpInst::Predicate::ICMP_NE:
        // xor(cmpeq(x,y),-1)
        ExtraCost = CmpWithConstant ? 0 : 1;
        break;
      case CmpInst::Predicate::ICMP_SGE:
      case CmpInst::Predicate::ICMP_SLE:
        // xor(cmpgt(x,y),-1)
        ExtraCost = CmpWithConstant ? 0 : 1;
        break;
      case CmpInst::Predicate::ICMP_ULT:
      case CmpInst::Predicate::ICMP_UGT:
        // cmpgt(xor(x,signbit),xor(y,signbit))
        // xor(cmpeq(pmaxu(x,y),x),-1)
        ExtraCost = CmpWithConstant ? 1 : 2;
        break;
      case CmpInst::Predicate::ICMP_ULE:
      case CmpInst::Predicate::ICMP_UGE:
        if ((ST->hasSSE41() && MTy.getScalarSizeInBits() == 32) ||
            (ST->hasSSE2() && MTy.getScalarSizeInBits() < 32)) {
          // cmpeq(psubus(x,y),0)
          // cmpeq(pminu(x,y),x)
          ExtraCost = 1;
        } else {
          // xor(cmpgt(xor(x,signbit),xor(y,signbit)),-1)
          ExtraCost = CmpWithConstant ? 2 : 3;
        }
        break;
      case CmpInst::Predicate::FCMP_ONE:
      case CmpInst::Predicate::FCMP_UEQ:
        // Without AVX we need to expand FCMP_ONE/FCMP_UEQ cases.
        // Use FCMP_UEQ expansion - FCMP_ONE should be the same.
        if (CondTy && !ST->hasAVX())
          return getCmpSelInstrCost(Opcode, ValTy, CondTy,
                                    CmpInst::Predicate::FCMP_UNO, CostKind,
                                    Op1Info, Op2Info) +
                 getCmpSelInstrCost(Opcode, ValTy, CondTy,
                                    CmpInst::Predicate::FCMP_OEQ, CostKind,
                                    Op1Info, Op2Info) +
                 getArithmeticInstrCost(Instruction::Or, CondTy, CostKind);

        break;
      case CmpInst::Predicate::BAD_ICMP_PREDICATE:
      case CmpInst::Predicate::BAD_FCMP_PREDICATE:
        // Assume worst case scenario and add the maximum extra cost.
        ExtraCost = 3;
        break;
      default:
        break;
      }
    }
  }

  static const CostKindTblEntry SLMCostTbl[] = {
    // slm pcmpeq/pcmpgt throughput is 2
    { ISD::SETCC,   MVT::v2i64,   { 2, 5, 1, 2 } },
    // slm pblendvb/blendvpd/blendvps throughput is 4
    { ISD::SELECT,  MVT::v2f64,   { 4, 4, 1, 3 } }, // vblendvpd
    { ISD::SELECT,  MVT::v4f32,   { 4, 4, 1, 3 } }, // vblendvps
    { ISD::SELECT,  MVT::v2i64,   { 4, 4, 1, 3 } }, // pblendvb
    { ISD::SELECT,  MVT::v8i32,   { 4, 4, 1, 3 } }, // pblendvb
    { ISD::SELECT,  MVT::v8i16,   { 4, 4, 1, 3 } }, // pblendvb
    { ISD::SELECT,  MVT::v16i8,   { 4, 4, 1, 3 } }, // pblendvb
  };

  static const CostKindTblEntry AVX512BWCostTbl[] = {
    { ISD::SETCC,   MVT::v32i16,  { 1, 1, 1, 1 } },
    { ISD::SETCC,   MVT::v16i16,  { 1, 1, 1, 1 } },
    { ISD::SETCC,   MVT::v64i8,   { 1, 1, 1, 1 } },
    { ISD::SETCC,   MVT::v32i8,   { 1, 1, 1, 1 } },

    { ISD::SELECT,  MVT::v32i16,  { 1, 1, 1, 1 } },
    { ISD::SELECT,  MVT::v64i8,   { 1, 1, 1, 1 } },
  };

  static const CostKindTblEntry AVX512CostTbl[] = {
    { ISD::SETCC,   MVT::v8f64,   { 1, 4, 1, 1 } },
    { ISD::SETCC,   MVT::v4f64,   { 1, 4, 1, 1 } },
    { ISD::SETCC,   MVT::v16f32,  { 1, 4, 1, 1 } },
    { ISD::SETCC,   MVT::v8f32,   { 1, 4, 1, 1 } },

    { ISD::SETCC,   MVT::v8i64,   { 1, 1, 1, 1 } },
    { ISD::SETCC,   MVT::v4i64,   { 1, 1, 1, 1 } },
    { ISD::SETCC,   MVT::v2i64,   { 1, 1, 1, 1 } },
    { ISD::SETCC,   MVT::v16i32,  { 1, 1, 1, 1 } },
    { ISD::SETCC,   MVT::v8i32,   { 1, 1, 1, 1 } },
    { ISD::SETCC,   MVT::v32i16,  { 3, 7, 5, 5 } },
    { ISD::SETCC,   MVT::v64i8,   { 3, 7, 5, 5 } },

    { ISD::SELECT,  MVT::v8i64,   { 1, 1, 1, 1 } },
    { ISD::SELECT,  MVT::v4i64,   { 1, 1, 1, 1 } },
    { ISD::SELECT,  MVT::v2i64,   { 1, 1, 1, 1 } },
    { ISD::SELECT,  MVT::v16i32,  { 1, 1, 1, 1 } },
    { ISD::SELECT,  MVT::v8i32,   { 1, 1, 1, 1 } },
    { ISD::SELECT,  MVT::v4i32,   { 1, 1, 1, 1 } },
    { ISD::SELECT,  MVT::v8f64,   { 1, 1, 1, 1 } },
    { ISD::SELECT,  MVT::v4f64,   { 1, 1, 1, 1 } },
    { ISD::SELECT,  MVT::v2f64,   { 1, 1, 1, 1 } },
    { ISD::SELECT,  MVT::f64,     { 1, 1, 1, 1 } },
    { ISD::SELECT,  MVT::v16f32,  { 1, 1, 1, 1 } },
    { ISD::SELECT,  MVT::v8f32 ,  { 1, 1, 1, 1 } },
    { ISD::SELECT,  MVT::v4f32,   { 1, 1, 1, 1 } },
    { ISD::SELECT,  MVT::f32  ,   { 1, 1, 1, 1 } },

    { ISD::SELECT,  MVT::v32i16,  { 2, 2, 4, 4 } },
    { ISD::SELECT,  MVT::v16i16,  { 1, 1, 1, 1 } },
    { ISD::SELECT,  MVT::v8i16,   { 1, 1, 1, 1 } },
    { ISD::SELECT,  MVT::v64i8,   { 2, 2, 4, 4 } },
    { ISD::SELECT,  MVT::v32i8,   { 1, 1, 1, 1 } },
    { ISD::SELECT,  MVT::v16i8,   { 1, 1, 1, 1 } },
  };

  static const CostKindTblEntry AVX2CostTbl[] = {
    { ISD::SETCC,   MVT::v4f64,   { 1, 4, 1, 2 } },
    { ISD::SETCC,   MVT::v2f64,   { 1, 4, 1, 1 } },
    { ISD::SETCC,   MVT::f64,     { 1, 4, 1, 1 } },
    { ISD::SETCC,   MVT::v8f32,   { 1, 4, 1, 2 } },
    { ISD::SETCC,   MVT::v4f32,   { 1, 4, 1, 1 } },
    { ISD::SETCC,   MVT::f32,     { 1, 4, 1, 1 } },

    { ISD::SETCC,   MVT::v4i64,   { 1, 1, 1, 2 } },
    { ISD::SETCC,   MVT::v8i32,   { 1, 1, 1, 2 } },
    { ISD::SETCC,   MVT::v16i16,  { 1, 1, 1, 2 } },
    { ISD::SETCC,   MVT::v32i8,   { 1, 1, 1, 2 } },

    { ISD::SELECT,  MVT::v4f64,   { 2, 2, 1, 2 } }, // vblendvpd
    { ISD::SELECT,  MVT::v8f32,   { 2, 2, 1, 2 } }, // vblendvps
    { ISD::SELECT,  MVT::v4i64,   { 2, 2, 1, 2 } }, // pblendvb
    { ISD::SELECT,  MVT::v8i32,   { 2, 2, 1, 2 } }, // pblendvb
    { ISD::SELECT,  MVT::v16i16,  { 2, 2, 1, 2 } }, // pblendvb
    { ISD::SELECT,  MVT::v32i8,   { 2, 2, 1, 2 } }, // pblendvb
  };

  static const CostKindTblEntry XOPCostTbl[] = {
    { ISD::SETCC,   MVT::v4i64,   { 4, 2, 5, 6 } },
    { ISD::SETCC,   MVT::v2i64,   { 1, 1, 1, 1 } },
  };

  static const CostKindTblEntry AVX1CostTbl[] = {
    { ISD::SETCC,   MVT::v4f64,   { 2, 3, 1, 2 } },
    { ISD::SETCC,   MVT::v2f64,   { 1, 3, 1, 1 } },
    { ISD::SETCC,   MVT::f64,     { 1, 3, 1, 1 } },
    { ISD::SETCC,   MVT::v8f32,   { 2, 3, 1, 2 } },
    { ISD::SETCC,   MVT::v4f32,   { 1, 3, 1, 1 } },
    { ISD::SETCC,   MVT::f32,     { 1, 3, 1, 1 } },

    // AVX1 does not support 8-wide integer compare.
    { ISD::SETCC,   MVT::v4i64,   { 4, 2, 5, 6 } },
    { ISD::SETCC,   MVT::v8i32,   { 4, 2, 5, 6 } },
    { ISD::SETCC,   MVT::v16i16,  { 4, 2, 5, 6 } },
    { ISD::SETCC,   MVT::v32i8,   { 4, 2, 5, 6 } },

    { ISD::SELECT,  MVT::v4f64,   { 3, 3, 1, 2 } }, // vblendvpd
    { ISD::SELECT,  MVT::v8f32,   { 3, 3, 1, 2 } }, // vblendvps
    { ISD::SELECT,  MVT::v4i64,   { 3, 3, 1, 2 } }, // vblendvpd
    { ISD::SELECT,  MVT::v8i32,   { 3, 3, 1, 2 } }, // vblendvps
    { ISD::SELECT,  MVT::v16i16,  { 3, 3, 3, 3 } }, // vandps + vandnps + vorps
    { ISD::SELECT,  MVT::v32i8,   { 3, 3, 3, 3 } }, // vandps + vandnps + vorps
  };

  static const CostKindTblEntry SSE42CostTbl[] = {
    { ISD::SETCC,   MVT::v2i64,   { 1, 2, 1, 2 } },
  };

  static const CostKindTblEntry SSE41CostTbl[] = {
    { ISD::SETCC,   MVT::v2f64,   { 1, 5, 1, 1 } },
    { ISD::SETCC,   MVT::v4f32,   { 1, 5, 1, 1 } },

    { ISD::SELECT,  MVT::v2f64,   { 2, 2, 1, 2 } }, // blendvpd
    { ISD::SELECT,  MVT::f64,     { 2, 2, 1, 2 } }, // blendvpd
    { ISD::SELECT,  MVT::v4f32,   { 2, 2, 1, 2 } }, // blendvps
    { ISD::SELECT,  MVT::f32  ,   { 2, 2, 1, 2 } }, // blendvps
    { ISD::SELECT,  MVT::v2i64,   { 2, 2, 1, 2 } }, // pblendvb
    { ISD::SELECT,  MVT::v4i32,   { 2, 2, 1, 2 } }, // pblendvb
    { ISD::SELECT,  MVT::v8i16,   { 2, 2, 1, 2 } }, // pblendvb
    { ISD::SELECT,  MVT::v16i8,   { 2, 2, 1, 2 } }, // pblendvb
  };

  static const CostKindTblEntry SSE2CostTbl[] = {
    { ISD::SETCC,   MVT::v2f64,   { 2, 5, 1, 1 } },
    { ISD::SETCC,   MVT::f64,     { 1, 5, 1, 1 } },

    { ISD::SETCC,   MVT::v2i64,   { 5, 4, 5, 5 } }, // pcmpeqd/pcmpgtd expansion
    { ISD::SETCC,   MVT::v4i32,   { 1, 1, 1, 1 } },
    { ISD::SETCC,   MVT::v8i16,   { 1, 1, 1, 1 } },
    { ISD::SETCC,   MVT::v16i8,   { 1, 1, 1, 1 } },

    { ISD::SELECT,  MVT::v2f64,   { 2, 2, 3, 3 } }, // andpd + andnpd + orpd
    { ISD::SELECT,  MVT::f64,     { 2, 2, 3, 3 } }, // andpd + andnpd + orpd
    { ISD::SELECT,  MVT::v2i64,   { 2, 2, 3, 3 } }, // pand + pandn + por
    { ISD::SELECT,  MVT::v4i32,   { 2, 2, 3, 3 } }, // pand + pandn + por
    { ISD::SELECT,  MVT::v8i16,   { 2, 2, 3, 3 } }, // pand + pandn + por
    { ISD::SELECT,  MVT::v16i8,   { 2, 2, 3, 3 } }, // pand + pandn + por
  };

  static const CostKindTblEntry SSE1CostTbl[] = {
    { ISD::SETCC,   MVT::v4f32,   { 2, 5, 1, 1 } },
    { ISD::SETCC,   MVT::f32,     { 1, 5, 1, 1 } },

    { ISD::SELECT,  MVT::v4f32,   { 2, 2, 3, 3 } }, // andps + andnps + orps
    { ISD::SELECT,  MVT::f32,     { 2, 2, 3, 3 } }, // andps + andnps + orps
  };

  if (ST->useSLMArithCosts())
    if (const auto *Entry = CostTableLookup(SLMCostTbl, ISD, MTy))
      if (auto KindCost = Entry->Cost[CostKind])
        return LT.first * (ExtraCost + *KindCost);

  if (ST->hasBWI())
    if (const auto *Entry = CostTableLookup(AVX512BWCostTbl, ISD, MTy))
      if (auto KindCost = Entry->Cost[CostKind])
        return LT.first * (ExtraCost + *KindCost);

  if (ST->hasAVX512())
    if (const auto *Entry = CostTableLookup(AVX512CostTbl, ISD, MTy))
      if (auto KindCost = Entry->Cost[CostKind])
        return LT.first * (ExtraCost + *KindCost);

  if (ST->hasAVX2())
    if (const auto *Entry = CostTableLookup(AVX2CostTbl, ISD, MTy))
      if (auto KindCost = Entry->Cost[CostKind])
        return LT.first * (ExtraCost + *KindCost);

  if (ST->hasXOP())
    if (const auto *Entry = CostTableLookup(XOPCostTbl, ISD, MTy))
      if (auto KindCost = Entry->Cost[CostKind])
        return LT.first * (ExtraCost + *KindCost);

  if (ST->hasAVX())
    if (const auto *Entry = CostTableLookup(AVX1CostTbl, ISD, MTy))
      if (auto KindCost = Entry->Cost[CostKind])
        return LT.first * (ExtraCost + *KindCost);

  if (ST->hasSSE42())
    if (const auto *Entry = CostTableLookup(SSE42CostTbl, ISD, MTy))
      if (auto KindCost = Entry->Cost[CostKind])
        return LT.first * (ExtraCost + *KindCost);

  if (ST->hasSSE41())
    if (const auto *Entry = CostTableLookup(SSE41CostTbl, ISD, MTy))
      if (auto KindCost = Entry->Cost[CostKind])
        return LT.first * (ExtraCost + *KindCost);

  if (ST->hasSSE2())
    if (const auto *Entry = CostTableLookup(SSE2CostTbl, ISD, MTy))
      if (auto KindCost = Entry->Cost[CostKind])
        return LT.first * (ExtraCost + *KindCost);

  if (ST->hasSSE1())
    if (const auto *Entry = CostTableLookup(SSE1CostTbl, ISD, MTy))
      if (auto KindCost = Entry->Cost[CostKind])
        return LT.first * (ExtraCost + *KindCost);

  // Assume a 3cy latency for fp select ops.
  if (CostKind == TTI::TCK_Latency && Opcode == Instruction::Select)
    if (ValTy->getScalarType()->isFloatingPointTy())
      return 3;

  return BaseT::getCmpSelInstrCost(Opcode, ValTy, CondTy, VecPred, CostKind,
                                   Op1Info, Op2Info, I);
}

unsigned X86TTIImpl::getAtomicMemIntrinsicMaxElementSize() const { return 16; }

InstructionCost
X86TTIImpl::getIntrinsicInstrCost(const IntrinsicCostAttributes &ICA,
                                  TTI::TargetCostKind CostKind) {
  // Costs should match the codegen from:
  // BITREVERSE: llvm\test\CodeGen\X86\vector-bitreverse.ll
  // BSWAP: llvm\test\CodeGen\X86\bswap-vector.ll
  // CTLZ: llvm\test\CodeGen\X86\vector-lzcnt-*.ll
  // CTPOP: llvm\test\CodeGen\X86\vector-popcnt-*.ll
  // CTTZ: llvm\test\CodeGen\X86\vector-tzcnt-*.ll

  // TODO: Overflow intrinsics (*ADDO, *SUBO, *MULO) with vector types are not
  //       specialized in these tables yet.
  static const CostKindTblEntry AVX512VBMI2CostTbl[] = {
    { ISD::FSHL,       MVT::v8i64,   {  1,  1,  1,  1 } },
    { ISD::FSHL,       MVT::v4i64,   {  1,  1,  1,  1 } },
    { ISD::FSHL,       MVT::v2i64,   {  1,  1,  1,  1 } },
    { ISD::FSHL,       MVT::v16i32,  {  1,  1,  1,  1 } },
    { ISD::FSHL,       MVT::v8i32,   {  1,  1,  1,  1 } },
    { ISD::FSHL,       MVT::v4i32,   {  1,  1,  1,  1 } },
    { ISD::FSHL,       MVT::v32i16,  {  1,  1,  1,  1 } },
    { ISD::FSHL,       MVT::v16i16,  {  1,  1,  1,  1 } },
    { ISD::FSHL,       MVT::v8i16,   {  1,  1,  1,  1 } },
    { ISD::ROTL,       MVT::v32i16,  {  1,  1,  1,  1 } },
    { ISD::ROTL,       MVT::v16i16,  {  1,  1,  1,  1 } },
    { ISD::ROTL,       MVT::v8i16,   {  1,  1,  1,  1 } },
    { ISD::ROTR,       MVT::v32i16,  {  1,  1,  1,  1 } },
    { ISD::ROTR,       MVT::v16i16,  {  1,  1,  1,  1 } },
    { ISD::ROTR,       MVT::v8i16,   {  1,  1,  1,  1 } },
    { X86ISD::VROTLI,  MVT::v32i16,  {  1,  1,  1,  1 } },
    { X86ISD::VROTLI,  MVT::v16i16,  {  1,  1,  1,  1 } },
    { X86ISD::VROTLI,  MVT::v8i16,   {  1,  1,  1,  1 } },
  };
  static const CostKindTblEntry AVX512BITALGCostTbl[] = {
    { ISD::CTPOP,      MVT::v32i16,  {  1,  1,  1,  1 } },
    { ISD::CTPOP,      MVT::v64i8,   {  1,  1,  1,  1 } },
    { ISD::CTPOP,      MVT::v16i16,  {  1,  1,  1,  1 } },
    { ISD::CTPOP,      MVT::v32i8,   {  1,  1,  1,  1 } },
    { ISD::CTPOP,      MVT::v8i16,   {  1,  1,  1,  1 } },
    { ISD::CTPOP,      MVT::v16i8,   {  1,  1,  1,  1 } },
  };
  static const CostKindTblEntry AVX512VPOPCNTDQCostTbl[] = {
    { ISD::CTPOP,      MVT::v8i64,   {  1,  1,  1,  1 } },
    { ISD::CTPOP,      MVT::v16i32,  {  1,  1,  1,  1 } },
    { ISD::CTPOP,      MVT::v4i64,   {  1,  1,  1,  1 } },
    { ISD::CTPOP,      MVT::v8i32,   {  1,  1,  1,  1 } },
    { ISD::CTPOP,      MVT::v2i64,   {  1,  1,  1,  1 } },
    { ISD::CTPOP,      MVT::v4i32,   {  1,  1,  1,  1 } },
  };
  static const CostKindTblEntry AVX512CDCostTbl[] = {
    { ISD::CTLZ,       MVT::v8i64,   {  1,  5,  1,  1 } },
    { ISD::CTLZ,       MVT::v16i32,  {  1,  5,  1,  1 } },
    { ISD::CTLZ,       MVT::v32i16,  { 18, 27, 23, 27 } },
    { ISD::CTLZ,       MVT::v64i8,   {  3, 16,  9, 11 } },
    { ISD::CTLZ,       MVT::v4i64,   {  1,  5,  1,  1 } },
    { ISD::CTLZ,       MVT::v8i32,   {  1,  5,  1,  1 } },
    { ISD::CTLZ,       MVT::v16i16,  {  8, 19, 11, 13 } },
    { ISD::CTLZ,       MVT::v32i8,   {  2, 11,  9, 10 } },
    { ISD::CTLZ,       MVT::v2i64,   {  1,  5,  1,  1 } },
    { ISD::CTLZ,       MVT::v4i32,   {  1,  5,  1,  1 } },
    { ISD::CTLZ,       MVT::v8i16,   {  3, 15,  4,  6 } },
    { ISD::CTLZ,       MVT::v16i8,   {  2, 10,  9, 10 } },

    { ISD::CTTZ,       MVT::v8i64,   {  2,  8,  6,  7 } },
    { ISD::CTTZ,       MVT::v16i32,  {  2,  8,  6,  7 } },
    { ISD::CTTZ,       MVT::v4i64,   {  1,  8,  6,  6 } },
    { ISD::CTTZ,       MVT::v8i32,   {  1,  8,  6,  6 } },
    { ISD::CTTZ,       MVT::v2i64,   {  1,  8,  6,  6 } },
    { ISD::CTTZ,       MVT::v4i32,   {  1,  8,  6,  6 } },
  };
  static const CostKindTblEntry AVX512BWCostTbl[] = {
    { ISD::ABS,        MVT::v32i16,  {  1,  1,  1,  1 } },
    { ISD::ABS,        MVT::v64i8,   {  1,  1,  1,  1 } },
    { ISD::BITREVERSE, MVT::v2i64,   {  3, 10, 10, 11 } },
    { ISD::BITREVERSE, MVT::v4i64,   {  3, 11, 10, 11 } },
    { ISD::BITREVERSE, MVT::v8i64,   {  3, 12, 10, 14 } },
    { ISD::BITREVERSE, MVT::v4i32,   {  3, 10, 10, 11 } },
    { ISD::BITREVERSE, MVT::v8i32,   {  3, 11, 10, 11 } },
    { ISD::BITREVERSE, MVT::v16i32,  {  3, 12, 10, 14 } },
    { ISD::BITREVERSE, MVT::v8i16,   {  3, 10, 10, 11 } },
    { ISD::BITREVERSE, MVT::v16i16,  {  3, 11, 10, 11 } },
    { ISD::BITREVERSE, MVT::v32i16,  {  3, 12, 10, 14 } },
    { ISD::BITREVERSE, MVT::v16i8,   {  2,  5,  9,  9 } },
    { ISD::BITREVERSE, MVT::v32i8,   {  2,  5,  9,  9 } },
    { ISD::BITREVERSE, MVT::v64i8,   {  2,  5,  9, 12 } },
    { ISD::BSWAP,      MVT::v2i64,   {  1,  1,  1,  2 } },
    { ISD::BSWAP,      MVT::v4i64,   {  1,  1,  1,  2 } },
    { ISD::BSWAP,      MVT::v8i64,   {  1,  1,  1,  2 } },
    { ISD::BSWAP,      MVT::v4i32,   {  1,  1,  1,  2 } },
    { ISD::BSWAP,      MVT::v8i32,   {  1,  1,  1,  2 } },
    { ISD::BSWAP,      MVT::v16i32,  {  1,  1,  1,  2 } },
    { ISD::BSWAP,      MVT::v8i16,   {  1,  1,  1,  2 } },
    { ISD::BSWAP,      MVT::v16i16,  {  1,  1,  1,  2 } },
    { ISD::BSWAP,      MVT::v32i16,  {  1,  1,  1,  2 } },
    { ISD::CTLZ,       MVT::v8i64,   {  8, 22, 23, 23 } },
    { ISD::CTLZ,       MVT::v16i32,  {  8, 23, 25, 25 } },
    { ISD::CTLZ,       MVT::v32i16,  {  4, 15, 15, 16 } },
    { ISD::CTLZ,       MVT::v64i8,   {  3, 12, 10,  9 } },
    { ISD::CTPOP,      MVT::v2i64,   {  3,  7, 10, 10 } },
    { ISD::CTPOP,      MVT::v4i64,   {  3,  7, 10, 10 } },
    { ISD::CTPOP,      MVT::v8i64,   {  3,  8, 10, 12 } },
    { ISD::CTPOP,      MVT::v4i32,   {  7, 11, 14, 14 } },
    { ISD::CTPOP,      MVT::v8i32,   {  7, 11, 14, 14 } },
    { ISD::CTPOP,      MVT::v16i32,  {  7, 12, 14, 16 } },
    { ISD::CTPOP,      MVT::v8i16,   {  2,  7, 11, 11 } },
    { ISD::CTPOP,      MVT::v16i16,  {  2,  7, 11, 11 } },
    { ISD::CTPOP,      MVT::v32i16,  {  3,  7, 11, 13 } },
    { ISD::CTPOP,      MVT::v16i8,   {  2,  4,  8,  8 } },
    { ISD::CTPOP,      MVT::v32i8,   {  2,  4,  8,  8 } },
    { ISD::CTPOP,      MVT::v64i8,   {  2,  5,  8, 10 } },
    { ISD::CTTZ,       MVT::v8i16,   {  3,  9, 14, 14 } },
    { ISD::CTTZ,       MVT::v16i16,  {  3,  9, 14, 14 } },
    { ISD::CTTZ,       MVT::v32i16,  {  3, 10, 14, 16 } },
    { ISD::CTTZ,       MVT::v16i8,   {  2,  6, 11, 11 } },
    { ISD::CTTZ,       MVT::v32i8,   {  2,  6, 11, 11 } },
    { ISD::CTTZ,       MVT::v64i8,   {  3,  7, 11, 13 } },
    { ISD::ROTL,       MVT::v32i16,  {  2,  8,  6,  8 } },
    { ISD::ROTL,       MVT::v16i16,  {  2,  8,  6,  7 } },
    { ISD::ROTL,       MVT::v8i16,   {  2,  7,  6,  7 } },
    { ISD::ROTL,       MVT::v64i8,   {  5,  6, 11, 12 } },
    { ISD::ROTL,       MVT::v32i8,   {  5, 15,  7, 10 } },
    { ISD::ROTL,       MVT::v16i8,   {  5, 15,  7, 10 } },
    { ISD::ROTR,       MVT::v32i16,  {  2,  8,  6,  8 } },
    { ISD::ROTR,       MVT::v16i16,  {  2,  8,  6,  7 } },
    { ISD::ROTR,       MVT::v8i16,   {  2,  7,  6,  7 } },
    { ISD::ROTR,       MVT::v64i8,   {  5,  6, 12, 14 } },
    { ISD::ROTR,       MVT::v32i8,   {  5, 14,  6,  9 } },
    { ISD::ROTR,       MVT::v16i8,   {  5, 14,  6,  9 } },
    { X86ISD::VROTLI,  MVT::v32i16,  {  2,  5,  3,  3 } },
    { X86ISD::VROTLI,  MVT::v16i16,  {  1,  5,  3,  3 } },
    { X86ISD::VROTLI,  MVT::v8i16,   {  1,  5,  3,  3 } },
    { X86ISD::VROTLI,  MVT::v64i8,   {  2,  9,  3,  4 } },
    { X86ISD::VROTLI,  MVT::v32i8,   {  1,  9,  3,  4 } },
    { X86ISD::VROTLI,  MVT::v16i8,   {  1,  8,  3,  4 } },
    { ISD::SADDSAT,    MVT::v32i16,  {  1,  1,  1,  1 } },
    { ISD::SADDSAT,    MVT::v64i8,   {  1,  1,  1,  1 } },
    { ISD::SMAX,       MVT::v32i16,  {  1,  1,  1,  1 } },
    { ISD::SMAX,       MVT::v64i8,   {  1,  1,  1,  1 } },
    { ISD::SMIN,       MVT::v32i16,  {  1,  1,  1,  1 } },
    { ISD::SMIN,       MVT::v64i8,   {  1,  1,  1,  1 } },
    { ISD::SMULO,      MVT::v32i16,  {  3,  6,  4,  4 } },
    { ISD::SMULO,      MVT::v64i8,   {  8, 21, 17, 18 } },
    { ISD::UMULO,      MVT::v32i16,  {  2,  5,  3,  3 } },
    { ISD::UMULO,      MVT::v64i8,   {  8, 15, 15, 16 } },
    { ISD::SSUBSAT,    MVT::v32i16,  {  1,  1,  1,  1 } },
    { ISD::SSUBSAT,    MVT::v64i8,   {  1,  1,  1,  1 } },
    { ISD::UADDSAT,    MVT::v32i16,  {  1,  1,  1,  1 } },
    { ISD::UADDSAT,    MVT::v64i8,   {  1,  1,  1,  1 } },
    { ISD::UMAX,       MVT::v32i16,  {  1,  1,  1,  1 } },
    { ISD::UMAX,       MVT::v64i8,   {  1,  1,  1,  1 } },
    { ISD::UMIN,       MVT::v32i16,  {  1,  1,  1,  1 } },
    { ISD::UMIN,       MVT::v64i8,   {  1,  1,  1,  1 } },
    { ISD::USUBSAT,    MVT::v32i16,  {  1,  1,  1,  1 } },
    { ISD::USUBSAT,    MVT::v64i8,   {  1,  1,  1,  1 } },
  };
  static const CostKindTblEntry AVX512CostTbl[] = {
    { ISD::ABS,        MVT::v8i64,   {  1,  1,  1,  1 } },
    { ISD::ABS,        MVT::v4i64,   {  1,  1,  1,  1 } },
    { ISD::ABS,        MVT::v2i64,   {  1,  1,  1,  1 } },
    { ISD::ABS,        MVT::v16i32,  {  1,  1,  1,  1 } },
    { ISD::ABS,        MVT::v8i32,   {  1,  1,  1,  1 } },
    { ISD::ABS,        MVT::v32i16,  {  2,  7,  4,  4 } },
    { ISD::ABS,        MVT::v16i16,  {  1,  1,  1,  1 } },
    { ISD::ABS,        MVT::v64i8,   {  2,  7,  4,  4 } },
    { ISD::ABS,        MVT::v32i8,   {  1,  1,  1,  1 } },
    { ISD::BITREVERSE, MVT::v8i64,   {  9, 13, 20, 20 } },
    { ISD::BITREVERSE, MVT::v16i32,  {  9, 13, 20, 20 } },
    { ISD::BITREVERSE, MVT::v32i16,  {  9, 13, 20, 20 } },
    { ISD::BITREVERSE, MVT::v64i8,   {  6, 11, 17, 17 } },
    { ISD::BSWAP,      MVT::v8i64,   {  4,  7,  5,  5 } },
    { ISD::BSWAP,      MVT::v16i32,  {  4,  7,  5,  5 } },
    { ISD::BSWAP,      MVT::v32i16,  {  4,  7,  5,  5 } },
    { ISD::CTLZ,       MVT::v8i64,   { 10, 28, 32, 32 } },
    { ISD::CTLZ,       MVT::v16i32,  { 12, 30, 38, 38 } },
    { ISD::CTLZ,       MVT::v32i16,  {  8, 15, 29, 29 } },
    { ISD::CTLZ,       MVT::v64i8,   {  6, 11, 19, 19 } },
    { ISD::CTPOP,      MVT::v8i64,   { 16, 16, 19, 19 } },
    { ISD::CTPOP,      MVT::v16i32,  { 24, 19, 27, 27 } },
    { ISD::CTPOP,      MVT::v32i16,  { 18, 15, 22, 22 } },
    { ISD::CTPOP,      MVT::v64i8,   { 12, 11, 16, 16 } },
    { ISD::CTTZ,       MVT::v8i64,   {  2,  8,  6,  7 } },
    { ISD::CTTZ,       MVT::v16i32,  {  2,  8,  6,  7 } },
    { ISD::CTTZ,       MVT::v32i16,  {  7, 17, 27, 27 } },
    { ISD::CTTZ,       MVT::v64i8,   {  6, 13, 21, 21 } },
    { ISD::ROTL,       MVT::v8i64,   {  1,  1,  1,  1 } },
    { ISD::ROTL,       MVT::v4i64,   {  1,  1,  1,  1 } },
    { ISD::ROTL,       MVT::v2i64,   {  1,  1,  1,  1 } },
    { ISD::ROTL,       MVT::v16i32,  {  1,  1,  1,  1 } },
    { ISD::ROTL,       MVT::v8i32,   {  1,  1,  1,  1 } },
    { ISD::ROTL,       MVT::v4i32,   {  1,  1,  1,  1 } },
    { ISD::ROTR,       MVT::v8i64,   {  1,  1,  1,  1 } },
    { ISD::ROTR,       MVT::v4i64,   {  1,  1,  1,  1 } },
    { ISD::ROTR,       MVT::v2i64,   {  1,  1,  1,  1 } },
    { ISD::ROTR,       MVT::v16i32,  {  1,  1,  1,  1 } },
    { ISD::ROTR,       MVT::v8i32,   {  1,  1,  1,  1 } },
    { ISD::ROTR,       MVT::v4i32,   {  1,  1,  1,  1 } },
    { X86ISD::VROTLI,  MVT::v8i64,   {  1,  1,  1,  1 } },
    { X86ISD::VROTLI,  MVT::v4i64,   {  1,  1,  1,  1 } },
    { X86ISD::VROTLI,  MVT::v2i64,   {  1,  1,  1,  1 } },
    { X86ISD::VROTLI,  MVT::v16i32,  {  1,  1,  1,  1 } },
    { X86ISD::VROTLI,  MVT::v8i32,   {  1,  1,  1,  1 } },
    { X86ISD::VROTLI,  MVT::v4i32,   {  1,  1,  1,  1 } },
    { ISD::SADDSAT,    MVT::v2i64,   {  3,  3,  8,  9 } },
    { ISD::SADDSAT,    MVT::v4i64,   {  2,  2,  6,  7 } },
    { ISD::SADDSAT,    MVT::v8i64,   {  3,  3,  6,  7 } },
    { ISD::SADDSAT,    MVT::v4i32,   {  2,  2,  6,  7 } },
    { ISD::SADDSAT,    MVT::v8i32,   {  2,  2,  6,  7 } },
    { ISD::SADDSAT,    MVT::v16i32,  {  3,  3,  6,  7 } },
    { ISD::SADDSAT,    MVT::v32i16,  {  2,  2,  2,  2 } },
    { ISD::SADDSAT,    MVT::v64i8,   {  2,  2,  2,  2 } },
    { ISD::SMAX,       MVT::v8i64,   {  1,  3,  1,  1 } },
    { ISD::SMAX,       MVT::v16i32,  {  1,  1,  1,  1 } },
    { ISD::SMAX,       MVT::v32i16,  {  3,  7,  5,  5 } },
    { ISD::SMAX,       MVT::v64i8,   {  3,  7,  5,  5 } },
    { ISD::SMAX,       MVT::v4i64,   {  1,  3,  1,  1 } },
    { ISD::SMAX,       MVT::v2i64,   {  1,  3,  1,  1 } },
    { ISD::SMIN,       MVT::v8i64,   {  1,  3,  1,  1 } },
    { ISD::SMIN,       MVT::v16i32,  {  1,  1,  1,  1 } },
    { ISD::SMIN,       MVT::v32i16,  {  3,  7,  5,  5 } },
    { ISD::SMIN,       MVT::v64i8,   {  3,  7,  5,  5 } },
    { ISD::SMIN,       MVT::v4i64,   {  1,  3,  1,  1 } },
    { ISD::SMIN,       MVT::v2i64,   {  1,  3,  1,  1 } },
    { ISD::SMULO,      MVT::v8i64,   { 44, 44, 81, 93 } },
    { ISD::SMULO,      MVT::v16i32,  {  5, 12,  9, 11 } },
    { ISD::SMULO,      MVT::v32i16,  {  6, 12, 17, 17 } },
    { ISD::SMULO,      MVT::v64i8,   { 22, 28, 42, 42 } },
    { ISD::SSUBSAT,    MVT::v2i64,   {  2, 13,  9, 10 } },
    { ISD::SSUBSAT,    MVT::v4i64,   {  2, 15,  7,  8 } },
    { ISD::SSUBSAT,    MVT::v8i64,   {  2, 14,  7,  8 } },
    { ISD::SSUBSAT,    MVT::v4i32,   {  2, 14,  7,  8 } },
    { ISD::SSUBSAT,    MVT::v8i32,   {  2, 15,  7,  8 } },
    { ISD::SSUBSAT,    MVT::v16i32,  {  2, 14,  7,  8 } },
    { ISD::SSUBSAT,    MVT::v32i16,  {  2,  2,  2,  2 } },
    { ISD::SSUBSAT,    MVT::v64i8,   {  2,  2,  2,  2 } },
    { ISD::UMAX,       MVT::v8i64,   {  1,  3,  1,  1 } },
    { ISD::UMAX,       MVT::v16i32,  {  1,  1,  1,  1 } },
    { ISD::UMAX,       MVT::v32i16,  {  3,  7,  5,  5 } },
    { ISD::UMAX,       MVT::v64i8,   {  3,  7,  5,  5 } },
    { ISD::UMAX,       MVT::v4i64,   {  1,  3,  1,  1 } },
    { ISD::UMAX,       MVT::v2i64,   {  1,  3,  1,  1 } },
    { ISD::UMIN,       MVT::v8i64,   {  1,  3,  1,  1 } },
    { ISD::UMIN,       MVT::v16i32,  {  1,  1,  1,  1 } },
    { ISD::UMIN,       MVT::v32i16,  {  3,  7,  5,  5 } },
    { ISD::UMIN,       MVT::v64i8,   {  3,  7,  5,  5 } },
    { ISD::UMIN,       MVT::v4i64,   {  1,  3,  1,  1 } },
    { ISD::UMIN,       MVT::v2i64,   {  1,  3,  1,  1 } },
    { ISD::UMULO,      MVT::v8i64,   { 52, 52, 95, 104} },
    { ISD::UMULO,      MVT::v16i32,  {  5, 12,  8, 10 } },
    { ISD::UMULO,      MVT::v32i16,  {  5, 13, 16, 16 } },
    { ISD::UMULO,      MVT::v64i8,   { 18, 24, 30, 30 } },
    { ISD::UADDSAT,    MVT::v2i64,   {  1,  4,  4,  4 } },
    { ISD::UADDSAT,    MVT::v4i64,   {  1,  4,  4,  4 } },
    { ISD::UADDSAT,    MVT::v8i64,   {  1,  4,  4,  4 } },
    { ISD::UADDSAT,    MVT::v4i32,   {  1,  2,  4,  4 } },
    { ISD::UADDSAT,    MVT::v8i32,   {  1,  2,  4,  4 } },
    { ISD::UADDSAT,    MVT::v16i32,  {  2,  2,  4,  4 } },
    { ISD::UADDSAT,    MVT::v32i16,  {  2,  2,  2,  2 } },
    { ISD::UADDSAT,    MVT::v64i8,   {  2,  2,  2,  2 } },
    { ISD::USUBSAT,    MVT::v2i64,   {  1,  4,  2,  2 } },
    { ISD::USUBSAT,    MVT::v4i64,   {  1,  4,  2,  2 } },
    { ISD::USUBSAT,    MVT::v8i64,   {  1,  4,  2,  2 } },
    { ISD::USUBSAT,    MVT::v8i32,   {  1,  2,  2,  2 } },
    { ISD::USUBSAT,    MVT::v16i32,  {  1,  2,  2,  2 } },
    { ISD::USUBSAT,    MVT::v32i16,  {  2,  2,  2,  2 } },
    { ISD::USUBSAT,    MVT::v64i8,   {  2,  2,  2,  2 } },
    { ISD::FMAXNUM,    MVT::f32,     {  2,  2,  3,  3 } },
    { ISD::FMAXNUM,    MVT::v4f32,   {  1,  1,  3,  3 } },
    { ISD::FMAXNUM,    MVT::v8f32,   {  2,  2,  3,  3 } },
    { ISD::FMAXNUM,    MVT::v16f32,  {  4,  4,  3,  3 } },
    { ISD::FMAXNUM,    MVT::f64,     {  2,  2,  3,  3 } },
    { ISD::FMAXNUM,    MVT::v2f64,   {  1,  1,  3,  3 } },
    { ISD::FMAXNUM,    MVT::v4f64,   {  2,  2,  3,  3 } },
    { ISD::FMAXNUM,    MVT::v8f64,   {  3,  3,  3,  3 } },
    { ISD::FSQRT,      MVT::f32,     {  3, 12,  1,  1 } }, // Skylake from http://www.agner.org/
    { ISD::FSQRT,      MVT::v4f32,   {  3, 12,  1,  1 } }, // Skylake from http://www.agner.org/
    { ISD::FSQRT,      MVT::v8f32,   {  6, 12,  1,  1 } }, // Skylake from http://www.agner.org/
    { ISD::FSQRT,      MVT::v16f32,  { 12, 20,  1,  3 } }, // Skylake from http://www.agner.org/
    { ISD::FSQRT,      MVT::f64,     {  6, 18,  1,  1 } }, // Skylake from http://www.agner.org/
    { ISD::FSQRT,      MVT::v2f64,   {  6, 18,  1,  1 } }, // Skylake from http://www.agner.org/
    { ISD::FSQRT,      MVT::v4f64,   { 12, 18,  1,  1 } }, // Skylake from http://www.agner.org/
    { ISD::FSQRT,      MVT::v8f64,   { 24, 32,  1,  3 } }, // Skylake from http://www.agner.org/
  };
  static const CostKindTblEntry XOPCostTbl[] = {
    { ISD::BITREVERSE, MVT::v4i64,   {  3,  6,  5,  6 } },
    { ISD::BITREVERSE, MVT::v8i32,   {  3,  6,  5,  6 } },
    { ISD::BITREVERSE, MVT::v16i16,  {  3,  6,  5,  6 } },
    { ISD::BITREVERSE, MVT::v32i8,   {  3,  6,  5,  6 } },
    { ISD::BITREVERSE, MVT::v2i64,   {  2,  7,  1,  1 } },
    { ISD::BITREVERSE, MVT::v4i32,   {  2,  7,  1,  1 } },
    { ISD::BITREVERSE, MVT::v8i16,   {  2,  7,  1,  1 } },
    { ISD::BITREVERSE, MVT::v16i8,   {  2,  7,  1,  1 } },
    { ISD::BITREVERSE, MVT::i64,     {  2,  2,  3,  4 } },
    { ISD::BITREVERSE, MVT::i32,     {  2,  2,  3,  4 } },
    { ISD::BITREVERSE, MVT::i16,     {  2,  2,  3,  4 } },
    { ISD::BITREVERSE, MVT::i8,      {  2,  2,  3,  4 } },
    // XOP: ROTL = VPROT(X,Y), ROTR = VPROT(X,SUB(0,Y))
    { ISD::ROTL,       MVT::v4i64,   {  4,  7,  5,  6 } },
    { ISD::ROTL,       MVT::v8i32,   {  4,  7,  5,  6 } },
    { ISD::ROTL,       MVT::v16i16,  {  4,  7,  5,  6 } },
    { ISD::ROTL,       MVT::v32i8,   {  4,  7,  5,  6 } },
    { ISD::ROTL,       MVT::v2i64,   {  1,  3,  1,  1 } },
    { ISD::ROTL,       MVT::v4i32,   {  1,  3,  1,  1 } },
    { ISD::ROTL,       MVT::v8i16,   {  1,  3,  1,  1 } },
    { ISD::ROTL,       MVT::v16i8,   {  1,  3,  1,  1 } },
    { ISD::ROTR,       MVT::v4i64,   {  4,  7,  8,  9 } },
    { ISD::ROTR,       MVT::v8i32,   {  4,  7,  8,  9 } },
    { ISD::ROTR,       MVT::v16i16,  {  4,  7,  8,  9 } },
    { ISD::ROTR,       MVT::v32i8,   {  4,  7,  8,  9 } },
    { ISD::ROTR,       MVT::v2i64,   {  1,  3,  3,  3 } },
    { ISD::ROTR,       MVT::v4i32,   {  1,  3,  3,  3 } },
    { ISD::ROTR,       MVT::v8i16,   {  1,  3,  3,  3 } },
    { ISD::ROTR,       MVT::v16i8,   {  1,  3,  3,  3 } },
    { X86ISD::VROTLI,  MVT::v4i64,   {  4,  7,  5,  6 } },
    { X86ISD::VROTLI,  MVT::v8i32,   {  4,  7,  5,  6 } },
    { X86ISD::VROTLI,  MVT::v16i16,  {  4,  7,  5,  6 } },
    { X86ISD::VROTLI,  MVT::v32i8,   {  4,  7,  5,  6 } },
    { X86ISD::VROTLI,  MVT::v2i64,   {  1,  3,  1,  1 } },
    { X86ISD::VROTLI,  MVT::v4i32,   {  1,  3,  1,  1 } },
    { X86ISD::VROTLI,  MVT::v8i16,   {  1,  3,  1,  1 } },
    { X86ISD::VROTLI,  MVT::v16i8,   {  1,  3,  1,  1 } },
  };
  static const CostKindTblEntry AVX2CostTbl[] = {
    { ISD::ABS,        MVT::v2i64,   {  2,  4,  3,  5 } }, // VBLENDVPD(X,VPSUBQ(0,X),X)
    { ISD::ABS,        MVT::v4i64,   {  2,  4,  3,  5 } }, // VBLENDVPD(X,VPSUBQ(0,X),X)
    { ISD::ABS,        MVT::v4i32,   {  1,  1,  1,  1 } },
    { ISD::ABS,        MVT::v8i32,   {  1,  1,  1,  2 } },
    { ISD::ABS,        MVT::v8i16,   {  1,  1,  1,  1 } },
    { ISD::ABS,        MVT::v16i16,  {  1,  1,  1,  2 } },
    { ISD::ABS,        MVT::v16i8,   {  1,  1,  1,  1 } },
    { ISD::ABS,        MVT::v32i8,   {  1,  1,  1,  2 } },
    { ISD::BITREVERSE, MVT::v2i64,   {  3, 11, 10, 11 } },
    { ISD::BITREVERSE, MVT::v4i64,   {  5, 11, 10, 17 } },
    { ISD::BITREVERSE, MVT::v4i32,   {  3, 11, 10, 11 } },
    { ISD::BITREVERSE, MVT::v8i32,   {  5, 11, 10, 17 } },
    { ISD::BITREVERSE, MVT::v8i16,   {  3, 11, 10, 11 } },
    { ISD::BITREVERSE, MVT::v16i16,  {  5, 11, 10, 17 } },
    { ISD::BITREVERSE, MVT::v16i8,   {  3,  6,  9,  9 } },
    { ISD::BITREVERSE, MVT::v32i8,   {  4,  5,  9, 15 } },
    { ISD::BSWAP,      MVT::v2i64,   {  1,  2,  1,  2 } },
    { ISD::BSWAP,      MVT::v4i64,   {  1,  3,  1,  2 } },
    { ISD::BSWAP,      MVT::v4i32,   {  1,  2,  1,  2 } },
    { ISD::BSWAP,      MVT::v8i32,   {  1,  3,  1,  2 } },
    { ISD::BSWAP,      MVT::v8i16,   {  1,  2,  1,  2 } },
    { ISD::BSWAP,      MVT::v16i16,  {  1,  3,  1,  2 } },
    { ISD::CTLZ,       MVT::v2i64,   {  7, 18, 24, 25 } },
    { ISD::CTLZ,       MVT::v4i64,   { 14, 18, 24, 44 } },
    { ISD::CTLZ,       MVT::v4i32,   {  5, 16, 19, 20 } },
    { ISD::CTLZ,       MVT::v8i32,   { 10, 16, 19, 34 } },
    { ISD::CTLZ,       MVT::v8i16,   {  4, 13, 14, 15 } },
    { ISD::CTLZ,       MVT::v16i16,  {  6, 14, 14, 24 } },
    { ISD::CTLZ,       MVT::v16i8,   {  3, 12,  9, 10 } },
    { ISD::CTLZ,       MVT::v32i8,   {  4, 12,  9, 14 } },
    { ISD::CTPOP,      MVT::v2i64,   {  3,  9, 10, 10 } },
    { ISD::CTPOP,      MVT::v4i64,   {  4,  9, 10, 14 } },
    { ISD::CTPOP,      MVT::v4i32,   {  7, 12, 14, 14 } },
    { ISD::CTPOP,      MVT::v8i32,   {  7, 12, 14, 18 } },
    { ISD::CTPOP,      MVT::v8i16,   {  3,  7, 11, 11 } },
    { ISD::CTPOP,      MVT::v16i16,  {  6,  8, 11, 18 } },
    { ISD::CTPOP,      MVT::v16i8,   {  2,  5,  8,  8 } },
    { ISD::CTPOP,      MVT::v32i8,   {  3,  5,  8, 12 } },
    { ISD::CTTZ,       MVT::v2i64,   {  4, 11, 13, 13 } },
    { ISD::CTTZ,       MVT::v4i64,   {  5, 11, 13, 20 } },
    { ISD::CTTZ,       MVT::v4i32,   {  7, 14, 17, 17 } },
    { ISD::CTTZ,       MVT::v8i32,   {  7, 15, 17, 24 } },
    { ISD::CTTZ,       MVT::v8i16,   {  4,  9, 14, 14 } },
    { ISD::CTTZ,       MVT::v16i16,  {  6,  9, 14, 24 } },
    { ISD::CTTZ,       MVT::v16i8,   {  3,  7, 11, 11 } },
    { ISD::CTTZ,       MVT::v32i8,   {  5,  7, 11, 18 } },
    { ISD::SADDSAT,    MVT::v2i64,   {  4, 13,  8, 11 } },
    { ISD::SADDSAT,    MVT::v4i64,   {  3, 10,  8, 12 } },
    { ISD::SADDSAT,    MVT::v4i32,   {  2,  6,  7,  9 } },
    { ISD::SADDSAT,    MVT::v8i32,   {  4,  6,  7, 13 } },
    { ISD::SADDSAT,    MVT::v16i16,  {  1,  1,  1,  2 } },
    { ISD::SADDSAT,    MVT::v32i8,   {  1,  1,  1,  2 } },
    { ISD::SMAX,       MVT::v2i64,   {  2,  7,  2,  3 } },
    { ISD::SMAX,       MVT::v4i64,   {  2,  7,  2,  3 } },
    { ISD::SMAX,       MVT::v8i32,   {  1,  1,  1,  2 } },
    { ISD::SMAX,       MVT::v16i16,  {  1,  1,  1,  2 } },
    { ISD::SMAX,       MVT::v32i8,   {  1,  1,  1,  2 } },
    { ISD::SMIN,       MVT::v2i64,   {  2,  7,  2,  3 } },
    { ISD::SMIN,       MVT::v4i64,   {  2,  7,  2,  3 } },
    { ISD::SMIN,       MVT::v8i32,   {  1,  1,  1,  2 } },
    { ISD::SMIN,       MVT::v16i16,  {  1,  1,  1,  2 } },
    { ISD::SMIN,       MVT::v32i8,   {  1,  1,  1,  2 } },
    { ISD::SMULO,      MVT::v4i64,   { 20, 20, 33, 37 } },
    { ISD::SMULO,      MVT::v2i64,   {  8,  8, 13, 15 } },
    { ISD::SMULO,      MVT::v8i32,   {  8, 20, 13, 24 } },
    { ISD::SMULO,      MVT::v4i32,   {  5, 15, 11, 12 } },
    { ISD::SMULO,      MVT::v16i16,  {  4, 14,  8, 14 } },
    { ISD::SMULO,      MVT::v8i16,   {  3,  9,  6,  6 } },
    { ISD::SMULO,      MVT::v32i8,   {  9, 15, 18, 35 } },
    { ISD::SMULO,      MVT::v16i8,   {  6, 22, 14, 21 } },
    { ISD::SSUBSAT,    MVT::v2i64,   {  4, 13,  9, 13 } },
    { ISD::SSUBSAT,    MVT::v4i64,   {  4, 15,  9, 13 } },
    { ISD::SSUBSAT,    MVT::v4i32,   {  3, 14,  9, 11 } },
    { ISD::SSUBSAT,    MVT::v8i32,   {  4, 15,  9, 16 } },
    { ISD::SSUBSAT,    MVT::v16i16,  {  1,  1,  1,  2 } },
    { ISD::SSUBSAT,    MVT::v32i8,   {  1,  1,  1,  2 } },
    { ISD::UADDSAT,    MVT::v2i64,   {  2,  8,  6,  6 } },
    { ISD::UADDSAT,    MVT::v4i64,   {  3,  8,  6, 10 } },
    { ISD::UADDSAT,    MVT::v8i32,   {  2,  2,  4,  8 } },
    { ISD::UADDSAT,    MVT::v16i16,  {  1,  1,  1,  2 } },
    { ISD::UADDSAT,    MVT::v32i8,   {  1,  1,  1,  2 } },
    { ISD::UMAX,       MVT::v2i64,   {  2,  8,  5,  6 } },
    { ISD::UMAX,       MVT::v4i64,   {  2,  8,  5,  8 } },
    { ISD::UMAX,       MVT::v8i32,   {  1,  1,  1,  2 } },
    { ISD::UMAX,       MVT::v16i16,  {  1,  1,  1,  2 } },
    { ISD::UMAX,       MVT::v32i8,   {  1,  1,  1,  2 } },
    { ISD::UMIN,       MVT::v2i64,   {  2,  8,  5,  6 } },
    { ISD::UMIN,       MVT::v4i64,   {  2,  8,  5,  8 } },
    { ISD::UMIN,       MVT::v8i32,   {  1,  1,  1,  2 } },
    { ISD::UMIN,       MVT::v16i16,  {  1,  1,  1,  2 } },
    { ISD::UMIN,       MVT::v32i8,   {  1,  1,  1,  2 } },
    { ISD::UMULO,      MVT::v4i64,   { 24, 24, 39, 43 } },
    { ISD::UMULO,      MVT::v2i64,   { 10, 10, 15, 19 } },
    { ISD::UMULO,      MVT::v8i32,   {  8, 11, 13, 23 } },
    { ISD::UMULO,      MVT::v4i32,   {  5, 12, 11, 12 } },
    { ISD::UMULO,      MVT::v16i16,  {  4,  6,  8, 13 } },
    { ISD::UMULO,      MVT::v8i16,   {  2,  8,  6,  6 } },
    { ISD::UMULO,      MVT::v32i8,   {  9, 13, 17, 33 } },
    { ISD::UMULO,      MVT::v16i8,   {  6, 19, 13, 20 } },
    { ISD::USUBSAT,    MVT::v2i64,   {  2,  7,  6,  6 } },
    { ISD::USUBSAT,    MVT::v4i64,   {  3,  7,  6, 10 } },
    { ISD::USUBSAT,    MVT::v8i32,   {  2,  2,  2,  4 } },
    { ISD::USUBSAT,    MVT::v16i16,  {  1,  1,  1,  2 } },
    { ISD::USUBSAT,    MVT::v32i8,   {  1,  1,  1,  2 } },
    { ISD::FMAXNUM,    MVT::f32,     {  2,  7,  3,  5 } }, // MAXSS + CMPUNORDSS + BLENDVPS
    { ISD::FMAXNUM,    MVT::v4f32,   {  2,  7,  3,  5 } }, // MAXPS + CMPUNORDPS + BLENDVPS
    { ISD::FMAXNUM,    MVT::v8f32,   {  3,  7,  3,  6 } }, // MAXPS + CMPUNORDPS + BLENDVPS
    { ISD::FMAXNUM,    MVT::f64,     {  2,  7,  3,  5 } }, // MAXSD + CMPUNORDSD + BLENDVPD
    { ISD::FMAXNUM,    MVT::v2f64,   {  2,  7,  3,  5 } }, // MAXPD + CMPUNORDPD + BLENDVPD
    { ISD::FMAXNUM,    MVT::v4f64,   {  3,  7,  3,  6 } }, // MAXPD + CMPUNORDPD + BLENDVPD
    { ISD::FSQRT,      MVT::f32,     {  7, 15,  1,  1 } }, // vsqrtss
    { ISD::FSQRT,      MVT::v4f32,   {  7, 15,  1,  1 } }, // vsqrtps
    { ISD::FSQRT,      MVT::v8f32,   { 14, 21,  1,  3 } }, // vsqrtps
    { ISD::FSQRT,      MVT::f64,     { 14, 21,  1,  1 } }, // vsqrtsd
    { ISD::FSQRT,      MVT::v2f64,   { 14, 21,  1,  1 } }, // vsqrtpd
    { ISD::FSQRT,      MVT::v4f64,   { 28, 35,  1,  3 } }, // vsqrtpd
  };
  static const CostKindTblEntry AVX1CostTbl[] = {
    { ISD::ABS,        MVT::v4i64,   {  6,  8,  6, 12 } }, // VBLENDVPD(X,VPSUBQ(0,X),X)
    { ISD::ABS,        MVT::v8i32,   {  3,  6,  4,  5 } },
    { ISD::ABS,        MVT::v16i16,  {  3,  6,  4,  5 } },
    { ISD::ABS,        MVT::v32i8,   {  3,  6,  4,  5 } },
    { ISD::BITREVERSE, MVT::v4i64,   { 17, 20, 20, 33 } }, // 2 x 128-bit Op + extract/insert
    { ISD::BITREVERSE, MVT::v2i64,   {  8, 13, 10, 16 } },
    { ISD::BITREVERSE, MVT::v8i32,   { 17, 20, 20, 33 } }, // 2 x 128-bit Op + extract/insert
    { ISD::BITREVERSE, MVT::v4i32,   {  8, 13, 10, 16 } },
    { ISD::BITREVERSE, MVT::v16i16,  { 17, 20, 20, 33 } }, // 2 x 128-bit Op + extract/insert
    { ISD::BITREVERSE, MVT::v8i16,   {  8, 13, 10, 16 } },
    { ISD::BITREVERSE, MVT::v32i8,   { 13, 15, 17, 26 } }, // 2 x 128-bit Op + extract/insert
    { ISD::BITREVERSE, MVT::v16i8,   {  7,  7,  9, 13 } },
    { ISD::BSWAP,      MVT::v4i64,   {  5,  6,  5, 10 } },
    { ISD::BSWAP,      MVT::v2i64,   {  2,  2,  1,  3 } },
    { ISD::BSWAP,      MVT::v8i32,   {  5,  6,  5, 10 } },
    { ISD::BSWAP,      MVT::v4i32,   {  2,  2,  1,  3 } },
    { ISD::BSWAP,      MVT::v16i16,  {  5,  6,  5, 10 } },
    { ISD::BSWAP,      MVT::v8i16,   {  2,  2,  1,  3 } },
    { ISD::CTLZ,       MVT::v4i64,   { 29, 33, 49, 58 } }, // 2 x 128-bit Op + extract/insert
    { ISD::CTLZ,       MVT::v2i64,   { 14, 24, 24, 28 } },
    { ISD::CTLZ,       MVT::v8i32,   { 24, 28, 39, 48 } }, // 2 x 128-bit Op + extract/insert
    { ISD::CTLZ,       MVT::v4i32,   { 12, 20, 19, 23 } },
    { ISD::CTLZ,       MVT::v16i16,  { 19, 22, 29, 38 } }, // 2 x 128-bit Op + extract/insert
    { ISD::CTLZ,       MVT::v8i16,   {  9, 16, 14, 18 } },
    { ISD::CTLZ,       MVT::v32i8,   { 14, 15, 19, 28 } }, // 2 x 128-bit Op + extract/insert
    { ISD::CTLZ,       MVT::v16i8,   {  7, 12,  9, 13 } },
    { ISD::CTPOP,      MVT::v4i64,   { 14, 18, 19, 28 } }, // 2 x 128-bit Op + extract/insert
    { ISD::CTPOP,      MVT::v2i64,   {  7, 14, 10, 14 } },
    { ISD::CTPOP,      MVT::v8i32,   { 18, 24, 27, 36 } }, // 2 x 128-bit Op + extract/insert
    { ISD::CTPOP,      MVT::v4i32,   {  9, 20, 14, 18 } },
    { ISD::CTPOP,      MVT::v16i16,  { 16, 21, 22, 31 } }, // 2 x 128-bit Op + extract/insert
    { ISD::CTPOP,      MVT::v8i16,   {  8, 18, 11, 15 } },
    { ISD::CTPOP,      MVT::v32i8,   { 13, 15, 16, 25 } }, // 2 x 128-bit Op + extract/insert
    { ISD::CTPOP,      MVT::v16i8,   {  6, 12,  8, 12 } },
    { ISD::CTTZ,       MVT::v4i64,   { 17, 22, 24, 33 } }, // 2 x 128-bit Op + extract/insert
    { ISD::CTTZ,       MVT::v2i64,   {  9, 19, 13, 17 } },
    { ISD::CTTZ,       MVT::v8i32,   { 21, 27, 32, 41 } }, // 2 x 128-bit Op + extract/insert
    { ISD::CTTZ,       MVT::v4i32,   { 11, 24, 17, 21 } },
    { ISD::CTTZ,       MVT::v16i16,  { 18, 24, 27, 36 } }, // 2 x 128-bit Op + extract/insert
    { ISD::CTTZ,       MVT::v8i16,   {  9, 21, 14, 18 } },
    { ISD::CTTZ,       MVT::v32i8,   { 15, 18, 21, 30 } }, // 2 x 128-bit Op + extract/insert
    { ISD::CTTZ,       MVT::v16i8,   {  8, 16, 11, 15 } },
    { ISD::SADDSAT,    MVT::v2i64,   {  6, 13,  8, 11 } },
    { ISD::SADDSAT,    MVT::v4i64,   { 13, 20, 15, 25 } }, // 2 x 128-bit Op + extract/insert
    { ISD::SADDSAT,    MVT::v8i32,   { 12, 18, 14, 24 } }, // 2 x 128-bit Op + extract/insert
    { ISD::SADDSAT,    MVT::v16i16,  {  3,  3,  5,  6 } }, // 2 x 128-bit Op + extract/insert
    { ISD::SADDSAT,    MVT::v32i8,   {  3,  3,  5,  6 } }, // 2 x 128-bit Op + extract/insert
    { ISD::SMAX,       MVT::v4i64,   {  6,  9,  6, 12 } }, // 2 x 128-bit Op + extract/insert
    { ISD::SMAX,       MVT::v2i64,   {  3,  7,  2,  4 } },
    { ISD::SMAX,       MVT::v8i32,   {  4,  6,  5,  6 } }, // 2 x 128-bit Op + extract/insert
    { ISD::SMAX,       MVT::v16i16,  {  4,  6,  5,  6 } }, // 2 x 128-bit Op + extract/insert
    { ISD::SMAX,       MVT::v32i8,   {  4,  6,  5,  6 } }, // 2 x 128-bit Op + extract/insert
    { ISD::SMIN,       MVT::v4i64,   {  6,  9,  6, 12 } }, // 2 x 128-bit Op + extract/insert
    { ISD::SMIN,       MVT::v2i64,   {  3,  7,  2,  3 } },
    { ISD::SMIN,       MVT::v8i32,   {  4,  6,  5,  6 } }, // 2 x 128-bit Op + extract/insert
    { ISD::SMIN,       MVT::v16i16,  {  4,  6,  5,  6 } }, // 2 x 128-bit Op + extract/insert
    { ISD::SMIN,       MVT::v32i8,   {  4,  6,  5,  6 } }, // 2 x 128-bit Op + extract/insert
    { ISD::SMULO,      MVT::v4i64,   { 20, 20, 33, 37 } },
    { ISD::SMULO,      MVT::v2i64,   {  9,  9, 13, 17 } },
    { ISD::SMULO,      MVT::v8i32,   { 15, 20, 24, 29 } },
    { ISD::SMULO,      MVT::v4i32,   {  7, 15, 11, 13 } },
    { ISD::SMULO,      MVT::v16i16,  {  8, 14, 14, 15 } },
    { ISD::SMULO,      MVT::v8i16,   {  3,  9,  6,  6 } },
    { ISD::SMULO,      MVT::v32i8,   { 20, 20, 37, 39 } },
    { ISD::SMULO,      MVT::v16i8,   {  9, 22, 18, 21 } },
    { ISD::SSUBSAT,    MVT::v2i64,   {  7, 13,  9, 13 } },
    { ISD::SSUBSAT,    MVT::v4i64,   { 15, 21, 18, 29 } }, // 2 x 128-bit Op + extract/insert
    { ISD::SSUBSAT,    MVT::v8i32,   { 15, 19, 18, 29 } }, // 2 x 128-bit Op + extract/insert
    { ISD::SSUBSAT,    MVT::v16i16,  {  3,  3,  5,  6 } }, // 2 x 128-bit Op + extract/insert
    { ISD::SSUBSAT,    MVT::v32i8,   {  3,  3,  5,  6 } }, // 2 x 128-bit Op + extract/insert
    { ISD::UADDSAT,    MVT::v2i64,   {  3,  8,  6,  6 } },
    { ISD::UADDSAT,    MVT::v4i64,   {  8, 11, 14, 15 } }, // 2 x 128-bit Op + extract/insert
    { ISD::UADDSAT,    MVT::v8i32,   {  6,  6, 10, 11 } }, // 2 x 128-bit Op + extract/insert
    { ISD::UADDSAT,    MVT::v16i16,  {  3,  3,  5,  6 } }, // 2 x 128-bit Op + extract/insert
    { ISD::UADDSAT,    MVT::v32i8,   {  3,  3,  5,  6 } }, // 2 x 128-bit Op + extract/insert
    { ISD::UMAX,       MVT::v4i64,   {  9, 10, 11, 17 } }, // 2 x 128-bit Op + extract/insert
    { ISD::UMAX,       MVT::v2i64,   {  4,  8,  5,  7 } },
    { ISD::UMAX,       MVT::v8i32,   {  4,  6,  5,  6 } }, // 2 x 128-bit Op + extract/insert
    { ISD::UMAX,       MVT::v16i16,  {  4,  6,  5,  6 } }, // 2 x 128-bit Op + extract/insert
    { ISD::UMAX,       MVT::v32i8,   {  4,  6,  5,  6 } }, // 2 x 128-bit Op + extract/insert
    { ISD::UMIN,       MVT::v4i64,   {  9, 10, 11, 17 } }, // 2 x 128-bit Op + extract/insert
    { ISD::UMIN,       MVT::v2i64,   {  4,  8,  5,  7 } },
    { ISD::UMIN,       MVT::v8i32,   {  4,  6,  5,  6 } }, // 2 x 128-bit Op + extract/insert
    { ISD::UMIN,       MVT::v16i16,  {  4,  6,  5,  6 } }, // 2 x 128-bit Op + extract/insert
    { ISD::UMIN,       MVT::v32i8,   {  4,  6,  5,  6 } }, // 2 x 128-bit Op + extract/insert
    { ISD::UMULO,      MVT::v4i64,   { 24, 26, 39, 45 } },
    { ISD::UMULO,      MVT::v2i64,   { 10, 12, 15, 20 } },
    { ISD::UMULO,      MVT::v8i32,   { 14, 15, 23, 28 } },
    { ISD::UMULO,      MVT::v4i32,   {  7, 12, 11, 13 } },
    { ISD::UMULO,      MVT::v16i16,  {  7, 11, 13, 14 } },
    { ISD::UMULO,      MVT::v8i16,   {  3,  8,  6,  6 } },
    { ISD::UMULO,      MVT::v32i8,   { 19, 19, 35, 37 } },
    { ISD::UMULO,      MVT::v16i8,   {  9, 19, 17, 20 } },
    { ISD::USUBSAT,    MVT::v2i64,   {  3,  7,  6,  6 } },
    { ISD::USUBSAT,    MVT::v4i64,   {  8, 10, 14, 15 } }, // 2 x 128-bit Op + extract/insert
    { ISD::USUBSAT,    MVT::v8i32,   {  4,  4,  7,  8 } }, // 2 x 128-bit Op + extract/insert
    { ISD::USUBSAT,    MVT::v8i32,   {  3,  3,  5,  6 } }, // 2 x 128-bit Op + extract/insert
    { ISD::USUBSAT,    MVT::v16i16,  {  3,  3,  5,  6 } }, // 2 x 128-bit Op + extract/insert
    { ISD::USUBSAT,    MVT::v32i8,   {  3,  3,  5,  6 } }, // 2 x 128-bit Op + extract/insert
    { ISD::FMAXNUM,    MVT::f32,     {  3,  6,  3,  5 } }, // MAXSS + CMPUNORDSS + BLENDVPS
    { ISD::FMAXNUM,    MVT::v4f32,   {  3,  6,  3,  5 } }, // MAXPS + CMPUNORDPS + BLENDVPS
    { ISD::FMAXNUM,    MVT::v8f32,   {  5,  7,  3, 10 } }, // MAXPS + CMPUNORDPS + BLENDVPS
    { ISD::FMAXNUM,    MVT::f64,     {  3,  6,  3,  5 } }, // MAXSD + CMPUNORDSD + BLENDVPD
    { ISD::FMAXNUM,    MVT::v2f64,   {  3,  6,  3,  5 } }, // MAXPD + CMPUNORDPD + BLENDVPD
    { ISD::FMAXNUM,    MVT::v4f64,   {  5,  7,  3, 10 } }, // MAXPD + CMPUNORDPD + BLENDVPD
    { ISD::FSQRT,      MVT::f32,     { 21, 21,  1,  1 } }, // vsqrtss
    { ISD::FSQRT,      MVT::v4f32,   { 21, 21,  1,  1 } }, // vsqrtps
    { ISD::FSQRT,      MVT::v8f32,   { 42, 42,  1,  3 } }, // vsqrtps
    { ISD::FSQRT,      MVT::f64,     { 27, 27,  1,  1 } }, // vsqrtsd
    { ISD::FSQRT,      MVT::v2f64,   { 27, 27,  1,  1 } }, // vsqrtpd
    { ISD::FSQRT,      MVT::v4f64,   { 54, 54,  1,  3 } }, // vsqrtpd
  };
  static const CostKindTblEntry GFNICostTbl[] = {
    { ISD::BITREVERSE, MVT::i8,      {  3,  3,  3,  4 } }, // gf2p8affineqb
    { ISD::BITREVERSE, MVT::i16,     {  3,  3,  4,  6 } }, // gf2p8affineqb
    { ISD::BITREVERSE, MVT::i32,     {  3,  3,  4,  5 } }, // gf2p8affineqb
    { ISD::BITREVERSE, MVT::i64,     {  3,  3,  4,  6 } }, // gf2p8affineqb
    { ISD::BITREVERSE, MVT::v16i8,   {  1,  6,  1,  2 } }, // gf2p8affineqb
    { ISD::BITREVERSE, MVT::v32i8,   {  1,  6,  1,  2 } }, // gf2p8affineqb
    { ISD::BITREVERSE, MVT::v64i8,   {  1,  6,  1,  2 } }, // gf2p8affineqb
    { ISD::BITREVERSE, MVT::v8i16,   {  1,  8,  2,  4 } }, // gf2p8affineqb
    { ISD::BITREVERSE, MVT::v16i16,  {  1,  9,  2,  4 } }, // gf2p8affineqb
    { ISD::BITREVERSE, MVT::v32i16,  {  1,  9,  2,  4 } }, // gf2p8affineqb
    { ISD::BITREVERSE, MVT::v4i32,   {  1,  8,  2,  4 } }, // gf2p8affineqb
    { ISD::BITREVERSE, MVT::v8i32,   {  1,  9,  2,  4 } }, // gf2p8affineqb
    { ISD::BITREVERSE, MVT::v16i32,  {  1,  9,  2,  4 } }, // gf2p8affineqb
    { ISD::BITREVERSE, MVT::v2i64,   {  1,  8,  2,  4 } }, // gf2p8affineqb
    { ISD::BITREVERSE, MVT::v4i64,   {  1,  9,  2,  4 } }, // gf2p8affineqb
    { ISD::BITREVERSE, MVT::v8i64,   {  1,  9,  2,  4 } }, // gf2p8affineqb
    { X86ISD::VROTLI,  MVT::v16i8,   {  1,  6,  1,  2 } }, // gf2p8affineqb
    { X86ISD::VROTLI,  MVT::v32i8,   {  1,  6,  1,  2 } }, // gf2p8affineqb
    { X86ISD::VROTLI,  MVT::v64i8,   {  1,  6,  1,  2 } }, // gf2p8affineqb
  };
  static const CostKindTblEntry GLMCostTbl[] = {
    { ISD::FSQRT,      MVT::f32,     { 19, 20, 1, 1 } }, // sqrtss
    { ISD::FSQRT,      MVT::v4f32,   { 37, 41, 1, 5 } }, // sqrtps
    { ISD::FSQRT,      MVT::f64,     { 34, 35, 1, 1 } }, // sqrtsd
    { ISD::FSQRT,      MVT::v2f64,   { 67, 71, 1, 5 } }, // sqrtpd
  };
  static const CostKindTblEntry SLMCostTbl[] = {
    { ISD::BSWAP,      MVT::v2i64,   {  5,  5, 1, 5 } },
    { ISD::BSWAP,      MVT::v4i32,   {  5,  5, 1, 5 } },
    { ISD::BSWAP,      MVT::v8i16,   {  5,  5, 1, 5 } },
    { ISD::FSQRT,      MVT::f32,     { 20, 20, 1, 1 } }, // sqrtss
    { ISD::FSQRT,      MVT::v4f32,   { 40, 41, 1, 5 } }, // sqrtps
    { ISD::FSQRT,      MVT::f64,     { 35, 35, 1, 1 } }, // sqrtsd
    { ISD::FSQRT,      MVT::v2f64,   { 70, 71, 1, 5 } }, // sqrtpd
  };
  static const CostKindTblEntry SSE42CostTbl[] = {
    { ISD::FMAXNUM,    MVT::f32,     {  5,  5,  7,  7 } }, // MAXSS + CMPUNORDSS + BLENDVPS
    { ISD::FMAXNUM,    MVT::v4f32,   {  4,  4,  4,  5 } }, // MAXPS + CMPUNORDPS + BLENDVPS
    { ISD::FMAXNUM,    MVT::f64,     {  5,  5,  7,  7 } }, // MAXSD + CMPUNORDSD + BLENDVPD
    { ISD::FMAXNUM,    MVT::v2f64,   {  4,  4,  4,  5 } }, // MAXPD + CMPUNORDPD + BLENDVPD
    { ISD::FSQRT,      MVT::f32,     { 18, 18,  1,  1 } }, // Nehalem from http://www.agner.org/
    { ISD::FSQRT,      MVT::v4f32,   { 18, 18,  1,  1 } }, // Nehalem from http://www.agner.org/
  };
  static const CostKindTblEntry SSE41CostTbl[] = {
    { ISD::ABS,        MVT::v2i64,   {  3,  4,  3,  5 } }, // BLENDVPD(X,PSUBQ(0,X),X)
    { ISD::SADDSAT,    MVT::v2i64,   { 10, 14, 17, 21 } },
    { ISD::SADDSAT,    MVT::v4i32,   {  5, 11,  8, 10 } },
    { ISD::SSUBSAT,    MVT::v2i64,   { 12, 19, 25, 29 } },
    { ISD::SSUBSAT,    MVT::v4i32,   {  6, 14, 10, 12 } },
    { ISD::SMAX,       MVT::v2i64,   {  3,  7,  2,  3 } },
    { ISD::SMAX,       MVT::v4i32,   {  1,  1,  1,  1 } },
    { ISD::SMAX,       MVT::v16i8,   {  1,  1,  1,  1 } },
    { ISD::SMIN,       MVT::v2i64,   {  3,  7,  2,  3 } },
    { ISD::SMIN,       MVT::v4i32,   {  1,  1,  1,  1 } },
    { ISD::SMIN,       MVT::v16i8,   {  1,  1,  1,  1 } },
    { ISD::SMULO,      MVT::v2i64,   {  9, 11, 13, 17 } },
    { ISD::SMULO,      MVT::v4i32,   { 20, 24, 13, 19 } },
    { ISD::SMULO,      MVT::v8i16,   {  5,  9,  8,  8 } },
    { ISD::SMULO,      MVT::v16i8,   { 13, 22, 24, 25 } },
    { ISD::UADDSAT,    MVT::v2i64,   {  6, 13, 14, 14 } },
    { ISD::UADDSAT,    MVT::v4i32,   {  2,  2,  4,  4 } },
    { ISD::USUBSAT,    MVT::v2i64,   {  6, 10, 14, 14 } },
    { ISD::USUBSAT,    MVT::v4i32,   {  1,  2,  2,  2 } },
    { ISD::UMAX,       MVT::v2i64,   {  2, 11,  6,  7 } },
    { ISD::UMAX,       MVT::v4i32,   {  1,  1,  1,  1 } },
    { ISD::UMAX,       MVT::v8i16,   {  1,  1,  1,  1 } },
    { ISD::UMIN,       MVT::v2i64,   {  2, 11,  6,  7 } },
    { ISD::UMIN,       MVT::v4i32,   {  1,  1,  1,  1 } },
    { ISD::UMIN,       MVT::v8i16,   {  1,  1,  1,  1 } },
    { ISD::UMULO,      MVT::v2i64,   { 14, 20, 15, 20 } },
    { ISD::UMULO,      MVT::v4i32,   { 19, 22, 12, 18 } },
    { ISD::UMULO,      MVT::v8i16,   {  4,  9,  7,  7 } },
    { ISD::UMULO,      MVT::v16i8,   { 13, 19, 18, 20 } },
  };
  static const CostKindTblEntry SSSE3CostTbl[] = {
    { ISD::ABS,        MVT::v4i32,   {  1,  2,  1,  1 } },
    { ISD::ABS,        MVT::v8i16,   {  1,  2,  1,  1 } },
    { ISD::ABS,        MVT::v16i8,   {  1,  2,  1,  1 } },
    { ISD::BITREVERSE, MVT::v2i64,   { 16, 20, 11, 21 } },
    { ISD::BITREVERSE, MVT::v4i32,   { 16, 20, 11, 21 } },
    { ISD::BITREVERSE, MVT::v8i16,   { 16, 20, 11, 21 } },
    { ISD::BITREVERSE, MVT::v16i8,   { 11, 12, 10, 16 } },
    { ISD::BSWAP,      MVT::v2i64,   {  2,  3,  1,  5 } },
    { ISD::BSWAP,      MVT::v4i32,   {  2,  3,  1,  5 } },
    { ISD::BSWAP,      MVT::v8i16,   {  2,  3,  1,  5 } },
    { ISD::CTLZ,       MVT::v2i64,   { 18, 28, 28, 35 } },
    { ISD::CTLZ,       MVT::v4i32,   { 15, 20, 22, 28 } },
    { ISD::CTLZ,       MVT::v8i16,   { 13, 17, 16, 22 } },
    { ISD::CTLZ,       MVT::v16i8,   { 11, 15, 10, 16 } },
    { ISD::CTPOP,      MVT::v2i64,   { 13, 19, 12, 18 } },
    { ISD::CTPOP,      MVT::v4i32,   { 18, 24, 16, 22 } },
    { ISD::CTPOP,      MVT::v8i16,   { 13, 18, 14, 20 } },
    { ISD::CTPOP,      MVT::v16i8,   { 11, 12, 10, 16 } },
    { ISD::CTTZ,       MVT::v2i64,   { 13, 25, 15, 22 } },
    { ISD::CTTZ,       MVT::v4i32,   { 18, 26, 19, 25 } },
    { ISD::CTTZ,       MVT::v8i16,   { 13, 20, 17, 23 } },
    { ISD::CTTZ,       MVT::v16i8,   { 11, 16, 13, 19 } }
  };
  static const CostKindTblEntry SSE2CostTbl[] = {
    { ISD::ABS,        MVT::v2i64,   {  3,  6,  5,  5 } },
    { ISD::ABS,        MVT::v4i32,   {  1,  4,  4,  4 } },
    { ISD::ABS,        MVT::v8i16,   {  1,  2,  3,  3 } },
    { ISD::ABS,        MVT::v16i8,   {  1,  2,  3,  3 } },
    { ISD::BITREVERSE, MVT::v2i64,   { 16, 20, 32, 32 } },
    { ISD::BITREVERSE, MVT::v4i32,   { 16, 20, 30, 30 } },
    { ISD::BITREVERSE, MVT::v8i16,   { 16, 20, 25, 25 } },
    { ISD::BITREVERSE, MVT::v16i8,   { 11, 12, 21, 21 } },
    { ISD::BSWAP,      MVT::v2i64,   {  5,  6, 11, 11 } },
    { ISD::BSWAP,      MVT::v4i32,   {  5,  5,  9,  9 } },
    { ISD::BSWAP,      MVT::v8i16,   {  5,  5,  4,  5 } },
    { ISD::CTLZ,       MVT::v2i64,   { 10, 45, 36, 38 } },
    { ISD::CTLZ,       MVT::v4i32,   { 10, 45, 38, 40 } },
    { ISD::CTLZ,       MVT::v8i16,   {  9, 38, 32, 34 } },
    { ISD::CTLZ,       MVT::v16i8,   {  8, 39, 29, 32 } },
    { ISD::CTPOP,      MVT::v2i64,   { 12, 26, 16, 18 } },
    { ISD::CTPOP,      MVT::v4i32,   { 15, 29, 21, 23 } },
    { ISD::CTPOP,      MVT::v8i16,   { 13, 25, 18, 20 } },
    { ISD::CTPOP,      MVT::v16i8,   { 10, 21, 14, 16 } },
    { ISD::CTTZ,       MVT::v2i64,   { 14, 28, 19, 21 } },
    { ISD::CTTZ,       MVT::v4i32,   { 18, 31, 24, 26 } },
    { ISD::CTTZ,       MVT::v8i16,   { 16, 27, 21, 23 } },
    { ISD::CTTZ,       MVT::v16i8,   { 13, 23, 17, 19 } },
    { ISD::SADDSAT,    MVT::v2i64,   { 12, 14, 24, 24 } },
    { ISD::SADDSAT,    MVT::v4i32,   {  6, 11, 11, 12 } },
    { ISD::SADDSAT,    MVT::v8i16,   {  1,  2,  1,  1 } },
    { ISD::SADDSAT,    MVT::v16i8,   {  1,  2,  1,  1 } },
    { ISD::SMAX,       MVT::v2i64,   {  4,  8, 15, 15 } },
    { ISD::SMAX,       MVT::v4i32,   {  2,  4,  5,  5 } },
    { ISD::SMAX,       MVT::v8i16,   {  1,  1,  1,  1 } },
    { ISD::SMAX,       MVT::v16i8,   {  2,  4,  5,  5 } },
    { ISD::SMIN,       MVT::v2i64,   {  4,  8, 15, 15 } },
    { ISD::SMIN,       MVT::v4i32,   {  2,  4,  5,  5 } },
    { ISD::SMIN,       MVT::v8i16,   {  1,  1,  1,  1 } },
    { ISD::SMIN,       MVT::v16i8,   {  2,  4,  5,  5 } },
    { ISD::SMULO,      MVT::v2i64,   { 30, 33, 13, 23 } },
    { ISD::SMULO,      MVT::v4i32,   { 20, 24, 23, 23 } },
    { ISD::SMULO,      MVT::v8i16,   {  5, 10,  8,  8 } },
    { ISD::SMULO,      MVT::v16i8,   { 13, 23, 24, 25 } },
    { ISD::SSUBSAT,    MVT::v2i64,   { 16, 19, 31, 31 } },
    { ISD::SSUBSAT,    MVT::v4i32,   {  6, 14, 12, 13 } },
    { ISD::SSUBSAT,    MVT::v8i16,   {  1,  2,  1,  1 } },
    { ISD::SSUBSAT,    MVT::v16i8,   {  1,  2,  1,  1 } },
    { ISD::UADDSAT,    MVT::v2i64,   {  7, 13, 14, 14 } },
    { ISD::UADDSAT,    MVT::v4i32,   {  4,  5,  7,  7 } },
    { ISD::UADDSAT,    MVT::v8i16,   {  1,  2,  1,  1 } },
    { ISD::UADDSAT,    MVT::v16i8,   {  1,  2,  1,  1 } },
    { ISD::UMAX,       MVT::v2i64,   {  4,  8, 15, 15 } },
    { ISD::UMAX,       MVT::v4i32,   {  2,  5,  8,  8 } },
    { ISD::UMAX,       MVT::v8i16,   {  1,  3,  3,  3 } },
    { ISD::UMAX,       MVT::v16i8,   {  1,  1,  1,  1 } },
    { ISD::UMIN,       MVT::v2i64,   {  4,  8, 15, 15 } },
    { ISD::UMIN,       MVT::v4i32,   {  2,  5,  8,  8 } },
    { ISD::UMIN,       MVT::v8i16,   {  1,  3,  3,  3 } },
    { ISD::UMIN,       MVT::v16i8,   {  1,  1,  1,  1 } },
    { ISD::UMULO,      MVT::v2i64,   { 30, 33, 15, 29 } },
    { ISD::UMULO,      MVT::v4i32,   { 19, 22, 14, 18 } },
    { ISD::UMULO,      MVT::v8i16,   {  4,  9,  7,  7 } },
    { ISD::UMULO,      MVT::v16i8,   { 13, 19, 20, 20 } },
    { ISD::USUBSAT,    MVT::v2i64,   {  7, 10, 14, 14 } },
    { ISD::USUBSAT,    MVT::v4i32,   {  4,  4,  7,  7 } },
    { ISD::USUBSAT,    MVT::v8i16,   {  1,  2,  1,  1 } },
    { ISD::USUBSAT,    MVT::v16i8,   {  1,  2,  1,  1 } },
    { ISD::FMAXNUM,    MVT::f64,     {  5,  5,  7,  7 } },
    { ISD::FMAXNUM,    MVT::v2f64,   {  4,  6,  6,  6 } },
    { ISD::FSQRT,      MVT::f64,     { 32, 32,  1,  1 } }, // Nehalem from http://www.agner.org/
    { ISD::FSQRT,      MVT::v2f64,   { 32, 32,  1,  1 } }, // Nehalem from http://www.agner.org/
  };
  static const CostKindTblEntry SSE1CostTbl[] = {
    { ISD::FMAXNUM,    MVT::f32,     {  5,  5,  7,  7 } },
    { ISD::FMAXNUM,    MVT::v4f32,   {  4,  6,  6,  6 } },
    { ISD::FSQRT,      MVT::f32,     { 28, 30,  1,  2 } }, // Pentium III from http://www.agner.org/
    { ISD::FSQRT,      MVT::v4f32,   { 56, 56,  1,  2 } }, // Pentium III from http://www.agner.org/
  };
  static const CostKindTblEntry BMI64CostTbl[] = { // 64-bit targets
    { ISD::CTTZ,       MVT::i64,     {  1,  1,  1,  1 } },
  };
  static const CostKindTblEntry BMI32CostTbl[] = { // 32 or 64-bit targets
    { ISD::CTTZ,       MVT::i32,     {  1,  1,  1,  1 } },
    { ISD::CTTZ,       MVT::i16,     {  2,  1,  1,  1 } },
    { ISD::CTTZ,       MVT::i8,      {  2,  1,  1,  1 } },
  };
  static const CostKindTblEntry LZCNT64CostTbl[] = { // 64-bit targets
    { ISD::CTLZ,       MVT::i64,     {  1,  1,  1,  1 } },
  };
  static const CostKindTblEntry LZCNT32CostTbl[] = { // 32 or 64-bit targets
    { ISD::CTLZ,       MVT::i32,     {  1,  1,  1,  1 } },
    { ISD::CTLZ,       MVT::i16,     {  2,  1,  1,  1 } },
    { ISD::CTLZ,       MVT::i8,      {  2,  1,  1,  1 } },
  };
  static const CostKindTblEntry POPCNT64CostTbl[] = { // 64-bit targets
    { ISD::CTPOP,      MVT::i64,     {  1,  1,  1,  1 } }, // popcnt
  };
  static const CostKindTblEntry POPCNT32CostTbl[] = { // 32 or 64-bit targets
    { ISD::CTPOP,      MVT::i32,     {  1,  1,  1,  1 } }, // popcnt
    { ISD::CTPOP,      MVT::i16,     {  1,  1,  2,  2 } }, // popcnt(zext())
    { ISD::CTPOP,      MVT::i8,      {  1,  1,  2,  2 } }, // popcnt(zext())
  };
  static const CostKindTblEntry X64CostTbl[] = { // 64-bit targets
    { ISD::ABS,        MVT::i64,     {  1,  2,  3,  3 } }, // SUB+CMOV
    { ISD::BITREVERSE, MVT::i64,     { 10, 12, 20, 22 } },
    { ISD::BSWAP,      MVT::i64,     {  1,  2,  1,  2 } },
    { ISD::CTLZ,       MVT::i64,     {  2,  2,  4,  5 } }, // BSR+XOR or BSR+XOR+CMOV
    { ISD::CTLZ_ZERO_UNDEF, MVT::i64,{  1,  2,  2,  2 } }, // BSR+XOR
    { ISD::CTTZ,       MVT::i64,     {  2,  2,  3,  4 } }, // TEST+BSF+CMOV/BRANCH
    { ISD::CTTZ_ZERO_UNDEF, MVT::i64,{  1,  2,  1,  2 } }, // BSF
    { ISD::CTPOP,      MVT::i64,     { 10,  6, 19, 19 } },
    { ISD::ROTL,       MVT::i64,     {  2,  3,  1,  3 } },
    { ISD::ROTR,       MVT::i64,     {  2,  3,  1,  3 } },
    { X86ISD::VROTLI,  MVT::i64,     {  1,  1,  1,  1 } },
    { ISD::FSHL,       MVT::i64,     {  4,  4,  1,  4 } },
    { ISD::SADDSAT,    MVT::i64,     {  4,  4,  7, 10 } },
    { ISD::SSUBSAT,    MVT::i64,     {  4,  5,  8, 11 } },
    { ISD::UADDSAT,    MVT::i64,     {  2,  3,  4,  7 } },
    { ISD::USUBSAT,    MVT::i64,     {  2,  3,  4,  7 } },
    { ISD::SMAX,       MVT::i64,     {  1,  3,  2,  3 } },
    { ISD::SMIN,       MVT::i64,     {  1,  3,  2,  3 } },
    { ISD::UMAX,       MVT::i64,     {  1,  3,  2,  3 } },
    { ISD::UMIN,       MVT::i64,     {  1,  3,  2,  3 } },
    { ISD::SADDO,      MVT::i64,     {  2,  2,  4,  6 } },
    { ISD::UADDO,      MVT::i64,     {  2,  2,  4,  6 } },
    { ISD::SMULO,      MVT::i64,     {  4,  4,  4,  6 } },
    { ISD::UMULO,      MVT::i64,     {  8,  8,  4,  7 } },
  };
  static const CostKindTblEntry X86CostTbl[] = { // 32 or 64-bit targets
    { ISD::ABS,        MVT::i32,     {  1,  2,  3,  3 } }, // SUB+XOR+SRA or SUB+CMOV
    { ISD::ABS,        MVT::i16,     {  2,  2,  3,  3 } }, // SUB+XOR+SRA or SUB+CMOV
    { ISD::ABS,        MVT::i8,      {  2,  4,  4,  3 } }, // SUB+XOR+SRA
    { ISD::BITREVERSE, MVT::i32,     {  9, 12, 17, 19 } },
    { ISD::BITREVERSE, MVT::i16,     {  9, 12, 17, 19 } },
    { ISD::BITREVERSE, MVT::i8,      {  7,  9, 13, 14 } },
    { ISD::BSWAP,      MVT::i32,     {  1,  1,  1,  1 } },
    { ISD::BSWAP,      MVT::i16,     {  1,  2,  1,  2 } }, // ROL
    { ISD::CTLZ,       MVT::i32,     {  2,  2,  4,  5 } }, // BSR+XOR or BSR+XOR+CMOV
    { ISD::CTLZ,       MVT::i16,     {  2,  2,  4,  5 } }, // BSR+XOR or BSR+XOR+CMOV
    { ISD::CTLZ,       MVT::i8,      {  2,  2,  5,  6 } }, // BSR+XOR or BSR+XOR+CMOV
    { ISD::CTLZ_ZERO_UNDEF, MVT::i32,{  1,  2,  2,  2 } }, // BSR+XOR
    { ISD::CTLZ_ZERO_UNDEF, MVT::i16,{  2,  2,  2,  2 } }, // BSR+XOR
    { ISD::CTLZ_ZERO_UNDEF, MVT::i8, {  2,  2,  3,  3 } }, // BSR+XOR
    { ISD::CTTZ,       MVT::i32,     {  2,  2,  3,  3 } }, // TEST+BSF+CMOV/BRANCH
    { ISD::CTTZ,       MVT::i16,     {  2,  2,  2,  3 } }, // TEST+BSF+CMOV/BRANCH
    { ISD::CTTZ,       MVT::i8,      {  2,  2,  2,  3 } }, // TEST+BSF+CMOV/BRANCH
    { ISD::CTTZ_ZERO_UNDEF, MVT::i32,{  1,  2,  1,  2 } }, // BSF
    { ISD::CTTZ_ZERO_UNDEF, MVT::i16,{  2,  2,  1,  2 } }, // BSF
    { ISD::CTTZ_ZERO_UNDEF, MVT::i8, {  2,  2,  1,  2 } }, // BSF
    { ISD::CTPOP,      MVT::i32,     {  8,  7, 15, 15 } },
    { ISD::CTPOP,      MVT::i16,     {  9,  8, 17, 17 } },
    { ISD::CTPOP,      MVT::i8,      {  7,  6,  6,  6 } },
    { ISD::ROTL,       MVT::i32,     {  2,  3,  1,  3 } },
    { ISD::ROTL,       MVT::i16,     {  2,  3,  1,  3 } },
    { ISD::ROTL,       MVT::i8,      {  2,  3,  1,  3 } },
    { ISD::ROTR,       MVT::i32,     {  2,  3,  1,  3 } },
    { ISD::ROTR,       MVT::i16,     {  2,  3,  1,  3 } },
    { ISD::ROTR,       MVT::i8,      {  2,  3,  1,  3 } },
    { X86ISD::VROTLI,  MVT::i32,     {  1,  1,  1,  1 } },
    { X86ISD::VROTLI,  MVT::i16,     {  1,  1,  1,  1 } },
    { X86ISD::VROTLI,  MVT::i8,      {  1,  1,  1,  1 } },
    { ISD::FSHL,       MVT::i32,     {  4,  4,  1,  4 } },
    { ISD::FSHL,       MVT::i16,     {  4,  4,  2,  5 } },
    { ISD::FSHL,       MVT::i8,      {  4,  4,  2,  5 } },
    { ISD::SADDSAT,    MVT::i32,     {  3,  4,  6,  9 } },
    { ISD::SADDSAT,    MVT::i16,     {  4,  4,  7, 10 } },
    { ISD::SADDSAT,    MVT::i8,      {  4,  5,  8, 11 } },
    { ISD::SSUBSAT,    MVT::i32,     {  4,  4,  7, 10 } },
    { ISD::SSUBSAT,    MVT::i16,     {  4,  4,  7, 10 } },
    { ISD::SSUBSAT,    MVT::i8,      {  4,  5,  8, 11 } },
    { ISD::UADDSAT,    MVT::i32,     {  2,  3,  4,  7 } },
    { ISD::UADDSAT,    MVT::i16,     {  2,  3,  4,  7 } },
    { ISD::UADDSAT,    MVT::i8,      {  3,  3,  5,  8 } },
    { ISD::USUBSAT,    MVT::i32,     {  2,  3,  4,  7 } },
    { ISD::USUBSAT,    MVT::i16,     {  2,  3,  4,  7 } },
    { ISD::USUBSAT,    MVT::i8,      {  3,  3,  5,  8 } },
    { ISD::SMAX,       MVT::i32,     {  1,  2,  2,  3 } },
    { ISD::SMAX,       MVT::i16,     {  1,  4,  2,  4 } },
    { ISD::SMAX,       MVT::i8,      {  1,  4,  2,  4 } },
    { ISD::SMIN,       MVT::i32,     {  1,  2,  2,  3 } },
    { ISD::SMIN,       MVT::i16,     {  1,  4,  2,  4 } },
    { ISD::SMIN,       MVT::i8,      {  1,  4,  2,  4 } },
    { ISD::UMAX,       MVT::i32,     {  1,  2,  2,  3 } },
    { ISD::UMAX,       MVT::i16,     {  1,  4,  2,  4 } },
    { ISD::UMAX,       MVT::i8,      {  1,  4,  2,  4 } },
    { ISD::UMIN,       MVT::i32,     {  1,  2,  2,  3 } },
    { ISD::UMIN,       MVT::i16,     {  1,  4,  2,  4 } },
    { ISD::UMIN,       MVT::i8,      {  1,  4,  2,  4 } },
    { ISD::SADDO,      MVT::i32,     {  2,  2,  4,  6 } },
    { ISD::SADDO,      MVT::i16,     {  2,  2,  4,  6 } },
    { ISD::SADDO,      MVT::i8,      {  2,  2,  4,  6 } },
    { ISD::UADDO,      MVT::i32,     {  2,  2,  4,  6 } },
    { ISD::UADDO,      MVT::i16,     {  2,  2,  4,  6 } },
    { ISD::UADDO,      MVT::i8,      {  2,  2,  4,  6 } },
    { ISD::SMULO,      MVT::i32,     {  2,  2,  4,  6 } },
    { ISD::SMULO,      MVT::i16,     {  5,  5,  4,  6 } },
    { ISD::SMULO,      MVT::i8,      {  6,  6,  4,  6 } },
    { ISD::UMULO,      MVT::i32,     {  6,  6,  4,  8 } },
    { ISD::UMULO,      MVT::i16,     {  6,  6,  4,  9 } },
    { ISD::UMULO,      MVT::i8,      {  6,  6,  4,  6 } },
  };

  Type *RetTy = ICA.getReturnType();
  Type *OpTy = RetTy;
  Intrinsic::ID IID = ICA.getID();
  unsigned ISD = ISD::DELETED_NODE;
  switch (IID) {
  default:
    break;
  case Intrinsic::abs:
    ISD = ISD::ABS;
    break;
  case Intrinsic::bitreverse:
    ISD = ISD::BITREVERSE;
    break;
  case Intrinsic::bswap:
    ISD = ISD::BSWAP;
    break;
  case Intrinsic::ctlz:
    ISD = ISD::CTLZ;
    break;
  case Intrinsic::ctpop:
    ISD = ISD::CTPOP;
    break;
  case Intrinsic::cttz:
    ISD = ISD::CTTZ;
    break;
  case Intrinsic::fshl:
    ISD = ISD::FSHL;
    if (!ICA.isTypeBasedOnly()) {
      const SmallVectorImpl<const Value *> &Args = ICA.getArgs();
      if (Args[0] == Args[1]) {
        ISD = ISD::ROTL;
        // Handle uniform constant rotation amounts.
        // TODO: Handle funnel-shift cases.
        const APInt *Amt;
        if (Args[2] &&
            PatternMatch::match(Args[2], PatternMatch::m_APIntAllowPoison(Amt)))
          ISD = X86ISD::VROTLI;
      }
    }
    break;
  case Intrinsic::fshr:
    // FSHR has same costs so don't duplicate.
    ISD = ISD::FSHL;
    if (!ICA.isTypeBasedOnly()) {
      const SmallVectorImpl<const Value *> &Args = ICA.getArgs();
      if (Args[0] == Args[1]) {
        ISD = ISD::ROTR;
        // Handle uniform constant rotation amount.
        // TODO: Handle funnel-shift cases.
        const APInt *Amt;
        if (Args[2] &&
            PatternMatch::match(Args[2], PatternMatch::m_APIntAllowPoison(Amt)))
          ISD = X86ISD::VROTLI;
      }
    }
    break;
  case Intrinsic::lrint:
  case Intrinsic::llrint:
    // X86 can use the CVTP2SI instructions to lower lrint/llrint calls, which
    // have the same costs as the CVTTP2SI (fptosi) instructions
    if (!ICA.isTypeBasedOnly()) {
      const SmallVectorImpl<Type *> &ArgTys = ICA.getArgTypes();
      return getCastInstrCost(Instruction::FPToSI, RetTy, ArgTys[0],
                              TTI::CastContextHint::None, CostKind);
    }
    break;
  case Intrinsic::maxnum:
  case Intrinsic::minnum:
    // FMINNUM has same costs so don't duplicate.
    ISD = ISD::FMAXNUM;
    break;
  case Intrinsic::sadd_sat:
    ISD = ISD::SADDSAT;
    break;
  case Intrinsic::smax:
    ISD = ISD::SMAX;
    break;
  case Intrinsic::smin:
    ISD = ISD::SMIN;
    break;
  case Intrinsic::ssub_sat:
    ISD = ISD::SSUBSAT;
    break;
  case Intrinsic::uadd_sat:
    ISD = ISD::UADDSAT;
    break;
  case Intrinsic::umax:
    ISD = ISD::UMAX;
    break;
  case Intrinsic::umin:
    ISD = ISD::UMIN;
    break;
  case Intrinsic::usub_sat:
    ISD = ISD::USUBSAT;
    break;
  case Intrinsic::sqrt:
    ISD = ISD::FSQRT;
    break;
  case Intrinsic::sadd_with_overflow:
  case Intrinsic::ssub_with_overflow:
    // SSUBO has same costs so don't duplicate.
    ISD = ISD::SADDO;
    OpTy = RetTy->getContainedType(0);
    break;
  case Intrinsic::uadd_with_overflow:
  case Intrinsic::usub_with_overflow:
    // USUBO has same costs so don't duplicate.
    ISD = ISD::UADDO;
    OpTy = RetTy->getContainedType(0);
    break;
  case Intrinsic::smul_with_overflow:
    ISD = ISD::SMULO;
    OpTy = RetTy->getContainedType(0);
    break;
  case Intrinsic::umul_with_overflow:
    ISD = ISD::UMULO;
    OpTy = RetTy->getContainedType(0);
    break;
  }

  if (ISD != ISD::DELETED_NODE) {
    auto adjustTableCost = [&](int ISD, unsigned Cost,
                               std::pair<InstructionCost, MVT> LT,
                               FastMathFlags FMF) -> InstructionCost {
      InstructionCost LegalizationCost = LT.first;
      MVT MTy = LT.second;

      // If there are no NANs to deal with, then these are reduced to a
      // single MIN** or MAX** instruction instead of the MIN/CMP/SELECT that we
      // assume is used in the non-fast case.
      if (ISD == ISD::FMAXNUM || ISD == ISD::FMINNUM) {
        if (FMF.noNaNs())
          return LegalizationCost * 1;
      }

      // For cases where some ops can be folded into a load/store, assume free.
      if (MTy.isScalarInteger()) {
        if (ISD == ISD::BSWAP && ST->hasMOVBE() && ST->hasFastMOVBE()) {
          if (const Instruction *II = ICA.getInst()) {
            if (II->hasOneUse() && isa<StoreInst>(II->user_back()))
              return TTI::TCC_Free;
            if (auto *LI = dyn_cast<LoadInst>(II->getOperand(0))) {
              if (LI->hasOneUse())
                return TTI::TCC_Free;
            }
          }
        }
      }

      return LegalizationCost * (int)Cost;
    };

    // Legalize the type.
    std::pair<InstructionCost, MVT> LT = getTypeLegalizationCost(OpTy);
    MVT MTy = LT.second;

    // Without BMI/LZCNT see if we're only looking for a *_ZERO_UNDEF cost.
    if (((ISD == ISD::CTTZ && !ST->hasBMI()) ||
         (ISD == ISD::CTLZ && !ST->hasLZCNT())) &&
        !MTy.isVector() && !ICA.isTypeBasedOnly()) {
      const SmallVectorImpl<const Value *> &Args = ICA.getArgs();
      if (auto *Cst = dyn_cast<ConstantInt>(Args[1]))
        if (Cst->isAllOnesValue())
          ISD = ISD == ISD::CTTZ ? ISD::CTTZ_ZERO_UNDEF : ISD::CTLZ_ZERO_UNDEF;
    }

    // FSQRT is a single instruction.
    if (ISD == ISD::FSQRT && CostKind == TTI::TCK_CodeSize)
      return LT.first;

    if (ST->useGLMDivSqrtCosts())
      if (const auto *Entry = CostTableLookup(GLMCostTbl, ISD, MTy))
        if (auto KindCost = Entry->Cost[CostKind])
          return adjustTableCost(Entry->ISD, *KindCost, LT, ICA.getFlags());

    if (ST->useSLMArithCosts())
      if (const auto *Entry = CostTableLookup(SLMCostTbl, ISD, MTy))
        if (auto KindCost = Entry->Cost[CostKind])
          return adjustTableCost(Entry->ISD, *KindCost, LT, ICA.getFlags());

    if (ST->hasVBMI2())
      if (const auto *Entry = CostTableLookup(AVX512VBMI2CostTbl, ISD, MTy))
        if (auto KindCost = Entry->Cost[CostKind])
          return adjustTableCost(Entry->ISD, *KindCost, LT, ICA.getFlags());

    if (ST->hasBITALG())
      if (const auto *Entry = CostTableLookup(AVX512BITALGCostTbl, ISD, MTy))
        if (auto KindCost = Entry->Cost[CostKind])
          return adjustTableCost(Entry->ISD, *KindCost, LT, ICA.getFlags());

    if (ST->hasVPOPCNTDQ())
      if (const auto *Entry = CostTableLookup(AVX512VPOPCNTDQCostTbl, ISD, MTy))
        if (auto KindCost = Entry->Cost[CostKind])
          return adjustTableCost(Entry->ISD, *KindCost, LT, ICA.getFlags());

    if (ST->hasGFNI())
      if (const auto *Entry = CostTableLookup(GFNICostTbl, ISD, MTy))
        if (auto KindCost = Entry->Cost[CostKind])
          return adjustTableCost(Entry->ISD, *KindCost, LT, ICA.getFlags());

    if (ST->hasCDI())
      if (const auto *Entry = CostTableLookup(AVX512CDCostTbl, ISD, MTy))
        if (auto KindCost = Entry->Cost[CostKind])
          return adjustTableCost(Entry->ISD, *KindCost, LT, ICA.getFlags());

    if (ST->hasBWI())
      if (const auto *Entry = CostTableLookup(AVX512BWCostTbl, ISD, MTy))
        if (auto KindCost = Entry->Cost[CostKind])
          return adjustTableCost(Entry->ISD, *KindCost, LT, ICA.getFlags());

    if (ST->hasAVX512())
      if (const auto *Entry = CostTableLookup(AVX512CostTbl, ISD, MTy))
        if (auto KindCost = Entry->Cost[CostKind])
          return adjustTableCost(Entry->ISD, *KindCost, LT, ICA.getFlags());

    if (ST->hasXOP())
      if (const auto *Entry = CostTableLookup(XOPCostTbl, ISD, MTy))
        if (auto KindCost = Entry->Cost[CostKind])
          return adjustTableCost(Entry->ISD, *KindCost, LT, ICA.getFlags());

    if (ST->hasAVX2())
      if (const auto *Entry = CostTableLookup(AVX2CostTbl, ISD, MTy))
        if (auto KindCost = Entry->Cost[CostKind])
          return adjustTableCost(Entry->ISD, *KindCost, LT, ICA.getFlags());

    if (ST->hasAVX())
      if (const auto *Entry = CostTableLookup(AVX1CostTbl, ISD, MTy))
        if (auto KindCost = Entry->Cost[CostKind])
          return adjustTableCost(Entry->ISD, *KindCost, LT, ICA.getFlags());

    if (ST->hasSSE42())
      if (const auto *Entry = CostTableLookup(SSE42CostTbl, ISD, MTy))
        if (auto KindCost = Entry->Cost[CostKind])
          return adjustTableCost(Entry->ISD, *KindCost, LT, ICA.getFlags());

    if (ST->hasSSE41())
      if (const auto *Entry = CostTableLookup(SSE41CostTbl, ISD, MTy))
        if (auto KindCost = Entry->Cost[CostKind])
          return adjustTableCost(Entry->ISD, *KindCost, LT, ICA.getFlags());

    if (ST->hasSSSE3())
      if (const auto *Entry = CostTableLookup(SSSE3CostTbl, ISD, MTy))
        if (auto KindCost = Entry->Cost[CostKind])
          return adjustTableCost(Entry->ISD, *KindCost, LT, ICA.getFlags());

    if (ST->hasSSE2())
      if (const auto *Entry = CostTableLookup(SSE2CostTbl, ISD, MTy))
        if (auto KindCost = Entry->Cost[CostKind])
          return adjustTableCost(Entry->ISD, *KindCost, LT, ICA.getFlags());

    if (ST->hasSSE1())
      if (const auto *Entry = CostTableLookup(SSE1CostTbl, ISD, MTy))
        if (auto KindCost = Entry->Cost[CostKind])
          return adjustTableCost(Entry->ISD, *KindCost, LT, ICA.getFlags());

    if (ST->hasBMI()) {
      if (ST->is64Bit())
        if (const auto *Entry = CostTableLookup(BMI64CostTbl, ISD, MTy))
          if (auto KindCost = Entry->Cost[CostKind])
            return adjustTableCost(Entry->ISD, *KindCost, LT, ICA.getFlags());

      if (const auto *Entry = CostTableLookup(BMI32CostTbl, ISD, MTy))
        if (auto KindCost = Entry->Cost[CostKind])
          return adjustTableCost(Entry->ISD, *KindCost, LT, ICA.getFlags());
    }

    if (ST->hasLZCNT()) {
      if (ST->is64Bit())
        if (const auto *Entry = CostTableLookup(LZCNT64CostTbl, ISD, MTy))
          if (auto KindCost = Entry->Cost[CostKind])
            return adjustTableCost(Entry->ISD, *KindCost, LT, ICA.getFlags());

      if (const auto *Entry = CostTableLookup(LZCNT32CostTbl, ISD, MTy))
        if (auto KindCost = Entry->Cost[CostKind])
          return adjustTableCost(Entry->ISD, *KindCost, LT, ICA.getFlags());
    }

    if (ST->hasPOPCNT()) {
      if (ST->is64Bit())
        if (const auto *Entry = CostTableLookup(POPCNT64CostTbl, ISD, MTy))
          if (auto KindCost = Entry->Cost[CostKind])
            return adjustTableCost(Entry->ISD, *KindCost, LT, ICA.getFlags());

      if (const auto *Entry = CostTableLookup(POPCNT32CostTbl, ISD, MTy))
        if (auto KindCost = Entry->Cost[CostKind])
          return adjustTableCost(Entry->ISD, *KindCost, LT, ICA.getFlags());
    }

    if (ST->is64Bit())
      if (const auto *Entry = CostTableLookup(X64CostTbl, ISD, MTy))
        if (auto KindCost = Entry->Cost[CostKind])
          return adjustTableCost(Entry->ISD, *KindCost, LT, ICA.getFlags());

    if (const auto *Entry = CostTableLookup(X86CostTbl, ISD, MTy))
      if (auto KindCost = Entry->Cost[CostKind])
        return adjustTableCost(Entry->ISD, *KindCost, LT, ICA.getFlags());
  }

  return BaseT::getIntrinsicInstrCost(ICA, CostKind);
}

InstructionCost X86TTIImpl::getVectorInstrCost(unsigned Opcode, Type *Val,
                                               TTI::TargetCostKind CostKind,
                                               unsigned Index, Value *Op0,
                                               Value *Op1) {
  static const CostTblEntry SLMCostTbl[] = {
     { ISD::EXTRACT_VECTOR_ELT,       MVT::i8,      4 },
     { ISD::EXTRACT_VECTOR_ELT,       MVT::i16,     4 },
     { ISD::EXTRACT_VECTOR_ELT,       MVT::i32,     4 },
     { ISD::EXTRACT_VECTOR_ELT,       MVT::i64,     7 }
   };

  assert(Val->isVectorTy() && "This must be a vector type");
  Type *ScalarType = Val->getScalarType();
  InstructionCost RegisterFileMoveCost = 0;

  // Non-immediate extraction/insertion can be handled as a sequence of
  // aliased loads+stores via the stack.
  if (Index == -1U && (Opcode == Instruction::ExtractElement ||
                       Opcode == Instruction::InsertElement)) {
    // TODO: On some SSE41+ targets, we expand to cmp+splat+select patterns:
    // inselt N0, N1, N2 --> select (SplatN2 == {0,1,2...}) ? SplatN1 : N0.

    // TODO: Move this to BasicTTIImpl.h? We'd need better gep + index handling.
    assert(isa<FixedVectorType>(Val) && "Fixed vector type expected");
    Align VecAlign = DL.getPrefTypeAlign(Val);
    Align SclAlign = DL.getPrefTypeAlign(ScalarType);

    // Extract - store vector to stack, load scalar.
    if (Opcode == Instruction::ExtractElement) {
      return getMemoryOpCost(Instruction::Store, Val, VecAlign, 0, CostKind) +
             getMemoryOpCost(Instruction::Load, ScalarType, SclAlign, 0,
                             CostKind);
    }
    // Insert - store vector to stack, store scalar, load vector.
    if (Opcode == Instruction::InsertElement) {
      return getMemoryOpCost(Instruction::Store, Val, VecAlign, 0, CostKind) +
             getMemoryOpCost(Instruction::Store, ScalarType, SclAlign, 0,
                             CostKind) +
             getMemoryOpCost(Instruction::Load, Val, VecAlign, 0, CostKind);
    }
  }

  if (Index != -1U && (Opcode == Instruction::ExtractElement ||
                       Opcode == Instruction::InsertElement)) {
    // Extraction of vXi1 elements are now efficiently handled by MOVMSK.
    if (Opcode == Instruction::ExtractElement &&
        ScalarType->getScalarSizeInBits() == 1 &&
        cast<FixedVectorType>(Val)->getNumElements() > 1)
      return 1;

    // Legalize the type.
    std::pair<InstructionCost, MVT> LT = getTypeLegalizationCost(Val);

    // This type is legalized to a scalar type.
    if (!LT.second.isVector())
      return TTI::TCC_Free;

    // The type may be split. Normalize the index to the new type.
    unsigned SizeInBits = LT.second.getSizeInBits();
    unsigned NumElts = LT.second.getVectorNumElements();
    unsigned SubNumElts = NumElts;
    Index = Index % NumElts;

    // For >128-bit vectors, we need to extract higher 128-bit subvectors.
    // For inserts, we also need to insert the subvector back.
    if (SizeInBits > 128) {
      assert((SizeInBits % 128) == 0 && "Illegal vector");
      unsigned NumSubVecs = SizeInBits / 128;
      SubNumElts = NumElts / NumSubVecs;
      if (SubNumElts <= Index) {
        RegisterFileMoveCost += (Opcode == Instruction::InsertElement ? 2 : 1);
        Index %= SubNumElts;
      }
    }

    MVT MScalarTy = LT.second.getScalarType();
    auto IsCheapPInsrPExtrInsertPS = [&]() {
      // Assume pinsr/pextr XMM <-> GPR is relatively cheap on all targets.
      // Also, assume insertps is relatively cheap on all >= SSE41 targets.
      return (MScalarTy == MVT::i16 && ST->hasSSE2()) ||
             (MScalarTy.isInteger() && ST->hasSSE41()) ||
             (MScalarTy == MVT::f32 && ST->hasSSE41() &&
              Opcode == Instruction::InsertElement);
    };

    if (Index == 0) {
      // Floating point scalars are already located in index #0.
      // Many insertions to #0 can fold away for scalar fp-ops, so let's assume
      // true for all.
      if (ScalarType->isFloatingPointTy() &&
          (Opcode != Instruction::InsertElement || !Op0 ||
           isa<UndefValue>(Op0)))
        return RegisterFileMoveCost;

      if (Opcode == Instruction::InsertElement &&
          isa_and_nonnull<UndefValue>(Op0)) {
        // Consider the gather cost to be cheap.
        if (isa_and_nonnull<LoadInst>(Op1))
          return RegisterFileMoveCost;
        if (!IsCheapPInsrPExtrInsertPS()) {
          // mov constant-to-GPR + movd/movq GPR -> XMM.
          if (isa_and_nonnull<Constant>(Op1) && Op1->getType()->isIntegerTy())
            return 2 + RegisterFileMoveCost;
          // Assume movd/movq GPR -> XMM is relatively cheap on all targets.
          return 1 + RegisterFileMoveCost;
        }
      }

      // Assume movd/movq XMM -> GPR is relatively cheap on all targets.
      if (ScalarType->isIntegerTy() && Opcode == Instruction::ExtractElement)
        return 1 + RegisterFileMoveCost;
    }

    int ISD = TLI->InstructionOpcodeToISD(Opcode);
    assert(ISD && "Unexpected vector opcode");
    if (ST->useSLMArithCosts())
      if (auto *Entry = CostTableLookup(SLMCostTbl, ISD, MScalarTy))
        return Entry->Cost + RegisterFileMoveCost;

    // Consider cheap cases.
    if (IsCheapPInsrPExtrInsertPS())
      return 1 + RegisterFileMoveCost;

    // For extractions we just need to shuffle the element to index 0, which
    // should be very cheap (assume cost = 1). For insertions we need to shuffle
    // the elements to its destination. In both cases we must handle the
    // subvector move(s).
    // If the vector type is already less than 128-bits then don't reduce it.
    // TODO: Under what circumstances should we shuffle using the full width?
    InstructionCost ShuffleCost = 1;
    if (Opcode == Instruction::InsertElement) {
      auto *SubTy = cast<VectorType>(Val);
      EVT VT = TLI->getValueType(DL, Val);
      if (VT.getScalarType() != MScalarTy || VT.getSizeInBits() >= 128)
        SubTy = FixedVectorType::get(ScalarType, SubNumElts);
      ShuffleCost =
          getShuffleCost(TTI::SK_PermuteTwoSrc, SubTy, {}, CostKind, 0, SubTy);
    }
    int IntOrFpCost = ScalarType->isFloatingPointTy() ? 0 : 1;
    return ShuffleCost + IntOrFpCost + RegisterFileMoveCost;
  }

  return BaseT::getVectorInstrCost(Opcode, Val, CostKind, Index, Op0, Op1) +
         RegisterFileMoveCost;
}

InstructionCost X86TTIImpl::getScalarizationOverhead(
    VectorType *Ty, const APInt &DemandedElts, bool Insert, bool Extract,
    TTI::TargetCostKind CostKind, ArrayRef<Value *> VL) {
  assert(DemandedElts.getBitWidth() ==
             cast<FixedVectorType>(Ty)->getNumElements() &&
         "Vector size mismatch");

  std::pair<InstructionCost, MVT> LT = getTypeLegalizationCost(Ty);
  MVT MScalarTy = LT.second.getScalarType();
  unsigned LegalVectorBitWidth = LT.second.getSizeInBits();
  InstructionCost Cost = 0;

  constexpr unsigned LaneBitWidth = 128;
  assert((LegalVectorBitWidth < LaneBitWidth ||
          (LegalVectorBitWidth % LaneBitWidth) == 0) &&
         "Illegal vector");

  const int NumLegalVectors = *LT.first.getValue();
  assert(NumLegalVectors >= 0 && "Negative cost!");

  // For insertions, a ISD::BUILD_VECTOR style vector initialization can be much
  // cheaper than an accumulation of ISD::INSERT_VECTOR_ELT.
  if (Insert) {
    if ((MScalarTy == MVT::i16 && ST->hasSSE2()) ||
        (MScalarTy.isInteger() && ST->hasSSE41()) ||
        (MScalarTy == MVT::f32 && ST->hasSSE41())) {
      // For types we can insert directly, insertion into 128-bit sub vectors is
      // cheap, followed by a cheap chain of concatenations.
      if (LegalVectorBitWidth <= LaneBitWidth) {
        Cost += BaseT::getScalarizationOverhead(Ty, DemandedElts, Insert,
                                                /*Extract*/ false, CostKind);
      } else {
        // In each 128-lane, if at least one index is demanded but not all
        // indices are demanded and this 128-lane is not the first 128-lane of
        // the legalized-vector, then this 128-lane needs a extracti128; If in
        // each 128-lane, there is at least one demanded index, this 128-lane
        // needs a inserti128.

        // The following cases will help you build a better understanding:
        // Assume we insert several elements into a v8i32 vector in avx2,
        // Case#1: inserting into 1th index needs vpinsrd + inserti128.
        // Case#2: inserting into 5th index needs extracti128 + vpinsrd +
        // inserti128.
        // Case#3: inserting into 4,5,6,7 index needs 4*vpinsrd + inserti128.
        assert((LegalVectorBitWidth % LaneBitWidth) == 0 && "Illegal vector");
        unsigned NumLegalLanes = LegalVectorBitWidth / LaneBitWidth;
        unsigned NumLanesTotal = NumLegalLanes * NumLegalVectors;
        unsigned NumLegalElts =
            LT.second.getVectorNumElements() * NumLegalVectors;
        assert(NumLegalElts >= DemandedElts.getBitWidth() &&
               "Vector has been legalized to smaller element count");
        assert((NumLegalElts % NumLanesTotal) == 0 &&
               "Unexpected elts per lane");
        unsigned NumEltsPerLane = NumLegalElts / NumLanesTotal;

        APInt WidenedDemandedElts = DemandedElts.zext(NumLegalElts);
        auto *LaneTy =
            FixedVectorType::get(Ty->getElementType(), NumEltsPerLane);

        for (unsigned I = 0; I != NumLanesTotal; ++I) {
          APInt LaneEltMask = WidenedDemandedElts.extractBits(
              NumEltsPerLane, NumEltsPerLane * I);
          if (LaneEltMask.isZero())
            continue;
          // FIXME: we don't need to extract if all non-demanded elements
          //        are legalization-inserted padding.
          if (!LaneEltMask.isAllOnes())
            Cost += getShuffleCost(TTI::SK_ExtractSubvector, Ty, {}, CostKind,
                                   I * NumEltsPerLane, LaneTy);
          Cost += BaseT::getScalarizationOverhead(LaneTy, LaneEltMask, Insert,
                                                  /*Extract*/ false, CostKind);
        }

        APInt AffectedLanes =
            APIntOps::ScaleBitMask(WidenedDemandedElts, NumLanesTotal);
        APInt FullyAffectedLegalVectors = APIntOps::ScaleBitMask(
            AffectedLanes, NumLegalVectors, /*MatchAllBits=*/true);
        for (int LegalVec = 0; LegalVec != NumLegalVectors; ++LegalVec) {
          for (unsigned Lane = 0; Lane != NumLegalLanes; ++Lane) {
            unsigned I = NumLegalLanes * LegalVec + Lane;
            // No need to insert unaffected lane; or lane 0 of each legal vector
            // iff ALL lanes of that vector were affected and will be inserted.
            if (!AffectedLanes[I] ||
                (Lane == 0 && FullyAffectedLegalVectors[LegalVec]))
              continue;
            Cost += getShuffleCost(TTI::SK_InsertSubvector, Ty, {}, CostKind,
                                   I * NumEltsPerLane, LaneTy);
          }
        }
      }
    } else if (LT.second.isVector()) {
      // Without fast insertion, we need to use MOVD/MOVQ to pass each demanded
      // integer element as a SCALAR_TO_VECTOR, then we build the vector as a
      // series of UNPCK followed by CONCAT_VECTORS - all of these can be
      // considered cheap.
      if (Ty->isIntOrIntVectorTy())
        Cost += DemandedElts.popcount();

      // Get the smaller of the legalized or original pow2-extended number of
      // vector elements, which represents the number of unpacks we'll end up
      // performing.
      unsigned NumElts = LT.second.getVectorNumElements();
      unsigned Pow2Elts =
          PowerOf2Ceil(cast<FixedVectorType>(Ty)->getNumElements());
      Cost += (std::min<unsigned>(NumElts, Pow2Elts) - 1) * LT.first;
    }
  }

  if (Extract) {
    // vXi1 can be efficiently extracted with MOVMSK.
    // TODO: AVX512 predicate mask handling.
    // NOTE: This doesn't work well for roundtrip scalarization.
    if (!Insert && Ty->getScalarSizeInBits() == 1 && !ST->hasAVX512()) {
      unsigned NumElts = cast<FixedVectorType>(Ty)->getNumElements();
      unsigned MaxElts = ST->hasAVX2() ? 32 : 16;
      unsigned MOVMSKCost = (NumElts + MaxElts - 1) / MaxElts;
      return MOVMSKCost;
    }

    if (LT.second.isVector()) {
      unsigned NumLegalElts =
          LT.second.getVectorNumElements() * NumLegalVectors;
      assert(NumLegalElts >= DemandedElts.getBitWidth() &&
             "Vector has been legalized to smaller element count");

      // If we're extracting elements from a 128-bit subvector lane,
      // we only need to extract each lane once, not for every element.
      if (LegalVectorBitWidth > LaneBitWidth) {
        unsigned NumLegalLanes = LegalVectorBitWidth / LaneBitWidth;
        unsigned NumLanesTotal = NumLegalLanes * NumLegalVectors;
        assert((NumLegalElts % NumLanesTotal) == 0 &&
               "Unexpected elts per lane");
        unsigned NumEltsPerLane = NumLegalElts / NumLanesTotal;

        // Add cost for each demanded 128-bit subvector extraction.
        // Luckily this is a lot easier than for insertion.
        APInt WidenedDemandedElts = DemandedElts.zext(NumLegalElts);
        auto *LaneTy =
            FixedVectorType::get(Ty->getElementType(), NumEltsPerLane);

        for (unsigned I = 0; I != NumLanesTotal; ++I) {
          APInt LaneEltMask = WidenedDemandedElts.extractBits(
              NumEltsPerLane, I * NumEltsPerLane);
          if (LaneEltMask.isZero())
            continue;
          Cost += getShuffleCost(TTI::SK_ExtractSubvector, Ty, {}, CostKind,
                                 I * NumEltsPerLane, LaneTy);
          Cost += BaseT::getScalarizationOverhead(
              LaneTy, LaneEltMask, /*Insert*/ false, Extract, CostKind);
        }

        return Cost;
      }
    }

    // Fallback to default extraction.
    Cost += BaseT::getScalarizationOverhead(Ty, DemandedElts, /*Insert*/ false,
                                            Extract, CostKind);
  }

  return Cost;
}

InstructionCost
X86TTIImpl::getReplicationShuffleCost(Type *EltTy, int ReplicationFactor,
                                      int VF, const APInt &DemandedDstElts,
                                      TTI::TargetCostKind CostKind) {
  const unsigned EltTyBits = DL.getTypeSizeInBits(EltTy);
  // We don't differentiate element types here, only element bit width.
  EltTy = IntegerType::getIntNTy(EltTy->getContext(), EltTyBits);

  auto bailout = [&]() {
    return BaseT::getReplicationShuffleCost(EltTy, ReplicationFactor, VF,
                                            DemandedDstElts, CostKind);
  };

  // For now, only deal with AVX512 cases.
  if (!ST->hasAVX512())
    return bailout();

  // Do we have a native shuffle for this element type, or should we promote?
  unsigned PromEltTyBits = EltTyBits;
  switch (EltTyBits) {
  case 32:
  case 64:
    break; // AVX512F.
  case 16:
    if (!ST->hasBWI())
      PromEltTyBits = 32; // promote to i32, AVX512F.
    break;                // AVX512BW
  case 8:
    if (!ST->hasVBMI())
      PromEltTyBits = 32; // promote to i32, AVX512F.
    break;                // AVX512VBMI
  case 1:
    // There is no support for shuffling i1 elements. We *must* promote.
    if (ST->hasBWI()) {
      if (ST->hasVBMI())
        PromEltTyBits = 8; // promote to i8, AVX512VBMI.
      else
        PromEltTyBits = 16; // promote to i16, AVX512BW.
      break;
    }
    PromEltTyBits = 32; // promote to i32, AVX512F.
    break;
  default:
    return bailout();
  }
  auto *PromEltTy = IntegerType::getIntNTy(EltTy->getContext(), PromEltTyBits);

  auto *SrcVecTy = FixedVectorType::get(EltTy, VF);
  auto *PromSrcVecTy = FixedVectorType::get(PromEltTy, VF);

  int NumDstElements = VF * ReplicationFactor;
  auto *PromDstVecTy = FixedVectorType::get(PromEltTy, NumDstElements);
  auto *DstVecTy = FixedVectorType::get(EltTy, NumDstElements);

  // Legalize the types.
  MVT LegalSrcVecTy = getTypeLegalizationCost(SrcVecTy).second;
  MVT LegalPromSrcVecTy = getTypeLegalizationCost(PromSrcVecTy).second;
  MVT LegalPromDstVecTy = getTypeLegalizationCost(PromDstVecTy).second;
  MVT LegalDstVecTy = getTypeLegalizationCost(DstVecTy).second;
  // They should have legalized into vector types.
  if (!LegalSrcVecTy.isVector() || !LegalPromSrcVecTy.isVector() ||
      !LegalPromDstVecTy.isVector() || !LegalDstVecTy.isVector())
    return bailout();

  if (PromEltTyBits != EltTyBits) {
    // If we have to perform the shuffle with wider elt type than our data type,
    // then we will first need to anyext (we don't care about the new bits)
    // the source elements, and then truncate Dst elements.
    InstructionCost PromotionCost;
    PromotionCost += getCastInstrCost(
        Instruction::SExt, /*Dst=*/PromSrcVecTy, /*Src=*/SrcVecTy,
        TargetTransformInfo::CastContextHint::None, CostKind);
    PromotionCost +=
        getCastInstrCost(Instruction::Trunc, /*Dst=*/DstVecTy,
                         /*Src=*/PromDstVecTy,
                         TargetTransformInfo::CastContextHint::None, CostKind);
    return PromotionCost + getReplicationShuffleCost(PromEltTy,
                                                     ReplicationFactor, VF,
                                                     DemandedDstElts, CostKind);
  }

  assert(LegalSrcVecTy.getScalarSizeInBits() == EltTyBits &&
         LegalSrcVecTy.getScalarType() == LegalDstVecTy.getScalarType() &&
         "We expect that the legalization doesn't affect the element width, "
         "doesn't coalesce/split elements.");

  unsigned NumEltsPerDstVec = LegalDstVecTy.getVectorNumElements();
  unsigned NumDstVectors =
      divideCeil(DstVecTy->getNumElements(), NumEltsPerDstVec);

  auto *SingleDstVecTy = FixedVectorType::get(EltTy, NumEltsPerDstVec);

  // Not all the produced Dst elements may be demanded. In our case,
  // given that a single Dst vector is formed by a single shuffle,
  // if all elements that will form a single Dst vector aren't demanded,
  // then we won't need to do that shuffle, so adjust the cost accordingly.
  APInt DemandedDstVectors = APIntOps::ScaleBitMask(
      DemandedDstElts.zext(NumDstVectors * NumEltsPerDstVec), NumDstVectors);
  unsigned NumDstVectorsDemanded = DemandedDstVectors.popcount();

  InstructionCost SingleShuffleCost = getShuffleCost(
      TTI::SK_PermuteSingleSrc, SingleDstVecTy, /*Mask=*/{}, CostKind,
      /*Index=*/0, /*SubTp=*/nullptr);
  return NumDstVectorsDemanded * SingleShuffleCost;
}

InstructionCost X86TTIImpl::getMemoryOpCost(unsigned Opcode, Type *Src,
                                            MaybeAlign Alignment,
                                            unsigned AddressSpace,
                                            TTI::TargetCostKind CostKind,
                                            TTI::OperandValueInfo OpInfo,
                                            const Instruction *I) {
  // TODO: Handle other cost kinds.
  if (CostKind != TTI::TCK_RecipThroughput) {
    if (auto *SI = dyn_cast_or_null<StoreInst>(I)) {
      // Store instruction with index and scale costs 2 Uops.
      // Check the preceding GEP to identify non-const indices.
      if (auto *GEP = dyn_cast<GetElementPtrInst>(SI->getPointerOperand())) {
        if (!all_of(GEP->indices(), [](Value *V) { return isa<Constant>(V); }))
          return TTI::TCC_Basic * 2;
      }
    }
    return TTI::TCC_Basic;
  }

  assert((Opcode == Instruction::Load || Opcode == Instruction::Store) &&
         "Invalid Opcode");
  // Type legalization can't handle structs
  if (TLI->getValueType(DL, Src, true) == MVT::Other)
    return BaseT::getMemoryOpCost(Opcode, Src, Alignment, AddressSpace,
                                  CostKind, OpInfo, I);

  // Legalize the type.
  std::pair<InstructionCost, MVT> LT = getTypeLegalizationCost(Src);

  auto *VTy = dyn_cast<FixedVectorType>(Src);

  InstructionCost Cost = 0;

  // Add a cost for constant load to vector.
  if (Opcode == Instruction::Store && OpInfo.isConstant())
    Cost += getMemoryOpCost(Instruction::Load, Src, DL.getABITypeAlign(Src),
                            /*AddressSpace=*/0, CostKind, OpInfo);

  // Handle the simple case of non-vectors.
  // NOTE: this assumes that legalization never creates vector from scalars!
  if (!VTy || !LT.second.isVector()) {
    // Each load/store unit costs 1.
    return (LT.second.isFloatingPoint() ? Cost : 0) + LT.first * 1;
  }

  bool IsLoad = Opcode == Instruction::Load;

  Type *EltTy = VTy->getElementType();

  const int EltTyBits = DL.getTypeSizeInBits(EltTy);

  // Source of truth: how many elements were there in the original IR vector?
  const unsigned SrcNumElt = VTy->getNumElements();

  // How far have we gotten?
  int NumEltRemaining = SrcNumElt;
  // Note that we intentionally capture by-reference, NumEltRemaining changes.
  auto NumEltDone = [&]() { return SrcNumElt - NumEltRemaining; };

  const int MaxLegalOpSizeBytes = divideCeil(LT.second.getSizeInBits(), 8);

  // Note that even if we can store 64 bits of an XMM, we still operate on XMM.
  const unsigned XMMBits = 128;
  if (XMMBits % EltTyBits != 0)
    // Vector size must be a multiple of the element size. I.e. no padding.
    return BaseT::getMemoryOpCost(Opcode, Src, Alignment, AddressSpace,
                                  CostKind, OpInfo, I);
  const int NumEltPerXMM = XMMBits / EltTyBits;

  auto *XMMVecTy = FixedVectorType::get(EltTy, NumEltPerXMM);

  for (int CurrOpSizeBytes = MaxLegalOpSizeBytes, SubVecEltsLeft = 0;
       NumEltRemaining > 0; CurrOpSizeBytes /= 2) {
    // How many elements would a single op deal with at once?
    if ((8 * CurrOpSizeBytes) % EltTyBits != 0)
      // Vector size must be a multiple of the element size. I.e. no padding.
      return BaseT::getMemoryOpCost(Opcode, Src, Alignment, AddressSpace,
                                    CostKind, OpInfo, I);
    int CurrNumEltPerOp = (8 * CurrOpSizeBytes) / EltTyBits;

    assert(CurrOpSizeBytes > 0 && CurrNumEltPerOp > 0 && "How'd we get here?");
    assert((((NumEltRemaining * EltTyBits) < (2 * 8 * CurrOpSizeBytes)) ||
            (CurrOpSizeBytes == MaxLegalOpSizeBytes)) &&
           "Unless we haven't halved the op size yet, "
           "we have less than two op's sized units of work left.");

    auto *CurrVecTy = CurrNumEltPerOp > NumEltPerXMM
                          ? FixedVectorType::get(EltTy, CurrNumEltPerOp)
                          : XMMVecTy;

    assert(CurrVecTy->getNumElements() % CurrNumEltPerOp == 0 &&
           "After halving sizes, the vector elt count is no longer a multiple "
           "of number of elements per operation?");
    auto *CoalescedVecTy =
        CurrNumEltPerOp == 1
            ? CurrVecTy
            : FixedVectorType::get(
                  IntegerType::get(Src->getContext(),
                                   EltTyBits * CurrNumEltPerOp),
                  CurrVecTy->getNumElements() / CurrNumEltPerOp);
    assert(DL.getTypeSizeInBits(CoalescedVecTy) ==
               DL.getTypeSizeInBits(CurrVecTy) &&
           "coalesciing elements doesn't change vector width.");

    while (NumEltRemaining > 0) {
      assert(SubVecEltsLeft >= 0 && "Subreg element count overconsumtion?");

      // Can we use this vector size, as per the remaining element count?
      // Iff the vector is naturally aligned, we can do a wide load regardless.
      if (NumEltRemaining < CurrNumEltPerOp &&
          (!IsLoad || Alignment.valueOrOne() < CurrOpSizeBytes) &&
          CurrOpSizeBytes != 1)
        break; // Try smalled vector size.

      // This isn't exactly right. We're using slow unaligned 32-byte accesses
      // as a proxy for a double-pumped AVX memory interface such as on
      // Sandybridge.
      // Sub-32-bit loads/stores will be slower either with PINSR*/PEXTR* or
      // will be scalarized.
      if (CurrOpSizeBytes == 32 && ST->isUnalignedMem32Slow())
        Cost += 2;
      else if (CurrOpSizeBytes < 4)
        Cost += 2;
      else
        Cost += 1;

      // If we're loading a uniform value, then we don't need to split the load,
      // loading just a single (widest) vector can be reused by all splits.
      if (IsLoad && OpInfo.isUniform())
        return Cost;

      bool Is0thSubVec = (NumEltDone() % LT.second.getVectorNumElements()) == 0;

      // If we have fully processed the previous reg, we need to replenish it.
      if (SubVecEltsLeft == 0) {
        SubVecEltsLeft += CurrVecTy->getNumElements();
        // And that's free only for the 0'th subvector of a legalized vector.
        if (!Is0thSubVec)
          Cost += getShuffleCost(IsLoad ? TTI::ShuffleKind::SK_InsertSubvector
                                        : TTI::ShuffleKind::SK_ExtractSubvector,
                                 VTy, {}, CostKind, NumEltDone(), CurrVecTy);
      }

      // While we can directly load/store ZMM, YMM, and 64-bit halves of XMM,
      // for smaller widths (32/16/8) we have to insert/extract them separately.
      // Again, it's free for the 0'th subreg (if op is 32/64 bit wide,
      // but let's pretend that it is also true for 16/8 bit wide ops...)
      if (CurrOpSizeBytes <= 32 / 8 && !Is0thSubVec) {
        int NumEltDoneInCurrXMM = NumEltDone() % NumEltPerXMM;
        assert(NumEltDoneInCurrXMM % CurrNumEltPerOp == 0 && "");
        int CoalescedVecEltIdx = NumEltDoneInCurrXMM / CurrNumEltPerOp;
        APInt DemandedElts =
            APInt::getBitsSet(CoalescedVecTy->getNumElements(),
                              CoalescedVecEltIdx, CoalescedVecEltIdx + 1);
        assert(DemandedElts.popcount() == 1 && "Inserting single value");
        Cost += getScalarizationOverhead(CoalescedVecTy, DemandedElts, IsLoad,
                                         !IsLoad, CostKind);
      }

      SubVecEltsLeft -= CurrNumEltPerOp;
      NumEltRemaining -= CurrNumEltPerOp;
      Alignment = commonAlignment(Alignment.valueOrOne(), CurrOpSizeBytes);
    }
  }

  assert(NumEltRemaining <= 0 && "Should have processed all the elements.");

  return Cost;
}

InstructionCost
X86TTIImpl::getMaskedMemoryOpCost(unsigned Opcode, Type *SrcTy, Align Alignment,
                                  unsigned AddressSpace,
                                  TTI::TargetCostKind CostKind) {
  bool IsLoad = (Instruction::Load == Opcode);
  bool IsStore = (Instruction::Store == Opcode);

  auto *SrcVTy = dyn_cast<FixedVectorType>(SrcTy);
  if (!SrcVTy)
    // To calculate scalar take the regular cost, without mask
    return getMemoryOpCost(Opcode, SrcTy, Alignment, AddressSpace, CostKind);

  unsigned NumElem = SrcVTy->getNumElements();
  auto *MaskTy =
      FixedVectorType::get(Type::getInt8Ty(SrcVTy->getContext()), NumElem);
  if ((IsLoad && !isLegalMaskedLoad(SrcVTy, Alignment)) ||
      (IsStore && !isLegalMaskedStore(SrcVTy, Alignment))) {
    // Scalarization
    APInt DemandedElts = APInt::getAllOnes(NumElem);
    InstructionCost MaskSplitCost = getScalarizationOverhead(
        MaskTy, DemandedElts, /*Insert*/ false, /*Extract*/ true, CostKind);
    InstructionCost ScalarCompareCost = getCmpSelInstrCost(
        Instruction::ICmp, Type::getInt8Ty(SrcVTy->getContext()), nullptr,
        CmpInst::BAD_ICMP_PREDICATE, CostKind);
    InstructionCost BranchCost = getCFInstrCost(Instruction::Br, CostKind);
    InstructionCost MaskCmpCost = NumElem * (BranchCost + ScalarCompareCost);
    InstructionCost ValueSplitCost = getScalarizationOverhead(
        SrcVTy, DemandedElts, IsLoad, IsStore, CostKind);
    InstructionCost MemopCost =
        NumElem * BaseT::getMemoryOpCost(Opcode, SrcVTy->getScalarType(),
                                         Alignment, AddressSpace, CostKind);
    return MemopCost + ValueSplitCost + MaskSplitCost + MaskCmpCost;
  }

  // Legalize the type.
  std::pair<InstructionCost, MVT> LT = getTypeLegalizationCost(SrcVTy);
  auto VT = TLI->getValueType(DL, SrcVTy);
  InstructionCost Cost = 0;
  MVT Ty = LT.second;
  if (Ty == MVT::i16 || Ty == MVT::i32 || Ty == MVT::i64)
    // APX masked load/store for scalar is cheap.
    return Cost + LT.first;

  if (VT.isSimple() && Ty != VT.getSimpleVT() &&
      LT.second.getVectorNumElements() == NumElem)
    // Promotion requires extend/truncate for data and a shuffle for mask.
    Cost +=
        getShuffleCost(TTI::SK_PermuteTwoSrc, SrcVTy, {}, CostKind, 0,
                       nullptr) +
        getShuffleCost(TTI::SK_PermuteTwoSrc, MaskTy, {}, CostKind, 0, nullptr);

  else if (LT.first * Ty.getVectorNumElements() > NumElem) {
    auto *NewMaskTy = FixedVectorType::get(MaskTy->getElementType(),
                                           Ty.getVectorNumElements());
    // Expanding requires fill mask with zeroes
    Cost += getShuffleCost(TTI::SK_InsertSubvector, NewMaskTy, {}, CostKind, 0,
                           MaskTy);
  }

  // Pre-AVX512 - each maskmov load costs 2 + store costs ~8.
  if (!ST->hasAVX512())
    return Cost + LT.first * (IsLoad ? 2 : 8);

  // AVX-512 masked load/store is cheaper
  return Cost + LT.first;
}

InstructionCost
X86TTIImpl::getPointersChainCost(ArrayRef<const Value *> Ptrs,
                                 const Value *Base,
                                 const TTI::PointersChainInfo &Info,
                                 Type *AccessTy, TTI::TargetCostKind CostKind) {
  if (Info.isSameBase() && Info.isKnownStride()) {
    // If all the pointers have known stride all the differences are translated
    // into constants. X86 memory addressing allows encoding it into
    // displacement. So we just need to take the base GEP cost.
    if (const auto *BaseGEP = dyn_cast<GetElementPtrInst>(Base)) {
      SmallVector<const Value *> Indices(BaseGEP->indices());
      return getGEPCost(BaseGEP->getSourceElementType(),
                        BaseGEP->getPointerOperand(), Indices, nullptr,
                        CostKind);
    }
    return TTI::TCC_Free;
  }
  return BaseT::getPointersChainCost(Ptrs, Base, Info, AccessTy, CostKind);
}

InstructionCost X86TTIImpl::getAddressComputationCost(Type *Ty,
                                                      ScalarEvolution *SE,
                                                      const SCEV *Ptr) {
  // Address computations in vectorized code with non-consecutive addresses will
  // likely result in more instructions compared to scalar code where the
  // computation can more often be merged into the index mode. The resulting
  // extra micro-ops can significantly decrease throughput.
  const unsigned NumVectorInstToHideOverhead = 10;

  // Cost modeling of Strided Access Computation is hidden by the indexing
  // modes of X86 regardless of the stride value. We dont believe that there
  // is a difference between constant strided access in gerenal and constant
  // strided value which is less than or equal to 64.
  // Even in the case of (loop invariant) stride whose value is not known at
  // compile time, the address computation will not incur more than one extra
  // ADD instruction.
  if (Ty->isVectorTy() && SE && !ST->hasAVX2()) {
    // TODO: AVX2 is the current cut-off because we don't have correct
    //       interleaving costs for prior ISA's.
    if (!BaseT::isStridedAccess(Ptr))
      return NumVectorInstToHideOverhead;
    if (!BaseT::getConstantStrideStep(SE, Ptr))
      return 1;
  }

  return BaseT::getAddressComputationCost(Ty, SE, Ptr);
}

InstructionCost
X86TTIImpl::getArithmeticReductionCost(unsigned Opcode, VectorType *ValTy,
                                       std::optional<FastMathFlags> FMF,
                                       TTI::TargetCostKind CostKind) {
  if (TTI::requiresOrderedReduction(FMF))
    return BaseT::getArithmeticReductionCost(Opcode, ValTy, FMF, CostKind);

  // We use the Intel Architecture Code Analyzer(IACA) to measure the throughput
  // and make it as the cost.

  static const CostTblEntry SLMCostTbl[] = {
    { ISD::FADD,  MVT::v2f64,   3 },
    { ISD::ADD,   MVT::v2i64,   5 },
  };

  static const CostTblEntry SSE2CostTbl[] = {
    { ISD::FADD,  MVT::v2f64,   2 },
    { ISD::FADD,  MVT::v2f32,   2 },
    { ISD::FADD,  MVT::v4f32,   4 },
    { ISD::ADD,   MVT::v2i64,   2 },      // The data reported by the IACA tool is "1.6".
    { ISD::ADD,   MVT::v2i32,   2 }, // FIXME: chosen to be less than v4i32
    { ISD::ADD,   MVT::v4i32,   3 },      // The data reported by the IACA tool is "3.3".
    { ISD::ADD,   MVT::v2i16,   2 },      // The data reported by the IACA tool is "4.3".
    { ISD::ADD,   MVT::v4i16,   3 },      // The data reported by the IACA tool is "4.3".
    { ISD::ADD,   MVT::v8i16,   4 },      // The data reported by the IACA tool is "4.3".
    { ISD::ADD,   MVT::v2i8,    2 },
    { ISD::ADD,   MVT::v4i8,    2 },
    { ISD::ADD,   MVT::v8i8,    2 },
    { ISD::ADD,   MVT::v16i8,   3 },
  };

  static const CostTblEntry AVX1CostTbl[] = {
    { ISD::FADD,  MVT::v4f64,   3 },
    { ISD::FADD,  MVT::v4f32,   3 },
    { ISD::FADD,  MVT::v8f32,   4 },
    { ISD::ADD,   MVT::v2i64,   1 },      // The data reported by the IACA tool is "1.5".
    { ISD::ADD,   MVT::v4i64,   3 },
    { ISD::ADD,   MVT::v8i32,   5 },
    { ISD::ADD,   MVT::v16i16,  5 },
    { ISD::ADD,   MVT::v32i8,   4 },
  };

  int ISD = TLI->InstructionOpcodeToISD(Opcode);
  assert(ISD && "Invalid opcode");

  // Before legalizing the type, give a chance to look up illegal narrow types
  // in the table.
  // FIXME: Is there a better way to do this?
  EVT VT = TLI->getValueType(DL, ValTy);
  if (VT.isSimple()) {
    MVT MTy = VT.getSimpleVT();
    if (ST->useSLMArithCosts())
      if (const auto *Entry = CostTableLookup(SLMCostTbl, ISD, MTy))
        return Entry->Cost;

    if (ST->hasAVX())
      if (const auto *Entry = CostTableLookup(AVX1CostTbl, ISD, MTy))
        return Entry->Cost;

    if (ST->hasSSE2())
      if (const auto *Entry = CostTableLookup(SSE2CostTbl, ISD, MTy))
        return Entry->Cost;
  }

  std::pair<InstructionCost, MVT> LT = getTypeLegalizationCost(ValTy);

  MVT MTy = LT.second;

  auto *ValVTy = cast<FixedVectorType>(ValTy);

  // Special case: vXi8 mul reductions are performed as vXi16.
  if (ISD == ISD::MUL && MTy.getScalarType() == MVT::i8) {
    auto *WideSclTy = IntegerType::get(ValVTy->getContext(), 16);
    auto *WideVecTy = FixedVectorType::get(WideSclTy, ValVTy->getNumElements());
    return getCastInstrCost(Instruction::ZExt, WideVecTy, ValTy,
                            TargetTransformInfo::CastContextHint::None,
                            CostKind) +
           getArithmeticReductionCost(Opcode, WideVecTy, FMF, CostKind);
  }

  InstructionCost ArithmeticCost = 0;
  if (LT.first != 1 && MTy.isVector() &&
      MTy.getVectorNumElements() < ValVTy->getNumElements()) {
    // Type needs to be split. We need LT.first - 1 arithmetic ops.
    auto *SingleOpTy = FixedVectorType::get(ValVTy->getElementType(),
                                            MTy.getVectorNumElements());
    ArithmeticCost = getArithmeticInstrCost(Opcode, SingleOpTy, CostKind);
    ArithmeticCost *= LT.first - 1;
  }

  if (ST->useSLMArithCosts())
    if (const auto *Entry = CostTableLookup(SLMCostTbl, ISD, MTy))
      return ArithmeticCost + Entry->Cost;

  if (ST->hasAVX())
    if (const auto *Entry = CostTableLookup(AVX1CostTbl, ISD, MTy))
      return ArithmeticCost + Entry->Cost;

  if (ST->hasSSE2())
    if (const auto *Entry = CostTableLookup(SSE2CostTbl, ISD, MTy))
      return ArithmeticCost + Entry->Cost;

  // FIXME: These assume a naive kshift+binop lowering, which is probably
  // conservative in most cases.
  static const CostTblEntry AVX512BoolReduction[] = {
    { ISD::AND,  MVT::v2i1,   3 },
    { ISD::AND,  MVT::v4i1,   5 },
    { ISD::AND,  MVT::v8i1,   7 },
    { ISD::AND,  MVT::v16i1,  9 },
    { ISD::AND,  MVT::v32i1, 11 },
    { ISD::AND,  MVT::v64i1, 13 },
    { ISD::OR,   MVT::v2i1,   3 },
    { ISD::OR,   MVT::v4i1,   5 },
    { ISD::OR,   MVT::v8i1,   7 },
    { ISD::OR,   MVT::v16i1,  9 },
    { ISD::OR,   MVT::v32i1, 11 },
    { ISD::OR,   MVT::v64i1, 13 },
  };

  static const CostTblEntry AVX2BoolReduction[] = {
    { ISD::AND,  MVT::v16i16,  2 }, // vpmovmskb + cmp
    { ISD::AND,  MVT::v32i8,   2 }, // vpmovmskb + cmp
    { ISD::OR,   MVT::v16i16,  2 }, // vpmovmskb + cmp
    { ISD::OR,   MVT::v32i8,   2 }, // vpmovmskb + cmp
  };

  static const CostTblEntry AVX1BoolReduction[] = {
    { ISD::AND,  MVT::v4i64,   2 }, // vmovmskpd + cmp
    { ISD::AND,  MVT::v8i32,   2 }, // vmovmskps + cmp
    { ISD::AND,  MVT::v16i16,  4 }, // vextractf128 + vpand + vpmovmskb + cmp
    { ISD::AND,  MVT::v32i8,   4 }, // vextractf128 + vpand + vpmovmskb + cmp
    { ISD::OR,   MVT::v4i64,   2 }, // vmovmskpd + cmp
    { ISD::OR,   MVT::v8i32,   2 }, // vmovmskps + cmp
    { ISD::OR,   MVT::v16i16,  4 }, // vextractf128 + vpor + vpmovmskb + cmp
    { ISD::OR,   MVT::v32i8,   4 }, // vextractf128 + vpor + vpmovmskb + cmp
  };

  static const CostTblEntry SSE2BoolReduction[] = {
    { ISD::AND,  MVT::v2i64,   2 }, // movmskpd + cmp
    { ISD::AND,  MVT::v4i32,   2 }, // movmskps + cmp
    { ISD::AND,  MVT::v8i16,   2 }, // pmovmskb + cmp
    { ISD::AND,  MVT::v16i8,   2 }, // pmovmskb + cmp
    { ISD::OR,   MVT::v2i64,   2 }, // movmskpd + cmp
    { ISD::OR,   MVT::v4i32,   2 }, // movmskps + cmp
    { ISD::OR,   MVT::v8i16,   2 }, // pmovmskb + cmp
    { ISD::OR,   MVT::v16i8,   2 }, // pmovmskb + cmp
  };

  // Handle bool allof/anyof patterns.
  if (ValVTy->getElementType()->isIntegerTy(1)) {
    InstructionCost ArithmeticCost = 0;
    if (LT.first != 1 && MTy.isVector() &&
        MTy.getVectorNumElements() < ValVTy->getNumElements()) {
      // Type needs to be split. We need LT.first - 1 arithmetic ops.
      auto *SingleOpTy = FixedVectorType::get(ValVTy->getElementType(),
                                              MTy.getVectorNumElements());
      ArithmeticCost = getArithmeticInstrCost(Opcode, SingleOpTy, CostKind);
      ArithmeticCost *= LT.first - 1;
    }

    if (ST->hasAVX512())
      if (const auto *Entry = CostTableLookup(AVX512BoolReduction, ISD, MTy))
        return ArithmeticCost + Entry->Cost;
    if (ST->hasAVX2())
      if (const auto *Entry = CostTableLookup(AVX2BoolReduction, ISD, MTy))
        return ArithmeticCost + Entry->Cost;
    if (ST->hasAVX())
      if (const auto *Entry = CostTableLookup(AVX1BoolReduction, ISD, MTy))
        return ArithmeticCost + Entry->Cost;
    if (ST->hasSSE2())
      if (const auto *Entry = CostTableLookup(SSE2BoolReduction, ISD, MTy))
        return ArithmeticCost + Entry->Cost;

    return BaseT::getArithmeticReductionCost(Opcode, ValVTy, FMF, CostKind);
  }

  unsigned NumVecElts = ValVTy->getNumElements();
  unsigned ScalarSize = ValVTy->getScalarSizeInBits();

  // Special case power of 2 reductions where the scalar type isn't changed
  // by type legalization.
  if (!isPowerOf2_32(NumVecElts) || ScalarSize != MTy.getScalarSizeInBits())
    return BaseT::getArithmeticReductionCost(Opcode, ValVTy, FMF, CostKind);

  InstructionCost ReductionCost = 0;

  auto *Ty = ValVTy;
  if (LT.first != 1 && MTy.isVector() &&
      MTy.getVectorNumElements() < ValVTy->getNumElements()) {
    // Type needs to be split. We need LT.first - 1 arithmetic ops.
    Ty = FixedVectorType::get(ValVTy->getElementType(),
                              MTy.getVectorNumElements());
    ReductionCost = getArithmeticInstrCost(Opcode, Ty, CostKind);
    ReductionCost *= LT.first - 1;
    NumVecElts = MTy.getVectorNumElements();
  }

  // Now handle reduction with the legal type, taking into account size changes
  // at each level.
  while (NumVecElts > 1) {
    // Determine the size of the remaining vector we need to reduce.
    unsigned Size = NumVecElts * ScalarSize;
    NumVecElts /= 2;
    // If we're reducing from 256/512 bits, use an extract_subvector.
    if (Size > 128) {
      auto *SubTy = FixedVectorType::get(ValVTy->getElementType(), NumVecElts);
      ReductionCost += getShuffleCost(TTI::SK_ExtractSubvector, Ty, {},
                                      CostKind, NumVecElts, SubTy);
      Ty = SubTy;
    } else if (Size == 128) {
      // Reducing from 128 bits is a permute of v2f64/v2i64.
      FixedVectorType *ShufTy;
      if (ValVTy->isFloatingPointTy())
        ShufTy =
            FixedVectorType::get(Type::getDoubleTy(ValVTy->getContext()), 2);
      else
        ShufTy =
            FixedVectorType::get(Type::getInt64Ty(ValVTy->getContext()), 2);
      ReductionCost += getShuffleCost(TTI::SK_PermuteSingleSrc, ShufTy, {},
                                      CostKind, 0, nullptr);
    } else if (Size == 64) {
      // Reducing from 64 bits is a shuffle of v4f32/v4i32.
      FixedVectorType *ShufTy;
      if (ValVTy->isFloatingPointTy())
        ShufTy =
            FixedVectorType::get(Type::getFloatTy(ValVTy->getContext()), 4);
      else
        ShufTy =
            FixedVectorType::get(Type::getInt32Ty(ValVTy->getContext()), 4);
      ReductionCost += getShuffleCost(TTI::SK_PermuteSingleSrc, ShufTy, {},
                                      CostKind, 0, nullptr);
    } else {
      // Reducing from smaller size is a shift by immediate.
      auto *ShiftTy = FixedVectorType::get(
          Type::getIntNTy(ValVTy->getContext(), Size), 128 / Size);
      ReductionCost += getArithmeticInstrCost(
          Instruction::LShr, ShiftTy, CostKind,
          {TargetTransformInfo::OK_AnyValue, TargetTransformInfo::OP_None},
          {TargetTransformInfo::OK_UniformConstantValue, TargetTransformInfo::OP_None});
    }

    // Add the arithmetic op for this level.
    ReductionCost += getArithmeticInstrCost(Opcode, Ty, CostKind);
  }

  // Add the final extract element to the cost.
  return ReductionCost + getVectorInstrCost(Instruction::ExtractElement, Ty,
                                            CostKind, 0, nullptr, nullptr);
}

InstructionCost X86TTIImpl::getMinMaxCost(Intrinsic::ID IID, Type *Ty,
                                          TTI::TargetCostKind CostKind,
                                          FastMathFlags FMF) {
  IntrinsicCostAttributes ICA(IID, Ty, {Ty, Ty}, FMF);
  return getIntrinsicInstrCost(ICA, CostKind);
}

InstructionCost
X86TTIImpl::getMinMaxReductionCost(Intrinsic::ID IID, VectorType *ValTy,
                                   FastMathFlags FMF,
                                   TTI::TargetCostKind CostKind) {
  std::pair<InstructionCost, MVT> LT = getTypeLegalizationCost(ValTy);

  MVT MTy = LT.second;

  int ISD;
  if (ValTy->isIntOrIntVectorTy()) {
    ISD = (IID == Intrinsic::umin || IID == Intrinsic::umax) ? ISD::UMIN
                                                             : ISD::SMIN;
  } else {
    assert(ValTy->isFPOrFPVectorTy() &&
           "Expected float point or integer vector type.");
    ISD = (IID == Intrinsic::minnum || IID == Intrinsic::maxnum)
              ? ISD::FMINNUM
              : ISD::FMINIMUM;
  }

  // We use the Intel Architecture Code Analyzer(IACA) to measure the throughput
  // and make it as the cost.

  static const CostTblEntry SSE2CostTbl[] = {
      {ISD::UMIN, MVT::v2i16, 5}, // need pxors to use pminsw/pmaxsw
      {ISD::UMIN, MVT::v4i16, 7}, // need pxors to use pminsw/pmaxsw
      {ISD::UMIN, MVT::v8i16, 9}, // need pxors to use pminsw/pmaxsw
  };

  static const CostTblEntry SSE41CostTbl[] = {
      {ISD::SMIN, MVT::v2i16, 3}, // same as sse2
      {ISD::SMIN, MVT::v4i16, 5}, // same as sse2
      {ISD::UMIN, MVT::v2i16, 5}, // same as sse2
      {ISD::UMIN, MVT::v4i16, 7}, // same as sse2
      {ISD::SMIN, MVT::v8i16, 4}, // phminposuw+xor
      {ISD::UMIN, MVT::v8i16, 4}, // FIXME: umin is cheaper than umax
      {ISD::SMIN, MVT::v2i8,  3}, // pminsb
      {ISD::SMIN, MVT::v4i8,  5}, // pminsb
      {ISD::SMIN, MVT::v8i8,  7}, // pminsb
      {ISD::SMIN, MVT::v16i8, 6},
      {ISD::UMIN, MVT::v2i8,  3}, // same as sse2
      {ISD::UMIN, MVT::v4i8,  5}, // same as sse2
      {ISD::UMIN, MVT::v8i8,  7}, // same as sse2
      {ISD::UMIN, MVT::v16i8, 6}, // FIXME: umin is cheaper than umax
  };

  static const CostTblEntry AVX1CostTbl[] = {
      {ISD::SMIN, MVT::v16i16, 6},
      {ISD::UMIN, MVT::v16i16, 6}, // FIXME: umin is cheaper than umax
      {ISD::SMIN, MVT::v32i8, 8},
      {ISD::UMIN, MVT::v32i8, 8},
  };

  static const CostTblEntry AVX512BWCostTbl[] = {
      {ISD::SMIN, MVT::v32i16, 8},
      {ISD::UMIN, MVT::v32i16, 8}, // FIXME: umin is cheaper than umax
      {ISD::SMIN, MVT::v64i8, 10},
      {ISD::UMIN, MVT::v64i8, 10},
  };

  // Before legalizing the type, give a chance to look up illegal narrow types
  // in the table.
  // FIXME: Is there a better way to do this?
  EVT VT = TLI->getValueType(DL, ValTy);
  if (VT.isSimple()) {
    MVT MTy = VT.getSimpleVT();
    if (ST->hasBWI())
      if (const auto *Entry = CostTableLookup(AVX512BWCostTbl, ISD, MTy))
        return Entry->Cost;

    if (ST->hasAVX())
      if (const auto *Entry = CostTableLookup(AVX1CostTbl, ISD, MTy))
        return Entry->Cost;

    if (ST->hasSSE41())
      if (const auto *Entry = CostTableLookup(SSE41CostTbl, ISD, MTy))
        return Entry->Cost;

    if (ST->hasSSE2())
      if (const auto *Entry = CostTableLookup(SSE2CostTbl, ISD, MTy))
        return Entry->Cost;
  }

  auto *ValVTy = cast<FixedVectorType>(ValTy);
  unsigned NumVecElts = ValVTy->getNumElements();

  auto *Ty = ValVTy;
  InstructionCost MinMaxCost = 0;
  if (LT.first != 1 && MTy.isVector() &&
      MTy.getVectorNumElements() < ValVTy->getNumElements()) {
    // Type needs to be split. We need LT.first - 1 operations ops.
    Ty = FixedVectorType::get(ValVTy->getElementType(),
                              MTy.getVectorNumElements());
    MinMaxCost = getMinMaxCost(IID, Ty, CostKind, FMF);
    MinMaxCost *= LT.first - 1;
    NumVecElts = MTy.getVectorNumElements();
  }

  if (ST->hasBWI())
    if (const auto *Entry = CostTableLookup(AVX512BWCostTbl, ISD, MTy))
      return MinMaxCost + Entry->Cost;

  if (ST->hasAVX())
    if (const auto *Entry = CostTableLookup(AVX1CostTbl, ISD, MTy))
      return MinMaxCost + Entry->Cost;

  if (ST->hasSSE41())
    if (const auto *Entry = CostTableLookup(SSE41CostTbl, ISD, MTy))
      return MinMaxCost + Entry->Cost;

  if (ST->hasSSE2())
    if (const auto *Entry = CostTableLookup(SSE2CostTbl, ISD, MTy))
      return MinMaxCost + Entry->Cost;

  unsigned ScalarSize = ValTy->getScalarSizeInBits();

  // Special case power of 2 reductions where the scalar type isn't changed
  // by type legalization.
  if (!isPowerOf2_32(ValVTy->getNumElements()) ||
      ScalarSize != MTy.getScalarSizeInBits())
    return BaseT::getMinMaxReductionCost(IID, ValTy, FMF, CostKind);

  // Now handle reduction with the legal type, taking into account size changes
  // at each level.
  while (NumVecElts > 1) {
    // Determine the size of the remaining vector we need to reduce.
    unsigned Size = NumVecElts * ScalarSize;
    NumVecElts /= 2;
    // If we're reducing from 256/512 bits, use an extract_subvector.
    if (Size > 128) {
      auto *SubTy = FixedVectorType::get(ValVTy->getElementType(), NumVecElts);
      MinMaxCost += getShuffleCost(TTI::SK_ExtractSubvector, Ty, {}, CostKind,
                                   NumVecElts, SubTy);
      Ty = SubTy;
    } else if (Size == 128) {
      // Reducing from 128 bits is a permute of v2f64/v2i64.
      VectorType *ShufTy;
      if (ValTy->isFloatingPointTy())
        ShufTy =
            FixedVectorType::get(Type::getDoubleTy(ValTy->getContext()), 2);
      else
        ShufTy = FixedVectorType::get(Type::getInt64Ty(ValTy->getContext()), 2);
      MinMaxCost += getShuffleCost(TTI::SK_PermuteSingleSrc, ShufTy, {},
                                   CostKind, 0, nullptr);
    } else if (Size == 64) {
      // Reducing from 64 bits is a shuffle of v4f32/v4i32.
      FixedVectorType *ShufTy;
      if (ValTy->isFloatingPointTy())
        ShufTy = FixedVectorType::get(Type::getFloatTy(ValTy->getContext()), 4);
      else
        ShufTy = FixedVectorType::get(Type::getInt32Ty(ValTy->getContext()), 4);
      MinMaxCost += getShuffleCost(TTI::SK_PermuteSingleSrc, ShufTy, {},
                                   CostKind, 0, nullptr);
    } else {
      // Reducing from smaller size is a shift by immediate.
      auto *ShiftTy = FixedVectorType::get(
          Type::getIntNTy(ValTy->getContext(), Size), 128 / Size);
      MinMaxCost += getArithmeticInstrCost(
          Instruction::LShr, ShiftTy, TTI::TCK_RecipThroughput,
          {TargetTransformInfo::OK_AnyValue, TargetTransformInfo::OP_None},
          {TargetTransformInfo::OK_UniformConstantValue, TargetTransformInfo::OP_None});
    }

    // Add the arithmetic op for this level.
    MinMaxCost += getMinMaxCost(IID, Ty, CostKind, FMF);
  }

  // Add the final extract element to the cost.
  return MinMaxCost + getVectorInstrCost(Instruction::ExtractElement, Ty,
                                         CostKind, 0, nullptr, nullptr);
}

/// Calculate the cost of materializing a 64-bit value. This helper
/// method might only calculate a fraction of a larger immediate. Therefore it
/// is valid to return a cost of ZERO.
InstructionCost X86TTIImpl::getIntImmCost(int64_t Val) {
  if (Val == 0)
    return TTI::TCC_Free;

  if (isInt<32>(Val))
    return TTI::TCC_Basic;

  return 2 * TTI::TCC_Basic;
}

InstructionCost X86TTIImpl::getIntImmCost(const APInt &Imm, Type *Ty,
                                          TTI::TargetCostKind CostKind) {
  assert(Ty->isIntegerTy());

  unsigned BitSize = Ty->getPrimitiveSizeInBits();
  if (BitSize == 0)
    return ~0U;

  // Never hoist constants larger than 128bit, because this might lead to
  // incorrect code generation or assertions in codegen.
  // Fixme: Create a cost model for types larger than i128 once the codegen
  // issues have been fixed.
  if (BitSize > 128)
    return TTI::TCC_Free;

  if (Imm == 0)
    return TTI::TCC_Free;

  // Sign-extend all constants to a multiple of 64-bit.
  APInt ImmVal = Imm;
  if (BitSize % 64 != 0)
    ImmVal = Imm.sext(alignTo(BitSize, 64));

  // Split the constant into 64-bit chunks and calculate the cost for each
  // chunk.
  InstructionCost Cost = 0;
  for (unsigned ShiftVal = 0; ShiftVal < BitSize; ShiftVal += 64) {
    APInt Tmp = ImmVal.ashr(ShiftVal).sextOrTrunc(64);
    int64_t Val = Tmp.getSExtValue();
    Cost += getIntImmCost(Val);
  }
  // We need at least one instruction to materialize the constant.
  return std::max<InstructionCost>(1, Cost);
}

InstructionCost X86TTIImpl::getIntImmCostInst(unsigned Opcode, unsigned Idx,
                                              const APInt &Imm, Type *Ty,
                                              TTI::TargetCostKind CostKind,
                                              Instruction *Inst) {
  assert(Ty->isIntegerTy());

  unsigned BitSize = Ty->getPrimitiveSizeInBits();
  unsigned ImmBitWidth = Imm.getBitWidth();

  // There is no cost model for constants with a bit size of 0. Return TCC_Free
  // here, so that constant hoisting will ignore this constant.
  if (BitSize == 0)
    return TTI::TCC_Free;

  unsigned ImmIdx = ~0U;
  switch (Opcode) {
  default:
    return TTI::TCC_Free;
  case Instruction::GetElementPtr:
    // Always hoist the base address of a GetElementPtr. This prevents the
    // creation of new constants for every base constant that gets constant
    // folded with the offset.
    if (Idx == 0)
      return 2 * TTI::TCC_Basic;
    return TTI::TCC_Free;
  case Instruction::Store:
    ImmIdx = 0;
    break;
  case Instruction::ICmp:
    // This is an imperfect hack to prevent constant hoisting of
    // compares that might be trying to check if a 64-bit value fits in
    // 32-bits. The backend can optimize these cases using a right shift by 32.
    // Ideally we would check the compare predicate here. There also other
    // similar immediates the backend can use shifts for.
    if (Idx == 1 && ImmBitWidth == 64) {
      uint64_t ImmVal = Imm.getZExtValue();
      if (ImmVal == 0x100000000ULL || ImmVal == 0xffffffff)
        return TTI::TCC_Free;
    }
    ImmIdx = 1;
    break;
  case Instruction::And:
    // We support 64-bit ANDs with immediates with 32-bits of leading zeroes
    // by using a 32-bit operation with implicit zero extension. Detect such
    // immediates here as the normal path expects bit 31 to be sign extended.
    if (Idx == 1 && ImmBitWidth == 64 && Imm.isIntN(32))
      return TTI::TCC_Free;
    // If we have BMI then we can use BEXTR/BZHI to mask out upper i64 bits.
    if (Idx == 1 && ImmBitWidth == 64 && ST->is64Bit() && ST->hasBMI() &&
        Imm.isMask())
      return X86TTIImpl::getIntImmCost(ST->hasBMI2() ? 255 : 65535);
    ImmIdx = 1;
    break;
  case Instruction::Add:
  case Instruction::Sub:
    // For add/sub, we can use the opposite instruction for INT32_MIN.
    if (Idx == 1 && ImmBitWidth == 64 && Imm.getZExtValue() == 0x80000000)
      return TTI::TCC_Free;
    ImmIdx = 1;
    break;
  case Instruction::UDiv:
  case Instruction::SDiv:
  case Instruction::URem:
  case Instruction::SRem:
    // Division by constant is typically expanded later into a different
    // instruction sequence. This completely changes the constants.
    // Report them as "free" to stop ConstantHoist from marking them as opaque.
    return TTI::TCC_Free;
  case Instruction::Mul:
  case Instruction::Or:
  case Instruction::Xor:
    ImmIdx = 1;
    break;
  // Always return TCC_Free for the shift value of a shift instruction.
  case Instruction::Shl:
  case Instruction::LShr:
  case Instruction::AShr:
    if (Idx == 1)
      return TTI::TCC_Free;
    break;
  case Instruction::Trunc:
  case Instruction::ZExt:
  case Instruction::SExt:
  case Instruction::IntToPtr:
  case Instruction::PtrToInt:
  case Instruction::BitCast:
  case Instruction::PHI:
  case Instruction::Call:
  case Instruction::Select:
  case Instruction::Ret:
  case Instruction::Load:
    break;
  }

  if (Idx == ImmIdx) {
    uint64_t NumConstants = divideCeil(BitSize, 64);
    InstructionCost Cost = X86TTIImpl::getIntImmCost(Imm, Ty, CostKind);
    return (Cost <= NumConstants * TTI::TCC_Basic)
               ? static_cast<int>(TTI::TCC_Free)
               : Cost;
  }

  return X86TTIImpl::getIntImmCost(Imm, Ty, CostKind);
}

InstructionCost X86TTIImpl::getIntImmCostIntrin(Intrinsic::ID IID, unsigned Idx,
                                                const APInt &Imm, Type *Ty,
                                                TTI::TargetCostKind CostKind) {
  assert(Ty->isIntegerTy());

  unsigned BitSize = Ty->getPrimitiveSizeInBits();
  // There is no cost model for constants with a bit size of 0. Return TCC_Free
  // here, so that constant hoisting will ignore this constant.
  if (BitSize == 0)
    return TTI::TCC_Free;

  switch (IID) {
  default:
    return TTI::TCC_Free;
  case Intrinsic::sadd_with_overflow:
  case Intrinsic::uadd_with_overflow:
  case Intrinsic::ssub_with_overflow:
  case Intrinsic::usub_with_overflow:
  case Intrinsic::smul_with_overflow:
  case Intrinsic::umul_with_overflow:
    if ((Idx == 1) && Imm.getBitWidth() <= 64 && Imm.isSignedIntN(32))
      return TTI::TCC_Free;
    break;
  case Intrinsic::experimental_stackmap:
    if ((Idx < 2) || (Imm.getBitWidth() <= 64 && Imm.isSignedIntN(64)))
      return TTI::TCC_Free;
    break;
  case Intrinsic::experimental_patchpoint_void:
  case Intrinsic::experimental_patchpoint:
    if ((Idx < 4) || (Imm.getBitWidth() <= 64 && Imm.isSignedIntN(64)))
      return TTI::TCC_Free;
    break;
  }
  return X86TTIImpl::getIntImmCost(Imm, Ty, CostKind);
}

InstructionCost X86TTIImpl::getCFInstrCost(unsigned Opcode,
                                           TTI::TargetCostKind CostKind,
                                           const Instruction *I) {
  if (CostKind != TTI::TCK_RecipThroughput)
    return Opcode == Instruction::PHI ? TTI::TCC_Free : TTI::TCC_Basic;
  // Branches are assumed to be predicted.
  return TTI::TCC_Free;
}

int X86TTIImpl::getGatherOverhead() const {
  // Some CPUs have more overhead for gather. The specified overhead is relative
  // to the Load operation. "2" is the number provided by Intel architects. This
  // parameter is used for cost estimation of Gather Op and comparison with
  // other alternatives.
  // TODO: Remove the explicit hasAVX512()?, That would mean we would only
  // enable gather with a -march.
  if (ST->hasAVX512() || (ST->hasAVX2() && ST->hasFastGather()))
    return 2;

  return 1024;
}

int X86TTIImpl::getScatterOverhead() const {
  if (ST->hasAVX512())
    return 2;

  return 1024;
}

// Return an average cost of Gather / Scatter instruction, maybe improved later.
InstructionCost X86TTIImpl::getGSVectorCost(unsigned Opcode,
                                            TTI::TargetCostKind CostKind,
                                            Type *SrcVTy, const Value *Ptr,
                                            Align Alignment,
                                            unsigned AddressSpace) {

  assert(isa<VectorType>(SrcVTy) && "Unexpected type in getGSVectorCost");
  unsigned VF = cast<FixedVectorType>(SrcVTy)->getNumElements();

  // Try to reduce index size from 64 bit (default for GEP)
  // to 32. It is essential for VF 16. If the index can't be reduced to 32, the
  // operation will use 16 x 64 indices which do not fit in a zmm and needs
  // to split. Also check that the base pointer is the same for all lanes,
  // and that there's at most one variable index.
  auto getIndexSizeInBits = [](const Value *Ptr, const DataLayout &DL) {
    unsigned IndexSize = DL.getPointerSizeInBits();
    const GetElementPtrInst *GEP = dyn_cast<GetElementPtrInst>(Ptr);
    if (IndexSize < 64 || !GEP)
      return IndexSize;

    unsigned NumOfVarIndices = 0;
    const Value *Ptrs = GEP->getPointerOperand();
    if (Ptrs->getType()->isVectorTy() && !getSplatValue(Ptrs))
      return IndexSize;
    for (unsigned I = 1, E = GEP->getNumOperands(); I != E; ++I) {
      if (isa<Constant>(GEP->getOperand(I)))
        continue;
      Type *IndxTy = GEP->getOperand(I)->getType();
      if (auto *IndexVTy = dyn_cast<VectorType>(IndxTy))
        IndxTy = IndexVTy->getElementType();
      if ((IndxTy->getPrimitiveSizeInBits() == 64 &&
           !isa<SExtInst>(GEP->getOperand(I))) ||
          ++NumOfVarIndices > 1)
        return IndexSize; // 64
    }
    return (unsigned)32;
  };

  // Trying to reduce IndexSize to 32 bits for vector 16.
  // By default the IndexSize is equal to pointer size.
  unsigned IndexSize = (ST->hasAVX512() && VF >= 16)
                           ? getIndexSizeInBits(Ptr, DL)
                           : DL.getPointerSizeInBits();

  auto *IndexVTy = FixedVectorType::get(
      IntegerType::get(SrcVTy->getContext(), IndexSize), VF);
  std::pair<InstructionCost, MVT> IdxsLT = getTypeLegalizationCost(IndexVTy);
  std::pair<InstructionCost, MVT> SrcLT = getTypeLegalizationCost(SrcVTy);
  InstructionCost::CostType SplitFactor =
      *std::max(IdxsLT.first, SrcLT.first).getValue();
  if (SplitFactor > 1) {
    // Handle splitting of vector of pointers
    auto *SplitSrcTy =
        FixedVectorType::get(SrcVTy->getScalarType(), VF / SplitFactor);
    return SplitFactor * getGSVectorCost(Opcode, CostKind, SplitSrcTy, Ptr,
                                         Alignment, AddressSpace);
  }

  // If we didn't split, this will be a single gather/scatter instruction.
  if (CostKind == TTI::TCK_CodeSize)
    return 1;

  // The gather / scatter cost is given by Intel architects. It is a rough
  // number since we are looking at one instruction in a time.
  const int GSOverhead = (Opcode == Instruction::Load) ? getGatherOverhead()
                                                       : getScatterOverhead();
  return GSOverhead + VF * getMemoryOpCost(Opcode, SrcVTy->getScalarType(),
                                           MaybeAlign(Alignment), AddressSpace,
                                           CostKind);
}

/// Calculate the cost of Gather / Scatter operation
InstructionCost X86TTIImpl::getGatherScatterOpCost(
    unsigned Opcode, Type *SrcVTy, const Value *Ptr, bool VariableMask,
    Align Alignment, TTI::TargetCostKind CostKind,
    const Instruction *I = nullptr) {
  if ((Opcode == Instruction::Load &&
       (!isLegalMaskedGather(SrcVTy, Align(Alignment)) ||
        forceScalarizeMaskedGather(cast<VectorType>(SrcVTy),
                                   Align(Alignment)))) ||
      (Opcode == Instruction::Store &&
       (!isLegalMaskedScatter(SrcVTy, Align(Alignment)) ||
        forceScalarizeMaskedScatter(cast<VectorType>(SrcVTy),
                                    Align(Alignment)))))
    return BaseT::getGatherScatterOpCost(Opcode, SrcVTy, Ptr, VariableMask,
                                         Alignment, CostKind, I);

  assert(SrcVTy->isVectorTy() && "Unexpected data type for Gather/Scatter");
  PointerType *PtrTy = dyn_cast<PointerType>(Ptr->getType());
  if (!PtrTy && Ptr->getType()->isVectorTy())
    PtrTy = dyn_cast<PointerType>(
        cast<VectorType>(Ptr->getType())->getElementType());
  assert(PtrTy && "Unexpected type for Ptr argument");
  unsigned AddressSpace = PtrTy->getAddressSpace();
  return getGSVectorCost(Opcode, CostKind, SrcVTy, Ptr, Alignment,
                         AddressSpace);
}

bool X86TTIImpl::isLSRCostLess(const TargetTransformInfo::LSRCost &C1,
                               const TargetTransformInfo::LSRCost &C2) {
    // X86 specific here are "instruction number 1st priority".
    return std::tie(C1.Insns, C1.NumRegs, C1.AddRecCost,
                    C1.NumIVMuls, C1.NumBaseAdds,
                    C1.ScaleCost, C1.ImmCost, C1.SetupCost) <
           std::tie(C2.Insns, C2.NumRegs, C2.AddRecCost,
                    C2.NumIVMuls, C2.NumBaseAdds,
                    C2.ScaleCost, C2.ImmCost, C2.SetupCost);
}

bool X86TTIImpl::canMacroFuseCmp() {
  return ST->hasMacroFusion() || ST->hasBranchFusion();
}

bool X86TTIImpl::isLegalMaskedLoad(Type *DataTy, Align Alignment) {
  Type *ScalarTy = DataTy->getScalarType();

  // The backend can't handle a single element vector w/o CFCMOV.
  if (isa<VectorType>(DataTy) && cast<FixedVectorType>(DataTy)->getNumElements() == 1)
    return ST->hasCF() && hasConditionalLoadStoreForType(ScalarTy);

  if (!ST->hasAVX())
    return false;

  if (ScalarTy->isPointerTy())
    return true;

  if (ScalarTy->isFloatTy() || ScalarTy->isDoubleTy())
    return true;

  if (ScalarTy->isHalfTy() && ST->hasBWI())
    return true;

  if (ScalarTy->isBFloatTy() && ST->hasBF16())
    return true;

  if (!ScalarTy->isIntegerTy())
    return false;

  unsigned IntWidth = ScalarTy->getIntegerBitWidth();
  return IntWidth == 32 || IntWidth == 64 ||
         ((IntWidth == 8 || IntWidth == 16) && ST->hasBWI());
}

bool X86TTIImpl::isLegalMaskedStore(Type *DataType, Align Alignment) {
  return isLegalMaskedLoad(DataType, Alignment);
}

bool X86TTIImpl::isLegalNTLoad(Type *DataType, Align Alignment) {
  unsigned DataSize = DL.getTypeStoreSize(DataType);
  // The only supported nontemporal loads are for aligned vectors of 16 or 32
  // bytes.  Note that 32-byte nontemporal vector loads are supported by AVX2
  // (the equivalent stores only require AVX).
  if (Alignment >= DataSize && (DataSize == 16 || DataSize == 32))
    return DataSize == 16 ?  ST->hasSSE1() : ST->hasAVX2();

  return false;
}

bool X86TTIImpl::isLegalNTStore(Type *DataType, Align Alignment) {
  unsigned DataSize = DL.getTypeStoreSize(DataType);

  // SSE4A supports nontemporal stores of float and double at arbitrary
  // alignment.
  if (ST->hasSSE4A() && (DataType->isFloatTy() || DataType->isDoubleTy()))
    return true;

  // Besides the SSE4A subtarget exception above, only aligned stores are
  // available nontemporaly on any other subtarget.  And only stores with a size
  // of 4..32 bytes (powers of 2, only) are permitted.
  if (Alignment < DataSize || DataSize < 4 || DataSize > 32 ||
      !isPowerOf2_32(DataSize))
    return false;

  // 32-byte vector nontemporal stores are supported by AVX (the equivalent
  // loads require AVX2).
  if (DataSize == 32)
    return ST->hasAVX();
  if (DataSize == 16)
    return ST->hasSSE1();
  return true;
}

bool X86TTIImpl::isLegalBroadcastLoad(Type *ElementTy,
                                      ElementCount NumElements) const {
  // movddup
  return ST->hasSSE3() && !NumElements.isScalable() &&
         NumElements.getFixedValue() == 2 &&
         ElementTy == Type::getDoubleTy(ElementTy->getContext());
}

bool X86TTIImpl::isLegalMaskedExpandLoad(Type *DataTy, Align Alignment) {
  if (!isa<VectorType>(DataTy))
    return false;

  if (!ST->hasAVX512())
    return false;

  // The backend can't handle a single element vector.
  if (cast<FixedVectorType>(DataTy)->getNumElements() == 1)
    return false;

  Type *ScalarTy = cast<VectorType>(DataTy)->getElementType();

  if (ScalarTy->isFloatTy() || ScalarTy->isDoubleTy())
    return true;

  if (!ScalarTy->isIntegerTy())
    return false;

  unsigned IntWidth = ScalarTy->getIntegerBitWidth();
  return IntWidth == 32 || IntWidth == 64 ||
         ((IntWidth == 8 || IntWidth == 16) && ST->hasVBMI2());
}

bool X86TTIImpl::isLegalMaskedCompressStore(Type *DataTy, Align Alignment) {
  return isLegalMaskedExpandLoad(DataTy, Alignment);
}

bool X86TTIImpl::supportsGather() const {
  // Some CPUs have better gather performance than others.
  // TODO: Remove the explicit ST->hasAVX512()?, That would mean we would only
  // enable gather with a -march.
  return ST->hasAVX512() || (ST->hasFastGather() && ST->hasAVX2());
}

bool X86TTIImpl::forceScalarizeMaskedGather(VectorType *VTy, Align Alignment) {
  // Gather / Scatter for vector 2 is not profitable on KNL / SKX
  // Vector-4 of gather/scatter instruction does not exist on KNL. We can extend
  // it to 8 elements, but zeroing upper bits of the mask vector will add more
  // instructions. Right now we give the scalar cost of vector-4 for KNL. TODO:
  // Check, maybe the gather/scatter instruction is better in the VariableMask
  // case.
  unsigned NumElts = cast<FixedVectorType>(VTy)->getNumElements();
  return NumElts == 1 ||
         (ST->hasAVX512() && (NumElts == 2 || (NumElts == 4 && !ST->hasVLX())));
}

bool X86TTIImpl::isLegalMaskedGatherScatter(Type *DataTy, Align Alignment) {
  Type *ScalarTy = DataTy->getScalarType();
  if (ScalarTy->isPointerTy())
    return true;

  if (ScalarTy->isFloatTy() || ScalarTy->isDoubleTy())
    return true;

  if (!ScalarTy->isIntegerTy())
    return false;

  unsigned IntWidth = ScalarTy->getIntegerBitWidth();
  return IntWidth == 32 || IntWidth == 64;
}

bool X86TTIImpl::isLegalMaskedGather(Type *DataTy, Align Alignment) {
  if (!supportsGather() || !ST->preferGather())
    return false;
  return isLegalMaskedGatherScatter(DataTy, Alignment);
}

bool X86TTIImpl::isLegalAltInstr(VectorType *VecTy, unsigned Opcode0,
                                 unsigned Opcode1,
                                 const SmallBitVector &OpcodeMask) const {
  // ADDSUBPS  4xf32 SSE3
  // VADDSUBPS 4xf32 AVX
  // VADDSUBPS 8xf32 AVX2
  // ADDSUBPD  2xf64 SSE3
  // VADDSUBPD 2xf64 AVX
  // VADDSUBPD 4xf64 AVX2

  unsigned NumElements = cast<FixedVectorType>(VecTy)->getNumElements();
  assert(OpcodeMask.size() == NumElements && "Mask and VecTy are incompatible");
  if (!isPowerOf2_32(NumElements))
    return false;
  // Check the opcode pattern. We apply the mask on the opcode arguments and
  // then check if it is what we expect.
  for (int Lane : seq<int>(0, NumElements)) {
    unsigned Opc = OpcodeMask.test(Lane) ? Opcode1 : Opcode0;
    // We expect FSub for even lanes and FAdd for odd lanes.
    if (Lane % 2 == 0 && Opc != Instruction::FSub)
      return false;
    if (Lane % 2 == 1 && Opc != Instruction::FAdd)
      return false;
  }
  // Now check that the pattern is supported by the target ISA.
  Type *ElemTy = cast<VectorType>(VecTy)->getElementType();
  if (ElemTy->isFloatTy())
    return ST->hasSSE3() && NumElements % 4 == 0;
  if (ElemTy->isDoubleTy())
    return ST->hasSSE3() && NumElements % 2 == 0;
  return false;
}

bool X86TTIImpl::isLegalMaskedScatter(Type *DataType, Align Alignment) {
  // AVX2 doesn't support scatter
  if (!ST->hasAVX512() || !ST->preferScatter())
    return false;
  return isLegalMaskedGatherScatter(DataType, Alignment);
}

bool X86TTIImpl::hasDivRemOp(Type *DataType, bool IsSigned) {
  EVT VT = TLI->getValueType(DL, DataType);
  return TLI->isOperationLegal(IsSigned ? ISD::SDIVREM : ISD::UDIVREM, VT);
}

bool X86TTIImpl::isExpensiveToSpeculativelyExecute(const Instruction* I) {
  // FDIV is always expensive, even if it has a very low uop count.
  // TODO: Still necessary for recent CPUs with low latency/throughput fdiv?
  if (I->getOpcode() == Instruction::FDiv)
    return true;

  return BaseT::isExpensiveToSpeculativelyExecute(I);
}

bool X86TTIImpl::isFCmpOrdCheaperThanFCmpZero(Type *Ty) {
  return false;
}

bool X86TTIImpl::areInlineCompatible(const Function *Caller,
                                     const Function *Callee) const {
  const TargetMachine &TM = getTLI()->getTargetMachine();

  // Work this as a subsetting of subtarget features.
  const FeatureBitset &CallerBits =
      TM.getSubtargetImpl(*Caller)->getFeatureBits();
  const FeatureBitset &CalleeBits =
      TM.getSubtargetImpl(*Callee)->getFeatureBits();

  // Check whether features are the same (apart from the ignore list).
  FeatureBitset RealCallerBits = CallerBits & ~InlineFeatureIgnoreList;
  FeatureBitset RealCalleeBits = CalleeBits & ~InlineFeatureIgnoreList;
  if (RealCallerBits == RealCalleeBits)
    return true;

  // If the features are a subset, we need to additionally check for calls
  // that may become ABI-incompatible as a result of inlining.
  if ((RealCallerBits & RealCalleeBits) != RealCalleeBits)
    return false;

  for (const Instruction &I : instructions(Callee)) {
    if (const auto *CB = dyn_cast<CallBase>(&I)) {
      // Having more target features is fine for inline ASM.
      if (CB->isInlineAsm())
        continue;

      SmallVector<Type *, 8> Types;
      for (Value *Arg : CB->args())
        Types.push_back(Arg->getType());
      if (!CB->getType()->isVoidTy())
        Types.push_back(CB->getType());

      // Simple types are always ABI compatible.
      auto IsSimpleTy = [](Type *Ty) {
        return !Ty->isVectorTy() && !Ty->isAggregateType();
      };
      if (all_of(Types, IsSimpleTy))
        continue;

      if (Function *NestedCallee = CB->getCalledFunction()) {
        // Assume that intrinsics are always ABI compatible.
        if (NestedCallee->isIntrinsic())
          continue;

        // Do a precise compatibility check.
        if (!areTypesABICompatible(Caller, NestedCallee, Types))
          return false;
      } else {
        // We don't know the target features of the callee,
        // assume it is incompatible.
        return false;
      }
    }
  }
  return true;
}

bool X86TTIImpl::areTypesABICompatible(const Function *Caller,
                                       const Function *Callee,
                                       const ArrayRef<Type *> &Types) const {
  if (!BaseT::areTypesABICompatible(Caller, Callee, Types))
    return false;

  // If we get here, we know the target features match. If one function
  // considers 512-bit vectors legal and the other does not, consider them
  // incompatible.
  const TargetMachine &TM = getTLI()->getTargetMachine();

  if (TM.getSubtarget<X86Subtarget>(*Caller).useAVX512Regs() ==
      TM.getSubtarget<X86Subtarget>(*Callee).useAVX512Regs())
    return true;

  // Consider the arguments compatible if they aren't vectors or aggregates.
  // FIXME: Look at the size of vectors.
  // FIXME: Look at the element types of aggregates to see if there are vectors.
  return llvm::none_of(Types,
      [](Type *T) { return T->isVectorTy() || T->isAggregateType(); });
}

X86TTIImpl::TTI::MemCmpExpansionOptions
X86TTIImpl::enableMemCmpExpansion(bool OptSize, bool IsZeroCmp) const {
  TTI::MemCmpExpansionOptions Options;
  Options.MaxNumLoads = TLI->getMaxExpandSizeMemcmp(OptSize);
  Options.NumLoadsPerBlock = 2;
  // All GPR and vector loads can be unaligned.
  Options.AllowOverlappingLoads = true;
  if (IsZeroCmp) {
    // Only enable vector loads for equality comparison. Right now the vector
    // version is not as fast for three way compare (see #33329).
    const unsigned PreferredWidth = ST->getPreferVectorWidth();
    if (PreferredWidth >= 512 && ST->hasAVX512() && ST->hasEVEX512())
      Options.LoadSizes.push_back(64);
    if (PreferredWidth >= 256 && ST->hasAVX()) Options.LoadSizes.push_back(32);
    if (PreferredWidth >= 128 && ST->hasSSE2()) Options.LoadSizes.push_back(16);
  }
  if (ST->is64Bit()) {
    Options.LoadSizes.push_back(8);
  }
  Options.LoadSizes.push_back(4);
  Options.LoadSizes.push_back(2);
  Options.LoadSizes.push_back(1);
  return Options;
}

bool X86TTIImpl::prefersVectorizedAddressing() const {
  return supportsGather();
}

bool X86TTIImpl::supportsEfficientVectorElementLoadStore() const {
  return false;
}

bool X86TTIImpl::enableInterleavedAccessVectorization() {
  // TODO: We expect this to be beneficial regardless of arch,
  // but there are currently some unexplained performance artifacts on Atom.
  // As a temporary solution, disable on Atom.
  return !(ST->isAtom());
}

// Get estimation for interleaved load/store operations and strided load.
// \p Indices contains indices for strided load.
// \p Factor - the factor of interleaving.
// AVX-512 provides 3-src shuffles that significantly reduces the cost.
InstructionCost X86TTIImpl::getInterleavedMemoryOpCostAVX512(
    unsigned Opcode, FixedVectorType *VecTy, unsigned Factor,
    ArrayRef<unsigned> Indices, Align Alignment, unsigned AddressSpace,
    TTI::TargetCostKind CostKind, bool UseMaskForCond, bool UseMaskForGaps) {
  // VecTy for interleave memop is <VF*Factor x Elt>.
  // So, for VF=4, Interleave Factor = 3, Element type = i32 we have
  // VecTy = <12 x i32>.

  // Calculate the number of memory operations (NumOfMemOps), required
  // for load/store the VecTy.
  MVT LegalVT = getTypeLegalizationCost(VecTy).second;
  unsigned VecTySize = DL.getTypeStoreSize(VecTy);
  unsigned LegalVTSize = LegalVT.getStoreSize();
  unsigned NumOfMemOps = (VecTySize + LegalVTSize - 1) / LegalVTSize;

  // Get the cost of one memory operation.
  auto *SingleMemOpTy = FixedVectorType::get(VecTy->getElementType(),
                                             LegalVT.getVectorNumElements());
  InstructionCost MemOpCost;
  bool UseMaskedMemOp = UseMaskForCond || UseMaskForGaps;
  if (UseMaskedMemOp)
    MemOpCost = getMaskedMemoryOpCost(Opcode, SingleMemOpTy, Alignment,
                                      AddressSpace, CostKind);
  else
    MemOpCost = getMemoryOpCost(Opcode, SingleMemOpTy, MaybeAlign(Alignment),
                                AddressSpace, CostKind);

  unsigned VF = VecTy->getNumElements() / Factor;
  MVT VT =
      MVT::getVectorVT(TLI->getSimpleValueType(DL, VecTy->getScalarType()), VF);

  InstructionCost MaskCost;
  if (UseMaskedMemOp) {
    APInt DemandedLoadStoreElts = APInt::getZero(VecTy->getNumElements());
    for (unsigned Index : Indices) {
      assert(Index < Factor && "Invalid index for interleaved memory op");
      for (unsigned Elm = 0; Elm < VF; Elm++)
        DemandedLoadStoreElts.setBit(Index + Elm * Factor);
    }

    Type *I1Type = Type::getInt1Ty(VecTy->getContext());

    MaskCost = getReplicationShuffleCost(
        I1Type, Factor, VF,
        UseMaskForGaps ? DemandedLoadStoreElts
                       : APInt::getAllOnes(VecTy->getNumElements()),
        CostKind);

    // The Gaps mask is invariant and created outside the loop, therefore the
    // cost of creating it is not accounted for here. However if we have both
    // a MaskForGaps and some other mask that guards the execution of the
    // memory access, we need to account for the cost of And-ing the two masks
    // inside the loop.
    if (UseMaskForGaps) {
      auto *MaskVT = FixedVectorType::get(I1Type, VecTy->getNumElements());
      MaskCost += getArithmeticInstrCost(BinaryOperator::And, MaskVT, CostKind);
    }
  }

  if (Opcode == Instruction::Load) {
    // The tables (AVX512InterleavedLoadTbl and AVX512InterleavedStoreTbl)
    // contain the cost of the optimized shuffle sequence that the
    // X86InterleavedAccess pass will generate.
    // The cost of loads and stores are computed separately from the table.

    // X86InterleavedAccess support only the following interleaved-access group.
    static const CostTblEntry AVX512InterleavedLoadTbl[] = {
        {3, MVT::v16i8, 12}, //(load 48i8 and) deinterleave into 3 x 16i8
        {3, MVT::v32i8, 14}, //(load 96i8 and) deinterleave into 3 x 32i8
        {3, MVT::v64i8, 22}, //(load 96i8 and) deinterleave into 3 x 32i8
    };

    if (const auto *Entry =
            CostTableLookup(AVX512InterleavedLoadTbl, Factor, VT))
      return MaskCost + NumOfMemOps * MemOpCost + Entry->Cost;
    //If an entry does not exist, fallback to the default implementation.

    // Kind of shuffle depends on number of loaded values.
    // If we load the entire data in one register, we can use a 1-src shuffle.
    // Otherwise, we'll merge 2 sources in each operation.
    TTI::ShuffleKind ShuffleKind =
        (NumOfMemOps > 1) ? TTI::SK_PermuteTwoSrc : TTI::SK_PermuteSingleSrc;

    InstructionCost ShuffleCost =
        getShuffleCost(ShuffleKind, SingleMemOpTy, {}, CostKind, 0, nullptr);

    unsigned NumOfLoadsInInterleaveGrp =
        Indices.size() ? Indices.size() : Factor;
    auto *ResultTy = FixedVectorType::get(VecTy->getElementType(),
                                          VecTy->getNumElements() / Factor);
    InstructionCost NumOfResults =
        getTypeLegalizationCost(ResultTy).first * NumOfLoadsInInterleaveGrp;

    // About a half of the loads may be folded in shuffles when we have only
    // one result. If we have more than one result, or the loads are masked,
    // we do not fold loads at all.
    unsigned NumOfUnfoldedLoads =
        UseMaskedMemOp || NumOfResults > 1 ? NumOfMemOps : NumOfMemOps / 2;

    // Get a number of shuffle operations per result.
    unsigned NumOfShufflesPerResult =
        std::max((unsigned)1, (unsigned)(NumOfMemOps - 1));

    // The SK_MergeTwoSrc shuffle clobbers one of src operands.
    // When we have more than one destination, we need additional instructions
    // to keep sources.
    InstructionCost NumOfMoves = 0;
    if (NumOfResults > 1 && ShuffleKind == TTI::SK_PermuteTwoSrc)
      NumOfMoves = NumOfResults * NumOfShufflesPerResult / 2;

    InstructionCost Cost = NumOfResults * NumOfShufflesPerResult * ShuffleCost +
                           MaskCost + NumOfUnfoldedLoads * MemOpCost +
                           NumOfMoves;

    return Cost;
  }

  // Store.
  assert(Opcode == Instruction::Store &&
         "Expected Store Instruction at this  point");
  // X86InterleavedAccess support only the following interleaved-access group.
  static const CostTblEntry AVX512InterleavedStoreTbl[] = {
      {3, MVT::v16i8, 12}, // interleave 3 x 16i8 into 48i8 (and store)
      {3, MVT::v32i8, 14}, // interleave 3 x 32i8 into 96i8 (and store)
      {3, MVT::v64i8, 26}, // interleave 3 x 64i8 into 96i8 (and store)

      {4, MVT::v8i8, 10},  // interleave 4 x 8i8  into 32i8  (and store)
      {4, MVT::v16i8, 11}, // interleave 4 x 16i8 into 64i8  (and store)
      {4, MVT::v32i8, 14}, // interleave 4 x 32i8 into 128i8 (and store)
      {4, MVT::v64i8, 24}  // interleave 4 x 32i8 into 256i8 (and store)
  };

  if (const auto *Entry =
          CostTableLookup(AVX512InterleavedStoreTbl, Factor, VT))
    return MaskCost + NumOfMemOps * MemOpCost + Entry->Cost;
  //If an entry does not exist, fallback to the default implementation.

  // There is no strided stores meanwhile. And store can't be folded in
  // shuffle.
  unsigned NumOfSources = Factor; // The number of values to be merged.
  InstructionCost ShuffleCost = getShuffleCost(
      TTI::SK_PermuteTwoSrc, SingleMemOpTy, {}, CostKind, 0, nullptr);
  unsigned NumOfShufflesPerStore = NumOfSources - 1;

  // The SK_MergeTwoSrc shuffle clobbers one of src operands.
  // We need additional instructions to keep sources.
  unsigned NumOfMoves = NumOfMemOps * NumOfShufflesPerStore / 2;
  InstructionCost Cost =
      MaskCost +
      NumOfMemOps * (MemOpCost + NumOfShufflesPerStore * ShuffleCost) +
      NumOfMoves;
  return Cost;
}

InstructionCost X86TTIImpl::getInterleavedMemoryOpCost(
    unsigned Opcode, Type *BaseTy, unsigned Factor, ArrayRef<unsigned> Indices,
    Align Alignment, unsigned AddressSpace, TTI::TargetCostKind CostKind,
    bool UseMaskForCond, bool UseMaskForGaps) {
  auto *VecTy = cast<FixedVectorType>(BaseTy);

  auto isSupportedOnAVX512 = [&](Type *VecTy) {
    Type *EltTy = cast<VectorType>(VecTy)->getElementType();
    if (EltTy->isFloatTy() || EltTy->isDoubleTy() || EltTy->isIntegerTy(64) ||
        EltTy->isIntegerTy(32) || EltTy->isPointerTy())
      return true;
    if (EltTy->isIntegerTy(16) || EltTy->isIntegerTy(8) || EltTy->isHalfTy())
      return ST->hasBWI();
    if (EltTy->isBFloatTy())
      return ST->hasBF16();
    return false;
  };
  if (ST->hasAVX512() && isSupportedOnAVX512(VecTy))
    return getInterleavedMemoryOpCostAVX512(
        Opcode, VecTy, Factor, Indices, Alignment,
        AddressSpace, CostKind, UseMaskForCond, UseMaskForGaps);

  if (UseMaskForCond || UseMaskForGaps)
    return BaseT::getInterleavedMemoryOpCost(Opcode, VecTy, Factor, Indices,
                                             Alignment, AddressSpace, CostKind,
                                             UseMaskForCond, UseMaskForGaps);

  // Get estimation for interleaved load/store operations for SSE-AVX2.
  // As opposed to AVX-512, SSE-AVX2 do not have generic shuffles that allow
  // computing the cost using a generic formula as a function of generic
  // shuffles. We therefore use a lookup table instead, filled according to
  // the instruction sequences that codegen currently generates.

  // VecTy for interleave memop is <VF*Factor x Elt>.
  // So, for VF=4, Interleave Factor = 3, Element type = i32 we have
  // VecTy = <12 x i32>.
  MVT LegalVT = getTypeLegalizationCost(VecTy).second;

  // This function can be called with VecTy=<6xi128>, Factor=3, in which case
  // the VF=2, while v2i128 is an unsupported MVT vector type
  // (see MachineValueType.h::getVectorVT()).
  if (!LegalVT.isVector())
    return BaseT::getInterleavedMemoryOpCost(Opcode, VecTy, Factor, Indices,
                                             Alignment, AddressSpace, CostKind);

  unsigned VF = VecTy->getNumElements() / Factor;
  Type *ScalarTy = VecTy->getElementType();
  // Deduplicate entries, model floats/pointers as appropriately-sized integers.
  if (!ScalarTy->isIntegerTy())
    ScalarTy =
        Type::getIntNTy(ScalarTy->getContext(), DL.getTypeSizeInBits(ScalarTy));

  // Get the cost of all the memory operations.
  // FIXME: discount dead loads.
  InstructionCost MemOpCosts = getMemoryOpCost(
      Opcode, VecTy, MaybeAlign(Alignment), AddressSpace, CostKind);

  auto *VT = FixedVectorType::get(ScalarTy, VF);
  EVT ETy = TLI->getValueType(DL, VT);
  if (!ETy.isSimple())
    return BaseT::getInterleavedMemoryOpCost(Opcode, VecTy, Factor, Indices,
                                             Alignment, AddressSpace, CostKind);

  // TODO: Complete for other data-types and strides.
  // Each combination of Stride, element bit width and VF results in a different
  // sequence; The cost tables are therefore accessed with:
  // Factor (stride) and VectorType=VFxiN.
  // The Cost accounts only for the shuffle sequence;
  // The cost of the loads/stores is accounted for separately.
  //
  static const CostTblEntry AVX2InterleavedLoadTbl[] = {
      {2, MVT::v2i8, 2},  // (load 4i8 and) deinterleave into 2 x 2i8
      {2, MVT::v4i8, 2},  // (load 8i8 and) deinterleave into 2 x 4i8
      {2, MVT::v8i8, 2},  // (load 16i8 and) deinterleave into 2 x 8i8
      {2, MVT::v16i8, 4}, // (load 32i8 and) deinterleave into 2 x 16i8
      {2, MVT::v32i8, 6}, // (load 64i8 and) deinterleave into 2 x 32i8

      {2, MVT::v8i16, 6},   // (load 16i16 and) deinterleave into 2 x 8i16
      {2, MVT::v16i16, 9},  // (load 32i16 and) deinterleave into 2 x 16i16
      {2, MVT::v32i16, 18}, // (load 64i16 and) deinterleave into 2 x 32i16

      {2, MVT::v8i32, 4},   // (load 16i32 and) deinterleave into 2 x 8i32
      {2, MVT::v16i32, 8},  // (load 32i32 and) deinterleave into 2 x 16i32
      {2, MVT::v32i32, 16}, // (load 64i32 and) deinterleave into 2 x 32i32

      {2, MVT::v4i64, 4},   // (load 8i64 and) deinterleave into 2 x 4i64
      {2, MVT::v8i64, 8},   // (load 16i64 and) deinterleave into 2 x 8i64
      {2, MVT::v16i64, 16}, // (load 32i64 and) deinterleave into 2 x 16i64
      {2, MVT::v32i64, 32}, // (load 64i64 and) deinterleave into 2 x 32i64

      {3, MVT::v2i8, 3},   // (load 6i8 and) deinterleave into 3 x 2i8
      {3, MVT::v4i8, 3},   // (load 12i8 and) deinterleave into 3 x 4i8
      {3, MVT::v8i8, 6},   // (load 24i8 and) deinterleave into 3 x 8i8
      {3, MVT::v16i8, 11}, // (load 48i8 and) deinterleave into 3 x 16i8
      {3, MVT::v32i8, 14}, // (load 96i8 and) deinterleave into 3 x 32i8

      {3, MVT::v2i16, 5},   // (load 6i16 and) deinterleave into 3 x 2i16
      {3, MVT::v4i16, 7},   // (load 12i16 and) deinterleave into 3 x 4i16
      {3, MVT::v8i16, 9},   // (load 24i16 and) deinterleave into 3 x 8i16
      {3, MVT::v16i16, 28}, // (load 48i16 and) deinterleave into 3 x 16i16
      {3, MVT::v32i16, 56}, // (load 96i16 and) deinterleave into 3 x 32i16

      {3, MVT::v2i32, 3},   // (load 6i32 and) deinterleave into 3 x 2i32
      {3, MVT::v4i32, 3},   // (load 12i32 and) deinterleave into 3 x 4i32
      {3, MVT::v8i32, 7},   // (load 24i32 and) deinterleave into 3 x 8i32
      {3, MVT::v16i32, 14}, // (load 48i32 and) deinterleave into 3 x 16i32
      {3, MVT::v32i32, 32}, // (load 96i32 and) deinterleave into 3 x 32i32

      {3, MVT::v2i64, 1},   // (load 6i64 and) deinterleave into 3 x 2i64
      {3, MVT::v4i64, 5},   // (load 12i64 and) deinterleave into 3 x 4i64
      {3, MVT::v8i64, 10},  // (load 24i64 and) deinterleave into 3 x 8i64
      {3, MVT::v16i64, 20}, // (load 48i64 and) deinterleave into 3 x 16i64

      {4, MVT::v2i8, 4},   // (load 8i8 and) deinterleave into 4 x 2i8
      {4, MVT::v4i8, 4},   // (load 16i8 and) deinterleave into 4 x 4i8
      {4, MVT::v8i8, 12},  // (load 32i8 and) deinterleave into 4 x 8i8
      {4, MVT::v16i8, 24}, // (load 64i8 and) deinterleave into 4 x 16i8
      {4, MVT::v32i8, 56}, // (load 128i8 and) deinterleave into 4 x 32i8

      {4, MVT::v2i16, 6},    // (load 8i16 and) deinterleave into 4 x 2i16
      {4, MVT::v4i16, 17},   // (load 16i16 and) deinterleave into 4 x 4i16
      {4, MVT::v8i16, 33},   // (load 32i16 and) deinterleave into 4 x 8i16
      {4, MVT::v16i16, 75},  // (load 64i16 and) deinterleave into 4 x 16i16
      {4, MVT::v32i16, 150}, // (load 128i16 and) deinterleave into 4 x 32i16

      {4, MVT::v2i32, 4},   // (load 8i32 and) deinterleave into 4 x 2i32
      {4, MVT::v4i32, 8},   // (load 16i32 and) deinterleave into 4 x 4i32
      {4, MVT::v8i32, 16},  // (load 32i32 and) deinterleave into 4 x 8i32
      {4, MVT::v16i32, 32}, // (load 64i32 and) deinterleave into 4 x 16i32
      {4, MVT::v32i32, 68}, // (load 128i32 and) deinterleave into 4 x 32i32

      {4, MVT::v2i64, 6},  // (load 8i64 and) deinterleave into 4 x 2i64
      {4, MVT::v4i64, 8},  // (load 16i64 and) deinterleave into 4 x 4i64
      {4, MVT::v8i64, 20}, // (load 32i64 and) deinterleave into 4 x 8i64
      {4, MVT::v16i64, 40}, // (load 64i64 and) deinterleave into 4 x 16i64

      {6, MVT::v2i8, 6},   // (load 12i8 and) deinterleave into 6 x 2i8
      {6, MVT::v4i8, 14},  // (load 24i8 and) deinterleave into 6 x 4i8
      {6, MVT::v8i8, 18},  // (load 48i8 and) deinterleave into 6 x 8i8
      {6, MVT::v16i8, 43}, // (load 96i8 and) deinterleave into 6 x 16i8
      {6, MVT::v32i8, 82}, // (load 192i8 and) deinterleave into 6 x 32i8

      {6, MVT::v2i16, 13},   // (load 12i16 and) deinterleave into 6 x 2i16
      {6, MVT::v4i16, 9},    // (load 24i16 and) deinterleave into 6 x 4i16
      {6, MVT::v8i16, 39},   // (load 48i16 and) deinterleave into 6 x 8i16
      {6, MVT::v16i16, 106}, // (load 96i16 and) deinterleave into 6 x 16i16
      {6, MVT::v32i16, 212}, // (load 192i16 and) deinterleave into 6 x 32i16

      {6, MVT::v2i32, 6},   // (load 12i32 and) deinterleave into 6 x 2i32
      {6, MVT::v4i32, 15},  // (load 24i32 and) deinterleave into 6 x 4i32
      {6, MVT::v8i32, 31},  // (load 48i32 and) deinterleave into 6 x 8i32
      {6, MVT::v16i32, 64}, // (load 96i32 and) deinterleave into 6 x 16i32

      {6, MVT::v2i64, 6},  // (load 12i64 and) deinterleave into 6 x 2i64
      {6, MVT::v4i64, 18}, // (load 24i64 and) deinterleave into 6 x 4i64
      {6, MVT::v8i64, 36}, // (load 48i64 and) deinterleave into 6 x 8i64

      {8, MVT::v8i32, 40} // (load 64i32 and) deinterleave into 8 x 8i32
  };

  static const CostTblEntry SSSE3InterleavedLoadTbl[] = {
      {2, MVT::v4i16, 2},   // (load 8i16 and) deinterleave into 2 x 4i16
  };

  static const CostTblEntry SSE2InterleavedLoadTbl[] = {
      {2, MVT::v2i16, 2},   // (load 4i16 and) deinterleave into 2 x 2i16
      {2, MVT::v4i16, 7},   // (load 8i16 and) deinterleave into 2 x 4i16

      {2, MVT::v2i32, 2},   // (load 4i32 and) deinterleave into 2 x 2i32
      {2, MVT::v4i32, 2},   // (load 8i32 and) deinterleave into 2 x 4i32

      {2, MVT::v2i64, 2},   // (load 4i64 and) deinterleave into 2 x 2i64
  };

  static const CostTblEntry AVX2InterleavedStoreTbl[] = {
      {2, MVT::v16i8, 3}, // interleave 2 x 16i8 into 32i8 (and store)
      {2, MVT::v32i8, 4}, // interleave 2 x 32i8 into 64i8 (and store)

      {2, MVT::v8i16, 3},  // interleave 2 x 8i16 into 16i16 (and store)
      {2, MVT::v16i16, 4}, // interleave 2 x 16i16 into 32i16 (and store)
      {2, MVT::v32i16, 8}, // interleave 2 x 32i16 into 64i16 (and store)

      {2, MVT::v4i32, 2},   // interleave 2 x 4i32 into 8i32 (and store)
      {2, MVT::v8i32, 4},   // interleave 2 x 8i32 into 16i32 (and store)
      {2, MVT::v16i32, 8},  // interleave 2 x 16i32 into 32i32 (and store)
      {2, MVT::v32i32, 16}, // interleave 2 x 32i32 into 64i32 (and store)

      {2, MVT::v2i64, 2},   // interleave 2 x 2i64 into 4i64 (and store)
      {2, MVT::v4i64, 4},   // interleave 2 x 4i64 into 8i64 (and store)
      {2, MVT::v8i64, 8},   // interleave 2 x 8i64 into 16i64 (and store)
      {2, MVT::v16i64, 16}, // interleave 2 x 16i64 into 32i64 (and store)
      {2, MVT::v32i64, 32}, // interleave 2 x 32i64 into 64i64 (and store)

      {3, MVT::v2i8, 4},   // interleave 3 x 2i8 into 6i8 (and store)
      {3, MVT::v4i8, 4},   // interleave 3 x 4i8 into 12i8 (and store)
      {3, MVT::v8i8, 6},   // interleave 3 x 8i8 into 24i8 (and store)
      {3, MVT::v16i8, 11}, // interleave 3 x 16i8 into 48i8 (and store)
      {3, MVT::v32i8, 13}, // interleave 3 x 32i8 into 96i8 (and store)

      {3, MVT::v2i16, 4},   // interleave 3 x 2i16 into 6i16 (and store)
      {3, MVT::v4i16, 6},   // interleave 3 x 4i16 into 12i16 (and store)
      {3, MVT::v8i16, 12},  // interleave 3 x 8i16 into 24i16 (and store)
      {3, MVT::v16i16, 27}, // interleave 3 x 16i16 into 48i16 (and store)
      {3, MVT::v32i16, 54}, // interleave 3 x 32i16 into 96i16 (and store)

      {3, MVT::v2i32, 4},   // interleave 3 x 2i32 into 6i32 (and store)
      {3, MVT::v4i32, 5},   // interleave 3 x 4i32 into 12i32 (and store)
      {3, MVT::v8i32, 11},  // interleave 3 x 8i32 into 24i32 (and store)
      {3, MVT::v16i32, 22}, // interleave 3 x 16i32 into 48i32 (and store)
      {3, MVT::v32i32, 48}, // interleave 3 x 32i32 into 96i32 (and store)

      {3, MVT::v2i64, 4},   // interleave 3 x 2i64 into 6i64 (and store)
      {3, MVT::v4i64, 6},   // interleave 3 x 4i64 into 12i64 (and store)
      {3, MVT::v8i64, 12},  // interleave 3 x 8i64 into 24i64 (and store)
      {3, MVT::v16i64, 24}, // interleave 3 x 16i64 into 48i64 (and store)

      {4, MVT::v2i8, 4},   // interleave 4 x 2i8 into 8i8 (and store)
      {4, MVT::v4i8, 4},   // interleave 4 x 4i8 into 16i8 (and store)
      {4, MVT::v8i8, 4},   // interleave 4 x 8i8 into 32i8 (and store)
      {4, MVT::v16i8, 8},  // interleave 4 x 16i8 into 64i8 (and store)
      {4, MVT::v32i8, 12}, // interleave 4 x 32i8 into 128i8 (and store)

      {4, MVT::v2i16, 2},   // interleave 4 x 2i16 into 8i16 (and store)
      {4, MVT::v4i16, 6},   // interleave 4 x 4i16 into 16i16 (and store)
      {4, MVT::v8i16, 10},  // interleave 4 x 8i16 into 32i16 (and store)
      {4, MVT::v16i16, 32}, // interleave 4 x 16i16 into 64i16 (and store)
      {4, MVT::v32i16, 64}, // interleave 4 x 32i16 into 128i16 (and store)

      {4, MVT::v2i32, 5},   // interleave 4 x 2i32 into 8i32 (and store)
      {4, MVT::v4i32, 6},   // interleave 4 x 4i32 into 16i32 (and store)
      {4, MVT::v8i32, 16},  // interleave 4 x 8i32 into 32i32 (and store)
      {4, MVT::v16i32, 32}, // interleave 4 x 16i32 into 64i32 (and store)
      {4, MVT::v32i32, 64}, // interleave 4 x 32i32 into 128i32 (and store)

      {4, MVT::v2i64, 6},  // interleave 4 x 2i64 into 8i64 (and store)
      {4, MVT::v4i64, 8},  // interleave 4 x 4i64 into 16i64 (and store)
      {4, MVT::v8i64, 20}, // interleave 4 x 8i64 into 32i64 (and store)
      {4, MVT::v16i64, 40}, // interleave 4 x 16i64 into 64i64 (and store)

      {6, MVT::v2i8, 7},   // interleave 6 x 2i8 into 12i8 (and store)
      {6, MVT::v4i8, 9},   // interleave 6 x 4i8 into 24i8 (and store)
      {6, MVT::v8i8, 16},  // interleave 6 x 8i8 into 48i8 (and store)
      {6, MVT::v16i8, 27}, // interleave 6 x 16i8 into 96i8 (and store)
      {6, MVT::v32i8, 90}, // interleave 6 x 32i8 into 192i8 (and store)

      {6, MVT::v2i16, 10},  // interleave 6 x 2i16 into 12i16 (and store)
      {6, MVT::v4i16, 15},  // interleave 6 x 4i16 into 24i16 (and store)
      {6, MVT::v8i16, 21},  // interleave 6 x 8i16 into 48i16 (and store)
      {6, MVT::v16i16, 58}, // interleave 6 x 16i16 into 96i16 (and store)
      {6, MVT::v32i16, 90}, // interleave 6 x 32i16 into 192i16 (and store)

      {6, MVT::v2i32, 9},   // interleave 6 x 2i32 into 12i32 (and store)
      {6, MVT::v4i32, 12},  // interleave 6 x 4i32 into 24i32 (and store)
      {6, MVT::v8i32, 33},  // interleave 6 x 8i32 into 48i32 (and store)
      {6, MVT::v16i32, 66}, // interleave 6 x 16i32 into 96i32 (and store)

      {6, MVT::v2i64, 8},  // interleave 6 x 2i64 into 12i64 (and store)
      {6, MVT::v4i64, 15}, // interleave 6 x 4i64 into 24i64 (and store)
      {6, MVT::v8i64, 30}, // interleave 6 x 8i64 into 48i64 (and store)
  };

  static const CostTblEntry SSE2InterleavedStoreTbl[] = {
      {2, MVT::v2i8, 1},   // interleave 2 x 2i8 into 4i8 (and store)
      {2, MVT::v4i8, 1},   // interleave 2 x 4i8 into 8i8 (and store)
      {2, MVT::v8i8, 1},   // interleave 2 x 8i8 into 16i8 (and store)

      {2, MVT::v2i16, 1},  // interleave 2 x 2i16 into 4i16 (and store)
      {2, MVT::v4i16, 1},  // interleave 2 x 4i16 into 8i16 (and store)

      {2, MVT::v2i32, 1},  // interleave 2 x 2i32 into 4i32 (and store)
  };

  if (Opcode == Instruction::Load) {
    auto GetDiscountedCost = [Factor, NumMembers = Indices.size(),
                              MemOpCosts](const CostTblEntry *Entry) {
      // NOTE: this is just an approximation!
      //       It can over/under -estimate the cost!
      return MemOpCosts + divideCeil(NumMembers * Entry->Cost, Factor);
    };

    if (ST->hasAVX2())
      if (const auto *Entry = CostTableLookup(AVX2InterleavedLoadTbl, Factor,
                                              ETy.getSimpleVT()))
        return GetDiscountedCost(Entry);

    if (ST->hasSSSE3())
      if (const auto *Entry = CostTableLookup(SSSE3InterleavedLoadTbl, Factor,
                                              ETy.getSimpleVT()))
        return GetDiscountedCost(Entry);

    if (ST->hasSSE2())
      if (const auto *Entry = CostTableLookup(SSE2InterleavedLoadTbl, Factor,
                                              ETy.getSimpleVT()))
        return GetDiscountedCost(Entry);
  } else {
    assert(Opcode == Instruction::Store &&
           "Expected Store Instruction at this point");
    assert((!Indices.size() || Indices.size() == Factor) &&
           "Interleaved store only supports fully-interleaved groups.");
    if (ST->hasAVX2())
      if (const auto *Entry = CostTableLookup(AVX2InterleavedStoreTbl, Factor,
                                              ETy.getSimpleVT()))
        return MemOpCosts + Entry->Cost;

    if (ST->hasSSE2())
      if (const auto *Entry = CostTableLookup(SSE2InterleavedStoreTbl, Factor,
                                              ETy.getSimpleVT()))
        return MemOpCosts + Entry->Cost;
  }

  return BaseT::getInterleavedMemoryOpCost(Opcode, VecTy, Factor, Indices,
                                           Alignment, AddressSpace, CostKind,
                                           UseMaskForCond, UseMaskForGaps);
}

InstructionCost X86TTIImpl::getScalingFactorCost(Type *Ty, GlobalValue *BaseGV,
                                                 StackOffset BaseOffset,
                                                 bool HasBaseReg, int64_t Scale,
                                                 unsigned AddrSpace) const {
  // Scaling factors are not free at all.
  // An indexed folded instruction, i.e., inst (reg1, reg2, scale),
  // will take 2 allocations in the out of order engine instead of 1
  // for plain addressing mode, i.e. inst (reg1).
  // E.g.,
  // vaddps (%rsi,%rdx), %ymm0, %ymm1
  // Requires two allocations (one for the load, one for the computation)
  // whereas:
  // vaddps (%rsi), %ymm0, %ymm1
  // Requires just 1 allocation, i.e., freeing allocations for other operations
  // and having less micro operations to execute.
  //
  // For some X86 architectures, this is even worse because for instance for
  // stores, the complex addressing mode forces the instruction to use the
  // "load" ports instead of the dedicated "store" port.
  // E.g., on Haswell:
  // vmovaps %ymm1, (%r8, %rdi) can use port 2 or 3.
  // vmovaps %ymm1, (%r8) can use port 2, 3, or 7.
  TargetLoweringBase::AddrMode AM;
  AM.BaseGV = BaseGV;
  AM.BaseOffs = BaseOffset.getFixed();
  AM.HasBaseReg = HasBaseReg;
  AM.Scale = Scale;
  AM.ScalableOffset = BaseOffset.getScalable();
  if (getTLI()->isLegalAddressingMode(DL, AM, Ty, AddrSpace))
    // Scale represents reg2 * scale, thus account for 1
    // as soon as we use a second register.
    return AM.Scale != 0;
  return -1;
}

InstructionCost X86TTIImpl::getBranchMispredictPenalty() const {
  // TODO: Hook MispredictPenalty of SchedMachineModel into this.
  return 14;
}

bool X86TTIImpl::isVectorShiftByScalarCheap(Type *Ty) const {
  unsigned Bits = Ty->getScalarSizeInBits();

  // XOP has v16i8/v8i16/v4i32/v2i64 variable vector shifts.
  // Splitting for v32i8/v16i16 on XOP+AVX2 targets is still preferred.
  if (ST->hasXOP() && (Bits == 8 || Bits == 16 || Bits == 32 || Bits == 64))
    return false;

  // AVX2 has vpsllv[dq] instructions (and other shifts) that make variable
  // shifts just as cheap as scalar ones.
  if (ST->hasAVX2() && (Bits == 32 || Bits == 64))
    return false;

  // AVX512BW has shifts such as vpsllvw.
  if (ST->hasBWI() && Bits == 16)
    return false;

  // Otherwise, it's significantly cheaper to shift by a scalar amount than by a
  // fully general vector.
  return true;
}

<<<<<<< HEAD
=======
unsigned X86TTIImpl::getStoreMinimumVF(unsigned VF, Type *ScalarMemTy,
                                       Type *ScalarValTy) const {
  if (ST->hasF16C() && ScalarMemTy->isHalfTy()) {
    return 4;
  }
  return BaseT::getStoreMinimumVF(VF, ScalarMemTy, ScalarValTy);
}

>>>>>>> ce7c17d5
bool X86TTIImpl::isProfitableToSinkOperands(Instruction *I,
                                            SmallVectorImpl<Use *> &Ops) const {
  using namespace llvm::PatternMatch;

  FixedVectorType *VTy = dyn_cast<FixedVectorType>(I->getType());
  if (!VTy)
    return false;

  if (I->getOpcode() == Instruction::Mul &&
      VTy->getElementType()->isIntegerTy(64)) {
    for (auto &Op : I->operands()) {
      // Make sure we are not already sinking this operand
      if (any_of(Ops, [&](Use *U) { return U->get() == Op; }))
        continue;

      // Look for PMULDQ pattern where the input is a sext_inreg from vXi32 or
      // the PMULUDQ pattern where the input is a zext_inreg from vXi32.
      if (ST->hasSSE41() &&
          match(Op.get(), m_AShr(m_Shl(m_Value(), m_SpecificInt(32)),
                                 m_SpecificInt(32)))) {
        Ops.push_back(&cast<Instruction>(Op)->getOperandUse(0));
        Ops.push_back(&Op);
      } else if (ST->hasSSE2() &&
                 match(Op.get(),
                       m_And(m_Value(), m_SpecificInt(UINT64_C(0xffffffff))))) {
        Ops.push_back(&Op);
      }
    }

    return !Ops.empty();
  }

  // A uniform shift amount in a vector shift or funnel shift may be much
  // cheaper than a generic variable vector shift, so make that pattern visible
  // to SDAG by sinking the shuffle instruction next to the shift.
  int ShiftAmountOpNum = -1;
  if (I->isShift())
    ShiftAmountOpNum = 1;
  else if (auto *II = dyn_cast<IntrinsicInst>(I)) {
    if (II->getIntrinsicID() == Intrinsic::fshl ||
        II->getIntrinsicID() == Intrinsic::fshr)
      ShiftAmountOpNum = 2;
  }

  if (ShiftAmountOpNum == -1)
    return false;

  auto *Shuf = dyn_cast<ShuffleVectorInst>(I->getOperand(ShiftAmountOpNum));
  if (Shuf && getSplatIndex(Shuf->getShuffleMask()) >= 0 &&
      isVectorShiftByScalarCheap(I->getType())) {
    Ops.push_back(&I->getOperandUse(ShiftAmountOpNum));
    return true;
  }

  return false;
}<|MERGE_RESOLUTION|>--- conflicted
+++ resolved
@@ -7037,8 +7037,6 @@
   return true;
 }
 
-<<<<<<< HEAD
-=======
 unsigned X86TTIImpl::getStoreMinimumVF(unsigned VF, Type *ScalarMemTy,
                                        Type *ScalarValTy) const {
   if (ST->hasF16C() && ScalarMemTy->isHalfTy()) {
@@ -7047,7 +7045,6 @@
   return BaseT::getStoreMinimumVF(VF, ScalarMemTy, ScalarValTy);
 }
 
->>>>>>> ce7c17d5
 bool X86TTIImpl::isProfitableToSinkOperands(Instruction *I,
                                             SmallVectorImpl<Use *> &Ops) const {
   using namespace llvm::PatternMatch;
