--- conflicted
+++ resolved
@@ -548,10 +548,7 @@
                                bool IsInstSelector);
   Register getOrCreateGlobalVariableWithBinding(const SPIRVType *VarType,
                                                 uint32_t Set, uint32_t Binding,
-<<<<<<< HEAD
-=======
                                                 StringRef Name,
->>>>>>> eb0f1dc0
                                                 MachineIRBuilder &MIRBuilder);
 
   // Convenient helpers for getting types with check for duplicates.
