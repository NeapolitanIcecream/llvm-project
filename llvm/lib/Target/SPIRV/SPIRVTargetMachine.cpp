--- conflicted
+++ resolved
@@ -28,10 +28,7 @@
 #include "llvm/MC/TargetRegistry.h"
 #include "llvm/Pass.h"
 #include "llvm/Passes/PassBuilder.h"
-<<<<<<< HEAD
-=======
 #include "llvm/Support/Compiler.h"
->>>>>>> 4084ffcf
 #include "llvm/Target/TargetOptions.h"
 #include "llvm/Transforms/Scalar.h"
 #include "llvm/Transforms/Utils.h"
@@ -192,11 +189,7 @@
 void SPIRVPassConfig::addIRPasses() {
   TargetPassConfig::addIRPasses();
 
-<<<<<<< HEAD
-  if (TM.getSubtargetImpl()->isVulkanEnv()) {
-=======
   if (TM.getSubtargetImpl()->isShader()) {
->>>>>>> 4084ffcf
     // Vulkan does not allow address space casts. This pass is run to remove
     // address space casts that can be removed.
     // If an address space cast is not removed while targeting Vulkan, lowering
@@ -234,11 +227,7 @@
 
 void SPIRVPassConfig::addISelPrepare() {
   addPass(createSPIRVEmitIntrinsicsPass(&getTM<SPIRVTargetMachine>()));
-<<<<<<< HEAD
-  if (TM.getSubtargetImpl()->isVulkanEnv())
-=======
   if (TM.getSubtargetImpl()->isLogicalSPIRV())
->>>>>>> 4084ffcf
     addPass(createSPIRVLegalizePointerCastPass(&getTM<SPIRVTargetMachine>()));
   TargetPassConfig::addISelPrepare();
 }
