--- conflicted
+++ resolved
@@ -245,11 +245,7 @@
                   "$res = OpSpecConstantComposite $type">;
 def OpSpecConstantCompositeContinuedINTEL: Op<6092, (outs), (ins variable_ops),
                   "OpSpecConstantCompositeContinuedINTEL">;
-<<<<<<< HEAD
-def OpSpecConstantOp: Op<52, (outs ID:$res), (ins TYPE:$t, i32imm:$c, ID:$o, variable_ops),
-=======
 def OpSpecConstantOp: Op<52, (outs ID:$res), (ins TYPE:$t, SpecConstantOpOperands:$c, ID:$o, variable_ops),
->>>>>>> eb0f1dc0
                   "$res = OpSpecConstantOp $t $c $o">;
 
 // 3.42.8 Memory Instructions
