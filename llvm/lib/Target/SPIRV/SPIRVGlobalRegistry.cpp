//===-- SPIRVGlobalRegistry.cpp - SPIR-V Global Registry --------*- C++ -*-===//
//
// Part of the LLVM Project, under the Apache License v2.0 with LLVM Exceptions.
// See https://llvm.org/LICENSE.txt for license information.
// SPDX-License-Identifier: Apache-2.0 WITH LLVM-exception
//
//===----------------------------------------------------------------------===//
//
// This file contains the implementation of the SPIRVGlobalRegistry class,
// which is used to maintain rich type information required for SPIR-V even
// after lowering from LLVM IR to GMIR. It can convert an llvm::Type into
// an OpTypeXXX instruction, and map it to a virtual register. Also it builds
// and supports consistency of constants and global variables.
//
//===----------------------------------------------------------------------===//

#include "SPIRVGlobalRegistry.h"
#include "SPIRV.h"
#include "SPIRVBuiltins.h"
#include "SPIRVSubtarget.h"
#include "SPIRVTargetMachine.h"
#include "SPIRVUtils.h"
#include "llvm/ADT/APInt.h"
#include "llvm/IR/Constants.h"
#include "llvm/IR/Type.h"
#include "llvm/Support/Casting.h"
#include <cassert>
#include <functional>

using namespace llvm;

inline unsigned typeToAddressSpace(const Type *Ty) {
  if (auto PType = dyn_cast<TypedPointerType>(Ty))
    return PType->getAddressSpace();
  if (auto PType = dyn_cast<PointerType>(Ty))
    return PType->getAddressSpace();
  if (auto *ExtTy = dyn_cast<TargetExtType>(Ty);
      ExtTy && isTypedPointerWrapper(ExtTy))
    return ExtTy->getIntParameter(0);
  report_fatal_error("Unable to convert LLVM type to SPIRVType", true);
}

SPIRVGlobalRegistry::SPIRVGlobalRegistry(unsigned PointerSize)
    : PointerSize(PointerSize), Bound(0) {}

SPIRVType *SPIRVGlobalRegistry::assignIntTypeToVReg(unsigned BitWidth,
                                                    Register VReg,
                                                    MachineInstr &I,
                                                    const SPIRVInstrInfo &TII) {
  SPIRVType *SpirvType = getOrCreateSPIRVIntegerType(BitWidth, I, TII);
  assignSPIRVTypeToVReg(SpirvType, VReg, *CurMF);
  return SpirvType;
}

SPIRVType *
SPIRVGlobalRegistry::assignFloatTypeToVReg(unsigned BitWidth, Register VReg,
                                           MachineInstr &I,
                                           const SPIRVInstrInfo &TII) {
  SPIRVType *SpirvType = getOrCreateSPIRVFloatType(BitWidth, I, TII);
  assignSPIRVTypeToVReg(SpirvType, VReg, *CurMF);
  return SpirvType;
}

SPIRVType *SPIRVGlobalRegistry::assignVectTypeToVReg(
    SPIRVType *BaseType, unsigned NumElements, Register VReg, MachineInstr &I,
    const SPIRVInstrInfo &TII) {
  SPIRVType *SpirvType =
      getOrCreateSPIRVVectorType(BaseType, NumElements, I, TII);
  assignSPIRVTypeToVReg(SpirvType, VReg, *CurMF);
  return SpirvType;
}

SPIRVType *SPIRVGlobalRegistry::assignTypeToVReg(
    const Type *Type, Register VReg, MachineIRBuilder &MIRBuilder,
    SPIRV::AccessQualifier::AccessQualifier AccessQual, bool EmitIR) {
  SPIRVType *SpirvType =
      getOrCreateSPIRVType(Type, MIRBuilder, AccessQual, EmitIR);
  assignSPIRVTypeToVReg(SpirvType, VReg, MIRBuilder.getMF());
  return SpirvType;
}

void SPIRVGlobalRegistry::assignSPIRVTypeToVReg(SPIRVType *SpirvType,
                                                Register VReg,
                                                const MachineFunction &MF) {
  VRegToTypeMap[&MF][VReg] = SpirvType;
}

static Register createTypeVReg(MachineRegisterInfo &MRI) {
  auto Res = MRI.createGenericVirtualRegister(LLT::scalar(64));
  MRI.setRegClass(Res, &SPIRV::TYPERegClass);
  return Res;
}

inline Register createTypeVReg(MachineIRBuilder &MIRBuilder) {
  return createTypeVReg(MIRBuilder.getMF().getRegInfo());
}

SPIRVType *SPIRVGlobalRegistry::getOpTypeBool(MachineIRBuilder &MIRBuilder) {
  return createOpType(MIRBuilder, [&](MachineIRBuilder &MIRBuilder) {
    return MIRBuilder.buildInstr(SPIRV::OpTypeBool)
        .addDef(createTypeVReg(MIRBuilder));
  });
}

unsigned SPIRVGlobalRegistry::adjustOpTypeIntWidth(unsigned Width) const {
  if (Width > 64)
    report_fatal_error("Unsupported integer width!");
  const SPIRVSubtarget &ST = cast<SPIRVSubtarget>(CurMF->getSubtarget());
  if (ST.canUseExtension(
          SPIRV::Extension::SPV_INTEL_arbitrary_precision_integers))
    return Width;
  if (Width <= 8)
    Width = 8;
  else if (Width <= 16)
    Width = 16;
  else if (Width <= 32)
    Width = 32;
  else
    Width = 64;
  return Width;
}

SPIRVType *SPIRVGlobalRegistry::getOpTypeInt(unsigned Width,
                                             MachineIRBuilder &MIRBuilder,
                                             bool IsSigned) {
  Width = adjustOpTypeIntWidth(Width);
  const SPIRVSubtarget &ST =
      cast<SPIRVSubtarget>(MIRBuilder.getMF().getSubtarget());
  return createOpType(MIRBuilder, [&](MachineIRBuilder &MIRBuilder) {
    if (ST.canUseExtension(
            SPIRV::Extension::SPV_INTEL_arbitrary_precision_integers)) {
      MIRBuilder.buildInstr(SPIRV::OpExtension)
          .addImm(SPIRV::Extension::SPV_INTEL_arbitrary_precision_integers);
      MIRBuilder.buildInstr(SPIRV::OpCapability)
          .addImm(SPIRV::Capability::ArbitraryPrecisionIntegersINTEL);
    }
    return MIRBuilder.buildInstr(SPIRV::OpTypeInt)
        .addDef(createTypeVReg(MIRBuilder))
        .addImm(Width)
        .addImm(IsSigned ? 1 : 0);
  });
}

SPIRVType *SPIRVGlobalRegistry::getOpTypeFloat(uint32_t Width,
                                               MachineIRBuilder &MIRBuilder) {
  return createOpType(MIRBuilder, [&](MachineIRBuilder &MIRBuilder) {
    return MIRBuilder.buildInstr(SPIRV::OpTypeFloat)
        .addDef(createTypeVReg(MIRBuilder))
        .addImm(Width);
  });
}

SPIRVType *SPIRVGlobalRegistry::getOpTypeVoid(MachineIRBuilder &MIRBuilder) {
  return createOpType(MIRBuilder, [&](MachineIRBuilder &MIRBuilder) {
    return MIRBuilder.buildInstr(SPIRV::OpTypeVoid)
        .addDef(createTypeVReg(MIRBuilder));
  });
}

void SPIRVGlobalRegistry::invalidateMachineInstr(MachineInstr *MI) {
  // TODO:
  // - take into account duplicate tracker case which is a known issue,
  // - review other data structure wrt. possible issues related to removal
  //   of a machine instruction during instruction selection.
  const MachineFunction *MF = MI->getParent()->getParent();
  auto It = LastInsertedTypeMap.find(MF);
  if (It == LastInsertedTypeMap.end())
    return;
  if (It->second == MI)
    LastInsertedTypeMap.erase(MF);
}

SPIRVType *SPIRVGlobalRegistry::createOpType(
    MachineIRBuilder &MIRBuilder,
    std::function<MachineInstr *(MachineIRBuilder &)> Op) {
  auto oldInsertPoint = MIRBuilder.getInsertPt();
  MachineBasicBlock *OldMBB = &MIRBuilder.getMBB();
  MachineBasicBlock *NewMBB = &*MIRBuilder.getMF().begin();

  auto LastInsertedType = LastInsertedTypeMap.find(CurMF);
  if (LastInsertedType != LastInsertedTypeMap.end()) {
    auto It = LastInsertedType->second->getIterator();
    // It might happen that this instruction was removed from the first MBB,
    // hence the Parent's check.
    MachineBasicBlock::iterator InsertAt;
    if (It->getParent() != NewMBB)
      InsertAt = oldInsertPoint->getParent() == NewMBB
                     ? oldInsertPoint
                     : getInsertPtValidEnd(NewMBB);
    else if (It->getNextNode())
      InsertAt = It->getNextNode()->getIterator();
    else
      InsertAt = getInsertPtValidEnd(NewMBB);
    MIRBuilder.setInsertPt(*NewMBB, InsertAt);
  } else {
    MIRBuilder.setInsertPt(*NewMBB, NewMBB->begin());
    auto Result = LastInsertedTypeMap.try_emplace(CurMF, nullptr);
    assert(Result.second);
    LastInsertedType = Result.first;
  }

  MachineInstr *Type = Op(MIRBuilder);
  // We expect all users of this function to insert definitions at the insertion
  // point set above that is always the first MBB.
  assert(Type->getParent() == NewMBB);
  LastInsertedType->second = Type;

  MIRBuilder.setInsertPt(*OldMBB, oldInsertPoint);
  return Type;
}

SPIRVType *SPIRVGlobalRegistry::getOpTypeVector(uint32_t NumElems,
                                                SPIRVType *ElemType,
                                                MachineIRBuilder &MIRBuilder) {
  auto EleOpc = ElemType->getOpcode();
  (void)EleOpc;
  assert((EleOpc == SPIRV::OpTypeInt || EleOpc == SPIRV::OpTypeFloat ||
          EleOpc == SPIRV::OpTypeBool) &&
         "Invalid vector element type");

  return createOpType(MIRBuilder, [&](MachineIRBuilder &MIRBuilder) {
    return MIRBuilder.buildInstr(SPIRV::OpTypeVector)
        .addDef(createTypeVReg(MIRBuilder))
        .addUse(getSPIRVTypeID(ElemType))
        .addImm(NumElems);
  });
}

std::tuple<Register, ConstantInt *, bool, unsigned>
SPIRVGlobalRegistry::getOrCreateConstIntReg(uint64_t Val, SPIRVType *SpvType,
                                            MachineIRBuilder *MIRBuilder,
                                            MachineInstr *I,
                                            const SPIRVInstrInfo *TII) {
  assert(SpvType);
  const IntegerType *LLVMIntTy =
      cast<IntegerType>(getTypeForSPIRVType(SpvType));
  unsigned BitWidth = getScalarOrVectorBitWidth(SpvType);
  bool NewInstr = false;
  // Find a constant in DT or build a new one.
  ConstantInt *CI = ConstantInt::get(const_cast<IntegerType *>(LLVMIntTy), Val);
  Register Res = DT.find(CI, CurMF);
  if (!Res.isValid()) {
    Res =
        CurMF->getRegInfo().createGenericVirtualRegister(LLT::scalar(BitWidth));
    CurMF->getRegInfo().setRegClass(Res, &SPIRV::iIDRegClass);
    if (MIRBuilder)
      assignTypeToVReg(LLVMIntTy, Res, *MIRBuilder);
    else
      assignIntTypeToVReg(BitWidth, Res, *I, *TII);
    DT.add(CI, CurMF, Res);
    NewInstr = true;
  }
  return std::make_tuple(Res, CI, NewInstr, BitWidth);
}

std::tuple<Register, ConstantFP *, bool, unsigned>
SPIRVGlobalRegistry::getOrCreateConstFloatReg(APFloat Val, SPIRVType *SpvType,
                                              MachineIRBuilder *MIRBuilder,
                                              MachineInstr *I,
                                              const SPIRVInstrInfo *TII) {
  assert(SpvType);
  LLVMContext &Ctx = CurMF->getFunction().getContext();
  const Type *LLVMFloatTy = getTypeForSPIRVType(SpvType);
  unsigned BitWidth = getScalarOrVectorBitWidth(SpvType);
  bool NewInstr = false;
  // Find a constant in DT or build a new one.
  auto *const CI = ConstantFP::get(Ctx, Val);
  Register Res = DT.find(CI, CurMF);
  if (!Res.isValid()) {
    Res =
        CurMF->getRegInfo().createGenericVirtualRegister(LLT::scalar(BitWidth));
    CurMF->getRegInfo().setRegClass(Res, &SPIRV::fIDRegClass);
    if (MIRBuilder)
      assignTypeToVReg(LLVMFloatTy, Res, *MIRBuilder);
    else
      assignFloatTypeToVReg(BitWidth, Res, *I, *TII);
    DT.add(CI, CurMF, Res);
    NewInstr = true;
  }
  return std::make_tuple(Res, CI, NewInstr, BitWidth);
}

Register SPIRVGlobalRegistry::getOrCreateConstFP(APFloat Val, MachineInstr &I,
                                                 SPIRVType *SpvType,
                                                 const SPIRVInstrInfo &TII,
                                                 bool ZeroAsNull) {
  assert(SpvType);
  ConstantFP *CI;
  Register Res;
  bool New;
  unsigned BitWidth;
  std::tie(Res, CI, New, BitWidth) =
      getOrCreateConstFloatReg(Val, SpvType, nullptr, &I, &TII);
  // If we have found Res register which is defined by the passed G_CONSTANT
  // machine instruction, a new constant instruction should be created.
  if (!New && (!I.getOperand(0).isReg() || Res != I.getOperand(0).getReg()))
    return Res;
  MachineIRBuilder MIRBuilder(I);
  createOpType(MIRBuilder, [&](MachineIRBuilder &MIRBuilder) {
    MachineInstrBuilder MIB;
    // In OpenCL OpConstantNull - Scalar floating point: +0.0 (all bits 0)
    if (Val.isPosZero() && ZeroAsNull) {
      MIB = MIRBuilder.buildInstr(SPIRV::OpConstantNull)
                .addDef(Res)
                .addUse(getSPIRVTypeID(SpvType));
    } else {
      MIB = MIRBuilder.buildInstr(SPIRV::OpConstantF)
                .addDef(Res)
                .addUse(getSPIRVTypeID(SpvType));
      addNumImm(
          APInt(BitWidth, CI->getValueAPF().bitcastToAPInt().getZExtValue()),
          MIB);
    }
    const auto &ST = CurMF->getSubtarget();
    constrainSelectedInstRegOperands(
        *MIB, *ST.getInstrInfo(), *ST.getRegisterInfo(), *ST.getRegBankInfo());
    return MIB;
  });
  return Res;
}

Register SPIRVGlobalRegistry::getOrCreateConstInt(uint64_t Val, MachineInstr &I,
                                                  SPIRVType *SpvType,
                                                  const SPIRVInstrInfo &TII,
                                                  bool ZeroAsNull) {
  assert(SpvType);
  ConstantInt *CI;
  Register Res;
  bool New;
  unsigned BitWidth;
  std::tie(Res, CI, New, BitWidth) =
      getOrCreateConstIntReg(Val, SpvType, nullptr, &I, &TII);
  // If we have found Res register which is defined by the passed G_CONSTANT
  // machine instruction, a new constant instruction should be created.
  if (!New && (!I.getOperand(0).isReg() || Res != I.getOperand(0).getReg()))
    return Res;

  MachineIRBuilder MIRBuilder(I);
  createOpType(MIRBuilder, [&](MachineIRBuilder &MIRBuilder) {
    MachineInstrBuilder MIB;
    if (Val || !ZeroAsNull) {
      MIB = MIRBuilder.buildInstr(SPIRV::OpConstantI)
                .addDef(Res)
                .addUse(getSPIRVTypeID(SpvType));
      addNumImm(APInt(BitWidth, Val), MIB);
    } else {
      MIB = MIRBuilder.buildInstr(SPIRV::OpConstantNull)
                .addDef(Res)
                .addUse(getSPIRVTypeID(SpvType));
    }
    const auto &ST = CurMF->getSubtarget();
    constrainSelectedInstRegOperands(
        *MIB, *ST.getInstrInfo(), *ST.getRegisterInfo(), *ST.getRegBankInfo());
    return MIB;
  });
  return Res;
}

Register SPIRVGlobalRegistry::buildConstantInt(uint64_t Val,
                                               MachineIRBuilder &MIRBuilder,
                                               SPIRVType *SpvType, bool EmitIR,
                                               bool ZeroAsNull) {
  assert(SpvType);
  auto &MF = MIRBuilder.getMF();
  const IntegerType *LLVMIntTy =
      cast<IntegerType>(getTypeForSPIRVType(SpvType));
  // Find a constant in DT or build a new one.
  const auto ConstInt =
      ConstantInt::get(const_cast<IntegerType *>(LLVMIntTy), Val);
  Register Res = DT.find(ConstInt, &MF);
  if (!Res.isValid()) {
    unsigned BitWidth = getScalarOrVectorBitWidth(SpvType);
    LLT LLTy = LLT::scalar(BitWidth);
    Res = MF.getRegInfo().createGenericVirtualRegister(LLTy);
    MF.getRegInfo().setRegClass(Res, &SPIRV::iIDRegClass);
    assignTypeToVReg(LLVMIntTy, Res, MIRBuilder,
                     SPIRV::AccessQualifier::ReadWrite, EmitIR);
    DT.add(ConstInt, &MIRBuilder.getMF(), Res);
    if (EmitIR) {
      MIRBuilder.buildConstant(Res, *ConstInt);
    } else {
      Register SpvTypeReg = getSPIRVTypeID(SpvType);
      createOpType(MIRBuilder, [&](MachineIRBuilder &MIRBuilder) {
        MachineInstrBuilder MIB;
        if (Val || !ZeroAsNull) {
          MIB = MIRBuilder.buildInstr(SPIRV::OpConstantI)
                    .addDef(Res)
                    .addUse(SpvTypeReg);
          addNumImm(APInt(BitWidth, Val), MIB);
        } else {
          MIB = MIRBuilder.buildInstr(SPIRV::OpConstantNull)
                    .addDef(Res)
                    .addUse(SpvTypeReg);
        }
        const auto &Subtarget = CurMF->getSubtarget();
        constrainSelectedInstRegOperands(*MIB, *Subtarget.getInstrInfo(),
                                         *Subtarget.getRegisterInfo(),
                                         *Subtarget.getRegBankInfo());
        return MIB;
      });
    }
  }
  return Res;
}

Register SPIRVGlobalRegistry::buildConstantFP(APFloat Val,
                                              MachineIRBuilder &MIRBuilder,
                                              SPIRVType *SpvType) {
  auto &MF = MIRBuilder.getMF();
  auto &Ctx = MF.getFunction().getContext();
  if (!SpvType) {
    const Type *LLVMFPTy = Type::getFloatTy(Ctx);
    SpvType = getOrCreateSPIRVType(LLVMFPTy, MIRBuilder);
  }
  // Find a constant in DT or build a new one.
  const auto ConstFP = ConstantFP::get(Ctx, Val);
  Register Res = DT.find(ConstFP, &MF);
  if (!Res.isValid()) {
    Res = MF.getRegInfo().createGenericVirtualRegister(
        LLT::scalar(getScalarOrVectorBitWidth(SpvType)));
    MF.getRegInfo().setRegClass(Res, &SPIRV::fIDRegClass);
    assignSPIRVTypeToVReg(SpvType, Res, MF);
    DT.add(ConstFP, &MF, Res);
    createOpType(MIRBuilder, [&](MachineIRBuilder &MIRBuilder) {
      MachineInstrBuilder MIB;
      MIB = MIRBuilder.buildInstr(SPIRV::OpConstantF)
                .addDef(Res)
                .addUse(getSPIRVTypeID(SpvType));
      addNumImm(ConstFP->getValueAPF().bitcastToAPInt(), MIB);
      return MIB;
    });
  }

  return Res;
}

Register SPIRVGlobalRegistry::getOrCreateBaseRegister(
    Constant *Val, MachineInstr &I, SPIRVType *SpvType,
    const SPIRVInstrInfo &TII, unsigned BitWidth, bool ZeroAsNull) {
  SPIRVType *Type = SpvType;
  if (SpvType->getOpcode() == SPIRV::OpTypeVector ||
      SpvType->getOpcode() == SPIRV::OpTypeArray) {
    auto EleTypeReg = SpvType->getOperand(1).getReg();
    Type = getSPIRVTypeForVReg(EleTypeReg);
  }
  if (Type->getOpcode() == SPIRV::OpTypeFloat) {
    SPIRVType *SpvBaseType = getOrCreateSPIRVFloatType(BitWidth, I, TII);
    return getOrCreateConstFP(dyn_cast<ConstantFP>(Val)->getValue(), I,
                              SpvBaseType, TII, ZeroAsNull);
  }
  assert(Type->getOpcode() == SPIRV::OpTypeInt);
  SPIRVType *SpvBaseType = getOrCreateSPIRVIntegerType(BitWidth, I, TII);
  return getOrCreateConstInt(Val->getUniqueInteger().getZExtValue(), I,
                             SpvBaseType, TII, ZeroAsNull);
}

Register SPIRVGlobalRegistry::getOrCreateCompositeOrNull(
    Constant *Val, MachineInstr &I, SPIRVType *SpvType,
    const SPIRVInstrInfo &TII, Constant *CA, unsigned BitWidth,
    unsigned ElemCnt, bool ZeroAsNull) {
  // Find a constant vector or array in DT or build a new one.
  Register Res = DT.find(CA, CurMF);
  // If no values are attached, the composite is null constant.
  bool IsNull = Val->isNullValue() && ZeroAsNull;
  if (!Res.isValid()) {
    // SpvScalConst should be created before SpvVecConst to avoid undefined ID
    // error on validation.
    // TODO: can moved below once sorting of types/consts/defs is implemented.
    Register SpvScalConst;
    if (!IsNull)
      SpvScalConst =
          getOrCreateBaseRegister(Val, I, SpvType, TII, BitWidth, ZeroAsNull);

    LLT LLTy = LLT::scalar(64);
    Register SpvVecConst =
        CurMF->getRegInfo().createGenericVirtualRegister(LLTy);
    CurMF->getRegInfo().setRegClass(SpvVecConst, getRegClass(SpvType));
    assignSPIRVTypeToVReg(SpvType, SpvVecConst, *CurMF);
    DT.add(CA, CurMF, SpvVecConst);
    MachineIRBuilder MIRBuilder(I);
    createOpType(MIRBuilder, [&](MachineIRBuilder &MIRBuilder) {
      MachineInstrBuilder MIB;
      if (!IsNull) {
        MIB = MIRBuilder.buildInstr(SPIRV::OpConstantComposite)
                  .addDef(SpvVecConst)
                  .addUse(getSPIRVTypeID(SpvType));
        for (unsigned i = 0; i < ElemCnt; ++i)
          MIB.addUse(SpvScalConst);
      } else {
        MIB = MIRBuilder.buildInstr(SPIRV::OpConstantNull)
                  .addDef(SpvVecConst)
                  .addUse(getSPIRVTypeID(SpvType));
      }
      const auto &Subtarget = CurMF->getSubtarget();
      constrainSelectedInstRegOperands(*MIB, *Subtarget.getInstrInfo(),
                                       *Subtarget.getRegisterInfo(),
                                       *Subtarget.getRegBankInfo());
      return MIB;
    });
    return SpvVecConst;
  }
  return Res;
}

Register SPIRVGlobalRegistry::getOrCreateConstVector(uint64_t Val,
                                                     MachineInstr &I,
                                                     SPIRVType *SpvType,
                                                     const SPIRVInstrInfo &TII,
                                                     bool ZeroAsNull) {
  const Type *LLVMTy = getTypeForSPIRVType(SpvType);
  assert(LLVMTy->isVectorTy());
  const FixedVectorType *LLVMVecTy = cast<FixedVectorType>(LLVMTy);
  Type *LLVMBaseTy = LLVMVecTy->getElementType();
  assert(LLVMBaseTy->isIntegerTy());
  auto *ConstVal = ConstantInt::get(LLVMBaseTy, Val);
  auto *ConstVec =
      ConstantVector::getSplat(LLVMVecTy->getElementCount(), ConstVal);
  unsigned BW = getScalarOrVectorBitWidth(SpvType);
  return getOrCreateCompositeOrNull(ConstVal, I, SpvType, TII, ConstVec, BW,
                                    SpvType->getOperand(2).getImm(),
                                    ZeroAsNull);
}

Register SPIRVGlobalRegistry::getOrCreateConstVector(APFloat Val,
                                                     MachineInstr &I,
                                                     SPIRVType *SpvType,
                                                     const SPIRVInstrInfo &TII,
                                                     bool ZeroAsNull) {
  const Type *LLVMTy = getTypeForSPIRVType(SpvType);
  assert(LLVMTy->isVectorTy());
  const FixedVectorType *LLVMVecTy = cast<FixedVectorType>(LLVMTy);
  Type *LLVMBaseTy = LLVMVecTy->getElementType();
  assert(LLVMBaseTy->isFloatingPointTy());
  auto *ConstVal = ConstantFP::get(LLVMBaseTy, Val);
  auto *ConstVec =
      ConstantVector::getSplat(LLVMVecTy->getElementCount(), ConstVal);
  unsigned BW = getScalarOrVectorBitWidth(SpvType);
  return getOrCreateCompositeOrNull(ConstVal, I, SpvType, TII, ConstVec, BW,
                                    SpvType->getOperand(2).getImm(),
                                    ZeroAsNull);
}

Register SPIRVGlobalRegistry::getOrCreateConstIntArray(
    uint64_t Val, size_t Num, MachineInstr &I, SPIRVType *SpvType,
    const SPIRVInstrInfo &TII) {
  const Type *LLVMTy = getTypeForSPIRVType(SpvType);
  assert(LLVMTy->isArrayTy());
  const ArrayType *LLVMArrTy = cast<ArrayType>(LLVMTy);
  Type *LLVMBaseTy = LLVMArrTy->getElementType();
  Constant *CI = ConstantInt::get(LLVMBaseTy, Val);
  SPIRVType *SpvBaseTy = getSPIRVTypeForVReg(SpvType->getOperand(1).getReg());
  unsigned BW = getScalarOrVectorBitWidth(SpvBaseTy);
  // The following is reasonably unique key that is better that [Val]. The naive
  // alternative would be something along the lines of:
  //   SmallVector<Constant *> NumCI(Num, CI);
  //   Constant *UniqueKey =
  //     ConstantArray::get(const_cast<ArrayType*>(LLVMArrTy), NumCI);
  // that would be a truly unique but dangerous key, because it could lead to
  // the creation of constants of arbitrary length (that is, the parameter of
  // memset) which were missing in the original module.
  Constant *UniqueKey = ConstantStruct::getAnon(
      {PoisonValue::get(const_cast<ArrayType *>(LLVMArrTy)),
       ConstantInt::get(LLVMBaseTy, Val), ConstantInt::get(LLVMBaseTy, Num)});
  return getOrCreateCompositeOrNull(CI, I, SpvType, TII, UniqueKey, BW,
                                    LLVMArrTy->getNumElements());
}

Register SPIRVGlobalRegistry::getOrCreateIntCompositeOrNull(
    uint64_t Val, MachineIRBuilder &MIRBuilder, SPIRVType *SpvType, bool EmitIR,
    Constant *CA, unsigned BitWidth, unsigned ElemCnt) {
  Register Res = DT.find(CA, CurMF);
  if (!Res.isValid()) {
    Register SpvScalConst;
    if (Val || EmitIR) {
      SPIRVType *SpvBaseType =
          getOrCreateSPIRVIntegerType(BitWidth, MIRBuilder);
      SpvScalConst = buildConstantInt(Val, MIRBuilder, SpvBaseType, EmitIR);
    }
    LLT LLTy = EmitIR ? LLT::fixed_vector(ElemCnt, BitWidth) : LLT::scalar(64);
    Register SpvVecConst =
        CurMF->getRegInfo().createGenericVirtualRegister(LLTy);
    CurMF->getRegInfo().setRegClass(SpvVecConst, &SPIRV::iIDRegClass);
    assignSPIRVTypeToVReg(SpvType, SpvVecConst, *CurMF);
    DT.add(CA, CurMF, SpvVecConst);
    if (EmitIR) {
      MIRBuilder.buildSplatBuildVector(SpvVecConst, SpvScalConst);
    } else {
      createOpType(MIRBuilder, [&](MachineIRBuilder &MIRBuilder) {
        if (Val) {
          auto MIB = MIRBuilder.buildInstr(SPIRV::OpConstantComposite)
                         .addDef(SpvVecConst)
                         .addUse(getSPIRVTypeID(SpvType));
          for (unsigned i = 0; i < ElemCnt; ++i)
            MIB.addUse(SpvScalConst);
          return MIB;
        } else {
          return MIRBuilder.buildInstr(SPIRV::OpConstantNull)
              .addDef(SpvVecConst)
              .addUse(getSPIRVTypeID(SpvType));
        }
      });
    }
    return SpvVecConst;
  }
  return Res;
}

Register
SPIRVGlobalRegistry::getOrCreateConsIntVector(uint64_t Val,
                                              MachineIRBuilder &MIRBuilder,
                                              SPIRVType *SpvType, bool EmitIR) {
  const Type *LLVMTy = getTypeForSPIRVType(SpvType);
  assert(LLVMTy->isVectorTy());
  const FixedVectorType *LLVMVecTy = cast<FixedVectorType>(LLVMTy);
  Type *LLVMBaseTy = LLVMVecTy->getElementType();
  const auto ConstInt = ConstantInt::get(LLVMBaseTy, Val);
  auto ConstVec =
      ConstantVector::getSplat(LLVMVecTy->getElementCount(), ConstInt);
  unsigned BW = getScalarOrVectorBitWidth(SpvType);
  return getOrCreateIntCompositeOrNull(Val, MIRBuilder, SpvType, EmitIR,
                                       ConstVec, BW,
                                       SpvType->getOperand(2).getImm());
}

Register
SPIRVGlobalRegistry::getOrCreateConstNullPtr(MachineIRBuilder &MIRBuilder,
                                             SPIRVType *SpvType) {
  const Type *LLVMTy = getTypeForSPIRVType(SpvType);
  unsigned AddressSpace = typeToAddressSpace(LLVMTy);
  // Find a constant in DT or build a new one.
  Constant *CP = ConstantPointerNull::get(
      PointerType::get(::getPointeeType(LLVMTy), AddressSpace));
  Register Res = DT.find(CP, CurMF);
  if (!Res.isValid()) {
    LLT LLTy = LLT::pointer(AddressSpace, PointerSize);
    Res = CurMF->getRegInfo().createGenericVirtualRegister(LLTy);
    CurMF->getRegInfo().setRegClass(Res, &SPIRV::pIDRegClass);
    assignSPIRVTypeToVReg(SpvType, Res, *CurMF);
    createOpType(MIRBuilder, [&](MachineIRBuilder &MIRBuilder) {
      return MIRBuilder.buildInstr(SPIRV::OpConstantNull)
          .addDef(Res)
          .addUse(getSPIRVTypeID(SpvType));
    });
    DT.add(CP, CurMF, Res);
  }
  return Res;
}

Register SPIRVGlobalRegistry::buildConstantSampler(
    Register ResReg, unsigned AddrMode, unsigned Param, unsigned FilerMode,
    MachineIRBuilder &MIRBuilder, SPIRVType *SpvType) {
  SPIRVType *SampTy;
  if (SpvType)
    SampTy = getOrCreateSPIRVType(getTypeForSPIRVType(SpvType), MIRBuilder);
  else if ((SampTy = getOrCreateSPIRVTypeByName("opencl.sampler_t",
                                                MIRBuilder)) == nullptr)
    report_fatal_error("Unable to recognize SPIRV type name: opencl.sampler_t");

  auto Sampler =
      ResReg.isValid()
          ? ResReg
          : MIRBuilder.getMRI()->createVirtualRegister(&SPIRV::iIDRegClass);
  auto Res = createOpType(MIRBuilder, [&](MachineIRBuilder &MIRBuilder) {
    return MIRBuilder.buildInstr(SPIRV::OpConstantSampler)
        .addDef(Sampler)
        .addUse(getSPIRVTypeID(SampTy))
        .addImm(AddrMode)
        .addImm(Param)
        .addImm(FilerMode);
  });
  assert(Res->getOperand(0).isReg());
  return Res->getOperand(0).getReg();
}

Register SPIRVGlobalRegistry::buildGlobalVariable(
    Register ResVReg, SPIRVType *BaseType, StringRef Name,
    const GlobalValue *GV, SPIRV::StorageClass::StorageClass Storage,
    const MachineInstr *Init, bool IsConst, bool HasLinkageTy,
    SPIRV::LinkageType::LinkageType LinkageType, MachineIRBuilder &MIRBuilder,
    bool IsInstSelector) {
  const GlobalVariable *GVar = nullptr;
  if (GV)
    GVar = cast<const GlobalVariable>(GV);
  else {
    // If GV is not passed explicitly, use the name to find or construct
    // the global variable.
    Module *M = MIRBuilder.getMF().getFunction().getParent();
    GVar = M->getGlobalVariable(Name);
    if (GVar == nullptr) {
      const Type *Ty = getTypeForSPIRVType(BaseType); // TODO: check type.
      // Module takes ownership of the global var.
      GVar = new GlobalVariable(*M, const_cast<Type *>(Ty), false,
                                GlobalValue::ExternalLinkage, nullptr,
                                Twine(Name));
    }
    GV = GVar;
  }
  Register Reg = DT.find(GVar, &MIRBuilder.getMF());
  if (Reg.isValid()) {
    if (Reg != ResVReg)
      MIRBuilder.buildCopy(ResVReg, Reg);
    return ResVReg;
  }

  auto MIB = MIRBuilder.buildInstr(SPIRV::OpVariable)
                 .addDef(ResVReg)
                 .addUse(getSPIRVTypeID(BaseType))
                 .addImm(static_cast<uint32_t>(Storage));

  if (Init != 0) {
    MIB.addUse(Init->getOperand(0).getReg());
  }

  // ISel may introduce a new register on this step, so we need to add it to
  // DT and correct its type avoiding fails on the next stage.
  if (IsInstSelector) {
    const auto &Subtarget = CurMF->getSubtarget();
    constrainSelectedInstRegOperands(*MIB, *Subtarget.getInstrInfo(),
                                     *Subtarget.getRegisterInfo(),
                                     *Subtarget.getRegBankInfo());
  }
  Reg = MIB->getOperand(0).getReg();
  DT.add(GVar, &MIRBuilder.getMF(), Reg);

  // Set to Reg the same type as ResVReg has.
  auto MRI = MIRBuilder.getMRI();
  if (Reg != ResVReg) {
    LLT RegLLTy =
        LLT::pointer(MRI->getType(ResVReg).getAddressSpace(), getPointerSize());
    MRI->setType(Reg, RegLLTy);
    assignSPIRVTypeToVReg(BaseType, Reg, MIRBuilder.getMF());
  } else {
    // Our knowledge about the type may be updated.
    // If that's the case, we need to update a type
    // associated with the register.
    SPIRVType *DefType = getSPIRVTypeForVReg(ResVReg);
    if (!DefType || DefType != BaseType)
      assignSPIRVTypeToVReg(BaseType, Reg, MIRBuilder.getMF());
  }

  // If it's a global variable with name, output OpName for it.
  if (GVar && GVar->hasName())
    buildOpName(Reg, GVar->getName(), MIRBuilder);

  // Output decorations for the GV.
  // TODO: maybe move to GenerateDecorations pass.
  const SPIRVSubtarget &ST =
      cast<SPIRVSubtarget>(MIRBuilder.getMF().getSubtarget());
  if (IsConst && ST.isOpenCLEnv())
    buildOpDecorate(Reg, MIRBuilder, SPIRV::Decoration::Constant, {});

  if (GVar && GVar->getAlign().valueOrOne().value() != 1) {
    unsigned Alignment = (unsigned)GVar->getAlign().valueOrOne().value();
    buildOpDecorate(Reg, MIRBuilder, SPIRV::Decoration::Alignment, {Alignment});
  }

  if (HasLinkageTy)
    buildOpDecorate(Reg, MIRBuilder, SPIRV::Decoration::LinkageAttributes,
                    {static_cast<uint32_t>(LinkageType)}, Name);

  SPIRV::BuiltIn::BuiltIn BuiltInId;
  if (getSpirvBuiltInIdByName(Name, BuiltInId))
    buildOpDecorate(Reg, MIRBuilder, SPIRV::Decoration::BuiltIn,
                    {static_cast<uint32_t>(BuiltInId)});

  // If it's a global variable with "spirv.Decorations" metadata node
  // recognize it as a SPIR-V friendly LLVM IR and parse "spirv.Decorations"
  // arguments.
  MDNode *GVarMD = nullptr;
  if (GVar && (GVarMD = GVar->getMetadata("spirv.Decorations")) != nullptr)
    buildOpSpirvDecorations(Reg, MIRBuilder, GVarMD);

  return Reg;
}

<<<<<<< HEAD
static std::string buildSpirvTypeName(const SPIRVType *Type,
                                      MachineIRBuilder &MIRBuilder) {
  switch (Type->getOpcode()) {
  case SPIRV::OpTypeImage: {
    Register SampledTypeReg = Type->getOperand(1).getReg();
    auto *SampledType = MIRBuilder.getMRI()->getUniqueVRegDef(SampledTypeReg);
    std::string TypeName =
        "image_" + buildSpirvTypeName(SampledType, MIRBuilder);
    for (uint32_t I = 2; I < Type->getNumOperands(); ++I) {
      TypeName = (TypeName + '_' + Twine(Type->getOperand(I).getImm())).str();
    }
    return TypeName;
  }
  case SPIRV::OpTypeFloat:
    return ("f" + Twine(Type->getOperand(1).getImm())).str();
=======
static std::string GetSpirvImageTypeName(const SPIRVType *Type,
                                         MachineIRBuilder &MIRBuilder,
                                         const std::string &Prefix);

static std::string buildSpirvTypeName(const SPIRVType *Type,
                                      MachineIRBuilder &MIRBuilder) {
  switch (Type->getOpcode()) {
  case SPIRV::OpTypeSampledImage: {
    return GetSpirvImageTypeName(Type, MIRBuilder, "sampled_image_");
  }
  case SPIRV::OpTypeImage: {
    return GetSpirvImageTypeName(Type, MIRBuilder, "image_");
  }
  case SPIRV::OpTypeArray: {
    MachineRegisterInfo *MRI = MIRBuilder.getMRI();
    Register ElementTypeReg = Type->getOperand(1).getReg();
    auto *ElementType = MRI->getUniqueVRegDef(ElementTypeReg);
    const SPIRVType *TypeInst = MRI->getVRegDef(Type->getOperand(2).getReg());
    assert(TypeInst->getOpcode() != SPIRV::OpConstantI);
    MachineInstr *ImmInst = MRI->getVRegDef(TypeInst->getOperand(1).getReg());
    assert(ImmInst->getOpcode() == TargetOpcode::G_CONSTANT);
    uint32_t ArraySize = ImmInst->getOperand(1).getCImm()->getZExtValue();
    return (buildSpirvTypeName(ElementType, MIRBuilder) + Twine("[") +
            Twine(ArraySize) + Twine("]"))
        .str();
  }
  case SPIRV::OpTypeFloat:
    return ("f" + Twine(Type->getOperand(1).getImm())).str();
  case SPIRV::OpTypeSampler:
    return ("sampler");
>>>>>>> ce7c17d5
  case SPIRV::OpTypeInt:
    if (Type->getOperand(2).getImm())
      return ("i" + Twine(Type->getOperand(1).getImm())).str();
    return ("u" + Twine(Type->getOperand(1).getImm())).str();
  default:
    llvm_unreachable("Trying to the the name of an unknown type.");
  }
}

<<<<<<< HEAD
=======
static std::string GetSpirvImageTypeName(const SPIRVType *Type,
                                         MachineIRBuilder &MIRBuilder,
                                         const std::string &Prefix) {
  Register SampledTypeReg = Type->getOperand(1).getReg();
  auto *SampledType = MIRBuilder.getMRI()->getUniqueVRegDef(SampledTypeReg);
  std::string TypeName = Prefix + buildSpirvTypeName(SampledType, MIRBuilder);
  for (uint32_t I = 2; I < Type->getNumOperands(); ++I) {
    TypeName = (TypeName + '_' + Twine(Type->getOperand(I).getImm())).str();
  }
  return TypeName;
}

>>>>>>> ce7c17d5
Register SPIRVGlobalRegistry::getOrCreateGlobalVariableWithBinding(
    const SPIRVType *VarType, uint32_t Set, uint32_t Binding,
    MachineIRBuilder &MIRBuilder) {
  SPIRVType *VarPointerTypeReg = getOrCreateSPIRVPointerType(
      VarType, MIRBuilder, SPIRV::StorageClass::UniformConstant);
  Register VarReg =
      MIRBuilder.getMRI()->createVirtualRegister(&SPIRV::iIDRegClass);

  // TODO: The name should come from the llvm-ir, but how that name will be
  // passed from the HLSL to the backend has not been decided. Using this place
  // holder for now.
  std::string Name = ("__resource_" + buildSpirvTypeName(VarType, MIRBuilder) +
                      "_" + Twine(Set) + "_" + Twine(Binding))
                         .str();
  buildGlobalVariable(VarReg, VarPointerTypeReg, Name, nullptr,
                      SPIRV::StorageClass::UniformConstant, nullptr, false,
                      false, SPIRV::LinkageType::Import, MIRBuilder, false);

  buildOpDecorate(VarReg, MIRBuilder, SPIRV::Decoration::DescriptorSet, {Set});
  buildOpDecorate(VarReg, MIRBuilder, SPIRV::Decoration::Binding, {Binding});
  return VarReg;
}

SPIRVType *SPIRVGlobalRegistry::getOpTypeArray(uint32_t NumElems,
                                               SPIRVType *ElemType,
                                               MachineIRBuilder &MIRBuilder,
                                               bool EmitIR) {
  assert((ElemType->getOpcode() != SPIRV::OpTypeVoid) &&
         "Invalid array element type");
  SPIRVType *SpvTypeInt32 = getOrCreateSPIRVIntegerType(32, MIRBuilder);
  Register NumElementsVReg =
      buildConstantInt(NumElems, MIRBuilder, SpvTypeInt32, EmitIR);
  return createOpType(MIRBuilder, [&](MachineIRBuilder &MIRBuilder) {
    return MIRBuilder.buildInstr(SPIRV::OpTypeArray)
        .addDef(createTypeVReg(MIRBuilder))
        .addUse(getSPIRVTypeID(ElemType))
        .addUse(NumElementsVReg);
  });
}

SPIRVType *SPIRVGlobalRegistry::getOpTypeOpaque(const StructType *Ty,
                                                MachineIRBuilder &MIRBuilder) {
  assert(Ty->hasName());
  const StringRef Name = Ty->hasName() ? Ty->getName() : "";
  Register ResVReg = createTypeVReg(MIRBuilder);
  return createOpType(MIRBuilder, [&](MachineIRBuilder &MIRBuilder) {
    auto MIB = MIRBuilder.buildInstr(SPIRV::OpTypeOpaque).addDef(ResVReg);
    addStringImm(Name, MIB);
    buildOpName(ResVReg, Name, MIRBuilder);
    return MIB;
  });
}

SPIRVType *SPIRVGlobalRegistry::getOpTypeStruct(const StructType *Ty,
                                                MachineIRBuilder &MIRBuilder,
                                                bool EmitIR) {
  SmallVector<Register, 4> FieldTypes;
  for (const auto &Elem : Ty->elements()) {
    SPIRVType *ElemTy = findSPIRVType(toTypedPointer(Elem), MIRBuilder);
    assert(ElemTy && ElemTy->getOpcode() != SPIRV::OpTypeVoid &&
           "Invalid struct element type");
    FieldTypes.push_back(getSPIRVTypeID(ElemTy));
  }
  Register ResVReg = createTypeVReg(MIRBuilder);
  return createOpType(MIRBuilder, [&](MachineIRBuilder &MIRBuilder) {
    auto MIB = MIRBuilder.buildInstr(SPIRV::OpTypeStruct).addDef(ResVReg);
    for (const auto &Ty : FieldTypes)
      MIB.addUse(Ty);
    if (Ty->hasName())
      buildOpName(ResVReg, Ty->getName(), MIRBuilder);
    if (Ty->isPacked())
      buildOpDecorate(ResVReg, MIRBuilder, SPIRV::Decoration::CPacked, {});
    return MIB;
  });
}

SPIRVType *SPIRVGlobalRegistry::getOrCreateSpecialType(
    const Type *Ty, MachineIRBuilder &MIRBuilder,
    SPIRV::AccessQualifier::AccessQualifier AccQual) {
  assert(isSpecialOpaqueType(Ty) && "Not a special opaque builtin type");
  return SPIRV::lowerBuiltinType(Ty, AccQual, MIRBuilder, this);
}

SPIRVType *SPIRVGlobalRegistry::getOpTypePointer(
    SPIRV::StorageClass::StorageClass SC, SPIRVType *ElemType,
    MachineIRBuilder &MIRBuilder, Register Reg) {
  if (!Reg.isValid())
    Reg = createTypeVReg(MIRBuilder);

  return createOpType(MIRBuilder, [&](MachineIRBuilder &MIRBuilder) {
    return MIRBuilder.buildInstr(SPIRV::OpTypePointer)
        .addDef(Reg)
        .addImm(static_cast<uint32_t>(SC))
        .addUse(getSPIRVTypeID(ElemType));
  });
}

SPIRVType *SPIRVGlobalRegistry::getOpTypeForwardPointer(
    SPIRV::StorageClass::StorageClass SC, MachineIRBuilder &MIRBuilder) {
  return createOpType(MIRBuilder, [&](MachineIRBuilder &MIRBuilder) {
    return MIRBuilder.buildInstr(SPIRV::OpTypeForwardPointer)
        .addUse(createTypeVReg(MIRBuilder))
        .addImm(static_cast<uint32_t>(SC));
  });
}

SPIRVType *SPIRVGlobalRegistry::getOpTypeFunction(
    SPIRVType *RetType, const SmallVectorImpl<SPIRVType *> &ArgTypes,
    MachineIRBuilder &MIRBuilder) {
  auto MIB = MIRBuilder.buildInstr(SPIRV::OpTypeFunction)
                 .addDef(createTypeVReg(MIRBuilder))
                 .addUse(getSPIRVTypeID(RetType));
  for (const SPIRVType *ArgType : ArgTypes)
    MIB.addUse(getSPIRVTypeID(ArgType));
  return MIB;
}

SPIRVType *SPIRVGlobalRegistry::getOrCreateOpTypeFunctionWithArgs(
    const Type *Ty, SPIRVType *RetType,
    const SmallVectorImpl<SPIRVType *> &ArgTypes,
    MachineIRBuilder &MIRBuilder) {
  Register Reg = DT.find(Ty, &MIRBuilder.getMF());
  if (Reg.isValid())
    return getSPIRVTypeForVReg(Reg);
  SPIRVType *SpirvType = getOpTypeFunction(RetType, ArgTypes, MIRBuilder);
  DT.add(Ty, CurMF, getSPIRVTypeID(SpirvType));
  return finishCreatingSPIRVType(Ty, SpirvType);
}

SPIRVType *SPIRVGlobalRegistry::findSPIRVType(
    const Type *Ty, MachineIRBuilder &MIRBuilder,
    SPIRV::AccessQualifier::AccessQualifier AccQual, bool EmitIR) {
  Ty = adjustIntTypeByWidth(Ty);
  Register Reg = DT.find(Ty, &MIRBuilder.getMF());
  if (Reg.isValid())
    return getSPIRVTypeForVReg(Reg);
  if (ForwardPointerTypes.contains(Ty))
    return ForwardPointerTypes[Ty];
  return restOfCreateSPIRVType(Ty, MIRBuilder, AccQual, EmitIR);
}

Register SPIRVGlobalRegistry::getSPIRVTypeID(const SPIRVType *SpirvType) const {
  assert(SpirvType && "Attempting to get type id for nullptr type.");
  if (SpirvType->getOpcode() == SPIRV::OpTypeForwardPointer)
    return SpirvType->uses().begin()->getReg();
  return SpirvType->defs().begin()->getReg();
}

// We need to use a new LLVM integer type if there is a mismatch between
// number of bits in LLVM and SPIRV integer types to let DuplicateTracker
// ensure uniqueness of a SPIRV type by the corresponding LLVM type. Without
// such an adjustment SPIRVGlobalRegistry::getOpTypeInt() could create the
// same "OpTypeInt 8" type for a series of LLVM integer types with number of
// bits less than 8. This would lead to duplicate type definitions
// eventually due to the method that DuplicateTracker utilizes to reason
// about uniqueness of type records.
const Type *SPIRVGlobalRegistry::adjustIntTypeByWidth(const Type *Ty) const {
  if (auto IType = dyn_cast<IntegerType>(Ty)) {
    unsigned SrcBitWidth = IType->getBitWidth();
    if (SrcBitWidth > 1) {
      unsigned BitWidth = adjustOpTypeIntWidth(SrcBitWidth);
      // Maybe change source LLVM type to keep DuplicateTracker consistent.
      if (SrcBitWidth != BitWidth)
        Ty = IntegerType::get(Ty->getContext(), BitWidth);
    }
  }
  return Ty;
}

SPIRVType *SPIRVGlobalRegistry::createSPIRVType(
    const Type *Ty, MachineIRBuilder &MIRBuilder,
    SPIRV::AccessQualifier::AccessQualifier AccQual, bool EmitIR) {
  if (isSpecialOpaqueType(Ty))
    return getOrCreateSpecialType(Ty, MIRBuilder, AccQual);
  auto &TypeToSPIRVTypeMap = DT.getTypes()->getAllUses();
  auto t = TypeToSPIRVTypeMap.find(Ty);
  if (t != TypeToSPIRVTypeMap.end()) {
    auto tt = t->second.find(&MIRBuilder.getMF());
    if (tt != t->second.end())
      return getSPIRVTypeForVReg(tt->second);
  }

  if (auto IType = dyn_cast<IntegerType>(Ty)) {
    const unsigned Width = IType->getBitWidth();
    return Width == 1 ? getOpTypeBool(MIRBuilder)
                      : getOpTypeInt(Width, MIRBuilder, false);
  }
  if (Ty->isFloatingPointTy())
    return getOpTypeFloat(Ty->getPrimitiveSizeInBits(), MIRBuilder);
  if (Ty->isVoidTy())
    return getOpTypeVoid(MIRBuilder);
  if (Ty->isVectorTy()) {
    SPIRVType *El =
        findSPIRVType(cast<FixedVectorType>(Ty)->getElementType(), MIRBuilder);
    return getOpTypeVector(cast<FixedVectorType>(Ty)->getNumElements(), El,
                           MIRBuilder);
  }
  if (Ty->isArrayTy()) {
    SPIRVType *El = findSPIRVType(Ty->getArrayElementType(), MIRBuilder);
    return getOpTypeArray(Ty->getArrayNumElements(), El, MIRBuilder, EmitIR);
  }
  if (auto SType = dyn_cast<StructType>(Ty)) {
    if (SType->isOpaque())
      return getOpTypeOpaque(SType, MIRBuilder);
    return getOpTypeStruct(SType, MIRBuilder, EmitIR);
  }
  if (auto FType = dyn_cast<FunctionType>(Ty)) {
    SPIRVType *RetTy = findSPIRVType(FType->getReturnType(), MIRBuilder);
    SmallVector<SPIRVType *, 4> ParamTypes;
    for (const auto &t : FType->params()) {
      ParamTypes.push_back(findSPIRVType(t, MIRBuilder));
    }
    return getOpTypeFunction(RetTy, ParamTypes, MIRBuilder);
  }

  unsigned AddrSpace = typeToAddressSpace(Ty);
  SPIRVType *SpvElementType = nullptr;
  if (Type *ElemTy = ::getPointeeType(Ty))
    SpvElementType = getOrCreateSPIRVType(ElemTy, MIRBuilder, AccQual, EmitIR);
  else
    SpvElementType = getOrCreateSPIRVIntegerType(8, MIRBuilder);

  // Get access to information about available extensions
  const SPIRVSubtarget *ST =
      static_cast<const SPIRVSubtarget *>(&MIRBuilder.getMF().getSubtarget());
  auto SC = addressSpaceToStorageClass(AddrSpace, *ST);
  // Null pointer means we have a loop in type definitions, make and
  // return corresponding OpTypeForwardPointer.
  if (SpvElementType == nullptr) {
    if (!ForwardPointerTypes.contains(Ty))
      ForwardPointerTypes[Ty] = getOpTypeForwardPointer(SC, MIRBuilder);
    return ForwardPointerTypes[Ty];
  }
  // If we have forward pointer associated with this type, use its register
  // operand to create OpTypePointer.
  if (ForwardPointerTypes.contains(Ty)) {
    Register Reg = getSPIRVTypeID(ForwardPointerTypes[Ty]);
    return getOpTypePointer(SC, SpvElementType, MIRBuilder, Reg);
  }

  return getOrCreateSPIRVPointerType(SpvElementType, MIRBuilder, SC);
}

SPIRVType *SPIRVGlobalRegistry::restOfCreateSPIRVType(
    const Type *Ty, MachineIRBuilder &MIRBuilder,
    SPIRV::AccessQualifier::AccessQualifier AccessQual, bool EmitIR) {
  if (TypesInProcessing.count(Ty) && !isPointerTyOrWrapper(Ty))
    return nullptr;
  TypesInProcessing.insert(Ty);
  SPIRVType *SpirvType = createSPIRVType(Ty, MIRBuilder, AccessQual, EmitIR);
  TypesInProcessing.erase(Ty);
  VRegToTypeMap[&MIRBuilder.getMF()][getSPIRVTypeID(SpirvType)] = SpirvType;
  SPIRVToLLVMType[SpirvType] = unifyPtrType(Ty);
  Register Reg = DT.find(Ty, &MIRBuilder.getMF());
  // Do not add OpTypeForwardPointer to DT, a corresponding normal pointer type
  // will be added later. For special types it is already added to DT.
  if (SpirvType->getOpcode() != SPIRV::OpTypeForwardPointer && !Reg.isValid() &&
      !isSpecialOpaqueType(Ty)) {
    if (auto *ExtTy = dyn_cast<TargetExtType>(Ty);
        ExtTy && isTypedPointerWrapper(ExtTy))
      DT.add(ExtTy->getTypeParameter(0), ExtTy->getIntParameter(0),
             &MIRBuilder.getMF(), getSPIRVTypeID(SpirvType));
    else if (!isPointerTy(Ty))
      DT.add(Ty, &MIRBuilder.getMF(), getSPIRVTypeID(SpirvType));
    else if (isTypedPointerTy(Ty))
      DT.add(cast<TypedPointerType>(Ty)->getElementType(),
             getPointerAddressSpace(Ty), &MIRBuilder.getMF(),
             getSPIRVTypeID(SpirvType));
    else
      DT.add(Type::getInt8Ty(MIRBuilder.getMF().getFunction().getContext()),
             getPointerAddressSpace(Ty), &MIRBuilder.getMF(),
             getSPIRVTypeID(SpirvType));
  }

  return SpirvType;
}

SPIRVType *
SPIRVGlobalRegistry::getSPIRVTypeForVReg(Register VReg,
                                         const MachineFunction *MF) const {
  auto t = VRegToTypeMap.find(MF ? MF : CurMF);
  if (t != VRegToTypeMap.end()) {
    auto tt = t->second.find(VReg);
    if (tt != t->second.end())
      return tt->second;
  }
  return nullptr;
}

SPIRVType *SPIRVGlobalRegistry::getResultType(Register VReg) {
  MachineInstr *Instr = getVRegDef(CurMF->getRegInfo(), VReg);
  return getSPIRVTypeForVReg(Instr->getOperand(1).getReg());
}

SPIRVType *SPIRVGlobalRegistry::getOrCreateSPIRVType(
    const Type *Ty, MachineIRBuilder &MIRBuilder,
    SPIRV::AccessQualifier::AccessQualifier AccessQual, bool EmitIR) {
  Register Reg;
  if (auto *ExtTy = dyn_cast<TargetExtType>(Ty);
      ExtTy && isTypedPointerWrapper(ExtTy)) {
    Reg = DT.find(ExtTy->getTypeParameter(0), ExtTy->getIntParameter(0),
                  &MIRBuilder.getMF());
  } else if (!isPointerTy(Ty)) {
    Ty = adjustIntTypeByWidth(Ty);
    Reg = DT.find(Ty, &MIRBuilder.getMF());
  } else if (isTypedPointerTy(Ty)) {
    Reg = DT.find(cast<TypedPointerType>(Ty)->getElementType(),
                  getPointerAddressSpace(Ty), &MIRBuilder.getMF());
  } else {
    Reg =
        DT.find(Type::getInt8Ty(MIRBuilder.getMF().getFunction().getContext()),
                getPointerAddressSpace(Ty), &MIRBuilder.getMF());
  }

  if (Reg.isValid() && !isSpecialOpaqueType(Ty))
    return getSPIRVTypeForVReg(Reg);
  TypesInProcessing.clear();
  SPIRVType *STy = restOfCreateSPIRVType(Ty, MIRBuilder, AccessQual, EmitIR);
  // Create normal pointer types for the corresponding OpTypeForwardPointers.
  for (auto &CU : ForwardPointerTypes) {
    const Type *Ty2 = CU.first;
    SPIRVType *STy2 = CU.second;
    if ((Reg = DT.find(Ty2, &MIRBuilder.getMF())).isValid())
      STy2 = getSPIRVTypeForVReg(Reg);
    else
      STy2 = restOfCreateSPIRVType(Ty2, MIRBuilder, AccessQual, EmitIR);
    if (Ty == Ty2)
      STy = STy2;
  }
  ForwardPointerTypes.clear();
  return STy;
}

bool SPIRVGlobalRegistry::isScalarOfType(Register VReg,
                                         unsigned TypeOpcode) const {
  SPIRVType *Type = getSPIRVTypeForVReg(VReg);
  assert(Type && "isScalarOfType VReg has no type assigned");
  return Type->getOpcode() == TypeOpcode;
}

bool SPIRVGlobalRegistry::isScalarOrVectorOfType(Register VReg,
                                                 unsigned TypeOpcode) const {
  SPIRVType *Type = getSPIRVTypeForVReg(VReg);
  assert(Type && "isScalarOrVectorOfType VReg has no type assigned");
  if (Type->getOpcode() == TypeOpcode)
    return true;
  if (Type->getOpcode() == SPIRV::OpTypeVector) {
    Register ScalarTypeVReg = Type->getOperand(1).getReg();
    SPIRVType *ScalarType = getSPIRVTypeForVReg(ScalarTypeVReg);
    return ScalarType->getOpcode() == TypeOpcode;
  }
  return false;
}

unsigned
SPIRVGlobalRegistry::getScalarOrVectorComponentCount(Register VReg) const {
  return getScalarOrVectorComponentCount(getSPIRVTypeForVReg(VReg));
}

unsigned
SPIRVGlobalRegistry::getScalarOrVectorComponentCount(SPIRVType *Type) const {
  if (!Type)
    return 0;
  return Type->getOpcode() == SPIRV::OpTypeVector
             ? static_cast<unsigned>(Type->getOperand(2).getImm())
             : 1;
}

SPIRVType *
SPIRVGlobalRegistry::getScalarOrVectorComponentType(Register VReg) const {
  return getScalarOrVectorComponentType(getSPIRVTypeForVReg(VReg));
}

SPIRVType *
SPIRVGlobalRegistry::getScalarOrVectorComponentType(SPIRVType *Type) const {
  if (!Type)
    return nullptr;
  Register ScalarReg = Type->getOpcode() == SPIRV::OpTypeVector
                           ? Type->getOperand(1).getReg()
                           : Type->getOperand(0).getReg();
  SPIRVType *ScalarType = getSPIRVTypeForVReg(ScalarReg);
  assert(isScalarOrVectorOfType(Type->getOperand(0).getReg(),
                                ScalarType->getOpcode()));
  return ScalarType;
}

unsigned
SPIRVGlobalRegistry::getScalarOrVectorBitWidth(const SPIRVType *Type) const {
  assert(Type && "Invalid Type pointer");
  if (Type->getOpcode() == SPIRV::OpTypeVector) {
    auto EleTypeReg = Type->getOperand(1).getReg();
    Type = getSPIRVTypeForVReg(EleTypeReg);
  }
  if (Type->getOpcode() == SPIRV::OpTypeInt ||
      Type->getOpcode() == SPIRV::OpTypeFloat)
    return Type->getOperand(1).getImm();
  if (Type->getOpcode() == SPIRV::OpTypeBool)
    return 1;
  llvm_unreachable("Attempting to get bit width of non-integer/float type.");
}

unsigned SPIRVGlobalRegistry::getNumScalarOrVectorTotalBitWidth(
    const SPIRVType *Type) const {
  assert(Type && "Invalid Type pointer");
  unsigned NumElements = 1;
  if (Type->getOpcode() == SPIRV::OpTypeVector) {
    NumElements = static_cast<unsigned>(Type->getOperand(2).getImm());
    Type = getSPIRVTypeForVReg(Type->getOperand(1).getReg());
  }
  return Type->getOpcode() == SPIRV::OpTypeInt ||
                 Type->getOpcode() == SPIRV::OpTypeFloat
             ? NumElements * Type->getOperand(1).getImm()
             : 0;
}

const SPIRVType *SPIRVGlobalRegistry::retrieveScalarOrVectorIntType(
    const SPIRVType *Type) const {
  if (Type && Type->getOpcode() == SPIRV::OpTypeVector)
    Type = getSPIRVTypeForVReg(Type->getOperand(1).getReg());
  return Type && Type->getOpcode() == SPIRV::OpTypeInt ? Type : nullptr;
}

bool SPIRVGlobalRegistry::isScalarOrVectorSigned(const SPIRVType *Type) const {
  const SPIRVType *IntType = retrieveScalarOrVectorIntType(Type);
  return IntType && IntType->getOperand(2).getImm() != 0;
}

SPIRVType *SPIRVGlobalRegistry::getPointeeType(SPIRVType *PtrType) {
  return PtrType && PtrType->getOpcode() == SPIRV::OpTypePointer
             ? getSPIRVTypeForVReg(PtrType->getOperand(2).getReg())
             : nullptr;
}

unsigned SPIRVGlobalRegistry::getPointeeTypeOp(Register PtrReg) {
  SPIRVType *ElemType = getPointeeType(getSPIRVTypeForVReg(PtrReg));
  return ElemType ? ElemType->getOpcode() : 0;
}

bool SPIRVGlobalRegistry::isBitcastCompatible(const SPIRVType *Type1,
                                              const SPIRVType *Type2) const {
  if (!Type1 || !Type2)
    return false;
  auto Op1 = Type1->getOpcode(), Op2 = Type2->getOpcode();
  // Ignore difference between <1.5 and >=1.5 protocol versions:
  // it's valid if either Result Type or Operand is a pointer, and the other
  // is a pointer, an integer scalar, or an integer vector.
  if (Op1 == SPIRV::OpTypePointer &&
      (Op2 == SPIRV::OpTypePointer || retrieveScalarOrVectorIntType(Type2)))
    return true;
  if (Op2 == SPIRV::OpTypePointer &&
      (Op1 == SPIRV::OpTypePointer || retrieveScalarOrVectorIntType(Type1)))
    return true;
  unsigned Bits1 = getNumScalarOrVectorTotalBitWidth(Type1),
           Bits2 = getNumScalarOrVectorTotalBitWidth(Type2);
  return Bits1 > 0 && Bits1 == Bits2;
}

SPIRV::StorageClass::StorageClass
SPIRVGlobalRegistry::getPointerStorageClass(Register VReg) const {
  SPIRVType *Type = getSPIRVTypeForVReg(VReg);
  assert(Type && Type->getOpcode() == SPIRV::OpTypePointer &&
         Type->getOperand(1).isImm() && "Pointer type is expected");
  return getPointerStorageClass(Type);
}

SPIRV::StorageClass::StorageClass
SPIRVGlobalRegistry::getPointerStorageClass(const SPIRVType *Type) const {
  return static_cast<SPIRV::StorageClass::StorageClass>(
      Type->getOperand(1).getImm());
}

SPIRVType *SPIRVGlobalRegistry::getOrCreateOpTypeImage(
    MachineIRBuilder &MIRBuilder, SPIRVType *SampledType, SPIRV::Dim::Dim Dim,
    uint32_t Depth, uint32_t Arrayed, uint32_t Multisampled, uint32_t Sampled,
    SPIRV::ImageFormat::ImageFormat ImageFormat,
    SPIRV::AccessQualifier::AccessQualifier AccessQual) {
  auto TD = SPIRV::make_descr_image(SPIRVToLLVMType.lookup(SampledType), Dim,
                                    Depth, Arrayed, Multisampled, Sampled,
                                    ImageFormat, AccessQual);
  if (auto *Res = checkSpecialInstr(TD, MIRBuilder))
    return Res;
  Register ResVReg = createTypeVReg(MIRBuilder);
  DT.add(TD, &MIRBuilder.getMF(), ResVReg);
  auto MIB = MIRBuilder.buildInstr(SPIRV::OpTypeImage)
                 .addDef(ResVReg)
                 .addUse(getSPIRVTypeID(SampledType))
                 .addImm(Dim)
                 .addImm(Depth)   // Depth (whether or not it is a Depth image).
                 .addImm(Arrayed) // Arrayed.
                 .addImm(Multisampled) // Multisampled (0 = only single-sample).
                 .addImm(Sampled)      // Sampled (0 = usage known at runtime).
                 .addImm(ImageFormat);

  if (AccessQual != SPIRV::AccessQualifier::None)
    MIB.addImm(AccessQual);
  return MIB;
}

SPIRVType *
SPIRVGlobalRegistry::getOrCreateOpTypeSampler(MachineIRBuilder &MIRBuilder) {
  auto TD = SPIRV::make_descr_sampler();
  if (auto *Res = checkSpecialInstr(TD, MIRBuilder))
    return Res;
  Register ResVReg = createTypeVReg(MIRBuilder);
  DT.add(TD, &MIRBuilder.getMF(), ResVReg);
  return MIRBuilder.buildInstr(SPIRV::OpTypeSampler).addDef(ResVReg);
}

SPIRVType *SPIRVGlobalRegistry::getOrCreateOpTypePipe(
    MachineIRBuilder &MIRBuilder,
    SPIRV::AccessQualifier::AccessQualifier AccessQual) {
  auto TD = SPIRV::make_descr_pipe(AccessQual);
  if (auto *Res = checkSpecialInstr(TD, MIRBuilder))
    return Res;
  Register ResVReg = createTypeVReg(MIRBuilder);
  DT.add(TD, &MIRBuilder.getMF(), ResVReg);
  return MIRBuilder.buildInstr(SPIRV::OpTypePipe)
      .addDef(ResVReg)
      .addImm(AccessQual);
}

SPIRVType *SPIRVGlobalRegistry::getOrCreateOpTypeDeviceEvent(
    MachineIRBuilder &MIRBuilder) {
  auto TD = SPIRV::make_descr_event();
  if (auto *Res = checkSpecialInstr(TD, MIRBuilder))
    return Res;
  Register ResVReg = createTypeVReg(MIRBuilder);
  DT.add(TD, &MIRBuilder.getMF(), ResVReg);
  return MIRBuilder.buildInstr(SPIRV::OpTypeDeviceEvent).addDef(ResVReg);
}

SPIRVType *SPIRVGlobalRegistry::getOrCreateOpTypeSampledImage(
    SPIRVType *ImageType, MachineIRBuilder &MIRBuilder) {
  auto TD = SPIRV::make_descr_sampled_image(
      SPIRVToLLVMType.lookup(MIRBuilder.getMF().getRegInfo().getVRegDef(
          ImageType->getOperand(1).getReg())),
      ImageType);
  if (auto *Res = checkSpecialInstr(TD, MIRBuilder))
    return Res;
  Register ResVReg = createTypeVReg(MIRBuilder);
  DT.add(TD, &MIRBuilder.getMF(), ResVReg);
  return MIRBuilder.buildInstr(SPIRV::OpTypeSampledImage)
      .addDef(ResVReg)
      .addUse(getSPIRVTypeID(ImageType));
}

SPIRVType *SPIRVGlobalRegistry::getOrCreateOpTypeCoopMatr(
    MachineIRBuilder &MIRBuilder, const TargetExtType *ExtensionType,
    const SPIRVType *ElemType, uint32_t Scope, uint32_t Rows, uint32_t Columns,
    uint32_t Use) {
  Register ResVReg = DT.find(ExtensionType, &MIRBuilder.getMF());
  if (ResVReg.isValid())
    return MIRBuilder.getMF().getRegInfo().getUniqueVRegDef(ResVReg);
  ResVReg = createTypeVReg(MIRBuilder);
  SPIRVType *SpvTypeInt32 = getOrCreateSPIRVIntegerType(32, MIRBuilder);
  SPIRVType *SpirvTy =
      MIRBuilder.buildInstr(SPIRV::OpTypeCooperativeMatrixKHR)
          .addDef(ResVReg)
          .addUse(getSPIRVTypeID(ElemType))
          .addUse(buildConstantInt(Scope, MIRBuilder, SpvTypeInt32, true))
          .addUse(buildConstantInt(Rows, MIRBuilder, SpvTypeInt32, true))
          .addUse(buildConstantInt(Columns, MIRBuilder, SpvTypeInt32, true))
          .addUse(buildConstantInt(Use, MIRBuilder, SpvTypeInt32, true));
  DT.add(ExtensionType, &MIRBuilder.getMF(), ResVReg);
  return SpirvTy;
}

SPIRVType *SPIRVGlobalRegistry::getOrCreateOpTypeByOpcode(
    const Type *Ty, MachineIRBuilder &MIRBuilder, unsigned Opcode) {
  Register ResVReg = DT.find(Ty, &MIRBuilder.getMF());
  if (ResVReg.isValid())
    return MIRBuilder.getMF().getRegInfo().getUniqueVRegDef(ResVReg);
  ResVReg = createTypeVReg(MIRBuilder);
  SPIRVType *SpirvTy = MIRBuilder.buildInstr(Opcode).addDef(ResVReg);
  DT.add(Ty, &MIRBuilder.getMF(), ResVReg);
  return SpirvTy;
}

const MachineInstr *
SPIRVGlobalRegistry::checkSpecialInstr(const SPIRV::SpecialTypeDescriptor &TD,
                                       MachineIRBuilder &MIRBuilder) {
  Register Reg = DT.find(TD, &MIRBuilder.getMF());
  if (Reg.isValid())
    return MIRBuilder.getMF().getRegInfo().getUniqueVRegDef(Reg);
  return nullptr;
}

// Returns nullptr if unable to recognize SPIRV type name
SPIRVType *SPIRVGlobalRegistry::getOrCreateSPIRVTypeByName(
    StringRef TypeStr, MachineIRBuilder &MIRBuilder,
    SPIRV::StorageClass::StorageClass SC,
    SPIRV::AccessQualifier::AccessQualifier AQ) {
  unsigned VecElts = 0;
  auto &Ctx = MIRBuilder.getMF().getFunction().getContext();

  // Parse strings representing either a SPIR-V or OpenCL builtin type.
  if (hasBuiltinTypePrefix(TypeStr))
    return getOrCreateSPIRVType(SPIRV::parseBuiltinTypeNameToTargetExtType(
                                    TypeStr.str(), MIRBuilder.getContext()),
                                MIRBuilder, AQ);

  // Parse type name in either "typeN" or "type vector[N]" format, where
  // N is the number of elements of the vector.
  Type *Ty;

  Ty = parseBasicTypeName(TypeStr, Ctx);
  if (!Ty)
    // Unable to recognize SPIRV type name
    return nullptr;

  auto SpirvTy = getOrCreateSPIRVType(Ty, MIRBuilder, AQ);

  // Handle "type*" or  "type* vector[N]".
  if (TypeStr.starts_with("*")) {
    SpirvTy = getOrCreateSPIRVPointerType(SpirvTy, MIRBuilder, SC);
    TypeStr = TypeStr.substr(strlen("*"));
  }

  // Handle "typeN*" or  "type vector[N]*".
  bool IsPtrToVec = TypeStr.consume_back("*");

  if (TypeStr.consume_front(" vector[")) {
    TypeStr = TypeStr.substr(0, TypeStr.find(']'));
  }
  TypeStr.getAsInteger(10, VecElts);
  if (VecElts > 0)
    SpirvTy = getOrCreateSPIRVVectorType(SpirvTy, VecElts, MIRBuilder);

  if (IsPtrToVec)
    SpirvTy = getOrCreateSPIRVPointerType(SpirvTy, MIRBuilder, SC);

  return SpirvTy;
}

SPIRVType *
SPIRVGlobalRegistry::getOrCreateSPIRVIntegerType(unsigned BitWidth,
                                                 MachineIRBuilder &MIRBuilder) {
  return getOrCreateSPIRVType(
      IntegerType::get(MIRBuilder.getMF().getFunction().getContext(), BitWidth),
      MIRBuilder);
}

SPIRVType *SPIRVGlobalRegistry::finishCreatingSPIRVType(const Type *LLVMTy,
                                                        SPIRVType *SpirvType) {
  assert(CurMF == SpirvType->getMF());
  VRegToTypeMap[CurMF][getSPIRVTypeID(SpirvType)] = SpirvType;
  SPIRVToLLVMType[SpirvType] = unifyPtrType(LLVMTy);
  return SpirvType;
}

SPIRVType *SPIRVGlobalRegistry::getOrCreateSPIRVType(unsigned BitWidth,
                                                     MachineInstr &I,
                                                     const SPIRVInstrInfo &TII,
                                                     unsigned SPIRVOPcode,
                                                     Type *LLVMTy) {
  Register Reg = DT.find(LLVMTy, CurMF);
  if (Reg.isValid())
    return getSPIRVTypeForVReg(Reg);
  MachineBasicBlock &BB = *I.getParent();
  auto MIB = BuildMI(BB, I, I.getDebugLoc(), TII.get(SPIRVOPcode))
                 .addDef(createTypeVReg(CurMF->getRegInfo()))
                 .addImm(BitWidth)
                 .addImm(0);
  DT.add(LLVMTy, CurMF, getSPIRVTypeID(MIB));
  return finishCreatingSPIRVType(LLVMTy, MIB);
}

SPIRVType *SPIRVGlobalRegistry::getOrCreateSPIRVIntegerType(
    unsigned BitWidth, MachineInstr &I, const SPIRVInstrInfo &TII) {
  // Maybe adjust bit width to keep DuplicateTracker consistent. Without
  // such an adjustment SPIRVGlobalRegistry::getOpTypeInt() could create, for
  // example, the same "OpTypeInt 8" type for a series of LLVM integer types
  // with number of bits less than 8, causing duplicate type definitions.
  BitWidth = adjustOpTypeIntWidth(BitWidth);
  Type *LLVMTy = IntegerType::get(CurMF->getFunction().getContext(), BitWidth);
  return getOrCreateSPIRVType(BitWidth, I, TII, SPIRV::OpTypeInt, LLVMTy);
}

SPIRVType *SPIRVGlobalRegistry::getOrCreateSPIRVFloatType(
    unsigned BitWidth, MachineInstr &I, const SPIRVInstrInfo &TII) {
  LLVMContext &Ctx = CurMF->getFunction().getContext();
  Type *LLVMTy;
  switch (BitWidth) {
  case 16:
    LLVMTy = Type::getHalfTy(Ctx);
    break;
  case 32:
    LLVMTy = Type::getFloatTy(Ctx);
    break;
  case 64:
    LLVMTy = Type::getDoubleTy(Ctx);
    break;
  default:
    llvm_unreachable("Bit width is of unexpected size.");
  }
  return getOrCreateSPIRVType(BitWidth, I, TII, SPIRV::OpTypeFloat, LLVMTy);
}

SPIRVType *
SPIRVGlobalRegistry::getOrCreateSPIRVBoolType(MachineIRBuilder &MIRBuilder) {
  return getOrCreateSPIRVType(
      IntegerType::get(MIRBuilder.getMF().getFunction().getContext(), 1),
      MIRBuilder);
}

SPIRVType *
SPIRVGlobalRegistry::getOrCreateSPIRVBoolType(MachineInstr &I,
                                              const SPIRVInstrInfo &TII) {
  Type *LLVMTy = IntegerType::get(CurMF->getFunction().getContext(), 1);
  Register Reg = DT.find(LLVMTy, CurMF);
  if (Reg.isValid())
    return getSPIRVTypeForVReg(Reg);
  MachineBasicBlock &BB = *I.getParent();
  auto MIB = BuildMI(BB, I, I.getDebugLoc(), TII.get(SPIRV::OpTypeBool))
                 .addDef(createTypeVReg(CurMF->getRegInfo()));
  DT.add(LLVMTy, CurMF, getSPIRVTypeID(MIB));
  return finishCreatingSPIRVType(LLVMTy, MIB);
}

SPIRVType *SPIRVGlobalRegistry::getOrCreateSPIRVVectorType(
    SPIRVType *BaseType, unsigned NumElements, MachineIRBuilder &MIRBuilder) {
  return getOrCreateSPIRVType(
      FixedVectorType::get(const_cast<Type *>(getTypeForSPIRVType(BaseType)),
                           NumElements),
      MIRBuilder);
}

SPIRVType *SPIRVGlobalRegistry::getOrCreateSPIRVVectorType(
    SPIRVType *BaseType, unsigned NumElements, MachineInstr &I,
    const SPIRVInstrInfo &TII) {
  Type *LLVMTy = FixedVectorType::get(
      const_cast<Type *>(getTypeForSPIRVType(BaseType)), NumElements);
  Register Reg = DT.find(LLVMTy, CurMF);
  if (Reg.isValid())
    return getSPIRVTypeForVReg(Reg);
  MachineBasicBlock &BB = *I.getParent();
  auto MIB = BuildMI(BB, I, I.getDebugLoc(), TII.get(SPIRV::OpTypeVector))
                 .addDef(createTypeVReg(CurMF->getRegInfo()))
                 .addUse(getSPIRVTypeID(BaseType))
                 .addImm(NumElements);
  DT.add(LLVMTy, CurMF, getSPIRVTypeID(MIB));
  return finishCreatingSPIRVType(LLVMTy, MIB);
}

SPIRVType *SPIRVGlobalRegistry::getOrCreateSPIRVArrayType(
    SPIRVType *BaseType, unsigned NumElements, MachineInstr &I,
    const SPIRVInstrInfo &TII) {
  Type *LLVMTy = ArrayType::get(
      const_cast<Type *>(getTypeForSPIRVType(BaseType)), NumElements);
  Register Reg = DT.find(LLVMTy, CurMF);
  if (Reg.isValid())
    return getSPIRVTypeForVReg(Reg);
  MachineBasicBlock &BB = *I.getParent();
  SPIRVType *SpvTypeInt32 = getOrCreateSPIRVIntegerType(32, I, TII);
  Register Len = getOrCreateConstInt(NumElements, I, SpvTypeInt32, TII);
  auto MIB = BuildMI(BB, I, I.getDebugLoc(), TII.get(SPIRV::OpTypeArray))
                 .addDef(createTypeVReg(CurMF->getRegInfo()))
                 .addUse(getSPIRVTypeID(BaseType))
                 .addUse(Len);
  DT.add(LLVMTy, CurMF, getSPIRVTypeID(MIB));
  return finishCreatingSPIRVType(LLVMTy, MIB);
}

SPIRVType *SPIRVGlobalRegistry::getOrCreateSPIRVPointerType(
    SPIRVType *BaseType, MachineIRBuilder &MIRBuilder,
    SPIRV::StorageClass::StorageClass SC) {
  const Type *PointerElementType = getTypeForSPIRVType(BaseType);
  unsigned AddressSpace = storageClassToAddressSpace(SC);
  Type *LLVMTy = TypedPointerType::get(const_cast<Type *>(PointerElementType),
                                       AddressSpace);
  // check if this type is already available
  Register Reg = DT.find(PointerElementType, AddressSpace, CurMF);
  if (Reg.isValid())
    return getSPIRVTypeForVReg(Reg);
  // create a new type
  return createOpType(MIRBuilder, [&](MachineIRBuilder &MIRBuilder) {
    auto MIB = BuildMI(MIRBuilder.getMBB(), MIRBuilder.getInsertPt(),
                       MIRBuilder.getDebugLoc(),
                       MIRBuilder.getTII().get(SPIRV::OpTypePointer))
                   .addDef(createTypeVReg(CurMF->getRegInfo()))
                   .addImm(static_cast<uint32_t>(SC))
                   .addUse(getSPIRVTypeID(BaseType));
    DT.add(PointerElementType, AddressSpace, CurMF, getSPIRVTypeID(MIB));
    finishCreatingSPIRVType(LLVMTy, MIB);
    return MIB;
  });
}

SPIRVType *SPIRVGlobalRegistry::getOrCreateSPIRVPointerType(
    SPIRVType *BaseType, MachineInstr &I, const SPIRVInstrInfo &,
    SPIRV::StorageClass::StorageClass SC) {
  MachineIRBuilder MIRBuilder(I);
  return getOrCreateSPIRVPointerType(BaseType, MIRBuilder, SC);
}

Register SPIRVGlobalRegistry::getOrCreateUndef(MachineInstr &I,
                                               SPIRVType *SpvType,
                                               const SPIRVInstrInfo &TII) {
  assert(SpvType);
  const Type *LLVMTy = getTypeForSPIRVType(SpvType);
  assert(LLVMTy);
  // Find a constant in DT or build a new one.
  UndefValue *UV = UndefValue::get(const_cast<Type *>(LLVMTy));
  Register Res = DT.find(UV, CurMF);
  if (Res.isValid())
    return Res;
  LLT LLTy = LLT::scalar(64);
  Res = CurMF->getRegInfo().createGenericVirtualRegister(LLTy);
  CurMF->getRegInfo().setRegClass(Res, &SPIRV::iIDRegClass);
  assignSPIRVTypeToVReg(SpvType, Res, *CurMF);
  DT.add(UV, CurMF, Res);

  MachineInstrBuilder MIB;
  MIB = BuildMI(*I.getParent(), I, I.getDebugLoc(), TII.get(SPIRV::OpUndef))
            .addDef(Res)
            .addUse(getSPIRVTypeID(SpvType));
  const auto &ST = CurMF->getSubtarget();
  constrainSelectedInstRegOperands(*MIB, *ST.getInstrInfo(),
                                   *ST.getRegisterInfo(), *ST.getRegBankInfo());
  return Res;
}

const TargetRegisterClass *
SPIRVGlobalRegistry::getRegClass(SPIRVType *SpvType) const {
  unsigned Opcode = SpvType->getOpcode();
  switch (Opcode) {
  case SPIRV::OpTypeFloat:
    return &SPIRV::fIDRegClass;
  case SPIRV::OpTypePointer:
    return &SPIRV::pIDRegClass;
  case SPIRV::OpTypeVector: {
    SPIRVType *ElemType = getSPIRVTypeForVReg(SpvType->getOperand(1).getReg());
    unsigned ElemOpcode = ElemType ? ElemType->getOpcode() : 0;
    if (ElemOpcode == SPIRV::OpTypeFloat)
      return &SPIRV::vfIDRegClass;
    if (ElemOpcode == SPIRV::OpTypePointer)
      return &SPIRV::vpIDRegClass;
    return &SPIRV::vIDRegClass;
  }
  }
  return &SPIRV::iIDRegClass;
}

inline unsigned getAS(SPIRVType *SpvType) {
  return storageClassToAddressSpace(
      static_cast<SPIRV::StorageClass::StorageClass>(
          SpvType->getOperand(1).getImm()));
}

LLT SPIRVGlobalRegistry::getRegType(SPIRVType *SpvType) const {
  unsigned Opcode = SpvType ? SpvType->getOpcode() : 0;
  switch (Opcode) {
  case SPIRV::OpTypeInt:
  case SPIRV::OpTypeFloat:
  case SPIRV::OpTypeBool:
    return LLT::scalar(getScalarOrVectorBitWidth(SpvType));
  case SPIRV::OpTypePointer:
    return LLT::pointer(getAS(SpvType), getPointerSize());
  case SPIRV::OpTypeVector: {
    SPIRVType *ElemType = getSPIRVTypeForVReg(SpvType->getOperand(1).getReg());
    LLT ET;
    switch (ElemType ? ElemType->getOpcode() : 0) {
    case SPIRV::OpTypePointer:
      ET = LLT::pointer(getAS(ElemType), getPointerSize());
      break;
    case SPIRV::OpTypeInt:
    case SPIRV::OpTypeFloat:
    case SPIRV::OpTypeBool:
      ET = LLT::scalar(getScalarOrVectorBitWidth(ElemType));
      break;
    default:
      ET = LLT::scalar(64);
    }
    return LLT::fixed_vector(
        static_cast<unsigned>(SpvType->getOperand(2).getImm()), ET);
  }
  }
  return LLT::scalar(64);
}<|MERGE_RESOLUTION|>--- conflicted
+++ resolved
@@ -773,23 +773,6 @@
   return Reg;
 }
 
-<<<<<<< HEAD
-static std::string buildSpirvTypeName(const SPIRVType *Type,
-                                      MachineIRBuilder &MIRBuilder) {
-  switch (Type->getOpcode()) {
-  case SPIRV::OpTypeImage: {
-    Register SampledTypeReg = Type->getOperand(1).getReg();
-    auto *SampledType = MIRBuilder.getMRI()->getUniqueVRegDef(SampledTypeReg);
-    std::string TypeName =
-        "image_" + buildSpirvTypeName(SampledType, MIRBuilder);
-    for (uint32_t I = 2; I < Type->getNumOperands(); ++I) {
-      TypeName = (TypeName + '_' + Twine(Type->getOperand(I).getImm())).str();
-    }
-    return TypeName;
-  }
-  case SPIRV::OpTypeFloat:
-    return ("f" + Twine(Type->getOperand(1).getImm())).str();
-=======
 static std::string GetSpirvImageTypeName(const SPIRVType *Type,
                                          MachineIRBuilder &MIRBuilder,
                                          const std::string &Prefix);
@@ -820,7 +803,6 @@
     return ("f" + Twine(Type->getOperand(1).getImm())).str();
   case SPIRV::OpTypeSampler:
     return ("sampler");
->>>>>>> ce7c17d5
   case SPIRV::OpTypeInt:
     if (Type->getOperand(2).getImm())
       return ("i" + Twine(Type->getOperand(1).getImm())).str();
@@ -830,8 +812,6 @@
   }
 }
 
-<<<<<<< HEAD
-=======
 static std::string GetSpirvImageTypeName(const SPIRVType *Type,
                                          MachineIRBuilder &MIRBuilder,
                                          const std::string &Prefix) {
@@ -844,7 +824,6 @@
   return TypeName;
 }
 
->>>>>>> ce7c17d5
 Register SPIRVGlobalRegistry::getOrCreateGlobalVariableWithBinding(
     const SPIRVType *VarType, uint32_t Set, uint32_t Binding,
     MachineIRBuilder &MIRBuilder) {
