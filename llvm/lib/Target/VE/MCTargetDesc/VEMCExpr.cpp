//===-- VEMCExpr.cpp - VE specific MC expression classes ------------------===//
//
// Part of the LLVM Project, under the Apache License v2.0 with LLVM Exceptions.
// See https://llvm.org/LICENSE.txt for license information.
// SPDX-License-Identifier: Apache-2.0 WITH LLVM-exception
//
//===----------------------------------------------------------------------===//
//
// This file contains the implementation of the assembly expression modifiers
// accepted by the VE architecture (e.g. "%hi", "%lo", ...).
//
//===----------------------------------------------------------------------===//

#include "VEMCExpr.h"
#include "llvm/MC/MCAsmInfo.h"
#include "llvm/MC/MCAssembler.h"
#include "llvm/MC/MCContext.h"
#include "llvm/MC/MCObjectStreamer.h"
#include "llvm/MC/MCValue.h"

using namespace llvm;

#define DEBUG_TYPE "vemcexpr"

<<<<<<< HEAD
const VEMCExpr *VEMCExpr::create(Specifier Kind, const MCExpr *Expr,
                                 MCContext &Ctx) {
  return new (Ctx) VEMCExpr(Kind, Expr);
}

void VEMCExpr::printImpl(raw_ostream &OS, const MCAsmInfo *MAI) const {

  const MCExpr *Expr = getSubExpr();
  Expr->print(OS, MAI);
  if (specifier != VK_None && specifier != VK_REFLONG)
    OS << '@' << MAI->getSpecifierName(specifier);
}

VE::Fixups VEMCExpr::getFixupKind(VEMCExpr::Specifier S) {
  switch (S) {
  default:
    llvm_unreachable("Unhandled VEMCExpr::Specifier");
  case VK_REFLONG:
    return VE::fixup_ve_reflong;
  case VK_HI32:
    return VE::fixup_ve_hi32;
  case VK_LO32:
    return VE::fixup_ve_lo32;
  case VK_PC_HI32:
    return VE::fixup_ve_pc_hi32;
  case VK_PC_LO32:
    return VE::fixup_ve_pc_lo32;
  case VK_GOT_HI32:
    return VE::fixup_ve_got_hi32;
  case VK_GOT_LO32:
    return VE::fixup_ve_got_lo32;
  case VK_GOTOFF_HI32:
    return VE::fixup_ve_gotoff_hi32;
  case VK_GOTOFF_LO32:
    return VE::fixup_ve_gotoff_lo32;
  case VK_PLT_HI32:
    return VE::fixup_ve_plt_hi32;
  case VK_PLT_LO32:
    return VE::fixup_ve_plt_lo32;
  case VK_TLS_GD_HI32:
    return VE::fixup_ve_tls_gd_hi32;
  case VK_TLS_GD_LO32:
    return VE::fixup_ve_tls_gd_lo32;
  case VK_TPOFF_HI32:
    return VE::fixup_ve_tpoff_hi32;
  case VK_TPOFF_LO32:
    return VE::fixup_ve_tpoff_lo32;
  }
}

bool VEMCExpr::evaluateAsRelocatableImpl(MCValue &Res,
                                         const MCAssembler *Asm) const {
  if (!getSubExpr()->evaluateAsRelocatable(Res, Asm))
    return false;
  Res.setSpecifier(specifier);
  return true;
}

void VEMCExpr::visitUsedExpr(MCStreamer &Streamer) const {
  Streamer.visitUsedExpr(*getSubExpr());
=======
VE::Fixups VE::getFixupKind(uint8_t S) {
  switch (S) {
  default:
    llvm_unreachable("Unhandled VEMCExpr::Specifier");
  case VE::S_REFLONG:
    return VE::fixup_ve_reflong;
  case VE::S_HI32:
    return VE::fixup_ve_hi32;
  case VE::S_LO32:
    return VE::fixup_ve_lo32;
  case VE::S_PC_HI32:
    return VE::fixup_ve_pc_hi32;
  case VE::S_PC_LO32:
    return VE::fixup_ve_pc_lo32;
  case VE::S_GOT_HI32:
    return VE::fixup_ve_got_hi32;
  case VE::S_GOT_LO32:
    return VE::fixup_ve_got_lo32;
  case VE::S_GOTOFF_HI32:
    return VE::fixup_ve_gotoff_hi32;
  case VE::S_GOTOFF_LO32:
    return VE::fixup_ve_gotoff_lo32;
  case VE::S_PLT_HI32:
    return VE::fixup_ve_plt_hi32;
  case VE::S_PLT_LO32:
    return VE::fixup_ve_plt_lo32;
  case VE::S_TLS_GD_HI32:
    return VE::fixup_ve_tls_gd_hi32;
  case VE::S_TLS_GD_LO32:
    return VE::fixup_ve_tls_gd_lo32;
  case VE::S_TPOFF_HI32:
    return VE::fixup_ve_tpoff_hi32;
  case VE::S_TPOFF_LO32:
    return VE::fixup_ve_tpoff_lo32;
  }
>>>>>>> eb0f1dc0
}<|MERGE_RESOLUTION|>--- conflicted
+++ resolved
@@ -22,68 +22,6 @@
 
 #define DEBUG_TYPE "vemcexpr"
 
-<<<<<<< HEAD
-const VEMCExpr *VEMCExpr::create(Specifier Kind, const MCExpr *Expr,
-                                 MCContext &Ctx) {
-  return new (Ctx) VEMCExpr(Kind, Expr);
-}
-
-void VEMCExpr::printImpl(raw_ostream &OS, const MCAsmInfo *MAI) const {
-
-  const MCExpr *Expr = getSubExpr();
-  Expr->print(OS, MAI);
-  if (specifier != VK_None && specifier != VK_REFLONG)
-    OS << '@' << MAI->getSpecifierName(specifier);
-}
-
-VE::Fixups VEMCExpr::getFixupKind(VEMCExpr::Specifier S) {
-  switch (S) {
-  default:
-    llvm_unreachable("Unhandled VEMCExpr::Specifier");
-  case VK_REFLONG:
-    return VE::fixup_ve_reflong;
-  case VK_HI32:
-    return VE::fixup_ve_hi32;
-  case VK_LO32:
-    return VE::fixup_ve_lo32;
-  case VK_PC_HI32:
-    return VE::fixup_ve_pc_hi32;
-  case VK_PC_LO32:
-    return VE::fixup_ve_pc_lo32;
-  case VK_GOT_HI32:
-    return VE::fixup_ve_got_hi32;
-  case VK_GOT_LO32:
-    return VE::fixup_ve_got_lo32;
-  case VK_GOTOFF_HI32:
-    return VE::fixup_ve_gotoff_hi32;
-  case VK_GOTOFF_LO32:
-    return VE::fixup_ve_gotoff_lo32;
-  case VK_PLT_HI32:
-    return VE::fixup_ve_plt_hi32;
-  case VK_PLT_LO32:
-    return VE::fixup_ve_plt_lo32;
-  case VK_TLS_GD_HI32:
-    return VE::fixup_ve_tls_gd_hi32;
-  case VK_TLS_GD_LO32:
-    return VE::fixup_ve_tls_gd_lo32;
-  case VK_TPOFF_HI32:
-    return VE::fixup_ve_tpoff_hi32;
-  case VK_TPOFF_LO32:
-    return VE::fixup_ve_tpoff_lo32;
-  }
-}
-
-bool VEMCExpr::evaluateAsRelocatableImpl(MCValue &Res,
-                                         const MCAssembler *Asm) const {
-  if (!getSubExpr()->evaluateAsRelocatable(Res, Asm))
-    return false;
-  Res.setSpecifier(specifier);
-  return true;
-}
-
-void VEMCExpr::visitUsedExpr(MCStreamer &Streamer) const {
-  Streamer.visitUsedExpr(*getSubExpr());
-=======
 VE::Fixups VE::getFixupKind(uint8_t S) {
   switch (S) {
   default:
@@ -119,5 +57,4 @@
   case VE::S_TPOFF_LO32:
     return VE::fixup_ve_tpoff_lo32;
   }
->>>>>>> eb0f1dc0
 }