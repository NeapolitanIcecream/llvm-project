//===- DXILRootSignature.cpp - DXIL Root Signature helper objects -------===//
//
// Part of the LLVM Project, under the Apache License v2.0 with LLVM Exceptions.
// See https://llvm.org/LICENSE.txt for license information.
// SPDX-License-Identifier: Apache-2.0 WITH LLVM-exception
//
//===----------------------------------------------------------------------===//
///
/// \file This file contains helper objects and APIs for working with DXIL
///       Root Signatures.
///
//===----------------------------------------------------------------------===//
#include "DXILRootSignature.h"
#include "DirectX.h"
#include "llvm/ADT/StringSwitch.h"
#include "llvm/ADT/Twine.h"
#include "llvm/Analysis/DXILMetadataAnalysis.h"
#include "llvm/BinaryFormat/DXContainer.h"
#include "llvm/IR/Constants.h"
#include "llvm/IR/DiagnosticInfo.h"
#include "llvm/IR/Function.h"
#include "llvm/IR/LLVMContext.h"
#include "llvm/IR/Metadata.h"
#include "llvm/IR/Module.h"
#include "llvm/InitializePasses.h"
#include "llvm/Pass.h"
#include "llvm/Support/Error.h"
#include "llvm/Support/ErrorHandling.h"
#include "llvm/Support/raw_ostream.h"
#include <cstdint>
#include <optional>
#include <utility>

using namespace llvm;
using namespace llvm::dxil;

static bool reportError(LLVMContext *Ctx, Twine Message,
                        DiagnosticSeverity Severity = DS_Error) {
  Ctx->diagnose(DiagnosticInfoGeneric(Message, Severity));
  return true;
}

static bool reportValueError(LLVMContext *Ctx, Twine ParamName, uint32_t Value,
                             DiagnosticSeverity Severity = DS_Error) {
  Ctx->diagnose(DiagnosticInfoGeneric(
      "Invalid value for " + ParamName + ": " + Twine(Value), Severity));
  return true;
}

static bool parseRootFlags(LLVMContext *Ctx, mcdxbc::RootSignatureDesc &RSD,
                           MDNode *RootFlagNode) {

  if (RootFlagNode->getNumOperands() != 2)
    return reportError(Ctx, "Invalid format for RootFlag Element");

  auto *Flag = mdconst::extract<ConstantInt>(RootFlagNode->getOperand(1));
  RSD.Flags = Flag->getZExtValue();

  return false;
}

static bool extractMdValue(uint32_t &Value, MDNode *Node, unsigned int OpId) {

  auto *CI = mdconst::extract<ConstantInt>(Node->getOperand(OpId));
  if (CI == nullptr)
    return true;

  Value = CI->getZExtValue();
  return false;
}

static bool parseRootConstants(LLVMContext *Ctx, mcdxbc::RootSignatureDesc &RSD,
                               MDNode *RootFlagNode) {

  if (RootFlagNode->getNumOperands() != 5)
    return reportError(Ctx, "Invalid format for RootConstants Element");

  mcdxbc::RootParameter NewParameter;
  NewParameter.Header.ParameterType = dxbc::RootParameterType::Constants32Bit;

  uint32_t SV;
  if (extractMdValue(SV, RootFlagNode, 1))
    return reportError(Ctx, "Invalid value for ShaderVisibility");

  NewParameter.Header.ShaderVisibility = (dxbc::ShaderVisibility)SV;

  if (extractMdValue(NewParameter.Constants.ShaderRegister, RootFlagNode, 2))
    return reportError(Ctx, "Invalid value for ShaderRegister");

  if (extractMdValue(NewParameter.Constants.RegisterSpace, RootFlagNode, 3))
    return reportError(Ctx, "Invalid value for RegisterSpace");

  if (extractMdValue(NewParameter.Constants.Num32BitValues, RootFlagNode, 4))
    return reportError(Ctx, "Invalid value for Num32BitValues");

  RSD.Parameters.push_back(NewParameter);

  return false;
}

static bool parseRootSignatureElement(LLVMContext *Ctx,
                                      mcdxbc::RootSignatureDesc &RSD,
                                      MDNode *Element) {
  MDString *ElementText = cast<MDString>(Element->getOperand(0));
  if (ElementText == nullptr)
    return reportError(Ctx, "Invalid format for Root Element");

  RootSignatureElementKind ElementKind =
      StringSwitch<RootSignatureElementKind>(ElementText->getString())
          .Case("RootFlags", RootSignatureElementKind::RootFlags)
          .Case("RootConstants", RootSignatureElementKind::RootConstants)
          .Default(RootSignatureElementKind::Error);

  switch (ElementKind) {

  case RootSignatureElementKind::RootFlags:
    return parseRootFlags(Ctx, RSD, Element);
  case RootSignatureElementKind::RootConstants:
    return parseRootConstants(Ctx, RSD, Element);
    break;
  case RootSignatureElementKind::Error:
    return reportError(Ctx, "Invalid Root Signature Element: " +
                                ElementText->getString());
  }

  llvm_unreachable("Unhandled RootSignatureElementKind enum.");
}

static bool parse(LLVMContext *Ctx, mcdxbc::RootSignatureDesc &RSD,
                  MDNode *Node) {
  bool HasError = false;

  // Loop through the Root Elements of the root signature.
  for (const auto &Operand : Node->operands()) {
    MDNode *Element = dyn_cast<MDNode>(Operand);
    if (Element == nullptr)
      return reportError(Ctx, "Missing Root Element Metadata Node.");

    HasError = HasError || parseRootSignatureElement(Ctx, RSD, Element);
  }

  return HasError;
}

static bool verifyRootFlag(uint32_t Flags) { return (Flags & ~0xfff) == 0; }

static bool verifyShaderVisibility(dxbc::ShaderVisibility Flags) {
  switch (Flags) {

  case dxbc::ShaderVisibility::All:
  case dxbc::ShaderVisibility::Vertex:
  case dxbc::ShaderVisibility::Hull:
  case dxbc::ShaderVisibility::Domain:
  case dxbc::ShaderVisibility::Geometry:
  case dxbc::ShaderVisibility::Pixel:
  case dxbc::ShaderVisibility::Amplification:
  case dxbc::ShaderVisibility::Mesh:
    return true;
  }

  return false;
}

static bool verifyParameterType(dxbc::RootParameterType Flags) {
  switch (Flags) {
  case dxbc::RootParameterType::Constants32Bit:
    return true;
  }

  return false;
}

static bool verifyVersion(uint32_t Version) {
  return (Version == 1 || Version == 2);
}

static bool validate(LLVMContext *Ctx, const mcdxbc::RootSignatureDesc &RSD) {
<<<<<<< HEAD

  if (!verifyVersion(RSD.Header.Version)) {
    return reportValueError(Ctx, "Version", RSD.Header.Version);
  }

  if (!verifyRootFlag(RSD.Header.Flags)) {
    return reportValueError(Ctx, "RootFlags", RSD.Header.Flags);
  }

  for (const auto &P : RSD.Parameters) {
    if (!verifyShaderVisibility(P.Header.ShaderVisibility))
      return reportValueError(Ctx, "ShaderVisibility",
                              (uint32_t)P.Header.ShaderVisibility);

    if (!verifyParameterType(P.Header.ParameterType))
      return reportValueError(Ctx, "ParameterType",
                              (uint32_t)P.Header.ParameterType);
=======
  if (!verifyRootFlag(RSD.Flags)) {
    return reportError(Ctx, "Invalid Root Signature flag value");
>>>>>>> c0ac522c
  }

  return false;
}

static SmallDenseMap<const Function *, mcdxbc::RootSignatureDesc>
analyzeModule(Module &M) {

  /** Root Signature are specified as following in the metadata:

    !dx.rootsignatures = !{!2} ; list of function/root signature pairs
    !2 = !{ ptr @main, !3 } ; function, root signature
    !3 = !{ !4, !5, !6, !7 } ; list of root signature elements

    So for each MDNode inside dx.rootsignatures NamedMDNode
    (the Root parameter of this function), the parsing process needs
    to loop through each of its operands and process the function,
    signature pair.
 */

  LLVMContext *Ctx = &M.getContext();

  SmallDenseMap<const Function *, mcdxbc::RootSignatureDesc> RSDMap;

  NamedMDNode *RootSignatureNode = M.getNamedMetadata("dx.rootsignatures");
  if (RootSignatureNode == nullptr)
    return RSDMap;

  for (const auto &RSDefNode : RootSignatureNode->operands()) {
    if (RSDefNode->getNumOperands() != 2) {
      reportError(Ctx, "Invalid format for Root Signature Definition. Pairs "
                       "of function, root signature expected.");
      continue;
    }

    // Function was pruned during compilation.
    const MDOperand &FunctionPointerMdNode = RSDefNode->getOperand(0);
    if (FunctionPointerMdNode == nullptr) {
      reportError(
          Ctx, "Function associated with Root Signature definition is null.");
      continue;
    }

    ValueAsMetadata *VAM =
        llvm::dyn_cast<ValueAsMetadata>(FunctionPointerMdNode.get());
    if (VAM == nullptr) {
      reportError(Ctx, "First element of root signature is not a Value");
      continue;
    }

    Function *F = dyn_cast<Function>(VAM->getValue());
    if (F == nullptr) {
      reportError(Ctx, "First element of root signature is not a Function");
      continue;
    }

    Metadata *RootElementListOperand = RSDefNode->getOperand(1).get();

    if (RootElementListOperand == nullptr) {
      reportError(Ctx, "Root Element mdnode is null.");
      continue;
    }

    MDNode *RootElementListNode = dyn_cast<MDNode>(RootElementListOperand);
    if (RootElementListNode == nullptr) {
      reportError(Ctx, "Root Element is not a metadata node.");
      continue;
    }

    mcdxbc::RootSignatureDesc RSD;

    if (parse(Ctx, RSD, RootElementListNode) || validate(Ctx, RSD)) {
      return RSDMap;
    }

    RSDMap.insert(std::make_pair(F, RSD));
  }

  return RSDMap;
}

AnalysisKey RootSignatureAnalysis::Key;

SmallDenseMap<const Function *, mcdxbc::RootSignatureDesc>
RootSignatureAnalysis::run(Module &M, ModuleAnalysisManager &AM) {
  return analyzeModule(M);
}

//===----------------------------------------------------------------------===//

PreservedAnalyses RootSignatureAnalysisPrinter::run(Module &M,
                                                    ModuleAnalysisManager &AM) {

  SmallDenseMap<const Function *, mcdxbc::RootSignatureDesc> &RSDMap =
      AM.getResult<RootSignatureAnalysis>(M);

  const size_t RSHSize = sizeof(dxbc::RootSignatureHeader);
  OS << "Root Signature Definitions"
     << "\n";
  uint8_t Space = 0;
  for (const Function &F : M) {
    auto It = RSDMap.find(&F);
    if (It == RSDMap.end())
      continue;
    const auto &RS = It->second;
    OS << "Definition for '" << F.getName() << "':\n";

    // start root signature header
    Space++;
<<<<<<< HEAD
    OS << indent(Space) << "Flags: " << format_hex(RS.Header.Flags, 8) << "\n";
    OS << indent(Space) << "Version: " << RS.Header.Version << "\n";
    OS << indent(Space) << "NumParameters: " << RS.Parameters.size() << "\n";
    OS << indent(Space) << "RootParametersOffset: " << sizeof(RS.Header)
       << "\n";
    OS << indent(Space) << "NumStaticSamplers: " << 0 << "\n";
    OS << indent(Space) << "StaticSamplersOffset: "
       << sizeof(RS.Header) + RS.Parameters.size_in_bytes() << "\n";

    Space++;
    for (auto const &P : RS.Parameters) {
      OS << indent(Space)
         << "Parameter Type: " << (uint32_t)P.Header.ParameterType << "\n";
      OS << indent(Space)
         << "Shader Visibility: " << (uint32_t)P.Header.ShaderVisibility
         << "\n";
      switch (P.Header.ParameterType) {
      case dxbc::RootParameterType::Constants32Bit:
        OS << indent(Space) << "Register Space: " << P.Constants.RegisterSpace
           << "\n";
        OS << indent(Space) << "Shader Register: " << P.Constants.ShaderRegister
           << "\n";
        OS << indent(Space)
           << "Num 32 Bit Values: " << P.Constants.Num32BitValues << "\n";
        break;
      }
    }
    Space--;

=======
    OS << indent(Space) << "Flags: " << format_hex(RS.Flags, 8) << ":\n";
    OS << indent(Space) << "Version: " << RS.Version << ":\n";
    OS << indent(Space) << "NumParameters: " << RS.Parameters.size() << ":\n";
    OS << indent(Space) << "RootParametersOffset: " << RSHSize << ":\n";
    OS << indent(Space) << "NumStaticSamplers: " << 0 << ":\n";
    OS << indent(Space)
       << "StaticSamplersOffset: " << RSHSize + RS.Parameters.size_in_bytes()
       << ":\n";
>>>>>>> c0ac522c
    Space--;
    // end root signature header
  }

  return PreservedAnalyses::all();
}

//===----------------------------------------------------------------------===//
bool RootSignatureAnalysisWrapper::runOnModule(Module &M) {
  FuncToRsMap = analyzeModule(M);
  return false;
}

void RootSignatureAnalysisWrapper::getAnalysisUsage(AnalysisUsage &AU) const {
  AU.setPreservesAll();
  AU.addRequired<DXILMetadataAnalysisWrapperPass>();
}

char RootSignatureAnalysisWrapper::ID = 0;

INITIALIZE_PASS_BEGIN(RootSignatureAnalysisWrapper,
                      "dxil-root-signature-analysis",
                      "DXIL Root Signature Analysis", true, true)
INITIALIZE_PASS_END(RootSignatureAnalysisWrapper,
                    "dxil-root-signature-analysis",
                    "DXIL Root Signature Analysis", true, true)<|MERGE_RESOLUTION|>--- conflicted
+++ resolved
@@ -144,7 +144,7 @@
 
 static bool verifyRootFlag(uint32_t Flags) { return (Flags & ~0xfff) == 0; }
 
-static bool verifyShaderVisibility(dxbc::ShaderVisibility Flags) {
+static bool verifyShaderVisibility(uint32_t Flags) {
   switch (Flags) {
 
   case dxbc::ShaderVisibility::All:
@@ -161,7 +161,7 @@
   return false;
 }
 
-static bool verifyParameterType(dxbc::RootParameterType Flags) {
+static bool verifyParameterType(uint32_t Flags) {
   switch (Flags) {
   case dxbc::RootParameterType::Constants32Bit:
     return true;
@@ -175,14 +175,13 @@
 }
 
 static bool validate(LLVMContext *Ctx, const mcdxbc::RootSignatureDesc &RSD) {
-<<<<<<< HEAD
-
-  if (!verifyVersion(RSD.Header.Version)) {
-    return reportValueError(Ctx, "Version", RSD.Header.Version);
-  }
-
-  if (!verifyRootFlag(RSD.Header.Flags)) {
-    return reportValueError(Ctx, "RootFlags", RSD.Header.Flags);
+
+  if (!verifyVersion(RSD.Version)) {
+    return reportValueError(Ctx, "Version", RSD.Version);
+  }
+
+  if (!verifyRootFlag(RSD.Flags)) {
+    return reportValueError(Ctx, "RootFlags", RSD.Flags);
   }
 
   for (const auto &P : RSD.Parameters) {
@@ -193,10 +192,6 @@
     if (!verifyParameterType(P.Header.ParameterType))
       return reportValueError(Ctx, "ParameterType",
                               (uint32_t)P.Header.ParameterType);
-=======
-  if (!verifyRootFlag(RSD.Flags)) {
-    return reportError(Ctx, "Invalid Root Signature flag value");
->>>>>>> c0ac522c
   }
 
   return false;
@@ -306,15 +301,14 @@
 
     // start root signature header
     Space++;
-<<<<<<< HEAD
-    OS << indent(Space) << "Flags: " << format_hex(RS.Header.Flags, 8) << "\n";
-    OS << indent(Space) << "Version: " << RS.Header.Version << "\n";
+    OS << indent(Space) << "Flags: " << format_hex(RS.Flags, 8) << "\n";
+    OS << indent(Space) << "Version: " << RS.Version << "\n";
     OS << indent(Space) << "NumParameters: " << RS.Parameters.size() << "\n";
-    OS << indent(Space) << "RootParametersOffset: " << sizeof(RS.Header)
+    OS << indent(Space) << "RootParametersOffset: " << RSHSize << "\n";
+    OS << indent(Space) << "NumStaticSamplers: " << 0 << "\n";
+    OS << indent(Space)
+       << "StaticSamplersOffset: " << RSHSize + RS.Parameters.size_in_bytes()
        << "\n";
-    OS << indent(Space) << "NumStaticSamplers: " << 0 << "\n";
-    OS << indent(Space) << "StaticSamplersOffset: "
-       << sizeof(RS.Header) + RS.Parameters.size_in_bytes() << "\n";
 
     Space++;
     for (auto const &P : RS.Parameters) {
@@ -336,16 +330,6 @@
     }
     Space--;
 
-=======
-    OS << indent(Space) << "Flags: " << format_hex(RS.Flags, 8) << ":\n";
-    OS << indent(Space) << "Version: " << RS.Version << ":\n";
-    OS << indent(Space) << "NumParameters: " << RS.Parameters.size() << ":\n";
-    OS << indent(Space) << "RootParametersOffset: " << RSHSize << ":\n";
-    OS << indent(Space) << "NumStaticSamplers: " << 0 << ":\n";
-    OS << indent(Space)
-       << "StaticSamplersOffset: " << RSHSize + RS.Parameters.size_in_bytes()
-       << ":\n";
->>>>>>> c0ac522c
     Space--;
     // end root signature header
   }
