//===- DXILOpLowering.cpp - Lowering to DXIL operations -------------------===//
//
// Part of the LLVM Project, under the Apache License v2.0 with LLVM Exceptions.
// See https://llvm.org/LICENSE.txt for license information.
// SPDX-License-Identifier: Apache-2.0 WITH LLVM-exception
//
//===----------------------------------------------------------------------===//

#include "DXILOpLowering.h"
#include "DXILConstants.h"
#include "DXILIntrinsicExpansion.h"
#include "DXILOpBuilder.h"
#include "DXILResourceAnalysis.h"
#include "DXILShaderFlags.h"
#include "DirectX.h"
#include "llvm/ADT/SmallVector.h"
#include "llvm/Analysis/DXILMetadataAnalysis.h"
#include "llvm/Analysis/DXILResource.h"
#include "llvm/CodeGen/Passes.h"
#include "llvm/IR/DiagnosticInfo.h"
#include "llvm/IR/IRBuilder.h"
#include "llvm/IR/Instruction.h"
#include "llvm/IR/Instructions.h"
#include "llvm/IR/Intrinsics.h"
#include "llvm/IR/IntrinsicsDirectX.h"
#include "llvm/IR/Module.h"
#include "llvm/IR/PassManager.h"
#include "llvm/InitializePasses.h"
#include "llvm/Pass.h"
#include "llvm/Support/ErrorHandling.h"

#define DEBUG_TYPE "dxil-op-lower"

using namespace llvm;
using namespace llvm::dxil;

static bool isVectorArgExpansion(Function &F) {
  switch (F.getIntrinsicID()) {
  case Intrinsic::dx_dot2:
  case Intrinsic::dx_dot3:
  case Intrinsic::dx_dot4:
    return true;
  }
  return false;
}

static SmallVector<Value *> populateOperands(Value *Arg, IRBuilder<> &Builder) {
  SmallVector<Value *> ExtractedElements;
  auto *VecArg = dyn_cast<FixedVectorType>(Arg->getType());
  for (unsigned I = 0; I < VecArg->getNumElements(); ++I) {
    Value *Index = ConstantInt::get(Type::getInt32Ty(Arg->getContext()), I);
    Value *ExtractedElement = Builder.CreateExtractElement(Arg, Index);
    ExtractedElements.push_back(ExtractedElement);
  }
  return ExtractedElements;
}

static SmallVector<Value *> argVectorFlatten(CallInst *Orig,
                                             IRBuilder<> &Builder) {
  // Note: arg[NumOperands-1] is a pointer and is not needed by our flattening.
  unsigned NumOperands = Orig->getNumOperands() - 1;
  assert(NumOperands > 0);
  Value *Arg0 = Orig->getOperand(0);
  [[maybe_unused]] auto *VecArg0 = dyn_cast<FixedVectorType>(Arg0->getType());
  assert(VecArg0);
  SmallVector<Value *> NewOperands = populateOperands(Arg0, Builder);
  for (unsigned I = 1; I < NumOperands; ++I) {
    Value *Arg = Orig->getOperand(I);
    [[maybe_unused]] auto *VecArg = dyn_cast<FixedVectorType>(Arg->getType());
    assert(VecArg);
    assert(VecArg0->getElementType() == VecArg->getElementType());
    assert(VecArg0->getNumElements() == VecArg->getNumElements());
    auto NextOperandList = populateOperands(Arg, Builder);
    NewOperands.append(NextOperandList.begin(), NextOperandList.end());
  }
  return NewOperands;
}

namespace {
class OpLowerer {
  Module &M;
  DXILOpBuilder OpBuilder;
  DXILBindingMap &DBM;
  DXILResourceTypeMap &DRTM;
  SmallVector<CallInst *> CleanupCasts;

public:
  OpLowerer(Module &M, DXILBindingMap &DBM, DXILResourceTypeMap &DRTM)
      : M(M), OpBuilder(M), DBM(DBM), DRTM(DRTM) {}

  /// Replace every call to \c F using \c ReplaceCall, and then erase \c F. If
  /// there is an error replacing a call, we emit a diagnostic and return true.
  [[nodiscard]] bool
  replaceFunction(Function &F,
                  llvm::function_ref<Error(CallInst *CI)> ReplaceCall) {
    for (User *U : make_early_inc_range(F.users())) {
      CallInst *CI = dyn_cast<CallInst>(U);
      if (!CI)
        continue;

      if (Error E = ReplaceCall(CI)) {
        std::string Message(toString(std::move(E)));
        DiagnosticInfoUnsupported Diag(*CI->getFunction(), Message,
                                       CI->getDebugLoc());
        M.getContext().diagnose(Diag);
        return true;
      }
    }
    if (F.user_empty())
      F.eraseFromParent();
    return false;
  }

  struct IntrinArgSelect {
    enum class Type {
#define DXIL_OP_INTRINSIC_ARG_SELECT_TYPE(name) name,
#include "DXILOperation.inc"
    };
    Type Type;
    int Value;
  };

  [[nodiscard]] bool
  replaceFunctionWithOp(Function &F, dxil::OpCode DXILOp,
                        ArrayRef<IntrinArgSelect> ArgSelects) {
    bool IsVectorArgExpansion = isVectorArgExpansion(F);
    assert(!(IsVectorArgExpansion && ArgSelects.size()) &&
           "Cann't do vector arg expansion when using arg selects.");
    return replaceFunction(F, [&](CallInst *CI) -> Error {
      OpBuilder.getIRB().SetInsertPoint(CI);
      SmallVector<Value *> Args;
      if (ArgSelects.size()) {
        for (const IntrinArgSelect &A : ArgSelects) {
          switch (A.Type) {
          case IntrinArgSelect::Type::Index:
            Args.push_back(CI->getArgOperand(A.Value));
            break;
          case IntrinArgSelect::Type::I8:
            Args.push_back(OpBuilder.getIRB().getInt8((uint8_t)A.Value));
            break;
          case IntrinArgSelect::Type::I32:
            Args.push_back(OpBuilder.getIRB().getInt32(A.Value));
            break;
          }
        }
      } else if (IsVectorArgExpansion) {
        Args = argVectorFlatten(CI, OpBuilder.getIRB());
      } else {
        Args.append(CI->arg_begin(), CI->arg_end());
      }

      Expected<CallInst *> OpCall =
          OpBuilder.tryCreateOp(DXILOp, Args, CI->getName(), F.getReturnType());
      if (Error E = OpCall.takeError())
        return E;

      CI->replaceAllUsesWith(*OpCall);
      CI->eraseFromParent();
      return Error::success();
    });
  }

  [[nodiscard]] bool replaceFunctionWithNamedStructOp(
      Function &F, dxil::OpCode DXILOp, Type *NewRetTy,
      llvm::function_ref<Error(CallInst *CI, CallInst *Op)> ReplaceUses) {
    bool IsVectorArgExpansion = isVectorArgExpansion(F);
    return replaceFunction(F, [&](CallInst *CI) -> Error {
      SmallVector<Value *> Args;
      OpBuilder.getIRB().SetInsertPoint(CI);
      if (IsVectorArgExpansion) {
        SmallVector<Value *> NewArgs = argVectorFlatten(CI, OpBuilder.getIRB());
        Args.append(NewArgs.begin(), NewArgs.end());
      } else
        Args.append(CI->arg_begin(), CI->arg_end());

      Expected<CallInst *> OpCall =
          OpBuilder.tryCreateOp(DXILOp, Args, CI->getName(), NewRetTy);
      if (Error E = OpCall.takeError())
        return E;
      if (Error E = ReplaceUses(CI, *OpCall))
        return E;

      return Error::success();
    });
  }

  /// Create a cast between a `target("dx")` type and `dx.types.Handle`, which
  /// is intended to be removed by the end of lowering. This is used to allow
  /// lowering of ops which need to change their return or argument types in a
  /// piecemeal way - we can add the casts in to avoid updating all of the uses
  /// or defs, and by the end all of the casts will be redundant.
  Value *createTmpHandleCast(Value *V, Type *Ty) {
    CallInst *Cast = OpBuilder.getIRB().CreateIntrinsic(
<<<<<<< HEAD
        Intrinsic::dx_cast_handle, {Ty, V->getType()}, {V});
=======
        Intrinsic::dx_resource_casthandle, {Ty, V->getType()}, {V});
>>>>>>> ce7c17d5
    CleanupCasts.push_back(Cast);
    return Cast;
  }

  void cleanupHandleCasts() {
    SmallVector<CallInst *> ToRemove;
    SmallVector<Function *> CastFns;

    for (CallInst *Cast : CleanupCasts) {
      // These casts were only put in to ease the move from `target("dx")` types
      // to `dx.types.Handle in a piecemeal way. At this point, all of the
      // non-cast uses should now be `dx.types.Handle`, and remaining casts
      // should all form pairs to and from the now unused `target("dx")` type.
      CastFns.push_back(Cast->getCalledFunction());

      // If the cast is not to `dx.types.Handle`, it should be the first part of
      // the pair. Keep track so we can remove it once it has no more uses.
      if (Cast->getType() != OpBuilder.getHandleType()) {
        ToRemove.push_back(Cast);
        continue;
      }
      // Otherwise, we're the second handle in a pair. Forward the arguments and
      // remove the (second) cast.
      CallInst *Def = cast<CallInst>(Cast->getOperand(0));
      assert(Def->getIntrinsicID() == Intrinsic::dx_resource_casthandle &&
             "Unbalanced pair of temporary handle casts");
      Cast->replaceAllUsesWith(Def->getOperand(0));
      Cast->eraseFromParent();
    }
    for (CallInst *Cast : ToRemove) {
      assert(Cast->user_empty() && "Temporary handle cast still has users");
      Cast->eraseFromParent();
    }

    // Deduplicate the cast functions so that we only erase each one once.
    llvm::sort(CastFns);
    CastFns.erase(llvm::unique(CastFns), CastFns.end());
    for (Function *F : CastFns)
      F->eraseFromParent();

    CleanupCasts.clear();
  }

  // Remove the resource global associated with the handleFromBinding call
  // instruction and their uses as they aren't needed anymore.
  // TODO: We should verify that all the globals get removed.
  // It's expected we'll need a custom pass in the future that will eliminate
  // the need for this here.
  void removeResourceGlobals(CallInst *CI) {
    for (User *User : make_early_inc_range(CI->users())) {
      if (StoreInst *Store = dyn_cast<StoreInst>(User)) {
        Value *V = Store->getOperand(1);
        Store->eraseFromParent();
        if (GlobalVariable *GV = dyn_cast<GlobalVariable>(V))
          if (GV->use_empty()) {
            GV->removeDeadConstantUsers();
            GV->eraseFromParent();
          }
      }
    }
  }

  [[nodiscard]] bool lowerToCreateHandle(Function &F) {
    IRBuilder<> &IRB = OpBuilder.getIRB();
    Type *Int8Ty = IRB.getInt8Ty();
    Type *Int32Ty = IRB.getInt32Ty();

    return replaceFunction(F, [&](CallInst *CI) -> Error {
      IRB.SetInsertPoint(CI);

      auto *It = DBM.find(CI);
      assert(It != DBM.end() && "Resource not in map?");
      dxil::ResourceBindingInfo &RI = *It;

      const auto &Binding = RI.getBinding();
      dxil::ResourceClass RC = DRTM[RI.getHandleTy()].getResourceClass();

      Value *IndexOp = CI->getArgOperand(3);
      if (Binding.LowerBound != 0)
        IndexOp = IRB.CreateAdd(IndexOp,
                                ConstantInt::get(Int32Ty, Binding.LowerBound));

      std::array<Value *, 4> Args{
          ConstantInt::get(Int8Ty, llvm::to_underlying(RC)),
          ConstantInt::get(Int32Ty, Binding.RecordID), IndexOp,
          CI->getArgOperand(4)};
      Expected<CallInst *> OpCall =
          OpBuilder.tryCreateOp(OpCode::CreateHandle, Args, CI->getName());
      if (Error E = OpCall.takeError())
        return E;

      Value *Cast = createTmpHandleCast(*OpCall, CI->getType());

      removeResourceGlobals(CI);

      CI->replaceAllUsesWith(Cast);
      CI->eraseFromParent();
      return Error::success();
    });
  }

  [[nodiscard]] bool lowerToBindAndAnnotateHandle(Function &F) {
    IRBuilder<> &IRB = OpBuilder.getIRB();
    Type *Int32Ty = IRB.getInt32Ty();

    return replaceFunction(F, [&](CallInst *CI) -> Error {
      IRB.SetInsertPoint(CI);

      auto *It = DBM.find(CI);
      assert(It != DBM.end() && "Resource not in map?");
      dxil::ResourceBindingInfo &RI = *It;

      const auto &Binding = RI.getBinding();
      dxil::ResourceTypeInfo &RTI = DRTM[RI.getHandleTy()];
      dxil::ResourceClass RC = RTI.getResourceClass();

      Value *IndexOp = CI->getArgOperand(3);
      if (Binding.LowerBound != 0)
        IndexOp = IRB.CreateAdd(IndexOp,
                                ConstantInt::get(Int32Ty, Binding.LowerBound));

      std::pair<uint32_t, uint32_t> Props =
          RI.getAnnotateProps(*F.getParent(), RTI);

      // For `CreateHandleFromBinding` we need the upper bound rather than the
      // size, so we need to be careful about the difference for "unbounded".
      uint32_t Unbounded = std::numeric_limits<uint32_t>::max();
      uint32_t UpperBound = Binding.Size == Unbounded
                                ? Unbounded
                                : Binding.LowerBound + Binding.Size - 1;
      Constant *ResBind = OpBuilder.getResBind(Binding.LowerBound, UpperBound,
                                               Binding.Space, RC);
      std::array<Value *, 3> BindArgs{ResBind, IndexOp, CI->getArgOperand(4)};
      Expected<CallInst *> OpBind = OpBuilder.tryCreateOp(
          OpCode::CreateHandleFromBinding, BindArgs, CI->getName());
      if (Error E = OpBind.takeError())
        return E;

      std::array<Value *, 2> AnnotateArgs{
          *OpBind, OpBuilder.getResProps(Props.first, Props.second)};
      Expected<CallInst *> OpAnnotate = OpBuilder.tryCreateOp(
          OpCode::AnnotateHandle, AnnotateArgs,
          CI->hasName() ? CI->getName() + "_annot" : Twine());
      if (Error E = OpAnnotate.takeError())
        return E;

      Value *Cast = createTmpHandleCast(*OpAnnotate, CI->getType());

      removeResourceGlobals(CI);

      CI->replaceAllUsesWith(Cast);
      CI->eraseFromParent();

      return Error::success();
    });
  }

  /// Lower `dx.resource.handlefrombinding` intrinsics depending on the shader
  /// model and taking into account binding information from
  /// DXILResourceBindingAnalysis.
  bool lowerHandleFromBinding(Function &F) {
    Triple TT(Triple(M.getTargetTriple()));
    if (TT.getDXILVersion() < VersionTuple(1, 6))
      return lowerToCreateHandle(F);
    return lowerToBindAndAnnotateHandle(F);
  }

  Error replaceSplitDoubleCallUsages(CallInst *Intrin, CallInst *Op) {
    for (Use &U : make_early_inc_range(Intrin->uses())) {
      if (auto *EVI = dyn_cast<ExtractValueInst>(U.getUser())) {

        if (EVI->getNumIndices() != 1)
          return createStringError(std::errc::invalid_argument,
                                   "Splitdouble has only 2 elements");
        EVI->setOperand(0, Op);
      } else {
        return make_error<StringError>(
            "Splitdouble use is not ExtractValueInst",
            inconvertibleErrorCode());
      }
    }

    Intrin->eraseFromParent();

    return Error::success();
  }

  /// Replace uses of \c Intrin with the values in the `dx.ResRet` of \c Op.
  /// Since we expect to be post-scalarization, make an effort to avoid vectors.
  Error replaceResRetUses(CallInst *Intrin, CallInst *Op, bool HasCheckBit) {
    IRBuilder<> &IRB = OpBuilder.getIRB();

    Instruction *OldResult = Intrin;
    Type *OldTy = Intrin->getType();

    if (HasCheckBit) {
      auto *ST = cast<StructType>(OldTy);

      Value *CheckOp = nullptr;
      Type *Int32Ty = IRB.getInt32Ty();
      for (Use &U : make_early_inc_range(OldResult->uses())) {
        if (auto *EVI = dyn_cast<ExtractValueInst>(U.getUser())) {
          ArrayRef<unsigned> Indices = EVI->getIndices();
          assert(Indices.size() == 1);
          // We're only interested in uses of the check bit for now.
          if (Indices[0] != 1)
            continue;
          if (!CheckOp) {
            Value *NewEVI = IRB.CreateExtractValue(Op, 4);
            Expected<CallInst *> OpCall = OpBuilder.tryCreateOp(
                OpCode::CheckAccessFullyMapped, {NewEVI},
                OldResult->hasName() ? OldResult->getName() + "_check"
                                     : Twine(),
                Int32Ty);
            if (Error E = OpCall.takeError())
              return E;
            CheckOp = *OpCall;
          }
          EVI->replaceAllUsesWith(CheckOp);
          EVI->eraseFromParent();
        }
      }

      OldResult = cast<Instruction>(
          IRB.CreateExtractValue(Op, 0, OldResult->getName()));
      OldTy = ST->getElementType(0);
    }

    // For scalars, we just extract the first element.
    if (!isa<FixedVectorType>(OldTy)) {
      Value *EVI = IRB.CreateExtractValue(Op, 0);
      OldResult->replaceAllUsesWith(EVI);
      OldResult->eraseFromParent();
      if (OldResult != Intrin) {
        assert(Intrin->use_empty() && "Intrinsic still has uses?");
        Intrin->eraseFromParent();
      }
      return Error::success();
    }

    std::array<Value *, 4> Extracts = {};
    SmallVector<ExtractElementInst *> DynamicAccesses;

    // The users of the operation should all be scalarized, so we attempt to
    // replace the extractelements with extractvalues directly.
    for (Use &U : make_early_inc_range(OldResult->uses())) {
      if (auto *EEI = dyn_cast<ExtractElementInst>(U.getUser())) {
        if (auto *IndexOp = dyn_cast<ConstantInt>(EEI->getIndexOperand())) {
          size_t IndexVal = IndexOp->getZExtValue();
          assert(IndexVal < 4 && "Index into buffer load out of range");
          if (!Extracts[IndexVal])
            Extracts[IndexVal] = IRB.CreateExtractValue(Op, IndexVal);
          EEI->replaceAllUsesWith(Extracts[IndexVal]);
          EEI->eraseFromParent();
        } else {
          DynamicAccesses.push_back(EEI);
        }
      }
    }

    const auto *VecTy = cast<FixedVectorType>(OldTy);
    const unsigned N = VecTy->getNumElements();

    // If there's a dynamic access we need to round trip through stack memory so
    // that we don't leave vectors around.
    if (!DynamicAccesses.empty()) {
      Type *Int32Ty = IRB.getInt32Ty();
      Constant *Zero = ConstantInt::get(Int32Ty, 0);

      Type *ElTy = VecTy->getElementType();
      Type *ArrayTy = ArrayType::get(ElTy, N);
      Value *Alloca = IRB.CreateAlloca(ArrayTy);

      for (int I = 0, E = N; I != E; ++I) {
        if (!Extracts[I])
          Extracts[I] = IRB.CreateExtractValue(Op, I);
        Value *GEP = IRB.CreateInBoundsGEP(
            ArrayTy, Alloca, {Zero, ConstantInt::get(Int32Ty, I)});
        IRB.CreateStore(Extracts[I], GEP);
      }

      for (ExtractElementInst *EEI : DynamicAccesses) {
        Value *GEP = IRB.CreateInBoundsGEP(ArrayTy, Alloca,
                                           {Zero, EEI->getIndexOperand()});
        Value *Load = IRB.CreateLoad(ElTy, GEP);
        EEI->replaceAllUsesWith(Load);
        EEI->eraseFromParent();
      }
    }

    // If we still have uses, then we're not fully scalarized and need to
    // recreate the vector. This should only happen for things like exported
    // functions from libraries.
    if (!OldResult->use_empty()) {
      for (int I = 0, E = N; I != E; ++I)
        if (!Extracts[I])
          Extracts[I] = IRB.CreateExtractValue(Op, I);

      Value *Vec = UndefValue::get(OldTy);
      for (int I = 0, E = N; I != E; ++I)
        Vec = IRB.CreateInsertElement(Vec, Extracts[I], I);
      OldResult->replaceAllUsesWith(Vec);
    }

    OldResult->eraseFromParent();
    if (OldResult != Intrin) {
      assert(Intrin->use_empty() && "Intrinsic still has uses?");
      Intrin->eraseFromParent();
    }

    return Error::success();
  }

  [[nodiscard]] bool lowerTypedBufferLoad(Function &F, bool HasCheckBit) {
    IRBuilder<> &IRB = OpBuilder.getIRB();
    Type *Int32Ty = IRB.getInt32Ty();

    return replaceFunction(F, [&](CallInst *CI) -> Error {
      IRB.SetInsertPoint(CI);

      Value *Handle =
          createTmpHandleCast(CI->getArgOperand(0), OpBuilder.getHandleType());
      Value *Index0 = CI->getArgOperand(1);
      Value *Index1 = UndefValue::get(Int32Ty);

      Type *OldTy = CI->getType();
      if (HasCheckBit)
        OldTy = cast<StructType>(OldTy)->getElementType(0);
      Type *NewRetTy = OpBuilder.getResRetType(OldTy->getScalarType());

      std::array<Value *, 3> Args{Handle, Index0, Index1};
      Expected<CallInst *> OpCall = OpBuilder.tryCreateOp(
          OpCode::BufferLoad, Args, CI->getName(), NewRetTy);
      if (Error E = OpCall.takeError())
        return E;
      if (Error E = replaceResRetUses(CI, *OpCall, HasCheckBit))
        return E;

      return Error::success();
    });
  }

  [[nodiscard]] bool lowerUpdateCounter(Function &F) {
    IRBuilder<> &IRB = OpBuilder.getIRB();
    Type *Int32Ty = IRB.getInt32Ty();

    return replaceFunction(F, [&](CallInst *CI) -> Error {
      IRB.SetInsertPoint(CI);
      Value *Handle =
          createTmpHandleCast(CI->getArgOperand(0), OpBuilder.getHandleType());
      Value *Op1 = CI->getArgOperand(1);

      std::array<Value *, 2> Args{Handle, Op1};

      Expected<CallInst *> OpCall = OpBuilder.tryCreateOp(
          OpCode::UpdateCounter, Args, CI->getName(), Int32Ty);

      if (Error E = OpCall.takeError())
        return E;

      CI->replaceAllUsesWith(*OpCall);
      CI->eraseFromParent();
      return Error::success();
    });
  }

  [[nodiscard]] bool lowerGetPointer(Function &F) {
    // These should have already been handled in DXILResourceAccess, so we can
    // just clean up the dead prototype.
    assert(F.user_empty() && "getpointer operations should have been removed");
    F.eraseFromParent();
    return false;
  }

  [[nodiscard]] bool lowerTypedBufferStore(Function &F) {
    IRBuilder<> &IRB = OpBuilder.getIRB();
    Type *Int8Ty = IRB.getInt8Ty();
    Type *Int32Ty = IRB.getInt32Ty();

    return replaceFunction(F, [&](CallInst *CI) -> Error {
      IRB.SetInsertPoint(CI);

      Value *Handle =
          createTmpHandleCast(CI->getArgOperand(0), OpBuilder.getHandleType());
      Value *Index0 = CI->getArgOperand(1);
      Value *Index1 = UndefValue::get(Int32Ty);
      // For typed stores, the mask must always cover all four elements.
      Constant *Mask = ConstantInt::get(Int8Ty, 0xF);

      Value *Data = CI->getArgOperand(2);
      auto *DataTy = dyn_cast<FixedVectorType>(Data->getType());
      if (!DataTy || DataTy->getNumElements() != 4)
        return make_error<StringError>(
            "typedBufferStore data must be a vector of 4 elements",
            inconvertibleErrorCode());

      // Since we're post-scalarizer, we likely have a vector that's constructed
      // solely for the argument of the store. If so, just use the scalar values
      // from before they're inserted into the temporary.
      std::array<Value *, 4> DataElements{nullptr, nullptr, nullptr, nullptr};
      auto *IEI = dyn_cast<InsertElementInst>(Data);
      while (IEI) {
        auto *IndexOp = dyn_cast<ConstantInt>(IEI->getOperand(2));
        if (!IndexOp)
          break;
        size_t IndexVal = IndexOp->getZExtValue();
        assert(IndexVal < 4 && "Too many elements for buffer store");
        DataElements[IndexVal] = IEI->getOperand(1);
        IEI = dyn_cast<InsertElementInst>(IEI->getOperand(0));
      }

      // If for some reason we weren't able to forward the arguments from the
      // scalarizer artifact, then we need to actually extract elements from the
      // vector.
      for (int I = 0, E = 4; I != E; ++I)
        if (DataElements[I] == nullptr)
          DataElements[I] =
              IRB.CreateExtractElement(Data, ConstantInt::get(Int32Ty, I));

      std::array<Value *, 8> Args{
          Handle,          Index0,          Index1,          DataElements[0],
          DataElements[1], DataElements[2], DataElements[3], Mask};
      Expected<CallInst *> OpCall =
          OpBuilder.tryCreateOp(OpCode::BufferStore, Args, CI->getName());
      if (Error E = OpCall.takeError())
        return E;

      CI->eraseFromParent();
      // Clean up any leftover `insertelement`s
      IEI = dyn_cast<InsertElementInst>(Data);
      while (IEI && IEI->use_empty()) {
        InsertElementInst *Tmp = IEI;
        IEI = dyn_cast<InsertElementInst>(IEI->getOperand(0));
        Tmp->eraseFromParent();
      }

      return Error::success();
    });
  }

  [[nodiscard]] bool lowerCtpopToCountBits(Function &F) {
    IRBuilder<> &IRB = OpBuilder.getIRB();
    Type *Int32Ty = IRB.getInt32Ty();

    return replaceFunction(F, [&](CallInst *CI) -> Error {
      IRB.SetInsertPoint(CI);
      SmallVector<Value *> Args;
      Args.append(CI->arg_begin(), CI->arg_end());

      Type *RetTy = Int32Ty;
      Type *FRT = F.getReturnType();
      if (const auto *VT = dyn_cast<VectorType>(FRT))
        RetTy = VectorType::get(RetTy, VT);

      Expected<CallInst *> OpCall = OpBuilder.tryCreateOp(
          dxil::OpCode::CountBits, Args, CI->getName(), RetTy);
      if (Error E = OpCall.takeError())
        return E;

      // If the result type is 32 bits we can do a direct replacement.
      if (FRT->isIntOrIntVectorTy(32)) {
        CI->replaceAllUsesWith(*OpCall);
        CI->eraseFromParent();
        return Error::success();
      }

      unsigned CastOp;
      unsigned CastOp2;
      if (FRT->isIntOrIntVectorTy(16)) {
        CastOp = Instruction::ZExt;
        CastOp2 = Instruction::SExt;
      } else { // must be 64 bits
        assert(FRT->isIntOrIntVectorTy(64) &&
               "Currently only lowering 16, 32, or 64 bit ctpop to CountBits \
                is supported.");
        CastOp = Instruction::Trunc;
        CastOp2 = Instruction::Trunc;
      }

      // It is correct to replace the ctpop with the dxil op and
      // remove all casts to i32
      bool NeedsCast = false;
      for (User *User : make_early_inc_range(CI->users())) {
        Instruction *I = dyn_cast<Instruction>(User);
        if (I && (I->getOpcode() == CastOp || I->getOpcode() == CastOp2) &&
            I->getType() == RetTy) {
          I->replaceAllUsesWith(*OpCall);
          I->eraseFromParent();
        } else
          NeedsCast = true;
      }

      // It is correct to replace a ctpop with the dxil op and
      // a cast from i32 to the return type of the ctpop
      // the cast is emitted here if there is a non-cast to i32
      // instr which uses the ctpop
      if (NeedsCast) {
        Value *Cast =
            IRB.CreateZExtOrTrunc(*OpCall, F.getReturnType(), "ctpop.cast");
        CI->replaceAllUsesWith(Cast);
      }

      CI->eraseFromParent();
      return Error::success();
    });
  }

  bool lowerIntrinsics() {
    bool Updated = false;
    bool HasErrors = false;

    for (Function &F : make_early_inc_range(M.functions())) {
      if (!F.isDeclaration())
        continue;
      Intrinsic::ID ID = F.getIntrinsicID();
      switch (ID) {
      default:
        continue;
#define DXIL_OP_INTRINSIC(OpCode, Intrin, ...)                                 \
  case Intrin:                                                                 \
    HasErrors |= replaceFunctionWithOp(                                        \
        F, OpCode, ArrayRef<IntrinArgSelect>{__VA_ARGS__});                    \
    break;
#include "DXILOperation.inc"
      case Intrinsic::dx_resource_handlefrombinding:
        HasErrors |= lowerHandleFromBinding(F);
        break;
      case Intrinsic::dx_resource_getpointer:
        HasErrors |= lowerGetPointer(F);
        break;
      case Intrinsic::dx_resource_load_typedbuffer:
        HasErrors |= lowerTypedBufferLoad(F, /*HasCheckBit=*/false);
        break;
      case Intrinsic::dx_resource_loadchecked_typedbuffer:
        HasErrors |= lowerTypedBufferLoad(F, /*HasCheckBit=*/true);
        break;
      case Intrinsic::dx_resource_store_typedbuffer:
        HasErrors |= lowerTypedBufferStore(F);
        break;
      case Intrinsic::dx_resource_updatecounter:
        HasErrors |= lowerUpdateCounter(F);
        break;
      // TODO: this can be removed when
      // https://github.com/llvm/llvm-project/issues/113192 is fixed
      case Intrinsic::dx_splitdouble:
        HasErrors |= replaceFunctionWithNamedStructOp(
            F, OpCode::SplitDouble,
            OpBuilder.getSplitDoubleType(M.getContext()),
            [&](CallInst *CI, CallInst *Op) {
              return replaceSplitDoubleCallUsages(CI, Op);
            });
        break;
      case Intrinsic::ctpop:
        HasErrors |= lowerCtpopToCountBits(F);
        break;
      }
      Updated = true;
    }
    if (Updated && !HasErrors)
      cleanupHandleCasts();

    return Updated;
  }
};
} // namespace

PreservedAnalyses DXILOpLowering::run(Module &M, ModuleAnalysisManager &MAM) {
  DXILBindingMap &DBM = MAM.getResult<DXILResourceBindingAnalysis>(M);
  DXILResourceTypeMap &DRTM = MAM.getResult<DXILResourceTypeAnalysis>(M);

  bool MadeChanges = OpLowerer(M, DBM, DRTM).lowerIntrinsics();
  if (!MadeChanges)
    return PreservedAnalyses::all();
  PreservedAnalyses PA;
  PA.preserve<DXILResourceBindingAnalysis>();
  PA.preserve<DXILMetadataAnalysis>();
  PA.preserve<ShaderFlagsAnalysis>();
  return PA;
}

namespace {
class DXILOpLoweringLegacy : public ModulePass {
public:
  bool runOnModule(Module &M) override {
    DXILBindingMap &DBM =
        getAnalysis<DXILResourceBindingWrapperPass>().getBindingMap();
    DXILResourceTypeMap &DRTM =
        getAnalysis<DXILResourceTypeWrapperPass>().getResourceTypeMap();

    return OpLowerer(M, DBM, DRTM).lowerIntrinsics();
  }
  StringRef getPassName() const override { return "DXIL Op Lowering"; }
  DXILOpLoweringLegacy() : ModulePass(ID) {}

  static char ID; // Pass identification.
  void getAnalysisUsage(llvm::AnalysisUsage &AU) const override {
    AU.addRequired<DXILResourceTypeWrapperPass>();
    AU.addRequired<DXILResourceBindingWrapperPass>();
    AU.addPreserved<DXILResourceBindingWrapperPass>();
    AU.addPreserved<DXILResourceMDWrapper>();
    AU.addPreserved<DXILMetadataAnalysisWrapperPass>();
    AU.addPreserved<ShaderFlagsAnalysisWrapper>();
  }
};
char DXILOpLoweringLegacy::ID = 0;
} // end anonymous namespace

INITIALIZE_PASS_BEGIN(DXILOpLoweringLegacy, DEBUG_TYPE, "DXIL Op Lowering",
                      false, false)
INITIALIZE_PASS_DEPENDENCY(DXILResourceTypeWrapperPass)
INITIALIZE_PASS_DEPENDENCY(DXILResourceBindingWrapperPass)
INITIALIZE_PASS_END(DXILOpLoweringLegacy, DEBUG_TYPE, "DXIL Op Lowering", false,
                    false)

ModulePass *llvm::createDXILOpLoweringLegacyPass() {
  return new DXILOpLoweringLegacy();
}<|MERGE_RESOLUTION|>--- conflicted
+++ resolved
@@ -191,11 +191,7 @@
   /// or defs, and by the end all of the casts will be redundant.
   Value *createTmpHandleCast(Value *V, Type *Ty) {
     CallInst *Cast = OpBuilder.getIRB().CreateIntrinsic(
-<<<<<<< HEAD
-        Intrinsic::dx_cast_handle, {Ty, V->getType()}, {V});
-=======
         Intrinsic::dx_resource_casthandle, {Ty, V->getType()}, {V});
->>>>>>> ce7c17d5
     CleanupCasts.push_back(Cast);
     return Cast;
   }
