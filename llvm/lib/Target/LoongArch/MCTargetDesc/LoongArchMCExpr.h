--- conflicted
+++ resolved
@@ -26,46 +26,16 @@
   enum { VK_None };
 
 private:
-<<<<<<< HEAD
-  const MCExpr *Expr;
-  const Specifier specifier;
-  const bool RelaxHint;
-
-  explicit LoongArchMCExpr(const MCExpr *Expr, Specifier S, bool Hint)
-      : Expr(Expr), specifier(S), RelaxHint(Hint) {}
-=======
   const bool RelaxHint;
 
   explicit LoongArchMCExpr(const MCExpr *Expr, Specifier S, bool Hint)
       : MCSpecifierExpr(Expr, S), RelaxHint(Hint) {}
->>>>>>> 4084ffcf
 
 public:
   static const LoongArchMCExpr *create(const MCExpr *Expr, uint16_t S,
                                        MCContext &Ctx, bool Hint = false);
 
-<<<<<<< HEAD
-  Specifier getSpecifier() const { return specifier; }
-  const MCExpr *getSubExpr() const { return Expr; }
   bool getRelaxHint() const { return RelaxHint; }
-
-  void printImpl(raw_ostream &OS, const MCAsmInfo *MAI) const override;
-  bool evaluateAsRelocatableImpl(MCValue &Res,
-                                 const MCAssembler *Asm) const override;
-  void visitUsedExpr(MCStreamer &Streamer) const override;
-  MCFragment *findAssociatedFragment() const override {
-    return getSubExpr()->findAssociatedFragment();
-  }
-
-  static bool classof(const MCExpr *E) {
-    return E->getKind() == MCExpr::Target;
-  }
-
-  static StringRef getSpecifierName(uint16_t S);
-  static Specifier parseSpecifier(StringRef name);
-=======
-  bool getRelaxHint() const { return RelaxHint; }
->>>>>>> 4084ffcf
 };
 
 } // end namespace llvm
