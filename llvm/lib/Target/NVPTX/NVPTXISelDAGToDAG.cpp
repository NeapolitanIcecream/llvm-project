//===-- NVPTXISelDAGToDAG.cpp - A dag to dag inst selector for NVPTX ------===//
//
// Part of the LLVM Project, under the Apache License v2.0 with LLVM Exceptions.
// See https://llvm.org/LICENSE.txt for license information.
// SPDX-License-Identifier: Apache-2.0 WITH LLVM-exception
//
//===----------------------------------------------------------------------===//
//
// This file defines an instruction selector for the NVPTX target.
//
//===----------------------------------------------------------------------===//

#include "NVPTXISelDAGToDAG.h"
#include "NVPTX.h"
#include "NVPTXUtilities.h"
#include "llvm/ADT/APInt.h"
#include "llvm/Analysis/ValueTracking.h"
#include "llvm/CodeGen/ISDOpcodes.h"
#include "llvm/CodeGen/SelectionDAG.h"
#include "llvm/CodeGen/SelectionDAGNodes.h"
#include "llvm/IR/GlobalValue.h"
#include "llvm/IR/Instructions.h"
#include "llvm/IR/IntrinsicsNVPTX.h"
#include "llvm/IR/NVVMIntrinsicUtils.h"
#include "llvm/Support/AtomicOrdering.h"
#include "llvm/Support/CommandLine.h"
#include "llvm/Support/ErrorHandling.h"
#include "llvm/Support/FormatVariadic.h"
#include "llvm/Support/MathExtras.h"
#include <optional>

using namespace llvm;

#define DEBUG_TYPE "nvptx-isel"
#define PASS_NAME "NVPTX DAG->DAG Pattern Instruction Selection"

static cl::opt<bool>
    EnableRsqrtOpt("nvptx-rsqrt-approx-opt", cl::init(true), cl::Hidden,
                   cl::desc("Enable reciprocal sqrt optimization"));

/// createNVPTXISelDag - This pass converts a legalized DAG into a
/// NVPTX-specific DAG, ready for instruction scheduling.
FunctionPass *llvm::createNVPTXISelDag(NVPTXTargetMachine &TM,
                                       llvm::CodeGenOptLevel OptLevel) {
  return new NVPTXDAGToDAGISelLegacy(TM, OptLevel);
}

NVPTXDAGToDAGISelLegacy::NVPTXDAGToDAGISelLegacy(NVPTXTargetMachine &tm,
                                                 CodeGenOptLevel OptLevel)
    : SelectionDAGISelLegacy(
          ID, std::make_unique<NVPTXDAGToDAGISel>(tm, OptLevel)) {}

char NVPTXDAGToDAGISelLegacy::ID = 0;

INITIALIZE_PASS(NVPTXDAGToDAGISelLegacy, DEBUG_TYPE, PASS_NAME, false, false)

NVPTXDAGToDAGISel::NVPTXDAGToDAGISel(NVPTXTargetMachine &tm,
                                     CodeGenOptLevel OptLevel)
    : SelectionDAGISel(tm, OptLevel), TM(tm) {
  doMulWide = (OptLevel > CodeGenOptLevel::None);
}

bool NVPTXDAGToDAGISel::runOnMachineFunction(MachineFunction &MF) {
  Subtarget = &MF.getSubtarget<NVPTXSubtarget>();
  Scopes = NVPTXScopes(MF.getFunction().getContext());
  return SelectionDAGISel::runOnMachineFunction(MF);
}

NVPTX::DivPrecisionLevel
NVPTXDAGToDAGISel::getDivF32Level(const SDNode *N) const {
  return Subtarget->getTargetLowering()->getDivF32Level(*MF, *N);
}

bool NVPTXDAGToDAGISel::usePrecSqrtF32(const SDNode *N) const {
  return Subtarget->getTargetLowering()->usePrecSqrtF32(*MF, N);
}

bool NVPTXDAGToDAGISel::useF32FTZ() const {
  return Subtarget->getTargetLowering()->useF32FTZ(*MF);
}

bool NVPTXDAGToDAGISel::allowFMA() const {
  const NVPTXTargetLowering *TL = Subtarget->getTargetLowering();
  return TL->allowFMA(*MF, OptLevel);
}

bool NVPTXDAGToDAGISel::allowUnsafeFPMath() const {
  const NVPTXTargetLowering *TL = Subtarget->getTargetLowering();
  return TL->allowUnsafeFPMath(*MF);
}

bool NVPTXDAGToDAGISel::doRsqrtOpt() const { return EnableRsqrtOpt; }

/// Select - Select instructions not customized! Used for
/// expanded, promoted and normal instructions.
void NVPTXDAGToDAGISel::Select(SDNode *N) {

  if (N->isMachineOpcode()) {
    N->setNodeId(-1);
    return; // Already selected.
  }

  switch (N->getOpcode()) {
  case ISD::LOAD:
  case ISD::ATOMIC_LOAD:
    if (tryLoad(N))
      return;
    break;
  case ISD::STORE:
  case ISD::ATOMIC_STORE:
    if (tryStore(N))
      return;
    break;
  case ISD::ATOMIC_FENCE:
    if (tryFence(N))
      return;
    break;
  case NVPTXISD::UNPACK_VECTOR:
    tryUNPACK_VECTOR(N);
    return;
  case ISD::EXTRACT_VECTOR_ELT:
    if (tryEXTRACT_VECTOR_ELEMENT(N))
      return;
    break;
  case NVPTXISD::SETP_F16X2:
    SelectSETP_F16X2(N);
    return;
  case NVPTXISD::SETP_BF16X2:
    SelectSETP_BF16X2(N);
    return;
  case NVPTXISD::LoadV2:
  case NVPTXISD::LoadV4:
  case NVPTXISD::LoadV8:
    if (tryLoadVector(N))
      return;
    break;
  case NVPTXISD::LDUV2:
  case NVPTXISD::LDUV4:
    if (tryLDU(N))
      return;
    break;
  case NVPTXISD::StoreV2:
  case NVPTXISD::StoreV4:
  case NVPTXISD::StoreV8:
    if (tryStoreVector(N))
      return;
    break;
  case NVPTXISD::LoadParam:
  case NVPTXISD::LoadParamV2:
  case NVPTXISD::LoadParamV4:
    if (tryLoadParam(N))
      return;
    break;
  case NVPTXISD::StoreRetval:
  case NVPTXISD::StoreRetvalV2:
  case NVPTXISD::StoreRetvalV4:
    if (tryStoreRetval(N))
      return;
    break;
  case NVPTXISD::StoreParam:
  case NVPTXISD::StoreParamV2:
  case NVPTXISD::StoreParamV4:
  case NVPTXISD::StoreParamS32:
  case NVPTXISD::StoreParamU32:
    if (tryStoreParam(N))
      return;
    break;
  case ISD::INTRINSIC_WO_CHAIN:
    if (tryIntrinsicNoChain(N))
      return;
    break;
  case ISD::INTRINSIC_W_CHAIN:
    if (tryIntrinsicChain(N))
      return;
    break;
  case ISD::INTRINSIC_VOID:
    if (tryIntrinsicVoid(N))
      return;
    break;
  case ISD::AND:
  case ISD::SRA:
  case ISD::SRL:
    // Try to select BFE
    if (tryBFE(N))
      return;
    break;
  case ISD::ADDRSPACECAST:
    SelectAddrSpaceCast(N);
    return;
  case ISD::CopyToReg: {
    if (N->getOperand(1).getValueType() == MVT::i128) {
      SelectV2I64toI128(N);
      return;
    }
    break;
  }
  case ISD::CopyFromReg: {
    if (N->getOperand(1).getValueType() == MVT::i128) {
      SelectI128toV2I64(N);
      return;
    }
    break;
  }
  case ISD::FADD:
  case ISD::FMUL:
  case ISD::FSUB:
    if (tryBF16ArithToFMA(N))
      return;
    break;
  default:
    break;
  }
  SelectCode(N);
}

#define TCGEN05_LD_OPCODE(SHAPE, NUM)                                          \
  (enablePack ? NVPTX::TCGEN05_LD_##SHAPE##_##NUM##_PACK                       \
              : NVPTX::TCGEN05_LD_##SHAPE##_##NUM)

static unsigned getTcgen05LdOpcode(unsigned IID, bool enablePack) {
  switch (IID) {
  case Intrinsic::nvvm_tcgen05_ld_16x64b_x1:
    return TCGEN05_LD_OPCODE(16x64b, x1);
  case Intrinsic::nvvm_tcgen05_ld_16x64b_x2:
    return TCGEN05_LD_OPCODE(16x64b, x2);
  case Intrinsic::nvvm_tcgen05_ld_16x64b_x4:
    return TCGEN05_LD_OPCODE(16x64b, x4);
  case Intrinsic::nvvm_tcgen05_ld_16x64b_x8:
    return TCGEN05_LD_OPCODE(16x64b, x8);
  case Intrinsic::nvvm_tcgen05_ld_16x64b_x16:
    return TCGEN05_LD_OPCODE(16x64b, x16);
  case Intrinsic::nvvm_tcgen05_ld_16x64b_x32:
    return TCGEN05_LD_OPCODE(16x64b, x32);
  case Intrinsic::nvvm_tcgen05_ld_16x64b_x64:
    return TCGEN05_LD_OPCODE(16x64b, x64);
  case Intrinsic::nvvm_tcgen05_ld_16x64b_x128:
    return TCGEN05_LD_OPCODE(16x64b, x128);
  case Intrinsic::nvvm_tcgen05_ld_16x128b_x1:
    return TCGEN05_LD_OPCODE(16x128b, x1);
  case Intrinsic::nvvm_tcgen05_ld_16x128b_x2:
    return TCGEN05_LD_OPCODE(16x128b, x2);
  case Intrinsic::nvvm_tcgen05_ld_16x128b_x4:
    return TCGEN05_LD_OPCODE(16x128b, x4);
  case Intrinsic::nvvm_tcgen05_ld_16x128b_x8:
    return TCGEN05_LD_OPCODE(16x128b, x8);
  case Intrinsic::nvvm_tcgen05_ld_16x128b_x16:
    return TCGEN05_LD_OPCODE(16x128b, x16);
  case Intrinsic::nvvm_tcgen05_ld_16x128b_x32:
    return TCGEN05_LD_OPCODE(16x128b, x32);
  case Intrinsic::nvvm_tcgen05_ld_16x128b_x64:
    return TCGEN05_LD_OPCODE(16x128b, x64);
  case Intrinsic::nvvm_tcgen05_ld_16x256b_x1:
    return TCGEN05_LD_OPCODE(16x256b, x1);
  case Intrinsic::nvvm_tcgen05_ld_16x256b_x2:
    return TCGEN05_LD_OPCODE(16x256b, x2);
  case Intrinsic::nvvm_tcgen05_ld_16x256b_x4:
    return TCGEN05_LD_OPCODE(16x256b, x4);
  case Intrinsic::nvvm_tcgen05_ld_16x256b_x8:
    return TCGEN05_LD_OPCODE(16x256b, x8);
  case Intrinsic::nvvm_tcgen05_ld_16x256b_x16:
    return TCGEN05_LD_OPCODE(16x256b, x16);
  case Intrinsic::nvvm_tcgen05_ld_16x256b_x32:
    return TCGEN05_LD_OPCODE(16x256b, x32);
  case Intrinsic::nvvm_tcgen05_ld_16x32bx2_x1:
    return TCGEN05_LD_OPCODE(16x32bx2, x1);
  case Intrinsic::nvvm_tcgen05_ld_16x32bx2_x2:
    return TCGEN05_LD_OPCODE(16x32bx2, x2);
  case Intrinsic::nvvm_tcgen05_ld_16x32bx2_x4:
    return TCGEN05_LD_OPCODE(16x32bx2, x4);
  case Intrinsic::nvvm_tcgen05_ld_16x32bx2_x8:
    return TCGEN05_LD_OPCODE(16x32bx2, x8);
  case Intrinsic::nvvm_tcgen05_ld_16x32bx2_x16:
    return TCGEN05_LD_OPCODE(16x32bx2, x16);
  case Intrinsic::nvvm_tcgen05_ld_16x32bx2_x32:
    return TCGEN05_LD_OPCODE(16x32bx2, x32);
  case Intrinsic::nvvm_tcgen05_ld_16x32bx2_x64:
    return TCGEN05_LD_OPCODE(16x32bx2, x64);
  case Intrinsic::nvvm_tcgen05_ld_16x32bx2_x128:
    return TCGEN05_LD_OPCODE(16x32bx2, x128);
  case Intrinsic::nvvm_tcgen05_ld_32x32b_x1:
    return TCGEN05_LD_OPCODE(32x32b, x1);
  case Intrinsic::nvvm_tcgen05_ld_32x32b_x2:
    return TCGEN05_LD_OPCODE(32x32b, x2);
  case Intrinsic::nvvm_tcgen05_ld_32x32b_x4:
    return TCGEN05_LD_OPCODE(32x32b, x4);
  case Intrinsic::nvvm_tcgen05_ld_32x32b_x8:
    return TCGEN05_LD_OPCODE(32x32b, x8);
  case Intrinsic::nvvm_tcgen05_ld_32x32b_x16:
    return TCGEN05_LD_OPCODE(32x32b, x16);
  case Intrinsic::nvvm_tcgen05_ld_32x32b_x32:
    return TCGEN05_LD_OPCODE(32x32b, x32);
  case Intrinsic::nvvm_tcgen05_ld_32x32b_x64:
    return TCGEN05_LD_OPCODE(32x32b, x64);
  case Intrinsic::nvvm_tcgen05_ld_32x32b_x128:
    return TCGEN05_LD_OPCODE(32x32b, x128);
  }
  llvm_unreachable("unhandled tcgen05.ld lowering");
}

void NVPTXDAGToDAGISel::SelectTcgen05Ld(SDNode *N, bool hasOffset) {
  SDLoc DL(N);
  unsigned IID = cast<ConstantSDNode>(N->getOperand(1))->getZExtValue();

  if (hasOffset) {
    bool enablePack = cast<ConstantSDNode>(N->getOperand(4))->getZExtValue();
    auto OffsetNode = CurDAG->getTargetConstant(
        cast<ConstantSDNode>(N->getOperand(3))->getZExtValue(), DL, MVT::i32);
    ReplaceNode(N, CurDAG->getMachineNode(
                       getTcgen05LdOpcode(IID, enablePack), DL, N->getVTList(),
                       {N->getOperand(2), OffsetNode, N->getOperand(0)}));
  } else {
    bool enablePack = cast<ConstantSDNode>(N->getOperand(3))->getZExtValue();
    ReplaceNode(N, CurDAG->getMachineNode(
                       getTcgen05LdOpcode(IID, enablePack), DL, N->getVTList(),
                       {N->getOperand(2), N->getOperand(0)}));
  }
}

bool NVPTXDAGToDAGISel::tryIntrinsicChain(SDNode *N) {
  unsigned IID = N->getConstantOperandVal(1);
  switch (IID) {
  default:
    return false;
  case Intrinsic::nvvm_ldu_global_f:
  case Intrinsic::nvvm_ldu_global_i:
  case Intrinsic::nvvm_ldu_global_p:
<<<<<<< HEAD
    return tryLDGLDU(N);
=======
    return tryLDU(N);
>>>>>>> eb0f1dc0

  case Intrinsic::nvvm_tcgen05_ld_16x64b_x1:
  case Intrinsic::nvvm_tcgen05_ld_16x64b_x2:
  case Intrinsic::nvvm_tcgen05_ld_16x64b_x4:
  case Intrinsic::nvvm_tcgen05_ld_16x64b_x8:
  case Intrinsic::nvvm_tcgen05_ld_16x64b_x16:
  case Intrinsic::nvvm_tcgen05_ld_16x64b_x32:
  case Intrinsic::nvvm_tcgen05_ld_16x64b_x64:
  case Intrinsic::nvvm_tcgen05_ld_16x64b_x128:
  case Intrinsic::nvvm_tcgen05_ld_16x128b_x1:
  case Intrinsic::nvvm_tcgen05_ld_16x128b_x2:
  case Intrinsic::nvvm_tcgen05_ld_16x128b_x4:
  case Intrinsic::nvvm_tcgen05_ld_16x128b_x16:
  case Intrinsic::nvvm_tcgen05_ld_16x128b_x32:
  case Intrinsic::nvvm_tcgen05_ld_16x128b_x64:
  case Intrinsic::nvvm_tcgen05_ld_16x256b_x1:
  case Intrinsic::nvvm_tcgen05_ld_16x128b_x8:
  case Intrinsic::nvvm_tcgen05_ld_16x256b_x2:
  case Intrinsic::nvvm_tcgen05_ld_16x256b_x4:
  case Intrinsic::nvvm_tcgen05_ld_16x256b_x8:
  case Intrinsic::nvvm_tcgen05_ld_16x256b_x16:
  case Intrinsic::nvvm_tcgen05_ld_16x256b_x32:
  case Intrinsic::nvvm_tcgen05_ld_32x32b_x1:
  case Intrinsic::nvvm_tcgen05_ld_32x32b_x2:
  case Intrinsic::nvvm_tcgen05_ld_32x32b_x4:
  case Intrinsic::nvvm_tcgen05_ld_32x32b_x8:
  case Intrinsic::nvvm_tcgen05_ld_32x32b_x16:
  case Intrinsic::nvvm_tcgen05_ld_32x32b_x32:
  case Intrinsic::nvvm_tcgen05_ld_32x32b_x64:
  case Intrinsic::nvvm_tcgen05_ld_32x32b_x128: {
    SelectTcgen05Ld(N);
    return true;
  }

  case Intrinsic::nvvm_tcgen05_ld_16x32bx2_x1:
  case Intrinsic::nvvm_tcgen05_ld_16x32bx2_x2:
  case Intrinsic::nvvm_tcgen05_ld_16x32bx2_x4:
  case Intrinsic::nvvm_tcgen05_ld_16x32bx2_x8:
  case Intrinsic::nvvm_tcgen05_ld_16x32bx2_x16:
  case Intrinsic::nvvm_tcgen05_ld_16x32bx2_x32:
  case Intrinsic::nvvm_tcgen05_ld_16x32bx2_x64:
  case Intrinsic::nvvm_tcgen05_ld_16x32bx2_x128: {
    SelectTcgen05Ld(N, /* hasOffset */ true);
    return true;
  }
  }
}

// Map ISD:CONDCODE value to appropriate CmpMode expected by
// NVPTXInstPrinter::printCmpMode()
static unsigned getPTXCmpMode(const CondCodeSDNode &CondCode, bool FTZ) {
  using NVPTX::PTXCmpMode::CmpMode;
  unsigned PTXCmpMode = [](ISD::CondCode CC) {
    switch (CC) {
    default:
      llvm_unreachable("Unexpected condition code.");
    case ISD::SETOEQ:
      return CmpMode::EQ;
    case ISD::SETOGT:
      return CmpMode::GT;
    case ISD::SETOGE:
      return CmpMode::GE;
    case ISD::SETOLT:
      return CmpMode::LT;
    case ISD::SETOLE:
      return CmpMode::LE;
    case ISD::SETONE:
      return CmpMode::NE;
    case ISD::SETO:
      return CmpMode::NUM;
    case ISD::SETUO:
      return CmpMode::NotANumber;
    case ISD::SETUEQ:
      return CmpMode::EQU;
    case ISD::SETUGT:
      return CmpMode::GTU;
    case ISD::SETUGE:
      return CmpMode::GEU;
    case ISD::SETULT:
      return CmpMode::LTU;
    case ISD::SETULE:
      return CmpMode::LEU;
    case ISD::SETUNE:
      return CmpMode::NEU;
    case ISD::SETEQ:
      return CmpMode::EQ;
    case ISD::SETGT:
      return CmpMode::GT;
    case ISD::SETGE:
      return CmpMode::GE;
    case ISD::SETLT:
      return CmpMode::LT;
    case ISD::SETLE:
      return CmpMode::LE;
    case ISD::SETNE:
      return CmpMode::NE;
    }
  }(CondCode.get());

  if (FTZ)
    PTXCmpMode |= NVPTX::PTXCmpMode::FTZ_FLAG;

  return PTXCmpMode;
}

bool NVPTXDAGToDAGISel::SelectSETP_F16X2(SDNode *N) {
  unsigned PTXCmpMode =
      getPTXCmpMode(*cast<CondCodeSDNode>(N->getOperand(2)), useF32FTZ());
  SDLoc DL(N);
  SDNode *SetP = CurDAG->getMachineNode(
      NVPTX::SETP_f16x2rr, DL, MVT::i1, MVT::i1, N->getOperand(0),
      N->getOperand(1), CurDAG->getTargetConstant(PTXCmpMode, DL, MVT::i32));
  ReplaceNode(N, SetP);
  return true;
}

bool NVPTXDAGToDAGISel::SelectSETP_BF16X2(SDNode *N) {
  unsigned PTXCmpMode =
      getPTXCmpMode(*cast<CondCodeSDNode>(N->getOperand(2)), useF32FTZ());
  SDLoc DL(N);
  SDNode *SetP = CurDAG->getMachineNode(
      NVPTX::SETP_bf16x2rr, DL, MVT::i1, MVT::i1, N->getOperand(0),
      N->getOperand(1), CurDAG->getTargetConstant(PTXCmpMode, DL, MVT::i32));
  ReplaceNode(N, SetP);
  return true;
}

bool NVPTXDAGToDAGISel::tryUNPACK_VECTOR(SDNode *N) {
  SDValue Vector = N->getOperand(0);
  MVT EltVT = N->getSimpleValueType(0);

  MachineSDNode *N2 =
      CurDAG->getMachineNode(NVPTX::I64toV2I32, SDLoc(N), EltVT, EltVT, Vector);

  ReplaceNode(N, N2);
  return true;
}

// Find all instances of extract_vector_elt that use this v2f16 vector
// and coalesce them into a scattering move instruction.
bool NVPTXDAGToDAGISel::tryEXTRACT_VECTOR_ELEMENT(SDNode *N) {
  SDValue Vector = N->getOperand(0);

  // We only care about 16x2 as it's the only real vector type we
  // need to deal with.
  MVT VT = Vector.getSimpleValueType();
  if (!Isv2x16VT(VT))
    return false;
  // Find and record all uses of this vector that extract element 0 or 1.
  SmallVector<SDNode *, 4> E0, E1;
  for (auto *U : Vector.getNode()->users()) {
    if (U->getOpcode() != ISD::EXTRACT_VECTOR_ELT)
      continue;
    if (U->getOperand(0) != Vector)
      continue;
    if (const ConstantSDNode *IdxConst =
            dyn_cast<ConstantSDNode>(U->getOperand(1))) {
      if (IdxConst->getZExtValue() == 0)
        E0.push_back(U);
      else if (IdxConst->getZExtValue() == 1)
        E1.push_back(U);
      else
        llvm_unreachable("Invalid vector index.");
    }
  }

  // There's no point scattering f16x2 if we only ever access one
  // element of it.
  if (E0.empty() || E1.empty())
    return false;

  // Merge (f16 extractelt(V, 0), f16 extractelt(V,1))
  // into f16,f16 SplitF16x2(V)
  MVT EltVT = VT.getVectorElementType();
  SDNode *ScatterOp =
      CurDAG->getMachineNode(NVPTX::I32toV2I16, SDLoc(N), EltVT, EltVT, Vector);
  for (auto *Node : E0)
    ReplaceUses(SDValue(Node, 0), SDValue(ScatterOp, 0));
  for (auto *Node : E1)
    ReplaceUses(SDValue(Node, 0), SDValue(ScatterOp, 1));

  return true;
}

static std::optional<unsigned> convertAS(unsigned AS) {
  switch (AS) {
  case llvm::ADDRESS_SPACE_LOCAL:
    return NVPTX::AddressSpace::Local;
  case llvm::ADDRESS_SPACE_GLOBAL:
    return NVPTX::AddressSpace::Global;
  case llvm::ADDRESS_SPACE_SHARED:
    return NVPTX::AddressSpace::Shared;
  case llvm::ADDRESS_SPACE_SHARED_CLUSTER:
    return NVPTX::AddressSpace::SharedCluster;
  case llvm::ADDRESS_SPACE_GENERIC:
    return NVPTX::AddressSpace::Generic;
  case llvm::ADDRESS_SPACE_PARAM:
    return NVPTX::AddressSpace::Param;
  case llvm::ADDRESS_SPACE_CONST:
    return NVPTX::AddressSpace::Const;
  default:
    return std::nullopt;
  }
}

static unsigned int getCodeAddrSpace(const MemSDNode *N) {
  return convertAS(N->getMemOperand()->getAddrSpace())
      .value_or(NVPTX::AddressSpace::Generic);
}

namespace {

struct OperationOrderings {
  NVPTX::Ordering InstructionOrdering, FenceOrdering;
  OperationOrderings(NVPTX::Ordering IO = NVPTX::Ordering::NotAtomic,
                     NVPTX::Ordering FO = NVPTX::Ordering::NotAtomic)
      : InstructionOrdering(IO), FenceOrdering(FO) {}
};

static OperationOrderings
getOperationOrderings(MemSDNode *N, const NVPTXSubtarget *Subtarget) {
  AtomicOrdering Ordering = N->getSuccessOrdering();
  auto CodeAddrSpace = getCodeAddrSpace(N);

  bool HasMemoryOrdering = Subtarget->hasMemoryOrdering();
  bool HasRelaxedMMIO = Subtarget->hasRelaxedMMIO();

  // clang-format off

  // Lowering for Load/Store Operations (note: AcquireRelease Loads or Stores error).
  // Note: uses of Relaxed in the Atomic column of this table refer
  // to LLVM AtomicOrdering::Monotonic.
  //
  // | Atomic  | Volatile | Statespace         | PTX sm_60- | PTX sm_70+                   |
  // |---------|----------|--------------------|------------|------------------------------|
  // | No      | No       | All                | plain      | .weak                        |
  // | No      | Yes      | Generic,Shared,    | .volatile  | .volatile                    |
  // |         |          | Global [0]         |            |                              |
  // | No      | Yes      | Local,Const,Param  | plain [1]  | .weak [1]                    |
  // | Unorder | Yes/No   | All                | == Relaxed | == Relaxed                   |
  // | Relaxed | No       | Generic,Shared,    | .volatile  | <atomic sem>                 |
  // |         |          | Global [0]         |            |                              |
  // | Other   | No       | Generic,Shared,    | Error [2]  | <atomic sem>                 |
  // |         |          | Global [0]         |            |                              |
  // | Yes     | No       | Local,Const,Param  | plain [1]  | .weak [1]                    |
  // | Relaxed | Yes      | Generic,Shared [0] | .volatile  | .volatile                    |
  // | Relaxed | Yes      | Global [0]         | .volatile  | .mmio.relaxed.sys (PTX 8.2+) |
  // |         |          |                    |            |  or .volatile (PTX 8.1-)     |
  // | Relaxed | Yes      | Local,Const,Param  | plain [1]  | .weak [1]                    |
  // | Other   | Yes      | Generic, Shared,   | Error [2]  | <atomic sem> [3]             |
  // |         |          | / Global [0]       |            |                              |

  // Lowering of CUDA C++ SequentiallyConsistent Operations and Fences to PTX
  // by following the ABI proven sound in:
  //   Lustig et al, A Formal Analysis of the NVIDIA PTX Memory Consistency Model, ASPLOS’19.
  //   https://dl.acm.org/doi/pdf/10.1145/3297858.3304043
  //
  // | CUDA C++ Atomic Operation or Atomic Fence            | PTX Atomic Operation or Fence |
  // |------------------------------------------------------|-------------------------------|
  // | cuda::atomic_thread_fence                            | fence.sc.<scope>;             |
  // |   (memory_order_seq_cst, cuda::thread_scope_<scope>) |                               |
  // |------------------------------------------------------|-------------------------------|
  // | cuda::atomic_load                                    | fence.sc.<scope>;             |
  // |   (memory_order_seq_cst, cuda::thread_scope_<scope>) | ld.acquire.<scope>;           |
  // |------------------------------------------------------|-------------------------------|  
  // | cuda::atomic_store                                   | fence.sc.<scope>;             |
  // |   (memory_order_seq_cst, cuda::thread_scope_<scope>) | st.release.<scope>;           |
  // |------------------------------------------------------|-------------------------------|
  // | cuda::atomic_fetch_<op>                              | fence.sc.<scope>;             |
  // |   (memory_order_seq_cst, cuda::thread_scope_<scope>) | atom.acq_rel.<scope>;         |

  // clang-format on

  // [0]: volatile and atomics are only supported on global or shared
  //      memory locations, accessed via generic/shared/global pointers.
  //      MMIO is only supported on global memory locations,
  //      accessed via generic/global pointers.
  // TODO: Implement MMIO access via generic pointer to global.
  //       Currently implemented for global pointers only.

  // [1]: Lowering volatile/atomic operations to non-volatile/non-atomic
  //      PTX instructions fails to preserve their C++ side-effects.
  //
  //      Example (https://github.com/llvm/llvm-project/issues/62057):
  //
  //          void example() {
  //              std::atomic<bool> True = true;
  //              while (True.load(std::memory_order_relaxed));
  //          }
  //
  //      A C++ program that calls "example" is well-defined: the infinite loop
  //      performs an atomic operation. By lowering volatile/atomics to
  //      "weak" memory operations, we are transforming the above into:
  //
  //          void undefined_behavior() {
  //              bool True = true;
  //              while (True);
  //          }
  //
  //      which exhibits undefined behavior in both C++ and PTX.
  //
  //      Calling "example" in CUDA C++ compiled for sm_60- exhibits undefined
  //      behavior due to lack of Independent Forward Progress. Lowering these
  //      to weak memory operations in sm_60- is therefore fine.
  //
  //      TODO: lower atomic and volatile operations to memory locations
  //      in local, const, and param to two PTX instructions in sm_70+:
  //        - the "weak" memory instruction we are currently lowering to, and
  //        - some other instruction that preserves the side-effect, e.g.,
  //          a dead dummy volatile load.
  if (CodeAddrSpace == NVPTX::AddressSpace::Local ||
      CodeAddrSpace == NVPTX::AddressSpace::Const ||
      CodeAddrSpace == NVPTX::AddressSpace::Param) {
    return NVPTX::Ordering::NotAtomic;
  }

  // [2]: Atomics with Ordering different than Unordered or Relaxed are not
  //      supported on sm_60 and older; this includes volatile atomics.
  if (!(Ordering == AtomicOrdering::NotAtomic ||
        Ordering == AtomicOrdering::Unordered ||
        Ordering == AtomicOrdering::Monotonic) &&
      !HasMemoryOrdering) {
    report_fatal_error(
        formatv("PTX does not support \"atomic\" for orderings different than"
                "\"NotAtomic\" or \"Monotonic\" for sm_60 or older, but order "
                "is: \"{}\".",
                toIRString(Ordering)));
  }

  // [3]: TODO: these should eventually use .mmio<.atomic sem>; for now we drop
  // the volatile semantics and preserve the atomic ones.

  // PTX volatile and PTX atomics are not available for statespace that differ
  // from .generic, .global, or .shared. The behavior of PTX volatile and PTX
  // atomics is undefined if the generic address does not refer to a .global or
  // .shared memory location.
  bool AddrGenericOrGlobalOrShared =
      (CodeAddrSpace == NVPTX::AddressSpace::Generic ||
       CodeAddrSpace == NVPTX::AddressSpace::Global ||
       CodeAddrSpace == NVPTX::AddressSpace::Shared ||
       CodeAddrSpace == NVPTX::AddressSpace::SharedCluster);
  if (!AddrGenericOrGlobalOrShared)
    return NVPTX::Ordering::NotAtomic;

  bool UseRelaxedMMIO =
      HasRelaxedMMIO && CodeAddrSpace == NVPTX::AddressSpace::Global;

  switch (Ordering) {
  case AtomicOrdering::NotAtomic:
    return N->isVolatile() ? NVPTX::Ordering::Volatile
                           : NVPTX::Ordering::NotAtomic;
  case AtomicOrdering::Unordered:
    // We lower unordered in the exact same way as 'monotonic' to respect
    // LLVM IR atomicity requirements.
  case AtomicOrdering::Monotonic:
    if (N->isVolatile())
      return UseRelaxedMMIO ? NVPTX::Ordering::RelaxedMMIO
                            : NVPTX::Ordering::Volatile;
    else
      return HasMemoryOrdering ? NVPTX::Ordering::Relaxed
                               : NVPTX::Ordering::Volatile;
  // case AtomicOrdering::Consume: // If LLVM ever provides this, lower it to
  // Acquire.
  case AtomicOrdering::Acquire:
    if (!N->readMem())
      report_fatal_error(
          formatv("PTX only supports Acquire Ordering on reads: {}",
                  N->getOperationName()));
    return NVPTX::Ordering::Acquire;
  case AtomicOrdering::Release:
    if (!N->writeMem())
      report_fatal_error(
          formatv("PTX only supports Release Ordering on writes: {}",
                  N->getOperationName()));
    return NVPTX::Ordering::Release;
  case AtomicOrdering::AcquireRelease: {
    report_fatal_error(
        formatv("NVPTX does not support AcquireRelease Ordering on "
                "read-modify-write "
                "yet and PTX does not support it on loads or stores: {}",
                N->getOperationName()));
  }
  case AtomicOrdering::SequentiallyConsistent: {
    // LLVM-IR SequentiallyConsistent atomics map to a two-instruction PTX
    // sequence including a "fence.sc.sco" and the memory instruction with an
    // Ordering that differs from "sc": acq, rel, or acq_rel, depending on
    // whether the memory operation is a read, write, or read-modify-write.
    //
    // This sets the ordering of the fence to SequentiallyConsistent, and
    // sets the corresponding ordering for the instruction.
    NVPTX::Ordering InstrOrder;
    if (N->readMem())
      InstrOrder = NVPTX::Ordering::Acquire;
    else if (N->writeMem())
      InstrOrder = NVPTX::Ordering::Release;
    else
      report_fatal_error(
          formatv("NVPTX does not support SequentiallyConsistent Ordering on "
                  "read-modify-writes yet: {}",
                  N->getOperationName()));
    return OperationOrderings(InstrOrder,
                              NVPTX::Ordering::SequentiallyConsistent);
  }
  }
  report_fatal_error(
      formatv("NVPTX backend does not support AtomicOrdering \"{}\" yet.",
              toIRString(Ordering)));
}

} // namespace

NVPTX::Scope NVPTXDAGToDAGISel::getOperationScope(MemSDNode *N,
                                                  NVPTX::Ordering O) const {
  switch (O) {
  case NVPTX::Ordering::NotAtomic:
  case NVPTX::Ordering::Volatile: // Non-atomic volatile operations
    // NVPTX uses Thread scope as the scope of non-atomic operations.
    return NVPTX::Scope::Thread;
  case NVPTX::Ordering::RelaxedMMIO:
    // RelaxedMMIO operations are always system scope.
    // If a RelaxedMMIO order was generated from an atomic volatile operation
    // with a smaller thread scope, we bump it here to system scope.
    return NVPTX::Scope::System;
  case NVPTX::Ordering::Relaxed:
  case NVPTX::Ordering::Acquire:
  case NVPTX::Ordering::Release:
  case NVPTX::Ordering::AcquireRelease:
  case NVPTX::Ordering::SequentiallyConsistent:
    auto S = Scopes[N->getSyncScopeID()];

    // Atomic operations must have a scope greater than thread.
    if (S == NVPTX::Scope::Thread)
      report_fatal_error(
          formatv("Atomics need scope > \"{}\".", ScopeToString(S)));

    // If scope is cluster, clusters must be supported.
    if (S == NVPTX::Scope::Cluster)
      Subtarget->failIfClustersUnsupported("cluster scope");

    // If operation is volatile, then its scope is system.
    return N->isVolatile() ? NVPTX::Scope::System : S;
  }
  llvm_unreachable("unhandled ordering");
}

static bool canLowerToLDG(const MemSDNode &N, const NVPTXSubtarget &Subtarget,
                          unsigned CodeAddrSpace) {
  // We use ldg (i.e. ld.global.nc) for invariant loads from the global address
  // space.
  return Subtarget.hasLDG() && CodeAddrSpace == NVPTX::AddressSpace::Global &&
         N.isInvariant();
}

static unsigned int getFenceOp(NVPTX::Ordering O, NVPTX::Scope S,
                               NVPTXSubtarget const *T) {
  if (S == NVPTX::Scope::Cluster)
    T->failIfClustersUnsupported(".cluster scope fence");

  // Fall back to .acq_rel if .acquire, .release is not supported.
  if (!T->hasSplitAcquireAndReleaseFences() &&
      (O == NVPTX::Ordering::Acquire || O == NVPTX::Ordering::Release))
    O = NVPTX::Ordering::AcquireRelease;

  switch (O) {
  case NVPTX::Ordering::Acquire:
    switch (S) {
    case NVPTX::Scope::System:
      return T->hasMemoryOrdering() ? NVPTX::atomic_thread_fence_acquire_sys
                                    : NVPTX::INT_MEMBAR_SYS;
    case NVPTX::Scope::Block:
      return T->hasMemoryOrdering() ? NVPTX::atomic_thread_fence_acquire_cta
                                    : NVPTX::INT_MEMBAR_CTA;
    case NVPTX::Scope::Cluster:
      return NVPTX::atomic_thread_fence_acquire_cluster;
    case NVPTX::Scope::Device:
      return T->hasMemoryOrdering() ? NVPTX::atomic_thread_fence_acquire_gpu
                                    : NVPTX::INT_MEMBAR_GL;
    case NVPTX::Scope::Thread:
      report_fatal_error(
          formatv("Unsupported scope \"{}\" for acquire/release/acq_rel fence.",
                  ScopeToString(S)));
    }
    break;
  case NVPTX::Ordering::Release:
    switch (S) {
    case NVPTX::Scope::System:
      return T->hasMemoryOrdering() ? NVPTX::atomic_thread_fence_release_sys
                                    : NVPTX::INT_MEMBAR_SYS;
    case NVPTX::Scope::Block:
      return T->hasMemoryOrdering() ? NVPTX::atomic_thread_fence_release_cta
                                    : NVPTX::INT_MEMBAR_CTA;
    case NVPTX::Scope::Cluster:
      return NVPTX::atomic_thread_fence_release_cluster;
    case NVPTX::Scope::Device:
      return T->hasMemoryOrdering() ? NVPTX::atomic_thread_fence_release_gpu
                                    : NVPTX::INT_MEMBAR_GL;
    case NVPTX::Scope::Thread:
      report_fatal_error(
          formatv("Unsupported scope \"{}\" for acquire/release/acq_rel fence.",
                  ScopeToString(S)));
    }
    break;
  case NVPTX::Ordering::AcquireRelease: {
    switch (S) {
    case NVPTX::Scope::System:
      return T->hasMemoryOrdering() ? NVPTX::atomic_thread_fence_acq_rel_sys
                                    : NVPTX::INT_MEMBAR_SYS;
    case NVPTX::Scope::Block:
      return T->hasMemoryOrdering() ? NVPTX::atomic_thread_fence_acq_rel_cta
                                    : NVPTX::INT_MEMBAR_CTA;
    case NVPTX::Scope::Cluster:
      return NVPTX::atomic_thread_fence_acq_rel_cluster;
    case NVPTX::Scope::Device:
      return T->hasMemoryOrdering() ? NVPTX::atomic_thread_fence_acq_rel_gpu
                                    : NVPTX::INT_MEMBAR_GL;
    case NVPTX::Scope::Thread:
      report_fatal_error(
          formatv("Unsupported scope \"{}\" for acquire/release/acq_rel fence.",
                  ScopeToString(S)));
    }
    break;
  }
  case NVPTX::Ordering::SequentiallyConsistent: {
    switch (S) {
    case NVPTX::Scope::System:
      return T->hasMemoryOrdering() ? NVPTX::atomic_thread_fence_seq_cst_sys
                                    : NVPTX::INT_MEMBAR_SYS;
    case NVPTX::Scope::Block:
      return T->hasMemoryOrdering() ? NVPTX::atomic_thread_fence_seq_cst_cta
                                    : NVPTX::INT_MEMBAR_CTA;
    case NVPTX::Scope::Cluster:
      return NVPTX::atomic_thread_fence_seq_cst_cluster;
    case NVPTX::Scope::Device:
      return T->hasMemoryOrdering() ? NVPTX::atomic_thread_fence_seq_cst_gpu
                                    : NVPTX::INT_MEMBAR_GL;
    case NVPTX::Scope::Thread:
      report_fatal_error(formatv("Unsupported scope \"{}\" for seq_cst fence.",
                                 ScopeToString(S)));
    }
    break;
  }
  case NVPTX::Ordering::NotAtomic:
  case NVPTX::Ordering::Relaxed:
  case NVPTX::Ordering::Volatile:
  case NVPTX::Ordering::RelaxedMMIO:
    report_fatal_error(
        formatv("Unsupported \"{}\" ordering and \"{}\" scope for fence.",
                OrderingToString(O), ScopeToString(S)));
  }
  llvm_unreachable("unhandled ordering");
}

// Returns Memory Order and Scope of a memory instruction, and
// inserts any fence before the instruction that's required to
// implement its memory ordering.
std::pair<NVPTX::Ordering, NVPTX::Scope>
NVPTXDAGToDAGISel::insertMemoryInstructionFence(SDLoc DL, SDValue &Chain,
                                                MemSDNode *N) {
  auto [InstructionOrdering, FenceOrdering] =
      getOperationOrderings(N, Subtarget);
  auto Scope = getOperationScope(N, InstructionOrdering);

  // If a fence is required before the operation, insert it:
  switch (NVPTX::Ordering(FenceOrdering)) {
  case NVPTX::Ordering::NotAtomic:
    break;
  case NVPTX::Ordering::SequentiallyConsistent: {
    auto Op = getFenceOp(FenceOrdering, Scope, Subtarget);
    Chain = SDValue(CurDAG->getMachineNode(Op, DL, MVT::Other, Chain), 0);
    break;
  }
  default:
    report_fatal_error(
        formatv("Unexpected fence ordering: \"{}\".",
                OrderingToString(NVPTX::Ordering(FenceOrdering))));
  }
  return {InstructionOrdering, Scope};
}

bool NVPTXDAGToDAGISel::tryIntrinsicNoChain(SDNode *N) {
  unsigned IID = N->getConstantOperandVal(0);
  switch (IID) {
  default:
    return false;
  case Intrinsic::nvvm_texsurf_handle_internal:
    SelectTexSurfHandle(N);
    return true;
  }
}

void NVPTXDAGToDAGISel::SelectTexSurfHandle(SDNode *N) {
  // Op 0 is the intrinsic ID
  SDValue Wrapper = N->getOperand(1);
  SDValue GlobalVal = Wrapper.getOperand(0);
  ReplaceNode(N, CurDAG->getMachineNode(NVPTX::texsurf_handles, SDLoc(N),
                                        MVT::i64, GlobalVal));
}

void NVPTXDAGToDAGISel::SelectAddrSpaceCast(SDNode *N) {
  SDValue Src = N->getOperand(0);
  AddrSpaceCastSDNode *CastN = cast<AddrSpaceCastSDNode>(N);
  unsigned SrcAddrSpace = CastN->getSrcAddressSpace();
  unsigned DstAddrSpace = CastN->getDestAddressSpace();
  SDLoc DL(N);
  assert(SrcAddrSpace != DstAddrSpace &&
         "addrspacecast must be between different address spaces");

  if (DstAddrSpace == ADDRESS_SPACE_GENERIC) {
    // Specific to generic

    if (TM.is64Bit() && TM.getPointerSizeInBits(SrcAddrSpace) == 32) {
      SDValue CvtNone =
          CurDAG->getTargetConstant(NVPTX::PTXCvtMode::NONE, DL, MVT::i32);
      SDNode *Cvt = CurDAG->getMachineNode(NVPTX::CVT_u64_u32, DL, MVT::i64,
                                           Src, CvtNone);
      Src = SDValue(Cvt, 0);
    }

    unsigned Opc;
    switch (SrcAddrSpace) {
    default: report_fatal_error("Bad address space in addrspacecast");
    case ADDRESS_SPACE_GLOBAL:
      Opc = TM.is64Bit() ? NVPTX::cvta_global_64 : NVPTX::cvta_global;
      break;
    case ADDRESS_SPACE_SHARED:
      Opc = TM.is64Bit() ? NVPTX::cvta_shared_64 : NVPTX::cvta_shared;
      break;
    case ADDRESS_SPACE_SHARED_CLUSTER:
      if (!TM.is64Bit())
        report_fatal_error(
            "Shared cluster address space is only supported in 64-bit mode");
      Opc = NVPTX::cvta_shared_cluster_64;
      break;
    case ADDRESS_SPACE_CONST:
      Opc = TM.is64Bit() ? NVPTX::cvta_const_64 : NVPTX::cvta_const;
      break;
    case ADDRESS_SPACE_LOCAL:
      Opc = TM.is64Bit() ? NVPTX::cvta_local_64 : NVPTX::cvta_local;
      break;
    case ADDRESS_SPACE_PARAM:
      Opc = TM.is64Bit() ? NVPTX::cvta_param_64 : NVPTX::cvta_param;
      break;
    }
    ReplaceNode(N, CurDAG->getMachineNode(Opc, DL, N->getValueType(0), Src));
    return;
  } else {
    // Generic to specific
    if (SrcAddrSpace != 0)
      report_fatal_error("Cannot cast between two non-generic address spaces");
    unsigned Opc;
    switch (DstAddrSpace) {
    default: report_fatal_error("Bad address space in addrspacecast");
    case ADDRESS_SPACE_GLOBAL:
      Opc = TM.is64Bit() ? NVPTX::cvta_to_global_64 : NVPTX::cvta_to_global;
      break;
    case ADDRESS_SPACE_SHARED:
      Opc = TM.is64Bit() ? NVPTX::cvta_to_shared_64 : NVPTX::cvta_to_shared;
      break;
    case ADDRESS_SPACE_SHARED_CLUSTER:
      if (!TM.is64Bit())
        report_fatal_error(
            "Shared cluster address space is only supported in 64-bit mode");
      Opc = NVPTX::cvta_to_shared_cluster_64;
      break;
    case ADDRESS_SPACE_CONST:
      Opc = TM.is64Bit() ? NVPTX::cvta_to_const_64 : NVPTX::cvta_to_const;
      break;
    case ADDRESS_SPACE_LOCAL:
      Opc = TM.is64Bit() ? NVPTX::cvta_to_local_64 : NVPTX::cvta_to_local;
      break;
    case ADDRESS_SPACE_PARAM:
      Opc = TM.is64Bit() ? NVPTX::cvta_to_param_64 : NVPTX::cvta_to_param;
      break;
    }

    SDNode *CVTA = CurDAG->getMachineNode(Opc, DL, N->getValueType(0), Src);
    if (TM.is64Bit() && TM.getPointerSizeInBits(DstAddrSpace) == 32) {
      SDValue CvtNone =
          CurDAG->getTargetConstant(NVPTX::PTXCvtMode::NONE, DL, MVT::i32);
      CVTA = CurDAG->getMachineNode(NVPTX::CVT_u32_u64, DL, MVT::i32,
                                    SDValue(CVTA, 0), CvtNone);
    }

    ReplaceNode(N, CVTA);
    return;
  }
}

// Helper function template to reduce amount of boilerplate code for
// opcode selection.
static std::optional<unsigned>
pickOpcodeForVT(MVT::SimpleValueType VT, std::optional<unsigned> Opcode_i8,
                std::optional<unsigned> Opcode_i16,
                std::optional<unsigned> Opcode_i32,
                std::optional<unsigned> Opcode_i64) {
  switch (VT) {
  case MVT::i1:
  case MVT::i8:
    return Opcode_i8;
  case MVT::f16:
  case MVT::i16:
  case MVT::bf16:
    return Opcode_i16;
  case MVT::v2f16:
  case MVT::v2bf16:
  case MVT::v2i16:
  case MVT::v4i8:
  case MVT::i32:
  case MVT::f32:
    return Opcode_i32;
  case MVT::i64:
  case MVT::f64:
    return Opcode_i64;
  default:
    return std::nullopt;
  }
}

bool NVPTXDAGToDAGISel::tryLoad(SDNode *N) {
  MemSDNode *LD = cast<MemSDNode>(N);
  assert(LD->readMem() && "Expected load");

  // do not support pre/post inc/dec
  const LoadSDNode *PlainLoad = dyn_cast<LoadSDNode>(LD);
  if (PlainLoad && PlainLoad->isIndexed())
    return false;

  const EVT LoadedEVT = LD->getMemoryVT();
  if (!LoadedEVT.isSimple())
    return false;
  const MVT LoadedVT = LoadedEVT.getSimpleVT();

  // Address Space Setting
  const unsigned CodeAddrSpace = getCodeAddrSpace(LD);
  if (canLowerToLDG(*LD, *Subtarget, CodeAddrSpace))
<<<<<<< HEAD
    return tryLDGLDU(N);
=======
    return tryLDG(LD);
>>>>>>> eb0f1dc0

  SDLoc DL(LD);
  SDValue Chain = N->getOperand(0);
<<<<<<< HEAD
  auto [Ordering, Scope] = insertMemoryInstructionFence(DL, Chain, LD);

  // Type Setting: fromType + fromTypeWidth
  //
  // Sign   : ISD::SEXTLOAD
  // Unsign : ISD::ZEXTLOAD, ISD::NON_EXTLOAD or ISD::EXTLOAD and the
  //          type is integer
  // Float  : ISD::NON_EXTLOAD or ISD::EXTLOAD and the type is float
  MVT SimpleVT = LoadedVT.getSimpleVT();
  // Read at least 8 bits (predicates are stored as 8-bit values)
  unsigned FromTypeWidth = std::max(8U, (unsigned)SimpleVT.getSizeInBits());

  // Vector Setting
  unsigned int FromType =
=======
  const auto [Ordering, Scope] = insertMemoryInstructionFence(DL, Chain, LD);

  const unsigned FromTypeWidth = LoadedVT.getSizeInBits();

  // Vector Setting
  const unsigned FromType =
>>>>>>> eb0f1dc0
      (PlainLoad && (PlainLoad->getExtensionType() == ISD::SEXTLOAD))
          ? NVPTX::PTXLdStInstCode::Signed
          : NVPTX::PTXLdStInstCode::Untyped;

  assert(isPowerOf2_32(FromTypeWidth) && FromTypeWidth >= 8 &&
         FromTypeWidth <= 128 && "Invalid width for load");

  // Create the machine instruction DAG
  SDValue Offset, Base;
  SelectADDR(N->getOperand(1), Base, Offset);
  SDValue Ops[] = {getI32Imm(Ordering, DL),
                   getI32Imm(Scope, DL),
                   getI32Imm(CodeAddrSpace, DL),
                   getI32Imm(FromType, DL),
                   getI32Imm(FromTypeWidth, DL),
                   Base,
                   Offset,
                   Chain};

  const MVT::SimpleValueType TargetVT = LD->getSimpleValueType(0).SimpleTy;
  const std::optional<unsigned> Opcode = pickOpcodeForVT(
      TargetVT, NVPTX::LD_i8, NVPTX::LD_i16, NVPTX::LD_i32, NVPTX::LD_i64);
  if (!Opcode)
    return false;

  SDNode *NVPTXLD = CurDAG->getMachineNode(*Opcode, DL, LD->getVTList(), Ops);
  if (!NVPTXLD)
    return false;

  MachineMemOperand *MemRef = LD->getMemOperand();
  CurDAG->setNodeMemRefs(cast<MachineSDNode>(NVPTXLD), {MemRef});

  ReplaceNode(LD, NVPTXLD);
  return true;
}

<<<<<<< HEAD
static bool isSubVectorPackedInI32(EVT EltVT) {
  // Despite vectors like v8i8, v16i8, v8i16 being within the bit-limit for
  // total load/store size, PTX syntax only supports v2/v4. Thus, we can't use
  // vectorized loads/stores with the actual element type for i8/i16 as that
  // would require v8/v16 variants that do not exist.
  // In order to load/store such vectors efficiently, in Type Legalization
  // we split the vector into word-sized chunks (v2x16/v4i8). Now, we will
  // lower to PTX as vectors of b32.
  return Isv2x16VT(EltVT) || EltVT == MVT::v4i8;
}

=======
>>>>>>> eb0f1dc0
static unsigned getLoadStoreVectorNumElts(SDNode *N) {
  switch (N->getOpcode()) {
  case NVPTXISD::LoadV2:
  case NVPTXISD::StoreV2:
    return 2;
  case NVPTXISD::LoadV4:
  case NVPTXISD::StoreV4:
    return 4;
  case NVPTXISD::LoadV8:
  case NVPTXISD::StoreV8:
    return 8;
  default:
    llvm_unreachable("Unexpected opcode");
  }
}

bool NVPTXDAGToDAGISel::tryLoadVector(SDNode *N) {
<<<<<<< HEAD
  MemSDNode *MemSD = cast<MemSDNode>(N);
  const EVT MemEVT = MemSD->getMemoryVT();
=======
  MemSDNode *LD = cast<MemSDNode>(N);
  const EVT MemEVT = LD->getMemoryVT();
>>>>>>> eb0f1dc0
  if (!MemEVT.isSimple())
    return false;
  const MVT MemVT = MemEVT.getSimpleVT();

  // Address Space Setting
<<<<<<< HEAD
  const unsigned CodeAddrSpace = getCodeAddrSpace(MemSD);
  if (canLowerToLDG(*MemSD, *Subtarget, CodeAddrSpace))
    return tryLDGLDU(N);

  EVT EltVT = N->getValueType(0);
  SDLoc DL(N);
  SDValue Chain = N->getOperand(0);
  auto [Ordering, Scope] = insertMemoryInstructionFence(DL, Chain, MemSD);
=======
  const unsigned CodeAddrSpace = getCodeAddrSpace(LD);
  if (canLowerToLDG(*LD, *Subtarget, CodeAddrSpace))
    return tryLDG(LD);

  const MVT EltVT = LD->getSimpleValueType(0);
  SDLoc DL(LD);
  SDValue Chain = LD->getChain();
  const auto [Ordering, Scope] = insertMemoryInstructionFence(DL, Chain, LD);
>>>>>>> eb0f1dc0

  // Type Setting: fromType + fromTypeWidth
  //
  // Sign   : ISD::SEXTLOAD
  // Unsign : ISD::ZEXTLOAD, ISD::NON_EXTLOAD or ISD::EXTLOAD and the
  //          type is integer
  // Float  : ISD::NON_EXTLOAD or ISD::EXTLOAD and the type is float
  // Read at least 8 bits (predicates are stored as 8-bit values)
  // The last operand holds the original LoadSDNode::getExtensionType() value
  const unsigned TotalWidth = MemVT.getSizeInBits();
<<<<<<< HEAD
  unsigned ExtensionType = N->getConstantOperandVal(N->getNumOperands() - 1);
  unsigned FromType = (ExtensionType == ISD::SEXTLOAD)
                          ? NVPTX::PTXLdStInstCode::Signed
                          : NVPTX::PTXLdStInstCode::Untyped;

  unsigned FromTypeWidth = TotalWidth / getLoadStoreVectorNumElts(N);

  if (isSubVectorPackedInI32(EltVT)) {
    assert(ExtensionType == ISD::NON_EXTLOAD);
    EltVT = MVT::i32;
  }

  assert(isPowerOf2_32(FromTypeWidth) && FromTypeWidth >= 8 &&
         FromTypeWidth <= 128 && TotalWidth <= 256 && "Invalid width for load");

  SDValue Offset, Base;
  SelectADDR(N->getOperand(1), Base, Offset);
  SDValue Ops[] = {getI32Imm(Ordering, DL),
                   getI32Imm(Scope, DL),
                   getI32Imm(CodeAddrSpace, DL),
                   getI32Imm(FromType, DL),
                   getI32Imm(FromTypeWidth, DL),
                   Base,
                   Offset,
                   Chain};

  std::optional<unsigned> Opcode;
  switch (N->getOpcode()) {
  default:
    return false;
  case NVPTXISD::LoadV2:
    Opcode = pickOpcodeForVT(EltVT.getSimpleVT().SimpleTy, NVPTX::LDV_i8_v2,
                             NVPTX::LDV_i16_v2, NVPTX::LDV_i32_v2,
                             NVPTX::LDV_i64_v2);
    break;
  case NVPTXISD::LoadV4:
    Opcode = pickOpcodeForVT(EltVT.getSimpleVT().SimpleTy, NVPTX::LDV_i8_v4,
                             NVPTX::LDV_i16_v4, NVPTX::LDV_i32_v4,
                             NVPTX::LDV_i64_v4);
    break;
  case NVPTXISD::LoadV8:
    Opcode =
        pickOpcodeForVT(EltVT.getSimpleVT().SimpleTy, {/* no v8i8 */},
                        {/* no v8i16 */}, NVPTX::LDV_i32_v8, {/* no v8i64 */});
=======
  const unsigned ExtensionType =
      N->getConstantOperandVal(N->getNumOperands() - 1);
  const unsigned FromType = (ExtensionType == ISD::SEXTLOAD)
                                ? NVPTX::PTXLdStInstCode::Signed
                                : NVPTX::PTXLdStInstCode::Untyped;

  const unsigned FromTypeWidth = TotalWidth / getLoadStoreVectorNumElts(N);

  assert(!(EltVT.isVector() && ExtensionType != ISD::NON_EXTLOAD));
  assert(isPowerOf2_32(FromTypeWidth) && FromTypeWidth >= 8 &&
         FromTypeWidth <= 128 && TotalWidth <= 256 && "Invalid width for load");

  SDValue Offset, Base;
  SelectADDR(N->getOperand(1), Base, Offset);
  SDValue Ops[] = {getI32Imm(Ordering, DL),
                   getI32Imm(Scope, DL),
                   getI32Imm(CodeAddrSpace, DL),
                   getI32Imm(FromType, DL),
                   getI32Imm(FromTypeWidth, DL),
                   Base,
                   Offset,
                   Chain};

  std::optional<unsigned> Opcode;
  switch (N->getOpcode()) {
  default:
    llvm_unreachable("Unexpected opcode");
  case NVPTXISD::LoadV2:
    Opcode =
        pickOpcodeForVT(EltVT.SimpleTy, NVPTX::LDV_i8_v2, NVPTX::LDV_i16_v2,
                        NVPTX::LDV_i32_v2, NVPTX::LDV_i64_v2);
    break;
  case NVPTXISD::LoadV4:
    Opcode =
        pickOpcodeForVT(EltVT.SimpleTy, NVPTX::LDV_i8_v4, NVPTX::LDV_i16_v4,
                        NVPTX::LDV_i32_v4, NVPTX::LDV_i64_v4);
    break;
  case NVPTXISD::LoadV8:
    Opcode = pickOpcodeForVT(EltVT.SimpleTy, {/* no v8i8 */}, {/* no v8i16 */},
                             NVPTX::LDV_i32_v8, {/* no v8i64 */});
>>>>>>> eb0f1dc0
    break;
  }
  if (!Opcode)
    return false;
<<<<<<< HEAD

  SDNode *LD = CurDAG->getMachineNode(*Opcode, DL, N->getVTList(), Ops);
=======

  SDNode *NVPTXLD = CurDAG->getMachineNode(*Opcode, DL, LD->getVTList(), Ops);

  MachineMemOperand *MemRef = LD->getMemOperand();
  CurDAG->setNodeMemRefs(cast<MachineSDNode>(NVPTXLD), {MemRef});

  ReplaceNode(LD, NVPTXLD);
  return true;
}

bool NVPTXDAGToDAGISel::tryLDG(MemSDNode *LD) {
  const EVT LoadedEVT = LD->getMemoryVT();
  if (!LoadedEVT.isSimple())
    return false;
  const MVT LoadedVT = LoadedEVT.getSimpleVT();

  SDLoc DL(LD);

  const unsigned TotalWidth = LoadedVT.getSizeInBits();
  unsigned ExtensionType;
  unsigned NumElts;
  if (const auto *Load = dyn_cast<LoadSDNode>(LD)) {
    ExtensionType = Load->getExtensionType();
    NumElts = 1;
  } else {
    ExtensionType = LD->getConstantOperandVal(LD->getNumOperands() - 1);
    NumElts = getLoadStoreVectorNumElts(LD);
  }
  const unsigned FromType = (ExtensionType == ISD::SEXTLOAD)
                                ? NVPTX::PTXLdStInstCode::Signed
                                : NVPTX::PTXLdStInstCode::Untyped;
>>>>>>> eb0f1dc0

  const unsigned FromTypeWidth = TotalWidth / NumElts;

  assert(!(LD->getSimpleValueType(0).isVector() &&
           ExtensionType != ISD::NON_EXTLOAD));
  assert(isPowerOf2_32(FromTypeWidth) && FromTypeWidth >= 8 &&
         FromTypeWidth <= 128 && TotalWidth <= 256 && "Invalid width for load");

  SDValue Base, Offset;
  SelectADDR(LD->getOperand(1), Base, Offset);
  SDValue Ops[] = {getI32Imm(FromType, DL), getI32Imm(FromTypeWidth, DL), Base,
                   Offset, LD->getChain()};

  const MVT::SimpleValueType TargetVT = LD->getSimpleValueType(0).SimpleTy;
  std::optional<unsigned> Opcode;
  switch (LD->getOpcode()) {
  default:
    llvm_unreachable("Unexpected opcode");
  case ISD::LOAD:
    Opcode = pickOpcodeForVT(TargetVT, NVPTX::LD_GLOBAL_NC_i8,
                             NVPTX::LD_GLOBAL_NC_i16, NVPTX::LD_GLOBAL_NC_i32,
                             NVPTX::LD_GLOBAL_NC_i64);
    break;
  case NVPTXISD::LoadV2:
    Opcode = pickOpcodeForVT(
        TargetVT, NVPTX::LD_GLOBAL_NC_v2i8, NVPTX::LD_GLOBAL_NC_v2i16,
        NVPTX::LD_GLOBAL_NC_v2i32, NVPTX::LD_GLOBAL_NC_v2i64);
    break;
  case NVPTXISD::LoadV4:
    Opcode = pickOpcodeForVT(
        TargetVT, NVPTX::LD_GLOBAL_NC_v4i8, NVPTX::LD_GLOBAL_NC_v4i16,
        NVPTX::LD_GLOBAL_NC_v4i32, NVPTX::LD_GLOBAL_NC_v4i64);
    break;
  case NVPTXISD::LoadV8:
    Opcode = pickOpcodeForVT(TargetVT, {/* no v8i8 */}, {/* no v8i16 */},
                             NVPTX::LD_GLOBAL_NC_v8i32, {/* no v8i64 */});
    break;
  }
  if (!Opcode)
    return false;

  SDNode *NVPTXLDG = CurDAG->getMachineNode(*Opcode, DL, LD->getVTList(), Ops);

  ReplaceNode(LD, NVPTXLDG);
  return true;
}

<<<<<<< HEAD
bool NVPTXDAGToDAGISel::tryLDGLDU(SDNode *N) {
  auto *Mem = cast<MemSDNode>(N);

  // If this is an LDG intrinsic, the address is the third operand. If its an
  // LDG/LDU SD node (from custom vector handling), then its the second operand
  SDValue Op1 = N->getOperand(N->getOpcode() == ISD::INTRINSIC_W_CHAIN ? 2 : 1);

  const EVT OrigType = N->getValueType(0);
  EVT EltVT = Mem->getMemoryVT();
  unsigned NumElts = 1;

  if (EltVT == MVT::i128 || EltVT == MVT::f128) {
    EltVT = MVT::i64;
    NumElts = 2;
  }
  if (EltVT.isVector()) {
    NumElts = EltVT.getVectorNumElements();
    EltVT = EltVT.getVectorElementType();
    // vectors of 8/16bits type are loaded/stored as multiples of v4i8/v2x16
    // elements.
    if ((EltVT == MVT::f16 && OrigType == MVT::v2f16) ||
        (EltVT == MVT::bf16 && OrigType == MVT::v2bf16) ||
        (EltVT == MVT::i16 && OrigType == MVT::v2i16) ||
        (EltVT == MVT::i8 && OrigType == MVT::v4i8)) {
      assert(NumElts % OrigType.getVectorNumElements() == 0 &&
             "NumElts must be divisible by the number of elts in subvectors");
      EltVT = OrigType;
      NumElts /= OrigType.getVectorNumElements();
    }
  }

  // Build the "promoted" result VTList for the load. If we are really loading
  // i8s, then the return type will be promoted to i16 since we do not expose
  // 8-bit registers in NVPTX.
  const EVT NodeVT = (EltVT == MVT::i8) ? MVT::i16 : EltVT;
  SmallVector<EVT, 5> InstVTs;
  InstVTs.append(NumElts, NodeVT);
  InstVTs.push_back(MVT::Other);
  SDVTList InstVTList = CurDAG->getVTList(InstVTs);
  SDValue Chain = N->getOperand(0);

  SDValue Base, Offset;
  SelectADDR(Op1, Base, Offset);
  SDValue Ops[] = {Base, Offset, Chain};

  std::optional<unsigned> Opcode;
  switch (N->getOpcode()) {
  default:
    return false;
  case ISD::LOAD:
    Opcode = pickOpcodeForVT(
        EltVT.getSimpleVT().SimpleTy, NVPTX::INT_PTX_LDG_GLOBAL_i8,
        NVPTX::INT_PTX_LDG_GLOBAL_i16, NVPTX::INT_PTX_LDG_GLOBAL_i32,
        NVPTX::INT_PTX_LDG_GLOBAL_i64);
    break;
  case ISD::INTRINSIC_W_CHAIN:
    Opcode = pickOpcodeForVT(
        EltVT.getSimpleVT().SimpleTy, NVPTX::INT_PTX_LDU_GLOBAL_i8,
        NVPTX::INT_PTX_LDU_GLOBAL_i16, NVPTX::INT_PTX_LDU_GLOBAL_i32,
        NVPTX::INT_PTX_LDU_GLOBAL_i64);
    break;
  case NVPTXISD::LoadV2:
    Opcode = pickOpcodeForVT(
        EltVT.getSimpleVT().SimpleTy, NVPTX::INT_PTX_LDG_G_v2i8_ELE,
        NVPTX::INT_PTX_LDG_G_v2i16_ELE, NVPTX::INT_PTX_LDG_G_v2i32_ELE,
        NVPTX::INT_PTX_LDG_G_v2i64_ELE);
    break;
  case NVPTXISD::LDUV2:
    Opcode = pickOpcodeForVT(
        EltVT.getSimpleVT().SimpleTy, NVPTX::INT_PTX_LDU_G_v2i8_ELE,
        NVPTX::INT_PTX_LDU_G_v2i16_ELE, NVPTX::INT_PTX_LDU_G_v2i32_ELE,
        NVPTX::INT_PTX_LDU_G_v2i64_ELE);
    break;
  case NVPTXISD::LoadV4:
    Opcode = pickOpcodeForVT(
        EltVT.getSimpleVT().SimpleTy, NVPTX::INT_PTX_LDG_G_v4i8_ELE,
        NVPTX::INT_PTX_LDG_G_v4i16_ELE, NVPTX::INT_PTX_LDG_G_v4i32_ELE,
        NVPTX::INT_PTX_LDG_G_v4i64_ELE);
    break;
  case NVPTXISD::LDUV4:
    Opcode = pickOpcodeForVT(EltVT.getSimpleVT().SimpleTy,
                             NVPTX::INT_PTX_LDU_G_v4i8_ELE,
                             NVPTX::INT_PTX_LDU_G_v4i16_ELE,
                             NVPTX::INT_PTX_LDU_G_v4i32_ELE, {/* no v4i64 */});
    break;
  case NVPTXISD::LoadV8:
    Opcode = pickOpcodeForVT(EltVT.getSimpleVT().SimpleTy, {/* no v8i8 */},
                             {/* no v8i16 */}, NVPTX::INT_PTX_LDG_G_v8i32_ELE,
                             {/* no v8i64 */});
    break;
  }
  if (!Opcode)
    return false;

  SDLoc DL(N);
  SDNode *LD = CurDAG->getMachineNode(*Opcode, DL, InstVTList, Ops);
=======
bool NVPTXDAGToDAGISel::tryLDU(SDNode *N) {
  auto *LD = cast<MemSDNode>(N);

  unsigned NumElts;
  switch (N->getOpcode()) {
  default:
    llvm_unreachable("Unexpected opcode");
  case ISD::INTRINSIC_W_CHAIN:
    NumElts = 1;
    break;
  case NVPTXISD::LDUV2:
    NumElts = 2;
    break;
  case NVPTXISD::LDUV4:
    NumElts = 4;
    break;
  }

  const MVT::SimpleValueType SelectVT =
      MVT::getIntegerVT(LD->getMemoryVT().getSizeInBits() / NumElts).SimpleTy;

  // If this is an LDU intrinsic, the address is the third operand. If its an
  // LDU SD node (from custom vector handling), then its the second operand
  SDValue Addr =
      LD->getOperand(LD->getOpcode() == ISD::INTRINSIC_W_CHAIN ? 2 : 1);

  SDValue Base, Offset;
  SelectADDR(Addr, Base, Offset);
  SDValue Ops[] = {Base, Offset, LD->getChain()};
>>>>>>> eb0f1dc0

  std::optional<unsigned> Opcode;
  switch (N->getOpcode()) {
  default:
    llvm_unreachable("Unexpected opcode");
  case ISD::INTRINSIC_W_CHAIN:
    Opcode =
        pickOpcodeForVT(SelectVT, NVPTX::LDU_GLOBAL_i8, NVPTX::LDU_GLOBAL_i16,
                        NVPTX::LDU_GLOBAL_i32, NVPTX::LDU_GLOBAL_i64);
    break;
  case NVPTXISD::LDUV2:
    Opcode = pickOpcodeForVT(SelectVT, NVPTX::LDU_GLOBAL_v2i8,
                             NVPTX::LDU_GLOBAL_v2i16, NVPTX::LDU_GLOBAL_v2i32,
                             NVPTX::LDU_GLOBAL_v2i64);
    break;
  case NVPTXISD::LDUV4:
    Opcode = pickOpcodeForVT(SelectVT, NVPTX::LDU_GLOBAL_v4i8,
                             NVPTX::LDU_GLOBAL_v4i16, NVPTX::LDU_GLOBAL_v4i32,
                             {/* no v4i64 */});
    break;
  }
  if (!Opcode)
    return false;

  SDLoc DL(N);
  SDNode *NVPTXLDU = CurDAG->getMachineNode(*Opcode, DL, LD->getVTList(), Ops);

  ReplaceNode(LD, NVPTXLDU);
  return true;
}

bool NVPTXDAGToDAGISel::tryStore(SDNode *N) {
  MemSDNode *ST = cast<MemSDNode>(N);
  assert(ST->writeMem() && "Expected store");
  StoreSDNode *PlainStore = dyn_cast<StoreSDNode>(ST);
  AtomicSDNode *AtomicStore = dyn_cast<AtomicSDNode>(ST);
  assert((PlainStore || AtomicStore) && "Expected store");

  // do not support pre/post inc/dec
  if (PlainStore && PlainStore->isIndexed())
    return false;

  const EVT StoreVT = ST->getMemoryVT();
  if (!StoreVT.isSimple())
    return false;

  // Address Space Setting
<<<<<<< HEAD
  unsigned int CodeAddrSpace = getCodeAddrSpace(ST);
=======
  const unsigned CodeAddrSpace = getCodeAddrSpace(ST);
>>>>>>> eb0f1dc0

  SDLoc DL(ST);
  SDValue Chain = ST->getChain();
<<<<<<< HEAD
  auto [Ordering, Scope] = insertMemoryInstructionFence(DL, Chain, ST);
=======
  const auto [Ordering, Scope] = insertMemoryInstructionFence(DL, Chain, ST);
>>>>>>> eb0f1dc0

  // Vector Setting
  const unsigned ToTypeWidth = StoreVT.getSimpleVT().getSizeInBits();

  // Create the machine instruction DAG
  SDValue Value = PlainStore ? PlainStore->getValue() : AtomicStore->getVal();

  assert(isPowerOf2_32(ToTypeWidth) && ToTypeWidth >= 8 && ToTypeWidth <= 128 &&
         "Invalid width for store");

  SDValue Offset, Base;
  SelectADDR(ST->getBasePtr(), Base, Offset);

  SDValue Ops[] = {Value,
                   getI32Imm(Ordering, DL),
                   getI32Imm(Scope, DL),
                   getI32Imm(CodeAddrSpace, DL),
                   getI32Imm(NVPTX::PTXLdStInstCode::Untyped, DL),
                   getI32Imm(ToTypeWidth, DL),
                   Base,
                   Offset,
                   Chain};

  const MVT::SimpleValueType SourceVT =
      Value.getNode()->getSimpleValueType(0).SimpleTy;
  const std::optional<unsigned> Opcode = pickOpcodeForVT(
      SourceVT, NVPTX::ST_i8, NVPTX::ST_i16, NVPTX::ST_i32, NVPTX::ST_i64);
  if (!Opcode)
    return false;

  SDNode *NVPTXST = CurDAG->getMachineNode(*Opcode, DL, MVT::Other, Ops);

  if (!NVPTXST)
    return false;

  MachineMemOperand *MemRef = ST->getMemOperand();
  CurDAG->setNodeMemRefs(cast<MachineSDNode>(NVPTXST), {MemRef});
  ReplaceNode(ST, NVPTXST);
  return true;
}

bool NVPTXDAGToDAGISel::tryStoreVector(SDNode *N) {
<<<<<<< HEAD
  SDValue Op1 = N->getOperand(1);
  EVT EltVT = Op1.getValueType();
  MemSDNode *MemSD = cast<MemSDNode>(N);
  EVT StoreVT = MemSD->getMemoryVT();
  assert(StoreVT.isSimple() && "Store value is not simple");

  // Address Space Setting
  unsigned CodeAddrSpace = getCodeAddrSpace(MemSD);
=======
  MemSDNode *ST = cast<MemSDNode>(N);
  const EVT StoreVT = ST->getMemoryVT();
  assert(StoreVT.isSimple() && "Store value is not simple");

  // Address Space Setting
  const unsigned CodeAddrSpace = getCodeAddrSpace(ST);
>>>>>>> eb0f1dc0
  if (CodeAddrSpace == NVPTX::AddressSpace::Const) {
    report_fatal_error("Cannot store to pointer that points to constant "
                       "memory space");
  }

<<<<<<< HEAD
  SDLoc DL(N);
  SDValue Chain = N->getOperand(0);
  auto [Ordering, Scope] = insertMemoryInstructionFence(DL, Chain, MemSD);
=======
  SDLoc DL(ST);
  SDValue Chain = ST->getChain();
  const auto [Ordering, Scope] = insertMemoryInstructionFence(DL, Chain, ST);
>>>>>>> eb0f1dc0

  // Type Setting: toType + toTypeWidth
  // - for integer type, always use 'u'
  const unsigned TotalWidth = StoreVT.getSimpleVT().getSizeInBits();

<<<<<<< HEAD
  unsigned NumElts = getLoadStoreVectorNumElts(N);

  SmallVector<SDValue, 16> Ops(N->ops().slice(1, NumElts));
  SDValue N2 = N->getOperand(NumElts + 1);
  unsigned ToTypeWidth = TotalWidth / NumElts;

  if (isSubVectorPackedInI32(EltVT)) {
    EltVT = MVT::i32;
  }
=======
  const unsigned NumElts = getLoadStoreVectorNumElts(ST);

  SmallVector<SDValue, 16> Ops(ST->ops().slice(1, NumElts));
  SDValue Addr = N->getOperand(NumElts + 1);
  const unsigned ToTypeWidth = TotalWidth / NumElts;
>>>>>>> eb0f1dc0

  assert(isPowerOf2_32(ToTypeWidth) && ToTypeWidth >= 8 && ToTypeWidth <= 128 &&
         TotalWidth <= 256 && "Invalid width for store");

  SDValue Offset, Base;
<<<<<<< HEAD
  SelectADDR(N2, Base, Offset);
=======
  SelectADDR(Addr, Base, Offset);
>>>>>>> eb0f1dc0

  Ops.append({getI32Imm(Ordering, DL), getI32Imm(Scope, DL),
              getI32Imm(CodeAddrSpace, DL),
              getI32Imm(NVPTX::PTXLdStInstCode::Untyped, DL),
              getI32Imm(ToTypeWidth, DL), Base, Offset, Chain});

<<<<<<< HEAD
  std::optional<unsigned> Opcode;
  switch (N->getOpcode()) {
  default:
    return false;
  case NVPTXISD::StoreV2:
    Opcode = pickOpcodeForVT(EltVT.getSimpleVT().SimpleTy, NVPTX::STV_i8_v2,
                             NVPTX::STV_i16_v2, NVPTX::STV_i32_v2,
                             NVPTX::STV_i64_v2);
    break;
  case NVPTXISD::StoreV4:
    Opcode = pickOpcodeForVT(EltVT.getSimpleVT().SimpleTy, NVPTX::STV_i8_v4,
                             NVPTX::STV_i16_v4, NVPTX::STV_i32_v4,
                             NVPTX::STV_i64_v4);
    break;
  case NVPTXISD::StoreV8:
    Opcode =
        pickOpcodeForVT(EltVT.getSimpleVT().SimpleTy, {/* no v8i8 */},
                        {/* no v8i16 */}, NVPTX::STV_i32_v8, {/* no v8i64 */});
=======
  const MVT::SimpleValueType EltVT =
      ST->getOperand(1).getSimpleValueType().SimpleTy;
  std::optional<unsigned> Opcode;
  switch (ST->getOpcode()) {
  default:
    return false;
  case NVPTXISD::StoreV2:
    Opcode = pickOpcodeForVT(EltVT, NVPTX::STV_i8_v2, NVPTX::STV_i16_v2,
                             NVPTX::STV_i32_v2, NVPTX::STV_i64_v2);
    break;
  case NVPTXISD::StoreV4:
    Opcode = pickOpcodeForVT(EltVT, NVPTX::STV_i8_v4, NVPTX::STV_i16_v4,
                             NVPTX::STV_i32_v4, NVPTX::STV_i64_v4);
    break;
  case NVPTXISD::StoreV8:
    Opcode = pickOpcodeForVT(EltVT, {/* no v8i8 */}, {/* no v8i16 */},
                             NVPTX::STV_i32_v8, {/* no v8i64 */});
>>>>>>> eb0f1dc0
    break;
  }

  if (!Opcode)
    return false;

<<<<<<< HEAD
  SDNode *ST = CurDAG->getMachineNode(*Opcode, DL, MVT::Other, Ops);
=======
  SDNode *NVPTXST = CurDAG->getMachineNode(*Opcode, DL, MVT::Other, Ops);
>>>>>>> eb0f1dc0

  MachineMemOperand *MemRef = ST->getMemOperand();
  CurDAG->setNodeMemRefs(cast<MachineSDNode>(NVPTXST), {MemRef});

  ReplaceNode(ST, NVPTXST);
  return true;
}

bool NVPTXDAGToDAGISel::tryLoadParam(SDNode *Node) {
  SDValue Chain = Node->getOperand(0);
  SDValue Offset = Node->getOperand(2);
  SDValue Glue = Node->getOperand(3);
  SDLoc DL(Node);
  MemSDNode *Mem = cast<MemSDNode>(Node);

  unsigned VecSize;
  switch (Node->getOpcode()) {
  default:
    return false;
  case NVPTXISD::LoadParam:
    VecSize = 1;
    break;
  case NVPTXISD::LoadParamV2:
    VecSize = 2;
    break;
  case NVPTXISD::LoadParamV4:
    VecSize = 4;
    break;
  }

  EVT EltVT = Node->getValueType(0);
  EVT MemVT = Mem->getMemoryVT();

  std::optional<unsigned> Opcode;

  switch (VecSize) {
  default:
    return false;
  case 1:
    Opcode = pickOpcodeForVT(MemVT.getSimpleVT().SimpleTy,
                             NVPTX::LoadParamMemI8, NVPTX::LoadParamMemI16,
                             NVPTX::LoadParamMemI32, NVPTX::LoadParamMemI64);
    break;
  case 2:
    Opcode =
        pickOpcodeForVT(MemVT.getSimpleVT().SimpleTy, NVPTX::LoadParamMemV2I8,
                        NVPTX::LoadParamMemV2I16, NVPTX::LoadParamMemV2I32,
                        NVPTX::LoadParamMemV2I64);
    break;
  case 4:
    Opcode = pickOpcodeForVT(MemVT.getSimpleVT().SimpleTy,
                             NVPTX::LoadParamMemV4I8, NVPTX::LoadParamMemV4I16,
                             NVPTX::LoadParamMemV4I32, {/* no v4i64 */});
    break;
  }
  if (!Opcode)
    return false;

  SDVTList VTs;
  if (VecSize == 1) {
    VTs = CurDAG->getVTList(EltVT, MVT::Other, MVT::Glue);
  } else if (VecSize == 2) {
    VTs = CurDAG->getVTList(EltVT, EltVT, MVT::Other, MVT::Glue);
  } else {
    EVT EVTs[] = { EltVT, EltVT, EltVT, EltVT, MVT::Other, MVT::Glue };
    VTs = CurDAG->getVTList(EVTs);
  }

  unsigned OffsetVal = Offset->getAsZExtVal();

  SmallVector<SDValue, 2> Ops(
      {CurDAG->getTargetConstant(OffsetVal, DL, MVT::i32), Chain, Glue});

  ReplaceNode(Node, CurDAG->getMachineNode(*Opcode, DL, VTs, Ops));
  return true;
}

bool NVPTXDAGToDAGISel::tryStoreRetval(SDNode *N) {
  SDLoc DL(N);
  SDValue Chain = N->getOperand(0);
  SDValue Offset = N->getOperand(1);
  unsigned OffsetVal = Offset->getAsZExtVal();
  MemSDNode *Mem = cast<MemSDNode>(N);

  // How many elements do we have?
  unsigned NumElts = 1;
  switch (N->getOpcode()) {
  default:
    return false;
  case NVPTXISD::StoreRetval:
    NumElts = 1;
    break;
  case NVPTXISD::StoreRetvalV2:
    NumElts = 2;
    break;
  case NVPTXISD::StoreRetvalV4:
    NumElts = 4;
    break;
  }

  // Build vector of operands
  SmallVector<SDValue, 6> Ops;
  for (unsigned i = 0; i < NumElts; ++i)
    Ops.push_back(N->getOperand(i + 2));
  Ops.append({CurDAG->getTargetConstant(OffsetVal, DL, MVT::i32), Chain});

  // Determine target opcode
  // If we have an i1, use an 8-bit store. The lowering code in
  // NVPTXISelLowering will have already emitted an upcast.
  std::optional<unsigned> Opcode = 0;
  switch (NumElts) {
  default:
    return false;
  case 1:
    Opcode = pickOpcodeForVT(Mem->getMemoryVT().getSimpleVT().SimpleTy,
                             NVPTX::StoreRetvalI8, NVPTX::StoreRetvalI16,
                             NVPTX::StoreRetvalI32, NVPTX::StoreRetvalI64);
    if (Opcode == NVPTX::StoreRetvalI8) {
      // Fine tune the opcode depending on the size of the operand.
      // This helps to avoid creating redundant COPY instructions in
      // InstrEmitter::AddRegisterOperand().
      switch (Ops[0].getSimpleValueType().SimpleTy) {
      default:
        break;
      case MVT::i32:
        Opcode = NVPTX::StoreRetvalI8TruncI32;
        break;
      case MVT::i64:
        Opcode = NVPTX::StoreRetvalI8TruncI64;
        break;
      }
    }
    break;
  case 2:
    Opcode = pickOpcodeForVT(Mem->getMemoryVT().getSimpleVT().SimpleTy,
                             NVPTX::StoreRetvalV2I8, NVPTX::StoreRetvalV2I16,
                             NVPTX::StoreRetvalV2I32, NVPTX::StoreRetvalV2I64);
    break;
  case 4:
    Opcode = pickOpcodeForVT(Mem->getMemoryVT().getSimpleVT().SimpleTy,
                             NVPTX::StoreRetvalV4I8, NVPTX::StoreRetvalV4I16,
                             NVPTX::StoreRetvalV4I32, {/* no v4i64 */});
    break;
  }
  if (!Opcode)
    return false;

  SDNode *Ret = CurDAG->getMachineNode(*Opcode, DL, MVT::Other, Ops);
  MachineMemOperand *MemRef = cast<MemSDNode>(N)->getMemOperand();
  CurDAG->setNodeMemRefs(cast<MachineSDNode>(Ret), {MemRef});

  ReplaceNode(N, Ret);
  return true;
}

// Helpers for constructing opcode (ex: NVPTX::StoreParamV4F32_iiri)
#define getOpcV2H(ty, opKind0, opKind1)                                        \
  NVPTX::StoreParamV2##ty##_##opKind0##opKind1

#define getOpcV2H1(ty, opKind0, isImm1)                                        \
  (isImm1) ? getOpcV2H(ty, opKind0, i) : getOpcV2H(ty, opKind0, r)

#define getOpcodeForVectorStParamV2(ty, isimm)                                 \
  (isimm[0]) ? getOpcV2H1(ty, i, isimm[1]) : getOpcV2H1(ty, r, isimm[1])

#define getOpcV4H(ty, opKind0, opKind1, opKind2, opKind3)                      \
  NVPTX::StoreParamV4##ty##_##opKind0##opKind1##opKind2##opKind3

#define getOpcV4H3(ty, opKind0, opKind1, opKind2, isImm3)                      \
  (isImm3) ? getOpcV4H(ty, opKind0, opKind1, opKind2, i)                       \
           : getOpcV4H(ty, opKind0, opKind1, opKind2, r)

#define getOpcV4H2(ty, opKind0, opKind1, isImm2, isImm3)                       \
  (isImm2) ? getOpcV4H3(ty, opKind0, opKind1, i, isImm3)                       \
           : getOpcV4H3(ty, opKind0, opKind1, r, isImm3)

#define getOpcV4H1(ty, opKind0, isImm1, isImm2, isImm3)                        \
  (isImm1) ? getOpcV4H2(ty, opKind0, i, isImm2, isImm3)                        \
           : getOpcV4H2(ty, opKind0, r, isImm2, isImm3)

#define getOpcodeForVectorStParamV4(ty, isimm)                                 \
  (isimm[0]) ? getOpcV4H1(ty, i, isimm[1], isimm[2], isimm[3])                 \
             : getOpcV4H1(ty, r, isimm[1], isimm[2], isimm[3])

#define getOpcodeForVectorStParam(n, ty, isimm)                                \
  (n == 2) ? getOpcodeForVectorStParamV2(ty, isimm)                            \
           : getOpcodeForVectorStParamV4(ty, isimm)

static unsigned pickOpcodeForVectorStParam(SmallVector<SDValue, 8> &Ops,
                                           unsigned NumElts,
                                           MVT::SimpleValueType MemTy,
                                           SelectionDAG *CurDAG, SDLoc DL) {
  // Determine which inputs are registers and immediates make new operators
  // with constant values
  SmallVector<bool, 4> IsImm(NumElts, false);
  for (unsigned i = 0; i < NumElts; i++) {
    IsImm[i] = (isa<ConstantSDNode>(Ops[i]) || isa<ConstantFPSDNode>(Ops[i]));
    if (IsImm[i]) {
      SDValue Imm = Ops[i];
      if (MemTy == MVT::f32 || MemTy == MVT::f64) {
        const ConstantFPSDNode *ConstImm = cast<ConstantFPSDNode>(Imm);
        const ConstantFP *CF = ConstImm->getConstantFPValue();
        Imm = CurDAG->getTargetConstantFP(*CF, DL, Imm->getValueType(0));
      } else {
        const ConstantSDNode *ConstImm = cast<ConstantSDNode>(Imm);
        const ConstantInt *CI = ConstImm->getConstantIntValue();
        Imm = CurDAG->getTargetConstant(*CI, DL, Imm->getValueType(0));
      }
      Ops[i] = Imm;
    }
  }

  // Get opcode for MemTy, size, and register/immediate operand ordering
  switch (MemTy) {
  case MVT::i8:
    return getOpcodeForVectorStParam(NumElts, I8, IsImm);
  case MVT::i16:
    return getOpcodeForVectorStParam(NumElts, I16, IsImm);
  case MVT::i32:
    return getOpcodeForVectorStParam(NumElts, I32, IsImm);
  case MVT::i64:
    assert(NumElts == 2 && "MVT too large for NumElts > 2");
    return getOpcodeForVectorStParamV2(I64, IsImm);
  case MVT::f32:
    return getOpcodeForVectorStParam(NumElts, F32, IsImm);
  case MVT::f64:
    assert(NumElts == 2 && "MVT too large for NumElts > 2");
    return getOpcodeForVectorStParamV2(F64, IsImm);

  // These cases don't support immediates, just use the all register version
  // and generate moves.
  case MVT::i1:
    return (NumElts == 2) ? NVPTX::StoreParamV2I8_rr
                          : NVPTX::StoreParamV4I8_rrrr;
  case MVT::f16:
  case MVT::bf16:
    return (NumElts == 2) ? NVPTX::StoreParamV2I16_rr
                          : NVPTX::StoreParamV4I16_rrrr;
  case MVT::v2f16:
  case MVT::v2bf16:
  case MVT::v2i16:
  case MVT::v4i8:
    return (NumElts == 2) ? NVPTX::StoreParamV2I32_rr
                          : NVPTX::StoreParamV4I32_rrrr;
  default:
    llvm_unreachable("Cannot select st.param for unknown MemTy");
  }
}

bool NVPTXDAGToDAGISel::tryStoreParam(SDNode *N) {
  SDLoc DL(N);
  SDValue Chain = N->getOperand(0);
  SDValue Param = N->getOperand(1);
  unsigned ParamVal = Param->getAsZExtVal();
  SDValue Offset = N->getOperand(2);
  unsigned OffsetVal = Offset->getAsZExtVal();
  MemSDNode *Mem = cast<MemSDNode>(N);
  SDValue Glue = N->getOperand(N->getNumOperands() - 1);

  // How many elements do we have?
  unsigned NumElts;
  switch (N->getOpcode()) {
  default:
    llvm_unreachable("Unexpected opcode");
  case NVPTXISD::StoreParamU32:
  case NVPTXISD::StoreParamS32:
  case NVPTXISD::StoreParam:
    NumElts = 1;
    break;
  case NVPTXISD::StoreParamV2:
    NumElts = 2;
    break;
  case NVPTXISD::StoreParamV4:
    NumElts = 4;
    break;
  }

  // Build vector of operands
  SmallVector<SDValue, 8> Ops;
  for (unsigned i = 0; i < NumElts; ++i)
    Ops.push_back(N->getOperand(i + 3));
  Ops.append({CurDAG->getTargetConstant(ParamVal, DL, MVT::i32),
              CurDAG->getTargetConstant(OffsetVal, DL, MVT::i32), Chain, Glue});

  // Determine target opcode
  // If we have an i1, use an 8-bit store. The lowering code in
  // NVPTXISelLowering will have already emitted an upcast.
  std::optional<unsigned> Opcode;
  switch (N->getOpcode()) {
  default:
    switch (NumElts) {
    default:
      llvm_unreachable("Unexpected NumElts");
    case 1: {
      MVT::SimpleValueType MemTy = Mem->getMemoryVT().getSimpleVT().SimpleTy;
      SDValue Imm = Ops[0];
      if (MemTy != MVT::f16 && MemTy != MVT::bf16 &&
          (isa<ConstantSDNode>(Imm) || isa<ConstantFPSDNode>(Imm))) {
        // Convert immediate to target constant
        if (MemTy == MVT::f32 || MemTy == MVT::f64) {
          const ConstantFPSDNode *ConstImm = cast<ConstantFPSDNode>(Imm);
          const ConstantFP *CF = ConstImm->getConstantFPValue();
          Imm = CurDAG->getTargetConstantFP(*CF, DL, Imm->getValueType(0));
        } else {
          const ConstantSDNode *ConstImm = cast<ConstantSDNode>(Imm);
          const ConstantInt *CI = ConstImm->getConstantIntValue();
          Imm = CurDAG->getTargetConstant(*CI, DL, Imm->getValueType(0));
        }
        Ops[0] = Imm;
        // Use immediate version of store param
        Opcode = pickOpcodeForVT(MemTy, NVPTX::StoreParamI8_i,
                                 NVPTX::StoreParamI16_i, NVPTX::StoreParamI32_i,
                                 NVPTX::StoreParamI64_i);
      } else
        Opcode =
            pickOpcodeForVT(Mem->getMemoryVT().getSimpleVT().SimpleTy,
                            NVPTX::StoreParamI8_r, NVPTX::StoreParamI16_r,
                            NVPTX::StoreParamI32_r, NVPTX::StoreParamI64_r);
      if (Opcode == NVPTX::StoreParamI8_r) {
        // Fine tune the opcode depending on the size of the operand.
        // This helps to avoid creating redundant COPY instructions in
        // InstrEmitter::AddRegisterOperand().
        switch (Ops[0].getSimpleValueType().SimpleTy) {
        default:
          break;
        case MVT::i32:
          Opcode = NVPTX::StoreParamI8TruncI32_r;
          break;
        case MVT::i64:
          Opcode = NVPTX::StoreParamI8TruncI64_r;
          break;
        }
      }
      break;
    }
    case 2:
    case 4: {
      MVT::SimpleValueType MemTy = Mem->getMemoryVT().getSimpleVT().SimpleTy;
      Opcode = pickOpcodeForVectorStParam(Ops, NumElts, MemTy, CurDAG, DL);
      break;
    }
    }
    break;
  // Special case: if we have a sign-extend/zero-extend node, insert the
  // conversion instruction first, and use that as the value operand to
  // the selected StoreParam node.
  case NVPTXISD::StoreParamU32: {
    Opcode = NVPTX::StoreParamI32_r;
    SDValue CvtNone = CurDAG->getTargetConstant(NVPTX::PTXCvtMode::NONE, DL,
                                                MVT::i32);
    SDNode *Cvt = CurDAG->getMachineNode(NVPTX::CVT_u32_u16, DL,
                                         MVT::i32, Ops[0], CvtNone);
    Ops[0] = SDValue(Cvt, 0);
    break;
  }
  case NVPTXISD::StoreParamS32: {
    Opcode = NVPTX::StoreParamI32_r;
    SDValue CvtNone = CurDAG->getTargetConstant(NVPTX::PTXCvtMode::NONE, DL,
                                                MVT::i32);
    SDNode *Cvt = CurDAG->getMachineNode(NVPTX::CVT_s32_s16, DL,
                                         MVT::i32, Ops[0], CvtNone);
    Ops[0] = SDValue(Cvt, 0);
    break;
  }
  }

  SDVTList RetVTs = CurDAG->getVTList(MVT::Other, MVT::Glue);
  SDNode *Ret = CurDAG->getMachineNode(*Opcode, DL, RetVTs, Ops);
  MachineMemOperand *MemRef = cast<MemSDNode>(N)->getMemOperand();
  CurDAG->setNodeMemRefs(cast<MachineSDNode>(Ret), {MemRef});

  ReplaceNode(N, Ret);
  return true;
}

/// SelectBFE - Look for instruction sequences that can be made more efficient
/// by using the 'bfe' (bit-field extract) PTX instruction
bool NVPTXDAGToDAGISel::tryBFE(SDNode *N) {
  SDLoc DL(N);
  SDValue LHS = N->getOperand(0);
  SDValue RHS = N->getOperand(1);
  SDValue Len;
  SDValue Start;
  SDValue Val;
  bool IsSigned = false;

  if (N->getOpcode() == ISD::AND) {
    // Canonicalize the operands
    // We want 'and %val, %mask'
    if (isa<ConstantSDNode>(LHS) && !isa<ConstantSDNode>(RHS)) {
      std::swap(LHS, RHS);
    }

    ConstantSDNode *Mask = dyn_cast<ConstantSDNode>(RHS);
    if (!Mask) {
      // We need a constant mask on the RHS of the AND
      return false;
    }

    // Extract the mask bits
    uint64_t MaskVal = Mask->getZExtValue();
    if (!isMask_64(MaskVal)) {
      // We *could* handle shifted masks here, but doing so would require an
      // 'and' operation to fix up the low-order bits so we would trade
      // shr+and for bfe+and, which has the same throughput
      return false;
    }

    // How many bits are in our mask?
    int64_t NumBits = countr_one(MaskVal);
    Len = CurDAG->getTargetConstant(NumBits, DL, MVT::i32);

    if (LHS.getOpcode() == ISD::SRL || LHS.getOpcode() == ISD::SRA) {
      // We have a 'srl/and' pair, extract the effective start bit and length
      Val = LHS.getNode()->getOperand(0);
      Start = LHS.getNode()->getOperand(1);
      ConstantSDNode *StartConst = dyn_cast<ConstantSDNode>(Start);
      if (StartConst) {
        uint64_t StartVal = StartConst->getZExtValue();
        // How many "good" bits do we have left?  "good" is defined here as bits
        // that exist in the original value, not shifted in.
        int64_t GoodBits = Start.getValueSizeInBits() - StartVal;
        if (NumBits > GoodBits) {
          // Do not handle the case where bits have been shifted in. In theory
          // we could handle this, but the cost is likely higher than just
          // emitting the srl/and pair.
          return false;
        }
        Start = CurDAG->getTargetConstant(StartVal, DL, MVT::i32);
      } else {
        // Do not handle the case where the shift amount (can be zero if no srl
        // was found) is not constant. We could handle this case, but it would
        // require run-time logic that would be more expensive than just
        // emitting the srl/and pair.
        return false;
      }
    } else {
      // Do not handle the case where the LHS of the and is not a shift. While
      // it would be trivial to handle this case, it would just transform
      // 'and' -> 'bfe', but 'and' has higher-throughput.
      return false;
    }
  } else if (N->getOpcode() == ISD::SRL || N->getOpcode() == ISD::SRA) {
    if (LHS->getOpcode() == ISD::AND) {
      ConstantSDNode *ShiftCnst = dyn_cast<ConstantSDNode>(RHS);
      if (!ShiftCnst) {
        // Shift amount must be constant
        return false;
      }

      uint64_t ShiftAmt = ShiftCnst->getZExtValue();

      SDValue AndLHS = LHS->getOperand(0);
      SDValue AndRHS = LHS->getOperand(1);

      // Canonicalize the AND to have the mask on the RHS
      if (isa<ConstantSDNode>(AndLHS)) {
        std::swap(AndLHS, AndRHS);
      }

      ConstantSDNode *MaskCnst = dyn_cast<ConstantSDNode>(AndRHS);
      if (!MaskCnst) {
        // Mask must be constant
        return false;
      }

      uint64_t MaskVal = MaskCnst->getZExtValue();
      uint64_t NumZeros;
      uint64_t NumBits;
      if (isMask_64(MaskVal)) {
        NumZeros = 0;
        // The number of bits in the result bitfield will be the number of
        // trailing ones (the AND) minus the number of bits we shift off
        NumBits = llvm::countr_one(MaskVal) - ShiftAmt;
      } else if (isShiftedMask_64(MaskVal)) {
        NumZeros = llvm::countr_zero(MaskVal);
        unsigned NumOnes = llvm::countr_one(MaskVal >> NumZeros);
        // The number of bits in the result bitfield will be the number of
        // trailing zeros plus the number of set bits in the mask minus the
        // number of bits we shift off
        NumBits = NumZeros + NumOnes - ShiftAmt;
      } else {
        // This is not a mask we can handle
        return false;
      }

      if (ShiftAmt < NumZeros) {
        // Handling this case would require extra logic that would make this
        // transformation non-profitable
        return false;
      }

      Val = AndLHS;
      Start = CurDAG->getTargetConstant(ShiftAmt, DL, MVT::i32);
      Len = CurDAG->getTargetConstant(NumBits, DL, MVT::i32);

      // If pre-shift AND includes the sign bit in the bitfield, we must use
      // signed BFE to replicate that bit during bitfield extraction. If the
      // sign bit is not part of the mask, unsigned BFE will zero out upper bits
      // of the result
      if (N->getOpcode() == ISD::SRA)
        IsSigned = (ShiftAmt + NumBits) == Val.getValueSizeInBits();
    } else if (LHS->getOpcode() == ISD::SHL) {
      // Here, we have a pattern like:
      //
      // (sra (shl val, NN), MM)
      // or
      // (srl (shl val, NN), MM)
      //
      // If MM >= NN, we can efficiently optimize this with bfe
      Val = LHS->getOperand(0);

      SDValue ShlRHS = LHS->getOperand(1);
      ConstantSDNode *ShlCnst = dyn_cast<ConstantSDNode>(ShlRHS);
      if (!ShlCnst) {
        // Shift amount must be constant
        return false;
      }
      uint64_t InnerShiftAmt = ShlCnst->getZExtValue();

      SDValue ShrRHS = RHS;
      ConstantSDNode *ShrCnst = dyn_cast<ConstantSDNode>(ShrRHS);
      if (!ShrCnst) {
        // Shift amount must be constant
        return false;
      }
      uint64_t OuterShiftAmt = ShrCnst->getZExtValue();

      // To avoid extra codegen and be profitable, we need Outer >= Inner
      if (OuterShiftAmt < InnerShiftAmt) {
        return false;
      }

      // If the outer shift is more than the type size, we have no bitfield to
      // extract (since we also check that the inner shift is <= the outer shift
      // then this also implies that the inner shift is < the type size)
      if (OuterShiftAmt >= Val.getValueSizeInBits()) {
        return false;
      }

      Start = CurDAG->getTargetConstant(OuterShiftAmt - InnerShiftAmt, DL,
                                        MVT::i32);
      Len = CurDAG->getTargetConstant(Val.getValueSizeInBits() - OuterShiftAmt,
                                      DL, MVT::i32);

      if (N->getOpcode() == ISD::SRA) {
        // If we have a arithmetic right shift, we need to use the signed bfe
        // variant
        IsSigned = true;
      }
    } else {
      // No can do...
      return false;
    }
  } else {
    // No can do...
    return false;
  }


  unsigned Opc;
  // For the BFE operations we form here from "and" and "srl", always use the
  // unsigned variants.
  if (Val.getValueType() == MVT::i32) {
    if (IsSigned) {
      Opc = NVPTX::BFE_S32rii;
    } else {
      Opc = NVPTX::BFE_U32rii;
    }
  } else if (Val.getValueType() == MVT::i64) {
    if (IsSigned) {
      Opc = NVPTX::BFE_S64rii;
    } else {
      Opc = NVPTX::BFE_U64rii;
    }
  } else {
    // We cannot handle this type
    return false;
  }

  SDValue Ops[] = {
    Val, Start, Len
  };

  ReplaceNode(N, CurDAG->getMachineNode(Opc, DL, N->getVTList(), Ops));
  return true;
}

// Select bf16/bf16v2 FADD, FSUB, FMUL as fma on targets with only fma
bool NVPTXDAGToDAGISel::tryBF16ArithToFMA(SDNode *N) {
  EVT VT = SDValue(N, 0).getValueType();
  if (VT.getScalarType() != MVT::bf16)
    return false;

  const NVPTXSubtarget *STI = TM.getSubtargetImpl();
  if (STI->hasNativeBF16Support(N->getOpcode()))
    return false;

  const bool IsVec = VT.isVector();
  assert(!IsVec || VT.getVectorNumElements() == 2);
  SDLoc DL(N);
  SDValue N0 = N->getOperand(0);
  SDValue N1 = N->getOperand(1);
  SmallVector<SDValue, 3> Operands;
  auto GetConstant = [&](float Value) -> SDValue {
    // BF16 immediates must be legalized to integer register values
    APFloat APF(Value);
    bool LosesInfo;
    APF.convert(APFloat::BFloat(), APFloat::rmNearestTiesToEven, &LosesInfo);
    assert(!LosesInfo);
    if (IsVec) {
      auto API = APF.bitcastToAPInt();
      API = API.concat(API);
      auto Const = CurDAG->getTargetConstant(API, DL, MVT::i32);
      return SDValue(CurDAG->getMachineNode(NVPTX::IMOV32i, DL, VT, Const), 0);
    }
    auto Const = CurDAG->getTargetConstantFP(APF, DL, VT);
    return SDValue(CurDAG->getMachineNode(NVPTX::BFMOV16i, DL, VT, Const), 0);
  };
<<<<<<< HEAD

  switch (N->getOpcode()) {
  case ISD::FADD:
    // add(a, b) -> fma(a, 1.0, b)
    Operands = {N0, GetConstant(1.0), N1};
    break;
  case ISD::FSUB:
    // sub(a, b) -> fma(b, -1.0, a)
    Operands = {N1, GetConstant(-1.0), N0};
    break;
  case ISD::FMUL:
    // mul(a, b) -> fma(a, b, -0.0)
    // NOTE: The identity is -0, not 0, because -0 + 0 == 0 for floats
    Operands = {N0, N1, GetConstant(-0.0)};
    break;
  default:
    llvm_unreachable("Unexpected opcode");
  };

=======

  switch (N->getOpcode()) {
  case ISD::FADD:
    // add(a, b) -> fma(a, 1.0, b)
    Operands = {N0, GetConstant(1.0), N1};
    break;
  case ISD::FSUB:
    // sub(a, b) -> fma(b, -1.0, a)
    Operands = {N1, GetConstant(-1.0), N0};
    break;
  case ISD::FMUL:
    // mul(a, b) -> fma(a, b, -0.0)
    // NOTE: The identity is -0, not 0, because -0 + 0 == 0 for floats
    Operands = {N0, N1, GetConstant(-0.0)};
    break;
  default:
    llvm_unreachable("Unexpected opcode");
  };

>>>>>>> eb0f1dc0
  int Opcode = IsVec ? NVPTX::BFMA16x2rrr : NVPTX::BFMA16rrr;
  MachineSDNode *FMA = CurDAG->getMachineNode(Opcode, DL, VT, Operands);
  ReplaceNode(N, FMA);
  return true;
}

static inline bool isAddLike(const SDValue V) {
  return V.getOpcode() == ISD::ADD ||
         (V->getOpcode() == ISD::OR && V->getFlags().hasDisjoint());
}

// selectBaseADDR - Match a dag node which will serve as the base address for an
// ADDR operand pair.
static SDValue selectBaseADDR(SDValue N, SelectionDAG *DAG) {
  // Return true if TGA or ES.
  if (N.getOpcode() == ISD::TargetGlobalAddress ||
      N.getOpcode() == ISD::TargetExternalSymbol)
    return N;

  if (N.getOpcode() == NVPTXISD::Wrapper)
    return N.getOperand(0);

  // addrspacecast(Wrapper(arg_symbol) to addrspace(PARAM)) -> arg_symbol
  if (AddrSpaceCastSDNode *CastN = dyn_cast<AddrSpaceCastSDNode>(N))
    if (CastN->getSrcAddressSpace() == ADDRESS_SPACE_GENERIC &&
        CastN->getDestAddressSpace() == ADDRESS_SPACE_PARAM &&
        CastN->getOperand(0).getOpcode() == NVPTXISD::Wrapper)
      return selectBaseADDR(CastN->getOperand(0).getOperand(0), DAG);

  if (auto *FIN = dyn_cast<FrameIndexSDNode>(N))
    return DAG->getTargetFrameIndex(FIN->getIndex(), FIN->getValueType(0));

  return N;
}

static SDValue accumulateOffset(SDValue &Addr, SDLoc DL, SelectionDAG *DAG) {
  APInt AccumulatedOffset(64u, 0);
  while (isAddLike(Addr)) {
    const auto *CN = dyn_cast<ConstantSDNode>(Addr.getOperand(1));
    if (!CN)
      break;

    const APInt CI = CN->getAPIntValue().sext(64);
    if (!(CI + AccumulatedOffset).isSignedIntN(32))
      break;

    AccumulatedOffset += CI;
    Addr = Addr->getOperand(0);
  }
  return DAG->getSignedTargetConstant(AccumulatedOffset.getSExtValue(), DL,
                                      MVT::i32);
}

// Select a pair of operands which represent a valid PTX address, this could be
// one of the following things:
//  - [var] - Offset is simply set to 0
//  - [reg] - Offset is simply set to 0
//  - [reg+immOff]
//  - [var+immOff]
// Note that immOff must fit into a 32-bit signed integer.
bool NVPTXDAGToDAGISel::SelectADDR(SDValue Addr, SDValue &Base,
                                   SDValue &Offset) {
  Offset = accumulateOffset(Addr, SDLoc(Addr), CurDAG);
  Base = selectBaseADDR(Addr, CurDAG);
  return true;
}

bool NVPTXDAGToDAGISel::ChkMemSDNodeAddressSpace(SDNode *N,
                                                 unsigned int spN) const {
  const Value *Src = nullptr;
  if (MemSDNode *mN = dyn_cast<MemSDNode>(N)) {
    if (spN == 0 && mN->getMemOperand()->getPseudoValue())
      return true;
    Src = mN->getMemOperand()->getValue();
  }
  if (!Src)
    return false;
  if (auto *PT = dyn_cast<PointerType>(Src->getType()))
    return (PT->getAddressSpace() == spN);
  return false;
}

/// SelectInlineAsmMemoryOperand - Implement addressing mode selection for
/// inline asm expressions.
bool NVPTXDAGToDAGISel::SelectInlineAsmMemoryOperand(
    const SDValue &Op, InlineAsm::ConstraintCode ConstraintID,
    std::vector<SDValue> &OutOps) {
  SDValue Op0, Op1;
  switch (ConstraintID) {
  default:
    return true;
  case InlineAsm::ConstraintCode::m: // memory
    if (SelectADDR(Op, Op0, Op1)) {
      OutOps.push_back(Op0);
      OutOps.push_back(Op1);
      return false;
    }
    break;
  }
  return true;
}

void NVPTXDAGToDAGISel::SelectV2I64toI128(SDNode *N) {
  // Lower a CopyToReg with two 64-bit inputs
  // Dst:i128, lo:i64, hi:i64
  //
  // CopyToReg Dst, lo, hi;
  //
  // ==>
  //
  // tmp = V2I64toI128 {lo, hi};
  // CopyToReg Dst, tmp;
  SDValue Dst = N->getOperand(1);
  SDValue Lo = N->getOperand(2);
  SDValue Hi = N->getOperand(3);

  SDLoc DL(N);
  SDNode *Mov =
      CurDAG->getMachineNode(NVPTX::V2I64toI128, DL, MVT::i128, {Lo, Hi});

  SmallVector<SDValue, 4> NewOps(N->getNumOperands() - 1);
  NewOps[0] = N->getOperand(0);
  NewOps[1] = Dst;
  NewOps[2] = SDValue(Mov, 0);
  if (N->getNumOperands() == 5)
    NewOps[3] = N->getOperand(4);
  SDValue NewValue = CurDAG->getNode(ISD::CopyToReg, DL, SmallVector<EVT>(N->values()), NewOps);

  ReplaceNode(N, NewValue.getNode());
}

void NVPTXDAGToDAGISel::SelectI128toV2I64(SDNode *N) {
  // Lower CopyFromReg from a 128-bit regs to two 64-bit regs
  // Dst:i128, Src:i128
  //
  // {lo, hi} = CopyFromReg Src
  //
  // ==>
  //
  // {lo, hi} = I128toV2I64 Src
  //
  SDValue Ch = N->getOperand(0);
  SDValue Src = N->getOperand(1);
  SDValue Glue = N->getOperand(2);
  SDLoc DL(N);

  // Add Glue and Ch to the operands and results to avoid break the execution
  // order
  SDNode *Mov = CurDAG->getMachineNode(
      NVPTX::I128toV2I64, DL,
      {MVT::i64, MVT::i64, Ch.getValueType(), Glue.getValueType()},
      {Src, Ch, Glue});

  ReplaceNode(N, Mov);
}

bool NVPTXDAGToDAGISel::tryFence(SDNode *N) {
  SDLoc DL(N);
  assert(N->getOpcode() == ISD::ATOMIC_FENCE);
  unsigned int FenceOp =
      getFenceOp(NVPTX::Ordering(N->getConstantOperandVal(1)),
                 Scopes[N->getConstantOperandVal(2)], Subtarget);
  SDValue Chain = N->getOperand(0);
  SDNode *FenceNode = CurDAG->getMachineNode(FenceOp, DL, MVT::Other, Chain);
  ReplaceNode(N, FenceNode);
  return true;
}

NVPTXScopes::NVPTXScopes(LLVMContext &C) {
  Scopes[C.getOrInsertSyncScopeID("singlethread")] = NVPTX::Scope::Thread;
  Scopes[C.getOrInsertSyncScopeID("")] = NVPTX::Scope::System;
  Scopes[C.getOrInsertSyncScopeID("block")] = NVPTX::Scope::Block;
  Scopes[C.getOrInsertSyncScopeID("cluster")] = NVPTX::Scope::Cluster;
  Scopes[C.getOrInsertSyncScopeID("device")] = NVPTX::Scope::Device;
}

NVPTX::Scope NVPTXScopes::operator[](SyncScope::ID ID) const {
  if (Scopes.empty())
    llvm_unreachable("NVPTX Scopes must be initialized before calling "
                     "NVPTXScopes::operator[]");

  auto S = Scopes.find(ID);
  if (S == Scopes.end()) {
    // TODO:
    // - Add API to LLVMContext to get the name of a single scope.
    // - Use that API here to print an error containing the name
    //   of this Unknown ID.
    report_fatal_error(formatv("Could not find scope ID={}.", int(ID)));
  }
  return S->second;
}

bool NVPTXScopes::empty() const { return Scopes.size() == 0; }

#define CP_ASYNC_BULK_TENSOR_OPCODE(dir, dim, mode, is_s32, suffix)            \
  (is_s32                                                                      \
       ? NVPTX::CP_ASYNC_BULK_TENSOR_##dir##_##dim##_SHARED32_##mode##suffix   \
       : NVPTX::CP_ASYNC_BULK_TENSOR_##dir##_##dim##_##mode##suffix)

#define CP_ASYNC_BULK_TENSOR_OPCODE_S2G_IMPL(op, dim, mode, is_ch, is_s32)     \
  (is_ch ? (CP_ASYNC_BULK_TENSOR_OPCODE(op, dim, mode, is_s32, _CH))           \
         : (CP_ASYNC_BULK_TENSOR_OPCODE(op, dim, mode, is_s32, )))

#define GET_CP_ASYNC_BULK_TENSOR_OPCODE_S2G(dim, mode, is_reduce, is_ch,       \
                                            is_s32)                            \
  (is_reduce                                                                   \
       ? (CP_ASYNC_BULK_TENSOR_OPCODE_S2G_IMPL(RED, dim, mode, is_ch, is_s32)) \
       : (CP_ASYNC_BULK_TENSOR_OPCODE_S2G_IMPL(S2G, dim, mode, is_ch,          \
                                               is_s32)))

#define GET_CP_ASYNC_BULK_TENSOR_OPCODE_G2S(dim, mode, is_mc, is_ch, is_s32)   \
  [&]() -> auto {                                                              \
    if (is_mc && is_ch)                                                        \
      return CP_ASYNC_BULK_TENSOR_OPCODE(G2S, dim, mode, is_s32, _MC_CH);      \
    if (is_ch)                                                                 \
      return CP_ASYNC_BULK_TENSOR_OPCODE(G2S, dim, mode, is_s32, _CH);         \
    if (is_mc)                                                                 \
      return CP_ASYNC_BULK_TENSOR_OPCODE(G2S, dim, mode, is_s32, _MC);         \
    return CP_ASYNC_BULK_TENSOR_OPCODE(G2S, dim, mode, is_s32, );              \
  }()

#define GET_CP_ASYNC_BULK_TENSOR_OPCODE_PREFETCH(dim, mode, is_ch)             \
  (is_ch ? NVPTX::CP_ASYNC_BULK_TENSOR_PREFETCH_##dim##_##mode##_CH            \
         : NVPTX::CP_ASYNC_BULK_TENSOR_PREFETCH_##dim##_##mode)

static unsigned GetCpAsyncBulkTensorS2GOpcode(size_t Dim, bool IsShared32,
                                              bool IsCacheHint, bool IsIm2Col,
                                              bool IsReduce = false) {
  if (IsIm2Col) {
    switch (Dim) {
    case 3:
      return GET_CP_ASYNC_BULK_TENSOR_OPCODE_S2G(3D, IM2COL, IsReduce,
                                                 IsCacheHint, IsShared32);
    case 4:
      return GET_CP_ASYNC_BULK_TENSOR_OPCODE_S2G(4D, IM2COL, IsReduce,
                                                 IsCacheHint, IsShared32);
    case 5:
      return GET_CP_ASYNC_BULK_TENSOR_OPCODE_S2G(5D, IM2COL, IsReduce,
                                                 IsCacheHint, IsShared32);
    default:
      llvm_unreachable("Invalid Dimension in im2col mode for "
                       "GetCpAsyncBulkTensorS2GOpcode.");
    }
  } else {
    switch (Dim) {
    case 1:
      return GET_CP_ASYNC_BULK_TENSOR_OPCODE_S2G(1D, TILE, IsReduce,
                                                 IsCacheHint, IsShared32);
    case 2:
      return GET_CP_ASYNC_BULK_TENSOR_OPCODE_S2G(2D, TILE, IsReduce,
                                                 IsCacheHint, IsShared32);
    case 3:
      return GET_CP_ASYNC_BULK_TENSOR_OPCODE_S2G(3D, TILE, IsReduce,
                                                 IsCacheHint, IsShared32);
    case 4:
      return GET_CP_ASYNC_BULK_TENSOR_OPCODE_S2G(4D, TILE, IsReduce,
                                                 IsCacheHint, IsShared32);
    case 5:
      return GET_CP_ASYNC_BULK_TENSOR_OPCODE_S2G(5D, TILE, IsReduce,
                                                 IsCacheHint, IsShared32);
    default:
      llvm_unreachable(
          "Invalid Dimension in tile mode for GetCpAsyncBulkTensorS2GOpcode.");
    }
  }
}

static unsigned GetCpAsyncBulkTensorG2SOpcode(size_t Dim, bool IsShared32,
                                              bool IsMultiCast,
                                              bool IsCacheHint, bool IsIm2Col) {
  if (IsIm2Col) {
    switch (Dim) {
    case 3:
      return GET_CP_ASYNC_BULK_TENSOR_OPCODE_G2S(3D, IM2COL, IsMultiCast,
                                                 IsCacheHint, IsShared32);
    case 4:
      return GET_CP_ASYNC_BULK_TENSOR_OPCODE_G2S(4D, IM2COL, IsMultiCast,
                                                 IsCacheHint, IsShared32);
    case 5:
      return GET_CP_ASYNC_BULK_TENSOR_OPCODE_G2S(5D, IM2COL, IsMultiCast,
                                                 IsCacheHint, IsShared32);
    default:
      llvm_unreachable("Invalid Dimension in im2col mode for "
                       "GetCpAsyncBulkTensorG2SOpcode.");
    }
  } else {
    switch (Dim) {
    case 1:
      return GET_CP_ASYNC_BULK_TENSOR_OPCODE_G2S(1D, TILE, IsMultiCast,
                                                 IsCacheHint, IsShared32);
    case 2:
      return GET_CP_ASYNC_BULK_TENSOR_OPCODE_G2S(2D, TILE, IsMultiCast,
                                                 IsCacheHint, IsShared32);
    case 3:
      return GET_CP_ASYNC_BULK_TENSOR_OPCODE_G2S(3D, TILE, IsMultiCast,
                                                 IsCacheHint, IsShared32);
    case 4:
      return GET_CP_ASYNC_BULK_TENSOR_OPCODE_G2S(4D, TILE, IsMultiCast,
                                                 IsCacheHint, IsShared32);
    case 5:
      return GET_CP_ASYNC_BULK_TENSOR_OPCODE_G2S(5D, TILE, IsMultiCast,
                                                 IsCacheHint, IsShared32);
    default:
      llvm_unreachable(
          "Invalid Dimension in tile mode for GetCpAsyncBulkTensorG2SOpcode.");
    }
  }
}

static unsigned GetCpAsyncBulkTensorPrefetchOpcode(size_t Dim, bool IsCacheHint,
                                                   bool IsIm2Col) {
  if (IsIm2Col) {
    switch (Dim) {
    case 3:
      return GET_CP_ASYNC_BULK_TENSOR_OPCODE_PREFETCH(3D, IM2COL, IsCacheHint);
    case 4:
      return GET_CP_ASYNC_BULK_TENSOR_OPCODE_PREFETCH(4D, IM2COL, IsCacheHint);
    case 5:
      return GET_CP_ASYNC_BULK_TENSOR_OPCODE_PREFETCH(5D, IM2COL, IsCacheHint);
    default:
      llvm_unreachable("Invalid Dimension in im2col mode for "
                       "GetCpAsyncBulkTensorPrefetchOpcode.");
    }
  } else {
    switch (Dim) {
    case 1:
      return GET_CP_ASYNC_BULK_TENSOR_OPCODE_PREFETCH(1D, TILE, IsCacheHint);
    case 2:
      return GET_CP_ASYNC_BULK_TENSOR_OPCODE_PREFETCH(2D, TILE, IsCacheHint);
    case 3:
      return GET_CP_ASYNC_BULK_TENSOR_OPCODE_PREFETCH(3D, TILE, IsCacheHint);
    case 4:
      return GET_CP_ASYNC_BULK_TENSOR_OPCODE_PREFETCH(4D, TILE, IsCacheHint);
    case 5:
      return GET_CP_ASYNC_BULK_TENSOR_OPCODE_PREFETCH(5D, TILE, IsCacheHint);
    default:
      llvm_unreachable("Invalid Dimension in tile mode for "
                       "GetCpAsyncBulkTensorPrefetchOpcode.");
    }
  }
}

<<<<<<< HEAD
bool NVPTXDAGToDAGISel::tryFence(SDNode *N) {
  SDLoc DL(N);
  assert(N->getOpcode() == ISD::ATOMIC_FENCE);
  unsigned int FenceOp =
      getFenceOp(NVPTX::Ordering(N->getConstantOperandVal(1)),
                 Scopes[N->getConstantOperandVal(2)], Subtarget);
  SDValue Chain = N->getOperand(0);
  SDNode *FenceNode = CurDAG->getMachineNode(FenceOp, DL, MVT::Other, Chain);
  ReplaceNode(N, FenceNode);
  return true;
}

NVPTXScopes::NVPTXScopes(LLVMContext &C) {
  Scopes[C.getOrInsertSyncScopeID("singlethread")] = NVPTX::Scope::Thread;
  Scopes[C.getOrInsertSyncScopeID("")] = NVPTX::Scope::System;
  Scopes[C.getOrInsertSyncScopeID("block")] = NVPTX::Scope::Block;
  Scopes[C.getOrInsertSyncScopeID("cluster")] = NVPTX::Scope::Cluster;
  Scopes[C.getOrInsertSyncScopeID("device")] = NVPTX::Scope::Device;
}

NVPTX::Scope NVPTXScopes::operator[](SyncScope::ID ID) const {
  if (Scopes.empty())
    llvm_unreachable("NVPTX Scopes must be initialized before calling "
                     "NVPTXScopes::operator[]");

  auto S = Scopes.find(ID);
  if (S == Scopes.end()) {
    // TODO:
    // - Add API to LLVMContext to get the name of a single scope.
    // - Use that API here to print an error containing the name
    //   of this Unknown ID.
    report_fatal_error(formatv("Could not find scope ID={}.", int(ID)));
  }
  return S->second;
}

bool NVPTXScopes::empty() const { return Scopes.size() == 0; }

#define CP_ASYNC_BULK_TENSOR_OPCODE(dir, dim, mode, is_s32, suffix)            \
  (is_s32                                                                      \
       ? NVPTX::CP_ASYNC_BULK_TENSOR_##dir##_##dim##_SHARED32_##mode##suffix   \
       : NVPTX::CP_ASYNC_BULK_TENSOR_##dir##_##dim##_##mode##suffix)

#define CP_ASYNC_BULK_TENSOR_OPCODE_S2G_IMPL(op, dim, mode, is_ch, is_s32)     \
  (is_ch ? (CP_ASYNC_BULK_TENSOR_OPCODE(op, dim, mode, is_s32, _CH))           \
         : (CP_ASYNC_BULK_TENSOR_OPCODE(op, dim, mode, is_s32, )))

#define GET_CP_ASYNC_BULK_TENSOR_OPCODE_S2G(dim, mode, is_reduce, is_ch,       \
                                            is_s32)                            \
  (is_reduce                                                                   \
       ? (CP_ASYNC_BULK_TENSOR_OPCODE_S2G_IMPL(RED, dim, mode, is_ch, is_s32)) \
       : (CP_ASYNC_BULK_TENSOR_OPCODE_S2G_IMPL(S2G, dim, mode, is_ch,          \
                                               is_s32)))

#define GET_CP_ASYNC_BULK_TENSOR_OPCODE_G2S(dim, mode, is_mc, is_ch, is_s32)   \
  [&]() -> auto {                                                              \
    if (is_mc && is_ch)                                                        \
      return CP_ASYNC_BULK_TENSOR_OPCODE(G2S, dim, mode, is_s32, _MC_CH);      \
    if (is_ch)                                                                 \
      return CP_ASYNC_BULK_TENSOR_OPCODE(G2S, dim, mode, is_s32, _CH);         \
    if (is_mc)                                                                 \
      return CP_ASYNC_BULK_TENSOR_OPCODE(G2S, dim, mode, is_s32, _MC);         \
    return CP_ASYNC_BULK_TENSOR_OPCODE(G2S, dim, mode, is_s32, );              \
  }()

#define GET_CP_ASYNC_BULK_TENSOR_OPCODE_PREFETCH(dim, mode, is_ch)             \
  (is_ch ? NVPTX::CP_ASYNC_BULK_TENSOR_PREFETCH_##dim##_##mode##_CH            \
         : NVPTX::CP_ASYNC_BULK_TENSOR_PREFETCH_##dim##_##mode)

static unsigned GetCpAsyncBulkTensorS2GOpcode(size_t Dim, bool IsShared32,
                                              bool IsCacheHint, bool IsIm2Col,
                                              bool IsReduce = false) {
  if (IsIm2Col) {
    switch (Dim) {
    case 3:
      return GET_CP_ASYNC_BULK_TENSOR_OPCODE_S2G(3D, IM2COL, IsReduce,
                                                 IsCacheHint, IsShared32);
    case 4:
      return GET_CP_ASYNC_BULK_TENSOR_OPCODE_S2G(4D, IM2COL, IsReduce,
                                                 IsCacheHint, IsShared32);
    case 5:
      return GET_CP_ASYNC_BULK_TENSOR_OPCODE_S2G(5D, IM2COL, IsReduce,
                                                 IsCacheHint, IsShared32);
    default:
      llvm_unreachable("Invalid Dimension in im2col mode for "
                       "GetCpAsyncBulkTensorS2GOpcode.");
    }
  } else {
    switch (Dim) {
    case 1:
      return GET_CP_ASYNC_BULK_TENSOR_OPCODE_S2G(1D, TILE, IsReduce,
                                                 IsCacheHint, IsShared32);
    case 2:
      return GET_CP_ASYNC_BULK_TENSOR_OPCODE_S2G(2D, TILE, IsReduce,
                                                 IsCacheHint, IsShared32);
    case 3:
      return GET_CP_ASYNC_BULK_TENSOR_OPCODE_S2G(3D, TILE, IsReduce,
                                                 IsCacheHint, IsShared32);
    case 4:
      return GET_CP_ASYNC_BULK_TENSOR_OPCODE_S2G(4D, TILE, IsReduce,
                                                 IsCacheHint, IsShared32);
    case 5:
      return GET_CP_ASYNC_BULK_TENSOR_OPCODE_S2G(5D, TILE, IsReduce,
                                                 IsCacheHint, IsShared32);
    default:
      llvm_unreachable(
          "Invalid Dimension in tile mode for GetCpAsyncBulkTensorS2GOpcode.");
    }
  }
}

static unsigned GetCpAsyncBulkTensorG2SOpcode(size_t Dim, bool IsShared32,
                                              bool IsMultiCast,
                                              bool IsCacheHint, bool IsIm2Col) {
  if (IsIm2Col) {
    switch (Dim) {
    case 3:
      return GET_CP_ASYNC_BULK_TENSOR_OPCODE_G2S(3D, IM2COL, IsMultiCast,
                                                 IsCacheHint, IsShared32);
    case 4:
      return GET_CP_ASYNC_BULK_TENSOR_OPCODE_G2S(4D, IM2COL, IsMultiCast,
                                                 IsCacheHint, IsShared32);
    case 5:
      return GET_CP_ASYNC_BULK_TENSOR_OPCODE_G2S(5D, IM2COL, IsMultiCast,
                                                 IsCacheHint, IsShared32);
    default:
      llvm_unreachable("Invalid Dimension in im2col mode for "
                       "GetCpAsyncBulkTensorG2SOpcode.");
    }
  } else {
    switch (Dim) {
    case 1:
      return GET_CP_ASYNC_BULK_TENSOR_OPCODE_G2S(1D, TILE, IsMultiCast,
                                                 IsCacheHint, IsShared32);
    case 2:
      return GET_CP_ASYNC_BULK_TENSOR_OPCODE_G2S(2D, TILE, IsMultiCast,
                                                 IsCacheHint, IsShared32);
    case 3:
      return GET_CP_ASYNC_BULK_TENSOR_OPCODE_G2S(3D, TILE, IsMultiCast,
                                                 IsCacheHint, IsShared32);
    case 4:
      return GET_CP_ASYNC_BULK_TENSOR_OPCODE_G2S(4D, TILE, IsMultiCast,
                                                 IsCacheHint, IsShared32);
    case 5:
      return GET_CP_ASYNC_BULK_TENSOR_OPCODE_G2S(5D, TILE, IsMultiCast,
                                                 IsCacheHint, IsShared32);
    default:
      llvm_unreachable(
          "Invalid Dimension in tile mode for GetCpAsyncBulkTensorG2SOpcode.");
    }
  }
}

static unsigned GetCpAsyncBulkTensorPrefetchOpcode(size_t Dim, bool IsCacheHint,
                                                   bool IsIm2Col) {
  if (IsIm2Col) {
    switch (Dim) {
    case 3:
      return GET_CP_ASYNC_BULK_TENSOR_OPCODE_PREFETCH(3D, IM2COL, IsCacheHint);
    case 4:
      return GET_CP_ASYNC_BULK_TENSOR_OPCODE_PREFETCH(4D, IM2COL, IsCacheHint);
    case 5:
      return GET_CP_ASYNC_BULK_TENSOR_OPCODE_PREFETCH(5D, IM2COL, IsCacheHint);
    default:
      llvm_unreachable("Invalid Dimension in im2col mode for "
                       "GetCpAsyncBulkTensorPrefetchOpcode.");
    }
  } else {
    switch (Dim) {
    case 1:
      return GET_CP_ASYNC_BULK_TENSOR_OPCODE_PREFETCH(1D, TILE, IsCacheHint);
    case 2:
      return GET_CP_ASYNC_BULK_TENSOR_OPCODE_PREFETCH(2D, TILE, IsCacheHint);
    case 3:
      return GET_CP_ASYNC_BULK_TENSOR_OPCODE_PREFETCH(3D, TILE, IsCacheHint);
    case 4:
      return GET_CP_ASYNC_BULK_TENSOR_OPCODE_PREFETCH(4D, TILE, IsCacheHint);
    case 5:
      return GET_CP_ASYNC_BULK_TENSOR_OPCODE_PREFETCH(5D, TILE, IsCacheHint);
    default:
      llvm_unreachable("Invalid Dimension in tile mode for "
                       "GetCpAsyncBulkTensorPrefetchOpcode.");
    }
  }
}

=======
>>>>>>> eb0f1dc0
static size_t GetDimsFromIntrinsic(unsigned IID) {
  switch (IID) {
  case Intrinsic::nvvm_cp_async_bulk_tensor_g2s_im2col_3d:
  case Intrinsic::nvvm_cp_async_bulk_tensor_prefetch_im2col_3d:
    return 3;
  case Intrinsic::nvvm_cp_async_bulk_tensor_g2s_im2col_4d:
  case Intrinsic::nvvm_cp_async_bulk_tensor_prefetch_im2col_4d:
    return 4;
  case Intrinsic::nvvm_cp_async_bulk_tensor_g2s_im2col_5d:
  case Intrinsic::nvvm_cp_async_bulk_tensor_prefetch_im2col_5d:
    return 5;
  default:
    llvm_unreachable("Invalid im2col intrinsic in GetDimsFromIntrinsic.");
  }
}

void NVPTXDAGToDAGISel::SelectCpAsyncBulkTensorG2SCommon(SDNode *N,
                                                         bool IsIm2Col) {
  // We have {Chain, Intrinsic-ID} followed by the actual intrisic args:
  // {dst, mbar, src, dims{d0...dN}, im2col_offsets{dims-2}
  // multicast, cache_hint,
<<<<<<< HEAD
  // multicast_flag, cache_hint_flag}
  // NumOperands = {Chain, IID} + {Actual intrinsic args}
  //             = {2}          + {7 + dims + im2col_offsets}
  size_t NumOps = N->getNumOperands();
  size_t NumDims = IsIm2Col ? GetDimsFromIntrinsic(N->getConstantOperandVal(1))
                            : (NumOps - 9);
  // Offsets is always 'NumDims - 2' and only for im2col mode
  size_t NumOffsets = IsIm2Col ? (NumDims - 2) : 0;
  bool IsCacheHint = N->getConstantOperandVal(NumOps - 1) == 1;
  bool IsMultiCast = N->getConstantOperandVal(NumOps - 2) == 1;
  size_t NumBaseArgs = NumDims + NumOffsets + 3; // for {dst, mbar, src}
  size_t MultiCastIdx = NumBaseArgs + 2;         // for Chain and IID

=======
  // multicast_flag, cache_hint_flag, cta_group_flag}
  // NumOperands = {Chain, IID} + {Actual intrinsic args}
  //             = {2}          + {8 + dims + im2col_offsets}
  size_t NumOps = N->getNumOperands();
  size_t NumDims = IsIm2Col ? GetDimsFromIntrinsic(N->getConstantOperandVal(1))
                            : (NumOps - 10);
  // Offsets is always 'NumDims - 2' and only for im2col mode
  size_t NumOffsets = IsIm2Col ? (NumDims - 2) : 0;
  bool IsCacheHint = N->getConstantOperandVal(NumOps - 2) == 1;
  bool IsMultiCast = N->getConstantOperandVal(NumOps - 3) == 1;
  size_t NumBaseArgs = NumDims + NumOffsets + 3; // for {dst, mbar, src}
  size_t MultiCastIdx = NumBaseArgs + 2;         // for Chain and IID

  unsigned CTAGroupVal = N->getConstantOperandVal(NumOps - 1);
  if ((CTAGroupVal > 0) && !Subtarget->hasCpAsyncBulkTensorCTAGroupSupport())
    report_fatal_error(
        formatv("CpAsyncBulkTensorG2S cta_group::1/2 is not supported on sm_{}",
                Subtarget->getSmVersion()));

>>>>>>> eb0f1dc0
  SDLoc DL(N);
  SmallVector<SDValue, 8> Ops(N->ops().slice(2, NumBaseArgs));

  // Push MultiCast operand, if available
  if (IsMultiCast)
    Ops.push_back(N->getOperand(MultiCastIdx));

  // Push CacheHint operand, if available
  if (IsCacheHint)
    Ops.push_back(N->getOperand(MultiCastIdx + 1));

<<<<<<< HEAD
=======
  // Flag for CTA Group
  Ops.push_back(getI32Imm(CTAGroupVal, DL));

>>>>>>> eb0f1dc0
  // Finally, the chain operand
  Ops.push_back(N->getOperand(0));

  bool IsShared32 =
      CurDAG->getDataLayout().getPointerSizeInBits(ADDRESS_SPACE_SHARED) == 32;
  unsigned Opcode = GetCpAsyncBulkTensorG2SOpcode(
      NumDims, IsShared32, IsMultiCast, IsCacheHint, IsIm2Col);
  ReplaceNode(N, CurDAG->getMachineNode(Opcode, DL, N->getVTList(), Ops));
}

void NVPTXDAGToDAGISel::SelectCpAsyncBulkTensorS2GCommon(SDNode *N,
                                                         bool IsIm2Col) {
  // We have {Chain, Intrinsic-ID} followed by the actual intrisic args:
  // src, dst, dims{d0...dN}, cache_hint, cache_hint_flag
  // NumOperands = {Chain, IID} + {Actual intrinsic args}
  //             = {2}          + {4 + dims}
  size_t NumOps = N->getNumOperands();
  size_t NumDims = NumOps - 6;
  bool IsCacheHint = N->getConstantOperandVal(NumOps - 1) == 1;
  size_t NumArgs = NumDims + (IsCacheHint ? 3 : 2); // src, dst, cache_hint

  SDLoc DL(N);
  SmallVector<SDValue, 8> Ops(N->ops().slice(2, NumArgs));
  Ops.push_back(N->getOperand(0)); // Chain operand

  bool IsShared32 =
      CurDAG->getDataLayout().getPointerSizeInBits(ADDRESS_SPACE_SHARED) == 32;
  unsigned Opcode =
      GetCpAsyncBulkTensorS2GOpcode(NumDims, IsShared32, IsCacheHint, IsIm2Col);
  ReplaceNode(N, CurDAG->getMachineNode(Opcode, DL, N->getVTList(), Ops));
}

void NVPTXDAGToDAGISel::SelectCpAsyncBulkTensorPrefetchCommon(SDNode *N,
                                                              bool IsIm2Col) {
  // We have {Chain, Intrinsic-ID} followed by the actual intrisic args:
  // {src, dims{d0...dN}, im2col_offsets{dims-2}
  // cache_hint, cache_hint_flag}
  // NumOperands = {Chain, IID} + {Actual intrinsic args}
  //             = {2}          + {3 + dims + im2col_offsets}
  size_t NumOps = N->getNumOperands();
  size_t NumDims = IsIm2Col ? GetDimsFromIntrinsic(N->getConstantOperandVal(1))
                            : (NumOps - 5);
  // Offsets is always 'NumDims - 2' and only for im2col mode
  size_t NumOffsets = IsIm2Col ? (NumDims - 2) : 0;
  bool IsCacheHint = N->getConstantOperandVal(NumOps - 1) == 1;
  size_t NumArgs = NumDims + NumOffsets + (IsCacheHint ? 2 : 1);

  SDLoc DL(N);
  SmallVector<SDValue, 12> Ops(N->ops().slice(2, NumArgs));
  Ops.push_back(N->getOperand(0)); // Chain operand

  unsigned Opcode =
      GetCpAsyncBulkTensorPrefetchOpcode(NumDims, IsCacheHint, IsIm2Col);
  ReplaceNode(N, CurDAG->getMachineNode(Opcode, DL, N->getVTList(), Ops));
}

void NVPTXDAGToDAGISel::SelectCpAsyncBulkTensorReduceCommon(SDNode *N,
                                                            unsigned RedOp,
                                                            bool IsIm2Col) {
  // We have {Chain, Intrinsic-ID} followed by the actual intrisic args:
  // src, dst, dims{d0...dN}, cache_hint, cache_hint_flag
  // NumOperands = {Chain, IID} + {Actual intrinsic args}
  //             = {2}          + {4 + dims}
  size_t NumOps = N->getNumOperands();
  size_t NumDims = NumOps - 6;
  bool IsCacheHint = N->getConstantOperandVal(NumOps - 1) == 1;
  size_t NumArgs = NumDims + (IsCacheHint ? 3 : 2); // src, dst, cache_hint

  SDLoc DL(N);
  SmallVector<SDValue, 12> Ops(N->ops().slice(2, NumArgs));
  Ops.push_back(getI32Imm(RedOp, DL)); // Reduction Op
  Ops.push_back(N->getOperand(0));     // Chain operand

  bool IsShared32 =
      CurDAG->getDataLayout().getPointerSizeInBits(ADDRESS_SPACE_SHARED) == 32;
  unsigned Opcode = GetCpAsyncBulkTensorS2GOpcode(
      NumDims, IsShared32, IsCacheHint, IsIm2Col, /*IsReduce=*/true);
  ReplaceNode(N, CurDAG->getMachineNode(Opcode, DL, N->getVTList(), Ops));
}

#define TCGEN05_ST_OPCODE(SHAPE, NUM)                                          \
  (enableUnpack ? NVPTX::TCGEN05_ST_##SHAPE##_##NUM##_UNPACK                   \
                : NVPTX::TCGEN05_ST_##SHAPE##_##NUM)

static unsigned getTcgen05StOpcode(unsigned IID, bool enableUnpack) {
  switch (IID) {
  case Intrinsic::nvvm_tcgen05_st_16x64b_x1:
    return TCGEN05_ST_OPCODE(16x64b, x1);
  case Intrinsic::nvvm_tcgen05_st_16x64b_x2:
    return TCGEN05_ST_OPCODE(16x64b, x2);
  case Intrinsic::nvvm_tcgen05_st_16x64b_x4:
    return TCGEN05_ST_OPCODE(16x64b, x4);
  case Intrinsic::nvvm_tcgen05_st_16x64b_x8:
    return TCGEN05_ST_OPCODE(16x64b, x8);
  case Intrinsic::nvvm_tcgen05_st_16x64b_x16:
    return TCGEN05_ST_OPCODE(16x64b, x16);
  case Intrinsic::nvvm_tcgen05_st_16x64b_x32:
    return TCGEN05_ST_OPCODE(16x64b, x32);
  case Intrinsic::nvvm_tcgen05_st_16x64b_x64:
    return TCGEN05_ST_OPCODE(16x64b, x64);
  case Intrinsic::nvvm_tcgen05_st_16x64b_x128:
    return TCGEN05_ST_OPCODE(16x64b, x128);
  case Intrinsic::nvvm_tcgen05_st_16x128b_x1:
    return TCGEN05_ST_OPCODE(16x128b, x1);
  case Intrinsic::nvvm_tcgen05_st_16x128b_x2:
    return TCGEN05_ST_OPCODE(16x128b, x2);
  case Intrinsic::nvvm_tcgen05_st_16x128b_x4:
    return TCGEN05_ST_OPCODE(16x128b, x4);
  case Intrinsic::nvvm_tcgen05_st_16x128b_x8:
    return TCGEN05_ST_OPCODE(16x128b, x8);
  case Intrinsic::nvvm_tcgen05_st_16x128b_x16:
    return TCGEN05_ST_OPCODE(16x128b, x16);
  case Intrinsic::nvvm_tcgen05_st_16x128b_x32:
    return TCGEN05_ST_OPCODE(16x128b, x32);
  case Intrinsic::nvvm_tcgen05_st_16x128b_x64:
    return TCGEN05_ST_OPCODE(16x128b, x64);
  case Intrinsic::nvvm_tcgen05_st_16x256b_x1:
    return TCGEN05_ST_OPCODE(16x256b, x1);
  case Intrinsic::nvvm_tcgen05_st_16x256b_x2:
    return TCGEN05_ST_OPCODE(16x256b, x2);
  case Intrinsic::nvvm_tcgen05_st_16x256b_x4:
    return TCGEN05_ST_OPCODE(16x256b, x4);
  case Intrinsic::nvvm_tcgen05_st_16x256b_x8:
    return TCGEN05_ST_OPCODE(16x256b, x8);
  case Intrinsic::nvvm_tcgen05_st_16x256b_x16:
    return TCGEN05_ST_OPCODE(16x256b, x16);
  case Intrinsic::nvvm_tcgen05_st_16x256b_x32:
    return TCGEN05_ST_OPCODE(16x256b, x32);
  case Intrinsic::nvvm_tcgen05_st_16x32bx2_x1:
    return TCGEN05_ST_OPCODE(16x32bx2, x1);
  case Intrinsic::nvvm_tcgen05_st_16x32bx2_x2:
    return TCGEN05_ST_OPCODE(16x32bx2, x2);
  case Intrinsic::nvvm_tcgen05_st_16x32bx2_x4:
    return TCGEN05_ST_OPCODE(16x32bx2, x4);
  case Intrinsic::nvvm_tcgen05_st_16x32bx2_x8:
    return TCGEN05_ST_OPCODE(16x32bx2, x8);
  case Intrinsic::nvvm_tcgen05_st_16x32bx2_x16:
    return TCGEN05_ST_OPCODE(16x32bx2, x16);
  case Intrinsic::nvvm_tcgen05_st_16x32bx2_x32:
    return TCGEN05_ST_OPCODE(16x32bx2, x32);
  case Intrinsic::nvvm_tcgen05_st_16x32bx2_x64:
    return TCGEN05_ST_OPCODE(16x32bx2, x64);
  case Intrinsic::nvvm_tcgen05_st_16x32bx2_x128:
    return TCGEN05_ST_OPCODE(16x32bx2, x128);
  case Intrinsic::nvvm_tcgen05_st_32x32b_x1:
    return TCGEN05_ST_OPCODE(32x32b, x1);
  case Intrinsic::nvvm_tcgen05_st_32x32b_x2:
    return TCGEN05_ST_OPCODE(32x32b, x2);
  case Intrinsic::nvvm_tcgen05_st_32x32b_x4:
    return TCGEN05_ST_OPCODE(32x32b, x4);
  case Intrinsic::nvvm_tcgen05_st_32x32b_x8:
    return TCGEN05_ST_OPCODE(32x32b, x8);
  case Intrinsic::nvvm_tcgen05_st_32x32b_x16:
    return TCGEN05_ST_OPCODE(32x32b, x16);
  case Intrinsic::nvvm_tcgen05_st_32x32b_x32:
    return TCGEN05_ST_OPCODE(32x32b, x32);
  case Intrinsic::nvvm_tcgen05_st_32x32b_x64:
    return TCGEN05_ST_OPCODE(32x32b, x64);
  case Intrinsic::nvvm_tcgen05_st_32x32b_x128:
    return TCGEN05_ST_OPCODE(32x32b, x128);
  }
  llvm_unreachable("unhandled tcgen05.st lowering");
}

void NVPTXDAGToDAGISel::SelectTcgen05St(SDNode *N, bool hasOffset) {
  SDLoc DL(N);
  unsigned IID = cast<ConstantSDNode>(N->getOperand(1))->getZExtValue();

  SmallVector<SDValue, 128> Operands = {
      N->getOperand(2) // taddr
  };

  if (hasOffset)
    Operands.push_back(CurDAG->getTargetConstant(
        cast<ConstantSDNode>(N->getOperand(3))->getZExtValue(), DL,
        MVT::i32)); // Offset

  for (unsigned I = hasOffset ? 4 : 3; I < (N->getNumOperands() - 1); I++)
    Operands.push_back(N->getOperand(I));

  bool enableUnpack =
      cast<ConstantSDNode>(N->getOperand(N->getNumOperands() - 1))
          ->getZExtValue();

  Operands.push_back(N->getOperand(0)); // Chain
  ReplaceNode(N, CurDAG->getMachineNode(getTcgen05StOpcode(IID, enableUnpack),
                                        DL, N->getVTList(), Operands));
}

bool NVPTXDAGToDAGISel::tryIntrinsicVoid(SDNode *N) {
  unsigned IID = N->getConstantOperandVal(1);
  using TMARedTy = llvm::nvvm::TMAReductionOp;
  auto CastTy = [](TMARedTy Op) { return static_cast<unsigned>(Op); };
  switch (IID) {
  default:
    return false;
  case Intrinsic::nvvm_cp_async_bulk_tensor_s2g_tile_1d:
  case Intrinsic::nvvm_cp_async_bulk_tensor_s2g_tile_2d:
  case Intrinsic::nvvm_cp_async_bulk_tensor_s2g_tile_3d:
  case Intrinsic::nvvm_cp_async_bulk_tensor_s2g_tile_4d:
  case Intrinsic::nvvm_cp_async_bulk_tensor_s2g_tile_5d:
    SelectCpAsyncBulkTensorS2GCommon(N);
    return true;
  case Intrinsic::nvvm_cp_async_bulk_tensor_s2g_im2col_3d:
  case Intrinsic::nvvm_cp_async_bulk_tensor_s2g_im2col_4d:
  case Intrinsic::nvvm_cp_async_bulk_tensor_s2g_im2col_5d:
    SelectCpAsyncBulkTensorS2GCommon(N, /*IsIm2Col=*/true);
    return true;
  case Intrinsic::nvvm_cp_async_bulk_tensor_g2s_tile_1d:
  case Intrinsic::nvvm_cp_async_bulk_tensor_g2s_tile_2d:
  case Intrinsic::nvvm_cp_async_bulk_tensor_g2s_tile_3d:
  case Intrinsic::nvvm_cp_async_bulk_tensor_g2s_tile_4d:
  case Intrinsic::nvvm_cp_async_bulk_tensor_g2s_tile_5d:
    SelectCpAsyncBulkTensorG2SCommon(N);
    return true;
  case Intrinsic::nvvm_cp_async_bulk_tensor_g2s_im2col_3d:
  case Intrinsic::nvvm_cp_async_bulk_tensor_g2s_im2col_4d:
  case Intrinsic::nvvm_cp_async_bulk_tensor_g2s_im2col_5d:
    SelectCpAsyncBulkTensorG2SCommon(N, /*IsIm2Col=*/true);
    return true;
  case Intrinsic::nvvm_cp_async_bulk_tensor_prefetch_tile_1d:
  case Intrinsic::nvvm_cp_async_bulk_tensor_prefetch_tile_2d:
  case Intrinsic::nvvm_cp_async_bulk_tensor_prefetch_tile_3d:
  case Intrinsic::nvvm_cp_async_bulk_tensor_prefetch_tile_4d:
  case Intrinsic::nvvm_cp_async_bulk_tensor_prefetch_tile_5d:
    SelectCpAsyncBulkTensorPrefetchCommon(N);
    return true;
  case Intrinsic::nvvm_cp_async_bulk_tensor_prefetch_im2col_3d:
  case Intrinsic::nvvm_cp_async_bulk_tensor_prefetch_im2col_4d:
  case Intrinsic::nvvm_cp_async_bulk_tensor_prefetch_im2col_5d:
    SelectCpAsyncBulkTensorPrefetchCommon(N, /*IsIm2Col=*/true);
    return true;
  case Intrinsic::nvvm_cp_async_bulk_tensor_reduce_add_tile_1d:
  case Intrinsic::nvvm_cp_async_bulk_tensor_reduce_add_tile_2d:
  case Intrinsic::nvvm_cp_async_bulk_tensor_reduce_add_tile_3d:
  case Intrinsic::nvvm_cp_async_bulk_tensor_reduce_add_tile_4d:
  case Intrinsic::nvvm_cp_async_bulk_tensor_reduce_add_tile_5d:
    SelectCpAsyncBulkTensorReduceCommon(N, CastTy(TMARedTy::ADD));
    return true;
  case Intrinsic::nvvm_cp_async_bulk_tensor_reduce_add_im2col_3d:
  case Intrinsic::nvvm_cp_async_bulk_tensor_reduce_add_im2col_4d:
  case Intrinsic::nvvm_cp_async_bulk_tensor_reduce_add_im2col_5d:
    SelectCpAsyncBulkTensorReduceCommon(N, CastTy(TMARedTy::ADD),
                                        /*IsIm2Col=*/true);
    return true;
  case Intrinsic::nvvm_cp_async_bulk_tensor_reduce_min_tile_1d:
  case Intrinsic::nvvm_cp_async_bulk_tensor_reduce_min_tile_2d:
  case Intrinsic::nvvm_cp_async_bulk_tensor_reduce_min_tile_3d:
  case Intrinsic::nvvm_cp_async_bulk_tensor_reduce_min_tile_4d:
  case Intrinsic::nvvm_cp_async_bulk_tensor_reduce_min_tile_5d:
    SelectCpAsyncBulkTensorReduceCommon(N, CastTy(TMARedTy::MIN));
    return true;
  case Intrinsic::nvvm_cp_async_bulk_tensor_reduce_min_im2col_3d:
  case Intrinsic::nvvm_cp_async_bulk_tensor_reduce_min_im2col_4d:
  case Intrinsic::nvvm_cp_async_bulk_tensor_reduce_min_im2col_5d:
    SelectCpAsyncBulkTensorReduceCommon(N, CastTy(TMARedTy::MIN),
                                        /*IsIm2Col=*/true);
    return true;
  case Intrinsic::nvvm_cp_async_bulk_tensor_reduce_max_tile_1d:
  case Intrinsic::nvvm_cp_async_bulk_tensor_reduce_max_tile_2d:
  case Intrinsic::nvvm_cp_async_bulk_tensor_reduce_max_tile_3d:
  case Intrinsic::nvvm_cp_async_bulk_tensor_reduce_max_tile_4d:
  case Intrinsic::nvvm_cp_async_bulk_tensor_reduce_max_tile_5d:
    SelectCpAsyncBulkTensorReduceCommon(N, CastTy(TMARedTy::MAX));
    return true;
  case Intrinsic::nvvm_cp_async_bulk_tensor_reduce_max_im2col_3d:
  case Intrinsic::nvvm_cp_async_bulk_tensor_reduce_max_im2col_4d:
  case Intrinsic::nvvm_cp_async_bulk_tensor_reduce_max_im2col_5d:
    SelectCpAsyncBulkTensorReduceCommon(N, CastTy(TMARedTy::MAX),
                                        /*IsIm2Col=*/true);
    return true;
  case Intrinsic::nvvm_cp_async_bulk_tensor_reduce_inc_tile_1d:
  case Intrinsic::nvvm_cp_async_bulk_tensor_reduce_inc_tile_2d:
  case Intrinsic::nvvm_cp_async_bulk_tensor_reduce_inc_tile_3d:
  case Intrinsic::nvvm_cp_async_bulk_tensor_reduce_inc_tile_4d:
  case Intrinsic::nvvm_cp_async_bulk_tensor_reduce_inc_tile_5d:
    SelectCpAsyncBulkTensorReduceCommon(N, CastTy(TMARedTy::INC));
    return true;
  case Intrinsic::nvvm_cp_async_bulk_tensor_reduce_inc_im2col_3d:
  case Intrinsic::nvvm_cp_async_bulk_tensor_reduce_inc_im2col_4d:
  case Intrinsic::nvvm_cp_async_bulk_tensor_reduce_inc_im2col_5d:
    SelectCpAsyncBulkTensorReduceCommon(N, CastTy(TMARedTy::INC),
                                        /*IsIm2Col=*/true);
    return true;
  case Intrinsic::nvvm_cp_async_bulk_tensor_reduce_dec_tile_1d:
  case Intrinsic::nvvm_cp_async_bulk_tensor_reduce_dec_tile_2d:
  case Intrinsic::nvvm_cp_async_bulk_tensor_reduce_dec_tile_3d:
  case Intrinsic::nvvm_cp_async_bulk_tensor_reduce_dec_tile_4d:
  case Intrinsic::nvvm_cp_async_bulk_tensor_reduce_dec_tile_5d:
    SelectCpAsyncBulkTensorReduceCommon(N, CastTy(TMARedTy::DEC));
    return true;
  case Intrinsic::nvvm_cp_async_bulk_tensor_reduce_dec_im2col_3d:
  case Intrinsic::nvvm_cp_async_bulk_tensor_reduce_dec_im2col_4d:
  case Intrinsic::nvvm_cp_async_bulk_tensor_reduce_dec_im2col_5d:
    SelectCpAsyncBulkTensorReduceCommon(N, CastTy(TMARedTy::DEC),
                                        /*IsIm2Col=*/true);
    return true;
  case Intrinsic::nvvm_cp_async_bulk_tensor_reduce_and_tile_1d:
  case Intrinsic::nvvm_cp_async_bulk_tensor_reduce_and_tile_2d:
  case Intrinsic::nvvm_cp_async_bulk_tensor_reduce_and_tile_3d:
  case Intrinsic::nvvm_cp_async_bulk_tensor_reduce_and_tile_4d:
  case Intrinsic::nvvm_cp_async_bulk_tensor_reduce_and_tile_5d:
    SelectCpAsyncBulkTensorReduceCommon(N, CastTy(TMARedTy::AND));
    return true;
  case Intrinsic::nvvm_cp_async_bulk_tensor_reduce_and_im2col_3d:
  case Intrinsic::nvvm_cp_async_bulk_tensor_reduce_and_im2col_4d:
  case Intrinsic::nvvm_cp_async_bulk_tensor_reduce_and_im2col_5d:
    SelectCpAsyncBulkTensorReduceCommon(N, CastTy(TMARedTy::AND),
                                        /*IsIm2Col=*/true);
    return true;
  case Intrinsic::nvvm_cp_async_bulk_tensor_reduce_or_tile_1d:
  case Intrinsic::nvvm_cp_async_bulk_tensor_reduce_or_tile_2d:
  case Intrinsic::nvvm_cp_async_bulk_tensor_reduce_or_tile_3d:
  case Intrinsic::nvvm_cp_async_bulk_tensor_reduce_or_tile_4d:
  case Intrinsic::nvvm_cp_async_bulk_tensor_reduce_or_tile_5d:
    SelectCpAsyncBulkTensorReduceCommon(N, CastTy(TMARedTy::OR));
    return true;
  case Intrinsic::nvvm_cp_async_bulk_tensor_reduce_or_im2col_3d:
  case Intrinsic::nvvm_cp_async_bulk_tensor_reduce_or_im2col_4d:
  case Intrinsic::nvvm_cp_async_bulk_tensor_reduce_or_im2col_5d:
    SelectCpAsyncBulkTensorReduceCommon(N, CastTy(TMARedTy::OR),
                                        /*IsIm2Col=*/true);
    return true;
  case Intrinsic::nvvm_cp_async_bulk_tensor_reduce_xor_tile_1d:
  case Intrinsic::nvvm_cp_async_bulk_tensor_reduce_xor_tile_2d:
  case Intrinsic::nvvm_cp_async_bulk_tensor_reduce_xor_tile_3d:
  case Intrinsic::nvvm_cp_async_bulk_tensor_reduce_xor_tile_4d:
  case Intrinsic::nvvm_cp_async_bulk_tensor_reduce_xor_tile_5d:
    SelectCpAsyncBulkTensorReduceCommon(N, CastTy(TMARedTy::XOR));
    return true;
  case Intrinsic::nvvm_cp_async_bulk_tensor_reduce_xor_im2col_3d:
  case Intrinsic::nvvm_cp_async_bulk_tensor_reduce_xor_im2col_4d:
  case Intrinsic::nvvm_cp_async_bulk_tensor_reduce_xor_im2col_5d:
    SelectCpAsyncBulkTensorReduceCommon(N, CastTy(TMARedTy::XOR),
                                        /*IsIm2Col=*/true);
    return true;

  case Intrinsic::nvvm_tcgen05_st_16x64b_x1:
  case Intrinsic::nvvm_tcgen05_st_16x64b_x2:
  case Intrinsic::nvvm_tcgen05_st_16x64b_x4:
  case Intrinsic::nvvm_tcgen05_st_16x64b_x8:
  case Intrinsic::nvvm_tcgen05_st_16x64b_x16:
  case Intrinsic::nvvm_tcgen05_st_16x64b_x32:
  case Intrinsic::nvvm_tcgen05_st_16x64b_x64:
  case Intrinsic::nvvm_tcgen05_st_16x64b_x128:
  case Intrinsic::nvvm_tcgen05_st_32x32b_x1:
  case Intrinsic::nvvm_tcgen05_st_32x32b_x2:
  case Intrinsic::nvvm_tcgen05_st_32x32b_x4:
  case Intrinsic::nvvm_tcgen05_st_32x32b_x8:
  case Intrinsic::nvvm_tcgen05_st_32x32b_x16:
  case Intrinsic::nvvm_tcgen05_st_32x32b_x32:
  case Intrinsic::nvvm_tcgen05_st_32x32b_x64:
  case Intrinsic::nvvm_tcgen05_st_32x32b_x128:
  case Intrinsic::nvvm_tcgen05_st_16x128b_x1:
  case Intrinsic::nvvm_tcgen05_st_16x128b_x2:
  case Intrinsic::nvvm_tcgen05_st_16x128b_x4:
  case Intrinsic::nvvm_tcgen05_st_16x128b_x8:
  case Intrinsic::nvvm_tcgen05_st_16x128b_x16:
  case Intrinsic::nvvm_tcgen05_st_16x128b_x32:
  case Intrinsic::nvvm_tcgen05_st_16x128b_x64:
  case Intrinsic::nvvm_tcgen05_st_16x256b_x1:
  case Intrinsic::nvvm_tcgen05_st_16x256b_x2:
  case Intrinsic::nvvm_tcgen05_st_16x256b_x4:
  case Intrinsic::nvvm_tcgen05_st_16x256b_x8:
  case Intrinsic::nvvm_tcgen05_st_16x256b_x16:
  case Intrinsic::nvvm_tcgen05_st_16x256b_x32: {
    SelectTcgen05St(N);
    return true;
  }

  case Intrinsic::nvvm_tcgen05_st_16x32bx2_x1:
  case Intrinsic::nvvm_tcgen05_st_16x32bx2_x2:
  case Intrinsic::nvvm_tcgen05_st_16x32bx2_x4:
  case Intrinsic::nvvm_tcgen05_st_16x32bx2_x8:
  case Intrinsic::nvvm_tcgen05_st_16x32bx2_x16:
  case Intrinsic::nvvm_tcgen05_st_16x32bx2_x32:
  case Intrinsic::nvvm_tcgen05_st_16x32bx2_x64:
  case Intrinsic::nvvm_tcgen05_st_16x32bx2_x128: {
    SelectTcgen05St(N, /*  hasOffset */ true);
    return true;
  }
  }
}<|MERGE_RESOLUTION|>--- conflicted
+++ resolved
@@ -324,11 +324,7 @@
   case Intrinsic::nvvm_ldu_global_f:
   case Intrinsic::nvvm_ldu_global_i:
   case Intrinsic::nvvm_ldu_global_p:
-<<<<<<< HEAD
-    return tryLDGLDU(N);
-=======
     return tryLDU(N);
->>>>>>> eb0f1dc0
 
   case Intrinsic::nvvm_tcgen05_ld_16x64b_x1:
   case Intrinsic::nvvm_tcgen05_ld_16x64b_x2:
@@ -1064,37 +1060,16 @@
   // Address Space Setting
   const unsigned CodeAddrSpace = getCodeAddrSpace(LD);
   if (canLowerToLDG(*LD, *Subtarget, CodeAddrSpace))
-<<<<<<< HEAD
-    return tryLDGLDU(N);
-=======
     return tryLDG(LD);
->>>>>>> eb0f1dc0
 
   SDLoc DL(LD);
   SDValue Chain = N->getOperand(0);
-<<<<<<< HEAD
-  auto [Ordering, Scope] = insertMemoryInstructionFence(DL, Chain, LD);
-
-  // Type Setting: fromType + fromTypeWidth
-  //
-  // Sign   : ISD::SEXTLOAD
-  // Unsign : ISD::ZEXTLOAD, ISD::NON_EXTLOAD or ISD::EXTLOAD and the
-  //          type is integer
-  // Float  : ISD::NON_EXTLOAD or ISD::EXTLOAD and the type is float
-  MVT SimpleVT = LoadedVT.getSimpleVT();
-  // Read at least 8 bits (predicates are stored as 8-bit values)
-  unsigned FromTypeWidth = std::max(8U, (unsigned)SimpleVT.getSizeInBits());
-
-  // Vector Setting
-  unsigned int FromType =
-=======
   const auto [Ordering, Scope] = insertMemoryInstructionFence(DL, Chain, LD);
 
   const unsigned FromTypeWidth = LoadedVT.getSizeInBits();
 
   // Vector Setting
   const unsigned FromType =
->>>>>>> eb0f1dc0
       (PlainLoad && (PlainLoad->getExtensionType() == ISD::SEXTLOAD))
           ? NVPTX::PTXLdStInstCode::Signed
           : NVPTX::PTXLdStInstCode::Untyped;
@@ -1131,20 +1106,6 @@
   return true;
 }
 
-<<<<<<< HEAD
-static bool isSubVectorPackedInI32(EVT EltVT) {
-  // Despite vectors like v8i8, v16i8, v8i16 being within the bit-limit for
-  // total load/store size, PTX syntax only supports v2/v4. Thus, we can't use
-  // vectorized loads/stores with the actual element type for i8/i16 as that
-  // would require v8/v16 variants that do not exist.
-  // In order to load/store such vectors efficiently, in Type Legalization
-  // we split the vector into word-sized chunks (v2x16/v4i8). Now, we will
-  // lower to PTX as vectors of b32.
-  return Isv2x16VT(EltVT) || EltVT == MVT::v4i8;
-}
-
-=======
->>>>>>> eb0f1dc0
 static unsigned getLoadStoreVectorNumElts(SDNode *N) {
   switch (N->getOpcode()) {
   case NVPTXISD::LoadV2:
@@ -1162,28 +1123,13 @@
 }
 
 bool NVPTXDAGToDAGISel::tryLoadVector(SDNode *N) {
-<<<<<<< HEAD
-  MemSDNode *MemSD = cast<MemSDNode>(N);
-  const EVT MemEVT = MemSD->getMemoryVT();
-=======
   MemSDNode *LD = cast<MemSDNode>(N);
   const EVT MemEVT = LD->getMemoryVT();
->>>>>>> eb0f1dc0
   if (!MemEVT.isSimple())
     return false;
   const MVT MemVT = MemEVT.getSimpleVT();
 
   // Address Space Setting
-<<<<<<< HEAD
-  const unsigned CodeAddrSpace = getCodeAddrSpace(MemSD);
-  if (canLowerToLDG(*MemSD, *Subtarget, CodeAddrSpace))
-    return tryLDGLDU(N);
-
-  EVT EltVT = N->getValueType(0);
-  SDLoc DL(N);
-  SDValue Chain = N->getOperand(0);
-  auto [Ordering, Scope] = insertMemoryInstructionFence(DL, Chain, MemSD);
-=======
   const unsigned CodeAddrSpace = getCodeAddrSpace(LD);
   if (canLowerToLDG(*LD, *Subtarget, CodeAddrSpace))
     return tryLDG(LD);
@@ -1192,7 +1138,6 @@
   SDLoc DL(LD);
   SDValue Chain = LD->getChain();
   const auto [Ordering, Scope] = insertMemoryInstructionFence(DL, Chain, LD);
->>>>>>> eb0f1dc0
 
   // Type Setting: fromType + fromTypeWidth
   //
@@ -1203,19 +1148,15 @@
   // Read at least 8 bits (predicates are stored as 8-bit values)
   // The last operand holds the original LoadSDNode::getExtensionType() value
   const unsigned TotalWidth = MemVT.getSizeInBits();
-<<<<<<< HEAD
-  unsigned ExtensionType = N->getConstantOperandVal(N->getNumOperands() - 1);
-  unsigned FromType = (ExtensionType == ISD::SEXTLOAD)
-                          ? NVPTX::PTXLdStInstCode::Signed
-                          : NVPTX::PTXLdStInstCode::Untyped;
-
-  unsigned FromTypeWidth = TotalWidth / getLoadStoreVectorNumElts(N);
-
-  if (isSubVectorPackedInI32(EltVT)) {
-    assert(ExtensionType == ISD::NON_EXTLOAD);
-    EltVT = MVT::i32;
-  }
-
+  const unsigned ExtensionType =
+      N->getConstantOperandVal(N->getNumOperands() - 1);
+  const unsigned FromType = (ExtensionType == ISD::SEXTLOAD)
+                                ? NVPTX::PTXLdStInstCode::Signed
+                                : NVPTX::PTXLdStInstCode::Untyped;
+
+  const unsigned FromTypeWidth = TotalWidth / getLoadStoreVectorNumElts(N);
+
+  assert(!(EltVT.isVector() && ExtensionType != ISD::NON_EXTLOAD));
   assert(isPowerOf2_32(FromTypeWidth) && FromTypeWidth >= 8 &&
          FromTypeWidth <= 128 && TotalWidth <= 256 && "Invalid width for load");
 
@@ -1233,48 +1174,6 @@
   std::optional<unsigned> Opcode;
   switch (N->getOpcode()) {
   default:
-    return false;
-  case NVPTXISD::LoadV2:
-    Opcode = pickOpcodeForVT(EltVT.getSimpleVT().SimpleTy, NVPTX::LDV_i8_v2,
-                             NVPTX::LDV_i16_v2, NVPTX::LDV_i32_v2,
-                             NVPTX::LDV_i64_v2);
-    break;
-  case NVPTXISD::LoadV4:
-    Opcode = pickOpcodeForVT(EltVT.getSimpleVT().SimpleTy, NVPTX::LDV_i8_v4,
-                             NVPTX::LDV_i16_v4, NVPTX::LDV_i32_v4,
-                             NVPTX::LDV_i64_v4);
-    break;
-  case NVPTXISD::LoadV8:
-    Opcode =
-        pickOpcodeForVT(EltVT.getSimpleVT().SimpleTy, {/* no v8i8 */},
-                        {/* no v8i16 */}, NVPTX::LDV_i32_v8, {/* no v8i64 */});
-=======
-  const unsigned ExtensionType =
-      N->getConstantOperandVal(N->getNumOperands() - 1);
-  const unsigned FromType = (ExtensionType == ISD::SEXTLOAD)
-                                ? NVPTX::PTXLdStInstCode::Signed
-                                : NVPTX::PTXLdStInstCode::Untyped;
-
-  const unsigned FromTypeWidth = TotalWidth / getLoadStoreVectorNumElts(N);
-
-  assert(!(EltVT.isVector() && ExtensionType != ISD::NON_EXTLOAD));
-  assert(isPowerOf2_32(FromTypeWidth) && FromTypeWidth >= 8 &&
-         FromTypeWidth <= 128 && TotalWidth <= 256 && "Invalid width for load");
-
-  SDValue Offset, Base;
-  SelectADDR(N->getOperand(1), Base, Offset);
-  SDValue Ops[] = {getI32Imm(Ordering, DL),
-                   getI32Imm(Scope, DL),
-                   getI32Imm(CodeAddrSpace, DL),
-                   getI32Imm(FromType, DL),
-                   getI32Imm(FromTypeWidth, DL),
-                   Base,
-                   Offset,
-                   Chain};
-
-  std::optional<unsigned> Opcode;
-  switch (N->getOpcode()) {
-  default:
     llvm_unreachable("Unexpected opcode");
   case NVPTXISD::LoadV2:
     Opcode =
@@ -1289,15 +1188,10 @@
   case NVPTXISD::LoadV8:
     Opcode = pickOpcodeForVT(EltVT.SimpleTy, {/* no v8i8 */}, {/* no v8i16 */},
                              NVPTX::LDV_i32_v8, {/* no v8i64 */});
->>>>>>> eb0f1dc0
     break;
   }
   if (!Opcode)
     return false;
-<<<<<<< HEAD
-
-  SDNode *LD = CurDAG->getMachineNode(*Opcode, DL, N->getVTList(), Ops);
-=======
 
   SDNode *NVPTXLD = CurDAG->getMachineNode(*Opcode, DL, LD->getVTList(), Ops);
 
@@ -1329,7 +1223,6 @@
   const unsigned FromType = (ExtensionType == ISD::SEXTLOAD)
                                 ? NVPTX::PTXLdStInstCode::Signed
                                 : NVPTX::PTXLdStInstCode::Untyped;
->>>>>>> eb0f1dc0
 
   const unsigned FromTypeWidth = TotalWidth / NumElts;
 
@@ -1377,104 +1270,6 @@
   return true;
 }
 
-<<<<<<< HEAD
-bool NVPTXDAGToDAGISel::tryLDGLDU(SDNode *N) {
-  auto *Mem = cast<MemSDNode>(N);
-
-  // If this is an LDG intrinsic, the address is the third operand. If its an
-  // LDG/LDU SD node (from custom vector handling), then its the second operand
-  SDValue Op1 = N->getOperand(N->getOpcode() == ISD::INTRINSIC_W_CHAIN ? 2 : 1);
-
-  const EVT OrigType = N->getValueType(0);
-  EVT EltVT = Mem->getMemoryVT();
-  unsigned NumElts = 1;
-
-  if (EltVT == MVT::i128 || EltVT == MVT::f128) {
-    EltVT = MVT::i64;
-    NumElts = 2;
-  }
-  if (EltVT.isVector()) {
-    NumElts = EltVT.getVectorNumElements();
-    EltVT = EltVT.getVectorElementType();
-    // vectors of 8/16bits type are loaded/stored as multiples of v4i8/v2x16
-    // elements.
-    if ((EltVT == MVT::f16 && OrigType == MVT::v2f16) ||
-        (EltVT == MVT::bf16 && OrigType == MVT::v2bf16) ||
-        (EltVT == MVT::i16 && OrigType == MVT::v2i16) ||
-        (EltVT == MVT::i8 && OrigType == MVT::v4i8)) {
-      assert(NumElts % OrigType.getVectorNumElements() == 0 &&
-             "NumElts must be divisible by the number of elts in subvectors");
-      EltVT = OrigType;
-      NumElts /= OrigType.getVectorNumElements();
-    }
-  }
-
-  // Build the "promoted" result VTList for the load. If we are really loading
-  // i8s, then the return type will be promoted to i16 since we do not expose
-  // 8-bit registers in NVPTX.
-  const EVT NodeVT = (EltVT == MVT::i8) ? MVT::i16 : EltVT;
-  SmallVector<EVT, 5> InstVTs;
-  InstVTs.append(NumElts, NodeVT);
-  InstVTs.push_back(MVT::Other);
-  SDVTList InstVTList = CurDAG->getVTList(InstVTs);
-  SDValue Chain = N->getOperand(0);
-
-  SDValue Base, Offset;
-  SelectADDR(Op1, Base, Offset);
-  SDValue Ops[] = {Base, Offset, Chain};
-
-  std::optional<unsigned> Opcode;
-  switch (N->getOpcode()) {
-  default:
-    return false;
-  case ISD::LOAD:
-    Opcode = pickOpcodeForVT(
-        EltVT.getSimpleVT().SimpleTy, NVPTX::INT_PTX_LDG_GLOBAL_i8,
-        NVPTX::INT_PTX_LDG_GLOBAL_i16, NVPTX::INT_PTX_LDG_GLOBAL_i32,
-        NVPTX::INT_PTX_LDG_GLOBAL_i64);
-    break;
-  case ISD::INTRINSIC_W_CHAIN:
-    Opcode = pickOpcodeForVT(
-        EltVT.getSimpleVT().SimpleTy, NVPTX::INT_PTX_LDU_GLOBAL_i8,
-        NVPTX::INT_PTX_LDU_GLOBAL_i16, NVPTX::INT_PTX_LDU_GLOBAL_i32,
-        NVPTX::INT_PTX_LDU_GLOBAL_i64);
-    break;
-  case NVPTXISD::LoadV2:
-    Opcode = pickOpcodeForVT(
-        EltVT.getSimpleVT().SimpleTy, NVPTX::INT_PTX_LDG_G_v2i8_ELE,
-        NVPTX::INT_PTX_LDG_G_v2i16_ELE, NVPTX::INT_PTX_LDG_G_v2i32_ELE,
-        NVPTX::INT_PTX_LDG_G_v2i64_ELE);
-    break;
-  case NVPTXISD::LDUV2:
-    Opcode = pickOpcodeForVT(
-        EltVT.getSimpleVT().SimpleTy, NVPTX::INT_PTX_LDU_G_v2i8_ELE,
-        NVPTX::INT_PTX_LDU_G_v2i16_ELE, NVPTX::INT_PTX_LDU_G_v2i32_ELE,
-        NVPTX::INT_PTX_LDU_G_v2i64_ELE);
-    break;
-  case NVPTXISD::LoadV4:
-    Opcode = pickOpcodeForVT(
-        EltVT.getSimpleVT().SimpleTy, NVPTX::INT_PTX_LDG_G_v4i8_ELE,
-        NVPTX::INT_PTX_LDG_G_v4i16_ELE, NVPTX::INT_PTX_LDG_G_v4i32_ELE,
-        NVPTX::INT_PTX_LDG_G_v4i64_ELE);
-    break;
-  case NVPTXISD::LDUV4:
-    Opcode = pickOpcodeForVT(EltVT.getSimpleVT().SimpleTy,
-                             NVPTX::INT_PTX_LDU_G_v4i8_ELE,
-                             NVPTX::INT_PTX_LDU_G_v4i16_ELE,
-                             NVPTX::INT_PTX_LDU_G_v4i32_ELE, {/* no v4i64 */});
-    break;
-  case NVPTXISD::LoadV8:
-    Opcode = pickOpcodeForVT(EltVT.getSimpleVT().SimpleTy, {/* no v8i8 */},
-                             {/* no v8i16 */}, NVPTX::INT_PTX_LDG_G_v8i32_ELE,
-                             {/* no v8i64 */});
-    break;
-  }
-  if (!Opcode)
-    return false;
-
-  SDLoc DL(N);
-  SDNode *LD = CurDAG->getMachineNode(*Opcode, DL, InstVTList, Ops);
-=======
 bool NVPTXDAGToDAGISel::tryLDU(SDNode *N) {
   auto *LD = cast<MemSDNode>(N);
 
@@ -1504,7 +1299,6 @@
   SDValue Base, Offset;
   SelectADDR(Addr, Base, Offset);
   SDValue Ops[] = {Base, Offset, LD->getChain()};
->>>>>>> eb0f1dc0
 
   std::optional<unsigned> Opcode;
   switch (N->getOpcode()) {
@@ -1552,19 +1346,11 @@
     return false;
 
   // Address Space Setting
-<<<<<<< HEAD
-  unsigned int CodeAddrSpace = getCodeAddrSpace(ST);
-=======
   const unsigned CodeAddrSpace = getCodeAddrSpace(ST);
->>>>>>> eb0f1dc0
 
   SDLoc DL(ST);
   SDValue Chain = ST->getChain();
-<<<<<<< HEAD
-  auto [Ordering, Scope] = insertMemoryInstructionFence(DL, Chain, ST);
-=======
   const auto [Ordering, Scope] = insertMemoryInstructionFence(DL, Chain, ST);
->>>>>>> eb0f1dc0
 
   // Vector Setting
   const unsigned ToTypeWidth = StoreVT.getSimpleVT().getSizeInBits();
@@ -1607,95 +1393,42 @@
 }
 
 bool NVPTXDAGToDAGISel::tryStoreVector(SDNode *N) {
-<<<<<<< HEAD
-  SDValue Op1 = N->getOperand(1);
-  EVT EltVT = Op1.getValueType();
-  MemSDNode *MemSD = cast<MemSDNode>(N);
-  EVT StoreVT = MemSD->getMemoryVT();
-  assert(StoreVT.isSimple() && "Store value is not simple");
-
-  // Address Space Setting
-  unsigned CodeAddrSpace = getCodeAddrSpace(MemSD);
-=======
   MemSDNode *ST = cast<MemSDNode>(N);
   const EVT StoreVT = ST->getMemoryVT();
   assert(StoreVT.isSimple() && "Store value is not simple");
 
   // Address Space Setting
   const unsigned CodeAddrSpace = getCodeAddrSpace(ST);
->>>>>>> eb0f1dc0
   if (CodeAddrSpace == NVPTX::AddressSpace::Const) {
     report_fatal_error("Cannot store to pointer that points to constant "
                        "memory space");
   }
 
-<<<<<<< HEAD
-  SDLoc DL(N);
-  SDValue Chain = N->getOperand(0);
-  auto [Ordering, Scope] = insertMemoryInstructionFence(DL, Chain, MemSD);
-=======
   SDLoc DL(ST);
   SDValue Chain = ST->getChain();
   const auto [Ordering, Scope] = insertMemoryInstructionFence(DL, Chain, ST);
->>>>>>> eb0f1dc0
 
   // Type Setting: toType + toTypeWidth
   // - for integer type, always use 'u'
   const unsigned TotalWidth = StoreVT.getSimpleVT().getSizeInBits();
 
-<<<<<<< HEAD
-  unsigned NumElts = getLoadStoreVectorNumElts(N);
-
-  SmallVector<SDValue, 16> Ops(N->ops().slice(1, NumElts));
-  SDValue N2 = N->getOperand(NumElts + 1);
-  unsigned ToTypeWidth = TotalWidth / NumElts;
-
-  if (isSubVectorPackedInI32(EltVT)) {
-    EltVT = MVT::i32;
-  }
-=======
   const unsigned NumElts = getLoadStoreVectorNumElts(ST);
 
   SmallVector<SDValue, 16> Ops(ST->ops().slice(1, NumElts));
   SDValue Addr = N->getOperand(NumElts + 1);
   const unsigned ToTypeWidth = TotalWidth / NumElts;
->>>>>>> eb0f1dc0
 
   assert(isPowerOf2_32(ToTypeWidth) && ToTypeWidth >= 8 && ToTypeWidth <= 128 &&
          TotalWidth <= 256 && "Invalid width for store");
 
   SDValue Offset, Base;
-<<<<<<< HEAD
-  SelectADDR(N2, Base, Offset);
-=======
   SelectADDR(Addr, Base, Offset);
->>>>>>> eb0f1dc0
 
   Ops.append({getI32Imm(Ordering, DL), getI32Imm(Scope, DL),
               getI32Imm(CodeAddrSpace, DL),
               getI32Imm(NVPTX::PTXLdStInstCode::Untyped, DL),
               getI32Imm(ToTypeWidth, DL), Base, Offset, Chain});
 
-<<<<<<< HEAD
-  std::optional<unsigned> Opcode;
-  switch (N->getOpcode()) {
-  default:
-    return false;
-  case NVPTXISD::StoreV2:
-    Opcode = pickOpcodeForVT(EltVT.getSimpleVT().SimpleTy, NVPTX::STV_i8_v2,
-                             NVPTX::STV_i16_v2, NVPTX::STV_i32_v2,
-                             NVPTX::STV_i64_v2);
-    break;
-  case NVPTXISD::StoreV4:
-    Opcode = pickOpcodeForVT(EltVT.getSimpleVT().SimpleTy, NVPTX::STV_i8_v4,
-                             NVPTX::STV_i16_v4, NVPTX::STV_i32_v4,
-                             NVPTX::STV_i64_v4);
-    break;
-  case NVPTXISD::StoreV8:
-    Opcode =
-        pickOpcodeForVT(EltVT.getSimpleVT().SimpleTy, {/* no v8i8 */},
-                        {/* no v8i16 */}, NVPTX::STV_i32_v8, {/* no v8i64 */});
-=======
   const MVT::SimpleValueType EltVT =
       ST->getOperand(1).getSimpleValueType().SimpleTy;
   std::optional<unsigned> Opcode;
@@ -1713,18 +1446,13 @@
   case NVPTXISD::StoreV8:
     Opcode = pickOpcodeForVT(EltVT, {/* no v8i8 */}, {/* no v8i16 */},
                              NVPTX::STV_i32_v8, {/* no v8i64 */});
->>>>>>> eb0f1dc0
     break;
   }
 
   if (!Opcode)
     return false;
 
-<<<<<<< HEAD
-  SDNode *ST = CurDAG->getMachineNode(*Opcode, DL, MVT::Other, Ops);
-=======
   SDNode *NVPTXST = CurDAG->getMachineNode(*Opcode, DL, MVT::Other, Ops);
->>>>>>> eb0f1dc0
 
   MachineMemOperand *MemRef = ST->getMemOperand();
   CurDAG->setNodeMemRefs(cast<MachineSDNode>(NVPTXST), {MemRef});
@@ -2344,7 +2072,6 @@
     auto Const = CurDAG->getTargetConstantFP(APF, DL, VT);
     return SDValue(CurDAG->getMachineNode(NVPTX::BFMOV16i, DL, VT, Const), 0);
   };
-<<<<<<< HEAD
 
   switch (N->getOpcode()) {
   case ISD::FADD:
@@ -2364,27 +2091,6 @@
     llvm_unreachable("Unexpected opcode");
   };
 
-=======
-
-  switch (N->getOpcode()) {
-  case ISD::FADD:
-    // add(a, b) -> fma(a, 1.0, b)
-    Operands = {N0, GetConstant(1.0), N1};
-    break;
-  case ISD::FSUB:
-    // sub(a, b) -> fma(b, -1.0, a)
-    Operands = {N1, GetConstant(-1.0), N0};
-    break;
-  case ISD::FMUL:
-    // mul(a, b) -> fma(a, b, -0.0)
-    // NOTE: The identity is -0, not 0, because -0 + 0 == 0 for floats
-    Operands = {N0, N1, GetConstant(-0.0)};
-    break;
-  default:
-    llvm_unreachable("Unexpected opcode");
-  };
-
->>>>>>> eb0f1dc0
   int Opcode = IsVec ? NVPTX::BFMA16x2rrr : NVPTX::BFMA16rrr;
   MachineSDNode *FMA = CurDAG->getMachineNode(Opcode, DL, VT, Operands);
   ReplaceNode(N, FMA);
@@ -2727,195 +2433,6 @@
   }
 }
 
-<<<<<<< HEAD
-bool NVPTXDAGToDAGISel::tryFence(SDNode *N) {
-  SDLoc DL(N);
-  assert(N->getOpcode() == ISD::ATOMIC_FENCE);
-  unsigned int FenceOp =
-      getFenceOp(NVPTX::Ordering(N->getConstantOperandVal(1)),
-                 Scopes[N->getConstantOperandVal(2)], Subtarget);
-  SDValue Chain = N->getOperand(0);
-  SDNode *FenceNode = CurDAG->getMachineNode(FenceOp, DL, MVT::Other, Chain);
-  ReplaceNode(N, FenceNode);
-  return true;
-}
-
-NVPTXScopes::NVPTXScopes(LLVMContext &C) {
-  Scopes[C.getOrInsertSyncScopeID("singlethread")] = NVPTX::Scope::Thread;
-  Scopes[C.getOrInsertSyncScopeID("")] = NVPTX::Scope::System;
-  Scopes[C.getOrInsertSyncScopeID("block")] = NVPTX::Scope::Block;
-  Scopes[C.getOrInsertSyncScopeID("cluster")] = NVPTX::Scope::Cluster;
-  Scopes[C.getOrInsertSyncScopeID("device")] = NVPTX::Scope::Device;
-}
-
-NVPTX::Scope NVPTXScopes::operator[](SyncScope::ID ID) const {
-  if (Scopes.empty())
-    llvm_unreachable("NVPTX Scopes must be initialized before calling "
-                     "NVPTXScopes::operator[]");
-
-  auto S = Scopes.find(ID);
-  if (S == Scopes.end()) {
-    // TODO:
-    // - Add API to LLVMContext to get the name of a single scope.
-    // - Use that API here to print an error containing the name
-    //   of this Unknown ID.
-    report_fatal_error(formatv("Could not find scope ID={}.", int(ID)));
-  }
-  return S->second;
-}
-
-bool NVPTXScopes::empty() const { return Scopes.size() == 0; }
-
-#define CP_ASYNC_BULK_TENSOR_OPCODE(dir, dim, mode, is_s32, suffix)            \
-  (is_s32                                                                      \
-       ? NVPTX::CP_ASYNC_BULK_TENSOR_##dir##_##dim##_SHARED32_##mode##suffix   \
-       : NVPTX::CP_ASYNC_BULK_TENSOR_##dir##_##dim##_##mode##suffix)
-
-#define CP_ASYNC_BULK_TENSOR_OPCODE_S2G_IMPL(op, dim, mode, is_ch, is_s32)     \
-  (is_ch ? (CP_ASYNC_BULK_TENSOR_OPCODE(op, dim, mode, is_s32, _CH))           \
-         : (CP_ASYNC_BULK_TENSOR_OPCODE(op, dim, mode, is_s32, )))
-
-#define GET_CP_ASYNC_BULK_TENSOR_OPCODE_S2G(dim, mode, is_reduce, is_ch,       \
-                                            is_s32)                            \
-  (is_reduce                                                                   \
-       ? (CP_ASYNC_BULK_TENSOR_OPCODE_S2G_IMPL(RED, dim, mode, is_ch, is_s32)) \
-       : (CP_ASYNC_BULK_TENSOR_OPCODE_S2G_IMPL(S2G, dim, mode, is_ch,          \
-                                               is_s32)))
-
-#define GET_CP_ASYNC_BULK_TENSOR_OPCODE_G2S(dim, mode, is_mc, is_ch, is_s32)   \
-  [&]() -> auto {                                                              \
-    if (is_mc && is_ch)                                                        \
-      return CP_ASYNC_BULK_TENSOR_OPCODE(G2S, dim, mode, is_s32, _MC_CH);      \
-    if (is_ch)                                                                 \
-      return CP_ASYNC_BULK_TENSOR_OPCODE(G2S, dim, mode, is_s32, _CH);         \
-    if (is_mc)                                                                 \
-      return CP_ASYNC_BULK_TENSOR_OPCODE(G2S, dim, mode, is_s32, _MC);         \
-    return CP_ASYNC_BULK_TENSOR_OPCODE(G2S, dim, mode, is_s32, );              \
-  }()
-
-#define GET_CP_ASYNC_BULK_TENSOR_OPCODE_PREFETCH(dim, mode, is_ch)             \
-  (is_ch ? NVPTX::CP_ASYNC_BULK_TENSOR_PREFETCH_##dim##_##mode##_CH            \
-         : NVPTX::CP_ASYNC_BULK_TENSOR_PREFETCH_##dim##_##mode)
-
-static unsigned GetCpAsyncBulkTensorS2GOpcode(size_t Dim, bool IsShared32,
-                                              bool IsCacheHint, bool IsIm2Col,
-                                              bool IsReduce = false) {
-  if (IsIm2Col) {
-    switch (Dim) {
-    case 3:
-      return GET_CP_ASYNC_BULK_TENSOR_OPCODE_S2G(3D, IM2COL, IsReduce,
-                                                 IsCacheHint, IsShared32);
-    case 4:
-      return GET_CP_ASYNC_BULK_TENSOR_OPCODE_S2G(4D, IM2COL, IsReduce,
-                                                 IsCacheHint, IsShared32);
-    case 5:
-      return GET_CP_ASYNC_BULK_TENSOR_OPCODE_S2G(5D, IM2COL, IsReduce,
-                                                 IsCacheHint, IsShared32);
-    default:
-      llvm_unreachable("Invalid Dimension in im2col mode for "
-                       "GetCpAsyncBulkTensorS2GOpcode.");
-    }
-  } else {
-    switch (Dim) {
-    case 1:
-      return GET_CP_ASYNC_BULK_TENSOR_OPCODE_S2G(1D, TILE, IsReduce,
-                                                 IsCacheHint, IsShared32);
-    case 2:
-      return GET_CP_ASYNC_BULK_TENSOR_OPCODE_S2G(2D, TILE, IsReduce,
-                                                 IsCacheHint, IsShared32);
-    case 3:
-      return GET_CP_ASYNC_BULK_TENSOR_OPCODE_S2G(3D, TILE, IsReduce,
-                                                 IsCacheHint, IsShared32);
-    case 4:
-      return GET_CP_ASYNC_BULK_TENSOR_OPCODE_S2G(4D, TILE, IsReduce,
-                                                 IsCacheHint, IsShared32);
-    case 5:
-      return GET_CP_ASYNC_BULK_TENSOR_OPCODE_S2G(5D, TILE, IsReduce,
-                                                 IsCacheHint, IsShared32);
-    default:
-      llvm_unreachable(
-          "Invalid Dimension in tile mode for GetCpAsyncBulkTensorS2GOpcode.");
-    }
-  }
-}
-
-static unsigned GetCpAsyncBulkTensorG2SOpcode(size_t Dim, bool IsShared32,
-                                              bool IsMultiCast,
-                                              bool IsCacheHint, bool IsIm2Col) {
-  if (IsIm2Col) {
-    switch (Dim) {
-    case 3:
-      return GET_CP_ASYNC_BULK_TENSOR_OPCODE_G2S(3D, IM2COL, IsMultiCast,
-                                                 IsCacheHint, IsShared32);
-    case 4:
-      return GET_CP_ASYNC_BULK_TENSOR_OPCODE_G2S(4D, IM2COL, IsMultiCast,
-                                                 IsCacheHint, IsShared32);
-    case 5:
-      return GET_CP_ASYNC_BULK_TENSOR_OPCODE_G2S(5D, IM2COL, IsMultiCast,
-                                                 IsCacheHint, IsShared32);
-    default:
-      llvm_unreachable("Invalid Dimension in im2col mode for "
-                       "GetCpAsyncBulkTensorG2SOpcode.");
-    }
-  } else {
-    switch (Dim) {
-    case 1:
-      return GET_CP_ASYNC_BULK_TENSOR_OPCODE_G2S(1D, TILE, IsMultiCast,
-                                                 IsCacheHint, IsShared32);
-    case 2:
-      return GET_CP_ASYNC_BULK_TENSOR_OPCODE_G2S(2D, TILE, IsMultiCast,
-                                                 IsCacheHint, IsShared32);
-    case 3:
-      return GET_CP_ASYNC_BULK_TENSOR_OPCODE_G2S(3D, TILE, IsMultiCast,
-                                                 IsCacheHint, IsShared32);
-    case 4:
-      return GET_CP_ASYNC_BULK_TENSOR_OPCODE_G2S(4D, TILE, IsMultiCast,
-                                                 IsCacheHint, IsShared32);
-    case 5:
-      return GET_CP_ASYNC_BULK_TENSOR_OPCODE_G2S(5D, TILE, IsMultiCast,
-                                                 IsCacheHint, IsShared32);
-    default:
-      llvm_unreachable(
-          "Invalid Dimension in tile mode for GetCpAsyncBulkTensorG2SOpcode.");
-    }
-  }
-}
-
-static unsigned GetCpAsyncBulkTensorPrefetchOpcode(size_t Dim, bool IsCacheHint,
-                                                   bool IsIm2Col) {
-  if (IsIm2Col) {
-    switch (Dim) {
-    case 3:
-      return GET_CP_ASYNC_BULK_TENSOR_OPCODE_PREFETCH(3D, IM2COL, IsCacheHint);
-    case 4:
-      return GET_CP_ASYNC_BULK_TENSOR_OPCODE_PREFETCH(4D, IM2COL, IsCacheHint);
-    case 5:
-      return GET_CP_ASYNC_BULK_TENSOR_OPCODE_PREFETCH(5D, IM2COL, IsCacheHint);
-    default:
-      llvm_unreachable("Invalid Dimension in im2col mode for "
-                       "GetCpAsyncBulkTensorPrefetchOpcode.");
-    }
-  } else {
-    switch (Dim) {
-    case 1:
-      return GET_CP_ASYNC_BULK_TENSOR_OPCODE_PREFETCH(1D, TILE, IsCacheHint);
-    case 2:
-      return GET_CP_ASYNC_BULK_TENSOR_OPCODE_PREFETCH(2D, TILE, IsCacheHint);
-    case 3:
-      return GET_CP_ASYNC_BULK_TENSOR_OPCODE_PREFETCH(3D, TILE, IsCacheHint);
-    case 4:
-      return GET_CP_ASYNC_BULK_TENSOR_OPCODE_PREFETCH(4D, TILE, IsCacheHint);
-    case 5:
-      return GET_CP_ASYNC_BULK_TENSOR_OPCODE_PREFETCH(5D, TILE, IsCacheHint);
-    default:
-      llvm_unreachable("Invalid Dimension in tile mode for "
-                       "GetCpAsyncBulkTensorPrefetchOpcode.");
-    }
-  }
-}
-
-=======
->>>>>>> eb0f1dc0
 static size_t GetDimsFromIntrinsic(unsigned IID) {
   switch (IID) {
   case Intrinsic::nvvm_cp_async_bulk_tensor_g2s_im2col_3d:
@@ -2937,21 +2454,6 @@
   // We have {Chain, Intrinsic-ID} followed by the actual intrisic args:
   // {dst, mbar, src, dims{d0...dN}, im2col_offsets{dims-2}
   // multicast, cache_hint,
-<<<<<<< HEAD
-  // multicast_flag, cache_hint_flag}
-  // NumOperands = {Chain, IID} + {Actual intrinsic args}
-  //             = {2}          + {7 + dims + im2col_offsets}
-  size_t NumOps = N->getNumOperands();
-  size_t NumDims = IsIm2Col ? GetDimsFromIntrinsic(N->getConstantOperandVal(1))
-                            : (NumOps - 9);
-  // Offsets is always 'NumDims - 2' and only for im2col mode
-  size_t NumOffsets = IsIm2Col ? (NumDims - 2) : 0;
-  bool IsCacheHint = N->getConstantOperandVal(NumOps - 1) == 1;
-  bool IsMultiCast = N->getConstantOperandVal(NumOps - 2) == 1;
-  size_t NumBaseArgs = NumDims + NumOffsets + 3; // for {dst, mbar, src}
-  size_t MultiCastIdx = NumBaseArgs + 2;         // for Chain and IID
-
-=======
   // multicast_flag, cache_hint_flag, cta_group_flag}
   // NumOperands = {Chain, IID} + {Actual intrinsic args}
   //             = {2}          + {8 + dims + im2col_offsets}
@@ -2971,7 +2473,6 @@
         formatv("CpAsyncBulkTensorG2S cta_group::1/2 is not supported on sm_{}",
                 Subtarget->getSmVersion()));
 
->>>>>>> eb0f1dc0
   SDLoc DL(N);
   SmallVector<SDValue, 8> Ops(N->ops().slice(2, NumBaseArgs));
 
@@ -2983,12 +2484,9 @@
   if (IsCacheHint)
     Ops.push_back(N->getOperand(MultiCastIdx + 1));
 
-<<<<<<< HEAD
-=======
   // Flag for CTA Group
   Ops.push_back(getI32Imm(CTAGroupVal, DL));
 
->>>>>>> eb0f1dc0
   // Finally, the chain operand
   Ops.push_back(N->getOperand(0));
 
