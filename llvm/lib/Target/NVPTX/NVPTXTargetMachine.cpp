//===-- NVPTXTargetMachine.cpp - Define TargetMachine for NVPTX -----------===//
//
// Part of the LLVM Project, under the Apache License v2.0 with LLVM Exceptions.
// See https://llvm.org/LICENSE.txt for license information.
// SPDX-License-Identifier: Apache-2.0 WITH LLVM-exception
//
//===----------------------------------------------------------------------===//
//
// Top-level implementation for the NVPTX target.
//
//===----------------------------------------------------------------------===//

#include "NVPTXTargetMachine.h"
#include "NVPTX.h"
#include "NVPTXAliasAnalysis.h"
#include "NVPTXAllocaHoisting.h"
#include "NVPTXAtomicLower.h"
#include "NVPTXCtorDtorLowering.h"
#include "NVPTXLowerAggrCopies.h"
#include "NVPTXMachineFunctionInfo.h"
#include "NVPTXTargetObjectFile.h"
#include "NVPTXTargetTransformInfo.h"
#include "TargetInfo/NVPTXTargetInfo.h"
#include "llvm/Analysis/KernelInfo.h"
#include "llvm/Analysis/TargetTransformInfo.h"
#include "llvm/CodeGen/Passes.h"
#include "llvm/CodeGen/TargetPassConfig.h"
#include "llvm/IR/IntrinsicsNVPTX.h"
#include "llvm/MC/TargetRegistry.h"
#include "llvm/Pass.h"
#include "llvm/Passes/PassBuilder.h"
#include "llvm/Support/CommandLine.h"
#include "llvm/Support/Compiler.h"
#include "llvm/Target/TargetMachine.h"
#include "llvm/Target/TargetOptions.h"
#include "llvm/TargetParser/Triple.h"
#include "llvm/Transforms/IPO/ExpandVariadics.h"
#include "llvm/Transforms/Scalar.h"
#include "llvm/Transforms/Scalar/GVN.h"
#include "llvm/Transforms/Vectorize/LoadStoreVectorizer.h"
#include <cassert>
#include <optional>
#include <string>

using namespace llvm;

// LSV is still relatively new; this switch lets us turn it off in case we
// encounter (or suspect) a bug.
static cl::opt<bool>
    DisableLoadStoreVectorizer("disable-nvptx-load-store-vectorizer",
                               cl::desc("Disable load/store vectorizer"),
                               cl::init(false), cl::Hidden);

// TODO: Remove this flag when we are confident with no regressions.
static cl::opt<bool> DisableRequireStructuredCFG(
    "disable-nvptx-require-structured-cfg",
    cl::desc("Transitional flag to turn off NVPTX's requirement on preserving "
             "structured CFG. The requirement should be disabled only when "
             "unexpected regressions happen."),
    cl::init(false), cl::Hidden);

static cl::opt<bool> UseShortPointersOpt(
    "nvptx-short-ptr",
    cl::desc(
        "Use 32-bit pointers for accessing const/local/shared address spaces."),
    cl::init(false), cl::Hidden);

// byval arguments in NVPTX are special. We're only allowed to read from them
// using a special instruction, and if we ever need to write to them or take an
// address, we must make a local copy and use it, instead.
//
// The problem is that local copies are very expensive, and we create them very
// late in the compilation pipeline, so LLVM does not have much of a chance to
// eliminate them, if they turn out to be unnecessary.
//
// One way around that is to create such copies early on, and let them percolate
// through the optimizations. The copying itself will never trigger creation of
// another copy later on, as the reads are allowed. If LLVM can eliminate it,
// it's a win. It the full optimization pipeline can't remove the copy, that's
// as good as it gets in terms of the effort we could've done, and it's
// certainly a much better effort than what we do now.
//
// This early injection of the copies has potential to create undesireable
// side-effects, so it's disabled by default, for now, until it sees more
// testing.
static cl::opt<bool> EarlyByValArgsCopy(
    "nvptx-early-byval-copy",
    cl::desc("Create a copy of byval function arguments early."),
    cl::init(false), cl::Hidden);

<<<<<<< HEAD
extern "C" LLVM_EXTERNAL_VISIBILITY void LLVMInitializeNVPTXTarget() {
=======
extern "C" LLVM_ABI LLVM_EXTERNAL_VISIBILITY void LLVMInitializeNVPTXTarget() {
>>>>>>> 4084ffcf
  // Register the target.
  RegisterTargetMachine<NVPTXTargetMachine32> X(getTheNVPTXTarget32());
  RegisterTargetMachine<NVPTXTargetMachine64> Y(getTheNVPTXTarget64());

  PassRegistry &PR = *PassRegistry::getPassRegistry();
  // FIXME: This pass is really intended to be invoked during IR optimization,
  // but it's very NVPTX-specific.
  initializeNVVMReflectLegacyPassPass(PR);
  initializeNVVMIntrRangePass(PR);
  initializeGenericToNVVMLegacyPassPass(PR);
  initializeNVPTXAllocaHoistingPass(PR);
  initializeNVPTXAsmPrinterPass(PR);
  initializeNVPTXAssignValidGlobalNamesPass(PR);
  initializeNVPTXAtomicLowerPass(PR);
  initializeNVPTXLowerArgsLegacyPassPass(PR);
  initializeNVPTXLowerAllocaPass(PR);
  initializeNVPTXLowerUnreachablePass(PR);
  initializeNVPTXCtorDtorLoweringLegacyPass(PR);
  initializeNVPTXLowerAggrCopiesPass(PR);
  initializeNVPTXProxyRegErasurePass(PR);
  initializeNVPTXForwardParamsPassPass(PR);
  initializeNVPTXDAGToDAGISelLegacyPass(PR);
  initializeNVPTXAAWrapperPassPass(PR);
  initializeNVPTXExternalAAWrapperPass(PR);
  initializeNVPTXPeepholePass(PR);
  initializeNVPTXTagInvariantLoadLegacyPassPass(PR);
}

static std::string computeDataLayout(bool is64Bit, bool UseShortPointers) {
  std::string Ret = "e";

  // Tensor Memory (addrspace:6) is always 32-bits.
  // Distributed Shared Memory (addrspace:7) follows shared memory
  // (addrspace:3).
  if (!is64Bit)
    Ret += "-p:32:32-p6:32:32-p7:32:32";
  else if (UseShortPointers) {
    Ret += "-p3:32:32-p4:32:32-p5:32:32-p6:32:32-p7:32:32";
  } else
    Ret += "-p6:32:32";

  Ret += "-i64:64-i128:128-v16:16-v32:32-n16:32:64";

  return Ret;
}

NVPTXTargetMachine::NVPTXTargetMachine(const Target &T, const Triple &TT,
                                       StringRef CPU, StringRef FS,
                                       const TargetOptions &Options,
                                       std::optional<Reloc::Model> RM,
                                       std::optional<CodeModel::Model> CM,
                                       CodeGenOptLevel OL, bool is64bit)
    // The pic relocation model is used regardless of what the client has
    // specified, as it is the only relocation model currently supported.
    : CodeGenTargetMachineImpl(T,
                               computeDataLayout(is64bit, UseShortPointersOpt),
                               TT, CPU, FS, Options, Reloc::PIC_,
                               getEffectiveCodeModel(CM, CodeModel::Small), OL),
      is64bit(is64bit), TLOF(std::make_unique<NVPTXTargetObjectFile>()),
      Subtarget(TT, std::string(CPU), std::string(FS), *this),
      StrPool(StrAlloc) {
  if (TT.getOS() == Triple::NVCL)
    drvInterface = NVPTX::NVCL;
  else
    drvInterface = NVPTX::CUDA;
  if (!DisableRequireStructuredCFG)
    setRequiresStructuredCFG(true);
  initAsmInfo();
}

NVPTXTargetMachine::~NVPTXTargetMachine() = default;

void NVPTXTargetMachine32::anchor() {}

NVPTXTargetMachine32::NVPTXTargetMachine32(const Target &T, const Triple &TT,
                                           StringRef CPU, StringRef FS,
                                           const TargetOptions &Options,
                                           std::optional<Reloc::Model> RM,
                                           std::optional<CodeModel::Model> CM,
                                           CodeGenOptLevel OL, bool JIT)
    : NVPTXTargetMachine(T, TT, CPU, FS, Options, RM, CM, OL, false) {}

void NVPTXTargetMachine64::anchor() {}

NVPTXTargetMachine64::NVPTXTargetMachine64(const Target &T, const Triple &TT,
                                           StringRef CPU, StringRef FS,
                                           const TargetOptions &Options,
                                           std::optional<Reloc::Model> RM,
                                           std::optional<CodeModel::Model> CM,
                                           CodeGenOptLevel OL, bool JIT)
    : NVPTXTargetMachine(T, TT, CPU, FS, Options, RM, CM, OL, true) {}

namespace {

class NVPTXPassConfig : public TargetPassConfig {
public:
  NVPTXPassConfig(NVPTXTargetMachine &TM, PassManagerBase &PM)
      : TargetPassConfig(TM, PM) {}

  NVPTXTargetMachine &getNVPTXTargetMachine() const {
    return getTM<NVPTXTargetMachine>();
  }

  void addIRPasses() override;
  bool addInstSelector() override;
  void addPreRegAlloc() override;
  void addPostRegAlloc() override;
  void addMachineSSAOptimization() override;

  FunctionPass *createTargetRegisterAllocator(bool) override;
  void addFastRegAlloc() override;
  void addOptimizedRegAlloc() override;

  bool addRegAssignAndRewriteFast() override {
    llvm_unreachable("should not be used");
  }

  bool addRegAssignAndRewriteOptimized() override {
    llvm_unreachable("should not be used");
  }

private:
  // If the opt level is aggressive, add GVN; otherwise, add EarlyCSE. This
  // function is only called in opt mode.
  void addEarlyCSEOrGVNPass();

  // Add passes that propagate special memory spaces.
  void addAddressSpaceInferencePasses();

  // Add passes that perform straight-line scalar optimizations.
  void addStraightLineScalarOptimizationPasses();
};

} // end anonymous namespace

TargetPassConfig *NVPTXTargetMachine::createPassConfig(PassManagerBase &PM) {
  return new NVPTXPassConfig(*this, PM);
}

MachineFunctionInfo *NVPTXTargetMachine::createMachineFunctionInfo(
    BumpPtrAllocator &Allocator, const Function &F,
    const TargetSubtargetInfo *STI) const {
  return NVPTXMachineFunctionInfo::create<NVPTXMachineFunctionInfo>(Allocator,
                                                                    F, STI);
}

void NVPTXTargetMachine::registerEarlyDefaultAliasAnalyses(AAManager &AAM) {
  AAM.registerFunctionAnalysis<NVPTXAA>();
}

void NVPTXTargetMachine::registerPassBuilderCallbacks(PassBuilder &PB) {
#define GET_PASS_REGISTRY "NVPTXPassRegistry.def"
#include "llvm/Passes/TargetPassRegistry.inc"

  PB.registerPipelineStartEPCallback(
      [this](ModulePassManager &PM, OptimizationLevel Level) {
        // We do not want to fold out calls to nvvm.reflect early if the user
        // has not provided a target architecture just yet.
        if (Subtarget.hasTargetName())
          PM.addPass(NVVMReflectPass(Subtarget.getSmVersion()));

        FunctionPassManager FPM;
        // Note: NVVMIntrRangePass was causing numerical discrepancies at one
        // point, if issues crop up, consider disabling.
        FPM.addPass(NVVMIntrRangePass());
        if (EarlyByValArgsCopy)
          FPM.addPass(NVPTXCopyByValArgsPass());
        PM.addPass(createModuleToFunctionPassAdaptor(std::move(FPM)));
      });

  if (!NoKernelInfoEndLTO) {
    PB.registerFullLinkTimeOptimizationLastEPCallback(
        [this](ModulePassManager &PM, OptimizationLevel Level) {
          FunctionPassManager FPM;
          FPM.addPass(KernelInfoPrinter(this));
          PM.addPass(createModuleToFunctionPassAdaptor(std::move(FPM)));
        });
  }
}

TargetTransformInfo
NVPTXTargetMachine::getTargetTransformInfo(const Function &F) const {
  return TargetTransformInfo(std::make_unique<NVPTXTTIImpl>(this, F));
}

std::pair<const Value *, unsigned>
NVPTXTargetMachine::getPredicatedAddrSpace(const Value *V) const {
  if (auto *II = dyn_cast<IntrinsicInst>(V)) {
    switch (II->getIntrinsicID()) {
    case Intrinsic::nvvm_isspacep_const:
      return std::make_pair(II->getArgOperand(0), llvm::ADDRESS_SPACE_CONST);
    case Intrinsic::nvvm_isspacep_global:
      return std::make_pair(II->getArgOperand(0), llvm::ADDRESS_SPACE_GLOBAL);
    case Intrinsic::nvvm_isspacep_local:
      return std::make_pair(II->getArgOperand(0), llvm::ADDRESS_SPACE_LOCAL);
    case Intrinsic::nvvm_isspacep_shared:
      return std::make_pair(II->getArgOperand(0), llvm::ADDRESS_SPACE_SHARED);
    case Intrinsic::nvvm_isspacep_shared_cluster:
      return std::make_pair(II->getArgOperand(0),
                            llvm::ADDRESS_SPACE_SHARED_CLUSTER);
    default:
      break;
    }
  }
  return std::make_pair(nullptr, -1);
}

void NVPTXPassConfig::addEarlyCSEOrGVNPass() {
  if (getOptLevel() == CodeGenOptLevel::Aggressive)
    addPass(createGVNPass());
  else
    addPass(createEarlyCSEPass());
}

void NVPTXPassConfig::addAddressSpaceInferencePasses() {
  // NVPTXLowerArgs emits alloca for byval parameters which can often
  // be eliminated by SROA.
  addPass(createSROAPass());
  addPass(createNVPTXLowerAllocaPass());
  // TODO: Consider running InferAddressSpaces during opt, earlier in the
  // compilation flow.
  addPass(createInferAddressSpacesPass());
  addPass(createNVPTXAtomicLowerPass());
}

void NVPTXPassConfig::addStraightLineScalarOptimizationPasses() {
  addPass(createSeparateConstOffsetFromGEPPass());
  addPass(createSpeculativeExecutionPass());
  // ReassociateGEPs exposes more opportunites for SLSR. See
  // the example in reassociate-geps-and-slsr.ll.
  addPass(createStraightLineStrengthReducePass());
  // SeparateConstOffsetFromGEP and SLSR creates common expressions which GVN or
  // EarlyCSE can reuse. GVN generates significantly better code than EarlyCSE
  // for some of our benchmarks.
  addEarlyCSEOrGVNPass();
  // Run NaryReassociate after EarlyCSE/GVN to be more effective.
  addPass(createNaryReassociatePass());
  // NaryReassociate on GEPs creates redundant common expressions, so run
  // EarlyCSE after it.
  addPass(createEarlyCSEPass());
}

void NVPTXPassConfig::addIRPasses() {
  // The following passes are known to not play well with virtual regs hanging
  // around after register allocation (which in our case, is *all* registers).
  // We explicitly disable them here.  We do, however, need some functionality
  // of the PrologEpilogCodeInserter pass, so we emulate that behavior in the
  // NVPTXPrologEpilog pass (see NVPTXPrologEpilogPass.cpp).
  disablePass(&PrologEpilogCodeInserterID);
  disablePass(&MachineLateInstrsCleanupID);
  disablePass(&MachineCopyPropagationID);
  disablePass(&TailDuplicateLegacyID);
  disablePass(&StackMapLivenessID);
  disablePass(&PostRAMachineSinkingID);
  disablePass(&PostRASchedulerID);
  disablePass(&FuncletLayoutID);
  disablePass(&PatchableFunctionID);
  disablePass(&ShrinkWrapID);
  disablePass(&RemoveLoadsIntoFakeUsesID);

  addPass(createNVPTXAAWrapperPass());
  addPass(createNVPTXExternalAAWrapperPass());

  // NVVMReflectPass is added in addEarlyAsPossiblePasses, so hopefully running
  // it here does nothing.  But since we need it for correctness when lowering
  // to NVPTX, run it here too, in case whoever built our pass pipeline didn't
  // call addEarlyAsPossiblePasses.
  const NVPTXSubtarget &ST = *getTM<NVPTXTargetMachine>().getSubtargetImpl();
  addPass(createNVVMReflectPass(ST.getSmVersion()));

  if (getOptLevel() != CodeGenOptLevel::None)
    addPass(createNVPTXImageOptimizerPass());
  addPass(createNVPTXAssignValidGlobalNamesPass());
  addPass(createGenericToNVVMLegacyPass());

  // NVPTXLowerArgs is required for correctness and should be run right
  // before the address space inference passes.
  addPass(createNVPTXLowerArgsPass());
  if (getOptLevel() != CodeGenOptLevel::None) {
    addAddressSpaceInferencePasses();
    addStraightLineScalarOptimizationPasses();
  }

  addPass(createAtomicExpandLegacyPass());
  addPass(createExpandVariadicsPass(ExpandVariadicsMode::Lowering));
  addPass(createNVPTXCtorDtorLoweringLegacyPass());

  // === LSR and other generic IR passes ===
  TargetPassConfig::addIRPasses();
  // EarlyCSE is not always strong enough to clean up what LSR produces. For
  // example, GVN can combine
  //
  //   %0 = add %a, %b
  //   %1 = add %b, %a
  //
  // and
  //
  //   %0 = shl nsw %a, 2
  //   %1 = shl %a, 2
  //
  // but EarlyCSE can do neither of them.
  if (getOptLevel() != CodeGenOptLevel::None) {
    addEarlyCSEOrGVNPass();
    if (!DisableLoadStoreVectorizer)
      addPass(createLoadStoreVectorizerPass());
    addPass(createSROAPass());
    addPass(createNVPTXTagInvariantLoadsPass());
  }

  if (ST.hasPTXASUnreachableBug()) {
    // Run LowerUnreachable to WAR a ptxas bug. See the commit description of
    // 1ee4d880e8760256c606fe55b7af85a4f70d006d for more details.
    const auto &Options = getNVPTXTargetMachine().Options;
    addPass(createNVPTXLowerUnreachablePass(Options.TrapUnreachable,
                                            Options.NoTrapAfterNoreturn));
  }
}

bool NVPTXPassConfig::addInstSelector() {
  addPass(createLowerAggrCopies());
  addPass(createAllocaHoisting());
  addPass(createNVPTXISelDag(getNVPTXTargetMachine(), getOptLevel()));
  addPass(createNVPTXReplaceImageHandlesPass());

  return false;
}

void NVPTXPassConfig::addPreRegAlloc() {
  addPass(createNVPTXForwardParamsPass());
  // Remove Proxy Register pseudo instructions used to keep `callseq_end` alive.
  addPass(createNVPTXProxyRegErasurePass());
}

void NVPTXPassConfig::addPostRegAlloc() {
  addPass(createNVPTXPrologEpilogPass());
  if (getOptLevel() != CodeGenOptLevel::None) {
    // NVPTXPrologEpilogPass calculates frame object offset and replace frame
    // index with VRFrame register. NVPTXPeephole need to be run after that and
    // will replace VRFrame with VRFrameLocal when possible.
    addPass(createNVPTXPeephole());
  }
}

FunctionPass *NVPTXPassConfig::createTargetRegisterAllocator(bool) {
  return nullptr; // No reg alloc
}

void NVPTXPassConfig::addFastRegAlloc() {
  addPass(&PHIEliminationID);
  addPass(&TwoAddressInstructionPassID);
}

void NVPTXPassConfig::addOptimizedRegAlloc() {
  addPass(&ProcessImplicitDefsID);
  addPass(&LiveVariablesID);
  addPass(&MachineLoopInfoID);
  addPass(&PHIEliminationID);

  addPass(&TwoAddressInstructionPassID);
  addPass(&RegisterCoalescerID);

  // PreRA instruction scheduling.
  if (addPass(&MachineSchedulerID))
    printAndVerify("After Machine Scheduling");

  addPass(&StackSlotColoringID);

  // FIXME: Needs physical registers
  // addPass(&MachineLICMID);

  printAndVerify("After StackSlotColoring");
}

void NVPTXPassConfig::addMachineSSAOptimization() {
  // Pre-ra tail duplication.
  if (addPass(&EarlyTailDuplicateLegacyID))
    printAndVerify("After Pre-RegAlloc TailDuplicate");

  // Optimize PHIs before DCE: removing dead PHI cycles may make more
  // instructions dead.
  addPass(&OptimizePHIsLegacyID);

  // This pass merges large allocas. StackSlotColoring is a different pass
  // which merges spill slots.
  addPass(&StackColoringLegacyID);

  // If the target requests it, assign local variables to stack slots relative
  // to one another and simplify frame index references where possible.
  addPass(&LocalStackSlotAllocationID);

  // With optimization, dead code should already be eliminated. However
  // there is one known exception: lowered code for arguments that are only
  // used by tail calls, where the tail calls reuse the incoming stack
  // arguments directly (see t11 in test/CodeGen/X86/sibcall.ll).
  addPass(&DeadMachineInstructionElimID);
  printAndVerify("After codegen DCE pass");

  // Allow targets to insert passes that improve instruction level parallelism,
  // like if-conversion. Such passes will typically need dominator trees and
  // loop info, just like LICM and CSE below.
  if (addILPOpts())
    printAndVerify("After ILP optimizations");

  addPass(&EarlyMachineLICMID);
  addPass(&MachineCSELegacyID);

  addPass(&MachineSinkingLegacyID);
  printAndVerify("After Machine LICM, CSE and Sinking passes");

  addPass(&PeepholeOptimizerLegacyID);
  printAndVerify("After codegen peephole optimization pass");
}<|MERGE_RESOLUTION|>--- conflicted
+++ resolved
@@ -88,11 +88,7 @@
     cl::desc("Create a copy of byval function arguments early."),
     cl::init(false), cl::Hidden);
 
-<<<<<<< HEAD
-extern "C" LLVM_EXTERNAL_VISIBILITY void LLVMInitializeNVPTXTarget() {
-=======
 extern "C" LLVM_ABI LLVM_EXTERNAL_VISIBILITY void LLVMInitializeNVPTXTarget() {
->>>>>>> 4084ffcf
   // Register the target.
   RegisterTargetMachine<NVPTXTargetMachine32> X(getTheNVPTXTarget32());
   RegisterTargetMachine<NVPTXTargetMachine64> Y(getTheNVPTXTarget64());
