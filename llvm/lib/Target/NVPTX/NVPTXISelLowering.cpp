//===-- NVPTXISelLowering.cpp - NVPTX DAG Lowering Implementation ---------===//
//
// Part of the LLVM Project, under the Apache License v2.0 with LLVM Exceptions.
// See https://llvm.org/LICENSE.txt for license information.
// SPDX-License-Identifier: Apache-2.0 WITH LLVM-exception
//
//===----------------------------------------------------------------------===//
//
// This file defines the interfaces that NVPTX uses to lower LLVM code into a
// selection DAG.
//
//===----------------------------------------------------------------------===//

#include "NVPTXISelLowering.h"
#include "MCTargetDesc/NVPTXBaseInfo.h"
#include "NVPTX.h"
#include "NVPTXSubtarget.h"
#include "NVPTXTargetMachine.h"
#include "NVPTXTargetObjectFile.h"
#include "NVPTXUtilities.h"
#include "llvm/ADT/APFloat.h"
#include "llvm/ADT/APInt.h"
#include "llvm/ADT/STLExtras.h"
#include "llvm/ADT/SmallVector.h"
#include "llvm/ADT/StringRef.h"
#include "llvm/CodeGen/Analysis.h"
#include "llvm/CodeGen/ISDOpcodes.h"
#include "llvm/CodeGen/MachineFunction.h"
#include "llvm/CodeGen/MachineJumpTableInfo.h"
#include "llvm/CodeGen/MachineMemOperand.h"
#include "llvm/CodeGen/SelectionDAG.h"
#include "llvm/CodeGen/SelectionDAGNodes.h"
#include "llvm/CodeGen/TargetCallingConv.h"
#include "llvm/CodeGen/TargetLowering.h"
#include "llvm/CodeGen/ValueTypes.h"
#include "llvm/CodeGenTypes/MachineValueType.h"
#include "llvm/IR/Argument.h"
#include "llvm/IR/Attributes.h"
#include "llvm/IR/Constants.h"
#include "llvm/IR/DataLayout.h"
#include "llvm/IR/DerivedTypes.h"
#include "llvm/IR/DiagnosticInfo.h"
#include "llvm/IR/FPEnv.h"
#include "llvm/IR/Function.h"
#include "llvm/IR/GlobalValue.h"
#include "llvm/IR/IRBuilder.h"
#include "llvm/IR/Instruction.h"
#include "llvm/IR/Instructions.h"
#include "llvm/IR/IntrinsicsNVPTX.h"
#include "llvm/IR/Module.h"
#include "llvm/IR/Type.h"
#include "llvm/IR/Value.h"
#include "llvm/Support/Alignment.h"
#include "llvm/Support/AtomicOrdering.h"
#include "llvm/Support/Casting.h"
#include "llvm/Support/CodeGen.h"
#include "llvm/Support/CommandLine.h"
#include "llvm/Support/ErrorHandling.h"
#include "llvm/Support/NVPTXAddrSpace.h"
#include "llvm/Support/raw_ostream.h"
#include "llvm/Target/TargetMachine.h"
#include "llvm/Target/TargetOptions.h"
#include <algorithm>
#include <cassert>
#include <cmath>
#include <cstdint>
#include <iterator>
#include <optional>
#include <string>
#include <tuple>
#include <utility>
#include <vector>

#define DEBUG_TYPE "nvptx-lower"

using namespace llvm;

static cl::opt<bool> sched4reg(
    "nvptx-sched4reg",
    cl::desc("NVPTX Specific: schedule for register pressue"), cl::init(false));

static cl::opt<unsigned> FMAContractLevelOpt(
    "nvptx-fma-level", cl::Hidden,
    cl::desc("NVPTX Specific: FMA contraction (0: don't do it"
             " 1: do it  2: do it aggressively"),
    cl::init(2));

static cl::opt<NVPTX::DivPrecisionLevel> UsePrecDivF32(
    "nvptx-prec-divf32", cl::Hidden,
    cl::desc(
        "NVPTX Specific: Override the precision of the lowering for f32 fdiv"),
    cl::values(
        clEnumValN(NVPTX::DivPrecisionLevel::Approx, "0", "Use div.approx"),
        clEnumValN(NVPTX::DivPrecisionLevel::Full, "1", "Use div.full"),
        clEnumValN(NVPTX::DivPrecisionLevel::IEEE754, "2",
                   "Use IEEE Compliant F32 div.rnd if available (default)"),
        clEnumValN(NVPTX::DivPrecisionLevel::IEEE754_NoFTZ, "3",
                   "Use IEEE Compliant F32 div.rnd if available, no FTZ")),
    cl::init(NVPTX::DivPrecisionLevel::IEEE754));

static cl::opt<bool> UsePrecSqrtF32(
    "nvptx-prec-sqrtf32", cl::Hidden,
    cl::desc("NVPTX Specific: 0 use sqrt.approx, 1 use sqrt.rn."),
    cl::init(true));

/// Whereas CUDA's implementation (see libdevice) uses ex2.approx for exp2(), it
/// does NOT use lg2.approx for log2, so this is disabled by default.
static cl::opt<bool> UseApproxLog2F32(
    "nvptx-approx-log2f32",
    cl::desc("NVPTX Specific: whether to use lg2.approx for log2"),
    cl::init(false));

static cl::opt<bool> ForceMinByValParamAlign(
    "nvptx-force-min-byval-param-align", cl::Hidden,
    cl::desc("NVPTX Specific: force 4-byte minimal alignment for byval"
             " params of device functions."),
    cl::init(false));

NVPTX::DivPrecisionLevel
NVPTXTargetLowering::getDivF32Level(const MachineFunction &MF,
                                    const SDNode &N) const {
  // If nvptx-prec-div32=N is used on the command-line, always honor it
  if (UsePrecDivF32.getNumOccurrences() > 0)
    return UsePrecDivF32;

  // Otherwise, use div.approx if fast math is enabled
  if (allowUnsafeFPMath(MF))
    return NVPTX::DivPrecisionLevel::Approx;

  const SDNodeFlags Flags = N.getFlags();
  if (Flags.hasApproximateFuncs())
    return NVPTX::DivPrecisionLevel::Approx;

  return NVPTX::DivPrecisionLevel::IEEE754;
}

bool NVPTXTargetLowering::usePrecSqrtF32(const MachineFunction &MF,
                                         const SDNode *N) const {
  // If nvptx-prec-sqrtf32 is used on the command-line, always honor it
  if (UsePrecSqrtF32.getNumOccurrences() > 0)
    return UsePrecSqrtF32;

  // Otherwise, use sqrt.approx if fast math is enabled
  if (allowUnsafeFPMath(MF))
    return false;

  if (N) {
    const SDNodeFlags Flags = N->getFlags();
    if (Flags.hasApproximateFuncs())
      return false;
  }

  return true;
}

bool NVPTXTargetLowering::useF32FTZ(const MachineFunction &MF) const {
  return MF.getDenormalMode(APFloat::IEEEsingle()).Output ==
         DenormalMode::PreserveSign;
}

static bool IsPTXVectorType(MVT VT) {
  switch (VT.SimpleTy) {
  default:
    return false;
  case MVT::v2i1:
  case MVT::v4i1:
  case MVT::v2i8:
  case MVT::v4i8:
  case MVT::v8i8:  // <2 x i8x4>
  case MVT::v16i8: // <4 x i8x4>
  case MVT::v2i16:
  case MVT::v4i16:
  case MVT::v8i16: // <4 x i16x2>
  case MVT::v2i32:
  case MVT::v4i32:
  case MVT::v2i64:
  case MVT::v2f16:
  case MVT::v4f16:
  case MVT::v8f16: // <4 x f16x2>
  case MVT::v2bf16:
  case MVT::v4bf16:
  case MVT::v8bf16: // <4 x bf16x2>
  case MVT::v2f32:
  case MVT::v4f32:
  case MVT::v2f64:
  case MVT::v4i64:
  case MVT::v4f64:
  case MVT::v8i32:
  case MVT::v8f32:
  case MVT::v16f16:  // <8 x f16x2>
  case MVT::v16bf16: // <8 x bf16x2>
  case MVT::v16i16:  // <8 x i16x2>
  case MVT::v32i8:   // <8 x i8x4>
    return true;
  }
}

static bool Is16bitsType(MVT VT) {
  return (VT.SimpleTy == MVT::f16 || VT.SimpleTy == MVT::bf16 ||
          VT.SimpleTy == MVT::i16);
}

// When legalizing vector loads/stores, this function is called, which does two
// things:
// 1. Determines Whether the vector is something we want to custom lower,
// std::nullopt is returned if we do not want to custom lower it.
// 2. If we do want to handle it, returns two parameters:
//    - unsigned int NumElts - The number of elements in the final vector
//    - EVT EltVT - The type of the elements in the final vector
static std::optional<std::pair<unsigned int, MVT>>
getVectorLoweringShape(EVT VectorEVT, bool CanLowerTo256Bit) {
  if (!VectorEVT.isSimple())
    return std::nullopt;
  const MVT VectorVT = VectorEVT.getSimpleVT();

  if (!VectorVT.isVector()) {
    if (VectorVT == MVT::i128 || VectorVT == MVT::f128)
      return {{2, MVT::i64}};
    return std::nullopt;
  }

  const MVT EltVT = VectorVT.getVectorElementType();
  const unsigned NumElts = VectorVT.getVectorNumElements();

  // We only handle "native" vector sizes for now, e.g. <4 x double> is not
  // legal.  We can (and should) split that into 2 stores of <2 x double> here
  // but I'm leaving that as a TODO for now.
  switch (VectorVT.SimpleTy) {
  default:
    return std::nullopt;
  case MVT::v4i64:
  case MVT::v4f64:
  case MVT::v8i32:
  case MVT::v8f32:
    // This is a "native" vector type iff the address space is global
    // and the target supports 256-bit loads/stores
    if (!CanLowerTo256Bit)
      return std::nullopt;
    LLVM_FALLTHROUGH;
  case MVT::v2i8:
  case MVT::v2i16:
  case MVT::v2i32:
  case MVT::v2i64:
  case MVT::v2f16:
  case MVT::v2bf16:
  case MVT::v2f32:
  case MVT::v2f64:
  case MVT::v4i8:
  case MVT::v4i16:
  case MVT::v4i32:
  case MVT::v4f16:
  case MVT::v4bf16:
  case MVT::v4f32:
    // This is a "native" vector type
    return std::pair(NumElts, EltVT);
  case MVT::v16f16:  // <8 x f16x2>
  case MVT::v16bf16: // <8 x bf16x2>
  case MVT::v16i16:  // <8 x i16x2>
  case MVT::v32i8:   // <8 x i8x4>
    // This can be upsized into a "native" vector type iff the address space is
    // global and the target supports 256-bit loads/stores.
    if (!CanLowerTo256Bit)
      return std::nullopt;
    LLVM_FALLTHROUGH;
  case MVT::v8i8:   // <2 x i8x4>
  case MVT::v8f16:  // <4 x f16x2>
  case MVT::v8bf16: // <4 x bf16x2>
  case MVT::v8i16:  // <4 x i16x2>
  case MVT::v16i8:  // <4 x i8x4>
    // This can be upsized into a "native" vector type.
    // Despite vectors like v8i8, v16i8, v8i16 being within the bit-limit for
    // total load/store size, PTX syntax only supports v2/v4. Thus, we can't use
    // vectorized loads/stores with the actual element type for i8/i16 as that
    // would require v8/v16 variants that do not exist.
    // In order to load/store such vectors efficiently, here in Type
    // Legalization, we split the vector into word-sized chunks (v2x16/v4i8).
    // Later, we will lower to PTX as vectors of b32.

    // Number of elements to pack in one word.
    const unsigned NPerWord = 32 / EltVT.getSizeInBits();

    return std::pair(NumElts / NPerWord, MVT::getVectorVT(EltVT, NPerWord));
  }

  llvm_unreachable("All cases in switch should return.");
}

/// ComputePTXValueVTs - For the given Type \p Ty, returns the set of primitive
/// EVTs that compose it.  Unlike ComputeValueVTs, this will break apart vectors
/// into their primitive components.
/// NOTE: This is a band-aid for code that expects ComputeValueVTs to return the
/// same number of types as the Ins/Outs arrays in LowerFormalArguments,
/// LowerCall, and LowerReturn.
static void ComputePTXValueVTs(const TargetLowering &TLI, const DataLayout &DL,
                               Type *Ty, SmallVectorImpl<EVT> &ValueVTs,
                               SmallVectorImpl<uint64_t> *Offsets = nullptr,
                               uint64_t StartingOffset = 0) {
  SmallVector<EVT, 16> TempVTs;
  SmallVector<uint64_t, 16> TempOffsets;

  // Special case for i128 - decompose to (i64, i64)
  if (Ty->isIntegerTy(128) || Ty->isFP128Ty()) {
    ValueVTs.append({MVT::i64, MVT::i64});

    if (Offsets)
      Offsets->append({StartingOffset + 0, StartingOffset + 8});

    return;
  }

  // Given a struct type, recursively traverse the elements with custom ComputePTXValueVTs.
  if (StructType *STy = dyn_cast<StructType>(Ty)) {
    auto const *SL = DL.getStructLayout(STy);
    auto ElementNum = 0;
    for(auto *EI : STy->elements()) {
      ComputePTXValueVTs(TLI, DL, EI, ValueVTs, Offsets,
                         StartingOffset + SL->getElementOffset(ElementNum));
      ++ElementNum;
    }
    return;
  }

  // Given an array type, recursively traverse the elements with custom ComputePTXValueVTs.
  if (ArrayType *ATy = dyn_cast<ArrayType>(Ty)) {
    Type *EltTy = ATy->getElementType();
    uint64_t EltSize = DL.getTypeAllocSize(EltTy);
    for (int I : llvm::seq<int>(ATy->getNumElements()))
      ComputePTXValueVTs(TLI, DL, EltTy, ValueVTs, Offsets, StartingOffset + I * EltSize);
    return;
  }

  ComputeValueVTs(TLI, DL, Ty, TempVTs, &TempOffsets, StartingOffset);
  for (unsigned i = 0, e = TempVTs.size(); i != e; ++i) {
    EVT VT = TempVTs[i];
    uint64_t Off = TempOffsets[i];
    // Split vectors into individual elements, except for v2f16, which
    // we will pass as a single scalar.
    if (VT.isVector()) {
      unsigned NumElts = VT.getVectorNumElements();
      EVT EltVT = VT.getVectorElementType();
      // We require power-of-2 sized vectors because
      // TargetLoweringBase::getVectorTypeBreakdown() which is invoked in
      // ComputePTXValueVTs() cannot currently break down non-power-of-2 sized
      // vectors.
      if ((Is16bitsType(EltVT.getSimpleVT())) && NumElts % 2 == 0 &&
          isPowerOf2_32(NumElts)) {
        // Vectors with an even number of f16 elements will be passed to
        // us as an array of v2f16/v2bf16 elements. We must match this so we
        // stay in sync with Ins/Outs.
        switch (EltVT.getSimpleVT().SimpleTy) {
        case MVT::f16:
          EltVT = MVT::v2f16;
          break;
        case MVT::bf16:
          EltVT = MVT::v2bf16;
          break;
        case MVT::i16:
          EltVT = MVT::v2i16;
          break;
        default:
          llvm_unreachable("Unexpected type");
        }
        NumElts /= 2;
      } else if (EltVT.getSimpleVT() == MVT::i8 &&
                 ((NumElts % 4 == 0 && isPowerOf2_32(NumElts)) ||
                  NumElts == 3)) {
        // v*i8 are formally lowered as v4i8
        EltVT = MVT::v4i8;
        NumElts = (NumElts + 3) / 4;
      } else if (EltVT.getSimpleVT() == MVT::i8 && NumElts == 2) {
        // v2i8 is promoted to v2i16
        NumElts = 1;
        EltVT = MVT::v2i16;
      }
      for (unsigned j = 0; j != NumElts; ++j) {
        ValueVTs.push_back(EltVT);
        if (Offsets)
          Offsets->push_back(Off + j * EltVT.getStoreSize());
      }
    } else {
      ValueVTs.push_back(VT);
      if (Offsets)
        Offsets->push_back(Off);
    }
  }
}

/// PromoteScalarIntegerPTX
/// Used to make sure the arguments/returns are suitable for passing
/// and promote them to a larger size if they're not.
///
/// The promoted type is placed in \p PromoteVT if the function returns true.
static std::optional<MVT> PromoteScalarIntegerPTX(const EVT &VT) {
  if (VT.isScalarInteger()) {
    MVT PromotedVT;
    switch (PowerOf2Ceil(VT.getFixedSizeInBits())) {
    default:
      llvm_unreachable(
          "Promotion is not suitable for scalars of size larger than 64-bits");
    case 1:
      PromotedVT = MVT::i1;
      break;
    case 2:
    case 4:
    case 8:
      PromotedVT = MVT::i8;
      break;
    case 16:
      PromotedVT = MVT::i16;
      break;
    case 32:
      PromotedVT = MVT::i32;
      break;
    case 64:
      PromotedVT = MVT::i64;
      break;
    }
    if (VT != PromotedVT)
      return PromotedVT;
  }
  return std::nullopt;
}

// Check whether we can merge loads/stores of some of the pieces of a
// flattened function parameter or return value into a single vector
// load/store.
//
// The flattened parameter is represented as a list of EVTs and
// offsets, and the whole structure is aligned to ParamAlignment. This
// function determines whether we can load/store pieces of the
// parameter starting at index Idx using a single vectorized op of
// size AccessSize. If so, it returns the number of param pieces
// covered by the vector op. Otherwise, it returns 1.
static unsigned CanMergeParamLoadStoresStartingAt(
    unsigned Idx, uint32_t AccessSize, const SmallVectorImpl<EVT> &ValueVTs,
    const SmallVectorImpl<uint64_t> &Offsets, Align ParamAlignment) {

  // Can't vectorize if param alignment is not sufficient.
  if (ParamAlignment < AccessSize)
    return 1;
  // Can't vectorize if offset is not aligned.
  if (Offsets[Idx] & (AccessSize - 1))
    return 1;

  EVT EltVT = ValueVTs[Idx];
  unsigned EltSize = EltVT.getStoreSize();

  // Element is too large to vectorize.
  if (EltSize >= AccessSize)
    return 1;

  unsigned NumElts = AccessSize / EltSize;
  // Can't vectorize if AccessBytes if not a multiple of EltSize.
  if (AccessSize != EltSize * NumElts)
    return 1;

  // We don't have enough elements to vectorize.
  if (Idx + NumElts > ValueVTs.size())
    return 1;

  // PTX ISA can only deal with 2- and 4-element vector ops.
  if (NumElts != 4 && NumElts != 2)
    return 1;

  for (unsigned j = Idx + 1; j < Idx + NumElts; ++j) {
    // Types do not match.
    if (ValueVTs[j] != EltVT)
      return 1;

    // Elements are not contiguous.
    if (Offsets[j] - Offsets[j - 1] != EltSize)
      return 1;
  }
  // OK. We can vectorize ValueVTs[i..i+NumElts)
  return NumElts;
}

// Computes whether and how we can vectorize the loads/stores of a
// flattened function parameter or return value.
//
// The flattened parameter is represented as the list of ValueVTs and
// Offsets, and is aligned to ParamAlignment bytes. We return a vector
// of the same size as ValueVTs indicating how each piece should be
// loaded/stored (i.e. as a scalar, or as part of a vector
// load/store).
static SmallVector<unsigned, 16>
VectorizePTXValueVTs(const SmallVectorImpl<EVT> &ValueVTs,
                     const SmallVectorImpl<uint64_t> &Offsets,
                     Align ParamAlignment, bool IsVAArg = false) {
  // Set vector size to match ValueVTs and mark all elements as
  // scalars by default.

  if (IsVAArg)
    return SmallVector<unsigned>(ValueVTs.size(), 1);

  SmallVector<unsigned, 16> VectorInfo;

  const auto GetNumElts = [&](unsigned I) -> unsigned {
    for (const unsigned AccessSize : {16, 8, 4, 2}) {
      const unsigned NumElts = CanMergeParamLoadStoresStartingAt(
          I, AccessSize, ValueVTs, Offsets, ParamAlignment);
      assert((NumElts == 1 || NumElts == 2 || NumElts == 4) &&
             "Unexpected vectorization size");
      if (NumElts != 1)
        return NumElts;
    }
    return 1;
  };

  // Check what we can vectorize using 128/64/32-bit accesses.
  for (unsigned I = 0, E = ValueVTs.size(); I != E;) {
    const unsigned NumElts = GetNumElts(I);
    VectorInfo.push_back(NumElts);
    I += NumElts;
  }
  assert(std::accumulate(VectorInfo.begin(), VectorInfo.end(), 0u) ==
         ValueVTs.size());
  return VectorInfo;
}

// NVPTXTargetLowering Constructor.
NVPTXTargetLowering::NVPTXTargetLowering(const NVPTXTargetMachine &TM,
                                         const NVPTXSubtarget &STI)
    : TargetLowering(TM), nvTM(&TM), STI(STI), GlobalUniqueCallSite(0) {
  // always lower memset, memcpy, and memmove intrinsics to load/store
  // instructions, rather
  // then generating calls to memset, mempcy or memmove.
  MaxStoresPerMemset = MaxStoresPerMemsetOptSize = (unsigned)0xFFFFFFFF;
  MaxStoresPerMemcpy = MaxStoresPerMemcpyOptSize = (unsigned) 0xFFFFFFFF;
  MaxStoresPerMemmove = MaxStoresPerMemmoveOptSize = (unsigned) 0xFFFFFFFF;

  setBooleanContents(ZeroOrNegativeOneBooleanContent);
  setBooleanVectorContents(ZeroOrNegativeOneBooleanContent);

  // Jump is Expensive. Don't create extra control flow for 'and', 'or'
  // condition branches.
  setJumpIsExpensive(true);

  // Wide divides are _very_ slow. Try to reduce the width of the divide if
  // possible.
  addBypassSlowDiv(64, 32);

  // By default, use the Source scheduling
  if (sched4reg)
    setSchedulingPreference(Sched::RegPressure);
  else
    setSchedulingPreference(Sched::Source);

  auto setFP16OperationAction = [&](unsigned Op, MVT VT, LegalizeAction Action,
                                    LegalizeAction NoF16Action) {
    bool IsOpSupported = STI.allowFP16Math();
    switch (Op) {
    // Several FP16 instructions are available on sm_80 only.
    case ISD::FMINNUM:
    case ISD::FMAXNUM:
    case ISD::FMAXNUM_IEEE:
    case ISD::FMINNUM_IEEE:
    case ISD::FMAXIMUM:
    case ISD::FMINIMUM:
      IsOpSupported &= STI.getSmVersion() >= 80 && STI.getPTXVersion() >= 70;
      break;
    case ISD::FEXP2:
      IsOpSupported &= STI.getSmVersion() >= 75 && STI.getPTXVersion() >= 70;
      break;
    }
    setOperationAction(Op, VT, IsOpSupported ? Action : NoF16Action);
  };

  auto setBF16OperationAction = [&](unsigned Op, MVT VT, LegalizeAction Action,
                                    LegalizeAction NoBF16Action) {
    bool IsOpSupported = STI.hasNativeBF16Support(Op);
    setOperationAction(
        Op, VT, IsOpSupported ? Action : NoBF16Action);
  };

  auto setI16x2OperationAction = [&](unsigned Op, MVT VT, LegalizeAction Action,
                                     LegalizeAction NoI16x2Action) {
    bool IsOpSupported = false;
    // instructions are available on sm_90 only
    switch (Op) {
    case ISD::ADD:
    case ISD::SMAX:
    case ISD::SMIN:
    case ISD::UMIN:
    case ISD::UMAX:
      IsOpSupported = STI.getSmVersion() >= 90 && STI.getPTXVersion() >= 80;
      break;
    }
    setOperationAction(Op, VT, IsOpSupported ? Action : NoI16x2Action);
  };

  addRegisterClass(MVT::i1, &NVPTX::Int1RegsRegClass);
  addRegisterClass(MVT::i16, &NVPTX::Int16RegsRegClass);
  addRegisterClass(MVT::v2i16, &NVPTX::Int32RegsRegClass);
  addRegisterClass(MVT::v4i8, &NVPTX::Int32RegsRegClass);
  addRegisterClass(MVT::i32, &NVPTX::Int32RegsRegClass);
  addRegisterClass(MVT::i64, &NVPTX::Int64RegsRegClass);
  addRegisterClass(MVT::f32, &NVPTX::Int32RegsRegClass);
  addRegisterClass(MVT::f64, &NVPTX::Int64RegsRegClass);
  addRegisterClass(MVT::f16, &NVPTX::Int16RegsRegClass);
  addRegisterClass(MVT::v2f16, &NVPTX::Int32RegsRegClass);
  addRegisterClass(MVT::bf16, &NVPTX::Int16RegsRegClass);
  addRegisterClass(MVT::v2bf16, &NVPTX::Int32RegsRegClass);

  // Conversion to/from FP16/FP16x2 is always legal.
  setOperationAction(ISD::BUILD_VECTOR, MVT::v2f16, Custom);
  setOperationAction(ISD::EXTRACT_VECTOR_ELT, MVT::v2f16, Custom);
  setOperationAction(ISD::INSERT_VECTOR_ELT, MVT::v2f16, Expand);
  setOperationAction(ISD::VECTOR_SHUFFLE, MVT::v2f16, Expand);

  setOperationAction(ISD::READCYCLECOUNTER, MVT::i64, Legal);
  if (STI.getSmVersion() >= 30 && STI.getPTXVersion() > 31)
    setOperationAction(ISD::READSTEADYCOUNTER, MVT::i64, Legal);

  setFP16OperationAction(ISD::SETCC, MVT::f16, Legal, Promote);
  setFP16OperationAction(ISD::SETCC, MVT::v2f16, Legal, Expand);

  // Conversion to/from BFP16/BFP16x2 is always legal.
  setOperationAction(ISD::BUILD_VECTOR, MVT::v2bf16, Custom);
  setOperationAction(ISD::EXTRACT_VECTOR_ELT, MVT::v2bf16, Custom);
  setOperationAction(ISD::INSERT_VECTOR_ELT, MVT::v2bf16, Expand);
  setOperationAction(ISD::VECTOR_SHUFFLE, MVT::v2bf16, Expand);

  setBF16OperationAction(ISD::SETCC, MVT::v2bf16, Legal, Expand);
  setBF16OperationAction(ISD::SETCC, MVT::bf16, Legal, Promote);
  if (getOperationAction(ISD::SETCC, MVT::bf16) == Promote)
    AddPromotedToType(ISD::SETCC, MVT::bf16, MVT::f32);

  // Conversion to/from i16/i16x2 is always legal.
  setOperationAction(ISD::BUILD_VECTOR, MVT::v2i16, Custom);
  setOperationAction(ISD::EXTRACT_VECTOR_ELT, MVT::v2i16, Custom);
  setOperationAction(ISD::INSERT_VECTOR_ELT, MVT::v2i16, Expand);
  setOperationAction(ISD::VECTOR_SHUFFLE, MVT::v2i16, Expand);

  setOperationAction(ISD::BUILD_VECTOR, MVT::v4i8, Custom);
  setOperationAction(ISD::EXTRACT_VECTOR_ELT, MVT::v4i8, Custom);
  setOperationAction(ISD::INSERT_VECTOR_ELT, MVT::v4i8, Custom);
  setOperationAction(ISD::VECTOR_SHUFFLE, MVT::v4i8, Custom);

  // Custom conversions to/from v2i8.
  setOperationAction(ISD::BITCAST, MVT::v2i8, Custom);

  // Only logical ops can be done on v4i8 directly, others must be done
  // elementwise.
  setOperationAction(
      {ISD::ABS,         ISD::ADD,        ISD::ADDC,        ISD::ADDE,
       ISD::BITREVERSE,  ISD::CTLZ,       ISD::CTPOP,       ISD::CTTZ,
       ISD::FP_TO_SINT,  ISD::FP_TO_UINT, ISD::FSHL,        ISD::FSHR,
       ISD::MUL,         ISD::MULHS,      ISD::MULHU,       ISD::PARITY,
       ISD::ROTL,        ISD::ROTR,       ISD::SADDO,       ISD::SADDO_CARRY,
       ISD::SADDSAT,     ISD::SDIV,       ISD::SDIVREM,     ISD::SELECT_CC,
       ISD::SETCC,       ISD::SHL,        ISD::SINT_TO_FP,  ISD::SMAX,
       ISD::SMIN,        ISD::SMULO,      ISD::SMUL_LOHI,   ISD::SRA,
       ISD::SREM,        ISD::SRL,        ISD::SSHLSAT,     ISD::SSUBO,
       ISD::SSUBO_CARRY, ISD::SSUBSAT,    ISD::SUB,         ISD::SUBC,
       ISD::SUBE,        ISD::UADDO,      ISD::UADDO_CARRY, ISD::UADDSAT,
       ISD::UDIV,        ISD::UDIVREM,    ISD::UINT_TO_FP,  ISD::UMAX,
       ISD::UMIN,        ISD::UMULO,      ISD::UMUL_LOHI,   ISD::UREM,
       ISD::USHLSAT,     ISD::USUBO,      ISD::USUBO_CARRY, ISD::VSELECT,
       ISD::USUBSAT},
      MVT::v4i8, Expand);

  // Operations not directly supported by NVPTX.
  for (MVT VT : {MVT::bf16, MVT::f16, MVT::v2bf16, MVT::v2f16, MVT::f32,
                 MVT::f64, MVT::i1, MVT::i8, MVT::i16, MVT::v2i16, MVT::v4i8,
                 MVT::i32, MVT::i64}) {
    setOperationAction(ISD::SELECT_CC, VT, Expand);
    setOperationAction(ISD::BR_CC, VT, Expand);
  }

  // Some SIGN_EXTEND_INREG can be done using cvt instruction.
  // For others we will expand to a SHL/SRA pair.
  setOperationAction(ISD::SIGN_EXTEND_INREG, MVT::i64, Legal);
  setOperationAction(ISD::SIGN_EXTEND_INREG, MVT::i32, Legal);
  setOperationAction(ISD::SIGN_EXTEND_INREG, MVT::i16, Legal);
  setOperationAction(ISD::SIGN_EXTEND_INREG, MVT::i8 , Legal);
  setOperationAction(ISD::SIGN_EXTEND_INREG, MVT::i1, Expand);
  setOperationAction(ISD::SIGN_EXTEND_INREG, MVT::v2i16, Expand);

  setOperationAction(ISD::SHL_PARTS, MVT::i32  , Custom);
  setOperationAction(ISD::SRA_PARTS, MVT::i32  , Custom);
  setOperationAction(ISD::SRL_PARTS, MVT::i32  , Custom);
  setOperationAction(ISD::SHL_PARTS, MVT::i64  , Custom);
  setOperationAction(ISD::SRA_PARTS, MVT::i64  , Custom);
  setOperationAction(ISD::SRL_PARTS, MVT::i64  , Custom);

  setOperationAction(ISD::BITREVERSE, MVT::i32, Legal);
  setOperationAction(ISD::BITREVERSE, MVT::i64, Legal);

  setOperationAction({ISD::ROTL, ISD::ROTR},
                     {MVT::i8, MVT::i16, MVT::v2i16, MVT::i32, MVT::i64},
                     Expand);

  if (STI.hasHWROT32()) {
    setOperationAction({ISD::FSHL, ISD::FSHR}, MVT::i32, Legal);
    setOperationAction({ISD::ROTL, ISD::ROTR, ISD::FSHL, ISD::FSHR}, MVT::i64,
                       Custom);
  }

  setOperationAction(ISD::BSWAP, MVT::i16, Expand);

  setOperationAction(ISD::BR_JT, MVT::Other, Custom);
  setOperationAction(ISD::BRIND, MVT::Other, Expand);

  setOperationAction(ISD::GlobalAddress, MVT::i32, Custom);
  setOperationAction(ISD::GlobalAddress, MVT::i64, Custom);

  // We want to legalize constant related memmove and memcopy
  // intrinsics.
  setOperationAction(ISD::INTRINSIC_W_CHAIN, MVT::Other, Custom);

  // Turn FP extload into load/fpextend
  setLoadExtAction(ISD::EXTLOAD, MVT::f32, MVT::f16, Expand);
  setLoadExtAction(ISD::EXTLOAD, MVT::f64, MVT::f16, Expand);
  setLoadExtAction(ISD::EXTLOAD, MVT::f32, MVT::bf16, Expand);
  setLoadExtAction(ISD::EXTLOAD, MVT::f64, MVT::bf16, Expand);
  setLoadExtAction(ISD::EXTLOAD, MVT::f64, MVT::f32, Expand);
  setLoadExtAction(ISD::EXTLOAD, MVT::v2f32, MVT::v2f16, Expand);
  setLoadExtAction(ISD::EXTLOAD, MVT::v2f64, MVT::v2f16, Expand);
  setLoadExtAction(ISD::EXTLOAD, MVT::v2f32, MVT::v2bf16, Expand);
  setLoadExtAction(ISD::EXTLOAD, MVT::v2f64, MVT::v2bf16, Expand);
  setLoadExtAction(ISD::EXTLOAD, MVT::v2f64, MVT::v2f32, Expand);
  setLoadExtAction(ISD::EXTLOAD, MVT::v4f32, MVT::v4f16, Expand);
  setLoadExtAction(ISD::EXTLOAD, MVT::v4f64, MVT::v4f16, Expand);
  setLoadExtAction(ISD::EXTLOAD, MVT::v4f32, MVT::v4bf16, Expand);
  setLoadExtAction(ISD::EXTLOAD, MVT::v4f64, MVT::v4bf16, Expand);
  setLoadExtAction(ISD::EXTLOAD, MVT::v4f64, MVT::v4f32, Expand);
  setLoadExtAction(ISD::EXTLOAD, MVT::v8f32, MVT::v8f16, Expand);
  setLoadExtAction(ISD::EXTLOAD, MVT::v8f64, MVT::v8f16, Expand);
  setLoadExtAction(ISD::EXTLOAD, MVT::v8f32, MVT::v8bf16, Expand);
  setLoadExtAction(ISD::EXTLOAD, MVT::v8f64, MVT::v8bf16, Expand);
  // Turn FP truncstore into trunc + store.
  // FIXME: vector types should also be expanded
  setTruncStoreAction(MVT::f32, MVT::f16, Expand);
  setTruncStoreAction(MVT::f64, MVT::f16, Expand);
  setTruncStoreAction(MVT::f32, MVT::bf16, Expand);
  setTruncStoreAction(MVT::f64, MVT::bf16, Expand);
  setTruncStoreAction(MVT::f64, MVT::f32, Expand);

  // PTX does not support load / store predicate registers
  setOperationAction(ISD::LOAD, MVT::i1, Custom);
  setOperationAction(ISD::STORE, MVT::i1, Custom);

  for (MVT VT : MVT::integer_valuetypes()) {
    setLoadExtAction(ISD::SEXTLOAD, VT, MVT::i1, Promote);
    setLoadExtAction(ISD::ZEXTLOAD, VT, MVT::i1, Promote);
    setLoadExtAction(ISD::EXTLOAD, VT, MVT::i1, Promote);
    setTruncStoreAction(VT, MVT::i1, Expand);
  }

  setCondCodeAction({ISD::SETNE, ISD::SETEQ, ISD::SETUGE, ISD::SETULE,
                     ISD::SETUGT, ISD::SETULT, ISD::SETGT, ISD::SETLT,
                     ISD::SETGE, ISD::SETLE},
                    MVT::i1, Expand);

  // expand extload of vector of integers.
  setLoadExtAction({ISD::EXTLOAD, ISD::SEXTLOAD, ISD::ZEXTLOAD}, MVT::v2i16,
                   MVT::v2i8, Expand);
  setTruncStoreAction(MVT::v2i16, MVT::v2i8, Expand);

  // This is legal in NVPTX
  setOperationAction(ISD::ConstantFP, MVT::f64, Legal);
  setOperationAction(ISD::ConstantFP, MVT::f32, Legal);
  setOperationAction(ISD::ConstantFP, MVT::f16, Legal);
  setOperationAction(ISD::ConstantFP, MVT::bf16, Legal);

  setOperationAction(ISD::DYNAMIC_STACKALLOC, {MVT::i32, MVT::i64}, Custom);
  setOperationAction({ISD::STACKRESTORE, ISD::STACKSAVE}, MVT::Other, Custom);

  // TRAP can be lowered to PTX trap
  setOperationAction(ISD::TRAP, MVT::Other, Legal);
  // DEBUGTRAP can be lowered to PTX brkpt
  setOperationAction(ISD::DEBUGTRAP, MVT::Other, Legal);

  // Register custom handling for vector loads/stores
  for (MVT VT : MVT::fixedlen_vector_valuetypes())
    if (IsPTXVectorType(VT))
      setOperationAction({ISD::LOAD, ISD::STORE, ISD::INTRINSIC_W_CHAIN}, VT,
                         Custom);

  setOperationAction({ISD::LOAD, ISD::STORE, ISD::INTRINSIC_W_CHAIN},
                     {MVT::i128, MVT::f128}, Custom);

  // Support varargs.
  setOperationAction(ISD::VASTART, MVT::Other, Custom);
  setOperationAction(ISD::VAARG, MVT::Other, Custom);
  setOperationAction(ISD::VACOPY, MVT::Other, Expand);
  setOperationAction(ISD::VAEND, MVT::Other, Expand);

  // Custom handling for i8 intrinsics
  setOperationAction(ISD::INTRINSIC_W_CHAIN, MVT::i8, Custom);

  setOperationAction({ISD::ABS, ISD::SMIN, ISD::SMAX, ISD::UMIN, ISD::UMAX},
                     {MVT::i16, MVT::i32, MVT::i64}, Legal);

  setOperationAction({ISD::CTPOP, ISD::CTLZ, ISD::CTLZ_ZERO_UNDEF}, MVT::i16,
                     Promote);
  setOperationAction({ISD::CTPOP, ISD::CTLZ}, MVT::i32, Legal);
  setOperationAction({ISD::CTPOP, ISD::CTLZ}, MVT::i64, Custom);

  setI16x2OperationAction(ISD::ABS, MVT::v2i16, Legal, Custom);
  setI16x2OperationAction(ISD::SMIN, MVT::v2i16, Legal, Custom);
  setI16x2OperationAction(ISD::SMAX, MVT::v2i16, Legal, Custom);
  setI16x2OperationAction(ISD::UMIN, MVT::v2i16, Legal, Custom);
  setI16x2OperationAction(ISD::UMAX, MVT::v2i16, Legal, Custom);
  setI16x2OperationAction(ISD::CTPOP, MVT::v2i16, Legal, Expand);
  setI16x2OperationAction(ISD::CTLZ, MVT::v2i16, Legal, Expand);

  setI16x2OperationAction(ISD::ADD, MVT::v2i16, Legal, Custom);
  setI16x2OperationAction(ISD::SUB, MVT::v2i16, Legal, Custom);
  setI16x2OperationAction(ISD::MUL, MVT::v2i16, Legal, Custom);
  setI16x2OperationAction(ISD::SHL, MVT::v2i16, Legal, Custom);
  setI16x2OperationAction(ISD::SREM, MVT::v2i16, Legal, Custom);
  setI16x2OperationAction(ISD::UREM, MVT::v2i16, Legal, Custom);

  // Other arithmetic and logic ops are unsupported.
  setOperationAction({ISD::SDIV, ISD::UDIV, ISD::SRA, ISD::SRL, ISD::MULHS,
                      ISD::MULHU, ISD::FP_TO_SINT, ISD::FP_TO_UINT,
                      ISD::SINT_TO_FP, ISD::UINT_TO_FP, ISD::SETCC},
                     MVT::v2i16, Expand);

  setOperationAction(ISD::ADDC, MVT::i32, Legal);
  setOperationAction(ISD::ADDE, MVT::i32, Legal);
  setOperationAction(ISD::SUBC, MVT::i32, Legal);
  setOperationAction(ISD::SUBE, MVT::i32, Legal);
  if (STI.getPTXVersion() >= 43) {
    setOperationAction(ISD::ADDC, MVT::i64, Legal);
    setOperationAction(ISD::ADDE, MVT::i64, Legal);
    setOperationAction(ISD::SUBC, MVT::i64, Legal);
    setOperationAction(ISD::SUBE, MVT::i64, Legal);
  }

  setOperationAction(ISD::CTTZ, MVT::i16, Expand);
  setOperationAction(ISD::CTTZ, MVT::v2i16, Expand);
  setOperationAction(ISD::CTTZ, MVT::i32, Expand);
  setOperationAction(ISD::CTTZ, MVT::i64, Expand);

  // PTX does not directly support SELP of i1, so promote to i32 first
  setOperationAction(ISD::SELECT, MVT::i1, Custom);

  // PTX cannot multiply two i64s in a single instruction.
  setOperationAction(ISD::SMUL_LOHI, MVT::i64, Expand);
  setOperationAction(ISD::UMUL_LOHI, MVT::i64, Expand);

  // We have some custom DAG combine patterns for these nodes
  setTargetDAGCombine({ISD::ADD, ISD::AND, ISD::EXTRACT_VECTOR_ELT, ISD::FADD,
                       ISD::MUL, ISD::SHL, ISD::SREM, ISD::UREM, ISD::VSELECT,
                       ISD::BUILD_VECTOR, ISD::ADDRSPACECAST});

  // setcc for f16x2 and bf16x2 needs special handling to prevent
  // legalizer's attempt to scalarize it due to v2i1 not being legal.
  if (STI.allowFP16Math() || STI.hasBF16Math())
    setTargetDAGCombine(ISD::SETCC);

  // Promote fp16 arithmetic if fp16 hardware isn't available or the
  // user passed --nvptx-no-fp16-math. The flag is useful because,
  // although sm_53+ GPUs have some sort of FP16 support in
  // hardware, only sm_53 and sm_60 have full implementation. Others
  // only have token amount of hardware and are likely to run faster
  // by using fp32 units instead.
  for (const auto &Op : {ISD::FADD, ISD::FMUL, ISD::FSUB, ISD::FMA}) {
    setFP16OperationAction(Op, MVT::f16, Legal, Promote);
    setFP16OperationAction(Op, MVT::v2f16, Legal, Expand);
    setBF16OperationAction(Op, MVT::v2bf16, Legal, Expand);
    // bf16 must be promoted to f32.
    setBF16OperationAction(Op, MVT::bf16, Legal, Promote);
    if (getOperationAction(Op, MVT::bf16) == Promote)
      AddPromotedToType(Op, MVT::bf16, MVT::f32);
  }

  // On SM80, we select add/mul/sub as fma to avoid promotion to float
  for (const auto &Op : {ISD::FADD, ISD::FMUL, ISD::FSUB}) {
    for (const auto &VT : {MVT::bf16, MVT::v2bf16}) {
      if (!STI.hasNativeBF16Support(Op) && STI.hasNativeBF16Support(ISD::FMA)) {
        setOperationAction(Op, VT, Custom);
      }
    }
  }

  // f16/f16x2 neg was introduced in PTX 60, SM_53.
  const bool IsFP16FP16x2NegAvailable = STI.getSmVersion() >= 53 &&
                                        STI.getPTXVersion() >= 60 &&
                                        STI.allowFP16Math();
  for (const auto &VT : {MVT::f16, MVT::v2f16})
    setOperationAction(ISD::FNEG, VT,
                       IsFP16FP16x2NegAvailable ? Legal : Expand);

  setBF16OperationAction(ISD::FNEG, MVT::bf16, Legal, Expand);
  setBF16OperationAction(ISD::FNEG, MVT::v2bf16, Legal, Expand);
  // (would be) Library functions.

  // These map to conversion instructions for scalar FP types.
  for (const auto &Op : {ISD::FCEIL, ISD::FFLOOR, ISD::FNEARBYINT, ISD::FRINT,
                         ISD::FROUNDEVEN, ISD::FTRUNC}) {
    setOperationAction(Op, MVT::f16, Legal);
    setOperationAction(Op, MVT::f32, Legal);
    setOperationAction(Op, MVT::f64, Legal);
    setOperationAction(Op, MVT::v2f16, Expand);
    setOperationAction(Op, MVT::v2bf16, Expand);
    setBF16OperationAction(Op, MVT::bf16, Legal, Promote);
    if (getOperationAction(Op, MVT::bf16) == Promote)
      AddPromotedToType(Op, MVT::bf16, MVT::f32);
  }

  if (STI.getSmVersion() < 80 || STI.getPTXVersion() < 71) {
    setOperationAction(ISD::BF16_TO_FP, MVT::f32, Expand);
  }
  if (STI.getSmVersion() < 90 || STI.getPTXVersion() < 78) {
    for (MVT VT : {MVT::bf16, MVT::f32, MVT::f64}) {
      setOperationAction(ISD::FP_EXTEND, VT, Custom);
      setOperationAction(ISD::FP_ROUND, VT, Custom);
    }
  }

  // sm_80 only has conversions between f32 and bf16. Custom lower all other
  // bf16 conversions.
  if (STI.getSmVersion() < 90 || STI.getPTXVersion() < 78) {
    for (MVT VT : {MVT::i1, MVT::i16, MVT::i32, MVT::i64}) {
      setOperationAction(
          {ISD::SINT_TO_FP, ISD::UINT_TO_FP, ISD::FP_TO_SINT, ISD::FP_TO_UINT},
          VT, Custom);
    }
    setOperationAction(
        {ISD::SINT_TO_FP, ISD::UINT_TO_FP, ISD::FP_TO_SINT, ISD::FP_TO_UINT},
        MVT::bf16, Custom);
  }

  setOperationAction(ISD::FROUND, MVT::f16, Promote);
  setOperationAction(ISD::FROUND, MVT::v2f16, Expand);
  setOperationAction(ISD::FROUND, MVT::v2bf16, Expand);
  setOperationAction(ISD::FROUND, MVT::f32, Custom);
  setOperationAction(ISD::FROUND, MVT::f64, Custom);
  setOperationAction(ISD::FROUND, MVT::bf16, Promote);
  AddPromotedToType(ISD::FROUND, MVT::bf16, MVT::f32);

  // 'Expand' implements FCOPYSIGN without calling an external library.
  setOperationAction(ISD::FCOPYSIGN, MVT::f16, Expand);
  setOperationAction(ISD::FCOPYSIGN, MVT::v2f16, Expand);
  setOperationAction(ISD::FCOPYSIGN, MVT::bf16, Expand);
  setOperationAction(ISD::FCOPYSIGN, MVT::v2bf16, Expand);
  setOperationAction(ISD::FCOPYSIGN, MVT::f32, Custom);
  setOperationAction(ISD::FCOPYSIGN, MVT::f64, Custom);

  // These map to corresponding instructions for f32/f64. f16 must be
  // promoted to f32. v2f16 is expanded to f16, which is then promoted
  // to f32.
  for (const auto &Op :
       {ISD::FDIV, ISD::FREM, ISD::FSQRT, ISD::FSIN, ISD::FCOS}) {
    setOperationAction(Op, MVT::f16, Promote);
    setOperationAction(Op, MVT::f32, Legal);
    setOperationAction(Op, MVT::f64, Legal);
    setOperationAction(Op, MVT::v2f16, Expand);
    setOperationAction(Op, MVT::v2bf16, Expand);
    setOperationAction(Op, MVT::bf16, Promote);
    AddPromotedToType(Op, MVT::bf16, MVT::f32);
  }
  setOperationAction(ISD::FREM, {MVT::f32, MVT::f64}, Custom);

  setOperationAction(ISD::FABS, {MVT::f32, MVT::f64}, Legal);
  if (STI.getPTXVersion() >= 65) {
    setFP16OperationAction(ISD::FABS, MVT::f16, Legal, Promote);
    setFP16OperationAction(ISD::FABS, MVT::v2f16, Legal, Expand);
  } else {
    setOperationAction(ISD::FABS, MVT::f16, Promote);
    setOperationAction(ISD::FABS, MVT::v2f16, Expand);
  }
  setBF16OperationAction(ISD::FABS, MVT::v2bf16, Legal, Expand);
  setBF16OperationAction(ISD::FABS, MVT::bf16, Legal, Promote);
  if (getOperationAction(ISD::FABS, MVT::bf16) == Promote)
    AddPromotedToType(ISD::FABS, MVT::bf16, MVT::f32);

  for (const auto &Op : {ISD::FMINNUM, ISD::FMAXNUM}) {
    setOperationAction(Op, MVT::f32, Legal);
    setOperationAction(Op, MVT::f64, Legal);
    setFP16OperationAction(Op, MVT::f16, Legal, Promote);
    setFP16OperationAction(Op, MVT::v2f16, Legal, Expand);
    setBF16OperationAction(Op, MVT::v2bf16, Legal, Expand);
    setBF16OperationAction(Op, MVT::bf16, Legal, Promote);
    if (getOperationAction(Op, MVT::bf16) == Promote)
      AddPromotedToType(Op, MVT::bf16, MVT::f32);
  }
  bool SupportsF32MinMaxNaN =
      STI.getSmVersion() >= 80 && STI.getPTXVersion() >= 70;
  for (const auto &Op : {ISD::FMINIMUM, ISD::FMAXIMUM}) {
    setOperationAction(Op, MVT::f32, SupportsF32MinMaxNaN ? Legal : Expand);
    setFP16OperationAction(Op, MVT::f16, Legal, Expand);
    setFP16OperationAction(Op, MVT::v2f16, Legal, Expand);
    setBF16OperationAction(Op, MVT::bf16, Legal, Expand);
    setBF16OperationAction(Op, MVT::v2bf16, Legal, Expand);
  }

  // Custom lowering for inline asm with 128-bit operands
  setOperationAction(ISD::CopyToReg, MVT::i128, Custom);
  setOperationAction(ISD::CopyFromReg, MVT::i128, Custom);

  // FEXP2 support:
  // - f32
  // - f16/f16x2 (sm_70+, PTX 7.0+)
  // - bf16/bf16x2 (sm_90+, PTX 7.8+)
  // When f16/bf16 types aren't supported, they are promoted/expanded to f32.
  setOperationAction(ISD::FEXP2, MVT::f32, Legal);
  setFP16OperationAction(ISD::FEXP2, MVT::f16, Legal, Promote);
  setFP16OperationAction(ISD::FEXP2, MVT::v2f16, Legal, Expand);
  setBF16OperationAction(ISD::FEXP2, MVT::bf16, Legal, Promote);
  setBF16OperationAction(ISD::FEXP2, MVT::v2bf16, Legal, Expand);

  // FLOG2 supports f32 only
  // f16/bf16 types aren't supported, but they are promoted/expanded to f32.
  if (UseApproxLog2F32) {
    setOperationAction(ISD::FLOG2, MVT::f32, Legal);
    setOperationPromotedToType(ISD::FLOG2, MVT::f16, MVT::f32);
    setOperationPromotedToType(ISD::FLOG2, MVT::bf16, MVT::f32);
    setOperationAction(ISD::FLOG2, {MVT::v2f16, MVT::v2bf16}, Expand);
  }

  setOperationAction(ISD::ADDRSPACECAST, {MVT::i32, MVT::i64}, Custom);

  setOperationAction(ISD::ATOMIC_LOAD_SUB, {MVT::i32, MVT::i64}, Expand);
  // No FPOW or FREM in PTX.

  // Now deduce the information based on the above mentioned
  // actions
  computeRegisterProperties(STI.getRegisterInfo());

  // PTX support for 16-bit CAS is emulated. Only use 32+
  setMinCmpXchgSizeInBits(STI.getMinCmpXchgSizeInBits());
  setMaxAtomicSizeInBitsSupported(64);
  setMaxDivRemBitWidthSupported(64);

  // Custom lowering for tcgen05.ld vector operands
  setOperationAction(ISD::INTRINSIC_W_CHAIN,
                     {MVT::v2i32, MVT::v4i32, MVT::v8i32, MVT::v16i32,
                      MVT::v32i32, MVT::v64i32, MVT::v128i32},
                     Custom);

  // Custom lowering for tcgen05.st vector operands
  setOperationAction(ISD::INTRINSIC_VOID,
                     {MVT::v2i32, MVT::v4i32, MVT::v8i32, MVT::v16i32,
                      MVT::v32i32, MVT::v64i32, MVT::v128i32},
                     Custom);

  setOperationAction(ISD::INTRINSIC_WO_CHAIN, MVT::Other, Custom);
  // Enable custom lowering for the i128 bit operand with clusterlaunchcontrol
  setOperationAction(ISD::INTRINSIC_WO_CHAIN, MVT::i128, Custom);
}

const char *NVPTXTargetLowering::getTargetNodeName(unsigned Opcode) const {

#define MAKE_CASE(V)                                                           \
  case V:                                                                      \
    return #V;

  switch ((NVPTXISD::NodeType)Opcode) {
  case NVPTXISD::FIRST_NUMBER:
    break;

    MAKE_CASE(NVPTXISD::CALL)
    MAKE_CASE(NVPTXISD::RET_GLUE)
    MAKE_CASE(NVPTXISD::LOAD_PARAM)
    MAKE_CASE(NVPTXISD::Wrapper)
    MAKE_CASE(NVPTXISD::DeclareParam)
    MAKE_CASE(NVPTXISD::DeclareScalarParam)
    MAKE_CASE(NVPTXISD::DeclareRet)
    MAKE_CASE(NVPTXISD::DeclareScalarRet)
    MAKE_CASE(NVPTXISD::DeclareRetParam)
    MAKE_CASE(NVPTXISD::PrintCall)
    MAKE_CASE(NVPTXISD::PrintConvergentCall)
    MAKE_CASE(NVPTXISD::PrintCallUni)
    MAKE_CASE(NVPTXISD::PrintConvergentCallUni)
    MAKE_CASE(NVPTXISD::LoadParam)
    MAKE_CASE(NVPTXISD::LoadParamV2)
    MAKE_CASE(NVPTXISD::LoadParamV4)
    MAKE_CASE(NVPTXISD::StoreParam)
    MAKE_CASE(NVPTXISD::StoreParamV2)
    MAKE_CASE(NVPTXISD::StoreParamV4)
    MAKE_CASE(NVPTXISD::StoreParamS32)
    MAKE_CASE(NVPTXISD::StoreParamU32)
    MAKE_CASE(NVPTXISD::CallArgBegin)
    MAKE_CASE(NVPTXISD::CallArg)
    MAKE_CASE(NVPTXISD::LastCallArg)
    MAKE_CASE(NVPTXISD::CallArgEnd)
    MAKE_CASE(NVPTXISD::CallVoid)
    MAKE_CASE(NVPTXISD::CallVal)
    MAKE_CASE(NVPTXISD::CallSymbol)
    MAKE_CASE(NVPTXISD::Prototype)
    MAKE_CASE(NVPTXISD::MoveParam)
    MAKE_CASE(NVPTXISD::StoreRetval)
    MAKE_CASE(NVPTXISD::StoreRetvalV2)
    MAKE_CASE(NVPTXISD::StoreRetvalV4)
    MAKE_CASE(NVPTXISD::PseudoUseParam)
    MAKE_CASE(NVPTXISD::UNPACK_VECTOR)
    MAKE_CASE(NVPTXISD::BUILD_VECTOR)
    MAKE_CASE(NVPTXISD::RETURN)
    MAKE_CASE(NVPTXISD::CallSeqBegin)
    MAKE_CASE(NVPTXISD::CallSeqEnd)
    MAKE_CASE(NVPTXISD::CallPrototype)
    MAKE_CASE(NVPTXISD::ProxyReg)
    MAKE_CASE(NVPTXISD::LoadV2)
    MAKE_CASE(NVPTXISD::LoadV4)
    MAKE_CASE(NVPTXISD::LoadV8)
    MAKE_CASE(NVPTXISD::LDUV2)
    MAKE_CASE(NVPTXISD::LDUV4)
    MAKE_CASE(NVPTXISD::StoreV2)
    MAKE_CASE(NVPTXISD::StoreV4)
    MAKE_CASE(NVPTXISD::StoreV8)
    MAKE_CASE(NVPTXISD::FSHL_CLAMP)
    MAKE_CASE(NVPTXISD::FSHR_CLAMP)
    MAKE_CASE(NVPTXISD::BFE)
    MAKE_CASE(NVPTXISD::BFI)
    MAKE_CASE(NVPTXISD::PRMT)
    MAKE_CASE(NVPTXISD::FCOPYSIGN)
    MAKE_CASE(NVPTXISD::DYNAMIC_STACKALLOC)
    MAKE_CASE(NVPTXISD::STACKRESTORE)
    MAKE_CASE(NVPTXISD::STACKSAVE)
    MAKE_CASE(NVPTXISD::SETP_F16X2)
    MAKE_CASE(NVPTXISD::SETP_BF16X2)
    MAKE_CASE(NVPTXISD::Dummy)
    MAKE_CASE(NVPTXISD::MUL_WIDE_SIGNED)
    MAKE_CASE(NVPTXISD::MUL_WIDE_UNSIGNED)
    MAKE_CASE(NVPTXISD::BrxEnd)
    MAKE_CASE(NVPTXISD::BrxItem)
    MAKE_CASE(NVPTXISD::BrxStart)
    MAKE_CASE(NVPTXISD::CLUSTERLAUNCHCONTROL_QUERY_CANCEL_IS_CANCELED)
    MAKE_CASE(NVPTXISD::CLUSTERLAUNCHCONTROL_QUERY_CANCEL_GET_FIRST_CTAID_X)
    MAKE_CASE(NVPTXISD::CLUSTERLAUNCHCONTROL_QUERY_CANCEL_GET_FIRST_CTAID_Y)
    MAKE_CASE(NVPTXISD::CLUSTERLAUNCHCONTROL_QUERY_CANCEL_GET_FIRST_CTAID_Z)
  }
  return nullptr;

#undef MAKE_CASE
}

TargetLoweringBase::LegalizeTypeAction
NVPTXTargetLowering::getPreferredVectorAction(MVT VT) const {
  if (!VT.isScalableVector() && VT.getVectorNumElements() != 1 &&
      VT.getScalarType() == MVT::i1)
    return TypeSplitVector;
  return TargetLoweringBase::getPreferredVectorAction(VT);
}

SDValue NVPTXTargetLowering::getSqrtEstimate(SDValue Operand, SelectionDAG &DAG,
                                             int Enabled, int &ExtraSteps,
                                             bool &UseOneConst,
                                             bool Reciprocal) const {
  if (!(Enabled == ReciprocalEstimate::Enabled ||
        (Enabled == ReciprocalEstimate::Unspecified &&
         !usePrecSqrtF32(DAG.getMachineFunction()))))
    return SDValue();

  if (ExtraSteps == ReciprocalEstimate::Unspecified)
    ExtraSteps = 0;

  SDLoc DL(Operand);
  EVT VT = Operand.getValueType();
  bool Ftz = useF32FTZ(DAG.getMachineFunction());

  auto MakeIntrinsicCall = [&](Intrinsic::ID IID) {
    return DAG.getNode(ISD::INTRINSIC_WO_CHAIN, DL, VT,
                       DAG.getConstant(IID, DL, MVT::i32), Operand);
  };

  // The sqrt and rsqrt refinement processes assume we always start out with an
  // approximation of the rsqrt.  Therefore, if we're going to do any refinement
  // (i.e. ExtraSteps > 0), we must return an rsqrt.  But if we're *not* doing
  // any refinement, we must return a regular sqrt.
  if (Reciprocal || ExtraSteps > 0) {
    if (VT == MVT::f32)
      return MakeIntrinsicCall(Ftz ? Intrinsic::nvvm_rsqrt_approx_ftz_f
                                   : Intrinsic::nvvm_rsqrt_approx_f);
    else if (VT == MVT::f64)
      return MakeIntrinsicCall(Intrinsic::nvvm_rsqrt_approx_d);
    else
      return SDValue();
  } else {
    if (VT == MVT::f32)
      return MakeIntrinsicCall(Ftz ? Intrinsic::nvvm_sqrt_approx_ftz_f
                                   : Intrinsic::nvvm_sqrt_approx_f);
    else {
      // There's no sqrt.approx.f64 instruction, so we emit
      // reciprocal(rsqrt(x)).  This is faster than
      // select(x == 0, 0, x * rsqrt(x)).  (In fact, it's faster than plain
      // x * rsqrt(x).)
      return DAG.getNode(
          ISD::INTRINSIC_WO_CHAIN, DL, VT,
          DAG.getConstant(Intrinsic::nvvm_rcp_approx_ftz_d, DL, MVT::i32),
          MakeIntrinsicCall(Intrinsic::nvvm_rsqrt_approx_d));
    }
  }
}

SDValue
NVPTXTargetLowering::LowerGlobalAddress(SDValue Op, SelectionDAG &DAG) const {
  SDLoc dl(Op);
  const GlobalAddressSDNode *GAN = cast<GlobalAddressSDNode>(Op);
  auto PtrVT = getPointerTy(DAG.getDataLayout(), GAN->getAddressSpace());
  Op = DAG.getTargetGlobalAddress(GAN->getGlobal(), dl, PtrVT);
  return DAG.getNode(NVPTXISD::Wrapper, dl, PtrVT, Op);
}

std::string NVPTXTargetLowering::getPrototype(
    const DataLayout &DL, Type *retTy, const ArgListTy &Args,
    const SmallVectorImpl<ISD::OutputArg> &Outs, MaybeAlign RetAlign,
    std::optional<unsigned> FirstVAArg, const CallBase &CB,
    unsigned UniqueCallSite) const {
  auto PtrVT = getPointerTy(DL);

  std::string Prototype;
  raw_string_ostream O(Prototype);
  O << "prototype_" << UniqueCallSite << " : .callprototype ";

  if (retTy->isVoidTy()) {
    O << "()";
  } else {
    O << "(";
    if (shouldPassAsArray(retTy)) {
      assert(RetAlign && "RetAlign must be set for non-void return types");
      O << ".param .align " << RetAlign->value() << " .b8 _["
        << DL.getTypeAllocSize(retTy) << "]";
    } else if (retTy->isFloatingPointTy() || retTy->isIntegerTy()) {
      unsigned size = 0;
      if (auto *ITy = dyn_cast<IntegerType>(retTy)) {
        size = ITy->getBitWidth();
      } else {
        assert(retTy->isFloatingPointTy() &&
               "Floating point type expected here");
        size = retTy->getPrimitiveSizeInBits();
      }
      // PTX ABI requires all scalar return values to be at least 32
      // bits in size.  fp16 normally uses .b16 as its storage type in
      // PTX, so its size must be adjusted here, too.
      size = promoteScalarArgumentSize(size);

      O << ".param .b" << size << " _";
    } else if (isa<PointerType>(retTy)) {
      O << ".param .b" << PtrVT.getSizeInBits() << " _";
    } else {
      llvm_unreachable("Unknown return type");
    }
    O << ") ";
  }
  O << "_ (";

  bool first = true;

  const unsigned NumArgs = FirstVAArg.value_or(Args.size());
  auto AllOuts = ArrayRef(Outs);
  for (const unsigned I : llvm::seq(NumArgs)) {
    const auto ArgOuts =
        AllOuts.take_while([I](auto O) { return O.OrigArgIndex == I; });
    AllOuts = AllOuts.drop_front(ArgOuts.size());

    Type *Ty = Args[I].Ty;
    if (!first) {
      O << ", ";
    }
    first = false;

    if (ArgOuts[0].Flags.isByVal()) {
      // Indirect calls need strict ABI alignment so we disable optimizations by
      // not providing a function to optimize.
      Type *ETy = Args[I].IndirectType;
      Align InitialAlign = ArgOuts[0].Flags.getNonZeroByValAlign();
      Align ParamByValAlign =
          getFunctionByValParamAlign(/*F=*/nullptr, ETy, InitialAlign, DL);

      O << ".param .align " << ParamByValAlign.value() << " .b8 _["
        << ArgOuts[0].Flags.getByValSize() << "]";
    } else {
      if (shouldPassAsArray(Ty)) {
        Align ParamAlign =
            getArgumentAlignment(&CB, Ty, I + AttributeList::FirstArgIndex, DL);
        O << ".param .align " << ParamAlign.value() << " .b8 _["
          << DL.getTypeAllocSize(Ty) << "]";
        continue;
      }
      // i8 types in IR will be i16 types in SDAG
      assert((getValueType(DL, Ty) == ArgOuts[0].VT ||
              (getValueType(DL, Ty) == MVT::i8 && ArgOuts[0].VT == MVT::i16)) &&
             "type mismatch between callee prototype and arguments");
      // scalar type
      unsigned sz = 0;
      if (auto *ITy = dyn_cast<IntegerType>(Ty)) {
        sz = promoteScalarArgumentSize(ITy->getBitWidth());
      } else if (isa<PointerType>(Ty)) {
        sz = PtrVT.getSizeInBits();
      } else {
        sz = Ty->getPrimitiveSizeInBits();
      }
      O << ".param .b" << sz << " _";
    }
  }

  if (FirstVAArg)
    O << (first ? "" : ",") << " .param .align "
      << STI.getMaxRequiredAlignment() << " .b8 _[]\n";
  O << ")";
  if (shouldEmitPTXNoReturn(&CB, *nvTM))
    O << " .noreturn";
  O << ";";

  return Prototype;
}

Align NVPTXTargetLowering::getFunctionArgumentAlignment(
    const Function *F, Type *Ty, unsigned Idx, const DataLayout &DL) const {
  return getAlign(*F, Idx).value_or(getFunctionParamOptimizedAlign(F, Ty, DL));
}

Align NVPTXTargetLowering::getArgumentAlignment(const CallBase *CB, Type *Ty,
                                                unsigned Idx,
                                                const DataLayout &DL) const {
  if (!CB) {
    // CallSite is zero, fallback to ABI type alignment
    return DL.getABITypeAlign(Ty);
  }

  const Function *DirectCallee = CB->getCalledFunction();

  if (!DirectCallee) {
    // We don't have a direct function symbol, but that may be because of
    // constant cast instructions in the call.

    // With bitcast'd call targets, the instruction will be the call
    if (const auto *CI = dyn_cast<CallInst>(CB)) {
      // Check if we have call alignment metadata
      if (MaybeAlign StackAlign = getAlign(*CI, Idx))
        return StackAlign.value();
    }
    DirectCallee = getMaybeBitcastedCallee(CB);
  }

  // Check for function alignment information if we found that the
  // ultimate target is a Function
  if (DirectCallee)
    return getFunctionArgumentAlignment(DirectCallee, Ty, Idx, DL);

  // Call is indirect, fall back to the ABI type alignment
  return DL.getABITypeAlign(Ty);
}

static bool adjustElementType(EVT &ElementType) {
  switch (ElementType.getSimpleVT().SimpleTy) {
  default:
    return false;
  case MVT::f16:
  case MVT::bf16:
    ElementType = MVT::i16;
    return true;
  case MVT::f32:
  case MVT::v2f16:
  case MVT::v2bf16:
    ElementType = MVT::i32;
    return true;
  case MVT::f64:
    ElementType = MVT::i64;
    return true;
  }
}

// Use byte-store when the param address of the argument value is unaligned.
// This may happen when the return value is a field of a packed structure.
//
// This is called in LowerCall() when passing the param values.
static SDValue LowerUnalignedStoreParam(SelectionDAG &DAG, SDValue Chain,
                                        uint64_t Offset, EVT ElementType,
                                        SDValue StVal, SDValue &InGlue,
                                        unsigned ArgID, const SDLoc &dl) {
  // Bit logic only works on integer types
  if (adjustElementType(ElementType))
    StVal = DAG.getNode(ISD::BITCAST, dl, ElementType, StVal);

  // Store each byte
  SDVTList StoreVTs = DAG.getVTList(MVT::Other, MVT::Glue);
  for (unsigned i = 0, n = ElementType.getSizeInBits() / 8; i < n; i++) {
    // Shift the byte to the last byte position
    SDValue ShiftVal = DAG.getNode(ISD::SRL, dl, ElementType, StVal,
                                   DAG.getConstant(i * 8, dl, MVT::i32));
    SDValue StoreOperands[] = {Chain, DAG.getConstant(ArgID, dl, MVT::i32),
                               DAG.getConstant(Offset + i, dl, MVT::i32),
                               ShiftVal, InGlue};
    // Trunc store only the last byte by using
    //     st.param.b8
    // The register type can be larger than b8.
    Chain = DAG.getMemIntrinsicNode(
        NVPTXISD::StoreParam, dl, StoreVTs, StoreOperands, MVT::i8,
        MachinePointerInfo(), Align(1), MachineMemOperand::MOStore);
    InGlue = Chain.getValue(1);
  }
  return Chain;
}

// Use byte-load when the param adress of the returned value is unaligned.
// This may happen when the returned value is a field of a packed structure.
static SDValue
LowerUnalignedLoadRetParam(SelectionDAG &DAG, SDValue &Chain, uint64_t Offset,
                           EVT ElementType, SDValue &InGlue,
                           SmallVectorImpl<SDValue> &TempProxyRegOps,
                           const SDLoc &dl) {
  // Bit logic only works on integer types
  EVT MergedType = ElementType;
  adjustElementType(MergedType);

  // Load each byte and construct the whole value. Initial value to 0
  SDValue RetVal = DAG.getConstant(0, dl, MergedType);
  // LoadParamMemI8 loads into i16 register only
  SDVTList LoadVTs = DAG.getVTList(MVT::i16, MVT::Other, MVT::Glue);
  for (unsigned i = 0, n = ElementType.getSizeInBits() / 8; i < n; i++) {
    SDValue LoadOperands[] = {Chain, DAG.getConstant(1, dl, MVT::i32),
                              DAG.getConstant(Offset + i, dl, MVT::i32),
                              InGlue};
    // This will be selected to LoadParamMemI8
    SDValue LdVal =
        DAG.getMemIntrinsicNode(NVPTXISD::LoadParam, dl, LoadVTs, LoadOperands,
                                MVT::i8, MachinePointerInfo(), Align(1));
    SDValue TmpLdVal = LdVal.getValue(0);
    Chain = LdVal.getValue(1);
    InGlue = LdVal.getValue(2);

    TmpLdVal = DAG.getNode(NVPTXISD::ProxyReg, dl,
                           TmpLdVal.getSimpleValueType(), TmpLdVal);
    TempProxyRegOps.push_back(TmpLdVal);

    SDValue CMask = DAG.getConstant(255, dl, MergedType);
    SDValue CShift = DAG.getConstant(i * 8, dl, MVT::i32);
    // Need to extend the i16 register to the whole width.
    TmpLdVal = DAG.getNode(ISD::ZERO_EXTEND, dl, MergedType, TmpLdVal);
    // Mask off the high bits. Leave only the lower 8bits.
    // Do this because we are using loadparam.b8.
    TmpLdVal = DAG.getNode(ISD::AND, dl, MergedType, TmpLdVal, CMask);
    // Shift and merge
    TmpLdVal = DAG.getNode(ISD::SHL, dl, MergedType, TmpLdVal, CShift);
    RetVal = DAG.getNode(ISD::OR, dl, MergedType, RetVal, TmpLdVal);
  }
  if (ElementType != MergedType)
    RetVal = DAG.getNode(ISD::BITCAST, dl, ElementType, RetVal);

  return RetVal;
}

static bool shouldConvertToIndirectCall(const CallBase *CB,
                                        const GlobalAddressSDNode *Func) {
  if (!Func)
    return false;
  if (auto *CalleeFunc = dyn_cast<Function>(Func->getGlobal()))
    return CB->getFunctionType() != CalleeFunc->getFunctionType();
  return false;
}

static MachinePointerInfo refinePtrAS(SDValue &Ptr, SelectionDAG &DAG,
                                      const DataLayout &DL,
                                      const TargetLowering &TL) {
  if (Ptr->getOpcode() == ISD::FrameIndex) {
    auto Ty = TL.getPointerTy(DL, ADDRESS_SPACE_LOCAL);
    Ptr = DAG.getAddrSpaceCast(SDLoc(), Ty, Ptr, ADDRESS_SPACE_GENERIC,
                               ADDRESS_SPACE_LOCAL);

    return MachinePointerInfo(ADDRESS_SPACE_LOCAL);
  }

  // Peel of an addrspacecast to generic and load directly from the specific
  // address space.
  if (Ptr->getOpcode() == ISD::ADDRSPACECAST) {
    const auto *ASC = cast<AddrSpaceCastSDNode>(Ptr);
    if (ASC->getDestAddressSpace() == ADDRESS_SPACE_GENERIC) {
      Ptr = ASC->getOperand(0);
      return MachinePointerInfo(ASC->getSrcAddressSpace());
    }
  }

  return MachinePointerInfo();
}

static ISD::NodeType getExtOpcode(const ISD::ArgFlagsTy &Flags) {
  return Flags.isSExt() ? ISD::SIGN_EXTEND : ISD::ZERO_EXTEND;
}

SDValue NVPTXTargetLowering::LowerCall(TargetLowering::CallLoweringInfo &CLI,
                                       SmallVectorImpl<SDValue> &InVals) const {

  if (CLI.IsVarArg && (STI.getPTXVersion() < 60 || STI.getSmVersion() < 30))
    report_fatal_error(
        "Support for variadic functions (unsized array parameter) introduced "
        "in PTX ISA version 6.0 and requires target sm_30.");

  SelectionDAG &DAG = CLI.DAG;
  SDLoc dl = CLI.DL;
  SmallVectorImpl<ISD::InputArg> &Ins = CLI.Ins;
  SDValue Chain = CLI.Chain;
  SDValue Callee = CLI.Callee;
  bool &isTailCall = CLI.IsTailCall;
  ArgListTy &Args = CLI.getArgs();
  Type *RetTy = CLI.RetTy;
  const CallBase *CB = CLI.CB;
  const DataLayout &DL = DAG.getDataLayout();

  const auto GetI32 = [&](const unsigned I) {
    return DAG.getConstant(I, dl, MVT::i32);
  };

  // Variadic arguments.
  //
  // Normally, for each argument, we declare a param scalar or a param
  // byte array in the .param space, and store the argument value to that
  // param scalar or array starting at offset 0.
  //
  // In the case of the first variadic argument, we declare a vararg byte array
  // with size 0. The exact size of this array isn't known at this point, so
  // it'll be patched later. All the variadic arguments will be stored to this
  // array at a certain offset (which gets tracked by 'VAOffset'). The offset is
  // initially set to 0, so it can be used for non-variadic arguments (which use
  // 0 offset) to simplify the code.
  //
  // After all vararg is processed, 'VAOffset' holds the size of the
  // vararg byte array.

  SDValue VADeclareParam;                 // vararg byte array
  const unsigned FirstVAArg = CLI.NumFixedArgs; // position of first variadic
  unsigned VAOffset = 0;                  // current offset in the param array

  const unsigned UniqueCallSite = GlobalUniqueCallSite++;
  SDValue TempChain = Chain;
  Chain = DAG.getCALLSEQ_START(Chain, UniqueCallSite, 0, dl);
  SDValue InGlue = Chain.getValue(1);

  // Args.size() and Outs.size() need not match.
  // Outs.size() will be larger
  //   * if there is an aggregate argument with multiple fields (each field
  //     showing up separately in Outs)
  //   * if there is a vector argument with more than typical vector-length
  //     elements (generally if more than 4) where each vector element is
  //     individually present in Outs.
  // So a different index should be used for indexing into Outs/OutVals.
  // See similar issue in LowerFormalArguments.
  auto AllOuts = ArrayRef(CLI.Outs);
  auto AllOutVals = ArrayRef(CLI.OutVals);
  assert(AllOuts.size() == AllOutVals.size() &&
         "Outs and OutVals must be the same size");
  // Declare the .params or .reg need to pass values
  // to the function
  for (const auto [ArgI, Arg] : llvm::enumerate(Args)) {
    const auto ArgOuts = AllOuts.take_while(
        [ArgI = ArgI](auto O) { return O.OrigArgIndex == ArgI; });
    const auto ArgOutVals = AllOutVals.take_front(ArgOuts.size());
    AllOuts = AllOuts.drop_front(ArgOuts.size());
    AllOutVals = AllOutVals.drop_front(ArgOuts.size());

    const bool IsVAArg = (ArgI >= FirstVAArg);
    const bool IsByVal = Arg.IsByVal;

    SmallVector<EVT, 16> VTs;
    SmallVector<uint64_t, 16> Offsets;

    assert((!IsByVal || Arg.IndirectType) &&
           "byval arg must have indirect type");
    Type *ETy = (IsByVal ? Arg.IndirectType : Arg.Ty);
    ComputePTXValueVTs(*this, DL, ETy, VTs, &Offsets, IsByVal ? 0 : VAOffset);
    assert(VTs.size() == Offsets.size() && "Size mismatch");
    assert((IsByVal || VTs.size() == ArgOuts.size()) && "Size mismatch");

    Align ArgAlign;
    if (IsByVal) {
      // The ByValAlign in the Outs[OIdx].Flags is always set at this point,
      // so we don't need to worry whether it's naturally aligned or not.
      // See TargetLowering::LowerCallTo().
      Align InitialAlign = ArgOuts[0].Flags.getNonZeroByValAlign();
      ArgAlign = getFunctionByValParamAlign(CB->getCalledFunction(), ETy,
                                            InitialAlign, DL);
      if (IsVAArg)
        VAOffset = alignTo(VAOffset, ArgAlign);
    } else {
      ArgAlign = getArgumentAlignment(CB, Arg.Ty, ArgI + 1, DL);
    }

    const unsigned TypeSize = DL.getTypeAllocSize(ETy);
    assert((!IsByVal || TypeSize == ArgOuts[0].Flags.getByValSize()) &&
           "type size mismatch");

    const bool PassAsArray = IsByVal || shouldPassAsArray(Arg.Ty);
    if (IsVAArg) {
      if (ArgI == FirstVAArg) {
        VADeclareParam = Chain =
            DAG.getNode(NVPTXISD::DeclareParam, dl, {MVT::Other, MVT::Glue},
                        {Chain, GetI32(STI.getMaxRequiredAlignment()),
                         GetI32(ArgI), GetI32(1), InGlue});
      }
    } else if (PassAsArray) {
      // declare .param .align <align> .b8 .param<n>[<size>];
      Chain = DAG.getNode(NVPTXISD::DeclareParam, dl, {MVT::Other, MVT::Glue},
                          {Chain, GetI32(ArgAlign.value()), GetI32(ArgI),
                           GetI32(TypeSize), InGlue});
    } else {
      assert(ArgOuts.size() == 1 && "We must pass only one value as non-array");
      // declare .param .b<size> .param<n>;

      // PTX ABI requires integral types to be at least 32 bits in
      // size. FP16 is loaded/stored using i16, so it's handled
      // here as well.
      const unsigned PromotedSize =
          (ArgOuts[0].VT.isInteger() || ArgOuts[0].VT.isFloatingPoint())
              ? promoteScalarArgumentSize(TypeSize * 8)
              : TypeSize * 8;

      Chain = DAG.getNode(
          NVPTXISD::DeclareScalarParam, dl, {MVT::Other, MVT::Glue},
          {Chain, GetI32(ArgI), GetI32(PromotedSize), GetI32(0), InGlue});
    }
    InGlue = Chain.getValue(1);

    // PTX Interoperability Guide 3.3(A): [Integer] Values shorter
    // than 32-bits are sign extended or zero extended, depending on
    // whether they are signed or unsigned types. This case applies
    // only to scalar parameters and not to aggregate values.
    const bool ExtendIntegerParam =
        Arg.Ty->isIntegerTy() && DL.getTypeAllocSizeInBits(Arg.Ty) < 32;

    const auto GetStoredValue = [&](const unsigned I, EVT EltVT,
                                    const Align PartAlign) {
      SDValue StVal;
      if (IsByVal) {
        SDValue Ptr = ArgOutVals[0];
        auto MPI = refinePtrAS(Ptr, DAG, DL, *this);
        SDValue SrcAddr =
            DAG.getObjectPtrOffset(dl, Ptr, TypeSize::getFixed(Offsets[I]));

        StVal = DAG.getLoad(EltVT, dl, TempChain, SrcAddr, MPI, PartAlign);
      } else {
        StVal = ArgOutVals[I];

        if (auto PromotedVT = PromoteScalarIntegerPTX(StVal.getValueType())) {
          StVal = DAG.getNode(getExtOpcode(ArgOuts[I].Flags), dl, *PromotedVT,
                              StVal);
        }
      }

      if (ExtendIntegerParam) {
        assert(VTs.size() == 1 && "Scalar can't have multiple parts.");
        // zext/sext to i32
        StVal =
            DAG.getNode(getExtOpcode(ArgOuts[I].Flags), dl, MVT::i32, StVal);
      } else if (EltVT.getSizeInBits() < 16) {
        // Use 16-bit registers for small stores as it's the
        // smallest general purpose register size supported by NVPTX.
        StVal = DAG.getNode(ISD::ANY_EXTEND, dl, MVT::i16, StVal);
      }
      return StVal;
    };

    const auto VectorInfo =
        VectorizePTXValueVTs(VTs, Offsets, ArgAlign, IsVAArg);

    unsigned J = 0;
    for (const unsigned NumElts : VectorInfo) {
      const int CurOffset = Offsets[J];
      EVT EltVT = VTs[J];
      const Align PartAlign = commonAlignment(ArgAlign, CurOffset);

      if (auto PromotedVT = PromoteScalarIntegerPTX(EltVT))
        EltVT = *PromotedVT;

      // If we have a PVF_SCALAR entry, it may not be sufficiently aligned for a
      // scalar store. In such cases, fall back to byte stores.
      if (NumElts == 1 && !IsVAArg && PartAlign < DAG.getEVTAlign(EltVT)) {

        SDValue StVal = GetStoredValue(J, EltVT, PartAlign);
        Chain = LowerUnalignedStoreParam(DAG, Chain,
                                         CurOffset + (IsByVal ? VAOffset : 0),
                                         EltVT, StVal, InGlue, ArgI, dl);

        // LowerUnalignedStoreParam took care of inserting the necessary nodes
        // into the SDAG, so just move on to the next element.
        J++;
        continue;
      }

      if (IsVAArg && !IsByVal)
        // Align each part of the variadic argument to their type.
        VAOffset = alignTo(VAOffset, DAG.getEVTAlign(EltVT));

      assert((IsVAArg || VAOffset == 0) &&
             "VAOffset must be 0 for non-VA args");
      SmallVector<SDValue, 6> StoreOperands{
          Chain, GetI32(IsVAArg ? FirstVAArg : ArgI),
          GetI32(VAOffset + ((IsVAArg && !IsByVal) ? 0 : CurOffset))};

      // Record the values to store.
      for (const unsigned K : llvm::seq(NumElts))
        StoreOperands.push_back(GetStoredValue(J + K, EltVT, PartAlign));
      StoreOperands.push_back(InGlue);

      NVPTXISD::NodeType Op;
      switch (NumElts) {
      case 1:
        Op = NVPTXISD::StoreParam;
        break;
      case 2:
        Op = NVPTXISD::StoreParamV2;
        break;
      case 4:
        Op = NVPTXISD::StoreParamV4;
        break;
      default:
        llvm_unreachable("Invalid vector info.");
      }
      // Adjust type of the store op if we've extended the scalar
      // return value.
      EVT TheStoreType = ExtendIntegerParam ? MVT::i32 : EltVT;

      Chain = DAG.getMemIntrinsicNode(
          Op, dl, DAG.getVTList(MVT::Other, MVT::Glue), StoreOperands,
          TheStoreType, MachinePointerInfo(), PartAlign,
          MachineMemOperand::MOStore);
      InGlue = Chain.getValue(1);

      // TODO: We may need to support vector types that can be passed
      // as scalars in variadic arguments.
      if (IsVAArg && !IsByVal) {
        assert(NumElts == 1 &&
               "Vectorization is expected to be disabled for variadics.");
        VAOffset +=
            DL.getTypeAllocSize(TheStoreType.getTypeForEVT(*DAG.getContext()));
      }

      J += NumElts;
    }
    if (IsVAArg && IsByVal)
      VAOffset += TypeSize;
  }

  GlobalAddressSDNode *Func = dyn_cast<GlobalAddressSDNode>(Callee.getNode());
  MaybeAlign RetAlign = std::nullopt;

  // Handle Result
  if (!Ins.empty()) {
    RetAlign = getArgumentAlignment(CB, RetTy, 0, DL);

    // Declare
    //  .param .align N .b8 retval0[<size-in-bytes>], or
    //  .param .b<size-in-bits> retval0
    const unsigned ResultSize = DL.getTypeAllocSizeInBits(RetTy);
    if (!shouldPassAsArray(RetTy)) {
      const unsigned PromotedResultSize = promoteScalarArgumentSize(ResultSize);
      SDValue DeclareRetOps[] = {Chain, GetI32(1), GetI32(PromotedResultSize),
                                 GetI32(0), InGlue};
      Chain = DAG.getNode(NVPTXISD::DeclareRet, dl, {MVT::Other, MVT::Glue},
                          DeclareRetOps);
      InGlue = Chain.getValue(1);
    } else {
      SDValue DeclareRetOps[] = {Chain, GetI32(RetAlign->value()),
                                 GetI32(ResultSize / 8), GetI32(0), InGlue};
      Chain = DAG.getNode(NVPTXISD::DeclareRetParam, dl,
                          {MVT::Other, MVT::Glue}, DeclareRetOps);
      InGlue = Chain.getValue(1);
    }
  }

  const bool HasVAArgs = CLI.IsVarArg && (CLI.Args.size() > CLI.NumFixedArgs);
  // Set the size of the vararg param byte array if the callee is a variadic
  // function and the variadic part is not empty.
  if (HasVAArgs) {
    SDValue DeclareParamOps[] = {VADeclareParam.getOperand(0),
                                 VADeclareParam.getOperand(1),
                                 VADeclareParam.getOperand(2), GetI32(VAOffset),
                                 VADeclareParam.getOperand(4)};
    DAG.MorphNodeTo(VADeclareParam.getNode(), VADeclareParam.getOpcode(),
                    VADeclareParam->getVTList(), DeclareParamOps);
  }

  // If the type of the callsite does not match that of the function, convert
  // the callsite to an indirect call.
  const bool ConvertToIndirectCall = shouldConvertToIndirectCall(CB, Func);

  // Both indirect calls and libcalls have nullptr Func. In order to distinguish
  // between them we must rely on the call site value which is valid for
  // indirect calls but is always null for libcalls.
  const bool IsIndirectCall = (!Func && CB) || ConvertToIndirectCall;

  if (isa<ExternalSymbolSDNode>(Callee)) {
    Function* CalleeFunc = nullptr;

    // Try to find the callee in the current module.
    Callee = DAG.getSymbolFunctionGlobalAddress(Callee, &CalleeFunc);
    assert(CalleeFunc != nullptr && "Libcall callee must be set.");

    // Set the "libcall callee" attribute to indicate that the function
    // must always have a declaration.
    CalleeFunc->addFnAttr("nvptx-libcall-callee", "true");
  }

  if (IsIndirectCall) {
    // This is indirect function call case : PTX requires a prototype of the
    // form
    // proto_0 : .callprototype(.param .b32 _) _ (.param .b32 _);
    // to be emitted, and the label has to used as the last arg of call
    // instruction.
    // The prototype is embedded in a string and put as the operand for a
    // CallPrototype SDNode which will print out to the value of the string.
    std::string Proto =
        getPrototype(DL, RetTy, Args, CLI.Outs, RetAlign,
                     HasVAArgs ? std::optional(FirstVAArg) : std::nullopt, *CB,
                     UniqueCallSite);
    const char *ProtoStr = nvTM->getStrPool().save(Proto).data();
    SDValue ProtoOps[] = {
        Chain,
        DAG.getTargetExternalSymbol(ProtoStr, MVT::i32),
        InGlue,
    };
    Chain = DAG.getNode(NVPTXISD::CallPrototype, dl, {MVT::Other, MVT::Glue},
                        ProtoOps);
    InGlue = Chain.getValue(1);
  }
  // Op to just print "call"
  SDValue PrintCallOps[] = {Chain, GetI32(Ins.empty() ? 0 : 1), InGlue};
  // We model convergent calls as separate opcodes.
  unsigned Opcode =
      IsIndirectCall ? NVPTXISD::PrintCall : NVPTXISD::PrintCallUni;
  if (CLI.IsConvergent)
    Opcode = Opcode == NVPTXISD::PrintCallUni ? NVPTXISD::PrintConvergentCallUni
                                              : NVPTXISD::PrintConvergentCall;
  Chain = DAG.getNode(Opcode, dl, {MVT::Other, MVT::Glue}, PrintCallOps);
  InGlue = Chain.getValue(1);

  if (ConvertToIndirectCall) {
    // Copy the function ptr to a ptx register and use the register to call the
    // function.
    EVT DestVT = Callee.getValueType();
    MachineRegisterInfo &RegInfo = DAG.getMachineFunction().getRegInfo();
    const TargetLowering &TLI = DAG.getTargetLoweringInfo();
    unsigned DestReg =
        RegInfo.createVirtualRegister(TLI.getRegClassFor(DestVT.getSimpleVT()));
    auto RegCopy = DAG.getCopyToReg(DAG.getEntryNode(), dl, DestReg, Callee);
    Callee = DAG.getCopyFromReg(RegCopy, dl, DestReg, DestVT);
  }

  // Ops to print out the function name
  SDValue CallVoidOps[] = { Chain, Callee, InGlue };
  Chain =
      DAG.getNode(NVPTXISD::CallVoid, dl, {MVT::Other, MVT::Glue}, CallVoidOps);
  InGlue = Chain.getValue(1);

  // Ops to print out the param list
  SDValue CallArgBeginOps[] = { Chain, InGlue };
  Chain = DAG.getNode(NVPTXISD::CallArgBegin, dl, {MVT::Other, MVT::Glue},
                      CallArgBeginOps);
  InGlue = Chain.getValue(1);

  const unsigned E = std::min<unsigned>(CLI.NumFixedArgs + 1, Args.size());
  for (const unsigned I : llvm::seq(E)) {
    const unsigned Opcode =
        I == (E - 1) ? NVPTXISD::LastCallArg : NVPTXISD::CallArg;
    SDValue CallArgOps[] = {Chain, GetI32(1), GetI32(I), InGlue};
    Chain = DAG.getNode(Opcode, dl, {MVT::Other, MVT::Glue}, CallArgOps);
    InGlue = Chain.getValue(1);
  }
  SDValue CallArgEndOps[] = {Chain, GetI32(IsIndirectCall ? 0 : 1), InGlue};
  Chain = DAG.getNode(NVPTXISD::CallArgEnd, dl, {MVT::Other, MVT::Glue},
                      CallArgEndOps);
  InGlue = Chain.getValue(1);

  if (IsIndirectCall) {
    SDValue PrototypeOps[] = {Chain, GetI32(UniqueCallSite), InGlue};
    Chain = DAG.getNode(NVPTXISD::Prototype, dl, {MVT::Other, MVT::Glue},
                        PrototypeOps);
    InGlue = Chain.getValue(1);
  }

  SmallVector<SDValue, 16> ProxyRegOps;
  // An item of the vector is filled if the element does not need a ProxyReg
  // operation on it and should be added to InVals as is. ProxyRegOps and
  // ProxyRegTruncates contain empty/none items at the same index.
  SmallVector<SDValue, 16> RetElts;
  // A temporary ProxyReg operations inserted in `LowerUnalignedLoadRetParam()`
  // to use the values of `LoadParam`s and to be replaced later then
  // `CALLSEQ_END` is added.
  SmallVector<SDValue, 16> TempProxyRegOps;

  // Generate loads from param memory/moves from registers for result
  if (!Ins.empty()) {
    SmallVector<EVT, 16> VTs;
    SmallVector<uint64_t, 16> Offsets;
    ComputePTXValueVTs(*this, DL, RetTy, VTs, &Offsets, 0);
    assert(VTs.size() == Ins.size() && "Bad value decomposition");

    assert(RetAlign && "RetAlign is guaranteed to be set");

    // PTX Interoperability Guide 3.3(A): [Integer] Values shorter than
    // 32-bits are sign extended or zero extended, depending on whether
    // they are signed or unsigned types.
    const bool ExtendIntegerRetVal =
        RetTy->isIntegerTy() && DL.getTypeAllocSizeInBits(RetTy) < 32;

    const auto VectorInfo = VectorizePTXValueVTs(VTs, Offsets, *RetAlign);
    unsigned I = 0;
    for (const unsigned VectorizedSize : VectorInfo) {
      EVT TheLoadType = VTs[I];
      EVT EltType = Ins[I].VT;
      const Align EltAlign = commonAlignment(*RetAlign, Offsets[I]);

      if (auto PromotedVT = PromoteScalarIntegerPTX(TheLoadType)) {
        TheLoadType = *PromotedVT;
        EltType = *PromotedVT;
      }

      if (ExtendIntegerRetVal) {
        TheLoadType = MVT::i32;
        EltType = MVT::i32;
      } else if (TheLoadType.getSizeInBits() < 16) {
        EltType = MVT::i16;
      }

      // If we have a PVF_SCALAR entry, it may not be sufficiently aligned for a
      // scalar load. In such cases, fall back to byte loads.
      if (VectorizedSize == 1 && RetTy->isAggregateType() &&
          EltAlign < DAG.getEVTAlign(TheLoadType)) {
        SDValue Ret = LowerUnalignedLoadRetParam(
            DAG, Chain, Offsets[I], TheLoadType, InGlue, TempProxyRegOps, dl);
        ProxyRegOps.push_back(SDValue());
        RetElts.resize(I);
        RetElts.push_back(Ret);

        I++;
        continue;
      }

      SmallVector<EVT, 6> LoadVTs(VectorizedSize, EltType);
      LoadVTs.append({MVT::Other, MVT::Glue});

      NVPTXISD::NodeType Op;
      switch (VectorizedSize) {
      case 1:
        Op = NVPTXISD::LoadParam;
        break;
      case 2:
        Op = NVPTXISD::LoadParamV2;
        break;
      case 4:
        Op = NVPTXISD::LoadParamV4;
        break;
      default:
        llvm_unreachable("Invalid vector info.");
      }

      SDValue LoadOperands[] = {Chain, GetI32(1), GetI32(Offsets[I]), InGlue};
      SDValue RetVal = DAG.getMemIntrinsicNode(
          Op, dl, DAG.getVTList(LoadVTs), LoadOperands, TheLoadType,
          MachinePointerInfo(), EltAlign, MachineMemOperand::MOLoad);

      for (const unsigned J : llvm::seq(VectorizedSize)) {
        ProxyRegOps.push_back(RetVal.getValue(J));
      }

      Chain = RetVal.getValue(VectorizedSize);
      InGlue = RetVal.getValue(VectorizedSize + 1);

      I += VectorizedSize;
    }
  }

  Chain =
      DAG.getCALLSEQ_END(Chain, UniqueCallSite, UniqueCallSite + 1, InGlue, dl);
  InGlue = Chain.getValue(1);

  // Append ProxyReg instructions to the chain to make sure that `callseq_end`
  // will not get lost. Otherwise, during libcalls expansion, the nodes can become
  // dangling.
  for (const unsigned I : llvm::seq(ProxyRegOps.size())) {
    if (I < RetElts.size() && RetElts[I]) {
      InVals.push_back(RetElts[I]);
      continue;
    }

    SDValue Ret = DAG.getNode(
        NVPTXISD::ProxyReg, dl,
        {ProxyRegOps[I].getSimpleValueType(), MVT::Other, MVT::Glue},
        {Chain, ProxyRegOps[I], InGlue});

    Chain = Ret.getValue(1);
    InGlue = Ret.getValue(2);

    const EVT ExpectedVT = Ins[I].VT;
    if (!Ret.getValueType().bitsEq(ExpectedVT)) {
      Ret = DAG.getNode(ISD::TRUNCATE, dl, ExpectedVT, Ret);
    }
    InVals.push_back(Ret);
  }

  for (SDValue &T : TempProxyRegOps) {
    SDValue Repl = DAG.getNode(NVPTXISD::ProxyReg, dl,
                               {T.getSimpleValueType(), MVT::Other, MVT::Glue},
                               {Chain, T.getOperand(0), InGlue});
    DAG.ReplaceAllUsesWith(T, Repl);
    DAG.RemoveDeadNode(T.getNode());

    Chain = Repl.getValue(1);
    InGlue = Repl.getValue(2);
  }

  // set isTailCall to false for now, until we figure out how to express
  // tail call optimization in PTX
  isTailCall = false;
  return Chain;
}

SDValue NVPTXTargetLowering::LowerDYNAMIC_STACKALLOC(SDValue Op,
                                                     SelectionDAG &DAG) const {

  if (STI.getPTXVersion() < 73 || STI.getSmVersion() < 52) {
    const Function &Fn = DAG.getMachineFunction().getFunction();

    DAG.getContext()->diagnose(DiagnosticInfoUnsupported(
        Fn,
        "Support for dynamic alloca introduced in PTX ISA version 7.3 and "
        "requires target sm_52.",
        SDLoc(Op).getDebugLoc()));
    auto Ops = {DAG.getConstant(0, SDLoc(), Op.getValueType()),
                Op.getOperand(0)};
    return DAG.getMergeValues(Ops, SDLoc());
  }

  SDLoc DL(Op.getNode());
  SDValue Chain = Op.getOperand(0);
  SDValue Size = Op.getOperand(1);
  uint64_t Align = Op.getConstantOperandVal(2);

  // The alignment on a ISD::DYNAMIC_STACKALLOC node may be 0 to indicate that
  // the default stack alignment should be used.
  if (Align == 0)
    Align = DAG.getSubtarget().getFrameLowering()->getStackAlign().value();

  // The size for ptx alloca instruction is 64-bit for m64 and 32-bit for m32.
  const MVT LocalVT = getPointerTy(DAG.getDataLayout(), ADDRESS_SPACE_LOCAL);

  SDValue Alloc =
      DAG.getNode(NVPTXISD::DYNAMIC_STACKALLOC, DL, {LocalVT, MVT::Other},
                  {Chain, DAG.getZExtOrTrunc(Size, DL, LocalVT),
                   DAG.getTargetConstant(Align, DL, MVT::i32)});

  SDValue ASC = DAG.getAddrSpaceCast(
      DL, Op.getValueType(), Alloc, ADDRESS_SPACE_LOCAL, ADDRESS_SPACE_GENERIC);

  return DAG.getMergeValues({ASC, SDValue(Alloc.getNode(), 1)}, DL);
}

SDValue NVPTXTargetLowering::LowerSTACKRESTORE(SDValue Op,
                                               SelectionDAG &DAG) const {
  SDLoc DL(Op.getNode());
  if (STI.getPTXVersion() < 73 || STI.getSmVersion() < 52) {
    const Function &Fn = DAG.getMachineFunction().getFunction();

    DAG.getContext()->diagnose(DiagnosticInfoUnsupported(
        Fn,
        "Support for stackrestore requires PTX ISA version >= 7.3 and target "
        ">= sm_52.",
        DL.getDebugLoc()));
    return Op.getOperand(0);
  }

  const MVT LocalVT = getPointerTy(DAG.getDataLayout(), ADDRESS_SPACE_LOCAL);
  SDValue Chain = Op.getOperand(0);
  SDValue Ptr = Op.getOperand(1);
  SDValue ASC = DAG.getAddrSpaceCast(DL, LocalVT, Ptr, ADDRESS_SPACE_GENERIC,
                                     ADDRESS_SPACE_LOCAL);
  return DAG.getNode(NVPTXISD::STACKRESTORE, DL, MVT::Other, {Chain, ASC});
}

SDValue NVPTXTargetLowering::LowerSTACKSAVE(SDValue Op,
                                            SelectionDAG &DAG) const {
  SDLoc DL(Op.getNode());
  if (STI.getPTXVersion() < 73 || STI.getSmVersion() < 52) {
    const Function &Fn = DAG.getMachineFunction().getFunction();
<<<<<<< HEAD

    DAG.getContext()->diagnose(DiagnosticInfoUnsupported(
        Fn,
        "Support for stacksave requires PTX ISA version >= 7.3 and target >= "
        "sm_52.",
        DL.getDebugLoc()));
    auto Ops = {DAG.getConstant(0, DL, Op.getValueType()), Op.getOperand(0)};
    return DAG.getMergeValues(Ops, DL);
  }

=======

    DAG.getContext()->diagnose(DiagnosticInfoUnsupported(
        Fn,
        "Support for stacksave requires PTX ISA version >= 7.3 and target >= "
        "sm_52.",
        DL.getDebugLoc()));
    auto Ops = {DAG.getConstant(0, DL, Op.getValueType()), Op.getOperand(0)};
    return DAG.getMergeValues(Ops, DL);
  }

>>>>>>> 4084ffcf
  const MVT LocalVT = getPointerTy(DAG.getDataLayout(), ADDRESS_SPACE_LOCAL);
  SDValue Chain = Op.getOperand(0);
  SDValue SS =
      DAG.getNode(NVPTXISD::STACKSAVE, DL, {LocalVT, MVT::Other}, Chain);
  SDValue ASC = DAG.getAddrSpaceCast(
      DL, Op.getValueType(), SS, ADDRESS_SPACE_LOCAL, ADDRESS_SPACE_GENERIC);
  return DAG.getMergeValues({ASC, SDValue(SS.getNode(), 1)}, DL);
}

// By default CONCAT_VECTORS is lowered by ExpandVectorBuildThroughStack()
// (see LegalizeDAG.cpp). This is slow and uses local memory.
// We use extract/insert/build vector just as what LegalizeOp() does in llvm 2.5
SDValue
NVPTXTargetLowering::LowerCONCAT_VECTORS(SDValue Op, SelectionDAG &DAG) const {
  SDNode *Node = Op.getNode();
  SDLoc dl(Node);
  SmallVector<SDValue, 8> Ops;
  unsigned NumOperands = Node->getNumOperands();
  for (unsigned i = 0; i < NumOperands; ++i) {
    SDValue SubOp = Node->getOperand(i);
    EVT VVT = SubOp.getNode()->getValueType(0);
    EVT EltVT = VVT.getVectorElementType();
    unsigned NumSubElem = VVT.getVectorNumElements();
    for (unsigned j = 0; j < NumSubElem; ++j) {
      Ops.push_back(DAG.getNode(ISD::EXTRACT_VECTOR_ELT, dl, EltVT, SubOp,
                                DAG.getIntPtrConstant(j, dl)));
    }
  }
  return DAG.getBuildVector(Node->getValueType(0), dl, Ops);
}

SDValue NVPTXTargetLowering::LowerBITCAST(SDValue Op, SelectionDAG &DAG) const {
  // Handle bitcasting from v2i8 without hitting the default promotion
  // strategy which goes through stack memory.
  EVT FromVT = Op->getOperand(0)->getValueType(0);
  if (FromVT != MVT::v2i8) {
    return Op;
  }

  // Pack vector elements into i16 and bitcast to final type
  SDLoc DL(Op);
  SDValue Vec0 = DAG.getNode(ISD::EXTRACT_VECTOR_ELT, DL, MVT::i8,
                             Op->getOperand(0), DAG.getIntPtrConstant(0, DL));
  SDValue Vec1 = DAG.getNode(ISD::EXTRACT_VECTOR_ELT, DL, MVT::i8,
                             Op->getOperand(0), DAG.getIntPtrConstant(1, DL));
  SDValue Extend0 = DAG.getNode(ISD::ZERO_EXTEND, DL, MVT::i16, Vec0);
  SDValue Extend1 = DAG.getNode(ISD::ZERO_EXTEND, DL, MVT::i16, Vec1);
  SDValue Const8 = DAG.getConstant(8, DL, MVT::i16);
  SDValue AsInt = DAG.getNode(
      ISD::OR, DL, MVT::i16,
      {Extend0, DAG.getNode(ISD::SHL, DL, MVT::i16, {Extend1, Const8})});
  EVT ToVT = Op->getValueType(0);
  return DAG.getBitcast(ToVT, AsInt);
}

// We can init constant f16x2/v2i16/v4i8 with a single .b32 move.  Normally it
// would get lowered as two constant loads and vector-packing move.
// Instead we want just a constant move:
//        mov.b32         %r2, 0x40003C00
SDValue NVPTXTargetLowering::LowerBUILD_VECTOR(SDValue Op,
                                               SelectionDAG &DAG) const {
  EVT VT = Op->getValueType(0);
  if (!(Isv2x16VT(VT) || VT == MVT::v4i8))
    return Op;
  SDLoc DL(Op);

  if (!llvm::all_of(Op->ops(), [](SDValue Operand) {
        return Operand->isUndef() || isa<ConstantSDNode>(Operand) ||
               isa<ConstantFPSDNode>(Operand);
      })) {
    if (VT != MVT::v4i8)
      return Op;
    // Lower non-const v4i8 vector as byte-wise constructed i32, which allows us
    // to optimize calculation of constant parts.
    auto GetPRMT = [&](const SDValue Left, const SDValue Right, bool Cast,
                       uint64_t SelectionValue) -> SDValue {
      SDValue L = Left;
      SDValue R = Right;
      if (Cast) {
        L = DAG.getAnyExtOrTrunc(L, DL, MVT::i32);
        R = DAG.getAnyExtOrTrunc(R, DL, MVT::i32);
      }
      return DAG.getNode(
          NVPTXISD::PRMT, DL, MVT::v4i8,
          {L, R, DAG.getConstant(SelectionValue, DL, MVT::i32),
           DAG.getConstant(NVPTX::PTXPrmtMode::NONE, DL, MVT::i32)});
    };
    auto PRMT__10 = GetPRMT(Op->getOperand(0), Op->getOperand(1), true, 0x3340);
    auto PRMT__32 = GetPRMT(Op->getOperand(2), Op->getOperand(3), true, 0x3340);
    auto PRMT3210 = GetPRMT(PRMT__10, PRMT__32, false, 0x5410);
    return DAG.getNode(ISD::BITCAST, DL, VT, PRMT3210);
  }

  // Get value or the Nth operand as an APInt(32). Undef values treated as 0.
  auto GetOperand = [](SDValue Op, int N) -> APInt {
    const SDValue &Operand = Op->getOperand(N);
    EVT VT = Op->getValueType(0);
    if (Operand->isUndef())
      return APInt(32, 0);
    APInt Value;
    if (VT == MVT::v2f16 || VT == MVT::v2bf16)
      Value = cast<ConstantFPSDNode>(Operand)->getValueAPF().bitcastToAPInt();
    else if (VT == MVT::v2i16 || VT == MVT::v4i8)
      Value = Operand->getAsAPIntVal();
    else
      llvm_unreachable("Unsupported type");
    // i8 values are carried around as i16, so we need to zero out upper bits,
    // so they do not get in the way of combining individual byte values
    if (VT == MVT::v4i8)
      Value = Value.trunc(8);
    return Value.zext(32);
  };
  APInt Value;
  if (Isv2x16VT(VT)) {
    Value = GetOperand(Op, 0) | GetOperand(Op, 1).shl(16);
  } else if (VT == MVT::v4i8) {
    Value = GetOperand(Op, 0) | GetOperand(Op, 1).shl(8) |
            GetOperand(Op, 2).shl(16) | GetOperand(Op, 3).shl(24);
  } else {
    llvm_unreachable("Unsupported type");
  }
  SDValue Const = DAG.getConstant(Value, DL, MVT::i32);
  return DAG.getNode(ISD::BITCAST, DL, Op->getValueType(0), Const);
}

SDValue NVPTXTargetLowering::LowerEXTRACT_VECTOR_ELT(SDValue Op,
                                                     SelectionDAG &DAG) const {
  SDValue Index = Op->getOperand(1);
  SDValue Vector = Op->getOperand(0);
  SDLoc DL(Op);
  EVT VectorVT = Vector.getValueType();

  if (VectorVT == MVT::v4i8) {
    SDValue BFE =
        DAG.getNode(NVPTXISD::BFE, DL, MVT::i32,
                    {Vector,
                     DAG.getNode(ISD::MUL, DL, MVT::i32,
                                 DAG.getZExtOrTrunc(Index, DL, MVT::i32),
                                 DAG.getConstant(8, DL, MVT::i32)),
                     DAG.getConstant(8, DL, MVT::i32)});
    return DAG.getAnyExtOrTrunc(BFE, DL, Op->getValueType(0));
  }

  // Constant index will be matched by tablegen.
  if (isa<ConstantSDNode>(Index.getNode()))
    return Op;

  // Extract individual elements and select one of them.
  assert(Isv2x16VT(VectorVT) && "Unexpected vector type.");
  EVT EltVT = VectorVT.getVectorElementType();

  SDLoc dl(Op.getNode());
  SDValue E0 = DAG.getNode(ISD::EXTRACT_VECTOR_ELT, dl, EltVT, Vector,
                           DAG.getIntPtrConstant(0, dl));
  SDValue E1 = DAG.getNode(ISD::EXTRACT_VECTOR_ELT, dl, EltVT, Vector,
                           DAG.getIntPtrConstant(1, dl));
  return DAG.getSelectCC(dl, Index, DAG.getIntPtrConstant(0, dl), E0, E1,
                         ISD::CondCode::SETEQ);
}

SDValue NVPTXTargetLowering::LowerINSERT_VECTOR_ELT(SDValue Op,
                                                    SelectionDAG &DAG) const {
  SDValue Vector = Op->getOperand(0);
  EVT VectorVT = Vector.getValueType();

  if (VectorVT != MVT::v4i8)
    return Op;
  SDLoc DL(Op);
  SDValue Value = Op->getOperand(1);
  if (Value->isUndef())
    return Vector;

  SDValue Index = Op->getOperand(2);

  SDValue BFI =
      DAG.getNode(NVPTXISD::BFI, DL, MVT::i32,
                  {DAG.getZExtOrTrunc(Value, DL, MVT::i32), Vector,
                   DAG.getNode(ISD::MUL, DL, MVT::i32,
                               DAG.getZExtOrTrunc(Index, DL, MVT::i32),
                               DAG.getConstant(8, DL, MVT::i32)),
                   DAG.getConstant(8, DL, MVT::i32)});
  return DAG.getNode(ISD::BITCAST, DL, Op->getValueType(0), BFI);
}

SDValue NVPTXTargetLowering::LowerVECTOR_SHUFFLE(SDValue Op,
                                                 SelectionDAG &DAG) const {
  SDValue V1 = Op.getOperand(0);
  EVT VectorVT = V1.getValueType();
  if (VectorVT != MVT::v4i8 || Op.getValueType() != MVT::v4i8)
    return Op;

  // Lower shuffle to PRMT instruction.
  const ShuffleVectorSDNode *SVN = cast<ShuffleVectorSDNode>(Op.getNode());
  SDValue V2 = Op.getOperand(1);
  uint32_t Selector = 0;
  for (auto I : llvm::enumerate(SVN->getMask())) {
    if (I.value() != -1) // -1 is a placeholder for undef.
      Selector |= (I.value() << (I.index() * 4));
  }

  SDLoc DL(Op);
  return DAG.getNode(NVPTXISD::PRMT, DL, MVT::v4i8, V1, V2,
                     DAG.getConstant(Selector, DL, MVT::i32),
                     DAG.getConstant(NVPTX::PTXPrmtMode::NONE, DL, MVT::i32));
}
/// LowerShiftRightParts - Lower SRL_PARTS, SRA_PARTS, which
/// 1) returns two i32 values and take a 2 x i32 value to shift plus a shift
///    amount, or
/// 2) returns two i64 values and take a 2 x i64 value to shift plus a shift
///    amount.
SDValue NVPTXTargetLowering::LowerShiftRightParts(SDValue Op,
                                                  SelectionDAG &DAG) const {
  assert(Op.getNumOperands() == 3 && "Not a double-shift!");
  assert(Op.getOpcode() == ISD::SRA_PARTS || Op.getOpcode() == ISD::SRL_PARTS);

  EVT VT = Op.getValueType();
  unsigned VTBits = VT.getSizeInBits();
  SDLoc dl(Op);
  SDValue ShOpLo = Op.getOperand(0);
  SDValue ShOpHi = Op.getOperand(1);
  SDValue ShAmt  = Op.getOperand(2);
  unsigned Opc = (Op.getOpcode() == ISD::SRA_PARTS) ? ISD::SRA : ISD::SRL;

  if (VTBits == 32 && STI.getSmVersion() >= 35) {
    // For 32bit and sm35, we can use the funnel shift 'shf' instruction.
    // {dHi, dLo} = {aHi, aLo} >> Amt
    //   dHi = aHi >> Amt
    //   dLo = shf.r.clamp aLo, aHi, Amt

    SDValue Hi = DAG.getNode(Opc, dl, VT, ShOpHi, ShAmt);
    SDValue Lo =
        DAG.getNode(NVPTXISD::FSHR_CLAMP, dl, VT, ShOpHi, ShOpLo, ShAmt);

    SDValue Ops[2] = { Lo, Hi };
    return DAG.getMergeValues(Ops, dl);
  }
  else {
    // {dHi, dLo} = {aHi, aLo} >> Amt
    // - if (Amt>=size) then
    //      dLo = aHi >> (Amt-size)
    //      dHi = aHi >> Amt (this is either all 0 or all 1)
    //   else
    //      dLo = (aLo >>logic Amt) | (aHi << (size-Amt))
    //      dHi = aHi >> Amt

    SDValue RevShAmt = DAG.getNode(ISD::SUB, dl, MVT::i32,
                                   DAG.getConstant(VTBits, dl, MVT::i32),
                                   ShAmt);
    SDValue Tmp1 = DAG.getNode(ISD::SRL, dl, VT, ShOpLo, ShAmt);
    SDValue ExtraShAmt = DAG.getNode(ISD::SUB, dl, MVT::i32, ShAmt,
                                     DAG.getConstant(VTBits, dl, MVT::i32));
    SDValue Tmp2 = DAG.getNode(ISD::SHL, dl, VT, ShOpHi, RevShAmt);
    SDValue FalseVal = DAG.getNode(ISD::OR, dl, VT, Tmp1, Tmp2);
    SDValue TrueVal = DAG.getNode(Opc, dl, VT, ShOpHi, ExtraShAmt);

    SDValue Cmp = DAG.getSetCC(dl, MVT::i1, ShAmt,
                               DAG.getConstant(VTBits, dl, MVT::i32),
                               ISD::SETGE);
    SDValue Hi = DAG.getNode(Opc, dl, VT, ShOpHi, ShAmt);
    SDValue Lo = DAG.getNode(ISD::SELECT, dl, VT, Cmp, TrueVal, FalseVal);

    SDValue Ops[2] = { Lo, Hi };
    return DAG.getMergeValues(Ops, dl);
  }
}

/// LowerShiftLeftParts - Lower SHL_PARTS, which
/// 1) returns two i32 values and take a 2 x i32 value to shift plus a shift
///    amount, or
/// 2) returns two i64 values and take a 2 x i64 value to shift plus a shift
///    amount.
SDValue NVPTXTargetLowering::LowerShiftLeftParts(SDValue Op,
                                                 SelectionDAG &DAG) const {
  assert(Op.getNumOperands() == 3 && "Not a double-shift!");
  assert(Op.getOpcode() == ISD::SHL_PARTS);

  EVT VT = Op.getValueType();
  unsigned VTBits = VT.getSizeInBits();
  SDLoc dl(Op);
  SDValue ShOpLo = Op.getOperand(0);
  SDValue ShOpHi = Op.getOperand(1);
  SDValue ShAmt  = Op.getOperand(2);

  if (VTBits == 32 && STI.getSmVersion() >= 35) {
    // For 32bit and sm35, we can use the funnel shift 'shf' instruction.
    // {dHi, dLo} = {aHi, aLo} << Amt
    //   dHi = shf.l.clamp aLo, aHi, Amt
    //   dLo = aLo << Amt

    SDValue Hi =
        DAG.getNode(NVPTXISD::FSHL_CLAMP, dl, VT, ShOpHi, ShOpLo, ShAmt);
    SDValue Lo = DAG.getNode(ISD::SHL, dl, VT, ShOpLo, ShAmt);

    SDValue Ops[2] = { Lo, Hi };
    return DAG.getMergeValues(Ops, dl);
  }
  else {
    // {dHi, dLo} = {aHi, aLo} << Amt
    // - if (Amt>=size) then
    //      dLo = aLo << Amt (all 0)
    //      dLo = aLo << (Amt-size)
    //   else
    //      dLo = aLo << Amt
    //      dHi = (aHi << Amt) | (aLo >> (size-Amt))

    SDValue RevShAmt = DAG.getNode(ISD::SUB, dl, MVT::i32,
                                   DAG.getConstant(VTBits, dl, MVT::i32),
                                   ShAmt);
    SDValue Tmp1 = DAG.getNode(ISD::SHL, dl, VT, ShOpHi, ShAmt);
    SDValue ExtraShAmt = DAG.getNode(ISD::SUB, dl, MVT::i32, ShAmt,
                                     DAG.getConstant(VTBits, dl, MVT::i32));
    SDValue Tmp2 = DAG.getNode(ISD::SRL, dl, VT, ShOpLo, RevShAmt);
    SDValue FalseVal = DAG.getNode(ISD::OR, dl, VT, Tmp1, Tmp2);
    SDValue TrueVal = DAG.getNode(ISD::SHL, dl, VT, ShOpLo, ExtraShAmt);

    SDValue Cmp = DAG.getSetCC(dl, MVT::i1, ShAmt,
                               DAG.getConstant(VTBits, dl, MVT::i32),
                               ISD::SETGE);
    SDValue Lo = DAG.getNode(ISD::SHL, dl, VT, ShOpLo, ShAmt);
    SDValue Hi = DAG.getNode(ISD::SELECT, dl, VT, Cmp, TrueVal, FalseVal);

    SDValue Ops[2] = { Lo, Hi };
    return DAG.getMergeValues(Ops, dl);
  }
}

/// If the types match, convert the generic copysign to the NVPTXISD version,
/// otherwise bail ensuring that mismatched cases are properly expaned.
SDValue NVPTXTargetLowering::LowerFCOPYSIGN(SDValue Op,
                                            SelectionDAG &DAG) const {
  EVT VT = Op.getValueType();
  SDLoc DL(Op);

  SDValue In1 = Op.getOperand(0);
  SDValue In2 = Op.getOperand(1);
  EVT SrcVT = In2.getValueType();

  if (!SrcVT.bitsEq(VT))
    return SDValue();

  return DAG.getNode(NVPTXISD::FCOPYSIGN, DL, VT, In1, In2);
}

SDValue NVPTXTargetLowering::LowerFROUND(SDValue Op, SelectionDAG &DAG) const {
  EVT VT = Op.getValueType();

  if (VT == MVT::f32)
    return LowerFROUND32(Op, DAG);

  if (VT == MVT::f64)
    return LowerFROUND64(Op, DAG);

  llvm_unreachable("unhandled type");
}

// This is the the rounding method used in CUDA libdevice in C like code:
// float roundf(float A)
// {
//   float RoundedA = (float) (int) ( A > 0 ? (A + 0.5f) : (A - 0.5f));
//   RoundedA = abs(A) > 0x1.0p23 ? A : RoundedA;
//   return abs(A) < 0.5 ? (float)(int)A : RoundedA;
// }
SDValue NVPTXTargetLowering::LowerFROUND32(SDValue Op,
                                           SelectionDAG &DAG) const {
  SDLoc SL(Op);
  SDValue A = Op.getOperand(0);
  EVT VT = Op.getValueType();

  SDValue AbsA = DAG.getNode(ISD::FABS, SL, VT, A);

  // RoundedA = (float) (int) ( A > 0 ? (A + 0.5f) : (A - 0.5f))
  SDValue Bitcast  = DAG.getNode(ISD::BITCAST, SL, MVT::i32, A);
  const unsigned SignBitMask = 0x80000000;
  SDValue Sign = DAG.getNode(ISD::AND, SL, MVT::i32, Bitcast,
                             DAG.getConstant(SignBitMask, SL, MVT::i32));
  const unsigned PointFiveInBits = 0x3F000000;
  SDValue PointFiveWithSignRaw =
      DAG.getNode(ISD::OR, SL, MVT::i32, Sign,
                  DAG.getConstant(PointFiveInBits, SL, MVT::i32));
  SDValue PointFiveWithSign =
      DAG.getNode(ISD::BITCAST, SL, VT, PointFiveWithSignRaw);
  SDValue AdjustedA = DAG.getNode(ISD::FADD, SL, VT, A, PointFiveWithSign);
  SDValue RoundedA = DAG.getNode(ISD::FTRUNC, SL, VT, AdjustedA);

  // RoundedA = abs(A) > 0x1.0p23 ? A : RoundedA;
  EVT SetCCVT = getSetCCResultType(DAG.getDataLayout(), *DAG.getContext(), VT);
  SDValue IsLarge =
      DAG.getSetCC(SL, SetCCVT, AbsA, DAG.getConstantFP(pow(2.0, 23.0), SL, VT),
                   ISD::SETOGT);
  RoundedA = DAG.getNode(ISD::SELECT, SL, VT, IsLarge, A, RoundedA);

  // return abs(A) < 0.5 ? (float)(int)A : RoundedA;
  SDValue IsSmall =DAG.getSetCC(SL, SetCCVT, AbsA,
                                DAG.getConstantFP(0.5, SL, VT), ISD::SETOLT);
  SDValue RoundedAForSmallA = DAG.getNode(ISD::FTRUNC, SL, VT, A);
  return DAG.getNode(ISD::SELECT, SL, VT, IsSmall, RoundedAForSmallA, RoundedA);
}

// The implementation of round(double) is similar to that of round(float) in
// that they both separate the value range into three regions and use a method
// specific to the region to round the values. However, round(double) first
// calculates the round of the absolute value and then adds the sign back while
// round(float) directly rounds the value with sign.
SDValue NVPTXTargetLowering::LowerFROUND64(SDValue Op,
                                           SelectionDAG &DAG) const {
  SDLoc SL(Op);
  SDValue A = Op.getOperand(0);
  EVT VT = Op.getValueType();

  SDValue AbsA = DAG.getNode(ISD::FABS, SL, VT, A);

  // double RoundedA = (double) (int) (abs(A) + 0.5f);
  SDValue AdjustedA = DAG.getNode(ISD::FADD, SL, VT, AbsA,
                                  DAG.getConstantFP(0.5, SL, VT));
  SDValue RoundedA = DAG.getNode(ISD::FTRUNC, SL, VT, AdjustedA);

  // RoundedA = abs(A) < 0.5 ? (double)0 : RoundedA;
  EVT SetCCVT = getSetCCResultType(DAG.getDataLayout(), *DAG.getContext(), VT);
  SDValue IsSmall =DAG.getSetCC(SL, SetCCVT, AbsA,
                                DAG.getConstantFP(0.5, SL, VT), ISD::SETOLT);
  RoundedA = DAG.getNode(ISD::SELECT, SL, VT, IsSmall,
                         DAG.getConstantFP(0, SL, VT),
                         RoundedA);

  // Add sign to rounded_A
  RoundedA = DAG.getNode(ISD::FCOPYSIGN, SL, VT, RoundedA, A);
  DAG.getNode(ISD::FTRUNC, SL, VT, A);

  // RoundedA = abs(A) > 0x1.0p52 ? A : RoundedA;
  SDValue IsLarge =
      DAG.getSetCC(SL, SetCCVT, AbsA, DAG.getConstantFP(pow(2.0, 52.0), SL, VT),
                   ISD::SETOGT);
  return DAG.getNode(ISD::SELECT, SL, VT, IsLarge, A, RoundedA);
}

static SDValue PromoteBinOpToF32(SDNode *N, SelectionDAG &DAG) {
  EVT VT = N->getValueType(0);
  EVT NVT = MVT::f32;
  if (VT.isVector()) {
    NVT = EVT::getVectorVT(*DAG.getContext(), NVT, VT.getVectorElementCount());
  }
  SDLoc DL(N);
  SDValue Tmp0 = DAG.getFPExtendOrRound(N->getOperand(0), DL, NVT);
  SDValue Tmp1 = DAG.getFPExtendOrRound(N->getOperand(1), DL, NVT);
  SDValue Res = DAG.getNode(N->getOpcode(), DL, NVT, Tmp0, Tmp1, N->getFlags());
  return DAG.getFPExtendOrRound(Res, DL, VT);
}

SDValue NVPTXTargetLowering::PromoteBinOpIfF32FTZ(SDValue Op,
                                                  SelectionDAG &DAG) const {
  if (useF32FTZ(DAG.getMachineFunction())) {
    return PromoteBinOpToF32(Op.getNode(), DAG);
  }
  return Op;
}

SDValue NVPTXTargetLowering::LowerINT_TO_FP(SDValue Op,
                                            SelectionDAG &DAG) const {
  assert(STI.getSmVersion() < 90 || STI.getPTXVersion() < 78);

  if (Op.getValueType() == MVT::bf16) {
    SDLoc Loc(Op);
    return DAG.getNode(
        ISD::FP_ROUND, Loc, MVT::bf16,
        DAG.getNode(Op.getOpcode(), Loc, MVT::f32, Op.getOperand(0)),
        DAG.getIntPtrConstant(0, Loc, /*isTarget=*/true));
  }

  // Everything else is considered legal.
  return Op;
}

SDValue NVPTXTargetLowering::LowerFP_TO_INT(SDValue Op,
                                            SelectionDAG &DAG) const {
  assert(STI.getSmVersion() < 90 || STI.getPTXVersion() < 78);

  if (Op.getOperand(0).getValueType() == MVT::bf16) {
    SDLoc Loc(Op);
    return DAG.getNode(
        Op.getOpcode(), Loc, Op.getValueType(),
        DAG.getNode(ISD::FP_EXTEND, Loc, MVT::f32, Op.getOperand(0)));
  }

  // Everything else is considered legal.
  return Op;
}

SDValue NVPTXTargetLowering::LowerFP_ROUND(SDValue Op,
                                           SelectionDAG &DAG) const {
  EVT NarrowVT = Op.getValueType();
  SDValue Wide = Op.getOperand(0);
  EVT WideVT = Wide.getValueType();
  if (NarrowVT.getScalarType() == MVT::bf16) {
    const TargetLowering *TLI = STI.getTargetLowering();
    if (STI.getSmVersion() < 80 || STI.getPTXVersion() < 70) {
      return TLI->expandFP_ROUND(Op.getNode(), DAG);
    }
    if (STI.getSmVersion() < 90 || STI.getPTXVersion() < 78) {
      // This combination was the first to support f32 -> bf16.
      if (STI.getSmVersion() >= 80 && STI.getPTXVersion() >= 70) {
        if (WideVT.getScalarType() == MVT::f32) {
          return Op;
        }
        if (WideVT.getScalarType() == MVT::f64) {
          SDLoc Loc(Op);
          // Round-inexact-to-odd f64 to f32, then do the final rounding using
          // the hardware f32 -> bf16 instruction.
          SDValue rod = TLI->expandRoundInexactToOdd(
              WideVT.isVector() ? WideVT.changeVectorElementType(MVT::f32)
                                : MVT::f32,
              Wide, Loc, DAG);
          return DAG.getFPExtendOrRound(rod, Loc, NarrowVT);
        }
      }
      return TLI->expandFP_ROUND(Op.getNode(), DAG);
    }
  }

  // Everything else is considered legal.
  return Op;
}

SDValue NVPTXTargetLowering::LowerFP_EXTEND(SDValue Op,
                                            SelectionDAG &DAG) const {
  SDValue Narrow = Op.getOperand(0);
  EVT NarrowVT = Narrow.getValueType();
  EVT WideVT = Op.getValueType();
  if (NarrowVT.getScalarType() == MVT::bf16) {
    if (WideVT.getScalarType() == MVT::f32 &&
        (STI.getSmVersion() < 80 || STI.getPTXVersion() < 71)) {
      SDLoc Loc(Op);
      return DAG.getNode(ISD::BF16_TO_FP, Loc, WideVT, Narrow);
    }
    if (WideVT.getScalarType() == MVT::f64 &&
        (STI.getSmVersion() < 90 || STI.getPTXVersion() < 78)) {
      EVT F32 = NarrowVT.isVector() ? NarrowVT.changeVectorElementType(MVT::f32)
                                    : MVT::f32;
      SDLoc Loc(Op);
      if (STI.getSmVersion() >= 80 && STI.getPTXVersion() >= 71) {
        Op = DAG.getNode(ISD::FP_EXTEND, Loc, F32, Narrow);
      } else {
        Op = DAG.getNode(ISD::BF16_TO_FP, Loc, F32, Narrow);
      }
      return DAG.getNode(ISD::FP_EXTEND, Loc, WideVT, Op);
    }
  }

  // Everything else is considered legal.
  return Op;
}

static SDValue LowerVectorArith(SDValue Op, SelectionDAG &DAG) {
  SDLoc DL(Op);
  if (Op.getValueType() != MVT::v2i16)
    return Op;
  EVT EltVT = Op.getValueType().getVectorElementType();
  SmallVector<SDValue> VecElements;
  for (int I = 0, E = Op.getValueType().getVectorNumElements(); I < E; I++) {
    SmallVector<SDValue> ScalarArgs;
    llvm::transform(Op->ops(), std::back_inserter(ScalarArgs),
                    [&](const SDUse &O) {
                      return DAG.getNode(ISD::EXTRACT_VECTOR_ELT, DL, EltVT,
                                         O.get(), DAG.getIntPtrConstant(I, DL));
                    });
    VecElements.push_back(DAG.getNode(Op.getOpcode(), DL, EltVT, ScalarArgs));
  }
  SDValue V =
      DAG.getNode(ISD::BUILD_VECTOR, DL, Op.getValueType(), VecElements);
  return V;
}

static SDValue LowerTcgen05St(SDValue Op, SelectionDAG &DAG) {
  SDNode *N = Op.getNode();
  SDLoc DL(N);
  SmallVector<SDValue, 32> Ops;

  // split the vector argument
  for (size_t I = 0; I < N->getNumOperands(); I++) {
    SDValue Val = N->getOperand(I);
    EVT ValVT = Val.getValueType();
    if (ValVT.isVector()) {
      EVT EltVT = ValVT.getVectorElementType();
      for (unsigned J = 0, NElts = ValVT.getVectorNumElements(); J < NElts; J++)
        Ops.push_back(DAG.getNode(ISD::EXTRACT_VECTOR_ELT, DL, EltVT, Val,
                                  DAG.getIntPtrConstant(J, DL)));
    } else
      Ops.push_back(Val);
  }

  MemIntrinsicSDNode *MemSD = cast<MemIntrinsicSDNode>(N);
  SDValue Tcgen05StNode =
      DAG.getMemIntrinsicNode(ISD::INTRINSIC_VOID, DL, N->getVTList(), Ops,
                              MemSD->getMemoryVT(), MemSD->getMemOperand());

  return Tcgen05StNode;
}

static SDValue LowerIntrinsicVoid(SDValue Op, SelectionDAG &DAG) {
  SDNode *N = Op.getNode();
  SDValue Intrin = N->getOperand(1);

  // Get the intrinsic ID
  unsigned IntrinNo = cast<ConstantSDNode>(Intrin.getNode())->getZExtValue();
  switch (IntrinNo) {
  default:
    break;
  case Intrinsic::nvvm_tcgen05_st_16x64b_x1:
  case Intrinsic::nvvm_tcgen05_st_16x64b_x2:
  case Intrinsic::nvvm_tcgen05_st_16x64b_x4:
  case Intrinsic::nvvm_tcgen05_st_16x64b_x8:
  case Intrinsic::nvvm_tcgen05_st_16x64b_x16:
  case Intrinsic::nvvm_tcgen05_st_16x64b_x32:
  case Intrinsic::nvvm_tcgen05_st_16x64b_x128:
  case Intrinsic::nvvm_tcgen05_st_16x128b_x1:
  case Intrinsic::nvvm_tcgen05_st_16x128b_x2:
  case Intrinsic::nvvm_tcgen05_st_16x128b_x4:
  case Intrinsic::nvvm_tcgen05_st_16x128b_x8:
  case Intrinsic::nvvm_tcgen05_st_16x128b_x16:
  case Intrinsic::nvvm_tcgen05_st_16x128b_x32:
  case Intrinsic::nvvm_tcgen05_st_16x128b_x64:
  case Intrinsic::nvvm_tcgen05_st_16x256b_x1:
  case Intrinsic::nvvm_tcgen05_st_16x256b_x2:
  case Intrinsic::nvvm_tcgen05_st_16x256b_x4:
  case Intrinsic::nvvm_tcgen05_st_16x256b_x8:
  case Intrinsic::nvvm_tcgen05_st_16x256b_x16:
  case Intrinsic::nvvm_tcgen05_st_16x256b_x32:
  case Intrinsic::nvvm_tcgen05_st_16x32bx2_x1:
  case Intrinsic::nvvm_tcgen05_st_16x32bx2_x2:
  case Intrinsic::nvvm_tcgen05_st_16x32bx2_x4:
  case Intrinsic::nvvm_tcgen05_st_16x32bx2_x8:
  case Intrinsic::nvvm_tcgen05_st_16x32bx2_x16:
  case Intrinsic::nvvm_tcgen05_st_16x32bx2_x32:
  case Intrinsic::nvvm_tcgen05_st_16x32bx2_x64:
  case Intrinsic::nvvm_tcgen05_st_16x32bx2_x128:
  case Intrinsic::nvvm_tcgen05_st_32x32b_x1:
  case Intrinsic::nvvm_tcgen05_st_32x32b_x2:
  case Intrinsic::nvvm_tcgen05_st_32x32b_x4:
  case Intrinsic::nvvm_tcgen05_st_32x32b_x8:
  case Intrinsic::nvvm_tcgen05_st_32x32b_x16:
  case Intrinsic::nvvm_tcgen05_st_32x32b_x32:
  case Intrinsic::nvvm_tcgen05_st_16x64b_x64:
  case Intrinsic::nvvm_tcgen05_st_32x32b_x64:
  case Intrinsic::nvvm_tcgen05_st_32x32b_x128:
    return LowerTcgen05St(Op, DAG);
  }
  return Op;
}

static SDValue LowerClusterLaunchControlQueryCancel(SDValue Op,
                                                    SelectionDAG &DAG) {

  SDNode *N = Op.getNode();
  if (N->getOperand(1).getValueType() != MVT::i128) {
    // return, if the operand is already lowered
    return SDValue();
  }

  unsigned IID =
      cast<ConstantSDNode>(N->getOperand(0).getNode())->getZExtValue();
  auto Opcode = [&]() {
    switch (IID) {
    case Intrinsic::nvvm_clusterlaunchcontrol_query_cancel_is_canceled:
      return NVPTXISD::CLUSTERLAUNCHCONTROL_QUERY_CANCEL_IS_CANCELED;
    case Intrinsic::nvvm_clusterlaunchcontrol_query_cancel_get_first_ctaid_x:
      return NVPTXISD::CLUSTERLAUNCHCONTROL_QUERY_CANCEL_GET_FIRST_CTAID_X;
    case Intrinsic::nvvm_clusterlaunchcontrol_query_cancel_get_first_ctaid_y:
      return NVPTXISD::CLUSTERLAUNCHCONTROL_QUERY_CANCEL_GET_FIRST_CTAID_Y;
    case Intrinsic::nvvm_clusterlaunchcontrol_query_cancel_get_first_ctaid_z:
      return NVPTXISD::CLUSTERLAUNCHCONTROL_QUERY_CANCEL_GET_FIRST_CTAID_Z;
    default:
      llvm_unreachable("unsupported/unhandled intrinsic");
    }
  }();

  SDLoc DL(N);
  SDValue TryCancelResponse = N->getOperand(1);
  SDValue Cast = DAG.getNode(ISD::BITCAST, DL, MVT::v2i64, TryCancelResponse);
  SDValue TryCancelResponse0 =
      DAG.getNode(ISD::EXTRACT_VECTOR_ELT, DL, MVT::i64, Cast,
                  DAG.getIntPtrConstant(0, DL));
  SDValue TryCancelResponse1 =
      DAG.getNode(ISD::EXTRACT_VECTOR_ELT, DL, MVT::i64, Cast,
                  DAG.getIntPtrConstant(1, DL));

  return DAG.getNode(Opcode, DL, N->getVTList(),
                     {TryCancelResponse0, TryCancelResponse1});
}

static SDValue lowerIntrinsicWOChain(SDValue Op, SelectionDAG &DAG) {
  switch (Op->getConstantOperandVal(0)) {
  default:
    return Op;
  case Intrinsic::nvvm_internal_addrspace_wrap:
    return Op.getOperand(1);
  case Intrinsic::nvvm_clusterlaunchcontrol_query_cancel_is_canceled:
  case Intrinsic::nvvm_clusterlaunchcontrol_query_cancel_get_first_ctaid_x:
  case Intrinsic::nvvm_clusterlaunchcontrol_query_cancel_get_first_ctaid_y:
  case Intrinsic::nvvm_clusterlaunchcontrol_query_cancel_get_first_ctaid_z:
    return LowerClusterLaunchControlQueryCancel(Op, DAG);
  }
}

// In PTX 64-bit CTLZ and CTPOP are supported, but they return a 32-bit value.
// Lower these into a node returning the correct type which is zero-extended
// back to the correct size.
static SDValue lowerCTLZCTPOP(SDValue Op, SelectionDAG &DAG) {
  SDValue V = Op->getOperand(0);
  assert(V.getValueType() == MVT::i64 &&
         "Unexpected CTLZ/CTPOP type to legalize");

  SDLoc DL(Op);
  SDValue CT = DAG.getNode(Op->getOpcode(), DL, MVT::i32, V);
  return DAG.getNode(ISD::ZERO_EXTEND, DL, MVT::i64, CT, SDNodeFlags::NonNeg);
}

static SDValue expandFSH64(SDValue A, SDValue B, SDValue ShiftAmount, SDLoc DL,
                           unsigned Opcode, SelectionDAG &DAG) {
  assert(A.getValueType() == MVT::i64 && B.getValueType() == MVT::i64);

  const auto *AmtConst = dyn_cast<ConstantSDNode>(ShiftAmount);
  if (!AmtConst)
    return SDValue();
  const auto Amt = AmtConst->getZExtValue() & 63;

  SDValue UnpackA =
      DAG.getNode(NVPTXISD::UNPACK_VECTOR, DL, {MVT::i32, MVT::i32}, A);
  SDValue UnpackB =
      DAG.getNode(NVPTXISD::UNPACK_VECTOR, DL, {MVT::i32, MVT::i32}, B);

  // Arch is Little endiain: 0 = low bits, 1 = high bits
  SDValue ALo = UnpackA.getValue(0);
  SDValue AHi = UnpackA.getValue(1);
  SDValue BLo = UnpackB.getValue(0);
  SDValue BHi = UnpackB.getValue(1);

  // The bitfeild consists of { AHi : ALo : BHi : BLo }
  //
  // * FSHL, Amt <  32 - The window will contain { AHi : ALo : BHi }
  // * FSHL, Amt >= 32 - The window will contain { ALo : BHi : BLo }
  // * FSHR, Amt <  32 - The window will contain { ALo : BHi : BLo }
  // * FSHR, Amt >= 32 - The window will contain { AHi : ALo : BHi }
  //
  // Note that Amt = 0 and Amt = 32 are special cases where 32-bit funnel shifts
  // are not needed at all. Amt = 0 is a no-op producing either A or B depending
  // on the direction. Amt = 32 can be implemented by a packing and unpacking
  // move to select and arrange the 32bit values. For simplicity, these cases
  // are not handled here explicitly and instead we rely on DAGCombiner to
  // remove the no-op funnel shifts we insert.
  auto [High, Mid, Low] = ((Opcode == ISD::FSHL) == (Amt < 32))
                              ? std::make_tuple(AHi, ALo, BHi)
                              : std::make_tuple(ALo, BHi, BLo);

  SDValue NewAmt = DAG.getConstant(Amt & 31, DL, MVT::i32);
  SDValue RHi = DAG.getNode(Opcode, DL, MVT::i32, {High, Mid, NewAmt});
  SDValue RLo = DAG.getNode(Opcode, DL, MVT::i32, {Mid, Low, NewAmt});

  return DAG.getNode(NVPTXISD::BUILD_VECTOR, DL, MVT::i64, {RLo, RHi});
}

static SDValue lowerFSH(SDValue Op, SelectionDAG &DAG) {
  return expandFSH64(Op->getOperand(0), Op->getOperand(1), Op->getOperand(2),
                     SDLoc(Op), Op->getOpcode(), DAG);
}

static SDValue lowerROT(SDValue Op, SelectionDAG &DAG) {
  unsigned Opcode = Op->getOpcode() == ISD::ROTL ? ISD::FSHL : ISD::FSHR;
  return expandFSH64(Op->getOperand(0), Op->getOperand(0), Op->getOperand(1),
                     SDLoc(Op), Opcode, DAG);
}

static SDValue lowerFREM(SDValue Op, SelectionDAG &DAG,
                         bool AllowUnsafeFPMath) {
  // Lower (frem x, y) into (sub x, (mul (ftrunc (div x, y)) y)),
  // i.e. "poor man's fmod()". When y is infinite, x is returned. This matches
  // the semantics of LLVM's frem.
  SDLoc DL(Op);
  SDValue X = Op->getOperand(0);
  SDValue Y = Op->getOperand(1);
  EVT Ty = Op.getValueType();

  SDValue Div = DAG.getNode(ISD::FDIV, DL, Ty, X, Y);
  SDValue Trunc = DAG.getNode(ISD::FTRUNC, DL, Ty, Div);
  SDValue Mul =
      DAG.getNode(ISD::FMUL, DL, Ty, Trunc, Y, SDNodeFlags::AllowContract);
  SDValue Sub =
      DAG.getNode(ISD::FSUB, DL, Ty, X, Mul, SDNodeFlags::AllowContract);

  if (AllowUnsafeFPMath || Op->getFlags().hasNoInfs())
    return Sub;

  // If Y is infinite, return X
  SDValue AbsY = DAG.getNode(ISD::FABS, DL, Ty, Y);
  SDValue Inf =
      DAG.getConstantFP(APFloat::getInf(Ty.getFltSemantics()), DL, Ty);
  SDValue IsInf = DAG.getSetCC(DL, MVT::i1, AbsY, Inf, ISD::SETEQ);
  return DAG.getSelect(DL, Ty, IsInf, X, Sub);
}

static SDValue lowerSELECT(SDValue Op, SelectionDAG &DAG) {
  assert(Op.getValueType() == MVT::i1 && "Custom lowering enabled only for i1");

  SDValue Cond = Op->getOperand(0);
  SDValue TrueVal = Op->getOperand(1);
  SDValue FalseVal = Op->getOperand(2);
  SDLoc DL(Op);

  // If both operands are truncated, we push the select through the truncates.
  if (TrueVal.getOpcode() == ISD::TRUNCATE &&
      FalseVal.getOpcode() == ISD::TRUNCATE) {
    TrueVal = TrueVal.getOperand(0);
    FalseVal = FalseVal.getOperand(0);

    EVT VT = TrueVal.getSimpleValueType().bitsLE(FalseVal.getSimpleValueType())
                 ? TrueVal.getValueType()
                 : FalseVal.getValueType();
    TrueVal = DAG.getAnyExtOrTrunc(TrueVal, DL, VT);
    FalseVal = DAG.getAnyExtOrTrunc(FalseVal, DL, VT);
    SDValue Select = DAG.getSelect(DL, VT, Cond, TrueVal, FalseVal);
    return DAG.getNode(ISD::TRUNCATE, DL, MVT::i1, Select);
  }

  // Otherwise, expand the select into a series of logical operations. These
  // often can be folded into other operations either by us or ptxas.
  TrueVal = DAG.getFreeze(TrueVal);
  FalseVal = DAG.getFreeze(FalseVal);
  SDValue And1 = DAG.getNode(ISD::AND, DL, MVT::i1, Cond, TrueVal);
  SDValue NotCond = DAG.getNOT(DL, Cond, MVT::i1);
  SDValue And2 = DAG.getNode(ISD::AND, DL, MVT::i1, NotCond, FalseVal);
  SDValue Or = DAG.getNode(ISD::OR, DL, MVT::i1, And1, And2);
  return Or;
}

SDValue
NVPTXTargetLowering::LowerOperation(SDValue Op, SelectionDAG &DAG) const {
  switch (Op.getOpcode()) {
  case ISD::RETURNADDR:
    return SDValue();
  case ISD::FRAMEADDR:
    return SDValue();
  case ISD::ADDRSPACECAST:
    return LowerADDRSPACECAST(Op, DAG);
  case ISD::GlobalAddress:
    return LowerGlobalAddress(Op, DAG);
  case ISD::INTRINSIC_W_CHAIN:
    return Op;
  case ISD::INTRINSIC_WO_CHAIN:
    return lowerIntrinsicWOChain(Op, DAG);
  case ISD::INTRINSIC_VOID:
    return LowerIntrinsicVoid(Op, DAG);
  case ISD::BUILD_VECTOR:
    return LowerBUILD_VECTOR(Op, DAG);
  case ISD::BITCAST:
    return LowerBITCAST(Op, DAG);
  case ISD::EXTRACT_SUBVECTOR:
    return Op;
  case ISD::EXTRACT_VECTOR_ELT:
    return LowerEXTRACT_VECTOR_ELT(Op, DAG);
  case ISD::INSERT_VECTOR_ELT:
    return LowerINSERT_VECTOR_ELT(Op, DAG);
  case ISD::VECTOR_SHUFFLE:
    return LowerVECTOR_SHUFFLE(Op, DAG);
  case ISD::CONCAT_VECTORS:
    return LowerCONCAT_VECTORS(Op, DAG);
  case ISD::STORE:
    return LowerSTORE(Op, DAG);
  case ISD::LOAD:
    return LowerLOAD(Op, DAG);
  case ISD::SHL_PARTS:
    return LowerShiftLeftParts(Op, DAG);
  case ISD::SRA_PARTS:
  case ISD::SRL_PARTS:
    return LowerShiftRightParts(Op, DAG);
  case ISD::SELECT:
    return lowerSELECT(Op, DAG);
  case ISD::FROUND:
    return LowerFROUND(Op, DAG);
  case ISD::FCOPYSIGN:
    return LowerFCOPYSIGN(Op, DAG);
  case ISD::SINT_TO_FP:
  case ISD::UINT_TO_FP:
    return LowerINT_TO_FP(Op, DAG);
  case ISD::FP_TO_SINT:
  case ISD::FP_TO_UINT:
    return LowerFP_TO_INT(Op, DAG);
  case ISD::FP_ROUND:
    return LowerFP_ROUND(Op, DAG);
  case ISD::FP_EXTEND:
    return LowerFP_EXTEND(Op, DAG);
  case ISD::BR_JT:
    return LowerBR_JT(Op, DAG);
  case ISD::VAARG:
    return LowerVAARG(Op, DAG);
  case ISD::VASTART:
    return LowerVASTART(Op, DAG);
  case ISD::FSHL:
  case ISD::FSHR:
    return lowerFSH(Op, DAG);
  case ISD::ROTL:
  case ISD::ROTR:
    return lowerROT(Op, DAG);
  case ISD::ABS:
  case ISD::SMIN:
  case ISD::SMAX:
  case ISD::UMIN:
  case ISD::UMAX:
  case ISD::ADD:
  case ISD::SUB:
  case ISD::MUL:
  case ISD::SHL:
  case ISD::SREM:
  case ISD::UREM:
    return LowerVectorArith(Op, DAG);
  case ISD::DYNAMIC_STACKALLOC:
    return LowerDYNAMIC_STACKALLOC(Op, DAG);
  case ISD::STACKRESTORE:
    return LowerSTACKRESTORE(Op, DAG);
  case ISD::STACKSAVE:
    return LowerSTACKSAVE(Op, DAG);
  case ISD::CopyToReg:
    return LowerCopyToReg_128(Op, DAG);
  case ISD::FADD:
  case ISD::FSUB:
  case ISD::FMUL:
    // Used only for bf16 on SM80, where we select fma for non-ftz operation
    return PromoteBinOpIfF32FTZ(Op, DAG);
  case ISD::CTPOP:
  case ISD::CTLZ:
    return lowerCTLZCTPOP(Op, DAG);
  case ISD::FREM:
    return lowerFREM(Op, DAG, allowUnsafeFPMath(DAG.getMachineFunction()));

  default:
    llvm_unreachable("Custom lowering not defined for operation");
  }
}

SDValue NVPTXTargetLowering::LowerBR_JT(SDValue Op, SelectionDAG &DAG) const {
  SDLoc DL(Op);
  SDValue Chain = Op.getOperand(0);
  const auto *JT = cast<JumpTableSDNode>(Op.getOperand(1));
  SDValue Index = Op.getOperand(2);

  unsigned JId = JT->getIndex();
  MachineJumpTableInfo *MJTI = DAG.getMachineFunction().getJumpTableInfo();
  ArrayRef<MachineBasicBlock *> MBBs = MJTI->getJumpTables()[JId].MBBs;

  SDValue IdV = DAG.getConstant(JId, DL, MVT::i32);

  // Generate BrxStart node
  SDVTList VTs = DAG.getVTList(MVT::Other, MVT::Glue);
  Chain = DAG.getNode(NVPTXISD::BrxStart, DL, VTs, Chain, IdV);

  // Generate BrxItem nodes
  assert(!MBBs.empty());
  for (MachineBasicBlock *MBB : MBBs.drop_back())
    Chain = DAG.getNode(NVPTXISD::BrxItem, DL, VTs, Chain.getValue(0),
                        DAG.getBasicBlock(MBB), Chain.getValue(1));

  // Generate BrxEnd nodes
  SDValue EndOps[] = {Chain.getValue(0), DAG.getBasicBlock(MBBs.back()), Index,
                      IdV, Chain.getValue(1)};
  SDValue BrxEnd = DAG.getNode(NVPTXISD::BrxEnd, DL, VTs, EndOps);

  return BrxEnd;
}

// This will prevent AsmPrinter from trying to print the jump tables itself.
unsigned NVPTXTargetLowering::getJumpTableEncoding() const {
  return MachineJumpTableInfo::EK_Inline;
}

SDValue NVPTXTargetLowering::LowerADDRSPACECAST(SDValue Op,
                                                SelectionDAG &DAG) const {
  AddrSpaceCastSDNode *N = cast<AddrSpaceCastSDNode>(Op.getNode());
  unsigned SrcAS = N->getSrcAddressSpace();
  unsigned DestAS = N->getDestAddressSpace();
  if (SrcAS != llvm::ADDRESS_SPACE_GENERIC &&
      DestAS != llvm::ADDRESS_SPACE_GENERIC) {
    // Shared and SharedCluster can be converted to each other through generic
    // space
    if ((SrcAS == llvm::ADDRESS_SPACE_SHARED &&
         DestAS == llvm::ADDRESS_SPACE_SHARED_CLUSTER) ||
        (SrcAS == llvm::ADDRESS_SPACE_SHARED_CLUSTER &&
         DestAS == llvm::ADDRESS_SPACE_SHARED)) {
      SDLoc DL(Op.getNode());
      const MVT GenerictVT =
          getPointerTy(DAG.getDataLayout(), ADDRESS_SPACE_GENERIC);
      SDValue GenericConversion = DAG.getAddrSpaceCast(
          DL, GenerictVT, Op.getOperand(0), SrcAS, ADDRESS_SPACE_GENERIC);
      SDValue SharedClusterConversion =
          DAG.getAddrSpaceCast(DL, Op.getValueType(), GenericConversion,
                               ADDRESS_SPACE_GENERIC, DestAS);
      return SharedClusterConversion;
    }

    return DAG.getUNDEF(Op.getValueType());
  }

  return Op;
}

// This function is almost a copy of SelectionDAG::expandVAArg().
// The only diff is that this one produces loads from local address space.
SDValue NVPTXTargetLowering::LowerVAARG(SDValue Op, SelectionDAG &DAG) const {
  const TargetLowering *TLI = STI.getTargetLowering();
  SDLoc DL(Op);

  SDNode *Node = Op.getNode();
  const Value *V = cast<SrcValueSDNode>(Node->getOperand(2))->getValue();
  EVT VT = Node->getValueType(0);
  auto *Ty = VT.getTypeForEVT(*DAG.getContext());
  SDValue Tmp1 = Node->getOperand(0);
  SDValue Tmp2 = Node->getOperand(1);
  const MaybeAlign MA(Node->getConstantOperandVal(3));

  SDValue VAListLoad = DAG.getLoad(TLI->getPointerTy(DAG.getDataLayout()), DL,
                                   Tmp1, Tmp2, MachinePointerInfo(V));
  SDValue VAList = VAListLoad;

  if (MA && *MA > TLI->getMinStackArgumentAlignment()) {
    VAList = DAG.getNode(
        ISD::ADD, DL, VAList.getValueType(), VAList,
        DAG.getConstant(MA->value() - 1, DL, VAList.getValueType()));

    VAList = DAG.getNode(ISD::AND, DL, VAList.getValueType(), VAList,
                         DAG.getSignedConstant(-(int64_t)MA->value(), DL,
                                               VAList.getValueType()));
  }

  // Increment the pointer, VAList, to the next vaarg
  Tmp1 = DAG.getNode(ISD::ADD, DL, VAList.getValueType(), VAList,
                     DAG.getConstant(DAG.getDataLayout().getTypeAllocSize(Ty),
                                     DL, VAList.getValueType()));

  // Store the incremented VAList to the legalized pointer
  Tmp1 = DAG.getStore(VAListLoad.getValue(1), DL, Tmp1, Tmp2,
                      MachinePointerInfo(V));

  const Value *SrcV = Constant::getNullValue(
      PointerType::get(*DAG.getContext(), ADDRESS_SPACE_LOCAL));

  // Load the actual argument out of the pointer VAList
  return DAG.getLoad(VT, DL, Tmp1, VAList, MachinePointerInfo(SrcV));
}

SDValue NVPTXTargetLowering::LowerVASTART(SDValue Op, SelectionDAG &DAG) const {
  const TargetLowering *TLI = STI.getTargetLowering();
  SDLoc DL(Op);
  EVT PtrVT = TLI->getPointerTy(DAG.getDataLayout());

  // Store the address of unsized array <function>_vararg[] in the ap object.
  SDValue Arg = getParamSymbol(DAG, /* vararg */ -1, PtrVT);
  SDValue VAReg = DAG.getNode(NVPTXISD::Wrapper, DL, PtrVT, Arg);

  const Value *SV = cast<SrcValueSDNode>(Op.getOperand(2))->getValue();
  return DAG.getStore(Op.getOperand(0), DL, VAReg, Op.getOperand(1),
                      MachinePointerInfo(SV));
}

SDValue NVPTXTargetLowering::LowerLOAD(SDValue Op, SelectionDAG &DAG) const {
  if (Op.getValueType() == MVT::i1)
    return LowerLOADi1(Op, DAG);

  // v2f16/v2bf16/v2i16/v4i8 are legal, so we can't rely on legalizer to handle
  // unaligned loads and have to handle it here.
  EVT VT = Op.getValueType();
  if (Isv2x16VT(VT) || VT == MVT::v4i8) {
    LoadSDNode *Load = cast<LoadSDNode>(Op);
    EVT MemVT = Load->getMemoryVT();
    if (!allowsMemoryAccessForAlignment(*DAG.getContext(), DAG.getDataLayout(),
                                        MemVT, *Load->getMemOperand())) {
      SDValue Ops[2];
      std::tie(Ops[0], Ops[1]) = expandUnalignedLoad(Load, DAG);
      return DAG.getMergeValues(Ops, SDLoc(Op));
    }
  }

  return SDValue();
}

// v = ld i1* addr
//   =>
// v1 = ld i8* addr (-> i16)
// v = trunc i16 to i1
SDValue NVPTXTargetLowering::LowerLOADi1(SDValue Op, SelectionDAG &DAG) const {
  SDNode *Node = Op.getNode();
  LoadSDNode *LD = cast<LoadSDNode>(Node);
  SDLoc dl(Node);
  assert(LD->getExtensionType() == ISD::NON_EXTLOAD);
  assert(Node->getValueType(0) == MVT::i1 &&
         "Custom lowering for i1 load only");
  SDValue newLD = DAG.getExtLoad(ISD::ZEXTLOAD, dl, MVT::i16, LD->getChain(),
                                 LD->getBasePtr(), LD->getPointerInfo(),
                                 MVT::i8, LD->getAlign(),
                                 LD->getMemOperand()->getFlags());
  SDValue result = DAG.getNode(ISD::TRUNCATE, dl, MVT::i1, newLD);
  // The legalizer (the caller) is expecting two values from the legalized
  // load, so we build a MergeValues node for it. See ExpandUnalignedLoad()
  // in LegalizeDAG.cpp which also uses MergeValues.
  SDValue Ops[] = { result, LD->getChain() };
  return DAG.getMergeValues(Ops, dl);
}

SDValue NVPTXTargetLowering::LowerSTORE(SDValue Op, SelectionDAG &DAG) const {
  StoreSDNode *Store = cast<StoreSDNode>(Op);
  EVT VT = Store->getMemoryVT();

  if (VT == MVT::i1)
    return LowerSTOREi1(Op, DAG);

  // v2f16 is legal, so we can't rely on legalizer to handle unaligned
  // stores and have to handle it here.
  if ((Isv2x16VT(VT) || VT == MVT::v4i8) &&
      !allowsMemoryAccessForAlignment(*DAG.getContext(), DAG.getDataLayout(),
                                      VT, *Store->getMemOperand()))
    return expandUnalignedStore(Store, DAG);

  // v2f16, v2bf16 and v2i16 don't need special handling.
  if (Isv2x16VT(VT) || VT == MVT::v4i8)
    return SDValue();

  return LowerSTOREVector(Op, DAG);
}

SDValue
NVPTXTargetLowering::LowerSTOREVector(SDValue Op, SelectionDAG &DAG) const {
  MemSDNode *N = cast<MemSDNode>(Op.getNode());
  SDValue Val = N->getOperand(1);
  SDLoc DL(N);
  const EVT ValVT = Val.getValueType();
  const EVT MemVT = N->getMemoryVT();

  // If we're truncating as part of the store, avoid lowering to a StoreV node.
  // TODO: consider relaxing this restriction.
  if (ValVT != MemVT)
    return SDValue();

  const auto NumEltsAndEltVT = getVectorLoweringShape(
      ValVT, STI.has256BitVectorLoadStore(N->getAddressSpace()));
  if (!NumEltsAndEltVT)
    return SDValue();
  const auto [NumElts, EltVT] = NumEltsAndEltVT.value();

  const DataLayout &TD = DAG.getDataLayout();

  Align Alignment = N->getAlign();
  Align PrefAlign = TD.getPrefTypeAlign(ValVT.getTypeForEVT(*DAG.getContext()));
  if (Alignment < PrefAlign) {
    // This store is not sufficiently aligned, so bail out and let this vector
    // store be scalarized.  Note that we may still be able to emit smaller
    // vector stores.  For example, if we are storing a <4 x float> with an
    // alignment of 8, this check will fail but the legalizer will try again
    // with 2 x <2 x float>, which will succeed with an alignment of 8.
    return SDValue();
  }

  unsigned Opcode;
  switch (NumElts) {
  default:
    return SDValue();
  case 2:
    Opcode = NVPTXISD::StoreV2;
    break;
  case 4:
    Opcode = NVPTXISD::StoreV4;
    break;
  case 8:
    Opcode = NVPTXISD::StoreV8;
    break;
  }

  SmallVector<SDValue, 8> Ops;

  // First is the chain
  Ops.push_back(N->getOperand(0));

  // Then the split values
  if (EltVT.isVector()) {
    assert(EVT(EltVT.getVectorElementType()) == ValVT.getVectorElementType());
    assert(NumElts * EltVT.getVectorNumElements() ==
           ValVT.getVectorNumElements());
    // Combine individual elements into v2[i,f,bf]16/v4i8 subvectors to be
    // stored as b32s
    const unsigned NumEltsPerSubVector = EltVT.getVectorNumElements();
    for (const unsigned I : llvm::seq(NumElts)) {
      SmallVector<SDValue, 4> SubVectorElts;
      DAG.ExtractVectorElements(Val, SubVectorElts, I * NumEltsPerSubVector,
                                NumEltsPerSubVector);
      Ops.push_back(DAG.getBuildVector(EltVT, DL, SubVectorElts));
    }
  } else {
    SDValue V = DAG.getBitcast(MVT::getVectorVT(EltVT, NumElts), Val);
    for (const unsigned I : llvm::seq(NumElts)) {
      SDValue ExtVal = DAG.getNode(ISD::EXTRACT_VECTOR_ELT, DL, EltVT, V,
                                   DAG.getIntPtrConstant(I, DL));

      // Since StoreV2 is a target node, we cannot rely on DAG type
      // legalization. Therefore, we must ensure the type is legal.  For i1 and
      // i8, we set the stored type to i16 and propagate the "real" type as the
      // memory type.
      if (EltVT.getSizeInBits() < 16)
        ExtVal = DAG.getNode(ISD::ANY_EXTEND, DL, MVT::i16, ExtVal);
      Ops.push_back(ExtVal);
    }
  }

  // Then any remaining arguments
  Ops.append(N->op_begin() + 2, N->op_end());

  SDValue NewSt =
      DAG.getMemIntrinsicNode(Opcode, DL, DAG.getVTList(MVT::Other), Ops,
                              N->getMemoryVT(), N->getMemOperand());

  // return DCI.CombineTo(N, NewSt, true);
  return NewSt;
}

// st i1 v, addr
//    =>
// v1 = zxt v to i16
// st.u8 i16, addr
SDValue NVPTXTargetLowering::LowerSTOREi1(SDValue Op, SelectionDAG &DAG) const {
  SDNode *Node = Op.getNode();
  SDLoc dl(Node);
  StoreSDNode *ST = cast<StoreSDNode>(Node);
  SDValue Tmp1 = ST->getChain();
  SDValue Tmp2 = ST->getBasePtr();
  SDValue Tmp3 = ST->getValue();
  assert(Tmp3.getValueType() == MVT::i1 && "Custom lowering for i1 store only");
  Tmp3 = DAG.getNode(ISD::ZERO_EXTEND, dl, MVT::i16, Tmp3);
  SDValue Result =
      DAG.getTruncStore(Tmp1, dl, Tmp3, Tmp2, ST->getPointerInfo(), MVT::i8,
                        ST->getAlign(), ST->getMemOperand()->getFlags());
  return Result;
}

SDValue NVPTXTargetLowering::LowerCopyToReg_128(SDValue Op,
                                                SelectionDAG &DAG) const {
  // Change the CopyToReg to take in two 64-bit operands instead of a 128-bit
  // operand so that it can pass the legalization.

  assert(Op.getOperand(1).getValueType() == MVT::i128 &&
         "Custom lowering for 128-bit CopyToReg only");

  SDNode *Node = Op.getNode();
  SDLoc DL(Node);

  SDValue Cast = DAG.getBitcast(MVT::v2i64, Op->getOperand(2));
  SDValue Lo = DAG.getNode(ISD::EXTRACT_VECTOR_ELT, DL, MVT::i64, Cast,
                           DAG.getIntPtrConstant(0, DL));
  SDValue Hi = DAG.getNode(ISD::EXTRACT_VECTOR_ELT, DL, MVT::i64, Cast,
                           DAG.getIntPtrConstant(1, DL));

  SmallVector<SDValue, 5> NewOps(Op->getNumOperands() + 1);
  SmallVector<EVT, 3> ResultsType(Node->values());

  NewOps[0] = Op->getOperand(0); // Chain
  NewOps[1] = Op->getOperand(1); // Dst Reg
  NewOps[2] = Lo;                // Lower 64-bit
  NewOps[3] = Hi;                // Higher 64-bit
  if (Op.getNumOperands() == 4)
    NewOps[4] = Op->getOperand(3); // Glue if exists

  return DAG.getNode(ISD::CopyToReg, DL, ResultsType, NewOps);
}

unsigned NVPTXTargetLowering::getNumRegisters(
    LLVMContext &Context, EVT VT,
    std::optional<MVT> RegisterVT = std::nullopt) const {
  if (VT == MVT::i128 && RegisterVT == MVT::i128)
    return 1;
  return TargetLoweringBase::getNumRegisters(Context, VT, RegisterVT);
}

bool NVPTXTargetLowering::splitValueIntoRegisterParts(
    SelectionDAG &DAG, const SDLoc &DL, SDValue Val, SDValue *Parts,
    unsigned NumParts, MVT PartVT, std::optional<CallingConv::ID> CC) const {
  if (Val.getValueType() == MVT::i128 && NumParts == 1) {
    Parts[0] = Val;
    return true;
  }
  return false;
}

// This creates target external symbol for a function parameter.
// Name of the symbol is composed from its index and the function name.
// Negative index corresponds to special parameter (unsized array) used for
// passing variable arguments.
SDValue NVPTXTargetLowering::getParamSymbol(SelectionDAG &DAG, int idx,
                                            EVT v) const {
  StringRef SavedStr = nvTM->getStrPool().save(
      getParamName(&DAG.getMachineFunction().getFunction(), idx));
  return DAG.getTargetExternalSymbol(SavedStr.data(), v);
}

SDValue NVPTXTargetLowering::LowerFormalArguments(
    SDValue Chain, CallingConv::ID CallConv, bool isVarArg,
    const SmallVectorImpl<ISD::InputArg> &Ins, const SDLoc &dl,
    SelectionDAG &DAG, SmallVectorImpl<SDValue> &InVals) const {
  MachineFunction &MF = DAG.getMachineFunction();
  const DataLayout &DL = DAG.getDataLayout();
  auto PtrVT = getPointerTy(DAG.getDataLayout());

  const Function *F = &MF.getFunction();

  SDValue Root = DAG.getRoot();
  SmallVector<SDValue, 16> OutChains;

  // argTypes.size() (or theArgs.size()) and Ins.size() need not match.
  // Ins.size() will be larger
  //   * if there is an aggregate argument with multiple fields (each field
  //     showing up separately in Ins)
  //   * if there is a vector argument with more than typical vector-length
  //     elements (generally if more than 4) where each vector element is
  //     individually present in Ins.
  // So a different index should be used for indexing into Ins.
  // See similar issue in LowerCall.

  auto AllIns = ArrayRef(Ins);
  for (const auto &Arg : F->args()) {
    const auto ArgIns = AllIns.take_while(
        [&](auto I) { return I.OrigArgIndex == Arg.getArgNo(); });
    AllIns = AllIns.drop_front(ArgIns.size());

    Type *Ty = Arg.getType();

    if (ArgIns.empty())
      report_fatal_error("Empty parameter types are not supported");

    if (Arg.use_empty()) {
      // argument is dead
      for (const auto &In : ArgIns) {
        assert(!In.Used && "Arg.use_empty() is true but Arg is used?");
        InVals.push_back(DAG.getUNDEF(In.VT));
      }
      continue;
    }

    SDValue ArgSymbol = getParamSymbol(DAG, Arg.getArgNo(), PtrVT);

    // In the following cases, assign a node order of "i+1"
    // to newly created nodes. The SDNodes for params have to
    // appear in the same order as their order of appearance
    // in the original function. "i+1" holds that order.
    if (Arg.hasByValAttr()) {
      // Param has ByVal attribute
      // Return MoveParam(param symbol).
      // Ideally, the param symbol can be returned directly,
      // but when SDNode builder decides to use it in a CopyToReg(),
      // machine instruction fails because TargetExternalSymbol
      // (not lowered) is target dependent, and CopyToReg assumes
      // the source is lowered.
      assert(ArgIns.size() == 1 && "ByVal argument must be a pointer");
      const auto &ByvalIn = ArgIns[0];
      assert(getValueType(DL, Ty) == ByvalIn.VT &&
             "Ins type did not match function type");
      assert(ByvalIn.VT == PtrVT && "ByVal argument must be a pointer");

      SDValue P;
      if (isKernelFunction(*F)) {
        P = DAG.getNode(NVPTXISD::Wrapper, dl, ByvalIn.VT, ArgSymbol);
        P.getNode()->setIROrder(Arg.getArgNo() + 1);
      } else {
        P = DAG.getNode(NVPTXISD::MoveParam, dl, ByvalIn.VT, ArgSymbol);
        P.getNode()->setIROrder(Arg.getArgNo() + 1);
        P = DAG.getAddrSpaceCast(dl, ByvalIn.VT, P, ADDRESS_SPACE_LOCAL,
                                 ADDRESS_SPACE_GENERIC);
      }
      InVals.push_back(P);
    } else {
      bool aggregateIsPacked = false;
      if (StructType *STy = dyn_cast<StructType>(Ty))
        aggregateIsPacked = STy->isPacked();

      SmallVector<EVT, 16> VTs;
      SmallVector<uint64_t, 16> Offsets;
      ComputePTXValueVTs(*this, DL, Ty, VTs, &Offsets, 0);
      assert(VTs.size() == ArgIns.size() && "Size mismatch");
      assert(VTs.size() == Offsets.size() && "Size mismatch");
<<<<<<< HEAD

      const Align ArgAlign = getFunctionArgumentAlignment(
          F, Ty, Arg.getArgNo() + AttributeList::FirstArgIndex, DL);

=======

      const Align ArgAlign = getFunctionArgumentAlignment(
          F, Ty, Arg.getArgNo() + AttributeList::FirstArgIndex, DL);

>>>>>>> 4084ffcf
      const auto VectorInfo = VectorizePTXValueVTs(VTs, Offsets, ArgAlign);
      unsigned I = 0;
      for (const unsigned NumElts : VectorInfo) {
        const EVT EltVT = VTs[I];
        const EVT LoadVT = [&]() -> EVT {
          // i1 is loaded/stored as i8.
          if (EltVT == MVT::i1)
            return MVT::i8;
          // getLoad needs a vector type, but it can't handle
          // vectors which contain v2f16 or v2bf16 elements. So we must load
          // using i32 here and then bitcast back.
          if (EltVT.isVector())
            return MVT::getIntegerVT(EltVT.getFixedSizeInBits());
          return EltVT;
        }();

        const EVT VecVT = EVT::getVectorVT(F->getContext(), LoadVT, NumElts);
        SDValue VecAddr = DAG.getObjectPtrOffset(
            dl, ArgSymbol, TypeSize::getFixed(Offsets[I]));

        const MaybeAlign PartAlign = [&]() -> MaybeAlign {
          if (aggregateIsPacked)
            return Align(1);
          if (NumElts != 1)
            return std::nullopt;
          Align PartAlign = DAG.getEVTAlign(EltVT);
          return commonAlignment(PartAlign, Offsets[I]);
        }();
        SDValue P =
            DAG.getLoad(VecVT, dl, Root, VecAddr,
                        MachinePointerInfo(ADDRESS_SPACE_PARAM), PartAlign,
                        MachineMemOperand::MODereferenceable |
                            MachineMemOperand::MOInvariant);
        if (P.getNode())
          P.getNode()->setIROrder(Arg.getArgNo() + 1);
        for (const unsigned J : llvm::seq(NumElts)) {
          SDValue Elt = DAG.getNode(ISD::EXTRACT_VECTOR_ELT, dl, LoadVT, P,
                                    DAG.getIntPtrConstant(J, dl));

          // Extend or truncate the element if necessary (e.g. an i8 is loaded
          // into an i16 register)
          const EVT ExpactedVT = ArgIns[I + J].VT;
          assert((Elt.getValueType().bitsEq(ExpactedVT) ||
                  (ExpactedVT.isScalarInteger() &&
                   Elt.getValueType().isScalarInteger())) &&
                 "Non-integer argument type size mismatch");
          if (ExpactedVT.bitsGT(Elt.getValueType())) {
            Elt = DAG.getNode(getExtOpcode(ArgIns[I + J].Flags), dl, ExpactedVT,
                              Elt);
          } else if (ExpactedVT.bitsLT(Elt.getValueType())) {
            Elt = DAG.getNode(ISD::TRUNCATE, dl, ExpactedVT, Elt);
          } else {
            // v2f16 was loaded as an i32. Now we must bitcast it back.
            Elt = DAG.getBitcast(EltVT, Elt);
          }
          InVals.push_back(Elt);
        }
        I += NumElts;
      }
    }
  }

  if (!OutChains.empty())
    DAG.setRoot(DAG.getTokenFactor(dl, OutChains));

  return Chain;
}

// Use byte-store when the param adress of the return value is unaligned.
// This may happen when the return value is a field of a packed structure.
static SDValue LowerUnalignedStoreRet(SelectionDAG &DAG, SDValue Chain,
                                      uint64_t Offset, EVT ElementType,
                                      SDValue RetVal, const SDLoc &dl) {
  // Bit logic only works on integer types
  if (adjustElementType(ElementType))
    RetVal = DAG.getNode(ISD::BITCAST, dl, ElementType, RetVal);

  // Store each byte
  for (unsigned i = 0, n = ElementType.getSizeInBits() / 8; i < n; i++) {
    // Shift the byte to the last byte position
    SDValue ShiftVal = DAG.getNode(ISD::SRL, dl, ElementType, RetVal,
                                   DAG.getConstant(i * 8, dl, MVT::i32));
    SDValue StoreOperands[] = {Chain, DAG.getConstant(Offset + i, dl, MVT::i32),
                               ShiftVal};
    // Trunc store only the last byte by using
    //     st.param.b8
    // The register type can be larger than b8.
    Chain = DAG.getMemIntrinsicNode(NVPTXISD::StoreRetval, dl,
                                    DAG.getVTList(MVT::Other), StoreOperands,
                                    MVT::i8, MachinePointerInfo(), std::nullopt,
                                    MachineMemOperand::MOStore);
  }
  return Chain;
}

SDValue
NVPTXTargetLowering::LowerReturn(SDValue Chain, CallingConv::ID CallConv,
                                 bool isVarArg,
                                 const SmallVectorImpl<ISD::OutputArg> &Outs,
                                 const SmallVectorImpl<SDValue> &OutVals,
                                 const SDLoc &dl, SelectionDAG &DAG) const {
  const MachineFunction &MF = DAG.getMachineFunction();
  const Function &F = MF.getFunction();
  Type *RetTy = MF.getFunction().getReturnType();

  if (RetTy->isVoidTy()) {
    assert(OutVals.empty() && Outs.empty() && "Return value expected for void");
    return DAG.getNode(NVPTXISD::RET_GLUE, dl, MVT::Other, Chain);
  }

  const DataLayout &DL = DAG.getDataLayout();
  SmallVector<EVT, 16> VTs;
  SmallVector<uint64_t, 16> Offsets;
  ComputePTXValueVTs(*this, DL, RetTy, VTs, &Offsets);
  assert(VTs.size() == OutVals.size() && "Bad return value decomposition");

  for (const unsigned I : llvm::seq(VTs.size()))
    if (const auto PromotedVT = PromoteScalarIntegerPTX(VTs[I]))
      VTs[I] = *PromotedVT;

  // PTX Interoperability Guide 3.3(A): [Integer] Values shorter than
  // 32-bits are sign extended or zero extended, depending on whether
  // they are signed or unsigned types.
  const bool ExtendIntegerRetVal =
      RetTy->isIntegerTy() && DL.getTypeAllocSizeInBits(RetTy) < 32;

  const auto GetRetVal = [&](unsigned I) -> SDValue {
    SDValue RetVal = OutVals[I];
    assert(!PromoteScalarIntegerPTX(RetVal.getValueType()) &&
           "OutVal type should always be legal");

    if (ExtendIntegerRetVal) {
      RetVal = DAG.getNode(getExtOpcode(Outs[I].Flags), dl, MVT::i32, RetVal);
    } else if (RetVal.getValueSizeInBits() < 16) {
      // Use 16-bit registers for small load-stores as it's the
      // smallest general purpose register size supported by NVPTX.
      RetVal = DAG.getNode(ISD::ANY_EXTEND, dl, MVT::i16, RetVal);
    }
    return RetVal;
  };

  const auto RetAlign = getFunctionParamOptimizedAlign(&F, RetTy, DL);
  const auto VectorInfo = VectorizePTXValueVTs(VTs, Offsets, RetAlign);
  unsigned I = 0;
  for (const unsigned NumElts : VectorInfo) {
    const Align CurrentAlign = commonAlignment(RetAlign, Offsets[I]);
    if (NumElts == 1 && RetTy->isAggregateType() &&
        CurrentAlign < DAG.getEVTAlign(VTs[I])) {
      Chain = LowerUnalignedStoreRet(DAG, Chain, Offsets[I], VTs[I],
                                     GetRetVal(I), dl);

      // The call to LowerUnalignedStoreRet inserted the necessary SDAG nodes
      // into the graph, so just move on to the next element.
      I++;
      continue;
    }

    SmallVector<SDValue, 6> StoreOperands{
        Chain, DAG.getConstant(Offsets[I], dl, MVT::i32)};

    for (const unsigned J : llvm::seq(NumElts))
      StoreOperands.push_back(GetRetVal(I + J));

    NVPTXISD::NodeType Op;
    switch (NumElts) {
    case 1:
      Op = NVPTXISD::StoreRetval;
      break;
    case 2:
      Op = NVPTXISD::StoreRetvalV2;
      break;
    case 4:
      Op = NVPTXISD::StoreRetvalV4;
      break;
    default:
      llvm_unreachable("Invalid vector info.");
    }

    // Adjust type of load/store op if we've extended the scalar
    // return value.
    EVT TheStoreType = ExtendIntegerRetVal ? MVT::i32 : VTs[I];
    Chain = DAG.getMemIntrinsicNode(
        Op, dl, DAG.getVTList(MVT::Other), StoreOperands, TheStoreType,
        MachinePointerInfo(), CurrentAlign, MachineMemOperand::MOStore);

    I += NumElts;
  }

  return DAG.getNode(NVPTXISD::RET_GLUE, dl, MVT::Other, Chain);
}

void NVPTXTargetLowering::LowerAsmOperandForConstraint(
    SDValue Op, StringRef Constraint, std::vector<SDValue> &Ops,
    SelectionDAG &DAG) const {
  if (Constraint.size() > 1)
    return;
  TargetLowering::LowerAsmOperandForConstraint(Op, Constraint, Ops, DAG);
}

// llvm.ptx.memcpy.const and llvm.ptx.memmove.const need to be modeled as
// TgtMemIntrinsic
// because we need the information that is only available in the "Value" type
// of destination
// pointer. In particular, the address space information.
bool NVPTXTargetLowering::getTgtMemIntrinsic(
    IntrinsicInfo &Info, const CallInst &I,
    MachineFunction &MF, unsigned Intrinsic) const {
  switch (Intrinsic) {
  default:
    return false;
  case Intrinsic::nvvm_match_all_sync_i32p:
  case Intrinsic::nvvm_match_all_sync_i64p:
    Info.opc = ISD::INTRINSIC_W_CHAIN;
    // memVT is bogus. These intrinsics have IntrInaccessibleMemOnly attribute
    // in order to model data exchange with other threads, but perform no real
    // memory accesses.
    Info.memVT = MVT::i1;

    // Our result depends on both our and other thread's arguments.
    Info.flags = MachineMemOperand::MOLoad | MachineMemOperand::MOStore;
    return true;
  case Intrinsic::nvvm_wmma_m16n16k16_load_a_f16_col:
  case Intrinsic::nvvm_wmma_m16n16k16_load_a_f16_row:
  case Intrinsic::nvvm_wmma_m16n16k16_load_a_f16_col_stride:
  case Intrinsic::nvvm_wmma_m16n16k16_load_a_f16_row_stride:
  case Intrinsic::nvvm_wmma_m16n16k16_load_b_f16_col:
  case Intrinsic::nvvm_wmma_m16n16k16_load_b_f16_row:
  case Intrinsic::nvvm_wmma_m16n16k16_load_b_f16_col_stride:
  case Intrinsic::nvvm_wmma_m16n16k16_load_b_f16_row_stride:
  case Intrinsic::nvvm_wmma_m32n8k16_load_a_f16_col:
  case Intrinsic::nvvm_wmma_m32n8k16_load_a_f16_row:
  case Intrinsic::nvvm_wmma_m32n8k16_load_a_f16_col_stride:
  case Intrinsic::nvvm_wmma_m32n8k16_load_a_f16_row_stride:
  case Intrinsic::nvvm_wmma_m32n8k16_load_b_f16_col:
  case Intrinsic::nvvm_wmma_m32n8k16_load_b_f16_row:
  case Intrinsic::nvvm_wmma_m32n8k16_load_b_f16_col_stride:
  case Intrinsic::nvvm_wmma_m32n8k16_load_b_f16_row_stride:
  case Intrinsic::nvvm_wmma_m8n32k16_load_a_f16_col:
  case Intrinsic::nvvm_wmma_m8n32k16_load_a_f16_row:
  case Intrinsic::nvvm_wmma_m8n32k16_load_a_f16_col_stride:
  case Intrinsic::nvvm_wmma_m8n32k16_load_a_f16_row_stride:
  case Intrinsic::nvvm_wmma_m8n32k16_load_b_f16_col:
  case Intrinsic::nvvm_wmma_m8n32k16_load_b_f16_row:
  case Intrinsic::nvvm_wmma_m8n32k16_load_b_f16_col_stride:
  case Intrinsic::nvvm_wmma_m8n32k16_load_b_f16_row_stride: {
    Info.opc = ISD::INTRINSIC_W_CHAIN;
    Info.memVT = MVT::v8f16;
    Info.ptrVal = I.getArgOperand(0);
    Info.offset = 0;
    Info.flags = MachineMemOperand::MOLoad;
    Info.align = Align(16);
    return true;
  }
  case Intrinsic::nvvm_wmma_m16n16k16_load_a_s8_col:
  case Intrinsic::nvvm_wmma_m16n16k16_load_a_s8_col_stride:
  case Intrinsic::nvvm_wmma_m16n16k16_load_a_u8_col_stride:
  case Intrinsic::nvvm_wmma_m16n16k16_load_a_u8_col:
  case Intrinsic::nvvm_wmma_m16n16k16_load_a_s8_row:
  case Intrinsic::nvvm_wmma_m16n16k16_load_a_s8_row_stride:
  case Intrinsic::nvvm_wmma_m16n16k16_load_a_u8_row_stride:
  case Intrinsic::nvvm_wmma_m16n16k16_load_a_u8_row:
  case Intrinsic::nvvm_wmma_m8n32k16_load_a_bf16_col:
  case Intrinsic::nvvm_wmma_m8n32k16_load_a_bf16_col_stride:
  case Intrinsic::nvvm_wmma_m8n32k16_load_a_bf16_row:
  case Intrinsic::nvvm_wmma_m8n32k16_load_a_bf16_row_stride:
  case Intrinsic::nvvm_wmma_m16n16k16_load_b_s8_col:
  case Intrinsic::nvvm_wmma_m16n16k16_load_b_s8_col_stride:
  case Intrinsic::nvvm_wmma_m16n16k16_load_b_u8_col_stride:
  case Intrinsic::nvvm_wmma_m16n16k16_load_b_u8_col:
  case Intrinsic::nvvm_wmma_m16n16k16_load_b_s8_row:
  case Intrinsic::nvvm_wmma_m16n16k16_load_b_s8_row_stride:
  case Intrinsic::nvvm_wmma_m16n16k16_load_b_u8_row_stride:
  case Intrinsic::nvvm_wmma_m16n16k16_load_b_u8_row:
  case Intrinsic::nvvm_wmma_m32n8k16_load_b_bf16_col:
  case Intrinsic::nvvm_wmma_m32n8k16_load_b_bf16_col_stride:
  case Intrinsic::nvvm_wmma_m32n8k16_load_b_bf16_row:
  case Intrinsic::nvvm_wmma_m32n8k16_load_b_bf16_row_stride: {
    Info.opc = ISD::INTRINSIC_W_CHAIN;
    Info.memVT = MVT::v2i32;
    Info.ptrVal = I.getArgOperand(0);
    Info.offset = 0;
    Info.flags = MachineMemOperand::MOLoad;
    Info.align = Align(8);
    return true;
  }

  case Intrinsic::nvvm_wmma_m32n8k16_load_a_s8_col:
  case Intrinsic::nvvm_wmma_m32n8k16_load_a_s8_col_stride:
  case Intrinsic::nvvm_wmma_m32n8k16_load_a_u8_col_stride:
  case Intrinsic::nvvm_wmma_m32n8k16_load_a_u8_col:
  case Intrinsic::nvvm_wmma_m32n8k16_load_a_s8_row:
  case Intrinsic::nvvm_wmma_m32n8k16_load_a_s8_row_stride:
  case Intrinsic::nvvm_wmma_m32n8k16_load_a_u8_row_stride:
  case Intrinsic::nvvm_wmma_m32n8k16_load_a_u8_row:
  case Intrinsic::nvvm_wmma_m16n16k16_load_a_bf16_col:
  case Intrinsic::nvvm_wmma_m16n16k16_load_a_bf16_col_stride:
  case Intrinsic::nvvm_wmma_m16n16k16_load_a_bf16_row:
  case Intrinsic::nvvm_wmma_m16n16k16_load_a_bf16_row_stride:
  case Intrinsic::nvvm_wmma_m16n16k8_load_a_tf32_col:
  case Intrinsic::nvvm_wmma_m16n16k8_load_a_tf32_col_stride:
  case Intrinsic::nvvm_wmma_m16n16k8_load_a_tf32_row:
  case Intrinsic::nvvm_wmma_m16n16k8_load_a_tf32_row_stride:

  case Intrinsic::nvvm_wmma_m8n32k16_load_b_s8_col:
  case Intrinsic::nvvm_wmma_m8n32k16_load_b_s8_col_stride:
  case Intrinsic::nvvm_wmma_m8n32k16_load_b_u8_col_stride:
  case Intrinsic::nvvm_wmma_m8n32k16_load_b_u8_col:
  case Intrinsic::nvvm_wmma_m8n32k16_load_b_s8_row:
  case Intrinsic::nvvm_wmma_m8n32k16_load_b_s8_row_stride:
  case Intrinsic::nvvm_wmma_m8n32k16_load_b_u8_row_stride:
  case Intrinsic::nvvm_wmma_m8n32k16_load_b_u8_row:
  case Intrinsic::nvvm_wmma_m16n16k16_load_b_bf16_col:
  case Intrinsic::nvvm_wmma_m16n16k16_load_b_bf16_col_stride:
  case Intrinsic::nvvm_wmma_m16n16k16_load_b_bf16_row:
  case Intrinsic::nvvm_wmma_m16n16k16_load_b_bf16_row_stride:
  case Intrinsic::nvvm_wmma_m16n16k8_load_b_tf32_col:
  case Intrinsic::nvvm_wmma_m16n16k8_load_b_tf32_col_stride:
  case Intrinsic::nvvm_wmma_m16n16k8_load_b_tf32_row:
  case Intrinsic::nvvm_wmma_m16n16k8_load_b_tf32_row_stride:
  case Intrinsic::nvvm_ldmatrix_sync_aligned_m8n8_x4_b16:
  case Intrinsic::nvvm_ldmatrix_sync_aligned_m8n8_x4_trans_b16:
  case Intrinsic::nvvm_ldmatrix_sync_aligned_m16n16_x2_trans_b8:
  case Intrinsic::nvvm_ldmatrix_sync_aligned_m16n16_x2_trans_b8x16_b4x16_p64:
  case Intrinsic::nvvm_ldmatrix_sync_aligned_m16n16_x2_trans_b8x16_b6x16_p32:
  case Intrinsic::nvvm_ldmatrix_sync_aligned_m8n16_x4_b8x16_b4x16_p64:
  case Intrinsic::nvvm_ldmatrix_sync_aligned_m8n16_x4_b8x16_b6x16_p32: {
    Info.opc = ISD::INTRINSIC_W_CHAIN;
    Info.memVT = MVT::v4i32;
    Info.ptrVal = I.getArgOperand(0);
    Info.offset = 0;
    Info.flags = MachineMemOperand::MOLoad;
    Info.align = Align(16);
    return true;
  }

  case Intrinsic::nvvm_wmma_m32n8k16_load_b_s8_col:
  case Intrinsic::nvvm_wmma_m32n8k16_load_b_s8_col_stride:
  case Intrinsic::nvvm_wmma_m32n8k16_load_b_u8_col_stride:
  case Intrinsic::nvvm_wmma_m32n8k16_load_b_u8_col:
  case Intrinsic::nvvm_wmma_m32n8k16_load_b_s8_row:
  case Intrinsic::nvvm_wmma_m32n8k16_load_b_s8_row_stride:
  case Intrinsic::nvvm_wmma_m32n8k16_load_b_u8_row_stride:
  case Intrinsic::nvvm_wmma_m32n8k16_load_b_u8_row:

  case Intrinsic::nvvm_wmma_m8n32k16_load_a_s8_col:
  case Intrinsic::nvvm_wmma_m8n32k16_load_a_s8_col_stride:
  case Intrinsic::nvvm_wmma_m8n32k16_load_a_u8_col_stride:
  case Intrinsic::nvvm_wmma_m8n32k16_load_a_u8_col:
  case Intrinsic::nvvm_wmma_m8n32k16_load_a_s8_row:
  case Intrinsic::nvvm_wmma_m8n32k16_load_a_s8_row_stride:
  case Intrinsic::nvvm_wmma_m8n32k16_load_a_u8_row_stride:
  case Intrinsic::nvvm_wmma_m8n32k16_load_a_u8_row:
  case Intrinsic::nvvm_wmma_m8n8k128_load_a_b1_row:
  case Intrinsic::nvvm_wmma_m8n8k128_load_a_b1_row_stride:
  case Intrinsic::nvvm_wmma_m8n8k128_load_b_b1_col:
  case Intrinsic::nvvm_wmma_m8n8k128_load_b_b1_col_stride:
  case Intrinsic::nvvm_wmma_m8n8k32_load_a_s4_row:
  case Intrinsic::nvvm_wmma_m8n8k32_load_a_s4_row_stride:
  case Intrinsic::nvvm_wmma_m8n8k32_load_a_u4_row_stride:
  case Intrinsic::nvvm_wmma_m8n8k32_load_a_u4_row:
  case Intrinsic::nvvm_wmma_m8n8k32_load_b_s4_col:
  case Intrinsic::nvvm_wmma_m8n8k32_load_b_s4_col_stride:
  case Intrinsic::nvvm_wmma_m8n8k32_load_b_u4_col_stride:
  case Intrinsic::nvvm_wmma_m8n8k32_load_b_u4_col:
  case Intrinsic::nvvm_ldmatrix_sync_aligned_m8n8_x1_b16:
  case Intrinsic::nvvm_ldmatrix_sync_aligned_m8n8_x1_trans_b16:
  case Intrinsic::nvvm_ldmatrix_sync_aligned_m8n16_x1_b8x16_b4x16_p64:
  case Intrinsic::nvvm_ldmatrix_sync_aligned_m8n16_x1_b8x16_b6x16_p32: {
    Info.opc = ISD::INTRINSIC_W_CHAIN;
    Info.memVT = MVT::i32;
    Info.ptrVal = I.getArgOperand(0);
    Info.offset = 0;
    Info.flags = MachineMemOperand::MOLoad;
    Info.align = Align(4);
    return true;
  }

  case Intrinsic::nvvm_wmma_m16n16k16_load_c_f16_col:
  case Intrinsic::nvvm_wmma_m16n16k16_load_c_f16_row:
  case Intrinsic::nvvm_wmma_m16n16k16_load_c_f16_col_stride:
  case Intrinsic::nvvm_wmma_m16n16k16_load_c_f16_row_stride:
  case Intrinsic::nvvm_wmma_m32n8k16_load_c_f16_col:
  case Intrinsic::nvvm_wmma_m32n8k16_load_c_f16_row:
  case Intrinsic::nvvm_wmma_m32n8k16_load_c_f16_col_stride:
  case Intrinsic::nvvm_wmma_m32n8k16_load_c_f16_row_stride:
  case Intrinsic::nvvm_wmma_m8n32k16_load_c_f16_col:
  case Intrinsic::nvvm_wmma_m8n32k16_load_c_f16_row:
  case Intrinsic::nvvm_wmma_m8n32k16_load_c_f16_col_stride:
  case Intrinsic::nvvm_wmma_m8n32k16_load_c_f16_row_stride: {
    Info.opc = ISD::INTRINSIC_W_CHAIN;
    Info.memVT = MVT::v4f16;
    Info.ptrVal = I.getArgOperand(0);
    Info.offset = 0;
    Info.flags = MachineMemOperand::MOLoad;
    Info.align = Align(16);
    return true;
  }

  case Intrinsic::nvvm_wmma_m16n16k16_load_c_f32_col:
  case Intrinsic::nvvm_wmma_m16n16k16_load_c_f32_row:
  case Intrinsic::nvvm_wmma_m16n16k16_load_c_f32_col_stride:
  case Intrinsic::nvvm_wmma_m16n16k16_load_c_f32_row_stride:
  case Intrinsic::nvvm_wmma_m32n8k16_load_c_f32_col:
  case Intrinsic::nvvm_wmma_m32n8k16_load_c_f32_row:
  case Intrinsic::nvvm_wmma_m32n8k16_load_c_f32_col_stride:
  case Intrinsic::nvvm_wmma_m32n8k16_load_c_f32_row_stride:
  case Intrinsic::nvvm_wmma_m8n32k16_load_c_f32_col:
  case Intrinsic::nvvm_wmma_m8n32k16_load_c_f32_row:
  case Intrinsic::nvvm_wmma_m8n32k16_load_c_f32_col_stride:
  case Intrinsic::nvvm_wmma_m8n32k16_load_c_f32_row_stride:
  case Intrinsic::nvvm_wmma_m16n16k8_load_c_f32_col:
  case Intrinsic::nvvm_wmma_m16n16k8_load_c_f32_row:
  case Intrinsic::nvvm_wmma_m16n16k8_load_c_f32_col_stride:
  case Intrinsic::nvvm_wmma_m16n16k8_load_c_f32_row_stride: {
    Info.opc = ISD::INTRINSIC_W_CHAIN;
    Info.memVT = MVT::v8f32;
    Info.ptrVal = I.getArgOperand(0);
    Info.offset = 0;
    Info.flags = MachineMemOperand::MOLoad;
    Info.align = Align(16);
    return true;
  }

  case Intrinsic::nvvm_wmma_m32n8k16_load_a_bf16_col:
  case Intrinsic::nvvm_wmma_m32n8k16_load_a_bf16_col_stride:
  case Intrinsic::nvvm_wmma_m32n8k16_load_a_bf16_row:
  case Intrinsic::nvvm_wmma_m32n8k16_load_a_bf16_row_stride:

  case Intrinsic::nvvm_wmma_m8n32k16_load_b_bf16_col:
  case Intrinsic::nvvm_wmma_m8n32k16_load_b_bf16_col_stride:
  case Intrinsic::nvvm_wmma_m8n32k16_load_b_bf16_row:
  case Intrinsic::nvvm_wmma_m8n32k16_load_b_bf16_row_stride:

  case Intrinsic::nvvm_wmma_m16n16k16_load_c_s32_col:
  case Intrinsic::nvvm_wmma_m16n16k16_load_c_s32_col_stride:
  case Intrinsic::nvvm_wmma_m16n16k16_load_c_s32_row:
  case Intrinsic::nvvm_wmma_m16n16k16_load_c_s32_row_stride:
  case Intrinsic::nvvm_wmma_m32n8k16_load_c_s32_col:
  case Intrinsic::nvvm_wmma_m32n8k16_load_c_s32_col_stride:
  case Intrinsic::nvvm_wmma_m32n8k16_load_c_s32_row:
  case Intrinsic::nvvm_wmma_m32n8k16_load_c_s32_row_stride:
  case Intrinsic::nvvm_wmma_m8n32k16_load_c_s32_col:
  case Intrinsic::nvvm_wmma_m8n32k16_load_c_s32_col_stride:
  case Intrinsic::nvvm_wmma_m8n32k16_load_c_s32_row:
  case Intrinsic::nvvm_wmma_m8n32k16_load_c_s32_row_stride: {
    Info.opc = ISD::INTRINSIC_W_CHAIN;
    Info.memVT = MVT::v8i32;
    Info.ptrVal = I.getArgOperand(0);
    Info.offset = 0;
    Info.flags = MachineMemOperand::MOLoad;
    Info.align = Align(16);
    return true;
  }

  case Intrinsic::nvvm_wmma_m8n8k128_load_c_s32_col:
  case Intrinsic::nvvm_wmma_m8n8k128_load_c_s32_col_stride:
  case Intrinsic::nvvm_wmma_m8n8k128_load_c_s32_row:
  case Intrinsic::nvvm_wmma_m8n8k128_load_c_s32_row_stride:
  case Intrinsic::nvvm_wmma_m8n8k32_load_c_s32_col:
  case Intrinsic::nvvm_wmma_m8n8k32_load_c_s32_col_stride:
  case Intrinsic::nvvm_wmma_m8n8k32_load_c_s32_row:
  case Intrinsic::nvvm_wmma_m8n8k32_load_c_s32_row_stride:
  case Intrinsic::nvvm_ldmatrix_sync_aligned_m8n8_x2_b16:
  case Intrinsic::nvvm_ldmatrix_sync_aligned_m8n8_x2_trans_b16:
  case Intrinsic::nvvm_ldmatrix_sync_aligned_m16n16_x1_trans_b8:
  case Intrinsic::nvvm_ldmatrix_sync_aligned_m16n16_x1_trans_b8x16_b4x16_p64:
  case Intrinsic::nvvm_ldmatrix_sync_aligned_m16n16_x1_trans_b8x16_b6x16_p32:
  case Intrinsic::nvvm_ldmatrix_sync_aligned_m8n16_x2_b8x16_b4x16_p64:
  case Intrinsic::nvvm_ldmatrix_sync_aligned_m8n16_x2_b8x16_b6x16_p32: {
    Info.opc = ISD::INTRINSIC_W_CHAIN;
    Info.memVT = MVT::v2i32;
    Info.ptrVal = I.getArgOperand(0);
    Info.offset = 0;
    Info.flags = MachineMemOperand::MOLoad;
    Info.align = Align(8);
    return true;
  }

  case Intrinsic::nvvm_wmma_m8n8k4_load_a_f64_col:
  case Intrinsic::nvvm_wmma_m8n8k4_load_a_f64_col_stride:
  case Intrinsic::nvvm_wmma_m8n8k4_load_a_f64_row:
  case Intrinsic::nvvm_wmma_m8n8k4_load_a_f64_row_stride:

  case Intrinsic::nvvm_wmma_m8n8k4_load_b_f64_col:
  case Intrinsic::nvvm_wmma_m8n8k4_load_b_f64_col_stride:
  case Intrinsic::nvvm_wmma_m8n8k4_load_b_f64_row:
  case Intrinsic::nvvm_wmma_m8n8k4_load_b_f64_row_stride: {
    Info.opc = ISD::INTRINSIC_W_CHAIN;
    Info.memVT = MVT::f64;
    Info.ptrVal = I.getArgOperand(0);
    Info.offset = 0;
    Info.flags = MachineMemOperand::MOLoad;
    Info.align = Align(8);
    return true;
  }

  case Intrinsic::nvvm_wmma_m8n8k4_load_c_f64_col:
  case Intrinsic::nvvm_wmma_m8n8k4_load_c_f64_col_stride:
  case Intrinsic::nvvm_wmma_m8n8k4_load_c_f64_row:
  case Intrinsic::nvvm_wmma_m8n8k4_load_c_f64_row_stride: {
    Info.opc = ISD::INTRINSIC_W_CHAIN;
    Info.memVT = MVT::v2f64;
    Info.ptrVal = I.getArgOperand(0);
    Info.offset = 0;
    Info.flags = MachineMemOperand::MOLoad;
    Info.align = Align(16);
    return true;
  }

  case Intrinsic::nvvm_wmma_m16n16k16_store_d_f16_col:
  case Intrinsic::nvvm_wmma_m16n16k16_store_d_f16_row:
  case Intrinsic::nvvm_wmma_m16n16k16_store_d_f16_col_stride:
  case Intrinsic::nvvm_wmma_m16n16k16_store_d_f16_row_stride:
  case Intrinsic::nvvm_wmma_m32n8k16_store_d_f16_col:
  case Intrinsic::nvvm_wmma_m32n8k16_store_d_f16_row:
  case Intrinsic::nvvm_wmma_m32n8k16_store_d_f16_col_stride:
  case Intrinsic::nvvm_wmma_m32n8k16_store_d_f16_row_stride:
  case Intrinsic::nvvm_wmma_m8n32k16_store_d_f16_col:
  case Intrinsic::nvvm_wmma_m8n32k16_store_d_f16_row:
  case Intrinsic::nvvm_wmma_m8n32k16_store_d_f16_col_stride:
  case Intrinsic::nvvm_wmma_m8n32k16_store_d_f16_row_stride: {
    Info.opc = ISD::INTRINSIC_VOID;
    Info.memVT = MVT::v4f16;
    Info.ptrVal = I.getArgOperand(0);
    Info.offset = 0;
    Info.flags = MachineMemOperand::MOStore;
    Info.align = Align(16);
    return true;
  }

  case Intrinsic::nvvm_wmma_m16n16k16_store_d_f32_col:
  case Intrinsic::nvvm_wmma_m16n16k16_store_d_f32_row:
  case Intrinsic::nvvm_wmma_m16n16k16_store_d_f32_col_stride:
  case Intrinsic::nvvm_wmma_m16n16k16_store_d_f32_row_stride:
  case Intrinsic::nvvm_wmma_m32n8k16_store_d_f32_col:
  case Intrinsic::nvvm_wmma_m32n8k16_store_d_f32_row:
  case Intrinsic::nvvm_wmma_m32n8k16_store_d_f32_col_stride:
  case Intrinsic::nvvm_wmma_m32n8k16_store_d_f32_row_stride:
  case Intrinsic::nvvm_wmma_m8n32k16_store_d_f32_col:
  case Intrinsic::nvvm_wmma_m8n32k16_store_d_f32_row:
  case Intrinsic::nvvm_wmma_m8n32k16_store_d_f32_col_stride:
  case Intrinsic::nvvm_wmma_m8n32k16_store_d_f32_row_stride:
  case Intrinsic::nvvm_wmma_m16n16k8_store_d_f32_col:
  case Intrinsic::nvvm_wmma_m16n16k8_store_d_f32_row:
  case Intrinsic::nvvm_wmma_m16n16k8_store_d_f32_col_stride:
  case Intrinsic::nvvm_wmma_m16n16k8_store_d_f32_row_stride: {
    Info.opc = ISD::INTRINSIC_VOID;
    Info.memVT = MVT::v8f32;
    Info.ptrVal = I.getArgOperand(0);
    Info.offset = 0;
    Info.flags = MachineMemOperand::MOStore;
    Info.align = Align(16);
    return true;
  }

  case Intrinsic::nvvm_wmma_m16n16k16_store_d_s32_col:
  case Intrinsic::nvvm_wmma_m16n16k16_store_d_s32_col_stride:
  case Intrinsic::nvvm_wmma_m16n16k16_store_d_s32_row:
  case Intrinsic::nvvm_wmma_m16n16k16_store_d_s32_row_stride:
  case Intrinsic::nvvm_wmma_m32n8k16_store_d_s32_col:
  case Intrinsic::nvvm_wmma_m32n8k16_store_d_s32_col_stride:
  case Intrinsic::nvvm_wmma_m32n8k16_store_d_s32_row:
  case Intrinsic::nvvm_wmma_m32n8k16_store_d_s32_row_stride:
  case Intrinsic::nvvm_wmma_m8n32k16_store_d_s32_col:
  case Intrinsic::nvvm_wmma_m8n32k16_store_d_s32_col_stride:
  case Intrinsic::nvvm_wmma_m8n32k16_store_d_s32_row:
  case Intrinsic::nvvm_wmma_m8n32k16_store_d_s32_row_stride: {
    Info.opc = ISD::INTRINSIC_VOID;
    Info.memVT = MVT::v8i32;
    Info.ptrVal = I.getArgOperand(0);
    Info.offset = 0;
    Info.flags = MachineMemOperand::MOStore;
    Info.align = Align(16);
    return true;
  }

  case Intrinsic::nvvm_wmma_m8n8k128_store_d_s32_col:
  case Intrinsic::nvvm_wmma_m8n8k128_store_d_s32_col_stride:
  case Intrinsic::nvvm_wmma_m8n8k128_store_d_s32_row:
  case Intrinsic::nvvm_wmma_m8n8k128_store_d_s32_row_stride:
  case Intrinsic::nvvm_wmma_m8n8k32_store_d_s32_col:
  case Intrinsic::nvvm_wmma_m8n8k32_store_d_s32_col_stride:
  case Intrinsic::nvvm_wmma_m8n8k32_store_d_s32_row:
  case Intrinsic::nvvm_wmma_m8n8k32_store_d_s32_row_stride: {
    Info.opc = ISD::INTRINSIC_VOID;
    Info.memVT = MVT::v2i32;
    Info.ptrVal = I.getArgOperand(0);
    Info.offset = 0;
    Info.flags = MachineMemOperand::MOStore;
    Info.align = Align(8);
    return true;
  }

  case Intrinsic::nvvm_wmma_m8n8k4_store_d_f64_col:
  case Intrinsic::nvvm_wmma_m8n8k4_store_d_f64_col_stride:
  case Intrinsic::nvvm_wmma_m8n8k4_store_d_f64_row:
  case Intrinsic::nvvm_wmma_m8n8k4_store_d_f64_row_stride: {
    Info.opc = ISD::INTRINSIC_VOID;
    Info.memVT = MVT::v2f64;
    Info.ptrVal = I.getArgOperand(0);
    Info.offset = 0;
    Info.flags = MachineMemOperand::MOStore;
    Info.align = Align(16);
    return true;
  }

  case Intrinsic::nvvm_atomic_add_gen_f_cta:
  case Intrinsic::nvvm_atomic_add_gen_f_sys:
  case Intrinsic::nvvm_atomic_add_gen_i_cta:
  case Intrinsic::nvvm_atomic_add_gen_i_sys:
  case Intrinsic::nvvm_atomic_and_gen_i_cta:
  case Intrinsic::nvvm_atomic_and_gen_i_sys:
  case Intrinsic::nvvm_atomic_cas_gen_i_cta:
  case Intrinsic::nvvm_atomic_cas_gen_i_sys:
  case Intrinsic::nvvm_atomic_dec_gen_i_cta:
  case Intrinsic::nvvm_atomic_dec_gen_i_sys:
  case Intrinsic::nvvm_atomic_inc_gen_i_cta:
  case Intrinsic::nvvm_atomic_inc_gen_i_sys:
  case Intrinsic::nvvm_atomic_max_gen_i_cta:
  case Intrinsic::nvvm_atomic_max_gen_i_sys:
  case Intrinsic::nvvm_atomic_min_gen_i_cta:
  case Intrinsic::nvvm_atomic_min_gen_i_sys:
  case Intrinsic::nvvm_atomic_or_gen_i_cta:
  case Intrinsic::nvvm_atomic_or_gen_i_sys:
  case Intrinsic::nvvm_atomic_exch_gen_i_cta:
  case Intrinsic::nvvm_atomic_exch_gen_i_sys:
  case Intrinsic::nvvm_atomic_xor_gen_i_cta:
  case Intrinsic::nvvm_atomic_xor_gen_i_sys: {
    auto &DL = I.getDataLayout();
    Info.opc = ISD::INTRINSIC_W_CHAIN;
    Info.memVT = getValueType(DL, I.getType());
    Info.ptrVal = I.getArgOperand(0);
    Info.offset = 0;
    Info.flags = MachineMemOperand::MOLoad | MachineMemOperand::MOStore;
    Info.align.reset();
    return true;
  }

  case Intrinsic::nvvm_ldu_global_i:
  case Intrinsic::nvvm_ldu_global_f:
  case Intrinsic::nvvm_ldu_global_p: {
    auto &DL = I.getDataLayout();
    Info.opc = ISD::INTRINSIC_W_CHAIN;
    if (Intrinsic == Intrinsic::nvvm_ldu_global_i)
      Info.memVT = getValueType(DL, I.getType());
    else if(Intrinsic == Intrinsic::nvvm_ldu_global_p)
      Info.memVT = getPointerTy(DL);
    else
      Info.memVT = getValueType(DL, I.getType());
    Info.ptrVal = I.getArgOperand(0);
    Info.offset = 0;
    Info.flags = MachineMemOperand::MOLoad;
    Info.align = cast<ConstantInt>(I.getArgOperand(1))->getMaybeAlignValue();

    return true;
  }
  case Intrinsic::nvvm_tex_1d_v4f32_s32:
  case Intrinsic::nvvm_tex_1d_v4f32_f32:
  case Intrinsic::nvvm_tex_1d_level_v4f32_f32:
  case Intrinsic::nvvm_tex_1d_grad_v4f32_f32:
  case Intrinsic::nvvm_tex_1d_array_v4f32_s32:
  case Intrinsic::nvvm_tex_1d_array_v4f32_f32:
  case Intrinsic::nvvm_tex_1d_array_level_v4f32_f32:
  case Intrinsic::nvvm_tex_1d_array_grad_v4f32_f32:
  case Intrinsic::nvvm_tex_2d_v4f32_s32:
  case Intrinsic::nvvm_tex_2d_v4f32_f32:
  case Intrinsic::nvvm_tex_2d_level_v4f32_f32:
  case Intrinsic::nvvm_tex_2d_grad_v4f32_f32:
  case Intrinsic::nvvm_tex_2d_array_v4f32_s32:
  case Intrinsic::nvvm_tex_2d_array_v4f32_f32:
  case Intrinsic::nvvm_tex_2d_array_level_v4f32_f32:
  case Intrinsic::nvvm_tex_2d_array_grad_v4f32_f32:
  case Intrinsic::nvvm_tex_3d_v4f32_s32:
  case Intrinsic::nvvm_tex_3d_v4f32_f32:
  case Intrinsic::nvvm_tex_3d_level_v4f32_f32:
  case Intrinsic::nvvm_tex_3d_grad_v4f32_f32:
  case Intrinsic::nvvm_tex_cube_v4f32_f32:
  case Intrinsic::nvvm_tex_cube_level_v4f32_f32:
  case Intrinsic::nvvm_tex_cube_array_v4f32_f32:
  case Intrinsic::nvvm_tex_cube_array_level_v4f32_f32:
  case Intrinsic::nvvm_tld4_r_2d_v4f32_f32:
  case Intrinsic::nvvm_tld4_g_2d_v4f32_f32:
  case Intrinsic::nvvm_tld4_b_2d_v4f32_f32:
  case Intrinsic::nvvm_tld4_a_2d_v4f32_f32:
  case Intrinsic::nvvm_tex_unified_1d_v4f32_s32:
  case Intrinsic::nvvm_tex_unified_1d_v4f32_f32:
  case Intrinsic::nvvm_tex_unified_1d_level_v4f32_f32:
  case Intrinsic::nvvm_tex_unified_1d_grad_v4f32_f32:
  case Intrinsic::nvvm_tex_unified_1d_array_v4f32_s32:
  case Intrinsic::nvvm_tex_unified_1d_array_v4f32_f32:
  case Intrinsic::nvvm_tex_unified_1d_array_level_v4f32_f32:
  case Intrinsic::nvvm_tex_unified_1d_array_grad_v4f32_f32:
  case Intrinsic::nvvm_tex_unified_2d_v4f32_s32:
  case Intrinsic::nvvm_tex_unified_2d_v4f32_f32:
  case Intrinsic::nvvm_tex_unified_2d_level_v4f32_f32:
  case Intrinsic::nvvm_tex_unified_2d_grad_v4f32_f32:
  case Intrinsic::nvvm_tex_unified_2d_array_v4f32_s32:
  case Intrinsic::nvvm_tex_unified_2d_array_v4f32_f32:
  case Intrinsic::nvvm_tex_unified_2d_array_level_v4f32_f32:
  case Intrinsic::nvvm_tex_unified_2d_array_grad_v4f32_f32:
  case Intrinsic::nvvm_tex_unified_3d_v4f32_s32:
  case Intrinsic::nvvm_tex_unified_3d_v4f32_f32:
  case Intrinsic::nvvm_tex_unified_3d_level_v4f32_f32:
  case Intrinsic::nvvm_tex_unified_3d_grad_v4f32_f32:
  case Intrinsic::nvvm_tex_unified_cube_v4f32_f32:
  case Intrinsic::nvvm_tex_unified_cube_level_v4f32_f32:
  case Intrinsic::nvvm_tex_unified_cube_array_v4f32_f32:
  case Intrinsic::nvvm_tex_unified_cube_array_level_v4f32_f32:
  case Intrinsic::nvvm_tex_unified_cube_grad_v4f32_f32:
  case Intrinsic::nvvm_tex_unified_cube_array_grad_v4f32_f32:
  case Intrinsic::nvvm_tld4_unified_r_2d_v4f32_f32:
  case Intrinsic::nvvm_tld4_unified_g_2d_v4f32_f32:
  case Intrinsic::nvvm_tld4_unified_b_2d_v4f32_f32:
  case Intrinsic::nvvm_tld4_unified_a_2d_v4f32_f32:
    Info.opc = ISD::INTRINSIC_W_CHAIN;
    Info.memVT = MVT::v4f32;
    Info.ptrVal = nullptr;
    Info.offset = 0;
    Info.flags = MachineMemOperand::MOLoad;
    Info.align = Align(16);
    return true;

  case Intrinsic::nvvm_tex_1d_v4s32_s32:
  case Intrinsic::nvvm_tex_1d_v4s32_f32:
  case Intrinsic::nvvm_tex_1d_level_v4s32_f32:
  case Intrinsic::nvvm_tex_1d_grad_v4s32_f32:
  case Intrinsic::nvvm_tex_1d_array_v4s32_s32:
  case Intrinsic::nvvm_tex_1d_array_v4s32_f32:
  case Intrinsic::nvvm_tex_1d_array_level_v4s32_f32:
  case Intrinsic::nvvm_tex_1d_array_grad_v4s32_f32:
  case Intrinsic::nvvm_tex_2d_v4s32_s32:
  case Intrinsic::nvvm_tex_2d_v4s32_f32:
  case Intrinsic::nvvm_tex_2d_level_v4s32_f32:
  case Intrinsic::nvvm_tex_2d_grad_v4s32_f32:
  case Intrinsic::nvvm_tex_2d_array_v4s32_s32:
  case Intrinsic::nvvm_tex_2d_array_v4s32_f32:
  case Intrinsic::nvvm_tex_2d_array_level_v4s32_f32:
  case Intrinsic::nvvm_tex_2d_array_grad_v4s32_f32:
  case Intrinsic::nvvm_tex_3d_v4s32_s32:
  case Intrinsic::nvvm_tex_3d_v4s32_f32:
  case Intrinsic::nvvm_tex_3d_level_v4s32_f32:
  case Intrinsic::nvvm_tex_3d_grad_v4s32_f32:
  case Intrinsic::nvvm_tex_cube_v4s32_f32:
  case Intrinsic::nvvm_tex_cube_level_v4s32_f32:
  case Intrinsic::nvvm_tex_cube_array_v4s32_f32:
  case Intrinsic::nvvm_tex_cube_array_level_v4s32_f32:
  case Intrinsic::nvvm_tex_cube_v4u32_f32:
  case Intrinsic::nvvm_tex_cube_level_v4u32_f32:
  case Intrinsic::nvvm_tex_cube_array_v4u32_f32:
  case Intrinsic::nvvm_tex_cube_array_level_v4u32_f32:
  case Intrinsic::nvvm_tex_1d_v4u32_s32:
  case Intrinsic::nvvm_tex_1d_v4u32_f32:
  case Intrinsic::nvvm_tex_1d_level_v4u32_f32:
  case Intrinsic::nvvm_tex_1d_grad_v4u32_f32:
  case Intrinsic::nvvm_tex_1d_array_v4u32_s32:
  case Intrinsic::nvvm_tex_1d_array_v4u32_f32:
  case Intrinsic::nvvm_tex_1d_array_level_v4u32_f32:
  case Intrinsic::nvvm_tex_1d_array_grad_v4u32_f32:
  case Intrinsic::nvvm_tex_2d_v4u32_s32:
  case Intrinsic::nvvm_tex_2d_v4u32_f32:
  case Intrinsic::nvvm_tex_2d_level_v4u32_f32:
  case Intrinsic::nvvm_tex_2d_grad_v4u32_f32:
  case Intrinsic::nvvm_tex_2d_array_v4u32_s32:
  case Intrinsic::nvvm_tex_2d_array_v4u32_f32:
  case Intrinsic::nvvm_tex_2d_array_level_v4u32_f32:
  case Intrinsic::nvvm_tex_2d_array_grad_v4u32_f32:
  case Intrinsic::nvvm_tex_3d_v4u32_s32:
  case Intrinsic::nvvm_tex_3d_v4u32_f32:
  case Intrinsic::nvvm_tex_3d_level_v4u32_f32:
  case Intrinsic::nvvm_tex_3d_grad_v4u32_f32:
  case Intrinsic::nvvm_tld4_r_2d_v4s32_f32:
  case Intrinsic::nvvm_tld4_g_2d_v4s32_f32:
  case Intrinsic::nvvm_tld4_b_2d_v4s32_f32:
  case Intrinsic::nvvm_tld4_a_2d_v4s32_f32:
  case Intrinsic::nvvm_tld4_r_2d_v4u32_f32:
  case Intrinsic::nvvm_tld4_g_2d_v4u32_f32:
  case Intrinsic::nvvm_tld4_b_2d_v4u32_f32:
  case Intrinsic::nvvm_tld4_a_2d_v4u32_f32:
  case Intrinsic::nvvm_tex_unified_1d_v4s32_s32:
  case Intrinsic::nvvm_tex_unified_1d_v4s32_f32:
  case Intrinsic::nvvm_tex_unified_1d_level_v4s32_f32:
  case Intrinsic::nvvm_tex_unified_1d_grad_v4s32_f32:
  case Intrinsic::nvvm_tex_unified_1d_array_v4s32_s32:
  case Intrinsic::nvvm_tex_unified_1d_array_v4s32_f32:
  case Intrinsic::nvvm_tex_unified_1d_array_level_v4s32_f32:
  case Intrinsic::nvvm_tex_unified_1d_array_grad_v4s32_f32:
  case Intrinsic::nvvm_tex_unified_2d_v4s32_s32:
  case Intrinsic::nvvm_tex_unified_2d_v4s32_f32:
  case Intrinsic::nvvm_tex_unified_2d_level_v4s32_f32:
  case Intrinsic::nvvm_tex_unified_2d_grad_v4s32_f32:
  case Intrinsic::nvvm_tex_unified_2d_array_v4s32_s32:
  case Intrinsic::nvvm_tex_unified_2d_array_v4s32_f32:
  case Intrinsic::nvvm_tex_unified_2d_array_level_v4s32_f32:
  case Intrinsic::nvvm_tex_unified_2d_array_grad_v4s32_f32:
  case Intrinsic::nvvm_tex_unified_3d_v4s32_s32:
  case Intrinsic::nvvm_tex_unified_3d_v4s32_f32:
  case Intrinsic::nvvm_tex_unified_3d_level_v4s32_f32:
  case Intrinsic::nvvm_tex_unified_3d_grad_v4s32_f32:
  case Intrinsic::nvvm_tex_unified_1d_v4u32_s32:
  case Intrinsic::nvvm_tex_unified_1d_v4u32_f32:
  case Intrinsic::nvvm_tex_unified_1d_level_v4u32_f32:
  case Intrinsic::nvvm_tex_unified_1d_grad_v4u32_f32:
  case Intrinsic::nvvm_tex_unified_1d_array_v4u32_s32:
  case Intrinsic::nvvm_tex_unified_1d_array_v4u32_f32:
  case Intrinsic::nvvm_tex_unified_1d_array_level_v4u32_f32:
  case Intrinsic::nvvm_tex_unified_1d_array_grad_v4u32_f32:
  case Intrinsic::nvvm_tex_unified_2d_v4u32_s32:
  case Intrinsic::nvvm_tex_unified_2d_v4u32_f32:
  case Intrinsic::nvvm_tex_unified_2d_level_v4u32_f32:
  case Intrinsic::nvvm_tex_unified_2d_grad_v4u32_f32:
  case Intrinsic::nvvm_tex_unified_2d_array_v4u32_s32:
  case Intrinsic::nvvm_tex_unified_2d_array_v4u32_f32:
  case Intrinsic::nvvm_tex_unified_2d_array_level_v4u32_f32:
  case Intrinsic::nvvm_tex_unified_2d_array_grad_v4u32_f32:
  case Intrinsic::nvvm_tex_unified_3d_v4u32_s32:
  case Intrinsic::nvvm_tex_unified_3d_v4u32_f32:
  case Intrinsic::nvvm_tex_unified_3d_level_v4u32_f32:
  case Intrinsic::nvvm_tex_unified_3d_grad_v4u32_f32:
  case Intrinsic::nvvm_tex_unified_cube_v4s32_f32:
  case Intrinsic::nvvm_tex_unified_cube_level_v4s32_f32:
  case Intrinsic::nvvm_tex_unified_cube_array_v4s32_f32:
  case Intrinsic::nvvm_tex_unified_cube_array_level_v4s32_f32:
  case Intrinsic::nvvm_tex_unified_cube_v4u32_f32:
  case Intrinsic::nvvm_tex_unified_cube_level_v4u32_f32:
  case Intrinsic::nvvm_tex_unified_cube_array_v4u32_f32:
  case Intrinsic::nvvm_tex_unified_cube_array_level_v4u32_f32:
  case Intrinsic::nvvm_tex_unified_cube_grad_v4s32_f32:
  case Intrinsic::nvvm_tex_unified_cube_grad_v4u32_f32:
  case Intrinsic::nvvm_tex_unified_cube_array_grad_v4s32_f32:
  case Intrinsic::nvvm_tex_unified_cube_array_grad_v4u32_f32:
  case Intrinsic::nvvm_tld4_unified_r_2d_v4s32_f32:
  case Intrinsic::nvvm_tld4_unified_g_2d_v4s32_f32:
  case Intrinsic::nvvm_tld4_unified_b_2d_v4s32_f32:
  case Intrinsic::nvvm_tld4_unified_a_2d_v4s32_f32:
  case Intrinsic::nvvm_tld4_unified_r_2d_v4u32_f32:
  case Intrinsic::nvvm_tld4_unified_g_2d_v4u32_f32:
  case Intrinsic::nvvm_tld4_unified_b_2d_v4u32_f32:
  case Intrinsic::nvvm_tld4_unified_a_2d_v4u32_f32:
    Info.opc = ISD::INTRINSIC_W_CHAIN;
    Info.memVT = MVT::v4i32;
    Info.ptrVal = nullptr;
    Info.offset = 0;
    Info.flags = MachineMemOperand::MOLoad;
    Info.align = Align(16);
    return true;

  case Intrinsic::nvvm_suld_1d_i8_clamp:
  case Intrinsic::nvvm_suld_1d_v2i8_clamp:
  case Intrinsic::nvvm_suld_1d_v4i8_clamp:
  case Intrinsic::nvvm_suld_1d_array_i8_clamp:
  case Intrinsic::nvvm_suld_1d_array_v2i8_clamp:
  case Intrinsic::nvvm_suld_1d_array_v4i8_clamp:
  case Intrinsic::nvvm_suld_2d_i8_clamp:
  case Intrinsic::nvvm_suld_2d_v2i8_clamp:
  case Intrinsic::nvvm_suld_2d_v4i8_clamp:
  case Intrinsic::nvvm_suld_2d_array_i8_clamp:
  case Intrinsic::nvvm_suld_2d_array_v2i8_clamp:
  case Intrinsic::nvvm_suld_2d_array_v4i8_clamp:
  case Intrinsic::nvvm_suld_3d_i8_clamp:
  case Intrinsic::nvvm_suld_3d_v2i8_clamp:
  case Intrinsic::nvvm_suld_3d_v4i8_clamp:
  case Intrinsic::nvvm_suld_1d_i8_trap:
  case Intrinsic::nvvm_suld_1d_v2i8_trap:
  case Intrinsic::nvvm_suld_1d_v4i8_trap:
  case Intrinsic::nvvm_suld_1d_array_i8_trap:
  case Intrinsic::nvvm_suld_1d_array_v2i8_trap:
  case Intrinsic::nvvm_suld_1d_array_v4i8_trap:
  case Intrinsic::nvvm_suld_2d_i8_trap:
  case Intrinsic::nvvm_suld_2d_v2i8_trap:
  case Intrinsic::nvvm_suld_2d_v4i8_trap:
  case Intrinsic::nvvm_suld_2d_array_i8_trap:
  case Intrinsic::nvvm_suld_2d_array_v2i8_trap:
  case Intrinsic::nvvm_suld_2d_array_v4i8_trap:
  case Intrinsic::nvvm_suld_3d_i8_trap:
  case Intrinsic::nvvm_suld_3d_v2i8_trap:
  case Intrinsic::nvvm_suld_3d_v4i8_trap:
  case Intrinsic::nvvm_suld_1d_i8_zero:
  case Intrinsic::nvvm_suld_1d_v2i8_zero:
  case Intrinsic::nvvm_suld_1d_v4i8_zero:
  case Intrinsic::nvvm_suld_1d_array_i8_zero:
  case Intrinsic::nvvm_suld_1d_array_v2i8_zero:
  case Intrinsic::nvvm_suld_1d_array_v4i8_zero:
  case Intrinsic::nvvm_suld_2d_i8_zero:
  case Intrinsic::nvvm_suld_2d_v2i8_zero:
  case Intrinsic::nvvm_suld_2d_v4i8_zero:
  case Intrinsic::nvvm_suld_2d_array_i8_zero:
  case Intrinsic::nvvm_suld_2d_array_v2i8_zero:
  case Intrinsic::nvvm_suld_2d_array_v4i8_zero:
  case Intrinsic::nvvm_suld_3d_i8_zero:
  case Intrinsic::nvvm_suld_3d_v2i8_zero:
  case Intrinsic::nvvm_suld_3d_v4i8_zero:
    Info.opc = ISD::INTRINSIC_W_CHAIN;
    Info.memVT = MVT::i8;
    Info.ptrVal = nullptr;
    Info.offset = 0;
    Info.flags = MachineMemOperand::MOLoad;
    Info.align = Align(16);
    return true;

  case Intrinsic::nvvm_suld_1d_i16_clamp:
  case Intrinsic::nvvm_suld_1d_v2i16_clamp:
  case Intrinsic::nvvm_suld_1d_v4i16_clamp:
  case Intrinsic::nvvm_suld_1d_array_i16_clamp:
  case Intrinsic::nvvm_suld_1d_array_v2i16_clamp:
  case Intrinsic::nvvm_suld_1d_array_v4i16_clamp:
  case Intrinsic::nvvm_suld_2d_i16_clamp:
  case Intrinsic::nvvm_suld_2d_v2i16_clamp:
  case Intrinsic::nvvm_suld_2d_v4i16_clamp:
  case Intrinsic::nvvm_suld_2d_array_i16_clamp:
  case Intrinsic::nvvm_suld_2d_array_v2i16_clamp:
  case Intrinsic::nvvm_suld_2d_array_v4i16_clamp:
  case Intrinsic::nvvm_suld_3d_i16_clamp:
  case Intrinsic::nvvm_suld_3d_v2i16_clamp:
  case Intrinsic::nvvm_suld_3d_v4i16_clamp:
  case Intrinsic::nvvm_suld_1d_i16_trap:
  case Intrinsic::nvvm_suld_1d_v2i16_trap:
  case Intrinsic::nvvm_suld_1d_v4i16_trap:
  case Intrinsic::nvvm_suld_1d_array_i16_trap:
  case Intrinsic::nvvm_suld_1d_array_v2i16_trap:
  case Intrinsic::nvvm_suld_1d_array_v4i16_trap:
  case Intrinsic::nvvm_suld_2d_i16_trap:
  case Intrinsic::nvvm_suld_2d_v2i16_trap:
  case Intrinsic::nvvm_suld_2d_v4i16_trap:
  case Intrinsic::nvvm_suld_2d_array_i16_trap:
  case Intrinsic::nvvm_suld_2d_array_v2i16_trap:
  case Intrinsic::nvvm_suld_2d_array_v4i16_trap:
  case Intrinsic::nvvm_suld_3d_i16_trap:
  case Intrinsic::nvvm_suld_3d_v2i16_trap:
  case Intrinsic::nvvm_suld_3d_v4i16_trap:
  case Intrinsic::nvvm_suld_1d_i16_zero:
  case Intrinsic::nvvm_suld_1d_v2i16_zero:
  case Intrinsic::nvvm_suld_1d_v4i16_zero:
  case Intrinsic::nvvm_suld_1d_array_i16_zero:
  case Intrinsic::nvvm_suld_1d_array_v2i16_zero:
  case Intrinsic::nvvm_suld_1d_array_v4i16_zero:
  case Intrinsic::nvvm_suld_2d_i16_zero:
  case Intrinsic::nvvm_suld_2d_v2i16_zero:
  case Intrinsic::nvvm_suld_2d_v4i16_zero:
  case Intrinsic::nvvm_suld_2d_array_i16_zero:
  case Intrinsic::nvvm_suld_2d_array_v2i16_zero:
  case Intrinsic::nvvm_suld_2d_array_v4i16_zero:
  case Intrinsic::nvvm_suld_3d_i16_zero:
  case Intrinsic::nvvm_suld_3d_v2i16_zero:
  case Intrinsic::nvvm_suld_3d_v4i16_zero:
    Info.opc = ISD::INTRINSIC_W_CHAIN;
    Info.memVT = MVT::i16;
    Info.ptrVal = nullptr;
    Info.offset = 0;
    Info.flags = MachineMemOperand::MOLoad;
    Info.align = Align(16);
    return true;

  case Intrinsic::nvvm_suld_1d_i32_clamp:
  case Intrinsic::nvvm_suld_1d_v2i32_clamp:
  case Intrinsic::nvvm_suld_1d_v4i32_clamp:
  case Intrinsic::nvvm_suld_1d_array_i32_clamp:
  case Intrinsic::nvvm_suld_1d_array_v2i32_clamp:
  case Intrinsic::nvvm_suld_1d_array_v4i32_clamp:
  case Intrinsic::nvvm_suld_2d_i32_clamp:
  case Intrinsic::nvvm_suld_2d_v2i32_clamp:
  case Intrinsic::nvvm_suld_2d_v4i32_clamp:
  case Intrinsic::nvvm_suld_2d_array_i32_clamp:
  case Intrinsic::nvvm_suld_2d_array_v2i32_clamp:
  case Intrinsic::nvvm_suld_2d_array_v4i32_clamp:
  case Intrinsic::nvvm_suld_3d_i32_clamp:
  case Intrinsic::nvvm_suld_3d_v2i32_clamp:
  case Intrinsic::nvvm_suld_3d_v4i32_clamp:
  case Intrinsic::nvvm_suld_1d_i32_trap:
  case Intrinsic::nvvm_suld_1d_v2i32_trap:
  case Intrinsic::nvvm_suld_1d_v4i32_trap:
  case Intrinsic::nvvm_suld_1d_array_i32_trap:
  case Intrinsic::nvvm_suld_1d_array_v2i32_trap:
  case Intrinsic::nvvm_suld_1d_array_v4i32_trap:
  case Intrinsic::nvvm_suld_2d_i32_trap:
  case Intrinsic::nvvm_suld_2d_v2i32_trap:
  case Intrinsic::nvvm_suld_2d_v4i32_trap:
  case Intrinsic::nvvm_suld_2d_array_i32_trap:
  case Intrinsic::nvvm_suld_2d_array_v2i32_trap:
  case Intrinsic::nvvm_suld_2d_array_v4i32_trap:
  case Intrinsic::nvvm_suld_3d_i32_trap:
  case Intrinsic::nvvm_suld_3d_v2i32_trap:
  case Intrinsic::nvvm_suld_3d_v4i32_trap:
  case Intrinsic::nvvm_suld_1d_i32_zero:
  case Intrinsic::nvvm_suld_1d_v2i32_zero:
  case Intrinsic::nvvm_suld_1d_v4i32_zero:
  case Intrinsic::nvvm_suld_1d_array_i32_zero:
  case Intrinsic::nvvm_suld_1d_array_v2i32_zero:
  case Intrinsic::nvvm_suld_1d_array_v4i32_zero:
  case Intrinsic::nvvm_suld_2d_i32_zero:
  case Intrinsic::nvvm_suld_2d_v2i32_zero:
  case Intrinsic::nvvm_suld_2d_v4i32_zero:
  case Intrinsic::nvvm_suld_2d_array_i32_zero:
  case Intrinsic::nvvm_suld_2d_array_v2i32_zero:
  case Intrinsic::nvvm_suld_2d_array_v4i32_zero:
  case Intrinsic::nvvm_suld_3d_i32_zero:
  case Intrinsic::nvvm_suld_3d_v2i32_zero:
  case Intrinsic::nvvm_suld_3d_v4i32_zero:
    Info.opc = ISD::INTRINSIC_W_CHAIN;
    Info.memVT = MVT::i32;
    Info.ptrVal = nullptr;
    Info.offset = 0;
    Info.flags = MachineMemOperand::MOLoad;
    Info.align = Align(16);
    return true;

  case Intrinsic::nvvm_suld_1d_i64_clamp:
  case Intrinsic::nvvm_suld_1d_v2i64_clamp:
  case Intrinsic::nvvm_suld_1d_array_i64_clamp:
  case Intrinsic::nvvm_suld_1d_array_v2i64_clamp:
  case Intrinsic::nvvm_suld_2d_i64_clamp:
  case Intrinsic::nvvm_suld_2d_v2i64_clamp:
  case Intrinsic::nvvm_suld_2d_array_i64_clamp:
  case Intrinsic::nvvm_suld_2d_array_v2i64_clamp:
  case Intrinsic::nvvm_suld_3d_i64_clamp:
  case Intrinsic::nvvm_suld_3d_v2i64_clamp:
  case Intrinsic::nvvm_suld_1d_i64_trap:
  case Intrinsic::nvvm_suld_1d_v2i64_trap:
  case Intrinsic::nvvm_suld_1d_array_i64_trap:
  case Intrinsic::nvvm_suld_1d_array_v2i64_trap:
  case Intrinsic::nvvm_suld_2d_i64_trap:
  case Intrinsic::nvvm_suld_2d_v2i64_trap:
  case Intrinsic::nvvm_suld_2d_array_i64_trap:
  case Intrinsic::nvvm_suld_2d_array_v2i64_trap:
  case Intrinsic::nvvm_suld_3d_i64_trap:
  case Intrinsic::nvvm_suld_3d_v2i64_trap:
  case Intrinsic::nvvm_suld_1d_i64_zero:
  case Intrinsic::nvvm_suld_1d_v2i64_zero:
  case Intrinsic::nvvm_suld_1d_array_i64_zero:
  case Intrinsic::nvvm_suld_1d_array_v2i64_zero:
  case Intrinsic::nvvm_suld_2d_i64_zero:
  case Intrinsic::nvvm_suld_2d_v2i64_zero:
  case Intrinsic::nvvm_suld_2d_array_i64_zero:
  case Intrinsic::nvvm_suld_2d_array_v2i64_zero:
  case Intrinsic::nvvm_suld_3d_i64_zero:
  case Intrinsic::nvvm_suld_3d_v2i64_zero:
    Info.opc = ISD::INTRINSIC_W_CHAIN;
    Info.memVT = MVT::i64;
    Info.ptrVal = nullptr;
    Info.offset = 0;
    Info.flags = MachineMemOperand::MOLoad;
    Info.align = Align(16);
    return true;

  case Intrinsic::nvvm_tcgen05_ld_16x64b_x1:
  case Intrinsic::nvvm_tcgen05_ld_32x32b_x1:
  case Intrinsic::nvvm_tcgen05_ld_16x32bx2_x1: {
    Info.opc = ISD::INTRINSIC_W_CHAIN;
    Info.memVT = MVT::v1i32;
    Info.ptrVal = I.getArgOperand(0);
    Info.offset = 0;
    Info.flags = MachineMemOperand::MOLoad;
    Info.align.reset();
    return true;
  }

  case Intrinsic::nvvm_tcgen05_ld_16x64b_x2:
  case Intrinsic::nvvm_tcgen05_ld_16x128b_x1:
  case Intrinsic::nvvm_tcgen05_ld_32x32b_x2:
  case Intrinsic::nvvm_tcgen05_ld_16x32bx2_x2: {
    Info.opc = ISD::INTRINSIC_W_CHAIN;
    Info.memVT = MVT::v2i32;
    Info.ptrVal = I.getArgOperand(0);
    Info.offset = 0;
    Info.flags = MachineMemOperand::MOLoad;
    Info.align.reset();
    return true;
  }

  case Intrinsic::nvvm_tcgen05_ld_16x64b_x4:
  case Intrinsic::nvvm_tcgen05_ld_16x128b_x2:
  case Intrinsic::nvvm_tcgen05_ld_32x32b_x4:
  case Intrinsic::nvvm_tcgen05_ld_16x256b_x1:
  case Intrinsic::nvvm_tcgen05_ld_16x32bx2_x4: {
    Info.opc = ISD::INTRINSIC_W_CHAIN;
    Info.memVT = MVT::v4i32;
    Info.ptrVal = I.getArgOperand(0);
    Info.offset = 0;
    Info.flags = MachineMemOperand::MOLoad;
    Info.align.reset();
    return true;
  }

  case Intrinsic::nvvm_tcgen05_ld_16x64b_x8:
  case Intrinsic::nvvm_tcgen05_ld_16x128b_x4:
  case Intrinsic::nvvm_tcgen05_ld_16x256b_x2:
  case Intrinsic::nvvm_tcgen05_ld_32x32b_x8:
  case Intrinsic::nvvm_tcgen05_ld_16x32bx2_x8: {
    Info.opc = ISD::INTRINSIC_W_CHAIN;
    Info.memVT = MVT::v8i32;
    Info.ptrVal = I.getArgOperand(0);
    Info.offset = 0;
    Info.flags = MachineMemOperand::MOLoad;
    Info.align.reset();
    return true;
  }

  case Intrinsic::nvvm_tcgen05_ld_16x64b_x16:
  case Intrinsic::nvvm_tcgen05_ld_16x128b_x8:
  case Intrinsic::nvvm_tcgen05_ld_16x256b_x4:
  case Intrinsic::nvvm_tcgen05_ld_32x32b_x16:
  case Intrinsic::nvvm_tcgen05_ld_16x32bx2_x16: {
    Info.opc = ISD::INTRINSIC_W_CHAIN;
    Info.memVT = MVT::v16i32;
    Info.ptrVal = I.getArgOperand(0);
    Info.offset = 0;
    Info.flags = MachineMemOperand::MOLoad;
    Info.align.reset();
    return true;
  }

  case Intrinsic::nvvm_tcgen05_ld_16x64b_x32:
  case Intrinsic::nvvm_tcgen05_ld_16x128b_x16:
  case Intrinsic::nvvm_tcgen05_ld_16x256b_x8:
  case Intrinsic::nvvm_tcgen05_ld_32x32b_x32:
  case Intrinsic::nvvm_tcgen05_ld_16x32bx2_x32: {
    Info.opc = ISD::INTRINSIC_W_CHAIN;
    Info.memVT = MVT::v32i32;
    Info.ptrVal = I.getArgOperand(0);
    Info.offset = 0;
    Info.flags = MachineMemOperand::MOLoad;
    Info.align.reset();
    return true;
  }

  case Intrinsic::nvvm_tcgen05_ld_16x64b_x64:
  case Intrinsic::nvvm_tcgen05_ld_16x128b_x32:
  case Intrinsic::nvvm_tcgen05_ld_16x256b_x16:
  case Intrinsic::nvvm_tcgen05_ld_32x32b_x64:
  case Intrinsic::nvvm_tcgen05_ld_16x32bx2_x64: {
    Info.opc = ISD::INTRINSIC_W_CHAIN;
    Info.memVT = MVT::v64i32;
    Info.ptrVal = I.getArgOperand(0);
    Info.offset = 0;
    Info.flags = MachineMemOperand::MOLoad;
    Info.align.reset();
    return true;
  }

  case Intrinsic::nvvm_tcgen05_ld_16x64b_x128:
  case Intrinsic::nvvm_tcgen05_ld_16x128b_x64:
  case Intrinsic::nvvm_tcgen05_ld_16x256b_x32:
  case Intrinsic::nvvm_tcgen05_ld_32x32b_x128:
  case Intrinsic::nvvm_tcgen05_ld_16x32bx2_x128: {
    Info.opc = ISD::INTRINSIC_W_CHAIN;
    Info.memVT = MVT::v128i32;
    Info.ptrVal = I.getArgOperand(0);
    Info.offset = 0;
    Info.flags = MachineMemOperand::MOLoad;
    Info.align.reset();
    return true;
  }

  case Intrinsic::nvvm_tcgen05_st_16x64b_x1:
  case Intrinsic::nvvm_tcgen05_st_32x32b_x1:
  case Intrinsic::nvvm_tcgen05_st_16x32bx2_x1: {
    Info.opc = ISD::INTRINSIC_VOID;
    Info.memVT = MVT::i32;
    Info.ptrVal = I.getArgOperand(0);
    Info.offset = 0;
    Info.flags = MachineMemOperand::MOStore;
    Info.align.reset();
    return true;
  }

  case Intrinsic::nvvm_tcgen05_st_16x64b_x2:
  case Intrinsic::nvvm_tcgen05_st_16x128b_x1:
  case Intrinsic::nvvm_tcgen05_st_32x32b_x2:
  case Intrinsic::nvvm_tcgen05_st_16x32bx2_x2: {
    Info.opc = ISD::INTRINSIC_VOID;
    Info.memVT = MVT::v2i32;
    Info.ptrVal = I.getArgOperand(0);
    Info.offset = 0;
    Info.flags = MachineMemOperand::MOStore;
    Info.align.reset();
    return true;
  }

  case Intrinsic::nvvm_tcgen05_st_16x64b_x4:
  case Intrinsic::nvvm_tcgen05_st_16x128b_x2:
  case Intrinsic::nvvm_tcgen05_st_16x256b_x1:
  case Intrinsic::nvvm_tcgen05_st_32x32b_x4:
  case Intrinsic::nvvm_tcgen05_st_16x32bx2_x4: {
    Info.opc = ISD::INTRINSIC_VOID;
    Info.memVT = MVT::v4i32;
    Info.ptrVal = I.getArgOperand(0);
    Info.offset = 0;
    Info.flags = MachineMemOperand::MOStore;
    Info.align.reset();
    return true;
  }

  case Intrinsic::nvvm_tcgen05_st_16x64b_x8:
  case Intrinsic::nvvm_tcgen05_st_16x128b_x4:
  case Intrinsic::nvvm_tcgen05_st_16x256b_x2:
  case Intrinsic::nvvm_tcgen05_st_32x32b_x8:
  case Intrinsic::nvvm_tcgen05_st_16x32bx2_x8: {
    Info.opc = ISD::INTRINSIC_VOID;
    Info.memVT = MVT::v8i32;
    Info.ptrVal = I.getArgOperand(0);
    Info.offset = 0;
    Info.flags = MachineMemOperand::MOStore;
    Info.align.reset();
    return true;
  }

  case Intrinsic::nvvm_tcgen05_st_16x64b_x16:
  case Intrinsic::nvvm_tcgen05_st_16x128b_x8:
  case Intrinsic::nvvm_tcgen05_st_16x256b_x4:
  case Intrinsic::nvvm_tcgen05_st_32x32b_x16:
  case Intrinsic::nvvm_tcgen05_st_16x32bx2_x16: {
    Info.opc = ISD::INTRINSIC_VOID;
    Info.memVT = MVT::v16i32;
    Info.ptrVal = I.getArgOperand(0);
    Info.offset = 0;
    Info.flags = MachineMemOperand::MOStore;
    Info.align.reset();
    return true;
  }

  case Intrinsic::nvvm_tcgen05_st_16x64b_x32:
  case Intrinsic::nvvm_tcgen05_st_16x128b_x16:
  case Intrinsic::nvvm_tcgen05_st_16x256b_x8:
  case Intrinsic::nvvm_tcgen05_st_32x32b_x32:
  case Intrinsic::nvvm_tcgen05_st_16x32bx2_x32: {
    Info.opc = ISD::INTRINSIC_VOID;
    Info.memVT = MVT::v32i32;
    Info.ptrVal = I.getArgOperand(0);
    Info.offset = 0;
    Info.flags = MachineMemOperand::MOStore;
    Info.align.reset();
    return true;
  }

  case Intrinsic::nvvm_tcgen05_st_16x64b_x64:
  case Intrinsic::nvvm_tcgen05_st_16x128b_x32:
  case Intrinsic::nvvm_tcgen05_st_16x256b_x16:
  case Intrinsic::nvvm_tcgen05_st_32x32b_x64:
  case Intrinsic::nvvm_tcgen05_st_16x32bx2_x64: {
    Info.opc = ISD::INTRINSIC_VOID;
    Info.memVT = MVT::v64i32;
    Info.ptrVal = I.getArgOperand(0);
    Info.offset = 0;
    Info.flags = MachineMemOperand::MOStore;
    Info.align.reset();
    return true;
  }

  case Intrinsic::nvvm_tcgen05_st_16x64b_x128:
  case Intrinsic::nvvm_tcgen05_st_16x128b_x64:
  case Intrinsic::nvvm_tcgen05_st_16x256b_x32:
  case Intrinsic::nvvm_tcgen05_st_32x32b_x128:
  case Intrinsic::nvvm_tcgen05_st_16x32bx2_x128: {
    Info.opc = ISD::INTRINSIC_VOID;
    Info.memVT = MVT::v128i32;
    Info.ptrVal = I.getArgOperand(0);
    Info.offset = 0;
    Info.flags = MachineMemOperand::MOStore;
    Info.align.reset();
    return true;
  }
  }
  return false;
}

/// getFunctionParamOptimizedAlign - since function arguments are passed via
/// .param space, we may want to increase their alignment in a way that
/// ensures that we can effectively vectorize their loads & stores. We can
/// increase alignment only if the function has internal or has private
/// linkage as for other linkage types callers may already rely on default
/// alignment. To allow using 128-bit vectorized loads/stores, this function
/// ensures that alignment is 16 or greater.
Align NVPTXTargetLowering::getFunctionParamOptimizedAlign(
    const Function *F, Type *ArgTy, const DataLayout &DL) const {
  // Capping the alignment to 128 bytes as that is the maximum alignment
  // supported by PTX.
  const Align ABITypeAlign = std::min(Align(128), DL.getABITypeAlign(ArgTy));

  // If a function has linkage different from internal or private, we
  // must use default ABI alignment as external users rely on it. Same
  // for a function that may be called from a function pointer.
  if (!F || !F->hasLocalLinkage() ||
      F->hasAddressTaken(/*Users=*/nullptr,
                         /*IgnoreCallbackUses=*/false,
                         /*IgnoreAssumeLikeCalls=*/true,
                         /*IgnoreLLVMUsed=*/true))
    return ABITypeAlign;

  assert(!isKernelFunction(*F) && "Expect kernels to have non-local linkage");
  return std::max(Align(16), ABITypeAlign);
}

/// Helper for computing alignment of a device function byval parameter.
Align NVPTXTargetLowering::getFunctionByValParamAlign(
    const Function *F, Type *ArgTy, Align InitialAlign,
    const DataLayout &DL) const {
  Align ArgAlign = InitialAlign;
  // Try to increase alignment to enhance vectorization options.
  if (F)
    ArgAlign = std::max(ArgAlign, getFunctionParamOptimizedAlign(F, ArgTy, DL));

  // Old ptx versions have a bug. When PTX code takes address of
  // byval parameter with alignment < 4, ptxas generates code to
  // spill argument into memory. Alas on sm_50+ ptxas generates
  // SASS code that fails with misaligned access. To work around
  // the problem, make sure that we align byval parameters by at
  // least 4. This bug seems to be fixed at least starting from
  // ptxas > 9.0.
  // TODO: remove this after verifying the bug is not reproduced
  // on non-deprecated ptxas versions.
  if (ForceMinByValParamAlign)
    ArgAlign = std::max(ArgAlign, Align(4));

  return ArgAlign;
}

// Helper for getting a function parameter name. Name is composed from
// its index and the function name. Negative index corresponds to special
// parameter (unsized array) used for passing variable arguments.
std::string NVPTXTargetLowering::getParamName(const Function *F,
                                              int Idx) const {
  std::string ParamName;
  raw_string_ostream ParamStr(ParamName);

  ParamStr << getTargetMachine().getSymbol(F)->getName();
  if (Idx < 0)
    ParamStr << "_vararg";
  else
    ParamStr << "_param_" << Idx;

  return ParamName;
}

/// isLegalAddressingMode - Return true if the addressing mode represented
/// by AM is legal for this target, for a load/store of the specified type.
/// Used to guide target specific optimizations, like loop strength reduction
/// (LoopStrengthReduce.cpp) and memory optimization for address mode
/// (CodeGenPrepare.cpp)
bool NVPTXTargetLowering::isLegalAddressingMode(const DataLayout &DL,
                                                const AddrMode &AM, Type *Ty,
                                                unsigned AS, Instruction *I) const {
  // AddrMode - This represents an addressing mode of:
  //    BaseGV + BaseOffs + BaseReg + Scale*ScaleReg
  //
  // The legal address modes are
  // - [avar]
  // - [areg]
  // - [areg+immoff]
  // - [immAddr]

  // immoff must fit in a signed 32-bit int
  if (!APInt(64, AM.BaseOffs).isSignedIntN(32))
    return false;

  if (AM.BaseGV)
    return !AM.BaseOffs && !AM.HasBaseReg && !AM.Scale;

  switch (AM.Scale) {
  case 0: // "r", "r+i" or "i" is allowed
    break;
  case 1:
    if (AM.HasBaseReg) // "r+r+i" or "r+r" is not allowed.
      return false;
    // Otherwise we have r+i.
    break;
  default:
    // No scale > 1 is allowed
    return false;
  }
  return true;
}

//===----------------------------------------------------------------------===//
//                         NVPTX Inline Assembly Support
//===----------------------------------------------------------------------===//

/// getConstraintType - Given a constraint letter, return the type of
/// constraint it is for this target.
NVPTXTargetLowering::ConstraintType
NVPTXTargetLowering::getConstraintType(StringRef Constraint) const {
  if (Constraint.size() == 1) {
    switch (Constraint[0]) {
    default:
      break;
    case 'b':
    case 'r':
    case 'h':
    case 'c':
    case 'l':
    case 'f':
    case 'd':
    case 'q':
    case '0':
    case 'N':
      return C_RegisterClass;
    }
  }
  return TargetLowering::getConstraintType(Constraint);
}

std::pair<unsigned, const TargetRegisterClass *>
NVPTXTargetLowering::getRegForInlineAsmConstraint(const TargetRegisterInfo *TRI,
                                                  StringRef Constraint,
                                                  MVT VT) const {
  if (Constraint.size() == 1) {
    switch (Constraint[0]) {
    case 'b':
      return std::make_pair(0U, &NVPTX::Int1RegsRegClass);
    case 'c':
    case 'h':
      return std::make_pair(0U, &NVPTX::Int16RegsRegClass);
    case 'r':
    case 'f':
      return std::make_pair(0U, &NVPTX::Int32RegsRegClass);
    case 'l':
    case 'N':
    case 'd':
      return std::make_pair(0U, &NVPTX::Int64RegsRegClass);
    case 'q': {
      if (STI.getSmVersion() < 70)
        report_fatal_error("Inline asm with 128 bit operands is only "
                           "supported for sm_70 and higher!");
      return std::make_pair(0U, &NVPTX::Int128RegsRegClass);
    }
    }
  }
  return TargetLowering::getRegForInlineAsmConstraint(TRI, Constraint, VT);
}

//===----------------------------------------------------------------------===//
//                         NVPTX DAG Combining
//===----------------------------------------------------------------------===//

bool NVPTXTargetLowering::allowFMA(MachineFunction &MF,
                                   CodeGenOptLevel OptLevel) const {
  // Always honor command-line argument
  if (FMAContractLevelOpt.getNumOccurrences() > 0)
    return FMAContractLevelOpt > 0;

  // Do not contract if we're not optimizing the code.
  if (OptLevel == CodeGenOptLevel::None)
    return false;

  // Honor TargetOptions flags that explicitly say fusion is okay.
  if (MF.getTarget().Options.AllowFPOpFusion == FPOpFusion::Fast)
    return true;

  return allowUnsafeFPMath(MF);
}

bool NVPTXTargetLowering::allowUnsafeFPMath(const MachineFunction &MF) const {
  // Honor TargetOptions flags that explicitly say unsafe math is okay.
  if (MF.getTarget().Options.UnsafeFPMath)
    return true;

  // Allow unsafe math if unsafe-fp-math attribute explicitly says so.
  const Function &F = MF.getFunction();
  return F.getFnAttribute("unsafe-fp-math").getValueAsBool();
}

static bool isConstZero(const SDValue &Operand) {
  const auto *Const = dyn_cast<ConstantSDNode>(Operand);
  return Const && Const->getZExtValue() == 0;
}

/// PerformADDCombineWithOperands - Try DAG combinations for an ADD with
/// operands N0 and N1.  This is a helper for PerformADDCombine that is
/// called with the default operands, and if that fails, with commuted
/// operands.
static SDValue
PerformADDCombineWithOperands(SDNode *N, SDValue N0, SDValue N1,
                              TargetLowering::DAGCombinerInfo &DCI) {
  EVT VT = N0.getValueType();

  // Since integer multiply-add costs the same as integer multiply
  // but is more costly than integer add, do the fusion only when
  // the mul is only used in the add.
  // TODO: this may not be true for later architectures, consider relaxing this
  if (!N0.getNode()->hasOneUse())
    return SDValue();

  // fold (add (select cond, 0, (mul a, b)), c)
  //   -> (select cond, c, (add (mul a, b), c))
  //
  if (N0.getOpcode() == ISD::SELECT) {
    unsigned ZeroOpNum;
    if (isConstZero(N0->getOperand(1)))
      ZeroOpNum = 1;
    else if (isConstZero(N0->getOperand(2)))
      ZeroOpNum = 2;
    else
      return SDValue();

    SDValue M = N0->getOperand((ZeroOpNum == 1) ? 2 : 1);
    if (M->getOpcode() != ISD::MUL || !M.getNode()->hasOneUse())
      return SDValue();

    SDLoc DL(N);
    SDValue Mul =
        DCI.DAG.getNode(ISD::MUL, DL, VT, M->getOperand(0), M->getOperand(1));
    SDValue MAD = DCI.DAG.getNode(ISD::ADD, DL, VT, Mul, N1);
    return DCI.DAG.getSelect(SDLoc(N), VT, N0->getOperand(0),
                             ((ZeroOpNum == 1) ? N1 : MAD),
                             ((ZeroOpNum == 1) ? MAD : N1));
  }

  return SDValue();
}

static SDValue
PerformFADDCombineWithOperands(SDNode *N, SDValue N0, SDValue N1,
                               TargetLowering::DAGCombinerInfo &DCI,
                               CodeGenOptLevel OptLevel) {
  EVT VT = N0.getValueType();
  if (N0.getOpcode() == ISD::FMUL) {
    const auto *TLI = static_cast<const NVPTXTargetLowering *>(
        &DCI.DAG.getTargetLoweringInfo());
    if (!(TLI->allowFMA(DCI.DAG.getMachineFunction(), OptLevel) ||
          (N->getFlags().hasAllowContract() &&
           N0->getFlags().hasAllowContract())))
      return SDValue();

    // For floating point:
    // Do the fusion only when the mul has less than 5 uses and all
    // are add.
    // The heuristic is that if a use is not an add, then that use
    // cannot be fused into fma, therefore mul is still needed anyway.
    // If there are more than 4 uses, even if they are all add, fusing
    // them will increase register pressue.
    //
    int numUses = 0;
    int nonAddCount = 0;
    for (const SDNode *User : N0.getNode()->users()) {
      numUses++;
      if (User->getOpcode() != ISD::FADD)
        ++nonAddCount;
      if (numUses >= 5)
        return SDValue();
    }
    if (nonAddCount) {
      int orderNo = N->getIROrder();
      int orderNo2 = N0.getNode()->getIROrder();
      // simple heuristics here for considering potential register
      // pressure, the logics here is that the differnce are used
      // to measure the distance between def and use, the longer distance
      // more likely cause register pressure.
      if (orderNo - orderNo2 < 500)
        return SDValue();

      // Now, check if at least one of the FMUL's operands is live beyond the
      // node N, which guarantees that the FMA will not increase register
      // pressure at node N.
      bool opIsLive = false;
      const SDNode *left = N0.getOperand(0).getNode();
      const SDNode *right = N0.getOperand(1).getNode();

      if (isa<ConstantSDNode>(left) || isa<ConstantSDNode>(right))
        opIsLive = true;

      if (!opIsLive)
        for (const SDNode *User : left->users()) {
          int orderNo3 = User->getIROrder();
          if (orderNo3 > orderNo) {
            opIsLive = true;
            break;
          }
        }

      if (!opIsLive)
        for (const SDNode *User : right->users()) {
          int orderNo3 = User->getIROrder();
          if (orderNo3 > orderNo) {
            opIsLive = true;
            break;
          }
        }

      if (!opIsLive)
        return SDValue();
    }

    return DCI.DAG.getNode(ISD::FMA, SDLoc(N), VT, N0.getOperand(0),
                           N0.getOperand(1), N1);
  }

  return SDValue();
}

static SDValue PerformStoreCombineHelper(SDNode *N, std::size_t Front,
                                         std::size_t Back) {
  if (all_of(N->ops().drop_front(Front).drop_back(Back),
             [](const SDUse &U) { return U.get()->isUndef(); }))
    // Operand 0 is the previous value in the chain. Cannot return EntryToken
    // as the previous value will become unused and eliminated later.
    return N->getOperand(0);

  return SDValue();
}

static SDValue PerformStoreParamCombine(SDNode *N) {
  // Operands from the 3rd to the 2nd last one are the values to be stored.
  //   {Chain, ArgID, Offset, Val, Glue}
  return PerformStoreCombineHelper(N, 3, 1);
}

static SDValue PerformStoreRetvalCombine(SDNode *N) {
  // Operands from the 2nd to the last one are the values to be stored
  return PerformStoreCombineHelper(N, 2, 0);
}

/// PerformADDCombine - Target-specific dag combine xforms for ISD::ADD.
///
static SDValue PerformADDCombine(SDNode *N,
                                 TargetLowering::DAGCombinerInfo &DCI,
                                 CodeGenOptLevel OptLevel) {
  if (OptLevel == CodeGenOptLevel::None)
    return SDValue();

  SDValue N0 = N->getOperand(0);
  SDValue N1 = N->getOperand(1);

  // Skip non-integer, non-scalar case
  EVT VT = N0.getValueType();
  if (VT.isVector() || VT != MVT::i32)
    return SDValue();

  // First try with the default operand order.
  if (SDValue Result = PerformADDCombineWithOperands(N, N0, N1, DCI))
    return Result;

  // If that didn't work, try again with the operands commuted.
  return PerformADDCombineWithOperands(N, N1, N0, DCI);
}

/// PerformFADDCombine - Target-specific dag combine xforms for ISD::FADD.
///
static SDValue PerformFADDCombine(SDNode *N,
                                 TargetLowering::DAGCombinerInfo &DCI,
                                 CodeGenOptLevel OptLevel) {
  SDValue N0 = N->getOperand(0);
  SDValue N1 = N->getOperand(1);

  EVT VT = N0.getValueType();
  if (VT.isVector() || !(VT == MVT::f32 || VT == MVT::f64))
    return SDValue();

  // First try with the default operand order.
  if (SDValue Result = PerformFADDCombineWithOperands(N, N0, N1, DCI, OptLevel))
    return Result;

  // If that didn't work, try again with the operands commuted.
  return PerformFADDCombineWithOperands(N, N1, N0, DCI, OptLevel);
}

static SDValue PerformANDCombine(SDNode *N,
                                 TargetLowering::DAGCombinerInfo &DCI) {
  // The type legalizer turns a vector load of i8 values into a zextload to i16
  // registers, optionally ANY_EXTENDs it (if target type is integer),
  // and ANDs off the high 8 bits. Since we turn this load into a
  // target-specific DAG node, the DAG combiner fails to eliminate these AND
  // nodes. Do that here.
  SDValue Val = N->getOperand(0);
  SDValue Mask = N->getOperand(1);

  if (isa<ConstantSDNode>(Val)) {
    std::swap(Val, Mask);
  }

  SDValue AExt;

  // Convert BFE-> truncate i16 -> and 255
  // To just BFE-> truncate i16, as the value already has all the bits in the
  // right places.
  if (Val.getOpcode() == ISD::TRUNCATE) {
    SDValue BFE = Val.getOperand(0);
    if (BFE.getOpcode() != NVPTXISD::BFE)
      return SDValue();

    ConstantSDNode *BFEBits = dyn_cast<ConstantSDNode>(BFE.getOperand(0));
    if (!BFEBits)
      return SDValue();
    uint64_t BFEBitsVal = BFEBits->getZExtValue();

    ConstantSDNode *MaskCnst = dyn_cast<ConstantSDNode>(Mask);
    if (!MaskCnst) {
      // Not an AND with a constant
      return SDValue();
    }
    uint64_t MaskVal = MaskCnst->getZExtValue();

    if (MaskVal != (uint64_t(1) << BFEBitsVal) - 1)
      return SDValue();
    // If we get here, the AND is unnecessary.  Just replace it with the trunc
    DCI.CombineTo(N, Val, false);
  }
  // Generally, we will see zextload -> IMOV16rr -> ANY_EXTEND -> and
  if (Val.getOpcode() == ISD::ANY_EXTEND) {
    AExt = Val;
    Val = Val->getOperand(0);
  }

  if (Val->getOpcode() == NVPTXISD::LoadV2 ||
      Val->getOpcode() == NVPTXISD::LoadV4) {
    ConstantSDNode *MaskCnst = dyn_cast<ConstantSDNode>(Mask);
    if (!MaskCnst) {
      // Not an AND with a constant
      return SDValue();
    }

    uint64_t MaskVal = MaskCnst->getZExtValue();
    if (MaskVal != 0xff) {
      // Not an AND that chops off top 8 bits
      return SDValue();
    }

    MemSDNode *Mem = dyn_cast<MemSDNode>(Val);
    if (!Mem) {
      // Not a MemSDNode?!?
      return SDValue();
    }

    EVT MemVT = Mem->getMemoryVT();
    if (MemVT != MVT::v2i8 && MemVT != MVT::v4i8) {
      // We only handle the i8 case
      return SDValue();
    }

    unsigned ExtType = Val->getConstantOperandVal(Val->getNumOperands() - 1);
    if (ExtType == ISD::SEXTLOAD) {
      // If for some reason the load is a sextload, the and is needed to zero
      // out the high 8 bits
      return SDValue();
    }

    bool AddTo = false;
    if (AExt.getNode() != nullptr) {
      // Re-insert the ext as a zext.
      Val = DCI.DAG.getNode(ISD::ZERO_EXTEND, SDLoc(N),
                            AExt.getValueType(), Val);
      AddTo = true;
    }

    // If we get here, the AND is unnecessary.  Just replace it with the load
    DCI.CombineTo(N, Val, AddTo);
  }

  return SDValue();
}

static SDValue PerformREMCombine(SDNode *N,
                                 TargetLowering::DAGCombinerInfo &DCI,
                                 CodeGenOptLevel OptLevel) {
  assert(N->getOpcode() == ISD::SREM || N->getOpcode() == ISD::UREM);

  // Don't do anything at less than -O2.
  if (OptLevel < CodeGenOptLevel::Default)
    return SDValue();

  SelectionDAG &DAG = DCI.DAG;
  SDLoc DL(N);
  EVT VT = N->getValueType(0);
  bool IsSigned = N->getOpcode() == ISD::SREM;
  unsigned DivOpc = IsSigned ? ISD::SDIV : ISD::UDIV;

  const SDValue &Num = N->getOperand(0);
  const SDValue &Den = N->getOperand(1);

  for (const SDNode *U : Num->users()) {
    if (U->getOpcode() == DivOpc && U->getOperand(0) == Num &&
        U->getOperand(1) == Den) {
      // Num % Den -> Num - (Num / Den) * Den
      return DAG.getNode(ISD::SUB, DL, VT, Num,
                         DAG.getNode(ISD::MUL, DL, VT,
                                     DAG.getNode(DivOpc, DL, VT, Num, Den),
                                     Den));
    }
  }
  return SDValue();
}

enum OperandSignedness {
  Signed = 0,
  Unsigned,
  Unknown
};

/// IsMulWideOperandDemotable - Checks if the provided DAG node is an operand
/// that can be demoted to \p OptSize bits without loss of information. The
/// signedness of the operand, if determinable, is placed in \p S.
static bool IsMulWideOperandDemotable(SDValue Op,
                                      unsigned OptSize,
                                      OperandSignedness &S) {
  S = Unknown;

  if (Op.getOpcode() == ISD::SIGN_EXTEND ||
      Op.getOpcode() == ISD::SIGN_EXTEND_INREG) {
    EVT OrigVT = Op.getOperand(0).getValueType();
    if (OrigVT.getFixedSizeInBits() <= OptSize) {
      S = Signed;
      return true;
    }
  } else if (Op.getOpcode() == ISD::ZERO_EXTEND) {
    EVT OrigVT = Op.getOperand(0).getValueType();
    if (OrigVT.getFixedSizeInBits() <= OptSize) {
      S = Unsigned;
      return true;
    }
  }

  return false;
}

/// AreMulWideOperandsDemotable - Checks if the given LHS and RHS operands can
/// be demoted to \p OptSize bits without loss of information. If the operands
/// contain a constant, it should appear as the RHS operand. The signedness of
/// the operands is placed in \p IsSigned.
static bool AreMulWideOperandsDemotable(SDValue LHS, SDValue RHS,
                                        unsigned OptSize,
                                        bool &IsSigned) {
  OperandSignedness LHSSign;

  // The LHS operand must be a demotable op
  if (!IsMulWideOperandDemotable(LHS, OptSize, LHSSign))
    return false;

  // We should have been able to determine the signedness from the LHS
  if (LHSSign == Unknown)
    return false;

  IsSigned = (LHSSign == Signed);

  // The RHS can be a demotable op or a constant
  if (ConstantSDNode *CI = dyn_cast<ConstantSDNode>(RHS)) {
    const APInt &Val = CI->getAPIntValue();
    if (LHSSign == Unsigned) {
      return Val.isIntN(OptSize);
    } else {
      return Val.isSignedIntN(OptSize);
    }
  } else {
    OperandSignedness RHSSign;
    if (!IsMulWideOperandDemotable(RHS, OptSize, RHSSign))
      return false;

    return LHSSign == RHSSign;
  }
}

/// TryMULWIDECombine - Attempt to replace a multiply of M bits with a multiply
/// of M/2 bits that produces an M-bit result (i.e. mul.wide). This transform
/// works on both multiply DAG nodes and SHL DAG nodes with a constant shift
/// amount.
static SDValue TryMULWIDECombine(SDNode *N,
                                 TargetLowering::DAGCombinerInfo &DCI) {
  EVT MulType = N->getValueType(0);
  if (MulType != MVT::i32 && MulType != MVT::i64) {
    return SDValue();
  }

  SDLoc DL(N);
  unsigned OptSize = MulType.getSizeInBits() >> 1;
  SDValue LHS = N->getOperand(0);
  SDValue RHS = N->getOperand(1);

  // Canonicalize the multiply so the constant (if any) is on the right
  if (N->getOpcode() == ISD::MUL) {
    if (isa<ConstantSDNode>(LHS)) {
      std::swap(LHS, RHS);
    }
  }

  // If we have a SHL, determine the actual multiply amount
  if (N->getOpcode() == ISD::SHL) {
    ConstantSDNode *ShlRHS = dyn_cast<ConstantSDNode>(RHS);
    if (!ShlRHS) {
      return SDValue();
    }

    APInt ShiftAmt = ShlRHS->getAPIntValue();
    unsigned BitWidth = MulType.getSizeInBits();
    if (ShiftAmt.sge(0) && ShiftAmt.slt(BitWidth)) {
      APInt MulVal = APInt(BitWidth, 1) << ShiftAmt;
      RHS = DCI.DAG.getConstant(MulVal, DL, MulType);
    } else {
      return SDValue();
    }
  }

  bool Signed;
  // Verify that our operands are demotable
  if (!AreMulWideOperandsDemotable(LHS, RHS, OptSize, Signed)) {
    return SDValue();
  }

  EVT DemotedVT;
  if (MulType == MVT::i32) {
    DemotedVT = MVT::i16;
  } else {
    DemotedVT = MVT::i32;
  }

  // Truncate the operands to the correct size. Note that these are just for
  // type consistency and will (likely) be eliminated in later phases.
  SDValue TruncLHS =
    DCI.DAG.getNode(ISD::TRUNCATE, DL, DemotedVT, LHS);
  SDValue TruncRHS =
    DCI.DAG.getNode(ISD::TRUNCATE, DL, DemotedVT, RHS);

  unsigned Opc;
  if (Signed) {
    Opc = NVPTXISD::MUL_WIDE_SIGNED;
  } else {
    Opc = NVPTXISD::MUL_WIDE_UNSIGNED;
  }

  return DCI.DAG.getNode(Opc, DL, MulType, TruncLHS, TruncRHS);
}

static bool isConstOne(const SDValue &Operand) {
  const auto *Const = dyn_cast<ConstantSDNode>(Operand);
  return Const && Const->getZExtValue() == 1;
}

static SDValue matchMADConstOnePattern(SDValue Add) {
  if (Add->getOpcode() != ISD::ADD)
    return SDValue();

  if (isConstOne(Add->getOperand(0)))
    return Add->getOperand(1);

  if (isConstOne(Add->getOperand(1)))
    return Add->getOperand(0);

  return SDValue();
}

static SDValue combineMADConstOne(SDValue X, SDValue Add, EVT VT, SDLoc DL,
                                  TargetLowering::DAGCombinerInfo &DCI) {

  if (SDValue Y = matchMADConstOnePattern(Add)) {
    SDValue Mul = DCI.DAG.getNode(ISD::MUL, DL, VT, X, Y);
    return DCI.DAG.getNode(ISD::ADD, DL, VT, Mul, X);
  }

  return SDValue();
}

static SDValue combineMulSelectConstOne(SDValue X, SDValue Select, EVT VT,
                                        SDLoc DL,
                                        TargetLowering::DAGCombinerInfo &DCI) {
  if (Select->getOpcode() != ISD::SELECT)
    return SDValue();

  SDValue Cond = Select->getOperand(0);

  unsigned ConstOpNo;
  if (isConstOne(Select->getOperand(1)))
    ConstOpNo = 1;
  else if (isConstOne(Select->getOperand(2)))
    ConstOpNo = 2;
  else
    return SDValue();

  SDValue Y = Select->getOperand((ConstOpNo == 1) ? 2 : 1);

  // Do not combine if the resulting sequence is not obviously profitable.
  if (!matchMADConstOnePattern(Y))
    return SDValue();

  SDValue NewMul = DCI.DAG.getNode(ISD::MUL, DL, VT, X, Y);

  return DCI.DAG.getNode(ISD::SELECT, DL, VT, Cond,
                         (ConstOpNo == 1) ? X : NewMul,
                         (ConstOpNo == 1) ? NewMul : X);
}

static SDValue
PerformMULCombineWithOperands(SDNode *N, SDValue N0, SDValue N1,
                              TargetLowering::DAGCombinerInfo &DCI) {

  EVT VT = N0.getValueType();
  if (VT.isVector())
    return SDValue();

  if (VT != MVT::i16 && VT != MVT::i32 && VT != MVT::i64)
    return SDValue();

  SDLoc DL(N);

  // (mul x, (add y, 1)) -> (add (mul x, y), x)
  if (SDValue Res = combineMADConstOne(N0, N1, VT, DL, DCI))
    return Res;
  if (SDValue Res = combineMADConstOne(N1, N0, VT, DL, DCI))
    return Res;

  // (mul x, (select y, 1)) -> (select (mul x, y), x)
  if (SDValue Res = combineMulSelectConstOne(N0, N1, VT, DL, DCI))
    return Res;
  if (SDValue Res = combineMulSelectConstOne(N1, N0, VT, DL, DCI))
    return Res;

  return SDValue();
}

/// PerformMULCombine - Runs PTX-specific DAG combine patterns on MUL nodes.
static SDValue PerformMULCombine(SDNode *N,
                                 TargetLowering::DAGCombinerInfo &DCI,
                                 CodeGenOptLevel OptLevel) {
  if (OptLevel == CodeGenOptLevel::None)
    return SDValue();

  if (SDValue Ret = TryMULWIDECombine(N, DCI))
    return Ret;

  SDValue N0 = N->getOperand(0);
  SDValue N1 = N->getOperand(1);
  return PerformMULCombineWithOperands(N, N0, N1, DCI);
}

/// PerformSHLCombine - Runs PTX-specific DAG combine patterns on SHL nodes.
static SDValue PerformSHLCombine(SDNode *N,
                                 TargetLowering::DAGCombinerInfo &DCI,
                                 CodeGenOptLevel OptLevel) {
  if (OptLevel > CodeGenOptLevel::None) {
    // Try mul.wide combining at OptLevel > 0
    if (SDValue Ret = TryMULWIDECombine(N, DCI))
      return Ret;
  }

  return SDValue();
}

static SDValue PerformSETCCCombine(SDNode *N,
                                   TargetLowering::DAGCombinerInfo &DCI,
                                   unsigned int SmVersion) {
  EVT CCType = N->getValueType(0);
  SDValue A = N->getOperand(0);
  SDValue B = N->getOperand(1);

  EVT AType = A.getValueType();
  if (!(CCType == MVT::v2i1 && (AType == MVT::v2f16 || AType == MVT::v2bf16)))
    return SDValue();

  if (A.getValueType() == MVT::v2bf16 && SmVersion < 90)
    return SDValue();

  SDLoc DL(N);
  // setp.f16x2 returns two scalar predicates, which we need to
  // convert back to v2i1. The returned result will be scalarized by
  // the legalizer, but the comparison will remain a single vector
  // instruction.
  SDValue CCNode = DCI.DAG.getNode(
      A.getValueType() == MVT::v2f16 ? NVPTXISD::SETP_F16X2
                                     : NVPTXISD::SETP_BF16X2,
      DL, DCI.DAG.getVTList(MVT::i1, MVT::i1), {A, B, N->getOperand(2)});
  return DCI.DAG.getNode(ISD::BUILD_VECTOR, DL, CCType, CCNode.getValue(0),
                         CCNode.getValue(1));
}

static SDValue PerformEXTRACTCombine(SDNode *N,
                                     TargetLowering::DAGCombinerInfo &DCI) {
  SDValue Vector = N->getOperand(0);
  if (Vector->getOpcode() == ISD::FREEZE)
    Vector = Vector->getOperand(0);
  SDLoc DL(N);
  EVT VectorVT = Vector.getValueType();
  if (Vector->getOpcode() == ISD::LOAD && VectorVT.isSimple() &&
      IsPTXVectorType(VectorVT.getSimpleVT()))
    return SDValue(); // Native vector loads already combine nicely w/
                      // extract_vector_elt.
  // Don't mess with singletons or v2*16, v4i8 and v8i8 types, we already
  // handle them OK.
  if (VectorVT.getVectorNumElements() == 1 || Isv2x16VT(VectorVT) ||
      VectorVT == MVT::v4i8 || VectorVT == MVT::v8i8)
    return SDValue();

  // Don't mess with undef values as sra may be simplified to 0, not undef.
  if (Vector->isUndef() || ISD::allOperandsUndef(Vector.getNode()))
    return SDValue();

  uint64_t VectorBits = VectorVT.getSizeInBits();
  // We only handle the types we can extract in-register.
  if (!(VectorBits == 16 || VectorBits == 32 || VectorBits == 64))
    return SDValue();

  ConstantSDNode *Index = dyn_cast<ConstantSDNode>(N->getOperand(1));
  // Index == 0 is handled by generic DAG combiner.
  if (!Index || Index->getZExtValue() == 0)
    return SDValue();

  MVT IVT = MVT::getIntegerVT(VectorBits);
  EVT EltVT = VectorVT.getVectorElementType();
  EVT EltIVT = EltVT.changeTypeToInteger();
  uint64_t EltBits = EltVT.getScalarSizeInBits();

  SDValue Result = DCI.DAG.getNode(
      ISD::TRUNCATE, DL, EltIVT,
      DCI.DAG.getNode(
          ISD::SRA, DL, IVT, DCI.DAG.getNode(ISD::BITCAST, DL, IVT, Vector),
          DCI.DAG.getConstant(Index->getZExtValue() * EltBits, DL, IVT)));

  // If element has non-integer type, bitcast it back to the expected type.
  if (EltVT != EltIVT)
    Result = DCI.DAG.getNode(ISD::BITCAST, DL, EltVT, Result);
  // Past legalizer, we may need to extent i8 -> i16 to match the register type.
  if (EltVT != N->getValueType(0))
    Result = DCI.DAG.getNode(ISD::ANY_EXTEND, DL, N->getValueType(0), Result);

  return Result;
}

static SDValue PerformVSELECTCombine(SDNode *N,
                                     TargetLowering::DAGCombinerInfo &DCI) {
  SDValue VA = N->getOperand(1);
  EVT VectorVT = VA.getValueType();
  if (VectorVT != MVT::v4i8)
    return SDValue();

  // We need to split vselect into individual per-element operations Because we
  // use BFE/BFI instruction for byte extraction/insertion, we do end up with
  // 32-bit values, so we may as well do comparison as i32 to avoid conversions
  // to/from i16 normally used for i8 values.
  SmallVector<SDValue, 4> E;
  SDLoc DL(N);
  SDValue VCond = N->getOperand(0);
  SDValue VB = N->getOperand(2);
  for (int I = 0; I < 4; ++I) {
    SDValue C = DCI.DAG.getNode(ISD::EXTRACT_VECTOR_ELT, DL, MVT::i1, VCond,
                                DCI.DAG.getConstant(I, DL, MVT::i32));
    SDValue EA = DCI.DAG.getAnyExtOrTrunc(
        DCI.DAG.getNode(ISD::EXTRACT_VECTOR_ELT, DL, MVT::i8, VA,
                        DCI.DAG.getConstant(I, DL, MVT::i32)),
        DL, MVT::i32);
    SDValue EB = DCI.DAG.getAnyExtOrTrunc(
        DCI.DAG.getNode(ISD::EXTRACT_VECTOR_ELT, DL, MVT::i8, VB,
                        DCI.DAG.getConstant(I, DL, MVT::i32)),
        DL, MVT::i32);
    E.push_back(DCI.DAG.getAnyExtOrTrunc(
        DCI.DAG.getNode(ISD::SELECT, DL, MVT::i32, C, EA, EB), DL, MVT::i8));
  }
  return DCI.DAG.getNode(ISD::BUILD_VECTOR, DL, MVT::v4i8, E);
}

static SDValue
PerformBUILD_VECTORCombine(SDNode *N, TargetLowering::DAGCombinerInfo &DCI) {
  auto VT = N->getValueType(0);
  if (!DCI.isAfterLegalizeDAG() || !Isv2x16VT(VT))
    return SDValue();

  auto Op0 = N->getOperand(0);
  auto Op1 = N->getOperand(1);

  // Start out by assuming we want to take the lower 2 bytes of each i32
  // operand.
  uint64_t Op0Bytes = 0x10;
  uint64_t Op1Bytes = 0x54;

  std::pair<SDValue *, uint64_t *> OpData[2] = {{&Op0, &Op0Bytes},
                                                {&Op1, &Op1Bytes}};

  // Check that each operand is an i16, truncated from an i32 operand. We'll
  // select individual bytes from those original operands. Optionally, fold in a
  // shift right of that original operand.
  for (auto &[Op, OpBytes] : OpData) {
    // Eat up any bitcast
    if (Op->getOpcode() == ISD::BITCAST)
      *Op = Op->getOperand(0);

    if (!(Op->getValueType() == MVT::i16 && Op->getOpcode() == ISD::TRUNCATE &&
          Op->getOperand(0).getValueType() == MVT::i32))
      return SDValue();

    // If the truncate has multiple uses, this optimization can increase
    // register pressure
    if (!Op->hasOneUse())
      return SDValue();

    *Op = Op->getOperand(0);

    // Optionally, fold in a shift-right of the original operand and let permute
    // pick the two higher bytes of the original value directly.
    if (Op->getOpcode() == ISD::SRL && isa<ConstantSDNode>(Op->getOperand(1))) {
      if (cast<ConstantSDNode>(Op->getOperand(1))->getZExtValue() == 16) {
        // Shift the PRMT byte selector to pick upper bytes from each respective
        // value, instead of the lower ones: 0x10 -> 0x32, 0x54 -> 0x76
        assert((*OpBytes == 0x10 || *OpBytes == 0x54) &&
               "PRMT selector values out of range");
        *OpBytes += 0x22;
        *Op = Op->getOperand(0);
      }
    }
  }

  SDLoc DL(N);
  auto &DAG = DCI.DAG;

  auto PRMT = DAG.getNode(
      NVPTXISD::PRMT, DL, MVT::v4i8,
      {Op0, Op1, DAG.getConstant((Op1Bytes << 8) | Op0Bytes, DL, MVT::i32),
       DAG.getConstant(NVPTX::PTXPrmtMode::NONE, DL, MVT::i32)});
  return DAG.getNode(ISD::BITCAST, DL, VT, PRMT);
}

static SDValue combineADDRSPACECAST(SDNode *N,
                                    TargetLowering::DAGCombinerInfo &DCI) {
  auto *ASCN1 = cast<AddrSpaceCastSDNode>(N);

  if (auto *ASCN2 = dyn_cast<AddrSpaceCastSDNode>(ASCN1->getOperand(0))) {
    assert(ASCN2->getDestAddressSpace() == ASCN1->getSrcAddressSpace());

    // Fold asc[B -> A](asc[A -> B](x)) -> x
    if (ASCN1->getDestAddressSpace() == ASCN2->getSrcAddressSpace())
      return ASCN2->getOperand(0);
  }

  return SDValue();
}

SDValue NVPTXTargetLowering::PerformDAGCombine(SDNode *N,
                                               DAGCombinerInfo &DCI) const {
  CodeGenOptLevel OptLevel = getTargetMachine().getOptLevel();
  switch (N->getOpcode()) {
    default: break;
    case ISD::ADD:
      return PerformADDCombine(N, DCI, OptLevel);
    case ISD::FADD:
      return PerformFADDCombine(N, DCI, OptLevel);
    case ISD::MUL:
      return PerformMULCombine(N, DCI, OptLevel);
    case ISD::SHL:
      return PerformSHLCombine(N, DCI, OptLevel);
    case ISD::AND:
      return PerformANDCombine(N, DCI);
    case ISD::UREM:
    case ISD::SREM:
      return PerformREMCombine(N, DCI, OptLevel);
    case ISD::SETCC:
      return PerformSETCCCombine(N, DCI, STI.getSmVersion());
    case NVPTXISD::StoreRetval:
    case NVPTXISD::StoreRetvalV2:
    case NVPTXISD::StoreRetvalV4:
      return PerformStoreRetvalCombine(N);
    case NVPTXISD::StoreParam:
    case NVPTXISD::StoreParamV2:
    case NVPTXISD::StoreParamV4:
      return PerformStoreParamCombine(N);
    case ISD::EXTRACT_VECTOR_ELT:
      return PerformEXTRACTCombine(N, DCI);
    case ISD::VSELECT:
      return PerformVSELECTCombine(N, DCI);
    case ISD::BUILD_VECTOR:
      return PerformBUILD_VECTORCombine(N, DCI);
    case ISD::ADDRSPACECAST:
      return combineADDRSPACECAST(N, DCI);
  }
  return SDValue();
}

static void ReplaceBITCAST(SDNode *Node, SelectionDAG &DAG,
                           SmallVectorImpl<SDValue> &Results) {
  // Handle bitcasting to v2i8 without hitting the default promotion
  // strategy which goes through stack memory.
  SDValue Op(Node, 0);
  EVT ToVT = Op->getValueType(0);
  if (ToVT != MVT::v2i8) {
    return;
  }

  // Bitcast to i16 and unpack elements into a vector
  SDLoc DL(Node);
  SDValue AsInt = DAG.getBitcast(MVT::i16, Op->getOperand(0));
  SDValue Vec0 = DAG.getNode(ISD::TRUNCATE, DL, MVT::i8, AsInt);
  SDValue Const8 = DAG.getConstant(8, DL, MVT::i16);
  SDValue Vec1 =
      DAG.getNode(ISD::TRUNCATE, DL, MVT::i8,
                  DAG.getNode(ISD::SRL, DL, MVT::i16, {AsInt, Const8}));
  Results.push_back(
      DAG.getNode(ISD::BUILD_VECTOR, DL, MVT::v2i8, {Vec0, Vec1}));
}

/// ReplaceVectorLoad - Convert vector loads into multi-output scalar loads.
static void ReplaceLoadVector(SDNode *N, SelectionDAG &DAG,
                              SmallVectorImpl<SDValue> &Results,
                              const NVPTXSubtarget &STI) {
  LoadSDNode *LD = cast<LoadSDNode>(N);
  const EVT ResVT = LD->getValueType(0);
  const EVT MemVT = LD->getMemoryVT();

  // If we're doing sign/zero extension as part of the load, avoid lowering to
  // a LoadV node. TODO: consider relaxing this restriction.
  if (ResVT != MemVT)
    return;

  const auto NumEltsAndEltVT = getVectorLoweringShape(
      ResVT, STI.has256BitVectorLoadStore(LD->getAddressSpace()));
  if (!NumEltsAndEltVT)
    return;
  const auto [NumElts, EltVT] = NumEltsAndEltVT.value();

  Align Alignment = LD->getAlign();
  const auto &TD = DAG.getDataLayout();
  Align PrefAlign = TD.getPrefTypeAlign(MemVT.getTypeForEVT(*DAG.getContext()));
  if (Alignment < PrefAlign) {
    // This load is not sufficiently aligned, so bail out and let this vector
    // load be scalarized.  Note that we may still be able to emit smaller
    // vector loads.  For example, if we are loading a <4 x float> with an
    // alignment of 8, this check will fail but the legalizer will try again
    // with 2 x <2 x float>, which will succeed with an alignment of 8.
    return;
  }

  // Since LoadV2 is a target node, we cannot rely on DAG type legalization.
  // Therefore, we must ensure the type is legal.  For i1 and i8, we set the
  // loaded type to i16 and propagate the "real" type as the memory type.
  const MVT LoadEltVT = (EltVT.getSizeInBits() < 16) ? MVT::i16 : EltVT;

  unsigned Opcode;
  switch (NumElts) {
  default:
    return;
  case 2:
    Opcode = NVPTXISD::LoadV2;
    break;
  case 4:
    Opcode = NVPTXISD::LoadV4;
    break;
  case 8:
    Opcode = NVPTXISD::LoadV8;
    break;
  }
  auto ListVTs = SmallVector<EVT, 9>(NumElts, LoadEltVT);
  ListVTs.push_back(MVT::Other);
  SDVTList LdResVTs = DAG.getVTList(ListVTs);

  SDLoc DL(LD);

  // Copy regular operands
  SmallVector<SDValue, 8> OtherOps(LD->ops());

  // The select routine does not have access to the LoadSDNode instance, so
  // pass along the extension information
  OtherOps.push_back(DAG.getIntPtrConstant(LD->getExtensionType(), DL));

  SDValue NewLD = DAG.getMemIntrinsicNode(Opcode, DL, LdResVTs, OtherOps,
                                          LD->getMemoryVT(),
                                          LD->getMemOperand());

  SmallVector<SDValue> ScalarRes;
  if (EltVT.isVector()) {
    assert(EVT(EltVT.getVectorElementType()) == ResVT.getVectorElementType());
    assert(NumElts * EltVT.getVectorNumElements() ==
           ResVT.getVectorNumElements());
    // Generate EXTRACT_VECTOR_ELTs to split v2[i,f,bf]16/v4i8 subvectors back
    // into individual elements.
    for (const unsigned I : llvm::seq(NumElts)) {
      SDValue SubVector = NewLD.getValue(I);
      DAG.ExtractVectorElements(SubVector, ScalarRes);
    }
  } else {
    for (const unsigned I : llvm::seq(NumElts)) {
      SDValue Res = NewLD.getValue(I);
      if (LoadEltVT != EltVT)
        Res = DAG.getNode(ISD::TRUNCATE, DL, EltVT, Res);
      ScalarRes.push_back(Res);
    }
  }

  SDValue LoadChain = NewLD.getValue(NumElts);

  const MVT BuildVecVT =
      MVT::getVectorVT(EltVT.getScalarType(), ScalarRes.size());
  SDValue BuildVec = DAG.getBuildVector(BuildVecVT, DL, ScalarRes);
  SDValue LoadValue = DAG.getBitcast(ResVT, BuildVec);

  Results.append({LoadValue, LoadChain});
}

// Lower vector return type of tcgen05.ld intrinsics
static void ReplaceTcgen05Ld(SDNode *N, SelectionDAG &DAG,
                             SmallVectorImpl<SDValue> &Results,
                             bool hasOffset = false) {
  SDLoc DL(N);
  EVT ResVT = N->getValueType(0);
  if (!ResVT.isVector())
    return; // already legalized.

  const unsigned NumElts = ResVT.getVectorNumElements();

  // Create the return type of the instructions
  SmallVector<EVT, 5> ListVTs;
  for (unsigned i = 0; i < NumElts; ++i)
    ListVTs.push_back(MVT::i32);

  ListVTs.push_back(N->getValueType(1)); // Chain

  SDVTList ResVTs = DAG.getVTList(ListVTs);

  SmallVector<SDValue, 8> Ops{N->getOperand(0), N->getOperand(1),
                              N->getOperand(2)};

  if (hasOffset) {
    Ops.push_back(N->getOperand(3)); // offset
    Ops.push_back(N->getOperand(4)); // Pack flag
  } else
    Ops.push_back(N->getOperand(3)); // Pack flag

  MemIntrinsicSDNode *MemSD = cast<MemIntrinsicSDNode>(N);
  SDValue NewNode =
      DAG.getMemIntrinsicNode(ISD::INTRINSIC_W_CHAIN, DL, ResVTs, Ops,
                              MemSD->getMemoryVT(), MemSD->getMemOperand());

  // split the vector result
  SmallVector<SDValue, 4> ScalarRes;
  for (unsigned i = 0; i < NumElts; ++i) {
    SDValue Res = NewNode.getValue(i);
    ScalarRes.push_back(Res);
  }

  SDValue Chain = NewNode.getValue(NumElts);
  SDValue BuildVector = DAG.getNode(ISD::BUILD_VECTOR, DL, ResVT, ScalarRes);
  Results.push_back(BuildVector); // Build Vector
  Results.push_back(Chain);       // Chain
}

static void ReplaceINTRINSIC_W_CHAIN(SDNode *N, SelectionDAG &DAG,
                                     SmallVectorImpl<SDValue> &Results) {
  SDValue Chain = N->getOperand(0);
  SDValue Intrin = N->getOperand(1);
  SDLoc DL(N);

  // Get the intrinsic ID
  unsigned IntrinNo = Intrin.getNode()->getAsZExtVal();
  switch (IntrinNo) {
  default:
    return;
  case Intrinsic::nvvm_ldu_global_i:
  case Intrinsic::nvvm_ldu_global_f:
  case Intrinsic::nvvm_ldu_global_p: {
    EVT ResVT = N->getValueType(0);

    if (ResVT.isVector()) {
      // Vector LDG/LDU

      unsigned NumElts = ResVT.getVectorNumElements();
      EVT EltVT = ResVT.getVectorElementType();

      // Since LDU/LDG are target nodes, we cannot rely on DAG type
      // legalization.
      // Therefore, we must ensure the type is legal.  For i1 and i8, we set the
      // loaded type to i16 and propagate the "real" type as the memory type.
      bool NeedTrunc = false;
      if (EltVT.getSizeInBits() < 16) {
        EltVT = MVT::i16;
        NeedTrunc = true;
      }

      unsigned Opcode = 0;
      SDVTList LdResVTs;

      switch (NumElts) {
      default:
        return;
      case 2:
        Opcode = NVPTXISD::LDUV2;
        LdResVTs = DAG.getVTList(EltVT, EltVT, MVT::Other);
        break;
      case 4: {
        Opcode = NVPTXISD::LDUV4;
        EVT ListVTs[] = { EltVT, EltVT, EltVT, EltVT, MVT::Other };
        LdResVTs = DAG.getVTList(ListVTs);
        break;
      }
      }

      SmallVector<SDValue, 8> OtherOps;

      // Copy regular operands

      OtherOps.push_back(Chain); // Chain
                                 // Skip operand 1 (intrinsic ID)
      // Others
      OtherOps.append(N->op_begin() + 2, N->op_end());

      MemIntrinsicSDNode *MemSD = cast<MemIntrinsicSDNode>(N);

      SDValue NewLD = DAG.getMemIntrinsicNode(Opcode, DL, LdResVTs, OtherOps,
                                              MemSD->getMemoryVT(),
                                              MemSD->getMemOperand());

      SmallVector<SDValue, 4> ScalarRes;

      for (unsigned i = 0; i < NumElts; ++i) {
        SDValue Res = NewLD.getValue(i);
        if (NeedTrunc)
          Res =
              DAG.getNode(ISD::TRUNCATE, DL, ResVT.getVectorElementType(), Res);
        ScalarRes.push_back(Res);
      }

      SDValue LoadChain = NewLD.getValue(NumElts);

      SDValue BuildVec =
          DAG.getBuildVector(ResVT, DL, ScalarRes);

      Results.push_back(BuildVec);
      Results.push_back(LoadChain);
    } else {
      // i8 LDG/LDU
      assert(ResVT.isSimple() && ResVT.getSimpleVT().SimpleTy == MVT::i8 &&
             "Custom handling of non-i8 ldu/ldg?");

      // Just copy all operands as-is
      SmallVector<SDValue, 4> Ops(N->ops());

      // Force output to i16
      SDVTList LdResVTs = DAG.getVTList(MVT::i16, MVT::Other);

      MemIntrinsicSDNode *MemSD = cast<MemIntrinsicSDNode>(N);

      // We make sure the memory type is i8, which will be used during isel
      // to select the proper instruction.
      SDValue NewLD =
          DAG.getMemIntrinsicNode(ISD::INTRINSIC_W_CHAIN, DL, LdResVTs, Ops,
                                  MVT::i8, MemSD->getMemOperand());

      Results.push_back(DAG.getNode(ISD::TRUNCATE, DL, MVT::i8,
                                    NewLD.getValue(0)));
      Results.push_back(NewLD.getValue(1));
    }
    return;
  }

  case Intrinsic::nvvm_tcgen05_ld_16x64b_x2:
  case Intrinsic::nvvm_tcgen05_ld_16x64b_x4:
  case Intrinsic::nvvm_tcgen05_ld_16x64b_x8:
  case Intrinsic::nvvm_tcgen05_ld_16x64b_x16:
  case Intrinsic::nvvm_tcgen05_ld_16x64b_x32:
  case Intrinsic::nvvm_tcgen05_ld_16x64b_x64:
  case Intrinsic::nvvm_tcgen05_ld_16x64b_x128:
  case Intrinsic::nvvm_tcgen05_ld_32x32b_x2:
  case Intrinsic::nvvm_tcgen05_ld_32x32b_x4:
  case Intrinsic::nvvm_tcgen05_ld_32x32b_x8:
  case Intrinsic::nvvm_tcgen05_ld_32x32b_x16:
  case Intrinsic::nvvm_tcgen05_ld_32x32b_x32:
  case Intrinsic::nvvm_tcgen05_ld_32x32b_x64:
  case Intrinsic::nvvm_tcgen05_ld_32x32b_x128:
  case Intrinsic::nvvm_tcgen05_ld_16x128b_x1:
  case Intrinsic::nvvm_tcgen05_ld_16x128b_x2:
  case Intrinsic::nvvm_tcgen05_ld_16x128b_x4:
  case Intrinsic::nvvm_tcgen05_ld_16x128b_x8:
  case Intrinsic::nvvm_tcgen05_ld_16x128b_x16:
  case Intrinsic::nvvm_tcgen05_ld_16x128b_x32:
  case Intrinsic::nvvm_tcgen05_ld_16x128b_x64:
  case Intrinsic::nvvm_tcgen05_ld_16x256b_x1:
  case Intrinsic::nvvm_tcgen05_ld_16x256b_x2:
  case Intrinsic::nvvm_tcgen05_ld_16x256b_x4:
  case Intrinsic::nvvm_tcgen05_ld_16x256b_x8:
  case Intrinsic::nvvm_tcgen05_ld_16x256b_x16:
  case Intrinsic::nvvm_tcgen05_ld_16x256b_x32:
    return ReplaceTcgen05Ld(N, DAG, Results);

  case Intrinsic::nvvm_tcgen05_ld_16x32bx2_x2:
  case Intrinsic::nvvm_tcgen05_ld_16x32bx2_x4:
  case Intrinsic::nvvm_tcgen05_ld_16x32bx2_x8:
  case Intrinsic::nvvm_tcgen05_ld_16x32bx2_x16:
  case Intrinsic::nvvm_tcgen05_ld_16x32bx2_x32:
  case Intrinsic::nvvm_tcgen05_ld_16x32bx2_x64:
  case Intrinsic::nvvm_tcgen05_ld_16x32bx2_x128:
    return ReplaceTcgen05Ld(N, DAG, Results, /* Offset */ true);
  }
}

static void ReplaceCopyFromReg_128(SDNode *N, SelectionDAG &DAG,
                                   SmallVectorImpl<SDValue> &Results) {
  // Change the CopyFromReg to output 2 64-bit results instead of a 128-bit
  // result so that it can pass the legalization
  SDLoc DL(N);
  SDValue Chain = N->getOperand(0);
  SDValue Reg = N->getOperand(1);
  SDValue Glue = N->getOperand(2);

  assert(Reg.getValueType() == MVT::i128 &&
         "Custom lowering for CopyFromReg with 128-bit reg only");
  SmallVector<EVT, 4> ResultsType = {MVT::i64, MVT::i64, N->getValueType(1),
                                     N->getValueType(2)};
  SmallVector<SDValue, 3> NewOps = {Chain, Reg, Glue};

  SDValue NewValue = DAG.getNode(ISD::CopyFromReg, DL, ResultsType, NewOps);
  SDValue Pair = DAG.getNode(ISD::BUILD_PAIR, DL, MVT::i128,
                             {NewValue.getValue(0), NewValue.getValue(1)});

  Results.push_back(Pair);
  Results.push_back(NewValue.getValue(2));
  Results.push_back(NewValue.getValue(3));
}

void NVPTXTargetLowering::ReplaceNodeResults(
    SDNode *N, SmallVectorImpl<SDValue> &Results, SelectionDAG &DAG) const {
  switch (N->getOpcode()) {
  default:
    report_fatal_error("Unhandled custom legalization");
  case ISD::BITCAST:
    ReplaceBITCAST(N, DAG, Results);
    return;
  case ISD::LOAD:
    ReplaceLoadVector(N, DAG, Results, STI);
    return;
  case ISD::INTRINSIC_W_CHAIN:
    ReplaceINTRINSIC_W_CHAIN(N, DAG, Results);
    return;
  case ISD::CopyFromReg:
    ReplaceCopyFromReg_128(N, DAG, Results);
    return;
  }
}

NVPTXTargetLowering::AtomicExpansionKind
NVPTXTargetLowering::shouldExpandAtomicRMWInIR(AtomicRMWInst *AI) const {
  Type *Ty = AI->getValOperand()->getType();

  if (AI->isFloatingPointOperation()) {
    if (AI->getOperation() == AtomicRMWInst::BinOp::FAdd) {
      if (Ty->isHalfTy() && STI.getSmVersion() >= 70 &&
          STI.getPTXVersion() >= 63)
        return AtomicExpansionKind::None;
      if (Ty->isBFloatTy() && STI.getSmVersion() >= 90 &&
          STI.getPTXVersion() >= 78)
        return AtomicExpansionKind::None;
      if (Ty->isFloatTy())
        return AtomicExpansionKind::None;
      if (Ty->isDoubleTy() && STI.hasAtomAddF64())
        return AtomicExpansionKind::None;
    }
    return AtomicExpansionKind::CmpXChg;
  }

  assert(Ty->isIntegerTy() && "Ty should be integer at this point");
  auto ITy = cast<llvm::IntegerType>(Ty);

  switch (AI->getOperation()) {
  default:
    return AtomicExpansionKind::CmpXChg;
  case AtomicRMWInst::BinOp::And:
  case AtomicRMWInst::BinOp::Or:
  case AtomicRMWInst::BinOp::Xor:
  case AtomicRMWInst::BinOp::Xchg:
    switch (ITy->getBitWidth()) {
    case 8:
    case 16:
      return AtomicExpansionKind::CmpXChg;
    case 32:
      return AtomicExpansionKind::None;
    case 64:
      if (STI.hasAtomBitwise64())
        return AtomicExpansionKind::None;
      return AtomicExpansionKind::CmpXChg;
    default:
      llvm_unreachable("unsupported width encountered");
    }
  case AtomicRMWInst::BinOp::Add:
  case AtomicRMWInst::BinOp::Sub:
  case AtomicRMWInst::BinOp::Max:
  case AtomicRMWInst::BinOp::Min:
  case AtomicRMWInst::BinOp::UMax:
  case AtomicRMWInst::BinOp::UMin:
    switch (ITy->getBitWidth()) {
    case 8:
    case 16:
      return AtomicExpansionKind::CmpXChg;
    case 32:
      return AtomicExpansionKind::None;
    case 64:
      if (STI.hasAtomMinMax64())
        return AtomicExpansionKind::None;
      return AtomicExpansionKind::CmpXChg;
    default:
      llvm_unreachable("unsupported width encountered");
    }
  case AtomicRMWInst::BinOp::UIncWrap:
  case AtomicRMWInst::BinOp::UDecWrap:
    switch (ITy->getBitWidth()) {
    case 32:
      return AtomicExpansionKind::None;
    case 8:
    case 16:
    case 64:
      return AtomicExpansionKind::CmpXChg;
    default:
      llvm_unreachable("unsupported width encountered");
    }
  }

  return AtomicExpansionKind::CmpXChg;
}

bool NVPTXTargetLowering::shouldInsertFencesForAtomic(
    const Instruction *I) const {
  auto *CI = dyn_cast<AtomicCmpXchgInst>(I);
  // When CAS bitwidth is not supported on the hardware, the CAS is emulated
  // using a retry loop that uses a higher-bitwidth monotonic CAS. We enforce
  // the memory order using explicit fences around the retry loop.
  // The memory order of natively supported CAS operations can be enforced
  // by lowering to an atom.cas with the right memory synchronizing effect.
  // However, atom.cas only supports relaxed, acquire, release and acq_rel.
  // So we also use explicit fences for enforcing memory order for
  // seq_cast CAS with natively-supported bitwidths.
  return CI &&
         (cast<IntegerType>(CI->getCompareOperand()->getType())->getBitWidth() <
              STI.getMinCmpXchgSizeInBits() ||
          CI->getMergedOrdering() == AtomicOrdering::SequentiallyConsistent);
}

AtomicOrdering NVPTXTargetLowering::atomicOperationOrderAfterFenceSplit(
    const Instruction *I) const {
  auto *CI = dyn_cast<AtomicCmpXchgInst>(I);
  bool BitwidthSupportedAndIsSeqCst =
      CI && CI->getMergedOrdering() == AtomicOrdering::SequentiallyConsistent &&
      cast<IntegerType>(CI->getCompareOperand()->getType())->getBitWidth() >=
          STI.getMinCmpXchgSizeInBits();
  return BitwidthSupportedAndIsSeqCst ? AtomicOrdering::Acquire
                                      : AtomicOrdering::Monotonic;
}

Instruction *NVPTXTargetLowering::emitLeadingFence(IRBuilderBase &Builder,
                                                   Instruction *Inst,
                                                   AtomicOrdering Ord) const {
  if (!isa<AtomicCmpXchgInst>(Inst))
    return TargetLoweringBase::emitLeadingFence(Builder, Inst, Ord);

  // Specialize for cmpxchg
  // Emit a fence.sc leading fence for cmpxchg seq_cst which are not emulated
  if (isReleaseOrStronger(Ord))
    return Ord == AtomicOrdering::SequentiallyConsistent
               ? Builder.CreateFence(AtomicOrdering::SequentiallyConsistent)
               : Builder.CreateFence(AtomicOrdering::Release);

  return nullptr;
}

Instruction *NVPTXTargetLowering::emitTrailingFence(IRBuilderBase &Builder,
                                                    Instruction *Inst,
                                                    AtomicOrdering Ord) const {
  // Specialize for cmpxchg
  if (!isa<AtomicCmpXchgInst>(Inst))
    return TargetLoweringBase::emitTrailingFence(Builder, Inst, Ord);

  auto CASWidth =
      cast<IntegerType>(
          dyn_cast<AtomicCmpXchgInst>(Inst)->getCompareOperand()->getType())
          ->getBitWidth();
  // Do not emit a trailing fence for cmpxchg seq_cst which are not emulated
  if (isAcquireOrStronger(Ord) &&
      (Ord != AtomicOrdering::SequentiallyConsistent ||
       CASWidth < STI.getMinCmpXchgSizeInBits()))
    return Builder.CreateFence(AtomicOrdering::Acquire);

  return nullptr;
}

// Rather than default to SINT when both UINT and SINT are custom, we only
// change the opcode when UINT is not legal and SINT is. UINT is preferred when
// both are custom since unsigned CVT instructions can lead to slightly better
// SASS code with fewer instructions.
unsigned NVPTXTargetLowering::getPreferredFPToIntOpcode(unsigned Op, EVT FromVT,
                                                        EVT ToVT) const {
  if (isOperationLegal(Op, ToVT))
    return Op;
  switch (Op) {
  case ISD::FP_TO_UINT:
    if (isOperationLegal(ISD::FP_TO_SINT, ToVT))
      return ISD::FP_TO_SINT;
    break;
  case ISD::STRICT_FP_TO_UINT:
    if (isOperationLegal(ISD::STRICT_FP_TO_SINT, ToVT))
      return ISD::STRICT_FP_TO_SINT;
    break;
  case ISD::VP_FP_TO_UINT:
    if (isOperationLegal(ISD::VP_FP_TO_SINT, ToVT))
      return ISD::VP_FP_TO_SINT;
    break;
  default:
    break;
  }
  return Op;
}

// Pin NVPTXTargetObjectFile's vtables to this file.
NVPTXTargetObjectFile::~NVPTXTargetObjectFile() = default;

MCSection *NVPTXTargetObjectFile::SelectSectionForGlobal(
    const GlobalObject *GO, SectionKind Kind, const TargetMachine &TM) const {
  return getDataSection();
}<|MERGE_RESOLUTION|>--- conflicted
+++ resolved
@@ -2067,7 +2067,6 @@
   SDLoc DL(Op.getNode());
   if (STI.getPTXVersion() < 73 || STI.getSmVersion() < 52) {
     const Function &Fn = DAG.getMachineFunction().getFunction();
-<<<<<<< HEAD
 
     DAG.getContext()->diagnose(DiagnosticInfoUnsupported(
         Fn,
@@ -2078,18 +2077,6 @@
     return DAG.getMergeValues(Ops, DL);
   }
 
-=======
-
-    DAG.getContext()->diagnose(DiagnosticInfoUnsupported(
-        Fn,
-        "Support for stacksave requires PTX ISA version >= 7.3 and target >= "
-        "sm_52.",
-        DL.getDebugLoc()));
-    auto Ops = {DAG.getConstant(0, DL, Op.getValueType()), Op.getOperand(0)};
-    return DAG.getMergeValues(Ops, DL);
-  }
-
->>>>>>> 4084ffcf
   const MVT LocalVT = getPointerTy(DAG.getDataLayout(), ADDRESS_SPACE_LOCAL);
   SDValue Chain = Op.getOperand(0);
   SDValue SS =
@@ -3469,17 +3456,10 @@
       ComputePTXValueVTs(*this, DL, Ty, VTs, &Offsets, 0);
       assert(VTs.size() == ArgIns.size() && "Size mismatch");
       assert(VTs.size() == Offsets.size() && "Size mismatch");
-<<<<<<< HEAD
 
       const Align ArgAlign = getFunctionArgumentAlignment(
           F, Ty, Arg.getArgNo() + AttributeList::FirstArgIndex, DL);
 
-=======
-
-      const Align ArgAlign = getFunctionArgumentAlignment(
-          F, Ty, Arg.getArgNo() + AttributeList::FirstArgIndex, DL);
-
->>>>>>> 4084ffcf
       const auto VectorInfo = VectorizePTXValueVTs(VTs, Offsets, ArgAlign);
       unsigned I = 0;
       for (const unsigned NumElts : VectorInfo) {
