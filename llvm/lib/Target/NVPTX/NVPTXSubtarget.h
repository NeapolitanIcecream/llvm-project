//=====-- NVPTXSubtarget.h - Define Subtarget for the NVPTX ---*- C++ -*--====//
//
// Part of the LLVM Project, under the Apache License v2.0 with LLVM Exceptions.
// See https://llvm.org/LICENSE.txt for license information.
// SPDX-License-Identifier: Apache-2.0 WITH LLVM-exception
//
//===----------------------------------------------------------------------===//
//
// This file declares the NVPTX specific subclass of TargetSubtarget.
//
//===----------------------------------------------------------------------===//

#ifndef LLVM_LIB_TARGET_NVPTX_NVPTXSUBTARGET_H
#define LLVM_LIB_TARGET_NVPTX_NVPTXSUBTARGET_H

#include "NVPTX.h"
#include "NVPTXFrameLowering.h"
#include "NVPTXISelLowering.h"
#include "NVPTXInstrInfo.h"
#include "NVPTXRegisterInfo.h"
#include "llvm/CodeGen/TargetSubtargetInfo.h"
#include "llvm/IR/DataLayout.h"
#include "llvm/Support/NVPTXAddrSpace.h"
#include <string>

#define GET_SUBTARGETINFO_HEADER
#include "NVPTXGenSubtargetInfo.inc"

namespace llvm {

class NVPTXSubtarget : public NVPTXGenSubtargetInfo {
  virtual void anchor();
  std::string TargetName;

  // PTX version x.y is represented as 10*x+y, e.g. 3.1 == 31
  unsigned PTXVersion;

  // Full SM version x.y is represented as 100*x+10*y+feature, e.g. 3.1 == 310
  // sm_90a == 901
  unsigned int FullSmVersion;

  // SM version x.y is represented as 10*x+y, e.g. 3.1 == 31. Derived from
  // FullSmVersion.
  unsigned int SmVersion;

  NVPTXInstrInfo InstrInfo;
  NVPTXTargetLowering TLInfo;
  std::unique_ptr<const SelectionDAGTargetInfo> TSInfo;

  // NVPTX does not have any call stack frame, but need a NVPTX specific
  // FrameLowering class because TargetFrameLowering is abstract.
  NVPTXFrameLowering FrameLowering;

public:
  /// This constructor initializes the data members to match that
  /// of the specified module.
  ///
  NVPTXSubtarget(const Triple &TT, const std::string &CPU,
                 const std::string &FS, const NVPTXTargetMachine &TM);

  ~NVPTXSubtarget() override;

  const TargetFrameLowering *getFrameLowering() const override {
    return &FrameLowering;
  }
  const NVPTXInstrInfo *getInstrInfo() const override { return &InstrInfo; }
  const NVPTXRegisterInfo *getRegisterInfo() const override {
    return &InstrInfo.getRegisterInfo();
  }
  const NVPTXTargetLowering *getTargetLowering() const override {
    return &TLInfo;
  }

  const SelectionDAGTargetInfo *getSelectionDAGInfo() const override;

  bool has256BitVectorLoadStore(unsigned AS) const {
    return SmVersion >= 100 && PTXVersion >= 88 &&
           AS == NVPTXAS::ADDRESS_SPACE_GLOBAL;
  }
  bool hasAtomAddF64() const { return SmVersion >= 60; }
  bool hasAtomScope() const { return SmVersion >= 60; }
  bool hasAtomBitwise64() const { return SmVersion >= 32; }
  bool hasAtomMinMax64() const { return SmVersion >= 32; }
  bool hasAtomCas16() const { return SmVersion >= 70 && PTXVersion >= 63; }
  bool hasClusters() const { return SmVersion >= 90 && PTXVersion >= 78; }
  bool hasLDG() const { return SmVersion >= 32; }
  bool hasHWROT32() const { return SmVersion >= 32; }
  bool hasFP16Math() const { return SmVersion >= 53; }
  bool hasBF16Math() const { return SmVersion >= 80; }
  bool allowFP16Math() const;
  bool hasMaskOperator() const { return PTXVersion >= 71; }
  bool hasNoReturn() const { return SmVersion >= 30 && PTXVersion >= 64; }
  // Does SM & PTX support memory orderings (weak and atomic: relaxed, acquire,
  // release, acq_rel, sc) ?
  bool hasMemoryOrdering() const { return SmVersion >= 70 && PTXVersion >= 60; }
  // Does SM & PTX support .acquire and .release qualifiers for fence?
  bool hasSplitAcquireAndReleaseFences() const {
    return SmVersion >= 90 && PTXVersion >= 86;
  }
  // Does SM & PTX support atomic relaxed MMIO operations ?
  bool hasRelaxedMMIO() const { return SmVersion >= 70 && PTXVersion >= 82; }
  bool hasDotInstructions() const {
    return SmVersion >= 61 && PTXVersion >= 50;
  }
  // Tcgen05 instructions in Blackwell family
  bool hasTcgen05Instructions() const {
    bool HasTcgen05 = false;
    switch (FullSmVersion) {
    default:
      break;
<<<<<<< HEAD
    case 1001: // sm_100a
    case 1011: // sm_101a
=======
    case 1003: // sm_100a
    case 1013: // sm_101a
>>>>>>> eb0f1dc0
      HasTcgen05 = true;
      break;
    }

    return HasTcgen05 && PTXVersion >= 86;
  }

<<<<<<< HEAD
=======
  // TMA G2S copy with cta_group::1/2 support
  bool hasCpAsyncBulkTensorCTAGroupSupport() const {
    // TODO: Update/tidy-up after the family-conditional support arrives
    switch (FullSmVersion) {
    case 1003:
    case 1013:
      return PTXVersion >= 86;
    case 1033:
      return PTXVersion >= 88;
    default:
      return false;
    }
  }

>>>>>>> eb0f1dc0
  // Prior to CUDA 12.3 ptxas did not recognize that the trap instruction
  // terminates a basic block. Instead, it would assume that control flow
  // continued to the next instruction. The next instruction could be in the
  // block that's lexically below it. This would lead to a phantom CFG edges
  // being created within ptxas. This issue was fixed in CUDA 12.3. Thus, when
  // PTX ISA versions 8.3+ we can confidently say that the bug will not be
  // present.
  bool hasPTXASUnreachableBug() const { return PTXVersion < 83; }
  bool hasCvtaParam() const { return SmVersion >= 70 && PTXVersion >= 77; }
  unsigned int getFullSmVersion() const { return FullSmVersion; }
  unsigned int getSmVersion() const { return getFullSmVersion() / 10; }
<<<<<<< HEAD
  // GPUs with "a" suffix have include architecture-accelerated features that
  // are supported on the specified architecture only, hence such targets do not
  // follow the onion layer model. hasArchAccelFeatures() allows
  // distinguishing such GPU variants from the base GPU architecture.
  // - 0 represents base GPU model,
  // - non-zero value identifies particular architecture-accelerated variant.
  bool hasArchAccelFeatures() const { return getFullSmVersion() % 10; }

=======
  // GPUs with "a" suffix have architecture-accelerated features that are
  // supported on the specified architecture only, hence such targets do not
  // follow the onion layer model. hasArchAccelFeatures() allows distinguishing
  // such GPU variants from the base GPU architecture.
  // - false represents non-accelerated architecture.
  // - true represents architecture-accelerated variant.
  bool hasArchAccelFeatures() const {
    return (getFullSmVersion() & 1) && PTXVersion >= 80;
  }
  // GPUs with 'f' suffix have architecture-accelerated features which are
  // portable across all future architectures under same SM major. For example,
  // sm_100f features will work for sm_10X*f*/sm_10X*a* future architectures.
  // - false represents non-family-specific architecture.
  // - true represents family-specific variant.
  bool hasFamilySpecificFeatures() const {
    return getFullSmVersion() % 10 == 2 ? PTXVersion >= 88
                                        : hasArchAccelFeatures();
  }
>>>>>>> eb0f1dc0
  // If the user did not provide a target we default to the `sm_30` target.
  std::string getTargetName() const {
    return TargetName.empty() ? "sm_30" : TargetName;
  }
  bool hasTargetName() const { return !TargetName.empty(); }

  bool hasNativeBF16Support(int Opcode) const;

  // Get maximum value of required alignments among the supported data types.
  // From the PTX ISA doc, section 8.2.3:
  //  The memory consistency model relates operations executed on memory
  //  locations with scalar data-types, which have a maximum size and alignment
  //  of 64 bits. Memory operations with a vector data-type are modelled as a
  //  set of equivalent memory operations with a scalar data-type, executed in
  //  an unspecified order on the elements in the vector.
  unsigned getMaxRequiredAlignment() const { return 8; }
  // Get the smallest cmpxchg word size that the hardware supports.
  unsigned getMinCmpXchgSizeInBits() const { return 32; }

  unsigned getPTXVersion() const { return PTXVersion; }

  NVPTXSubtarget &initializeSubtargetDependencies(StringRef CPU, StringRef FS);
  void ParseSubtargetFeatures(StringRef CPU, StringRef TuneCPU, StringRef FS);

  void failIfClustersUnsupported(std::string const &FailureMessage) const;
};

} // End llvm namespace

#endif<|MERGE_RESOLUTION|>--- conflicted
+++ resolved
@@ -108,13 +108,8 @@
     switch (FullSmVersion) {
     default:
       break;
-<<<<<<< HEAD
-    case 1001: // sm_100a
-    case 1011: // sm_101a
-=======
     case 1003: // sm_100a
     case 1013: // sm_101a
->>>>>>> eb0f1dc0
       HasTcgen05 = true;
       break;
     }
@@ -122,8 +117,6 @@
     return HasTcgen05 && PTXVersion >= 86;
   }
 
-<<<<<<< HEAD
-=======
   // TMA G2S copy with cta_group::1/2 support
   bool hasCpAsyncBulkTensorCTAGroupSupport() const {
     // TODO: Update/tidy-up after the family-conditional support arrives
@@ -138,7 +131,6 @@
     }
   }
 
->>>>>>> eb0f1dc0
   // Prior to CUDA 12.3 ptxas did not recognize that the trap instruction
   // terminates a basic block. Instead, it would assume that control flow
   // continued to the next instruction. The next instruction could be in the
@@ -150,16 +142,6 @@
   bool hasCvtaParam() const { return SmVersion >= 70 && PTXVersion >= 77; }
   unsigned int getFullSmVersion() const { return FullSmVersion; }
   unsigned int getSmVersion() const { return getFullSmVersion() / 10; }
-<<<<<<< HEAD
-  // GPUs with "a" suffix have include architecture-accelerated features that
-  // are supported on the specified architecture only, hence such targets do not
-  // follow the onion layer model. hasArchAccelFeatures() allows
-  // distinguishing such GPU variants from the base GPU architecture.
-  // - 0 represents base GPU model,
-  // - non-zero value identifies particular architecture-accelerated variant.
-  bool hasArchAccelFeatures() const { return getFullSmVersion() % 10; }
-
-=======
   // GPUs with "a" suffix have architecture-accelerated features that are
   // supported on the specified architecture only, hence such targets do not
   // follow the onion layer model. hasArchAccelFeatures() allows distinguishing
@@ -178,7 +160,6 @@
     return getFullSmVersion() % 10 == 2 ? PTXVersion >= 88
                                         : hasArchAccelFeatures();
   }
->>>>>>> eb0f1dc0
   // If the user did not provide a target we default to the `sm_30` target.
   std::string getTargetName() const {
     return TargetName.empty() ? "sm_30" : TargetName;
