//===-- AVRMCAsmInfo.cpp - AVR asm properties -----------------------------===//
//
// Part of the LLVM Project, under the Apache License v2.0 with LLVM Exceptions.
// See https://llvm.org/LICENSE.txt for license information.
// SPDX-License-Identifier: Apache-2.0 WITH LLVM-exception
//
//===----------------------------------------------------------------------===//
//
// This file contains the declarations of the AVRMCAsmInfo properties.
//
//===----------------------------------------------------------------------===//

#include "AVRMCAsmInfo.h"
<<<<<<< HEAD
#include "llvm/MC/MCExpr.h"
=======
#include "llvm/MC/MCAssembler.h"
#include "llvm/MC/MCContext.h"
#include "llvm/MC/MCExpr.h"
#include "llvm/MC/MCValue.h"
>>>>>>> 4084ffcf
#include "llvm/TargetParser/Triple.h"

using namespace llvm;

AVRMCAsmInfo::AVRMCAsmInfo(const Triple &TT, const MCTargetOptions &Options) {
  CodePointerSize = 2;
  CalleeSaveStackSlotSize = 2;
  CommentString = ";";
  SeparatorString = "$";
  PrivateGlobalPrefix = ".L";
  PrivateLabelPrefix = ".L";
  UsesELFSectionDirectiveForBSS = true;
  SupportsDebugInformation = true;
<<<<<<< HEAD
=======
}

namespace {
const struct ModifierEntry {
  const char *const Spelling;
  AVRMCExpr::Specifier specifier;
} ModifierNames[] = {
    {"lo8", AVR::S_LO8},       {"hi8", AVR::S_HI8},
    {"hh8", AVR::S_HH8}, // synonym with hlo8
    {"hlo8", AVR::S_HH8},      {"hhi8", AVR::S_HHI8},

    {"pm", AVR::S_PM},         {"pm_lo8", AVR::S_PM_LO8},
    {"pm_hi8", AVR::S_PM_HI8}, {"pm_hh8", AVR::S_PM_HH8},

    {"lo8_gs", AVR::S_LO8_GS}, {"hi8_gs", AVR::S_HI8_GS},
    {"gs", AVR::S_GS},
};

} // end of anonymous namespace

AVRMCExpr::Specifier AVRMCExpr::parseSpecifier(StringRef Name) {
  const auto &Modifier =
      llvm::find_if(ModifierNames, [&Name](ModifierEntry const &Mod) {
        return Mod.Spelling == Name;
      });

  if (Modifier != std::end(ModifierNames)) {
    return Modifier->specifier;
  }
  return AVR::S_AVR_NONE;
}

const char *AVRMCExpr::getName() const {
  const auto &Modifier =
      llvm::find_if(ModifierNames, [this](ModifierEntry const &Mod) {
        return Mod.specifier == specifier;
      });

  if (Modifier != std::end(ModifierNames)) {
    return Modifier->Spelling;
  }
  return nullptr;
}

AVR::Fixups AVRMCExpr::getFixupKind() const {
  AVR::Fixups Kind = AVR::Fixups::LastTargetFixupKind;

  switch (specifier) {
  case AVR::S_LO8:
    Kind = isNegated() ? AVR::fixup_lo8_ldi_neg : AVR::fixup_lo8_ldi;
    break;
  case AVR::S_HI8:
    Kind = isNegated() ? AVR::fixup_hi8_ldi_neg : AVR::fixup_hi8_ldi;
    break;
  case AVR::S_HH8:
    Kind = isNegated() ? AVR::fixup_hh8_ldi_neg : AVR::fixup_hh8_ldi;
    break;
  case AVR::S_HHI8:
    Kind = isNegated() ? AVR::fixup_ms8_ldi_neg : AVR::fixup_ms8_ldi;
    break;

  case AVR::S_PM_LO8:
    Kind = isNegated() ? AVR::fixup_lo8_ldi_pm_neg : AVR::fixup_lo8_ldi_pm;
    break;
  case AVR::S_PM_HI8:
    Kind = isNegated() ? AVR::fixup_hi8_ldi_pm_neg : AVR::fixup_hi8_ldi_pm;
    break;
  case AVR::S_PM_HH8:
    Kind = isNegated() ? AVR::fixup_hh8_ldi_pm_neg : AVR::fixup_hh8_ldi_pm;
    break;
  case AVR::S_PM:
  case AVR::S_GS:
    Kind = AVR::fixup_16_pm;
    break;
  case AVR::S_LO8_GS:
    Kind = AVR::fixup_lo8_ldi_gs;
    break;
  case AVR::S_HI8_GS:
    Kind = AVR::fixup_hi8_ldi_gs;
    break;

  default:
    llvm_unreachable("Uninitialized expression");
  }

  return Kind;
}

void AVRMCAsmInfo::printSpecifierExpr(raw_ostream &OS,
                                      const MCSpecifierExpr &Expr) const {
  auto &E = static_cast<const AVRMCExpr &>(Expr);
  assert(E.getSpecifier() != AVR::S_AVR_NONE);
  OS << E.getName() << '(';
  if (E.isNegated())
    OS << '-' << '(';
  printExpr(OS, *E.getSubExpr());
  if (E.isNegated())
    OS << ')';
  OS << ')';
}

int64_t AVRMCExpr::evaluateAsInt64(int64_t Value) const {
  if (Negated)
    Value *= -1;

  switch (specifier) {
  case AVR::S_LO8:
    Value &= 0xff;
    break;
  case AVR::S_HI8:
    Value &= 0xff00;
    Value >>= 8;
    break;
  case AVR::S_HH8:
    Value &= 0xff0000;
    Value >>= 16;
    break;
  case AVR::S_HHI8:
    Value &= 0xff000000;
    Value >>= 24;
    break;
  case AVR::S_PM_LO8:
  case AVR::S_LO8_GS:
    Value >>= 1; // Program memory addresses must always be shifted by one.
    Value &= 0xff;
    break;
  case AVR::S_PM_HI8:
  case AVR::S_HI8_GS:
    Value >>= 1; // Program memory addresses must always be shifted by one.
    Value &= 0xff00;
    Value >>= 8;
    break;
  case AVR::S_PM_HH8:
    Value >>= 1; // Program memory addresses must always be shifted by one.
    Value &= 0xff0000;
    Value >>= 16;
    break;
  case AVR::S_PM:
  case AVR::S_GS:
    Value >>= 1; // Program memory addresses must always be shifted by one.
    break;

  case AVR::S_AVR_NONE:
  default:
    llvm_unreachable("Uninitialized expression.");
  }
  return static_cast<uint64_t>(Value) & 0xff;
}

// bool AVRMCExpr::evaluateAsRelocatableImpl(MCValue &Result,
//                                           const MCAssembler *Asm) const {
bool AVRMCAsmInfo::evaluateAsRelocatableImpl(const MCSpecifierExpr &Expr,
                                             MCValue &Result,
                                             const MCAssembler *Asm) const {
  auto &E = static_cast<const AVRMCExpr &>(Expr);
  MCValue Value;
  bool isRelocatable = E.getSubExpr()->evaluateAsRelocatable(Value, Asm);
  if (!isRelocatable)
    return false;

  if (Value.isAbsolute()) {
    Result = MCValue::get(E.evaluateAsInt64(Value.getConstant()));
  } else {
    if (!Asm || !Asm->hasLayout())
      return false;

    auto Spec = AVR::S_None;
    if (Value.getSpecifier() != MCSymbolRefExpr::VK_None)
      return false;
    assert(!Value.getSubSym());
    if (E.getSpecifier() == AVR::S_PM)
      Spec = AVR::S_PM;

    // TODO: don't attach specifier to MCSymbolRefExpr.
    Result =
        MCValue::get(Value.getAddSym(), nullptr, Value.getConstant(), Spec);
  }

  return true;
}

bool AVRMCExpr::evaluateAsConstant(int64_t &Result) const {
  MCValue Value;
  bool isRelocatable = getSubExpr()->evaluateAsRelocatable(Value, nullptr);
  if (!isRelocatable)
    return false;

  if (Value.isAbsolute()) {
    Result = evaluateAsInt64(Value.getConstant());
    return true;
  }

  return false;
>>>>>>> 4084ffcf
}<|MERGE_RESOLUTION|>--- conflicted
+++ resolved
@@ -11,14 +11,10 @@
 //===----------------------------------------------------------------------===//
 
 #include "AVRMCAsmInfo.h"
-<<<<<<< HEAD
-#include "llvm/MC/MCExpr.h"
-=======
 #include "llvm/MC/MCAssembler.h"
 #include "llvm/MC/MCContext.h"
 #include "llvm/MC/MCExpr.h"
 #include "llvm/MC/MCValue.h"
->>>>>>> 4084ffcf
 #include "llvm/TargetParser/Triple.h"
 
 using namespace llvm;
@@ -32,8 +28,6 @@
   PrivateLabelPrefix = ".L";
   UsesELFSectionDirectiveForBSS = true;
   SupportsDebugInformation = true;
-<<<<<<< HEAD
-=======
 }
 
 namespace {
@@ -227,5 +221,4 @@
   }
 
   return false;
->>>>>>> 4084ffcf
 }