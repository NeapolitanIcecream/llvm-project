--- conflicted
+++ resolved
@@ -72,11 +72,7 @@
   if (mc::isRelocation(Fixup.getKind()))
     return Kind;
 
-<<<<<<< HEAD
-  if (const SparcMCExpr *SExpr = dyn_cast<SparcMCExpr>(Fixup.getValue())) {
-=======
   if (const auto *SExpr = dyn_cast<MCSpecifierExpr>(Fixup.getValue())) {
->>>>>>> 4084ffcf
     if (SExpr->getSpecifier() == ELF::R_SPARC_DISP32)
       return ELF::R_SPARC_DISP32;
   }
