//===-- SparcAsmParser.cpp - Parse Sparc assembly to MCInst instructions --===//
//
// Part of the LLVM Project, under the Apache License v2.0 with LLVM Exceptions.
// See https://llvm.org/LICENSE.txt for license information.
// SPDX-License-Identifier: Apache-2.0 WITH LLVM-exception
//
//===----------------------------------------------------------------------===//

#include "MCTargetDesc/SparcMCAsmInfo.h"
#include "MCTargetDesc/SparcMCTargetDesc.h"
#include "TargetInfo/SparcTargetInfo.h"
#include "llvm/ADT/SmallVector.h"
#include "llvm/ADT/StringRef.h"
#include "llvm/BinaryFormat/ELF.h"
#include "llvm/MC/MCAsmMacro.h"
#include "llvm/MC/MCContext.h"
#include "llvm/MC/MCExpr.h"
#include "llvm/MC/MCInst.h"
#include "llvm/MC/MCInstBuilder.h"
#include "llvm/MC/MCInstrInfo.h"
#include "llvm/MC/MCObjectFileInfo.h"
#include "llvm/MC/MCParser/AsmLexer.h"
#include "llvm/MC/MCParser/MCAsmParser.h"
#include "llvm/MC/MCParser/MCParsedAsmOperand.h"
#include "llvm/MC/MCParser/MCTargetAsmParser.h"
#include "llvm/MC/MCRegisterInfo.h"
#include "llvm/MC/MCStreamer.h"
#include "llvm/MC/MCSubtargetInfo.h"
#include "llvm/MC/MCSymbol.h"
#include "llvm/MC/TargetRegistry.h"
#include "llvm/Support/Casting.h"
#include "llvm/Support/Compiler.h"
#include "llvm/Support/ErrorHandling.h"
#include "llvm/Support/MathExtras.h"
#include "llvm/Support/SMLoc.h"
#include "llvm/Support/raw_ostream.h"
#include "llvm/TargetParser/Triple.h"
#include <algorithm>
#include <cassert>
#include <cstdint>
#include <memory>

using namespace llvm;

// The generated AsmMatcher SparcGenAsmMatcher uses "Sparc" as the target
// namespace. But SPARC backend uses "SP" as its namespace.
namespace llvm {
namespace Sparc {

    using namespace SP;

} // end namespace Sparc
} // end namespace llvm

namespace {

class SparcOperand;

class SparcAsmParser : public MCTargetAsmParser {
  MCAsmParser &Parser;
  const MCRegisterInfo &MRI;

  enum class TailRelocKind { Load_GOT, Add_TLS, Load_TLS, Call_TLS };

  /// @name Auto-generated Match Functions
  /// {

#define GET_ASSEMBLER_HEADER
#include "SparcGenAsmMatcher.inc"

  /// }

  // public interface of the MCTargetAsmParser.
  bool matchAndEmitInstruction(SMLoc IDLoc, unsigned &Opcode,
                               OperandVector &Operands, MCStreamer &Out,
                               uint64_t &ErrorInfo,
                               bool MatchingInlineAsm) override;
  bool parseRegister(MCRegister &Reg, SMLoc &StartLoc, SMLoc &EndLoc) override;
  ParseStatus tryParseRegister(MCRegister &Reg, SMLoc &StartLoc,
                               SMLoc &EndLoc) override;
  bool parseInstruction(ParseInstructionInfo &Info, StringRef Name,
                        SMLoc NameLoc, OperandVector &Operands) override;
  ParseStatus parseDirective(AsmToken DirectiveID) override;

  unsigned validateTargetOperandClass(MCParsedAsmOperand &Op,
                                      unsigned Kind) override;

  // Custom parse functions for Sparc specific operands.
  ParseStatus parseMEMOperand(OperandVector &Operands);

  ParseStatus parseMembarTag(OperandVector &Operands);

  ParseStatus parseASITag(OperandVector &Operands);

  ParseStatus parsePrefetchTag(OperandVector &Operands);

  template <TailRelocKind Kind>
  ParseStatus parseTailRelocSym(OperandVector &Operands);

  template <unsigned N> ParseStatus parseShiftAmtImm(OperandVector &Operands);

  ParseStatus parseCallTarget(OperandVector &Operands);

  ParseStatus parseOperand(OperandVector &Operands, StringRef Name);

  ParseStatus parseSparcAsmOperand(std::unique_ptr<SparcOperand> &Operand);

  ParseStatus parseBranchModifiers(OperandVector &Operands);

  ParseStatus parseExpression(int64_t &Val);

  // Helper function for dealing with %lo / %hi in PIC mode.
<<<<<<< HEAD
  const SparcMCExpr *adjustPICRelocation(uint16_t VK, const MCExpr *subExpr);
=======
  const MCSpecifierExpr *adjustPICRelocation(uint16_t VK,
                                             const MCExpr *subExpr);
>>>>>>> eb0f1dc0

  // Helper function to see if current token can start an expression.
  bool isPossibleExpression(const AsmToken &Token);

  // Check if mnemonic is valid.
  MatchResultTy mnemonicIsValid(StringRef Mnemonic, unsigned VariantID);

  // returns true if Tok is matched to a register and returns register in RegNo.
  MCRegister matchRegisterName(const AsmToken &Tok, unsigned &RegKind);

  bool matchSparcAsmModifiers(const MCExpr *&EVal, SMLoc &EndLoc);

  bool is64Bit() const {
    return getSTI().getTargetTriple().getArch() == Triple::sparcv9;
  }

  bool expandSET(MCInst &Inst, SMLoc IDLoc,
                 SmallVectorImpl<MCInst> &Instructions);

  bool expandSETSW(MCInst &Inst, SMLoc IDLoc,
                   SmallVectorImpl<MCInst> &Instructions);

  bool expandSETX(MCInst &Inst, SMLoc IDLoc,
                  SmallVectorImpl<MCInst> &Instructions);

  SMLoc getLoc() const { return getParser().getTok().getLoc(); }

public:
  SparcAsmParser(const MCSubtargetInfo &sti, MCAsmParser &parser,
                 const MCInstrInfo &MII, const MCTargetOptions &Options)
      : MCTargetAsmParser(Options, sti, MII), Parser(parser),
        MRI(*Parser.getContext().getRegisterInfo()) {
    Parser.addAliasForDirective(".half", ".2byte");
    Parser.addAliasForDirective(".uahalf", ".2byte");
    Parser.addAliasForDirective(".word", ".4byte");
    Parser.addAliasForDirective(".uaword", ".4byte");
    Parser.addAliasForDirective(".nword", is64Bit() ? ".8byte" : ".4byte");
    if (is64Bit())
      Parser.addAliasForDirective(".xword", ".8byte");

    // Initialize the set of available features.
    setAvailableFeatures(ComputeAvailableFeatures(getSTI().getFeatureBits()));
  }
};

} // end anonymous namespace

  static const MCPhysReg IntRegs[32] = {
    Sparc::G0, Sparc::G1, Sparc::G2, Sparc::G3,
    Sparc::G4, Sparc::G5, Sparc::G6, Sparc::G7,
    Sparc::O0, Sparc::O1, Sparc::O2, Sparc::O3,
    Sparc::O4, Sparc::O5, Sparc::O6, Sparc::O7,
    Sparc::L0, Sparc::L1, Sparc::L2, Sparc::L3,
    Sparc::L4, Sparc::L5, Sparc::L6, Sparc::L7,
    Sparc::I0, Sparc::I1, Sparc::I2, Sparc::I3,
    Sparc::I4, Sparc::I5, Sparc::I6, Sparc::I7 };

  static const MCPhysReg DoubleRegs[32] = {
    Sparc::D0,  Sparc::D1,  Sparc::D2,  Sparc::D3,
    Sparc::D4,  Sparc::D5,  Sparc::D6,  Sparc::D7,
    Sparc::D8,  Sparc::D9,  Sparc::D10, Sparc::D11,
    Sparc::D12, Sparc::D13, Sparc::D14, Sparc::D15,
    Sparc::D16, Sparc::D17, Sparc::D18, Sparc::D19,
    Sparc::D20, Sparc::D21, Sparc::D22, Sparc::D23,
    Sparc::D24, Sparc::D25, Sparc::D26, Sparc::D27,
    Sparc::D28, Sparc::D29, Sparc::D30, Sparc::D31 };

  static const MCPhysReg QuadFPRegs[32] = {
    Sparc::Q0,  Sparc::Q1,  Sparc::Q2,  Sparc::Q3,
    Sparc::Q4,  Sparc::Q5,  Sparc::Q6,  Sparc::Q7,
    Sparc::Q8,  Sparc::Q9,  Sparc::Q10, Sparc::Q11,
    Sparc::Q12, Sparc::Q13, Sparc::Q14, Sparc::Q15 };

  static const MCPhysReg IntPairRegs[] = {
    Sparc::G0_G1, Sparc::G2_G3, Sparc::G4_G5, Sparc::G6_G7,
    Sparc::O0_O1, Sparc::O2_O3, Sparc::O4_O5, Sparc::O6_O7,
    Sparc::L0_L1, Sparc::L2_L3, Sparc::L4_L5, Sparc::L6_L7,
    Sparc::I0_I1, Sparc::I2_I3, Sparc::I4_I5, Sparc::I6_I7};

  static const MCPhysReg CoprocPairRegs[] = {
    Sparc::C0_C1,   Sparc::C2_C3,   Sparc::C4_C5,   Sparc::C6_C7,
    Sparc::C8_C9,   Sparc::C10_C11, Sparc::C12_C13, Sparc::C14_C15,
    Sparc::C16_C17, Sparc::C18_C19, Sparc::C20_C21, Sparc::C22_C23,
    Sparc::C24_C25, Sparc::C26_C27, Sparc::C28_C29, Sparc::C30_C31};

namespace {

/// SparcOperand - Instances of this class represent a parsed Sparc machine
/// instruction.
class SparcOperand : public MCParsedAsmOperand {
public:
  enum RegisterKind {
    rk_None,
    rk_IntReg,
    rk_IntPairReg,
    rk_FloatReg,
    rk_DoubleReg,
    rk_QuadReg,
    rk_CoprocReg,
    rk_CoprocPairReg,
    rk_Special,
  };

private:
  enum KindTy {
    k_Token,
    k_Register,
    k_Immediate,
    k_MemoryReg,
    k_MemoryImm,
    k_ASITag,
    k_PrefetchTag,
    k_TailRelocSym, // Special kind of immediate for TLS relocation purposes.
  } Kind;

  SMLoc StartLoc, EndLoc;

  struct Token {
    const char *Data;
    unsigned Length;
  };

  struct RegOp {
    unsigned RegNum;
    RegisterKind Kind;
  };

  struct ImmOp {
    const MCExpr *Val;
  };

  struct MemOp {
    unsigned Base;
    unsigned OffsetReg;
    const MCExpr *Off;
  };

  union {
    struct Token Tok;
    struct RegOp Reg;
    struct ImmOp Imm;
    struct MemOp Mem;
    unsigned ASI;
    unsigned Prefetch;
  };

public:
  SparcOperand(KindTy K) : Kind(K) {}

  bool isToken() const override { return Kind == k_Token; }
  bool isReg() const override { return Kind == k_Register; }
  bool isImm() const override { return Kind == k_Immediate; }
  bool isMem() const override { return isMEMrr() || isMEMri(); }
  bool isMEMrr() const { return Kind == k_MemoryReg; }
  bool isMEMri() const { return Kind == k_MemoryImm; }
  bool isMembarTag() const { return Kind == k_Immediate; }
  bool isASITag() const { return Kind == k_ASITag; }
  bool isPrefetchTag() const { return Kind == k_PrefetchTag; }
  bool isTailRelocSym() const { return Kind == k_TailRelocSym; }

  bool isCallTarget() const {
    if (!isImm())
      return false;

    if (const MCConstantExpr *CE = dyn_cast<MCConstantExpr>(Imm.Val))
      return CE->getValue() % 4 == 0;

    return true;
  }

  bool isShiftAmtImm5() const {
    if (!isImm())
      return false;

    if (const MCConstantExpr *CE = dyn_cast<MCConstantExpr>(Imm.Val))
      return isUInt<5>(CE->getValue());

    return false;
  }

  bool isShiftAmtImm6() const {
    if (!isImm())
      return false;

    if (const MCConstantExpr *CE = dyn_cast<MCConstantExpr>(Imm.Val))
      return isUInt<6>(CE->getValue());

    return false;
  }

  bool isIntReg() const {
    return (Kind == k_Register && Reg.Kind == rk_IntReg);
  }

  bool isFloatReg() const {
    return (Kind == k_Register && Reg.Kind == rk_FloatReg);
  }

  bool isFloatOrDoubleReg() const {
    return (Kind == k_Register && (Reg.Kind == rk_FloatReg
                                   || Reg.Kind == rk_DoubleReg));
  }

  bool isCoprocReg() const {
    return (Kind == k_Register && Reg.Kind == rk_CoprocReg);
  }

  StringRef getToken() const {
    assert(Kind == k_Token && "Invalid access!");
    return StringRef(Tok.Data, Tok.Length);
  }

  MCRegister getReg() const override {
    assert((Kind == k_Register) && "Invalid access!");
    return Reg.RegNum;
  }

  const MCExpr *getImm() const {
    assert((Kind == k_Immediate) && "Invalid access!");
    return Imm.Val;
  }

  unsigned getMemBase() const {
    assert((Kind == k_MemoryReg || Kind == k_MemoryImm) && "Invalid access!");
    return Mem.Base;
  }

  unsigned getMemOffsetReg() const {
    assert((Kind == k_MemoryReg) && "Invalid access!");
    return Mem.OffsetReg;
  }

  const MCExpr *getMemOff() const {
    assert((Kind == k_MemoryImm) && "Invalid access!");
    return Mem.Off;
  }

  unsigned getASITag() const {
    assert((Kind == k_ASITag) && "Invalid access!");
    return ASI;
  }

  unsigned getPrefetchTag() const {
    assert((Kind == k_PrefetchTag) && "Invalid access!");
    return Prefetch;
  }

  const MCExpr *getTailRelocSym() const {
    assert((Kind == k_TailRelocSym) && "Invalid access!");
    return Imm.Val;
  }

  /// getStartLoc - Get the location of the first token of this operand.
  SMLoc getStartLoc() const override {
    return StartLoc;
  }
  /// getEndLoc - Get the location of the last token of this operand.
  SMLoc getEndLoc() const override {
    return EndLoc;
  }

  void print(raw_ostream &OS) const override {
    switch (Kind) {
    case k_Token:     OS << "Token: " << getToken() << "\n"; break;
    case k_Register:  OS << "Reg: #" << getReg() << "\n"; break;
    case k_Immediate: OS << "Imm: " << getImm() << "\n"; break;
    case k_MemoryReg: OS << "Mem: " << getMemBase() << "+"
                         << getMemOffsetReg() << "\n"; break;
    case k_MemoryImm: assert(getMemOff() != nullptr);
      OS << "Mem: " << getMemBase()
         << "+" << *getMemOff()
         << "\n"; break;
    case k_ASITag:
      OS << "ASI tag: " << getASITag() << "\n";
      break;
    case k_PrefetchTag:
      OS << "Prefetch tag: " << getPrefetchTag() << "\n";
      break;
    case k_TailRelocSym:
      OS << "TailReloc: " << getTailRelocSym() << "\n";
      break;
    }
  }

  void addRegOperands(MCInst &Inst, unsigned N) const {
    assert(N == 1 && "Invalid number of operands!");
    Inst.addOperand(MCOperand::createReg(getReg()));
  }

  void addImmOperands(MCInst &Inst, unsigned N) const {
    assert(N == 1 && "Invalid number of operands!");
    const MCExpr *Expr = getImm();
    addExpr(Inst, Expr);
  }

  void addShiftAmtImm5Operands(MCInst &Inst, unsigned N) const {
    assert(N == 1 && "Invalid number of operands!");
    addExpr(Inst, getImm());
  }
  void addShiftAmtImm6Operands(MCInst &Inst, unsigned N) const {
    assert(N == 1 && "Invalid number of operands!");
    addExpr(Inst, getImm());
  }

  void addExpr(MCInst &Inst, const MCExpr *Expr) const{
    // Add as immediate when possible.  Null MCExpr = 0.
    if (!Expr)
      Inst.addOperand(MCOperand::createImm(0));
    else if (const MCConstantExpr *CE = dyn_cast<MCConstantExpr>(Expr))
      Inst.addOperand(MCOperand::createImm(CE->getValue()));
    else
      Inst.addOperand(MCOperand::createExpr(Expr));
  }

  void addMEMrrOperands(MCInst &Inst, unsigned N) const {
    assert(N == 2 && "Invalid number of operands!");

    Inst.addOperand(MCOperand::createReg(getMemBase()));

    assert(getMemOffsetReg() != 0 && "Invalid offset");
    Inst.addOperand(MCOperand::createReg(getMemOffsetReg()));
  }

  void addMEMriOperands(MCInst &Inst, unsigned N) const {
    assert(N == 2 && "Invalid number of operands!");

    Inst.addOperand(MCOperand::createReg(getMemBase()));

    const MCExpr *Expr = getMemOff();
    addExpr(Inst, Expr);
  }

  void addASITagOperands(MCInst &Inst, unsigned N) const {
    assert(N == 1 && "Invalid number of operands!");
    Inst.addOperand(MCOperand::createImm(getASITag()));
  }

  void addPrefetchTagOperands(MCInst &Inst, unsigned N) const {
    assert(N == 1 && "Invalid number of operands!");
    Inst.addOperand(MCOperand::createImm(getPrefetchTag()));
  }

  void addMembarTagOperands(MCInst &Inst, unsigned N) const {
    assert(N == 1 && "Invalid number of operands!");
    const MCExpr *Expr = getImm();
    addExpr(Inst, Expr);
  }

  void addCallTargetOperands(MCInst &Inst, unsigned N) const {
    assert(N == 1 && "Invalid number of operands!");
    addExpr(Inst, getImm());
  }

  void addTailRelocSymOperands(MCInst &Inst, unsigned N) const {
    assert(N == 1 && "Invalid number of operands!");
    addExpr(Inst, getTailRelocSym());
  }

  static std::unique_ptr<SparcOperand> CreateToken(StringRef Str, SMLoc S) {
    auto Op = std::make_unique<SparcOperand>(k_Token);
    Op->Tok.Data = Str.data();
    Op->Tok.Length = Str.size();
    Op->StartLoc = S;
    Op->EndLoc = S;
    return Op;
  }

  static std::unique_ptr<SparcOperand> CreateReg(unsigned RegNum, unsigned Kind,
                                                 SMLoc S, SMLoc E) {
    auto Op = std::make_unique<SparcOperand>(k_Register);
    Op->Reg.RegNum = RegNum;
    Op->Reg.Kind   = (SparcOperand::RegisterKind)Kind;
    Op->StartLoc = S;
    Op->EndLoc = E;
    return Op;
  }

  static std::unique_ptr<SparcOperand> CreateImm(const MCExpr *Val, SMLoc S,
                                                 SMLoc E) {
    auto Op = std::make_unique<SparcOperand>(k_Immediate);
    Op->Imm.Val = Val;
    Op->StartLoc = S;
    Op->EndLoc = E;
    return Op;
  }

  static std::unique_ptr<SparcOperand> CreateASITag(unsigned Val, SMLoc S,
                                                    SMLoc E) {
    auto Op = std::make_unique<SparcOperand>(k_ASITag);
    Op->ASI = Val;
    Op->StartLoc = S;
    Op->EndLoc = E;
    return Op;
  }

  static std::unique_ptr<SparcOperand> CreatePrefetchTag(unsigned Val, SMLoc S,
                                                         SMLoc E) {
    auto Op = std::make_unique<SparcOperand>(k_PrefetchTag);
    Op->Prefetch = Val;
    Op->StartLoc = S;
    Op->EndLoc = E;
    return Op;
  }

  static std::unique_ptr<SparcOperand> CreateTailRelocSym(const MCExpr *Val,
                                                          SMLoc S, SMLoc E) {
    auto Op = std::make_unique<SparcOperand>(k_TailRelocSym);
    Op->Imm.Val = Val;
    Op->StartLoc = S;
    Op->EndLoc = E;
    return Op;
  }

  static bool MorphToIntPairReg(SparcOperand &Op) {
    MCRegister Reg = Op.getReg();
    assert(Op.Reg.Kind == rk_IntReg);
    unsigned regIdx = 32;
    if (Reg >= Sparc::G0 && Reg <= Sparc::G7)
      regIdx = Reg - Sparc::G0;
    else if (Reg >= Sparc::O0 && Reg <= Sparc::O7)
      regIdx = Reg - Sparc::O0 + 8;
    else if (Reg >= Sparc::L0 && Reg <= Sparc::L7)
      regIdx = Reg - Sparc::L0 + 16;
    else if (Reg >= Sparc::I0 && Reg <= Sparc::I7)
      regIdx = Reg - Sparc::I0 + 24;
    if (regIdx % 2 || regIdx > 31)
      return false;
    Op.Reg.RegNum = IntPairRegs[regIdx / 2];
    Op.Reg.Kind = rk_IntPairReg;
    return true;
  }

  static bool MorphToDoubleReg(SparcOperand &Op) {
    MCRegister Reg = Op.getReg();
    assert(Op.Reg.Kind == rk_FloatReg);
    unsigned regIdx = Reg - Sparc::F0;
    if (regIdx % 2 || regIdx > 31)
      return false;
    Op.Reg.RegNum = DoubleRegs[regIdx / 2];
    Op.Reg.Kind = rk_DoubleReg;
    return true;
  }

  static bool MorphToQuadReg(SparcOperand &Op) {
    MCRegister Reg = Op.getReg();
    unsigned regIdx = 0;
    switch (Op.Reg.Kind) {
    default: llvm_unreachable("Unexpected register kind!");
    case rk_FloatReg:
      regIdx = Reg - Sparc::F0;
      if (regIdx % 4 || regIdx > 31)
        return false;
      Reg = QuadFPRegs[regIdx / 4];
      break;
    case rk_DoubleReg:
      regIdx =  Reg - Sparc::D0;
      if (regIdx % 2 || regIdx > 31)
        return false;
      Reg = QuadFPRegs[regIdx / 2];
      break;
    }
    Op.Reg.RegNum = Reg;
    Op.Reg.Kind = rk_QuadReg;
    return true;
  }

  static bool MorphToCoprocPairReg(SparcOperand &Op) {
    MCRegister Reg = Op.getReg();
    assert(Op.Reg.Kind == rk_CoprocReg);
    unsigned regIdx = 32;
    if (Reg >= Sparc::C0 && Reg <= Sparc::C31)
      regIdx = Reg - Sparc::C0;
    if (regIdx % 2 || regIdx > 31)
      return false;
    Op.Reg.RegNum = CoprocPairRegs[regIdx / 2];
    Op.Reg.Kind = rk_CoprocPairReg;
    return true;
  }

  static std::unique_ptr<SparcOperand>
  MorphToMEMrr(unsigned Base, std::unique_ptr<SparcOperand> Op) {
    MCRegister offsetReg = Op->getReg();
    Op->Kind = k_MemoryReg;
    Op->Mem.Base = Base;
    Op->Mem.OffsetReg = offsetReg;
    Op->Mem.Off = nullptr;
    return Op;
  }

  static std::unique_ptr<SparcOperand>
  CreateMEMr(unsigned Base, SMLoc S, SMLoc E) {
    auto Op = std::make_unique<SparcOperand>(k_MemoryReg);
    Op->Mem.Base = Base;
    Op->Mem.OffsetReg = Sparc::G0;  // always 0
    Op->Mem.Off = nullptr;
    Op->StartLoc = S;
    Op->EndLoc = E;
    return Op;
  }

  static std::unique_ptr<SparcOperand>
  MorphToMEMri(unsigned Base, std::unique_ptr<SparcOperand> Op) {
    const MCExpr *Imm  = Op->getImm();
    Op->Kind = k_MemoryImm;
    Op->Mem.Base = Base;
    Op->Mem.OffsetReg = 0;
    Op->Mem.Off = Imm;
    return Op;
  }
};

} // end anonymous namespace

#define GET_MATCHER_IMPLEMENTATION
#define GET_REGISTER_MATCHER
#define GET_MNEMONIC_SPELL_CHECKER
#include "SparcGenAsmMatcher.inc"

// Use a custom function instead of the one from SparcGenAsmMatcher
// so we can differentiate between unavailable and unknown instructions.
SparcAsmParser::MatchResultTy
SparcAsmParser::mnemonicIsValid(StringRef Mnemonic, unsigned VariantID) {
  // Process all MnemonicAliases to remap the mnemonic.
  applyMnemonicAliases(Mnemonic, getAvailableFeatures(), VariantID);

  // Find the appropriate table for this asm variant.
  const MatchEntry *Start, *End;
  switch (VariantID) {
  default:
    llvm_unreachable("invalid variant!");
  case 0:
    Start = std::begin(MatchTable0);
    End = std::end(MatchTable0);
    break;
  }

  // Search the table.
  auto MnemonicRange = std::equal_range(Start, End, Mnemonic, LessOpcode());

  if (MnemonicRange.first == MnemonicRange.second)
    return Match_MnemonicFail;

  for (const MatchEntry *it = MnemonicRange.first, *ie = MnemonicRange.second;
       it != ie; ++it) {
    const FeatureBitset &RequiredFeatures =
        FeatureBitsets[it->RequiredFeaturesIdx];
    if ((getAvailableFeatures() & RequiredFeatures) == RequiredFeatures)
      return Match_Success;
  }
  return Match_MissingFeature;
}

bool SparcAsmParser::expandSET(MCInst &Inst, SMLoc IDLoc,
                               SmallVectorImpl<MCInst> &Instructions) {
  MCOperand MCRegOp = Inst.getOperand(0);
  MCOperand MCValOp = Inst.getOperand(1);
  assert(MCRegOp.isReg());
  assert(MCValOp.isImm() || MCValOp.isExpr());

  // the imm operand can be either an expression or an immediate.
  bool IsImm = Inst.getOperand(1).isImm();
  int64_t RawImmValue = IsImm ? MCValOp.getImm() : 0;

  // Allow either a signed or unsigned 32-bit immediate.
  if (RawImmValue < -2147483648LL || RawImmValue > 4294967295LL) {
    return Error(IDLoc,
                 "set: argument must be between -2147483648 and 4294967295");
  }

  // If the value was expressed as a large unsigned number, that's ok.
  // We want to see if it "looks like" a small signed number.
  int32_t ImmValue = RawImmValue;
  // For 'set' you can't use 'or' with a negative operand on V9 because
  // that would splat the sign bit across the upper half of the destination
  // register, whereas 'set' is defined to zero the high 32 bits.
  bool IsEffectivelyImm13 =
      IsImm && ((is64Bit() ? 0 : -4096) <= ImmValue && ImmValue < 4096);
  const MCExpr *ValExpr;
  if (IsImm)
    ValExpr = MCConstantExpr::create(ImmValue, getContext());
  else
    ValExpr = MCValOp.getExpr();

  MCOperand PrevReg = MCOperand::createReg(Sparc::G0);

  // If not just a signed imm13 value, then either we use a 'sethi' with a
  // following 'or', or a 'sethi' by itself if there are no more 1 bits.
  // In either case, start with the 'sethi'.
  if (!IsEffectivelyImm13) {
    MCInst TmpInst;
    const MCExpr *Expr = adjustPICRelocation(ELF::R_SPARC_HI22, ValExpr);
    TmpInst.setLoc(IDLoc);
    TmpInst.setOpcode(SP::SETHIi);
    TmpInst.addOperand(MCRegOp);
    TmpInst.addOperand(MCOperand::createExpr(Expr));
    Instructions.push_back(TmpInst);
    PrevReg = MCRegOp;
  }

  // The low bits require touching in 3 cases:
  // * A non-immediate value will always require both instructions.
  // * An effectively imm13 value needs only an 'or' instruction.
  // * Otherwise, an immediate that is not effectively imm13 requires the
  //   'or' only if bits remain after clearing the 22 bits that 'sethi' set.
  // If the low bits are known zeros, there's nothing to do.
  // In the second case, and only in that case, must we NOT clear
  // bits of the immediate value via the %lo() assembler function.
  // Note also, the 'or' instruction doesn't mind a large value in the case
  // where the operand to 'set' was 0xFFFFFzzz - it does exactly what you mean.
  if (!IsImm || IsEffectivelyImm13 || (ImmValue & 0x3ff)) {
    MCInst TmpInst;
    const MCExpr *Expr;
    if (IsEffectivelyImm13)
      Expr = ValExpr;
    else
      Expr = adjustPICRelocation(ELF::R_SPARC_LO10, ValExpr);
    TmpInst.setLoc(IDLoc);
    TmpInst.setOpcode(SP::ORri);
    TmpInst.addOperand(MCRegOp);
    TmpInst.addOperand(PrevReg);
    TmpInst.addOperand(MCOperand::createExpr(Expr));
    Instructions.push_back(TmpInst);
  }
  return false;
}

bool SparcAsmParser::expandSETSW(MCInst &Inst, SMLoc IDLoc,
                                 SmallVectorImpl<MCInst> &Instructions) {
  MCOperand MCRegOp = Inst.getOperand(0);
  MCOperand MCValOp = Inst.getOperand(1);
  assert(MCRegOp.isReg());
  assert(MCValOp.isImm() || MCValOp.isExpr());

  // The imm operand can be either an expression or an immediate.
  bool IsImm = Inst.getOperand(1).isImm();
  int64_t ImmValue = IsImm ? MCValOp.getImm() : 0;
  const MCExpr *ValExpr = IsImm ? MCConstantExpr::create(ImmValue, getContext())
                                : MCValOp.getExpr();

  bool IsSmallImm = IsImm && isInt<13>(ImmValue);
  bool NoLowBitsImm = IsImm && ((ImmValue & 0x3FF) == 0);

  MCOperand PrevReg = MCOperand::createReg(Sparc::G0);

  if (!isInt<32>(ImmValue)) {
    return Error(IDLoc,
                 "set: argument must be between -2147483648 and 2147483647");
  }

  // Very small immediates can be expressed without emitting a sethi.
  if (!IsSmallImm) {
    // sethi %hi(val), rd
    Instructions.push_back(
        MCInstBuilder(SP::SETHIi)
            .addReg(MCRegOp.getReg())
            .addExpr(adjustPICRelocation(ELF::R_SPARC_HI22, ValExpr)));

    PrevReg = MCRegOp;
  }

  // If the immediate has the lower bits set or is small, we need to emit an or.
  if (!NoLowBitsImm || IsSmallImm) {
    const MCExpr *Expr =
        IsSmallImm ? ValExpr : adjustPICRelocation(ELF::R_SPARC_LO10, ValExpr);

    // or rd, %lo(val), rd
    Instructions.push_back(MCInstBuilder(SP::ORri)
                               .addReg(MCRegOp.getReg())
                               .addReg(PrevReg.getReg())
                               .addExpr(Expr));

    // If it's a small immediate there's nothing more to do.
    if (IsSmallImm)
      return false;
  }

  // Large negative or non-immediate expressions would need an sra.
  if (!IsImm || ImmValue < 0) {
    // sra rd, %g0, rd
    Instructions.push_back(MCInstBuilder(SP::SRArr)
                               .addReg(MCRegOp.getReg())
                               .addReg(MCRegOp.getReg())
                               .addReg(Sparc::G0));
  }

  return false;
}

bool SparcAsmParser::expandSETX(MCInst &Inst, SMLoc IDLoc,
                                SmallVectorImpl<MCInst> &Instructions) {
  MCOperand MCRegOp = Inst.getOperand(0);
  MCOperand MCValOp = Inst.getOperand(1);
  MCOperand MCTmpOp = Inst.getOperand(2);
  assert(MCRegOp.isReg() && MCTmpOp.isReg());
  assert(MCValOp.isImm() || MCValOp.isExpr());

  // the imm operand can be either an expression or an immediate.
  bool IsImm = MCValOp.isImm();
  int64_t ImmValue = IsImm ? MCValOp.getImm() : 0;

  const MCExpr *ValExpr = IsImm ? MCConstantExpr::create(ImmValue, getContext())
                                : MCValOp.getExpr();

  // Very small immediates can be expressed directly as a single `or`.
  if (IsImm && isInt<13>(ImmValue)) {
    // or rd, val, rd
    Instructions.push_back(MCInstBuilder(SP::ORri)
                               .addReg(MCRegOp.getReg())
                               .addReg(Sparc::G0)
                               .addExpr(ValExpr));
    return false;
  }

  // Otherwise, first we set the lower half of the register.

  // sethi %hi(val), rd
  Instructions.push_back(
      MCInstBuilder(SP::SETHIi)
          .addReg(MCRegOp.getReg())
          .addExpr(adjustPICRelocation(ELF::R_SPARC_HI22, ValExpr)));
  // or    rd, %lo(val), rd
  Instructions.push_back(
      MCInstBuilder(SP::ORri)
          .addReg(MCRegOp.getReg())
          .addReg(MCRegOp.getReg())
          .addExpr(adjustPICRelocation(ELF::R_SPARC_LO10, ValExpr)));

  // Small positive immediates can be expressed as a single `sethi`+`or`
  // combination, so we can just return here.
  if (IsImm && isUInt<32>(ImmValue))
    return false;

  // For bigger immediates, we need to generate the upper half, then shift and
  // merge it with the lower half that has just been generated above.

  // sethi %hh(val), tmp
  Instructions.push_back(MCInstBuilder(SP::SETHIi)
                             .addReg(MCTmpOp.getReg())
<<<<<<< HEAD
                             .addExpr(SparcMCExpr::create(
                                 ELF::R_SPARC_HH22, ValExpr, getContext())));
=======
                             .addExpr(MCSpecifierExpr::create(
                                 ValExpr, ELF::R_SPARC_HH22, getContext())));
>>>>>>> eb0f1dc0
  // or    tmp, %hm(val), tmp
  Instructions.push_back(MCInstBuilder(SP::ORri)
                             .addReg(MCTmpOp.getReg())
                             .addReg(MCTmpOp.getReg())
<<<<<<< HEAD
                             .addExpr(SparcMCExpr::create(
                                 ELF::R_SPARC_HM10, ValExpr, getContext())));
=======
                             .addExpr(MCSpecifierExpr::create(
                                 ValExpr, ELF::R_SPARC_HM10, getContext())));
>>>>>>> eb0f1dc0
  // sllx  tmp, 32, tmp
  Instructions.push_back(MCInstBuilder(SP::SLLXri)
                             .addReg(MCTmpOp.getReg())
                             .addReg(MCTmpOp.getReg())
                             .addImm(32));
  // or    tmp, rd, rd
  Instructions.push_back(MCInstBuilder(SP::ORrr)
                             .addReg(MCRegOp.getReg())
                             .addReg(MCTmpOp.getReg())
                             .addReg(MCRegOp.getReg()));

  return false;
}

bool SparcAsmParser::matchAndEmitInstruction(SMLoc IDLoc, unsigned &Opcode,
                                             OperandVector &Operands,
                                             MCStreamer &Out,
                                             uint64_t &ErrorInfo,
                                             bool MatchingInlineAsm) {
  MCInst Inst;
  SmallVector<MCInst, 8> Instructions;
  unsigned MatchResult = MatchInstructionImpl(Operands, Inst, ErrorInfo,
                                              MatchingInlineAsm);
  switch (MatchResult) {
  case Match_Success: {
    switch (Inst.getOpcode()) {
    default:
      Inst.setLoc(IDLoc);
      Instructions.push_back(Inst);
      break;
    case SP::SET:
      if (expandSET(Inst, IDLoc, Instructions))
        return true;
      break;
    case SP::SETSW:
      if (expandSETSW(Inst, IDLoc, Instructions))
        return true;
      break;
    case SP::SETX:
      if (expandSETX(Inst, IDLoc, Instructions))
        return true;
      break;
    }

    for (const MCInst &I : Instructions) {
      Out.emitInstruction(I, getSTI());
    }
    return false;
  }

  case Match_MissingFeature:
    return Error(IDLoc,
                 "instruction requires a CPU feature not currently enabled");

  case Match_InvalidOperand: {
    SMLoc ErrorLoc = IDLoc;
    if (ErrorInfo != ~0ULL) {
      if (ErrorInfo >= Operands.size())
        return Error(IDLoc, "too few operands for instruction");

      ErrorLoc = ((SparcOperand &)*Operands[ErrorInfo]).getStartLoc();
      if (ErrorLoc == SMLoc())
        ErrorLoc = IDLoc;
    }

    return Error(ErrorLoc, "invalid operand for instruction");
  }
  case Match_MnemonicFail:
    return Error(IDLoc, "invalid instruction mnemonic");
  }
  llvm_unreachable("Implement any new match types added!");
}

bool SparcAsmParser::parseRegister(MCRegister &Reg, SMLoc &StartLoc,
                                   SMLoc &EndLoc) {
  if (!tryParseRegister(Reg, StartLoc, EndLoc).isSuccess())
    return Error(StartLoc, "invalid register name");
  return false;
}

ParseStatus SparcAsmParser::tryParseRegister(MCRegister &Reg, SMLoc &StartLoc,
                                             SMLoc &EndLoc) {
  const AsmToken &Tok = Parser.getTok();
  StartLoc = Tok.getLoc();
  EndLoc = Tok.getEndLoc();
  Reg = Sparc::NoRegister;
  if (getLexer().getKind() != AsmToken::Percent)
    return ParseStatus::NoMatch;
  Parser.Lex();
  unsigned RegKind = SparcOperand::rk_None;
  Reg = matchRegisterName(Tok, RegKind);
  if (Reg) {
    Parser.Lex();
    return ParseStatus::Success;
  }

  getLexer().UnLex(Tok);
  return ParseStatus::NoMatch;
}

bool SparcAsmParser::parseInstruction(ParseInstructionInfo &Info,
                                      StringRef Name, SMLoc NameLoc,
                                      OperandVector &Operands) {
  // Validate and reject unavailable mnemonics early before
  // running any operand parsing.
  // This is needed because some operands (mainly memory ones)
  // differ between V8 and V9 ISA and so any operand parsing errors
  // will cause IAS to bail out before it reaches matchAndEmitInstruction
  // (where the instruction as a whole, including the mnemonic, is validated
  // once again just before emission).
  // As a nice side effect this also allows us to reject unknown
  // instructions and suggest replacements.
  MatchResultTy MS = mnemonicIsValid(Name, 0);
  switch (MS) {
  case Match_Success:
    break;
  case Match_MissingFeature:
    return Error(NameLoc,
                 "instruction requires a CPU feature not currently enabled");
  case Match_MnemonicFail:
    return Error(NameLoc,
                 "invalid instruction mnemonic" +
                     SparcMnemonicSpellCheck(Name, getAvailableFeatures(), 0));
  default:
    llvm_unreachable("invalid return status!");
  }

  // First operand in MCInst is instruction mnemonic.
  Operands.push_back(SparcOperand::CreateToken(Name, NameLoc));

  // apply mnemonic aliases, if any, so that we can parse operands correctly.
  applyMnemonicAliases(Name, getAvailableFeatures(), 0);

  if (getLexer().isNot(AsmToken::EndOfStatement)) {
    // Read the first operand.
    if (getLexer().is(AsmToken::Comma)) {
      if (!parseBranchModifiers(Operands).isSuccess()) {
        SMLoc Loc = getLexer().getLoc();
        return Error(Loc, "unexpected token");
      }
    }
    if (!parseOperand(Operands, Name).isSuccess()) {
      SMLoc Loc = getLexer().getLoc();
      return Error(Loc, "unexpected token");
    }

    while (getLexer().is(AsmToken::Comma) || getLexer().is(AsmToken::Plus)) {
      if (getLexer().is(AsmToken::Plus)) {
      // Plus tokens are significant in software_traps (p83, sparcv8.pdf). We must capture them.
        Operands.push_back(SparcOperand::CreateToken("+", Parser.getTok().getLoc()));
      }
      Parser.Lex(); // Eat the comma or plus.
      // Parse and remember the operand.
      if (!parseOperand(Operands, Name).isSuccess()) {
        SMLoc Loc = getLexer().getLoc();
        return Error(Loc, "unexpected token");
      }
    }
  }
  if (getLexer().isNot(AsmToken::EndOfStatement)) {
    SMLoc Loc = getLexer().getLoc();
    return Error(Loc, "unexpected token");
  }
  Parser.Lex(); // Consume the EndOfStatement.
  return false;
}

ParseStatus SparcAsmParser::parseDirective(AsmToken DirectiveID) {
  StringRef IDVal = DirectiveID.getString();

  if (IDVal == ".register") {
    // For now, ignore .register directive.
    Parser.eatToEndOfStatement();
    return ParseStatus::Success;
  }
  if (IDVal == ".proc") {
    // For compatibility, ignore this directive.
    // (It's supposed to be an "optimization" in the Sun assembler)
    Parser.eatToEndOfStatement();
    return ParseStatus::Success;
  }

  // Let the MC layer to handle other directives.
  return ParseStatus::NoMatch;
}

ParseStatus SparcAsmParser::parseMEMOperand(OperandVector &Operands) {
  SMLoc S, E;

  std::unique_ptr<SparcOperand> LHS;
  if (!parseSparcAsmOperand(LHS).isSuccess())
    return ParseStatus::NoMatch;

  // Single immediate operand
  if (LHS->isImm()) {
    Operands.push_back(SparcOperand::MorphToMEMri(Sparc::G0, std::move(LHS)));
    return ParseStatus::Success;
  }

  if (!LHS->isIntReg())
    return Error(LHS->getStartLoc(), "invalid register kind for this operand");

  AsmToken Tok = getLexer().getTok();
  // The plus token may be followed by a register or an immediate value, the
  // minus one is always interpreted as sign for the immediate value
  if (Tok.is(AsmToken::Plus) || Tok.is(AsmToken::Minus)) {
    (void)Parser.parseOptionalToken(AsmToken::Plus);

    std::unique_ptr<SparcOperand> RHS;
    if (!parseSparcAsmOperand(RHS).isSuccess())
      return ParseStatus::NoMatch;

    if (RHS->isReg() && !RHS->isIntReg())
      return Error(RHS->getStartLoc(),
                   "invalid register kind for this operand");

    Operands.push_back(
        RHS->isImm()
            ? SparcOperand::MorphToMEMri(LHS->getReg(), std::move(RHS))
            : SparcOperand::MorphToMEMrr(LHS->getReg(), std::move(RHS)));

    return ParseStatus::Success;
  }

  Operands.push_back(SparcOperand::CreateMEMr(LHS->getReg(), S, E));
  return ParseStatus::Success;
}

template <unsigned N>
ParseStatus SparcAsmParser::parseShiftAmtImm(OperandVector &Operands) {
  SMLoc S = Parser.getTok().getLoc();
  SMLoc E = SMLoc::getFromPointer(S.getPointer() - 1);

  // This is a register, not an immediate
  if (getLexer().getKind() == AsmToken::Percent)
    return ParseStatus::NoMatch;

  const MCExpr *Expr;
  if (getParser().parseExpression(Expr))
    return ParseStatus::Failure;

  const MCConstantExpr *CE = dyn_cast<MCConstantExpr>(Expr);
  if (!CE)
    return Error(S, "constant expression expected");

  if (!isUInt<N>(CE->getValue()))
    return Error(S, "immediate shift value out of range");

  Operands.push_back(SparcOperand::CreateImm(Expr, S, E));
  return ParseStatus::Success;
}

template <SparcAsmParser::TailRelocKind Kind>
ParseStatus SparcAsmParser::parseTailRelocSym(OperandVector &Operands) {
  SMLoc S = getLoc();
  SMLoc E = SMLoc::getFromPointer(S.getPointer() - 1);

  auto MatchesKind = [](uint16_t RelType) -> bool {
    switch (Kind) {
    case TailRelocKind::Load_GOT:
      // Non-TLS relocations on ld (or ldx).
      // ld [%rr + %rr], %rr, %rel(sym)
      return RelType == ELF::R_SPARC_GOTDATA_OP;
    case TailRelocKind::Add_TLS:
      // TLS relocations on add.
      // add %rr, %rr, %rr, %rel(sym)
      switch (RelType) {
      case ELF::R_SPARC_TLS_GD_ADD:
      case ELF::R_SPARC_TLS_IE_ADD:
      case ELF::R_SPARC_TLS_LDM_ADD:
      case ELF::R_SPARC_TLS_LDO_ADD:
        return true;
      default:
        return false;
      }
    case TailRelocKind::Load_TLS:
      // TLS relocations on ld (or ldx).
      // ld[x] %addr, %rr, %rel(sym)
      switch (RelType) {
      case ELF::R_SPARC_TLS_IE_LD:
      case ELF::R_SPARC_TLS_IE_LDX:
        return true;
      default:
        return false;
      }
    case TailRelocKind::Call_TLS:
      // TLS relocations on call.
      // call sym, %rel(sym)
      switch (RelType) {
      case ELF::R_SPARC_TLS_GD_CALL:
      case ELF::R_SPARC_TLS_LDM_CALL:
        return true;
      default:
        return false;
      }
    }
    llvm_unreachable("Unhandled SparcAsmParser::TailRelocKind enum");
  };

  if (getLexer().getKind() != AsmToken::Percent)
    return ParseStatus::NoMatch;

  const AsmToken Tok = Parser.getTok();
  getParser().Lex(); // Eat '%'

  if (getLexer().getKind() != AsmToken::Identifier)
    return Error(getLoc(), "expected valid identifier for operand modifier");

  StringRef Name = getParser().getTok().getIdentifier();
<<<<<<< HEAD
  uint16_t RelType = SparcMCExpr::parseSpecifier(Name);
=======
  uint16_t RelType = Sparc::parseSpecifier(Name);
>>>>>>> eb0f1dc0
  if (RelType == 0)
    return Error(getLoc(), "invalid relocation specifier");

  if (!MatchesKind(RelType)) {
    // Did not match the specified set of relocation types, put '%' back.
    getLexer().UnLex(Tok);
    return ParseStatus::NoMatch;
  }

  Parser.Lex(); // Eat the identifier.
  if (getLexer().getKind() != AsmToken::LParen)
    return Error(getLoc(), "expected '('");

  getParser().Lex(); // Eat '('
  const MCExpr *SubExpr;
  if (getParser().parseParenExpression(SubExpr, E))
    return ParseStatus::Failure;

  const MCExpr *Val = adjustPICRelocation(RelType, SubExpr);
  Operands.push_back(SparcOperand::CreateTailRelocSym(Val, S, E));
  return ParseStatus::Success;
}

ParseStatus SparcAsmParser::parseMembarTag(OperandVector &Operands) {
  SMLoc S = Parser.getTok().getLoc();
  const MCExpr *EVal;
  int64_t ImmVal = 0;

  std::unique_ptr<SparcOperand> Mask;
  if (parseSparcAsmOperand(Mask).isSuccess()) {
    if (!Mask->isImm() || !Mask->getImm()->evaluateAsAbsolute(ImmVal) ||
        ImmVal < 0 || ImmVal > 127)
      return Error(S, "invalid membar mask number");
  }

  while (getLexer().getKind() == AsmToken::Hash) {
    SMLoc TagStart = getLexer().getLoc();
    Parser.Lex(); // Eat the '#'.
    unsigned MaskVal = StringSwitch<unsigned>(Parser.getTok().getString())
      .Case("LoadLoad", 0x1)
      .Case("StoreLoad", 0x2)
      .Case("LoadStore", 0x4)
      .Case("StoreStore", 0x8)
      .Case("Lookaside", 0x10)
      .Case("MemIssue", 0x20)
      .Case("Sync", 0x40)
      .Default(0);

    Parser.Lex(); // Eat the identifier token.

    if (!MaskVal)
      return Error(TagStart, "unknown membar tag");

    ImmVal |= MaskVal;

    if (getLexer().getKind() == AsmToken::Pipe)
      Parser.Lex(); // Eat the '|'.
  }

  EVal = MCConstantExpr::create(ImmVal, getContext());
  SMLoc E = SMLoc::getFromPointer(Parser.getTok().getLoc().getPointer() - 1);
  Operands.push_back(SparcOperand::CreateImm(EVal, S, E));
  return ParseStatus::Success;
}

ParseStatus SparcAsmParser::parseASITag(OperandVector &Operands) {
  SMLoc S = Parser.getTok().getLoc();
  SMLoc E = Parser.getTok().getEndLoc();
  int64_t ASIVal = 0;

  if (getLexer().getKind() != AsmToken::Hash) {
    // If the ASI tag provided is not a named tag, then it
    // must be a constant expression.
    ParseStatus ParseExprStatus = parseExpression(ASIVal);
    if (!ParseExprStatus.isSuccess())
      return ParseExprStatus;

    if (!isUInt<8>(ASIVal))
      return Error(S, "invalid ASI number, must be between 0 and 255");

    Operands.push_back(SparcOperand::CreateASITag(ASIVal, S, E));
    return ParseStatus::Success;
  }

  // For now we only support named tags for 64-bit/V9 systems.
  // TODO: add support for 32-bit/V8 systems.
  SMLoc TagStart = getLexer().peekTok(false).getLoc();
  Parser.Lex(); // Eat the '#'.
  const StringRef ASIName = Parser.getTok().getString();
  const SparcASITag::ASITag *ASITag = SparcASITag::lookupASITagByName(ASIName);
  if (!ASITag)
    ASITag = SparcASITag::lookupASITagByAltName(ASIName);
  Parser.Lex(); // Eat the identifier token.

  if (!ASITag)
    return Error(TagStart, "unknown ASI tag");

  ASIVal = ASITag->Encoding;

  Operands.push_back(SparcOperand::CreateASITag(ASIVal, S, E));
  return ParseStatus::Success;
}

ParseStatus SparcAsmParser::parsePrefetchTag(OperandVector &Operands) {
  SMLoc S = Parser.getTok().getLoc();
  SMLoc E = Parser.getTok().getEndLoc();
  int64_t PrefetchVal = 0;

  if (getLexer().getKind() != AsmToken::Hash) {
    // If the prefetch tag provided is not a named tag, then it
    // must be a constant expression.
    ParseStatus ParseExprStatus = parseExpression(PrefetchVal);
    if (!ParseExprStatus.isSuccess())
      return ParseExprStatus;

    if (!isUInt<8>(PrefetchVal))
      return Error(S, "invalid prefetch number, must be between 0 and 31");

    Operands.push_back(SparcOperand::CreatePrefetchTag(PrefetchVal, S, E));
    return ParseStatus::Success;
  }

  SMLoc TagStart = getLexer().peekTok(false).getLoc();
  Parser.Lex(); // Eat the '#'.
  const StringRef PrefetchName = Parser.getTok().getString();
  const SparcPrefetchTag::PrefetchTag *PrefetchTag =
      SparcPrefetchTag::lookupPrefetchTagByName(PrefetchName);
  Parser.Lex(); // Eat the identifier token.

  if (!PrefetchTag)
    return Error(TagStart, "unknown prefetch tag");

  PrefetchVal = PrefetchTag->Encoding;

  Operands.push_back(SparcOperand::CreatePrefetchTag(PrefetchVal, S, E));
  return ParseStatus::Success;
}

ParseStatus SparcAsmParser::parseCallTarget(OperandVector &Operands) {
  SMLoc S = Parser.getTok().getLoc();
  SMLoc E = SMLoc::getFromPointer(S.getPointer() - 1);

  switch (getLexer().getKind()) {
  default:
    return ParseStatus::NoMatch;
  case AsmToken::LParen:
  case AsmToken::Integer:
  case AsmToken::Identifier:
  case AsmToken::Dot:
    break;
  }

  const MCExpr *DestValue;
  if (getParser().parseExpression(DestValue))
    return ParseStatus::NoMatch;

  Operands.push_back(SparcOperand::CreateImm(DestValue, S, E));
  return ParseStatus::Success;
}

ParseStatus SparcAsmParser::parseOperand(OperandVector &Operands,
                                         StringRef Mnemonic) {

  ParseStatus Res = MatchOperandParserImpl(Operands, Mnemonic);

  // If there wasn't a custom match, try the generic matcher below. Otherwise,
  // there was a match, but an error occurred, in which case, just return that
  // the operand parsing failed.
  if (Res.isSuccess() || Res.isFailure())
    return Res;

  if (getLexer().is(AsmToken::LBrac)) {
    // Memory operand
    Operands.push_back(SparcOperand::CreateToken("[",
                                                 Parser.getTok().getLoc()));
    Parser.Lex(); // Eat the [

    if (Mnemonic == "cas" || Mnemonic == "casl" || Mnemonic == "casa" ||
        Mnemonic == "casx" || Mnemonic == "casxl" || Mnemonic == "casxa") {
      SMLoc S = Parser.getTok().getLoc();
      if (getLexer().getKind() != AsmToken::Percent)
        return ParseStatus::NoMatch;
      Parser.Lex(); // eat %

      unsigned RegKind;
      MCRegister Reg = matchRegisterName(Parser.getTok(), RegKind);
      if (!Reg)
        return ParseStatus::NoMatch;

      Parser.Lex(); // Eat the identifier token.
      SMLoc E = SMLoc::getFromPointer(Parser.getTok().getLoc().getPointer()-1);
      Operands.push_back(SparcOperand::CreateReg(Reg, RegKind, S, E));
      Res = ParseStatus::Success;
    } else {
      Res = parseMEMOperand(Operands);
    }

    if (!Res.isSuccess())
      return Res;

    if (!getLexer().is(AsmToken::RBrac))
      return ParseStatus::Failure;

    Operands.push_back(SparcOperand::CreateToken("]",
                                                 Parser.getTok().getLoc()));
    Parser.Lex(); // Eat the ]

    // Parse an optional address-space identifier after the address.
    // This will be either an immediate constant expression, or, on 64-bit
    // processors, the %asi register.
    if (getLexer().is(AsmToken::Percent)) {
      SMLoc S = Parser.getTok().getLoc();
      if (!is64Bit())
        return Error(
            S, "malformed ASI tag, must be a constant integer expression");

      Parser.Lex(); // Eat the %.
      const AsmToken Tok = Parser.getTok();
      if (Tok.is(AsmToken::Identifier) && Tok.getString() == "asi") {
        // Here we patch the MEM operand from [base + %g0] into [base + 0]
        // as memory operations with ASI tag stored in %asi register needs
        // to use immediate offset. We need to do this because Reg addressing
        // will be parsed as Reg+G0 initially.
        // This allows forms such as `ldxa [%o0] %asi, %o0` to parse correctly.
        SparcOperand &OldMemOp = (SparcOperand &)*Operands[Operands.size() - 2];
        if (OldMemOp.isMEMrr()) {
          if (OldMemOp.getMemOffsetReg() != Sparc::G0) {
            return Error(S, "invalid operand for instruction");
          }
          Operands[Operands.size() - 2] = SparcOperand::MorphToMEMri(
              OldMemOp.getMemBase(),
              SparcOperand::CreateImm(MCConstantExpr::create(0, getContext()),
                                      OldMemOp.getStartLoc(),
                                      OldMemOp.getEndLoc()));
        }
        Parser.Lex(); // Eat the identifier.
        // In this context, we convert the register operand into
        // a plain "%asi" token since the register access is already
        // implicit in the instruction definition and encoding.
        // See LoadASI/StoreASI in SparcInstrInfo.td.
        Operands.push_back(SparcOperand::CreateToken("%asi", S));
        return ParseStatus::Success;
      }

      return Error(S, "malformed ASI tag, must be %asi, a constant integer "
                      "expression, or a named tag");
    }

    // If we're not at the end of statement and the next token is not a comma,
    // then it is an immediate ASI value.
    if (getLexer().isNot(AsmToken::EndOfStatement) &&
        getLexer().isNot(AsmToken::Comma))
      return parseASITag(Operands);
    return ParseStatus::Success;
  }

  std::unique_ptr<SparcOperand> Op;

  Res = parseSparcAsmOperand(Op);
  if (!Res.isSuccess() || !Op)
    return ParseStatus::Failure;

  // Push the parsed operand into the list of operands
  Operands.push_back(std::move(Op));

  return ParseStatus::Success;
}

ParseStatus
SparcAsmParser::parseSparcAsmOperand(std::unique_ptr<SparcOperand> &Op) {
  SMLoc S = Parser.getTok().getLoc();
  SMLoc E = SMLoc::getFromPointer(Parser.getTok().getLoc().getPointer() - 1);
  const MCExpr *EVal;

  Op = nullptr;
  switch (getLexer().getKind()) {
  default:  break;

  case AsmToken::Percent: {
    Parser.Lex(); // Eat the '%'.
    unsigned RegKind;
    if (MCRegister Reg = matchRegisterName(Parser.getTok(), RegKind)) {
      StringRef Name = Parser.getTok().getString();
      Parser.Lex(); // Eat the identifier token.
      E = SMLoc::getFromPointer(Parser.getTok().getLoc().getPointer() - 1);
      if (Reg == Sparc::ICC && Name == "xcc")
        Op = SparcOperand::CreateToken("%xcc", S);
      else
        Op = SparcOperand::CreateReg(Reg, RegKind, S, E);
      break;
    }
    if (matchSparcAsmModifiers(EVal, E)) {
      E = SMLoc::getFromPointer(Parser.getTok().getLoc().getPointer() - 1);
      Op = SparcOperand::CreateImm(EVal, S, E);
    }
    break;
  }

  case AsmToken::Plus:
  case AsmToken::Minus:
  case AsmToken::Integer:
  case AsmToken::LParen:
  case AsmToken::Dot:
  case AsmToken::Identifier:
    if (getParser().parseExpression(EVal, E))
      break;

    Op = SparcOperand::CreateImm(EVal, S, E);
    break;
  }
  return Op ? ParseStatus::Success : ParseStatus::Failure;
}

ParseStatus SparcAsmParser::parseBranchModifiers(OperandVector &Operands) {
  // parse (,a|,pn|,pt)+

  while (getLexer().is(AsmToken::Comma)) {
    Parser.Lex(); // Eat the comma

    if (!getLexer().is(AsmToken::Identifier))
      return ParseStatus::Failure;
    StringRef modName = Parser.getTok().getString();
    if (modName == "a" || modName == "pn" || modName == "pt") {
      Operands.push_back(SparcOperand::CreateToken(modName,
                                                   Parser.getTok().getLoc()));
      Parser.Lex(); // eat the identifier.
    }
  }
  return ParseStatus::Success;
}

ParseStatus SparcAsmParser::parseExpression(int64_t &Val) {
  AsmToken Tok = getLexer().getTok();

  if (!isPossibleExpression(Tok))
    return ParseStatus::NoMatch;

  return getParser().parseAbsoluteExpression(Val);
}

MCRegister SparcAsmParser::matchRegisterName(const AsmToken &Tok,
                                             unsigned &RegKind) {
  RegKind = SparcOperand::rk_None;
  if (!Tok.is(AsmToken::Identifier))
    return SP::NoRegister;

  StringRef Name = Tok.getString();
  MCRegister Reg = MatchRegisterName(Name.lower());
  if (!Reg)
    Reg = MatchRegisterAltName(Name.lower());

  if (Reg) {
    // Some registers have identical spellings. The generated matcher might
    // have chosen one or another spelling, e.g. "%fp" or "%i6" might have been
    // matched to either SP::I6 or SP::I6_I7. Other parts of SparcAsmParser
    // are not prepared for this, so we do some canonicalization.

    // See the note in SparcRegisterInfo.td near ASRRegs register class.
    if (Reg == SP::ASR4 && Name == "tick") {
      RegKind = SparcOperand::rk_Special;
      return SP::TICK;
    }

    if (MRI.getRegClass(SP::IntRegsRegClassID).contains(Reg)) {
      RegKind = SparcOperand::rk_IntReg;
      return Reg;
    }
    if (MRI.getRegClass(SP::FPRegsRegClassID).contains(Reg)) {
      RegKind = SparcOperand::rk_FloatReg;
      return Reg;
    }
    if (MRI.getRegClass(SP::CoprocRegsRegClassID).contains(Reg)) {
      RegKind = SparcOperand::rk_CoprocReg;
      return Reg;
    }

    // Canonicalize G0_G1 ... G30_G31 etc. to G0 ... G30.
    if (MRI.getRegClass(SP::IntPairRegClassID).contains(Reg)) {
      RegKind = SparcOperand::rk_IntReg;
      return MRI.getSubReg(Reg, SP::sub_even);
    }

    // Canonicalize D0 ... D15 to F0 ... F30.
    if (MRI.getRegClass(SP::DFPRegsRegClassID).contains(Reg)) {
      // D16 ... D31 do not have sub-registers.
      if (MCRegister SubReg = MRI.getSubReg(Reg, SP::sub_even)) {
        RegKind = SparcOperand::rk_FloatReg;
        return SubReg;
      }
      RegKind = SparcOperand::rk_DoubleReg;
      return Reg;
    }

    // The generated matcher does not currently return QFP registers.
    // If it changes, we will need to handle them in a similar way.
    assert(!MRI.getRegClass(SP::QFPRegsRegClassID).contains(Reg));

    // Canonicalize C0_C1 ... C30_C31 to C0 ... C30.
    if (MRI.getRegClass(SP::CoprocPairRegClassID).contains(Reg)) {
      RegKind = SparcOperand::rk_CoprocReg;
      return MRI.getSubReg(Reg, SP::sub_even);
    }

    // Other registers do not need special handling.
    RegKind = SparcOperand::rk_Special;
    return Reg;
  }

  // If we still have no match, try custom parsing.
  // Not all registers and their spellings are modeled in td files.

  // %r0 - %r31
  int64_t RegNo = 0;
  if (Name.starts_with_insensitive("r") &&
      !Name.substr(1, 2).getAsInteger(10, RegNo) && RegNo < 31) {
    RegKind = SparcOperand::rk_IntReg;
    return IntRegs[RegNo];
  }

  if (Name == "xcc") {
    // FIXME:: check 64bit.
    RegKind = SparcOperand::rk_Special;
    return SP::ICC;
  }

  // JPS1 extension - aliases for ASRs
  // Section 5.2.11 - Ancillary State Registers (ASRs)
  if (Name == "pcr") {
    RegKind = SparcOperand::rk_Special;
    return SP::ASR16;
  }
  if (Name == "pic") {
    RegKind = SparcOperand::rk_Special;
    return SP::ASR17;
  }
  if (Name == "dcr") {
    RegKind = SparcOperand::rk_Special;
    return SP::ASR18;
  }
  if (Name == "gsr") {
    RegKind = SparcOperand::rk_Special;
    return SP::ASR19;
  }
  if (Name == "set_softint") {
    RegKind = SparcOperand::rk_Special;
    return SP::ASR20;
  }
  if (Name == "clear_softint") {
    RegKind = SparcOperand::rk_Special;
    return SP::ASR21;
  }
  if (Name == "softint") {
    RegKind = SparcOperand::rk_Special;
    return SP::ASR22;
  }
  if (Name == "tick_cmpr") {
    RegKind = SparcOperand::rk_Special;
    return SP::ASR23;
  }
  if (Name == "stick" || Name == "sys_tick") {
    RegKind = SparcOperand::rk_Special;
    return SP::ASR24;
  }
  if (Name == "stick_cmpr" || Name == "sys_tick_cmpr") {
    RegKind = SparcOperand::rk_Special;
    return SP::ASR25;
  }

  return SP::NoRegister;
}

// Determine if an expression contains a reference to the symbol
// "_GLOBAL_OFFSET_TABLE_".
static bool hasGOTReference(const MCExpr *Expr) {
  switch (Expr->getKind()) {
  case MCExpr::Target:
    if (const MCSpecifierExpr *SE = dyn_cast<MCSpecifierExpr>(Expr))
      return hasGOTReference(SE->getSubExpr());
    break;

  case MCExpr::Constant:
    break;

  case MCExpr::Binary: {
    const MCBinaryExpr *BE = cast<MCBinaryExpr>(Expr);
    return hasGOTReference(BE->getLHS()) || hasGOTReference(BE->getRHS());
  }

  case MCExpr::SymbolRef: {
    const MCSymbolRefExpr &SymRef = *cast<MCSymbolRefExpr>(Expr);
    return (SymRef.getSymbol().getName() == "_GLOBAL_OFFSET_TABLE_");
  }

  case MCExpr::Unary:
    return hasGOTReference(cast<MCUnaryExpr>(Expr)->getSubExpr());

  case MCExpr::Specifier:
    llvm_unreachable("unused by this backend");
  }
  return false;
}

<<<<<<< HEAD
const SparcMCExpr *SparcAsmParser::adjustPICRelocation(uint16_t RelType,
                                                       const MCExpr *subExpr) {
=======
const MCSpecifierExpr *
SparcAsmParser::adjustPICRelocation(uint16_t RelType, const MCExpr *subExpr) {
>>>>>>> eb0f1dc0
  // When in PIC mode, "%lo(...)" and "%hi(...)" behave differently.
  // If the expression refers contains _GLOBAL_OFFSET_TABLE, it is
  // actually a %pc10 or %pc22 relocation. Otherwise, they are interpreted
  // as %got10 or %got22 relocation.

  if (getContext().getObjectFileInfo()->isPositionIndependent()) {
    switch (RelType) {
    default: break;
    case ELF::R_SPARC_LO10:
      RelType =
          hasGOTReference(subExpr) ? ELF::R_SPARC_PC10 : ELF::R_SPARC_GOT10;
      break;
    case ELF::R_SPARC_HI22:
      RelType =
          hasGOTReference(subExpr) ? ELF::R_SPARC_PC22 : ELF::R_SPARC_GOT22;
      break;
    }
  }

<<<<<<< HEAD
  return SparcMCExpr::create(RelType, subExpr, getContext());
=======
  return MCSpecifierExpr::create(subExpr, RelType, getContext());
>>>>>>> eb0f1dc0
}

bool SparcAsmParser::matchSparcAsmModifiers(const MCExpr *&EVal,
                                            SMLoc &EndLoc) {
  AsmToken Tok = Parser.getTok();
  if (!Tok.is(AsmToken::Identifier))
    return false;

  StringRef name = Tok.getString();

<<<<<<< HEAD
  auto VK = SparcMCExpr::parseSpecifier(name);
=======
  auto VK = Sparc::parseSpecifier(name);
>>>>>>> eb0f1dc0
  switch (VK) {
  case 0:
    Error(getLoc(), "invalid relocation specifier");
    return false;

  case ELF::R_SPARC_GOTDATA_OP:
  case ELF::R_SPARC_TLS_GD_ADD:
  case ELF::R_SPARC_TLS_GD_CALL:
  case ELF::R_SPARC_TLS_IE_ADD:
  case ELF::R_SPARC_TLS_IE_LD:
  case ELF::R_SPARC_TLS_IE_LDX:
  case ELF::R_SPARC_TLS_LDM_ADD:
  case ELF::R_SPARC_TLS_LDM_CALL:
  case ELF::R_SPARC_TLS_LDO_ADD:
    // These are special-cased at tablegen level.
    return false;

  default:
    break;
  }

  Parser.Lex(); // Eat the identifier.
  if (Parser.getTok().getKind() != AsmToken::LParen)
    return false;

  Parser.Lex(); // Eat the LParen token.
  const MCExpr *subExpr;
  if (Parser.parseParenExpression(subExpr, EndLoc))
    return false;

  EVal = adjustPICRelocation(VK, subExpr);
  return true;
}

bool SparcAsmParser::isPossibleExpression(const AsmToken &Token) {
  switch (Token.getKind()) {
  case AsmToken::LParen:
  case AsmToken::Integer:
  case AsmToken::Identifier:
  case AsmToken::Plus:
  case AsmToken::Minus:
  case AsmToken::Tilde:
    return true;
  default:
    return false;
  }
}

extern "C" LLVM_ABI LLVM_EXTERNAL_VISIBILITY void
LLVMInitializeSparcAsmParser() {
  RegisterMCAsmParser<SparcAsmParser> A(getTheSparcTarget());
  RegisterMCAsmParser<SparcAsmParser> B(getTheSparcV9Target());
  RegisterMCAsmParser<SparcAsmParser> C(getTheSparcelTarget());
}

unsigned SparcAsmParser::validateTargetOperandClass(MCParsedAsmOperand &GOp,
                                                    unsigned Kind) {
  SparcOperand &Op = (SparcOperand &)GOp;
  if (Op.isFloatOrDoubleReg()) {
    switch (Kind) {
    default: break;
    case MCK_DFPRegs:
      if (!Op.isFloatReg() || SparcOperand::MorphToDoubleReg(Op))
        return MCTargetAsmParser::Match_Success;
      break;
    case MCK_QFPRegs:
      if (SparcOperand::MorphToQuadReg(Op))
        return MCTargetAsmParser::Match_Success;
      break;
    }
  }
  if (Op.isIntReg() && Kind == MCK_IntPair) {
    if (SparcOperand::MorphToIntPairReg(Op))
      return MCTargetAsmParser::Match_Success;
  }
  if (Op.isCoprocReg() && Kind == MCK_CoprocPair) {
     if (SparcOperand::MorphToCoprocPairReg(Op))
       return MCTargetAsmParser::Match_Success;
   }
  return Match_InvalidOperand;
}<|MERGE_RESOLUTION|>--- conflicted
+++ resolved
@@ -110,12 +110,8 @@
   ParseStatus parseExpression(int64_t &Val);
 
   // Helper function for dealing with %lo / %hi in PIC mode.
-<<<<<<< HEAD
-  const SparcMCExpr *adjustPICRelocation(uint16_t VK, const MCExpr *subExpr);
-=======
   const MCSpecifierExpr *adjustPICRelocation(uint16_t VK,
                                              const MCExpr *subExpr);
->>>>>>> eb0f1dc0
 
   // Helper function to see if current token can start an expression.
   bool isPossibleExpression(const AsmToken &Token);
@@ -854,24 +850,14 @@
   // sethi %hh(val), tmp
   Instructions.push_back(MCInstBuilder(SP::SETHIi)
                              .addReg(MCTmpOp.getReg())
-<<<<<<< HEAD
-                             .addExpr(SparcMCExpr::create(
-                                 ELF::R_SPARC_HH22, ValExpr, getContext())));
-=======
                              .addExpr(MCSpecifierExpr::create(
                                  ValExpr, ELF::R_SPARC_HH22, getContext())));
->>>>>>> eb0f1dc0
   // or    tmp, %hm(val), tmp
   Instructions.push_back(MCInstBuilder(SP::ORri)
                              .addReg(MCTmpOp.getReg())
                              .addReg(MCTmpOp.getReg())
-<<<<<<< HEAD
-                             .addExpr(SparcMCExpr::create(
-                                 ELF::R_SPARC_HM10, ValExpr, getContext())));
-=======
                              .addExpr(MCSpecifierExpr::create(
                                  ValExpr, ELF::R_SPARC_HM10, getContext())));
->>>>>>> eb0f1dc0
   // sllx  tmp, 32, tmp
   Instructions.push_back(MCInstBuilder(SP::SLLXri)
                              .addReg(MCTmpOp.getReg())
@@ -1181,11 +1167,7 @@
     return Error(getLoc(), "expected valid identifier for operand modifier");
 
   StringRef Name = getParser().getTok().getIdentifier();
-<<<<<<< HEAD
-  uint16_t RelType = SparcMCExpr::parseSpecifier(Name);
-=======
   uint16_t RelType = Sparc::parseSpecifier(Name);
->>>>>>> eb0f1dc0
   if (RelType == 0)
     return Error(getLoc(), "invalid relocation specifier");
 
@@ -1688,13 +1670,8 @@
   return false;
 }
 
-<<<<<<< HEAD
-const SparcMCExpr *SparcAsmParser::adjustPICRelocation(uint16_t RelType,
-                                                       const MCExpr *subExpr) {
-=======
 const MCSpecifierExpr *
 SparcAsmParser::adjustPICRelocation(uint16_t RelType, const MCExpr *subExpr) {
->>>>>>> eb0f1dc0
   // When in PIC mode, "%lo(...)" and "%hi(...)" behave differently.
   // If the expression refers contains _GLOBAL_OFFSET_TABLE, it is
   // actually a %pc10 or %pc22 relocation. Otherwise, they are interpreted
@@ -1714,11 +1691,7 @@
     }
   }
 
-<<<<<<< HEAD
-  return SparcMCExpr::create(RelType, subExpr, getContext());
-=======
   return MCSpecifierExpr::create(subExpr, RelType, getContext());
->>>>>>> eb0f1dc0
 }
 
 bool SparcAsmParser::matchSparcAsmModifiers(const MCExpr *&EVal,
@@ -1729,11 +1702,7 @@
 
   StringRef name = Tok.getString();
 
-<<<<<<< HEAD
-  auto VK = SparcMCExpr::parseSpecifier(name);
-=======
   auto VK = Sparc::parseSpecifier(name);
->>>>>>> eb0f1dc0
   switch (VK) {
   case 0:
     Error(getLoc(), "invalid relocation specifier");
