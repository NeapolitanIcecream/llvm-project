--- conflicted
+++ resolved
@@ -7,34 +7,18 @@
 //===----------------------------------------------------------------------===//
 
 #include "SystemZMCAsmInfo.h"
-#include "MCTargetDesc/SystemZMCExpr.h"
 #include "llvm/MC/MCContext.h"
 #include "llvm/MC/MCExpr.h"
-<<<<<<< HEAD
-=======
 #include "llvm/MC/MCValue.h"
->>>>>>> 4084ffcf
 
 using namespace llvm;
 
 const MCAsmInfo::VariantKindDesc variantKindDescs[] = {
-<<<<<<< HEAD
-    {SystemZMCExpr::VK_DTPOFF, "DTPOFF"},
-    {SystemZMCExpr::VK_GOT, "GOT"},
-    {SystemZMCExpr::VK_GOTENT, "GOTENT"},
-    {SystemZMCExpr::VK_INDNTPOFF, "INDNTPOFF"},
-    {SystemZMCExpr::VK_NTPOFF, "NTPOFF"},
-    {SystemZMCExpr::VK_PLT, "PLT"},
-    {SystemZMCExpr::VK_TLSGD, "TLSGD"},
-    {SystemZMCExpr::VK_TLSLD, "TLSLD"},
-    {SystemZMCExpr::VK_TLSLDM, "TLSLDM"},
-=======
     {SystemZ::S_DTPOFF, "DTPOFF"}, {SystemZ::S_GOT, "GOT"},
     {SystemZ::S_GOTENT, "GOTENT"}, {SystemZ::S_INDNTPOFF, "INDNTPOFF"},
     {SystemZ::S_NTPOFF, "NTPOFF"}, {SystemZ::S_PLT, "PLT"},
     {SystemZ::S_TLSGD, "TLSGD"},   {SystemZ::S_TLSLD, "TLSLD"},
     {SystemZ::S_TLSLDM, "TLSLDM"},
->>>>>>> 4084ffcf
 };
 
 SystemZMCAsmInfoELF::SystemZMCAsmInfoELF(const Triple &TT) {
@@ -61,10 +45,7 @@
   CalleeSaveStackSlotSize = 8;
   CodePointerSize = 8;
   CommentString = "*";
-<<<<<<< HEAD
-=======
   UsesSetToEquateSymbol = true;
->>>>>>> 4084ffcf
   ExceptionsType = ExceptionHandling::ZOS;
   IsHLASM = true;
   IsLittleEndian = false;
