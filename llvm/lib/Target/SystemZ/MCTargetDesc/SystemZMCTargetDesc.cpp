--- conflicted
+++ resolved
@@ -23,10 +23,7 @@
 #include "llvm/MC/MCSubtargetInfo.h"
 #include "llvm/MC/TargetRegistry.h"
 #include "llvm/Support/CommandLine.h"
-<<<<<<< HEAD
-=======
 #include "llvm/Support/Compiler.h"
->>>>>>> eb0f1dc0
 
 using namespace llvm;
 
@@ -243,12 +240,8 @@
   return new MCInstrAnalysis(Info);
 }
 
-<<<<<<< HEAD
-extern "C" LLVM_EXTERNAL_VISIBILITY void LLVMInitializeSystemZTargetMC() {
-=======
 extern "C" LLVM_ABI LLVM_EXTERNAL_VISIBILITY void
 LLVMInitializeSystemZTargetMC() {
->>>>>>> eb0f1dc0
   // Register the MCAsmInfo.
   TargetRegistry::RegisterMCAsmInfo(getTheSystemZTarget(),
                                     createSystemZMCAsmInfo);
