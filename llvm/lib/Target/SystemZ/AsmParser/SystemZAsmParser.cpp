//===-- SystemZAsmParser.cpp - Parse SystemZ assembly instructions --------===//
//
// Part of the LLVM Project, under the Apache License v2.0 with LLVM Exceptions.
// See https://llvm.org/LICENSE.txt for license information.
// SPDX-License-Identifier: Apache-2.0 WITH LLVM-exception
//
//===----------------------------------------------------------------------===//

#include "MCTargetDesc/SystemZGNUInstPrinter.h"
#include "MCTargetDesc/SystemZMCAsmInfo.h"
#include "MCTargetDesc/SystemZMCExpr.h"
#include "MCTargetDesc/SystemZMCTargetDesc.h"
#include "MCTargetDesc/SystemZTargetStreamer.h"
#include "TargetInfo/SystemZTargetInfo.h"
#include "llvm/ADT/STLExtras.h"
#include "llvm/ADT/SmallVector.h"
#include "llvm/ADT/StringExtras.h"
#include "llvm/ADT/StringRef.h"
#include "llvm/MC/MCAsmInfo.h"
#include "llvm/MC/MCContext.h"
#include "llvm/MC/MCExpr.h"
#include "llvm/MC/MCInst.h"
#include "llvm/MC/MCInstBuilder.h"
#include "llvm/MC/MCInstrInfo.h"
#include "llvm/MC/MCParser/AsmLexer.h"
#include "llvm/MC/MCParser/MCAsmParser.h"
#include "llvm/MC/MCParser/MCAsmParserExtension.h"
#include "llvm/MC/MCParser/MCParsedAsmOperand.h"
#include "llvm/MC/MCParser/MCTargetAsmParser.h"
#include "llvm/MC/MCStreamer.h"
#include "llvm/MC/MCSubtargetInfo.h"
#include "llvm/MC/TargetRegistry.h"
#include "llvm/Support/Casting.h"
#include "llvm/Support/Compiler.h"
#include "llvm/Support/ErrorHandling.h"
#include "llvm/Support/SMLoc.h"
#include "llvm/TargetParser/SubtargetFeature.h"
#include <algorithm>
#include <cassert>
#include <cstddef>
#include <cstdint>
#include <iterator>
#include <memory>
#include <string>

using namespace llvm;

// Return true if Expr is in the range [MinValue, MaxValue]. If AllowSymbol
// is true any MCExpr is accepted (address displacement).
static bool inRange(const MCExpr *Expr, int64_t MinValue, int64_t MaxValue,
                    bool AllowSymbol = false) {
  if (auto *CE = dyn_cast<MCConstantExpr>(Expr)) {
    int64_t Value = CE->getValue();
    return Value >= MinValue && Value <= MaxValue;
  }
  return AllowSymbol;
}

namespace {

enum RegisterKind {
  GR32Reg,
  GRH32Reg,
  GR64Reg,
  GR128Reg,
  FP16Reg,
  FP32Reg,
  FP64Reg,
  FP128Reg,
  VR16Reg,
  VR32Reg,
  VR64Reg,
  VR128Reg,
  AR32Reg,
  CR64Reg,
};

enum MemoryKind {
  BDMem,
  BDXMem,
  BDLMem,
  BDRMem,
  BDVMem,
  LXAMem
};

class SystemZOperand : public MCParsedAsmOperand {
private:
  enum OperandKind {
    KindInvalid,
    KindToken,
    KindReg,
    KindImm,
    KindImmTLS,
    KindMem
  };

  OperandKind Kind;
  SMLoc StartLoc, EndLoc;

  // A string of length Length, starting at Data.
  struct TokenOp {
    const char *Data;
    unsigned Length;
  };

  // LLVM register Num, which has kind Kind.  In some ways it might be
  // easier for this class to have a register bank (general, floating-point
  // or access) and a raw register number (0-15).  This would postpone the
  // interpretation of the operand to the add*() methods and avoid the need
  // for context-dependent parsing.  However, we do things the current way
  // because of the virtual getReg() method, which needs to distinguish
  // between (say) %r0 used as a single register and %r0 used as a pair.
  // Context-dependent parsing can also give us slightly better error
  // messages when invalid pairs like %r1 are used.
  struct RegOp {
    RegisterKind Kind;
    unsigned Num;
  };

  // Base + Disp + Index, where Base and Index are LLVM registers or 0.
  // MemKind says what type of memory this is and RegKind says what type
  // the base register has (GR32Reg or GR64Reg).  Length is the operand
  // length for D(L,B)-style operands, otherwise it is null.
  struct MemOp {
    unsigned Base : 12;
    unsigned Index : 12;
    unsigned MemKind : 4;
    unsigned RegKind : 4;
    const MCExpr *Disp;
    union {
      const MCExpr *Imm;
      unsigned Reg;
    } Length;
  };

  // Imm is an immediate operand, and Sym is an optional TLS symbol
  // for use with a __tls_get_offset marker relocation.
  struct ImmTLSOp {
    const MCExpr *Imm;
    const MCExpr *Sym;
  };

  union {
    TokenOp Token;
    RegOp Reg;
    const MCExpr *Imm;
    ImmTLSOp ImmTLS;
    MemOp Mem;
  };

  void addExpr(MCInst &Inst, const MCExpr *Expr) const {
    // Add as immediates when possible.  Null MCExpr = 0.
    if (!Expr)
      Inst.addOperand(MCOperand::createImm(0));
    else if (auto *CE = dyn_cast<MCConstantExpr>(Expr))
      Inst.addOperand(MCOperand::createImm(CE->getValue()));
    else
      Inst.addOperand(MCOperand::createExpr(Expr));
  }

public:
  SystemZOperand(OperandKind Kind, SMLoc StartLoc, SMLoc EndLoc)
      : Kind(Kind), StartLoc(StartLoc), EndLoc(EndLoc) {}

  // Create particular kinds of operand.
  static std::unique_ptr<SystemZOperand> createInvalid(SMLoc StartLoc,
                                                       SMLoc EndLoc) {
    return std::make_unique<SystemZOperand>(KindInvalid, StartLoc, EndLoc);
  }

  static std::unique_ptr<SystemZOperand> createToken(StringRef Str, SMLoc Loc) {
    auto Op = std::make_unique<SystemZOperand>(KindToken, Loc, Loc);
    Op->Token.Data = Str.data();
    Op->Token.Length = Str.size();
    return Op;
  }

  static std::unique_ptr<SystemZOperand>
  createReg(RegisterKind Kind, unsigned Num, SMLoc StartLoc, SMLoc EndLoc) {
    auto Op = std::make_unique<SystemZOperand>(KindReg, StartLoc, EndLoc);
    Op->Reg.Kind = Kind;
    Op->Reg.Num = Num;
    return Op;
  }

  static std::unique_ptr<SystemZOperand>
  createImm(const MCExpr *Expr, SMLoc StartLoc, SMLoc EndLoc) {
    auto Op = std::make_unique<SystemZOperand>(KindImm, StartLoc, EndLoc);
    Op->Imm = Expr;
    return Op;
  }

  static std::unique_ptr<SystemZOperand>
  createMem(MemoryKind MemKind, RegisterKind RegKind, unsigned Base,
            const MCExpr *Disp, unsigned Index, const MCExpr *LengthImm,
            unsigned LengthReg, SMLoc StartLoc, SMLoc EndLoc) {
    auto Op = std::make_unique<SystemZOperand>(KindMem, StartLoc, EndLoc);
    Op->Mem.MemKind = MemKind;
    Op->Mem.RegKind = RegKind;
    Op->Mem.Base = Base;
    Op->Mem.Index = Index;
    Op->Mem.Disp = Disp;
    if (MemKind == BDLMem)
      Op->Mem.Length.Imm = LengthImm;
    if (MemKind == BDRMem)
      Op->Mem.Length.Reg = LengthReg;
    return Op;
  }

  static std::unique_ptr<SystemZOperand>
  createImmTLS(const MCExpr *Imm, const MCExpr *Sym,
               SMLoc StartLoc, SMLoc EndLoc) {
    auto Op = std::make_unique<SystemZOperand>(KindImmTLS, StartLoc, EndLoc);
    Op->ImmTLS.Imm = Imm;
    Op->ImmTLS.Sym = Sym;
    return Op;
  }

  // Token operands
  bool isToken() const override {
    return Kind == KindToken;
  }
  StringRef getToken() const {
    assert(Kind == KindToken && "Not a token");
    return StringRef(Token.Data, Token.Length);
  }

  // Register operands.
  bool isReg() const override {
    return Kind == KindReg;
  }
  bool isReg(RegisterKind RegKind) const {
    return Kind == KindReg && Reg.Kind == RegKind;
  }
  MCRegister getReg() const override {
    assert(Kind == KindReg && "Not a register");
    return Reg.Num;
  }

  // Immediate operands.
  bool isImm() const override {
    return Kind == KindImm;
  }
  bool isImm(int64_t MinValue, int64_t MaxValue) const {
    return Kind == KindImm && inRange(Imm, MinValue, MaxValue, true);
  }
  const MCExpr *getImm() const {
    assert(Kind == KindImm && "Not an immediate");
    return Imm;
  }

  // Immediate operands with optional TLS symbol.
  bool isImmTLS() const {
    return Kind == KindImmTLS;
  }

  const ImmTLSOp getImmTLS() const {
    assert(Kind == KindImmTLS && "Not a TLS immediate");
    return ImmTLS;
  }

  // Memory operands.
  bool isMem() const override {
    return Kind == KindMem;
  }
  bool isMem(MemoryKind MemKind) const {
    return (Kind == KindMem &&
            (Mem.MemKind == MemKind ||
             // A BDMem can be treated as a BDXMem in which the index
             // register field is 0.
             (Mem.MemKind == BDMem && MemKind == BDXMem)));
  }
  bool isMem(MemoryKind MemKind, RegisterKind RegKind) const {
    return isMem(MemKind) && Mem.RegKind == RegKind;
  }
  bool isMemDisp12(MemoryKind MemKind, RegisterKind RegKind) const {
    return isMem(MemKind, RegKind) && inRange(Mem.Disp, 0, 0xfff, true);
  }
  bool isMemDisp20(MemoryKind MemKind, RegisterKind RegKind) const {
    return isMem(MemKind, RegKind) && inRange(Mem.Disp, -524288, 524287, true);
  }
  bool isMemDisp12Len4(RegisterKind RegKind) const {
    return isMemDisp12(BDLMem, RegKind) && inRange(Mem.Length.Imm, 1, 0x10);
  }
  bool isMemDisp12Len8(RegisterKind RegKind) const {
    return isMemDisp12(BDLMem, RegKind) && inRange(Mem.Length.Imm, 1, 0x100);
  }

  const MemOp& getMem() const {
    assert(Kind == KindMem && "Not a Mem operand");
    return Mem;
  }

  // Override MCParsedAsmOperand.
  SMLoc getStartLoc() const override { return StartLoc; }
  SMLoc getEndLoc() const override { return EndLoc; }
  void print(raw_ostream &OS) const override;

  /// getLocRange - Get the range between the first and last token of this
  /// operand.
  SMRange getLocRange() const { return SMRange(StartLoc, EndLoc); }

  // Used by the TableGen code to add particular types of operand
  // to an instruction.
  void addRegOperands(MCInst &Inst, unsigned N) const {
    assert(N == 1 && "Invalid number of operands");
    Inst.addOperand(MCOperand::createReg(getReg()));
  }
  void addImmOperands(MCInst &Inst, unsigned N) const {
    assert(N == 1 && "Invalid number of operands");
    addExpr(Inst, getImm());
  }
  void addBDAddrOperands(MCInst &Inst, unsigned N) const {
    assert(N == 2 && "Invalid number of operands");
    assert(isMem(BDMem) && "Invalid operand type");
    Inst.addOperand(MCOperand::createReg(Mem.Base));
    addExpr(Inst, Mem.Disp);
  }
  void addBDXAddrOperands(MCInst &Inst, unsigned N) const {
    assert(N == 3 && "Invalid number of operands");
    assert(isMem(BDXMem) && "Invalid operand type");
    Inst.addOperand(MCOperand::createReg(Mem.Base));
    addExpr(Inst, Mem.Disp);
    Inst.addOperand(MCOperand::createReg(Mem.Index));
  }
  void addBDLAddrOperands(MCInst &Inst, unsigned N) const {
    assert(N == 3 && "Invalid number of operands");
    assert(isMem(BDLMem) && "Invalid operand type");
    Inst.addOperand(MCOperand::createReg(Mem.Base));
    addExpr(Inst, Mem.Disp);
    addExpr(Inst, Mem.Length.Imm);
  }
  void addBDRAddrOperands(MCInst &Inst, unsigned N) const {
    assert(N == 3 && "Invalid number of operands");
    assert(isMem(BDRMem) && "Invalid operand type");
    Inst.addOperand(MCOperand::createReg(Mem.Base));
    addExpr(Inst, Mem.Disp);
    Inst.addOperand(MCOperand::createReg(Mem.Length.Reg));
  }
  void addBDVAddrOperands(MCInst &Inst, unsigned N) const {
    assert(N == 3 && "Invalid number of operands");
    assert(isMem(BDVMem) && "Invalid operand type");
    Inst.addOperand(MCOperand::createReg(Mem.Base));
    addExpr(Inst, Mem.Disp);
    Inst.addOperand(MCOperand::createReg(Mem.Index));
  }
  void addLXAAddrOperands(MCInst &Inst, unsigned N) const {
    assert(N == 3 && "Invalid number of operands");
    assert(isMem(LXAMem) && "Invalid operand type");
    Inst.addOperand(MCOperand::createReg(Mem.Base));
    addExpr(Inst, Mem.Disp);
    Inst.addOperand(MCOperand::createReg(Mem.Index));
  }
  void addImmTLSOperands(MCInst &Inst, unsigned N) const {
    assert(N == 2 && "Invalid number of operands");
    assert(Kind == KindImmTLS && "Invalid operand type");
    addExpr(Inst, ImmTLS.Imm);
    if (ImmTLS.Sym)
      addExpr(Inst, ImmTLS.Sym);
  }

  // Used by the TableGen code to check for particular operand types.
  bool isGR32() const { return isReg(GR32Reg); }
  bool isGRH32() const { return isReg(GRH32Reg); }
  bool isGRX32() const { return false; }
  bool isGR64() const { return isReg(GR64Reg); }
  bool isGR128() const { return isReg(GR128Reg); }
  bool isADDR32() const { return isReg(GR32Reg); }
  bool isADDR64() const { return isReg(GR64Reg); }
  bool isADDR128() const { return false; }
  bool isFP16() const { return isReg(FP16Reg); }
  bool isFP32() const { return isReg(FP32Reg); }
  bool isFP64() const { return isReg(FP64Reg); }
  bool isFP128() const { return isReg(FP128Reg); }
  bool isVR16() const { return isReg(VR16Reg); }
  bool isVR32() const { return isReg(VR32Reg); }
  bool isVR64() const { return isReg(VR64Reg); }
  bool isVF128() const { return false; }
  bool isVR128() const { return isReg(VR128Reg); }
  bool isAR32() const { return isReg(AR32Reg); }
  bool isCR64() const { return isReg(CR64Reg); }
  bool isAnyReg() const { return (isReg() || isImm(0, 15)); }
  bool isBDAddr32Disp12() const { return isMemDisp12(BDMem, GR32Reg); }
  bool isBDAddr32Disp20() const { return isMemDisp20(BDMem, GR32Reg); }
  bool isBDAddr64Disp12() const { return isMemDisp12(BDMem, GR64Reg); }
  bool isBDAddr64Disp20() const { return isMemDisp20(BDMem, GR64Reg); }
  bool isBDXAddr64Disp12() const { return isMemDisp12(BDXMem, GR64Reg); }
  bool isBDXAddr64Disp20() const { return isMemDisp20(BDXMem, GR64Reg); }
  bool isBDLAddr64Disp12Len4() const { return isMemDisp12Len4(GR64Reg); }
  bool isBDLAddr64Disp12Len8() const { return isMemDisp12Len8(GR64Reg); }
  bool isBDRAddr64Disp12() const { return isMemDisp12(BDRMem, GR64Reg); }
  bool isBDVAddr64Disp12() const { return isMemDisp12(BDVMem, GR64Reg); }
  bool isLXAAddr64Disp20() const { return isMemDisp20(LXAMem, GR64Reg); }
  bool isU1Imm() const { return isImm(0, 1); }
  bool isU2Imm() const { return isImm(0, 3); }
  bool isU3Imm() const { return isImm(0, 7); }
  bool isU4Imm() const { return isImm(0, 15); }
  bool isU8Imm() const { return isImm(0, 255); }
  bool isS8Imm() const { return isImm(-128, 127); }
  bool isU12Imm() const { return isImm(0, 4095); }
  bool isU16Imm() const { return isImm(0, 65535); }
  bool isS16Imm() const { return isImm(-32768, 32767); }
  bool isU32Imm() const { return isImm(0, (1LL << 32) - 1); }
  bool isS32Imm() const { return isImm(-(1LL << 31), (1LL << 31) - 1); }
  bool isU48Imm() const { return isImm(0, (1LL << 48) - 1); }
};

class SystemZAsmParser : public MCTargetAsmParser {
#define GET_ASSEMBLER_HEADER
#include "SystemZGenAsmMatcher.inc"

private:
  MCAsmParser &Parser;

  // A vector to contain the stack of FeatureBitsets created by `.machine push`.
  // `.machine pop` pops the top of the stack and uses `setAvailableFeatures` to
  // apply the result.
  SmallVector<FeatureBitset> MachineStack;

  enum RegisterGroup {
    RegGR,
    RegFP,
    RegV,
    RegAR,
    RegCR
  };
  struct Register {
    RegisterGroup Group;
    unsigned Num;
    SMLoc StartLoc, EndLoc;
  };

  SystemZTargetStreamer &getTargetStreamer() {
    assert(getParser().getStreamer().getTargetStreamer() &&
           "do not have a target streamer");
    MCTargetStreamer &TS = *getParser().getStreamer().getTargetStreamer();
    return static_cast<SystemZTargetStreamer &>(TS);
  }

  bool parseRegister(Register &Reg, bool RequirePercent,
                     bool RestoreOnFailure = false);

  bool parseIntegerRegister(Register &Reg, RegisterGroup Group);

  ParseStatus parseRegister(OperandVector &Operands, RegisterKind Kind);

  ParseStatus parseAnyRegister(OperandVector &Operands);

  bool parseAddress(bool &HaveReg1, Register &Reg1, bool &HaveReg2,
                    Register &Reg2, const MCExpr *&Disp, const MCExpr *&Length,
                    bool HasLength = false, bool HasVectorIndex = false);
  bool parseAddressRegister(Register &Reg);

  bool parseDirectiveInsn(SMLoc L);
  bool parseDirectiveMachine(SMLoc L);
  bool parseGNUAttribute(SMLoc L);

  ParseStatus parseAddress(OperandVector &Operands, MemoryKind MemKind,
                           RegisterKind RegKind);

  ParseStatus parsePCRel(OperandVector &Operands, int64_t MinVal,
                         int64_t MaxVal, bool AllowTLS);

  bool parseOperand(OperandVector &Operands, StringRef Mnemonic);

  // Both the hlasm and gnu variants still rely on the basic gnu asm
  // format with respect to inputs, clobbers, outputs etc.
  //
  // However, calling the overriden getAssemblerDialect() method in
  // AsmParser is problematic. It either returns the AssemblerDialect field
  // in the MCAsmInfo instance if the AssemblerDialect field in AsmParser is
  // unset, otherwise it returns the private AssemblerDialect field in
  // AsmParser.
  //
  // The problematic part is because, we forcibly set the inline asm dialect
  // in the AsmParser instance in AsmPrinterInlineAsm.cpp. Soo any query
  // to the overriden getAssemblerDialect function in AsmParser.cpp, will
  // not return the assembler dialect set in the respective MCAsmInfo instance.
  //
  // For this purpose, we explicitly query the SystemZMCAsmInfo instance
  // here, to get the "correct" assembler dialect, and use it in various
  // functions.
  unsigned getMAIAssemblerDialect() {
    return Parser.getContext().getAsmInfo()->getAssemblerDialect();
  }

  // An alphabetic character in HLASM is a letter from 'A' through 'Z',
  // or from 'a' through 'z', or '$', '_','#', or '@'.
  inline bool isHLASMAlpha(char C) {
    return isAlpha(C) || llvm::is_contained("_@#$", C);
  }

  // A digit in HLASM is a number from 0 to 9.
  inline bool isHLASMAlnum(char C) { return isHLASMAlpha(C) || isDigit(C); }

  // Are we parsing using the AD_HLASM dialect?
  inline bool isParsingHLASM() { return getMAIAssemblerDialect() == AD_HLASM; }

  // Are we parsing using the AD_GNU dialect?
  inline bool isParsingGNU() { return getMAIAssemblerDialect() == AD_GNU; }

public:
  SystemZAsmParser(const MCSubtargetInfo &sti, MCAsmParser &parser,
                   const MCInstrInfo &MII, const MCTargetOptions &Options)
      : MCTargetAsmParser(Options, sti, MII), Parser(parser) {
    MCAsmParserExtension::Initialize(Parser);

    // Alias the .word directive to .short.
    parser.addAliasForDirective(".word", ".short");

    // Initialize the set of available features.
    setAvailableFeatures(ComputeAvailableFeatures(getSTI().getFeatureBits()));
  }

  // Override MCTargetAsmParser.
  ParseStatus parseDirective(AsmToken DirectiveID) override;
  bool parseRegister(MCRegister &Reg, SMLoc &StartLoc, SMLoc &EndLoc) override;
  bool ParseRegister(MCRegister &RegNo, SMLoc &StartLoc, SMLoc &EndLoc,
                     bool RequirePercent, bool RestoreOnFailure);
  ParseStatus tryParseRegister(MCRegister &Reg, SMLoc &StartLoc,
                               SMLoc &EndLoc) override;
  bool parseInstruction(ParseInstructionInfo &Info, StringRef Name,
                        SMLoc NameLoc, OperandVector &Operands) override;
  bool matchAndEmitInstruction(SMLoc IDLoc, unsigned &Opcode,
                               OperandVector &Operands, MCStreamer &Out,
                               uint64_t &ErrorInfo,
                               bool MatchingInlineAsm) override;
  bool isLabel(AsmToken &Token) override;

  // Used by the TableGen code to parse particular operand types.
  ParseStatus parseGR32(OperandVector &Operands) {
    return parseRegister(Operands, GR32Reg);
  }
  ParseStatus parseGRH32(OperandVector &Operands) {
    return parseRegister(Operands, GRH32Reg);
  }
  ParseStatus parseGRX32(OperandVector &Operands) {
    llvm_unreachable("GRX32 should only be used for pseudo instructions");
  }
  ParseStatus parseGR64(OperandVector &Operands) {
    return parseRegister(Operands, GR64Reg);
  }
  ParseStatus parseGR128(OperandVector &Operands) {
    return parseRegister(Operands, GR128Reg);
  }
  ParseStatus parseADDR32(OperandVector &Operands) {
    // For the AsmParser, we will accept %r0 for ADDR32 as well.
    return parseRegister(Operands, GR32Reg);
  }
  ParseStatus parseADDR64(OperandVector &Operands) {
    // For the AsmParser, we will accept %r0 for ADDR64 as well.
    return parseRegister(Operands, GR64Reg);
  }
  ParseStatus parseADDR128(OperandVector &Operands) {
    llvm_unreachable("Shouldn't be used as an operand");
  }
  ParseStatus parseFP16(OperandVector &Operands) {
    return parseRegister(Operands, FP16Reg);
  }
  ParseStatus parseFP32(OperandVector &Operands) {
    return parseRegister(Operands, FP32Reg);
  }
  ParseStatus parseFP64(OperandVector &Operands) {
    return parseRegister(Operands, FP64Reg);
  }
  ParseStatus parseFP128(OperandVector &Operands) {
    return parseRegister(Operands, FP128Reg);
  }
  ParseStatus parseVR16(OperandVector &Operands) {
    return parseRegister(Operands, VR16Reg);
  }
  ParseStatus parseVR32(OperandVector &Operands) {
    return parseRegister(Operands, VR32Reg);
  }
  ParseStatus parseVR64(OperandVector &Operands) {
    return parseRegister(Operands, VR64Reg);
  }
  ParseStatus parseVF128(OperandVector &Operands) {
    llvm_unreachable("Shouldn't be used as an operand");
  }
  ParseStatus parseVR128(OperandVector &Operands) {
    return parseRegister(Operands, VR128Reg);
  }
  ParseStatus parseAR32(OperandVector &Operands) {
    return parseRegister(Operands, AR32Reg);
  }
  ParseStatus parseCR64(OperandVector &Operands) {
    return parseRegister(Operands, CR64Reg);
  }
  ParseStatus parseAnyReg(OperandVector &Operands) {
    return parseAnyRegister(Operands);
  }
  ParseStatus parseBDAddr32(OperandVector &Operands) {
    return parseAddress(Operands, BDMem, GR32Reg);
  }
  ParseStatus parseBDAddr64(OperandVector &Operands) {
    return parseAddress(Operands, BDMem, GR64Reg);
  }
  ParseStatus parseBDXAddr64(OperandVector &Operands) {
    return parseAddress(Operands, BDXMem, GR64Reg);
  }
  ParseStatus parseBDLAddr64(OperandVector &Operands) {
    return parseAddress(Operands, BDLMem, GR64Reg);
  }
  ParseStatus parseBDRAddr64(OperandVector &Operands) {
    return parseAddress(Operands, BDRMem, GR64Reg);
  }
  ParseStatus parseBDVAddr64(OperandVector &Operands) {
    return parseAddress(Operands, BDVMem, GR64Reg);
  }
  ParseStatus parseLXAAddr64(OperandVector &Operands) {
    return parseAddress(Operands, LXAMem, GR64Reg);
  }
  ParseStatus parsePCRel12(OperandVector &Operands) {
    return parsePCRel(Operands, -(1LL << 12), (1LL << 12) - 1, false);
  }
  ParseStatus parsePCRel16(OperandVector &Operands) {
    return parsePCRel(Operands, -(1LL << 16), (1LL << 16) - 1, false);
  }
  ParseStatus parsePCRel24(OperandVector &Operands) {
    return parsePCRel(Operands, -(1LL << 24), (1LL << 24) - 1, false);
  }
  ParseStatus parsePCRel32(OperandVector &Operands) {
    return parsePCRel(Operands, -(1LL << 32), (1LL << 32) - 1, false);
  }
  ParseStatus parsePCRelTLS16(OperandVector &Operands) {
    return parsePCRel(Operands, -(1LL << 16), (1LL << 16) - 1, true);
  }
  ParseStatus parsePCRelTLS32(OperandVector &Operands) {
    return parsePCRel(Operands, -(1LL << 32), (1LL << 32) - 1, true);
  }
};

} // end anonymous namespace

#define GET_REGISTER_MATCHER
#define GET_SUBTARGET_FEATURE_NAME
#define GET_MATCHER_IMPLEMENTATION
#define GET_MNEMONIC_SPELL_CHECKER
#include "SystemZGenAsmMatcher.inc"

// Used for the .insn directives; contains information needed to parse the
// operands in the directive.
struct InsnMatchEntry {
  StringRef Format;
  uint64_t Opcode;
  int32_t NumOperands;
  MatchClassKind OperandKinds[7];
};

// For equal_range comparison.
struct CompareInsn {
  bool operator() (const InsnMatchEntry &LHS, StringRef RHS) {
    return LHS.Format < RHS;
  }
  bool operator() (StringRef LHS, const InsnMatchEntry &RHS) {
    return LHS < RHS.Format;
  }
  bool operator() (const InsnMatchEntry &LHS, const InsnMatchEntry &RHS) {
    return LHS.Format < RHS.Format;
  }
};

// Table initializing information for parsing the .insn directive.
static struct InsnMatchEntry InsnMatchTable[] = {
  /* Format, Opcode, NumOperands, OperandKinds */
  { "e", SystemZ::InsnE, 1,
    { MCK_U16Imm } },
  { "ri", SystemZ::InsnRI, 3,
    { MCK_U32Imm, MCK_AnyReg, MCK_S16Imm } },
  { "rie", SystemZ::InsnRIE, 4,
    { MCK_U48Imm, MCK_AnyReg, MCK_AnyReg, MCK_PCRel16 } },
  { "ril", SystemZ::InsnRIL, 3,
    { MCK_U48Imm, MCK_AnyReg, MCK_PCRel32 } },
  { "rilu", SystemZ::InsnRILU, 3,
    { MCK_U48Imm, MCK_AnyReg, MCK_U32Imm } },
  { "ris", SystemZ::InsnRIS, 5,
    { MCK_U48Imm, MCK_AnyReg, MCK_S8Imm, MCK_U4Imm, MCK_BDAddr64Disp12 } },
  { "rr", SystemZ::InsnRR, 3,
    { MCK_U16Imm, MCK_AnyReg, MCK_AnyReg } },
  { "rre", SystemZ::InsnRRE, 3,
    { MCK_U32Imm, MCK_AnyReg, MCK_AnyReg } },
  { "rrf", SystemZ::InsnRRF, 5,
    { MCK_U32Imm, MCK_AnyReg, MCK_AnyReg, MCK_AnyReg, MCK_U4Imm } },
  { "rrs", SystemZ::InsnRRS, 5,
    { MCK_U48Imm, MCK_AnyReg, MCK_AnyReg, MCK_U4Imm, MCK_BDAddr64Disp12 } },
  { "rs", SystemZ::InsnRS, 4,
    { MCK_U32Imm, MCK_AnyReg, MCK_AnyReg, MCK_BDAddr64Disp12 } },
  { "rse", SystemZ::InsnRSE, 4,
    { MCK_U48Imm, MCK_AnyReg, MCK_AnyReg, MCK_BDAddr64Disp12 } },
  { "rsi", SystemZ::InsnRSI, 4,
    { MCK_U48Imm, MCK_AnyReg, MCK_AnyReg, MCK_PCRel16 } },
  { "rsy", SystemZ::InsnRSY, 4,
    { MCK_U48Imm, MCK_AnyReg, MCK_AnyReg, MCK_BDAddr64Disp20 } },
  { "rx", SystemZ::InsnRX, 3,
    { MCK_U32Imm, MCK_AnyReg, MCK_BDXAddr64Disp12 } },
  { "rxe", SystemZ::InsnRXE, 3,
    { MCK_U48Imm, MCK_AnyReg, MCK_BDXAddr64Disp12 } },
  { "rxf", SystemZ::InsnRXF, 4,
    { MCK_U48Imm, MCK_AnyReg, MCK_AnyReg, MCK_BDXAddr64Disp12 } },
  { "rxy", SystemZ::InsnRXY, 3,
    { MCK_U48Imm, MCK_AnyReg, MCK_BDXAddr64Disp20 } },
  { "s", SystemZ::InsnS, 2,
    { MCK_U32Imm, MCK_BDAddr64Disp12 } },
  { "si", SystemZ::InsnSI, 3,
    { MCK_U32Imm, MCK_BDAddr64Disp12, MCK_S8Imm } },
  { "sil", SystemZ::InsnSIL, 3,
    { MCK_U48Imm, MCK_BDAddr64Disp12, MCK_U16Imm } },
  { "siy", SystemZ::InsnSIY, 3,
    { MCK_U48Imm, MCK_BDAddr64Disp20, MCK_U8Imm } },
  { "ss", SystemZ::InsnSS, 4,
    { MCK_U48Imm, MCK_BDXAddr64Disp12, MCK_BDAddr64Disp12, MCK_AnyReg } },
  { "sse", SystemZ::InsnSSE, 3,
    { MCK_U48Imm, MCK_BDAddr64Disp12, MCK_BDAddr64Disp12 } },
  { "ssf", SystemZ::InsnSSF, 4,
    { MCK_U48Imm, MCK_BDAddr64Disp12, MCK_BDAddr64Disp12, MCK_AnyReg } },
  { "vri", SystemZ::InsnVRI, 6,
    { MCK_U48Imm, MCK_VR128, MCK_VR128, MCK_U12Imm, MCK_U4Imm, MCK_U4Imm } },
  { "vrr", SystemZ::InsnVRR, 7,
    { MCK_U48Imm, MCK_VR128, MCK_VR128, MCK_VR128, MCK_U4Imm, MCK_U4Imm,
      MCK_U4Imm } },
  { "vrs", SystemZ::InsnVRS, 5,
    { MCK_U48Imm, MCK_AnyReg, MCK_VR128, MCK_BDAddr64Disp12, MCK_U4Imm } },
  { "vrv", SystemZ::InsnVRV, 4,
    { MCK_U48Imm, MCK_VR128, MCK_BDVAddr64Disp12, MCK_U4Imm } },
  { "vrx", SystemZ::InsnVRX, 4,
    { MCK_U48Imm, MCK_VR128, MCK_BDXAddr64Disp12, MCK_U4Imm } },
  { "vsi", SystemZ::InsnVSI, 4,
    { MCK_U48Imm, MCK_VR128, MCK_BDAddr64Disp12, MCK_U8Imm } }
};

static void printMCExpr(const MCExpr *E, raw_ostream &OS) {
  if (!E)
    return;
  if (auto *CE = dyn_cast<MCConstantExpr>(E))
    OS << *CE;
  else if (auto *UE = dyn_cast<MCUnaryExpr>(E))
    OS << *UE;
  else if (auto *BE = dyn_cast<MCBinaryExpr>(E))
    OS << *BE;
  else if (auto *SRE = dyn_cast<MCSymbolRefExpr>(E))
    OS << *SRE;
  else
    OS << *E;
}

void SystemZOperand::print(raw_ostream &OS) const {
  switch (Kind) {
  case KindToken:
    OS << "Token:" << getToken();
    break;
  case KindReg:
    OS << "Reg:" << SystemZGNUInstPrinter::getRegisterName(getReg());
    break;
  case KindImm:
    OS << "Imm:";
    printMCExpr(getImm(), OS);
    break;
  case KindImmTLS:
    OS << "ImmTLS:";
    printMCExpr(getImmTLS().Imm, OS);
    if (getImmTLS().Sym) {
      OS << ", ";
      printMCExpr(getImmTLS().Sym, OS);
    }
    break;
  case KindMem: {
    const MemOp &Op = getMem();
    OS << "Mem:" << *cast<MCConstantExpr>(Op.Disp);
    if (Op.Base) {
      OS << "(";
      if (Op.MemKind == BDLMem)
        OS << *cast<MCConstantExpr>(Op.Length.Imm) << ",";
      else if (Op.MemKind == BDRMem)
        OS << SystemZGNUInstPrinter::getRegisterName(Op.Length.Reg) << ",";
      if (Op.Index)
        OS << SystemZGNUInstPrinter::getRegisterName(Op.Index) << ",";
      OS << SystemZGNUInstPrinter::getRegisterName(Op.Base);
      OS << ")";
    }
    break;
  }
  case KindInvalid:
    break;
  }
}

// Parse one register of the form %<prefix><number>.
bool SystemZAsmParser::parseRegister(Register &Reg, bool RequirePercent,
                                     bool RestoreOnFailure) {
  const AsmToken &PercentTok = Parser.getTok();
  bool HasPercent = PercentTok.is(AsmToken::Percent);

  Reg.StartLoc = PercentTok.getLoc();

  if (RequirePercent && PercentTok.isNot(AsmToken::Percent))
    return Error(PercentTok.getLoc(), "register expected");

  if (HasPercent) {
    Parser.Lex(); // Eat percent token.
  }

  // Expect a register name.
  if (Parser.getTok().isNot(AsmToken::Identifier)) {
    if (RestoreOnFailure && HasPercent)
      getLexer().UnLex(PercentTok);
    return Error(Reg.StartLoc,
                 HasPercent ? "invalid register" : "register expected");
  }

  // Check that there's a prefix.
  StringRef Name = Parser.getTok().getString();
  if (Name.size() < 2) {
    if (RestoreOnFailure && HasPercent)
      getLexer().UnLex(PercentTok);
    return Error(Reg.StartLoc, "invalid register");
  }
  char Prefix = Name[0];

  // Treat the rest of the register name as a register number.
  if (Name.substr(1).getAsInteger(10, Reg.Num)) {
    if (RestoreOnFailure && HasPercent)
      getLexer().UnLex(PercentTok);
    return Error(Reg.StartLoc, "invalid register");
  }

  // Look for valid combinations of prefix and number.
  if (Prefix == 'r' && Reg.Num < 16)
    Reg.Group = RegGR;
  else if (Prefix == 'f' && Reg.Num < 16)
    Reg.Group = RegFP;
  else if (Prefix == 'v' && Reg.Num < 32)
    Reg.Group = RegV;
  else if (Prefix == 'a' && Reg.Num < 16)
    Reg.Group = RegAR;
  else if (Prefix == 'c' && Reg.Num < 16)
    Reg.Group = RegCR;
  else {
    if (RestoreOnFailure && HasPercent)
      getLexer().UnLex(PercentTok);
    return Error(Reg.StartLoc, "invalid register");
  }

  Reg.EndLoc = Parser.getTok().getLoc();
  Parser.Lex();
  return false;
}

// Parse a register of kind Kind and add it to Operands.
ParseStatus SystemZAsmParser::parseRegister(OperandVector &Operands,
                                            RegisterKind Kind) {
  Register Reg;
  RegisterGroup Group;
  switch (Kind) {
  case GR32Reg:
  case GRH32Reg:
  case GR64Reg:
  case GR128Reg:
    Group = RegGR;
    break;
  case FP16Reg:
  case FP32Reg:
  case FP64Reg:
  case FP128Reg:
    Group = RegFP;
    break;
  case VR16Reg:
  case VR32Reg:
  case VR64Reg:
  case VR128Reg:
    Group = RegV;
    break;
  case AR32Reg:
    Group = RegAR;
    break;
  case CR64Reg:
    Group = RegCR;
    break;
  }

  // Handle register names of the form %<prefix><number>
  if (isParsingGNU() && Parser.getTok().is(AsmToken::Percent)) {
    if (parseRegister(Reg, /*RequirePercent=*/true))
      return ParseStatus::Failure;

    // Check the parsed register group "Reg.Group" with the expected "Group"
    // Have to error out if user specified wrong prefix.
    switch (Group) {
    case RegGR:
    case RegFP:
    case RegAR:
    case RegCR:
      if (Group != Reg.Group)
        return Error(Reg.StartLoc, "invalid operand for instruction");
      break;
    case RegV:
      if (Reg.Group != RegV && Reg.Group != RegFP)
        return Error(Reg.StartLoc, "invalid operand for instruction");
      break;
    }
  } else if (Parser.getTok().is(AsmToken::Integer)) {
    if (parseIntegerRegister(Reg, Group))
      return ParseStatus::Failure;
  }
  // Otherwise we didn't match a register operand.
  else
    return ParseStatus::NoMatch;

  // Determine the LLVM register number according to Kind.
  // clang-format off
  const unsigned *Regs;
  switch (Kind) {
  case GR32Reg:  Regs = SystemZMC::GR32Regs;  break;
  case GRH32Reg: Regs = SystemZMC::GRH32Regs; break;
  case GR64Reg:  Regs = SystemZMC::GR64Regs;  break;
  case GR128Reg: Regs = SystemZMC::GR128Regs; break;
  case FP16Reg:  Regs = SystemZMC::FP16Regs;  break;
  case FP32Reg:  Regs = SystemZMC::FP32Regs;  break;
  case FP64Reg:  Regs = SystemZMC::FP64Regs;  break;
  case FP128Reg: Regs = SystemZMC::FP128Regs; break;
  case VR16Reg:  Regs = SystemZMC::VR16Regs;  break;
  case VR32Reg:  Regs = SystemZMC::VR32Regs;  break;
  case VR64Reg:  Regs = SystemZMC::VR64Regs;  break;
  case VR128Reg: Regs = SystemZMC::VR128Regs; break;
  case AR32Reg:  Regs = SystemZMC::AR32Regs;  break;
  case CR64Reg:  Regs = SystemZMC::CR64Regs;  break;
  }
  // clang-format on
  if (Regs[Reg.Num] == 0)
    return Error(Reg.StartLoc, "invalid register pair");

  Operands.push_back(
      SystemZOperand::createReg(Kind, Regs[Reg.Num], Reg.StartLoc, Reg.EndLoc));
  return ParseStatus::Success;
}

// Parse any type of register (including integers) and add it to Operands.
ParseStatus SystemZAsmParser::parseAnyRegister(OperandVector &Operands) {
  SMLoc StartLoc = Parser.getTok().getLoc();

  // Handle integer values.
  if (Parser.getTok().is(AsmToken::Integer)) {
    const MCExpr *Register;
    if (Parser.parseExpression(Register))
      return ParseStatus::Failure;

    if (auto *CE = dyn_cast<MCConstantExpr>(Register)) {
      int64_t Value = CE->getValue();
      if (Value < 0 || Value > 15)
        return Error(StartLoc, "invalid register");
    }

    SMLoc EndLoc =
      SMLoc::getFromPointer(Parser.getTok().getLoc().getPointer() - 1);

    Operands.push_back(SystemZOperand::createImm(Register, StartLoc, EndLoc));
  }
  else {
    if (isParsingHLASM())
      return ParseStatus::NoMatch;

    Register Reg;
    if (parseRegister(Reg, /*RequirePercent=*/true))
      return ParseStatus::Failure;

    if (Reg.Num > 15)
      return Error(StartLoc, "invalid register");

    // Map to the correct register kind.
    RegisterKind Kind;
    unsigned RegNo;
    if (Reg.Group == RegGR) {
      Kind = GR64Reg;
      RegNo = SystemZMC::GR64Regs[Reg.Num];
    }
    else if (Reg.Group == RegFP) {
      Kind = FP64Reg;
      RegNo = SystemZMC::FP64Regs[Reg.Num];
    }
    else if (Reg.Group == RegV) {
      Kind = VR128Reg;
      RegNo = SystemZMC::VR128Regs[Reg.Num];
    }
    else if (Reg.Group == RegAR) {
      Kind = AR32Reg;
      RegNo = SystemZMC::AR32Regs[Reg.Num];
    }
    else if (Reg.Group == RegCR) {
      Kind = CR64Reg;
      RegNo = SystemZMC::CR64Regs[Reg.Num];
    }
    else {
      return ParseStatus::Failure;
    }

    Operands.push_back(SystemZOperand::createReg(Kind, RegNo,
                                                 Reg.StartLoc, Reg.EndLoc));
  }
  return ParseStatus::Success;
}

bool SystemZAsmParser::parseIntegerRegister(Register &Reg,
                                            RegisterGroup Group) {
  Reg.StartLoc = Parser.getTok().getLoc();
  // We have an integer token
  const MCExpr *Register;
  if (Parser.parseExpression(Register))
    return true;

  const auto *CE = dyn_cast<MCConstantExpr>(Register);
  if (!CE)
    return true;

  int64_t MaxRegNum = (Group == RegV) ? 31 : 15;
  int64_t Value = CE->getValue();
  if (Value < 0 || Value > MaxRegNum) {
    Error(Parser.getTok().getLoc(), "invalid register");
    return true;
  }

  // Assign the Register Number
  Reg.Num = (unsigned)Value;
  Reg.Group = Group;
  Reg.EndLoc = SMLoc::getFromPointer(Parser.getTok().getLoc().getPointer() - 1);

  // At this point, successfully parsed an integer register.
  return false;
}

// Parse a memory operand into Reg1, Reg2, Disp, and Length.
bool SystemZAsmParser::parseAddress(bool &HaveReg1, Register &Reg1,
                                    bool &HaveReg2, Register &Reg2,
                                    const MCExpr *&Disp, const MCExpr *&Length,
                                    bool HasLength, bool HasVectorIndex) {
  // Parse the displacement, which must always be present.
  if (getParser().parseExpression(Disp))
    return true;

  // Parse the optional base and index.
  HaveReg1 = false;
  HaveReg2 = false;
  Length = nullptr;

  // If we have a scenario as below:
  //   vgef %v0, 0(0), 0
  // This is an example of a "BDVMem" instruction type.
  //
  // So when we parse this as an integer register, the register group
  // needs to be tied to "RegV". Usually when the prefix is passed in
  // as %<prefix><reg-number> its easy to check which group it should belong to
  // However, if we're passing in just the integer there's no real way to
  // "check" what register group it should belong to.
  //
  // When the user passes in the register as an integer, the user assumes that
  // the compiler is responsible for substituting it as the right kind of
  // register. Whereas, when the user specifies a "prefix", the onus is on
  // the user to make sure they pass in the right kind of register.
  //
  // The restriction only applies to the first Register (i.e. Reg1). Reg2 is
  // always a general register. Reg1 should be of group RegV if "HasVectorIndex"
  // (i.e. insn is of type BDVMem) is true.
  RegisterGroup RegGroup = HasVectorIndex ? RegV : RegGR;

  if (getLexer().is(AsmToken::LParen)) {
    Parser.Lex();

    if (isParsingGNU() && getLexer().is(AsmToken::Percent)) {
      // Parse the first register.
      HaveReg1 = true;
      if (parseRegister(Reg1, /*RequirePercent=*/true))
        return true;
    }
    // So if we have an integer as the first token in ([tok1], ..), it could:
    // 1. Refer to a "Register" (i.e X,R,V fields in BD[X|R|V]Mem type of
    // instructions)
    // 2. Refer to a "Length" field (i.e L field in BDLMem type of instructions)
    else if (getLexer().is(AsmToken::Integer)) {
      if (HasLength) {
        // Instruction has a "Length" field, safe to parse the first token as
        // the "Length" field
        if (getParser().parseExpression(Length))
          return true;
      } else {
        // Otherwise, if the instruction has no "Length" field, parse the
        // token as a "Register". We don't have to worry about whether the
        // instruction is invalid here, because the caller will take care of
        // error reporting.
        HaveReg1 = true;
        if (parseIntegerRegister(Reg1, RegGroup))
          return true;
      }
    } else {
      // If its not an integer or a percent token, then if the instruction
      // is reported to have a "Length" then, parse it as "Length".
      if (HasLength) {
        if (getParser().parseExpression(Length))
          return true;
      }
    }

    // Check whether there's a second register.
    if (getLexer().is(AsmToken::Comma)) {
      Parser.Lex();
      HaveReg2 = true;

      if (getLexer().is(AsmToken::Integer)) {
        if (parseIntegerRegister(Reg2, RegGR))
          return true;
      } else if (isParsingGNU()) {
        if (Parser.getTok().is(AsmToken::Percent)) {
          if (parseRegister(Reg2, /*RequirePercent=*/true))
            return true;
        } else {
          // GAS allows ",)" to indicate a missing base register.
          Reg2.Num = 0;
          Reg2.Group = RegGR;
          Reg2.StartLoc = Reg2.EndLoc = Parser.getTok().getLoc();
        }
      }
    }

    // Consume the closing bracket.
    if (getLexer().isNot(AsmToken::RParen))
      return Error(Parser.getTok().getLoc(), "unexpected token in address");
    Parser.Lex();
  }
  return false;
}

// Verify that Reg is a valid address register (base or index).
bool
SystemZAsmParser::parseAddressRegister(Register &Reg) {
  if (Reg.Group == RegV) {
    Error(Reg.StartLoc, "invalid use of vector addressing");
    return true;
  }
  if (Reg.Group != RegGR) {
    Error(Reg.StartLoc, "invalid address register");
    return true;
  }
  return false;
}

// Parse a memory operand and add it to Operands.  The other arguments
// are as above.
ParseStatus SystemZAsmParser::parseAddress(OperandVector &Operands,
                                           MemoryKind MemKind,
                                           RegisterKind RegKind) {
  SMLoc StartLoc = Parser.getTok().getLoc();
  unsigned Base = 0, Index = 0, LengthReg = 0;
  Register Reg1, Reg2;
  bool HaveReg1, HaveReg2;
  const MCExpr *Disp;
  const MCExpr *Length;

  bool HasLength = (MemKind == BDLMem) ? true : false;
  bool HasVectorIndex = (MemKind == BDVMem) ? true : false;
  if (parseAddress(HaveReg1, Reg1, HaveReg2, Reg2, Disp, Length, HasLength,
                   HasVectorIndex))
    return ParseStatus::Failure;

  const unsigned *Regs;
  switch (RegKind) {
  case GR32Reg: Regs = SystemZMC::GR32Regs; break;
  case GR64Reg: Regs = SystemZMC::GR64Regs; break;
  default: llvm_unreachable("invalid RegKind");
  }

  switch (MemKind) {
  case BDMem:
    // If we have Reg1, it must be an address register.
    if (HaveReg1) {
      if (parseAddressRegister(Reg1))
        return ParseStatus::Failure;
      Base = Reg1.Num == 0 ? 0 : Regs[Reg1.Num];
    }
    // There must be no Reg2.
    if (HaveReg2)
      return Error(StartLoc, "invalid use of indexed addressing");
    break;
  case BDXMem:
  case LXAMem:
    // If we have Reg1, it must be an address register.
    if (HaveReg1) {
      const unsigned *IndexRegs = Regs;
      if (MemKind == LXAMem)
        IndexRegs = SystemZMC::GR32Regs;

      if (parseAddressRegister(Reg1))
        return ParseStatus::Failure;
      // If there are two registers, the first one is the index and the
      // second is the base.  If there is only a single register, it is
      // used as base with GAS and as index with HLASM.
      if (HaveReg2 || isParsingHLASM())
        Index = Reg1.Num == 0 ? 0 : IndexRegs[Reg1.Num];
      else
        Base = Reg1.Num == 0 ? 0 : Regs[Reg1.Num];
    }
    // If we have Reg2, it must be an address register.
    if (HaveReg2) {
      if (parseAddressRegister(Reg2))
        return ParseStatus::Failure;
      Base = Reg2.Num == 0 ? 0 : Regs[Reg2.Num];
    }
    break;
  case BDLMem:
    // If we have Reg2, it must be an address register.
    if (HaveReg2) {
      if (parseAddressRegister(Reg2))
        return ParseStatus::Failure;
      Base = Reg2.Num == 0 ? 0 : Regs[Reg2.Num];
    }
    // We cannot support base+index addressing.
    if (HaveReg1 && HaveReg2)
      return Error(StartLoc, "invalid use of indexed addressing");
    // We must have a length.
    if (!Length)
      return Error(StartLoc, "missing length in address");
    break;
  case BDRMem:
    // We must have Reg1, and it must be a GPR.
    if (!HaveReg1 || Reg1.Group != RegGR)
      return Error(StartLoc, "invalid operand for instruction");
    LengthReg = SystemZMC::GR64Regs[Reg1.Num];
    // If we have Reg2, it must be an address register.
    if (HaveReg2) {
      if (parseAddressRegister(Reg2))
        return ParseStatus::Failure;
      Base = Reg2.Num == 0 ? 0 : Regs[Reg2.Num];
    }
    break;
  case BDVMem:
    // We must have Reg1, and it must be a vector register.
    if (!HaveReg1 || Reg1.Group != RegV)
      return Error(StartLoc, "vector index required in address");
    Index = SystemZMC::VR128Regs[Reg1.Num];
    // In GAS mode, we must have Reg2, since a single register would be
    // interpreted as base register, which cannot be a vector register.
    if (isParsingGNU() && !HaveReg2)
      return Error(Reg1.StartLoc, "invalid use of vector addressing");
    // If we have Reg2, it must be an address register.
    if (HaveReg2) {
      if (parseAddressRegister(Reg2))
        return ParseStatus::Failure;
      Base = Reg2.Num == 0 ? 0 : Regs[Reg2.Num];
    }
    break;
  }

  SMLoc EndLoc =
      SMLoc::getFromPointer(Parser.getTok().getLoc().getPointer() - 1);
  Operands.push_back(SystemZOperand::createMem(MemKind, RegKind, Base, Disp,
                                               Index, Length, LengthReg,
                                               StartLoc, EndLoc));
  return ParseStatus::Success;
}

ParseStatus SystemZAsmParser::parseDirective(AsmToken DirectiveID) {
  StringRef IDVal = DirectiveID.getIdentifier();

  if (IDVal == ".insn")
    return parseDirectiveInsn(DirectiveID.getLoc());
  if (IDVal == ".machine")
    return parseDirectiveMachine(DirectiveID.getLoc());
  if (IDVal.starts_with(".gnu_attribute"))
    return parseGNUAttribute(DirectiveID.getLoc());

  return ParseStatus::NoMatch;
}

/// ParseDirectiveInsn
/// ::= .insn [ format, encoding, (operands (, operands)*) ]
bool SystemZAsmParser::parseDirectiveInsn(SMLoc L) {
  MCAsmParser &Parser = getParser();

  // Expect instruction format as identifier.
  StringRef Format;
  SMLoc ErrorLoc = Parser.getTok().getLoc();
  if (Parser.parseIdentifier(Format))
    return Error(ErrorLoc, "expected instruction format");

  SmallVector<std::unique_ptr<MCParsedAsmOperand>, 8> Operands;

  // Find entry for this format in InsnMatchTable.
  auto EntryRange =
    std::equal_range(std::begin(InsnMatchTable), std::end(InsnMatchTable),
                     Format, CompareInsn());

  // If first == second, couldn't find a match in the table.
  if (EntryRange.first == EntryRange.second)
    return Error(ErrorLoc, "unrecognized format");

  struct InsnMatchEntry *Entry = EntryRange.first;

  // Format should match from equal_range.
  assert(Entry->Format == Format);

  // Parse the following operands using the table's information.
  for (int I = 0; I < Entry->NumOperands; I++) {
    MatchClassKind Kind = Entry->OperandKinds[I];

    SMLoc StartLoc = Parser.getTok().getLoc();

    // Always expect commas as separators for operands.
    if (getLexer().isNot(AsmToken::Comma))
      return Error(StartLoc, "unexpected token in directive");
    Lex();

    // Parse operands.
    ParseStatus ResTy;
    if (Kind == MCK_AnyReg)
      ResTy = parseAnyReg(Operands);
    else if (Kind == MCK_VR128)
      ResTy = parseVR128(Operands);
    else if (Kind == MCK_BDXAddr64Disp12 || Kind == MCK_BDXAddr64Disp20)
      ResTy = parseBDXAddr64(Operands);
    else if (Kind == MCK_BDAddr64Disp12 || Kind == MCK_BDAddr64Disp20)
      ResTy = parseBDAddr64(Operands);
    else if (Kind == MCK_BDVAddr64Disp12)
      ResTy = parseBDVAddr64(Operands);
    else if (Kind == MCK_LXAAddr64Disp20)
      ResTy = parseLXAAddr64(Operands);
    else if (Kind == MCK_PCRel32)
      ResTy = parsePCRel32(Operands);
    else if (Kind == MCK_PCRel16)
      ResTy = parsePCRel16(Operands);
    else {
      // Only remaining operand kind is an immediate.
      const MCExpr *Expr;
      SMLoc StartLoc = Parser.getTok().getLoc();

      // Expect immediate expression.
      if (Parser.parseExpression(Expr))
        return Error(StartLoc, "unexpected token in directive");

      SMLoc EndLoc =
        SMLoc::getFromPointer(Parser.getTok().getLoc().getPointer() - 1);

      Operands.push_back(SystemZOperand::createImm(Expr, StartLoc, EndLoc));
      ResTy = ParseStatus::Success;
    }

    if (!ResTy.isSuccess())
      return true;
  }

  // Build the instruction with the parsed operands.
  MCInst Inst = MCInstBuilder(Entry->Opcode);

  for (size_t I = 0; I < Operands.size(); I++) {
    MCParsedAsmOperand &Operand = *Operands[I];
    MatchClassKind Kind = Entry->OperandKinds[I];

    // Verify operand.
    unsigned Res = validateOperandClass(Operand, Kind);
    if (Res != Match_Success)
      return Error(Operand.getStartLoc(), "unexpected operand type");

    // Add operands to instruction.
    SystemZOperand &ZOperand = static_cast<SystemZOperand &>(Operand);
    if (ZOperand.isReg())
      ZOperand.addRegOperands(Inst, 1);
    else if (ZOperand.isMem(BDMem))
      ZOperand.addBDAddrOperands(Inst, 2);
    else if (ZOperand.isMem(BDXMem))
      ZOperand.addBDXAddrOperands(Inst, 3);
    else if (ZOperand.isMem(BDVMem))
      ZOperand.addBDVAddrOperands(Inst, 3);
    else if (ZOperand.isMem(LXAMem))
      ZOperand.addLXAAddrOperands(Inst, 3);
    else if (ZOperand.isImm())
      ZOperand.addImmOperands(Inst, 1);
    else
      llvm_unreachable("unexpected operand type");
  }

  // Emit as a regular instruction.
  Parser.getStreamer().emitInstruction(Inst, getSTI());

  return false;
}

/// ParseDirectiveMachine
/// ::= .machine [ mcpu ]
bool SystemZAsmParser::parseDirectiveMachine(SMLoc L) {
  MCAsmParser &Parser = getParser();
  if (Parser.getTok().isNot(AsmToken::Identifier) &&
      Parser.getTok().isNot(AsmToken::String))
    return TokError("unexpected token in '.machine' directive");

  StringRef Id = Parser.getTok().getIdentifier();
  SMLoc IdLoc = Parser.getTok().getLoc();

  Parser.Lex();
  if (parseEOL())
    return true;

  // Parse push and pop directives first
  if (Id == "push") {
    // Push the Current FeatureBitSet onto the stack.
    MachineStack.push_back(getAvailableFeatures());
  } else if (Id == "pop") {
    // If the stack is not empty pop the topmost FeatureBitset and use it.
    if (MachineStack.empty())
      return Error(IdLoc,
                   "pop without corresponding push in '.machine' directive");
    setAvailableFeatures(MachineStack.back());
    MachineStack.pop_back();
  } else {
    // Try to interpret the Identifier as a CPU spec and derive the
    // FeatureBitset from that.
    MCSubtargetInfo &STI = copySTI();
    STI.setDefaultFeatures(Id, /*TuneCPU*/ Id, "");
    setAvailableFeatures(ComputeAvailableFeatures(STI.getFeatureBits()));
  }
  getTargetStreamer().emitMachine(Id);

  return false;
}

bool SystemZAsmParser::parseGNUAttribute(SMLoc L) {
  int64_t Tag;
  int64_t IntegerValue;
  if (!Parser.parseGNUAttribute(L, Tag, IntegerValue))
    return Error(L, "malformed .gnu_attribute directive");

  // Tag_GNU_S390_ABI_Vector tag is '8' and can be 0, 1, or 2.
  if (Tag != 8 || (IntegerValue < 0 || IntegerValue > 2))
    return Error(L, "unrecognized .gnu_attribute tag/value pair.");

  Parser.getStreamer().emitGNUAttribute(Tag, IntegerValue);

  return parseEOL();
}

bool SystemZAsmParser::ParseRegister(MCRegister &RegNo, SMLoc &StartLoc,
                                     SMLoc &EndLoc, bool RequirePercent,
                                     bool RestoreOnFailure) {
  Register Reg;
  if (parseRegister(Reg, RequirePercent, RestoreOnFailure))
    return true;
  if (Reg.Group == RegGR)
    RegNo = SystemZMC::GR64Regs[Reg.Num];
  else if (Reg.Group == RegFP)
    RegNo = SystemZMC::FP64Regs[Reg.Num];
  else if (Reg.Group == RegV)
    RegNo = SystemZMC::VR128Regs[Reg.Num];
  else if (Reg.Group == RegAR)
    RegNo = SystemZMC::AR32Regs[Reg.Num];
  else if (Reg.Group == RegCR)
    RegNo = SystemZMC::CR64Regs[Reg.Num];
  StartLoc = Reg.StartLoc;
  EndLoc = Reg.EndLoc;
  return false;
}

bool SystemZAsmParser::parseRegister(MCRegister &Reg, SMLoc &StartLoc,
                                     SMLoc &EndLoc) {
  return ParseRegister(Reg, StartLoc, EndLoc, /*RequirePercent=*/false,
                       /*RestoreOnFailure=*/false);
}

ParseStatus SystemZAsmParser::tryParseRegister(MCRegister &Reg, SMLoc &StartLoc,
                                               SMLoc &EndLoc) {
  bool Result = ParseRegister(Reg, StartLoc, EndLoc, /*RequirePercent=*/false,
                              /*RestoreOnFailure=*/true);
  bool PendingErrors = getParser().hasPendingError();
  getParser().clearPendingErrors();
  if (PendingErrors)
    return ParseStatus::Failure;
  if (Result)
    return ParseStatus::NoMatch;
  return ParseStatus::Success;
}

bool SystemZAsmParser::parseInstruction(ParseInstructionInfo &Info,
                                        StringRef Name, SMLoc NameLoc,
                                        OperandVector &Operands) {

  // Apply mnemonic aliases first, before doing anything else, in
  // case the target uses it.
  applyMnemonicAliases(Name, getAvailableFeatures(), getMAIAssemblerDialect());

  Operands.push_back(SystemZOperand::createToken(Name, NameLoc));

  // Read the remaining operands.
  if (getLexer().isNot(AsmToken::EndOfStatement)) {
    // Read the first operand.
    if (parseOperand(Operands, Name)) {
      return true;
    }

    // Read any subsequent operands.
    while (getLexer().is(AsmToken::Comma)) {
      Parser.Lex();

      if (isParsingHLASM() && getLexer().is(AsmToken::Space))
        return Error(
            Parser.getTok().getLoc(),
            "No space allowed between comma that separates operand entries");

      if (parseOperand(Operands, Name)) {
        return true;
      }
    }

    // Under the HLASM variant, we could have the remark field
    // The remark field occurs after the operation entries
    // There is a space that separates the operation entries and the
    // remark field.
    if (isParsingHLASM() && getTok().is(AsmToken::Space)) {
      // We've confirmed that there is a Remark field.
      StringRef Remark(getLexer().LexUntilEndOfStatement());
      Parser.Lex();

      // If there is nothing after the space, then there is nothing to emit
      // We could have a situation as this:
      // "  \n"
      // After lexing above, we will have
      // "\n"
      // This isn't an explicit remark field, so we don't have to output
      // this as a comment.
      if (Remark.size())
        // Output the entire Remarks Field as a comment
        getStreamer().AddComment(Remark);
    }

    if (getLexer().isNot(AsmToken::EndOfStatement)) {
      SMLoc Loc = getLexer().getLoc();
      return Error(Loc, "unexpected token in argument list");
    }
  }

  // Consume the EndOfStatement.
  Parser.Lex();
  return false;
}

bool SystemZAsmParser::parseOperand(OperandVector &Operands,
                                    StringRef Mnemonic) {
  // Check if the current operand has a custom associated parser, if so, try to
  // custom parse the operand, or fallback to the general approach.  Force all
  // features to be available during the operand check, or else we will fail to
  // find the custom parser, and then we will later get an InvalidOperand error
  // instead of a MissingFeature errror.
  FeatureBitset AvailableFeatures = getAvailableFeatures();
  FeatureBitset All;
  All.set();
  setAvailableFeatures(All);
  ParseStatus Res = MatchOperandParserImpl(Operands, Mnemonic);
  setAvailableFeatures(AvailableFeatures);
  if (Res.isSuccess())
    return false;

  // If there wasn't a custom match, try the generic matcher below. Otherwise,
  // there was a match, but an error occurred, in which case, just return that
  // the operand parsing failed.
  if (Res.isFailure())
    return true;

  // Check for a register.  All real register operands should have used
  // a context-dependent parse routine, which gives the required register
  // class.  The code is here to mop up other cases, like those where
  // the instruction isn't recognized.
  if (isParsingGNU() && Parser.getTok().is(AsmToken::Percent)) {
    Register Reg;
    if (parseRegister(Reg, /*RequirePercent=*/true))
      return true;
    Operands.push_back(SystemZOperand::createInvalid(Reg.StartLoc, Reg.EndLoc));
    return false;
  }

  // The only other type of operand is an immediate or address.  As above,
  // real address operands should have used a context-dependent parse routine,
  // so we treat any plain expression as an immediate.
  SMLoc StartLoc = Parser.getTok().getLoc();
  Register Reg1, Reg2;
  bool HaveReg1, HaveReg2;
  const MCExpr *Expr;
  const MCExpr *Length;
  if (parseAddress(HaveReg1, Reg1, HaveReg2, Reg2, Expr, Length,
                   /*HasLength*/ true, /*HasVectorIndex*/ true))
    return true;
  // If the register combination is not valid for any instruction, reject it.
  // Otherwise, fall back to reporting an unrecognized instruction.
  if (HaveReg1 && Reg1.Group != RegGR && Reg1.Group != RegV
      && parseAddressRegister(Reg1))
    return true;
  if (HaveReg2 && parseAddressRegister(Reg2))
    return true;

  SMLoc EndLoc =
    SMLoc::getFromPointer(Parser.getTok().getLoc().getPointer() - 1);
  if (HaveReg1 || HaveReg2 || Length)
    Operands.push_back(SystemZOperand::createInvalid(StartLoc, EndLoc));
  else
    Operands.push_back(SystemZOperand::createImm(Expr, StartLoc, EndLoc));
  return false;
}

bool SystemZAsmParser::matchAndEmitInstruction(SMLoc IDLoc, unsigned &Opcode,
                                               OperandVector &Operands,
                                               MCStreamer &Out,
                                               uint64_t &ErrorInfo,
                                               bool MatchingInlineAsm) {
  MCInst Inst;
  unsigned MatchResult;

  unsigned Dialect = getMAIAssemblerDialect();

  FeatureBitset MissingFeatures;
  MatchResult = MatchInstructionImpl(Operands, Inst, ErrorInfo, MissingFeatures,
                                     MatchingInlineAsm, Dialect);
  switch (MatchResult) {
  case Match_Success:
    Inst.setLoc(IDLoc);
    Out.emitInstruction(Inst, getSTI());
    return false;

  case Match_MissingFeature: {
    assert(MissingFeatures.any() && "Unknown missing feature!");
    // Special case the error message for the very common case where only
    // a single subtarget feature is missing
    std::string Msg = "instruction requires:";
    for (unsigned I = 0, E = MissingFeatures.size(); I != E; ++I) {
      if (MissingFeatures[I]) {
        Msg += " ";
        Msg += getSubtargetFeatureName(I);
      }
    }
    return Error(IDLoc, Msg);
  }

  case Match_InvalidOperand: {
    SMLoc ErrorLoc = IDLoc;
    if (ErrorInfo != ~0ULL) {
      if (ErrorInfo >= Operands.size())
        return Error(IDLoc, "too few operands for instruction");

      ErrorLoc = ((SystemZOperand &)*Operands[ErrorInfo]).getStartLoc();
      if (ErrorLoc == SMLoc())
        ErrorLoc = IDLoc;
    }
    return Error(ErrorLoc, "invalid operand for instruction");
  }

  case Match_MnemonicFail: {
    FeatureBitset FBS = ComputeAvailableFeatures(getSTI().getFeatureBits());
    std::string Suggestion = SystemZMnemonicSpellCheck(
        ((SystemZOperand &)*Operands[0]).getToken(), FBS, Dialect);
    return Error(IDLoc, "invalid instruction" + Suggestion,
                 ((SystemZOperand &)*Operands[0]).getLocRange());
  }
  }

  llvm_unreachable("Unexpected match type");
}

ParseStatus SystemZAsmParser::parsePCRel(OperandVector &Operands,
                                         int64_t MinVal, int64_t MaxVal,
                                         bool AllowTLS) {
  MCContext &Ctx = getContext();
  MCStreamer &Out = getStreamer();
  const MCExpr *Expr;
  SMLoc StartLoc = Parser.getTok().getLoc();
  if (getParser().parseExpression(Expr))
    return ParseStatus::NoMatch;

  auto IsOutOfRangeConstant = [&](const MCExpr *E, bool Negate) -> bool {
    if (auto *CE = dyn_cast<MCConstantExpr>(E)) {
      int64_t Value = CE->getValue();
      if (Negate)
        Value = -Value;
      if ((Value & 1) || Value < MinVal || Value > MaxVal)
        return true;
    }
    return false;
  };

  // For consistency with the GNU assembler, treat immediates as offsets
  // from ".".
  if (auto *CE = dyn_cast<MCConstantExpr>(Expr)) {
    if (isParsingHLASM())
      return Error(StartLoc, "Expected PC-relative expression");
    if (IsOutOfRangeConstant(CE, false))
      return Error(StartLoc, "offset out of range");
    int64_t Value = CE->getValue();
    MCSymbol *Sym = Ctx.createTempSymbol();
    Out.emitLabel(Sym);
    const MCExpr *Base = MCSymbolRefExpr::create(Sym, Ctx);
    Expr = Value == 0 ? Base : MCBinaryExpr::createAdd(Base, Expr, Ctx);
  }

  // For consistency with the GNU assembler, conservatively assume that a
  // constant offset must by itself be within the given size range.
  if (const auto *BE = dyn_cast<MCBinaryExpr>(Expr))
    if (IsOutOfRangeConstant(BE->getLHS(), false) ||
        IsOutOfRangeConstant(BE->getRHS(),
                             BE->getOpcode() == MCBinaryExpr::Sub))
      return Error(StartLoc, "offset out of range");

  // Optionally match :tls_gdcall: or :tls_ldcall: followed by a TLS symbol.
  const MCExpr *Sym = nullptr;
  if (AllowTLS && getLexer().is(AsmToken::Colon)) {
    Parser.Lex();

    if (Parser.getTok().isNot(AsmToken::Identifier))
      return Error(Parser.getTok().getLoc(), "unexpected token");

<<<<<<< HEAD
    SystemZMCExpr::Specifier Kind = SystemZMCExpr::VK_None;
    StringRef Name = Parser.getTok().getString();
    if (Name == "tls_gdcall")
      Kind = SystemZMCExpr::VK_TLSGD;
    else if (Name == "tls_ldcall")
      Kind = SystemZMCExpr::VK_TLSLDM;
=======
    auto Kind = SystemZ::S_None;
    StringRef Name = Parser.getTok().getString();
    if (Name == "tls_gdcall")
      Kind = SystemZ::S_TLSGD;
    else if (Name == "tls_ldcall")
      Kind = SystemZ::S_TLSLDM;
>>>>>>> eb0f1dc0
    else
      return Error(Parser.getTok().getLoc(), "unknown TLS tag");
    Parser.Lex();

    if (Parser.getTok().isNot(AsmToken::Colon))
      return Error(Parser.getTok().getLoc(), "unexpected token");
    Parser.Lex();

    if (Parser.getTok().isNot(AsmToken::Identifier))
      return Error(Parser.getTok().getLoc(), "unexpected token");

    StringRef Identifier = Parser.getTok().getString();
    Sym = MCSymbolRefExpr::create(Ctx.getOrCreateSymbol(Identifier),
                                  Kind, Ctx);
    Parser.Lex();
  }

  SMLoc EndLoc =
    SMLoc::getFromPointer(Parser.getTok().getLoc().getPointer() - 1);

  if (AllowTLS)
    Operands.push_back(SystemZOperand::createImmTLS(Expr, Sym,
                                                    StartLoc, EndLoc));
  else
    Operands.push_back(SystemZOperand::createImm(Expr, StartLoc, EndLoc));

  return ParseStatus::Success;
}

bool SystemZAsmParser::isLabel(AsmToken &Token) {
  if (isParsingGNU())
    return true;

  // HLASM labels are ordinary symbols.
  // An HLASM label always starts at column 1.
  // An ordinary symbol syntax is laid out as follows:
  // Rules:
  // 1. Has to start with an "alphabetic character". Can be followed by up to
  //    62 alphanumeric characters. An "alphabetic character", in this scenario,
  //    is a letter from 'A' through 'Z', or from 'a' through 'z',
  //    or '$', '_', '#', or '@'
  // 2. Labels are case-insensitive. E.g. "lab123", "LAB123", "lAb123", etc.
  //    are all treated as the same symbol. However, the processing for the case
  //    folding will not be done in this function.
  StringRef RawLabel = Token.getString();
  SMLoc Loc = Token.getLoc();

  // An HLASM label cannot be empty.
  if (!RawLabel.size())
    return !Error(Loc, "HLASM Label cannot be empty");

  // An HLASM label cannot exceed greater than 63 characters.
  if (RawLabel.size() > 63)
    return !Error(Loc, "Maximum length for HLASM Label is 63 characters");

  // A label must start with an "alphabetic character".
  if (!isHLASMAlpha(RawLabel[0]))
    return !Error(Loc, "HLASM Label has to start with an alphabetic "
                       "character or the underscore character");

  // Now, we've established that the length is valid
  // and the first character is alphabetic.
  // Check whether remaining string is alphanumeric.
  for (unsigned I = 1; I < RawLabel.size(); ++I)
    if (!isHLASMAlnum(RawLabel[I]))
      return !Error(Loc, "HLASM Label has to be alphanumeric");

  return true;
}

// Force static initialization.
// NOLINTNEXTLINE(readability-identifier-naming)
extern "C" LLVM_ABI LLVM_EXTERNAL_VISIBILITY void
LLVMInitializeSystemZAsmParser() {
  RegisterMCAsmParser<SystemZAsmParser> X(getTheSystemZTarget());
}<|MERGE_RESOLUTION|>--- conflicted
+++ resolved
@@ -8,7 +8,6 @@
 
 #include "MCTargetDesc/SystemZGNUInstPrinter.h"
 #include "MCTargetDesc/SystemZMCAsmInfo.h"
-#include "MCTargetDesc/SystemZMCExpr.h"
 #include "MCTargetDesc/SystemZMCTargetDesc.h"
 #include "MCTargetDesc/SystemZTargetStreamer.h"
 #include "TargetInfo/SystemZTargetInfo.h"
@@ -1708,21 +1707,12 @@
     if (Parser.getTok().isNot(AsmToken::Identifier))
       return Error(Parser.getTok().getLoc(), "unexpected token");
 
-<<<<<<< HEAD
-    SystemZMCExpr::Specifier Kind = SystemZMCExpr::VK_None;
-    StringRef Name = Parser.getTok().getString();
-    if (Name == "tls_gdcall")
-      Kind = SystemZMCExpr::VK_TLSGD;
-    else if (Name == "tls_ldcall")
-      Kind = SystemZMCExpr::VK_TLSLDM;
-=======
     auto Kind = SystemZ::S_None;
     StringRef Name = Parser.getTok().getString();
     if (Name == "tls_gdcall")
       Kind = SystemZ::S_TLSGD;
     else if (Name == "tls_ldcall")
       Kind = SystemZ::S_TLSLDM;
->>>>>>> eb0f1dc0
     else
       return Error(Parser.getTok().getLoc(), "unknown TLS tag");
     Parser.Lex();
