--- conflicted
+++ resolved
@@ -32,15 +32,6 @@
 
 using namespace llvm;
 
-<<<<<<< HEAD
-static XtensaMCExpr::Specifier
-getModifierSpecifier(XtensaCP::XtensaCPModifier Modifier) {
-  switch (Modifier) {
-  case XtensaCP::no_modifier:
-    return XtensaMCExpr::VK_None;
-  case XtensaCP::TPOFF:
-    return XtensaMCExpr::VK_TPOFF;
-=======
 static Xtensa::Specifier
 getModifierSpecifier(XtensaCP::XtensaCPModifier Modifier) {
   switch (Modifier) {
@@ -48,7 +39,6 @@
     return Xtensa::S_None;
   case XtensaCP::TPOFF:
     return Xtensa::S_TPOFF;
->>>>>>> eb0f1dc0
   }
   report_fatal_error("Invalid XtensaCPModifier!");
 }
@@ -102,11 +92,7 @@
   MCSymbol *LblSym = GetCPISymbol(ACPV->getLabelId());
   auto *TS =
       static_cast<XtensaTargetStreamer *>(OutStreamer->getTargetStreamer());
-<<<<<<< HEAD
-  XtensaMCExpr::Specifier VK = getModifierSpecifier(ACPV->getModifier());
-=======
   auto Spec = getModifierSpecifier(ACPV->getModifier());
->>>>>>> eb0f1dc0
 
   if (ACPV->getModifier() != XtensaCP::no_modifier) {
     std::string SymName(MCSym->getName());
@@ -241,11 +227,6 @@
                                      MachineOperand::MachineOperandType MOTy,
                                      unsigned Offset) const {
   const MCSymbol *Symbol;
-<<<<<<< HEAD
-  XtensaMCExpr::Specifier Kind = XtensaMCExpr::VK_None;
-
-=======
->>>>>>> eb0f1dc0
   switch (MOTy) {
   case MachineOperand::MO_GlobalAddress:
     Symbol = getSymbol(MO.getGlobal());
@@ -274,11 +255,6 @@
   }
 
   const MCExpr *ME = MCSymbolRefExpr::create(Symbol, OutContext);
-<<<<<<< HEAD
-  ME = XtensaMCExpr::create(ME, Kind, OutContext);
-
-=======
->>>>>>> eb0f1dc0
   if (Offset) {
     // Assume offset is never negative.
     assert(Offset > 0);
