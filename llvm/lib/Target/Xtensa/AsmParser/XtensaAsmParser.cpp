//===- XtensaAsmParser.cpp - Parse Xtensa assembly to MCInst instructions -===//
//
//                     The LLVM Compiler Infrastructure
//
// Part of the LLVM Project, under the Apache License v2.0 with LLVM Exceptions.
// See https://llvm.org/LICENSE.txt for license information.
// SPDX-License-Identifier: Apache-2.0 WITH LLVM-exception
//
//===----------------------------------------------------------------------===//

#include "MCTargetDesc/XtensaMCExpr.h"
#include "MCTargetDesc/XtensaMCTargetDesc.h"
#include "MCTargetDesc/XtensaTargetStreamer.h"
#include "TargetInfo/XtensaTargetInfo.h"
#include "llvm/ADT/STLExtras.h"
#include "llvm/ADT/StringSwitch.h"
#include "llvm/MC/MCContext.h"
#include "llvm/MC/MCExpr.h"
#include "llvm/MC/MCInst.h"
#include "llvm/MC/MCInstrInfo.h"
#include "llvm/MC/MCParser/AsmLexer.h"
#include "llvm/MC/MCParser/MCParsedAsmOperand.h"
#include "llvm/MC/MCParser/MCTargetAsmParser.h"
#include "llvm/MC/MCRegisterInfo.h"
#include "llvm/MC/MCStreamer.h"
#include "llvm/MC/MCSubtargetInfo.h"
#include "llvm/MC/MCSymbol.h"
#include "llvm/MC/TargetRegistry.h"
#include "llvm/Support/Casting.h"

using namespace llvm;

#define DEBUG_TYPE "xtensa-asm-parser"

struct XtensaOperand;

class XtensaAsmParser : public MCTargetAsmParser {

  SMLoc getLoc() const { return getParser().getTok().getLoc(); }

  XtensaTargetStreamer &getTargetStreamer() {
    MCTargetStreamer &TS = *getParser().getStreamer().getTargetStreamer();
    return static_cast<XtensaTargetStreamer &>(TS);
  }

  ParseStatus parseDirective(AsmToken DirectiveID) override;
  bool parseRegister(MCRegister &Reg, SMLoc &StartLoc, SMLoc &EndLoc) override;
  bool parseInstruction(ParseInstructionInfo &Info, StringRef Name,
                        SMLoc NameLoc, OperandVector &Operands) override;
  bool matchAndEmitInstruction(SMLoc IDLoc, unsigned &Opcode,
                               OperandVector &Operands, MCStreamer &Out,
                               uint64_t &ErrorInfo,
                               bool MatchingInlineAsm) override;
  unsigned validateTargetOperandClass(MCParsedAsmOperand &Op,
                                      unsigned Kind) override;

  bool processInstruction(MCInst &Inst, SMLoc IDLoc, MCStreamer &Out,
                          const MCSubtargetInfo *STI);

// Auto-generated instruction matching functions
#define GET_ASSEMBLER_HEADER
#include "XtensaGenAsmMatcher.inc"

  ParseStatus parseImmediate(OperandVector &Operands);
  ParseStatus
  parseRegister(OperandVector &Operands, bool AllowParens = false,
                bool SR = false,
                Xtensa::RegisterAccessType RAType = Xtensa::REGISTER_EXCHANGE);
  ParseStatus parseOperandWithModifier(OperandVector &Operands);
  bool
  parseOperand(OperandVector &Operands, StringRef Mnemonic, bool SR = false,
               Xtensa::RegisterAccessType RAType = Xtensa::REGISTER_EXCHANGE);
  bool ParseInstructionWithSR(ParseInstructionInfo &Info, StringRef Name,
                              SMLoc NameLoc, OperandVector &Operands);
  ParseStatus tryParseRegister(MCRegister &Reg, SMLoc &StartLoc,
                               SMLoc &EndLoc) override {
    return ParseStatus::NoMatch;
  }

  ParseStatus parsePCRelTarget(OperandVector &Operands);
  bool parseLiteralDirective(SMLoc L);

public:
  enum XtensaMatchResultTy {
    Match_Dummy = FIRST_TARGET_MATCH_RESULT_TY,
#define GET_OPERAND_DIAGNOSTIC_TYPES
#include "XtensaGenAsmMatcher.inc"
#undef GET_OPERAND_DIAGNOSTIC_TYPES
  };

  XtensaAsmParser(const MCSubtargetInfo &STI, MCAsmParser &Parser,
                  const MCInstrInfo &MII, const MCTargetOptions &Options)
      : MCTargetAsmParser(Options, STI, MII) {
    setAvailableFeatures(ComputeAvailableFeatures(STI.getFeatureBits()));
  }

  bool hasWindowed() const {
    return getSTI().getFeatureBits()[Xtensa::FeatureWindowed];
  };
};

// Return true if Expr is in the range [MinValue, MaxValue].
static bool inRange(const MCExpr *Expr, int64_t MinValue, int64_t MaxValue) {
  if (auto *CE = dyn_cast<MCConstantExpr>(Expr)) {
    int64_t Value = CE->getValue();
    return Value >= MinValue && Value <= MaxValue;
  }
  return false;
}

struct XtensaOperand : public MCParsedAsmOperand {

  enum KindTy {
    Token,
    Register,
    Immediate,
  } Kind;

  struct RegOp {
    unsigned RegNum;
  };

  struct ImmOp {
    const MCExpr *Val;
  };

  SMLoc StartLoc, EndLoc;
  union {
    StringRef Tok;
    RegOp Reg;
    ImmOp Imm;
  };

  XtensaOperand(KindTy K) : MCParsedAsmOperand(), Kind(K) {}

public:
  XtensaOperand(const XtensaOperand &o) : MCParsedAsmOperand() {
    Kind = o.Kind;
    StartLoc = o.StartLoc;
    EndLoc = o.EndLoc;
    switch (Kind) {
    case Register:
      Reg = o.Reg;
      break;
    case Immediate:
      Imm = o.Imm;
      break;
    case Token:
      Tok = o.Tok;
      break;
    }
  }

  bool isToken() const override { return Kind == Token; }
  bool isReg() const override { return Kind == Register; }
  bool isImm() const override { return Kind == Immediate; }
  bool isMem() const override { return false; }

  bool isImm(int64_t MinValue, int64_t MaxValue) const {
    return Kind == Immediate && inRange(getImm(), MinValue, MaxValue);
  }

  bool isImm8() const { return isImm(-128, 127); }

  bool isImm8_sh8() const {
    return isImm(-32768, 32512) &&
           ((cast<MCConstantExpr>(getImm())->getValue() & 0xFF) == 0);
  }

  bool isImm12() const { return isImm(-2048, 2047); }

  // Convert MOVI to literal load, when immediate is not in range (-2048, 2047)
  bool isImm12m() const { return Kind == Immediate; }

  bool isOffset4m32() const {
    return isImm(0, 60) &&
           ((cast<MCConstantExpr>(getImm())->getValue() & 0x3) == 0);
  }

  bool isOffset8m8() const { return isImm(0, 255); }

  bool isOffset8m16() const {
    return isImm(0, 510) &&
           ((cast<MCConstantExpr>(getImm())->getValue() & 0x1) == 0);
  }

  bool isOffset8m32() const {
    return isImm(0, 1020) &&
           ((cast<MCConstantExpr>(getImm())->getValue() & 0x3) == 0);
  }

  bool isentry_imm12() const {
    return isImm(0, 32760) &&
           ((cast<MCConstantExpr>(getImm())->getValue() % 8) == 0);
  }

  bool isUimm4() const { return isImm(0, 15); }

  bool isUimm5() const { return isImm(0, 31); }

  bool isImm8n_7() const { return isImm(-8, 7); }

  bool isShimm1_31() const { return isImm(1, 31); }

  bool isImm16_31() const { return isImm(16, 31); }

  bool isImm1_16() const { return isImm(1, 16); }

  // Check that value is either equals (-1) or from [1,15] range.
  bool isImm1n_15() const { return isImm(1, 15) || isImm(-1, -1); }

  bool isImm32n_95() const { return isImm(-32, 95); }

  bool isImm64n_4n() const {
    return isImm(-64, -4) &&
           ((cast<MCConstantExpr>(getImm())->getValue() & 0x3) == 0);
  }

  bool isB4const() const {
    if (Kind != Immediate)
      return false;
    if (auto *CE = dyn_cast<MCConstantExpr>(getImm())) {
      int64_t Value = CE->getValue();
      switch (Value) {
      case -1:
      case 1:
      case 2:
      case 3:
      case 4:
      case 5:
      case 6:
      case 7:
      case 8:
      case 10:
      case 12:
      case 16:
      case 32:
      case 64:
      case 128:
      case 256:
        return true;
      default:
        return false;
      }
    }
    return false;
  }

  bool isB4constu() const {
    if (Kind != Immediate)
      return false;
    if (auto *CE = dyn_cast<MCConstantExpr>(getImm())) {
      int64_t Value = CE->getValue();
      switch (Value) {
      case 32768:
      case 65536:
      case 2:
      case 3:
      case 4:
      case 5:
      case 6:
      case 7:
      case 8:
      case 10:
      case 12:
      case 16:
      case 32:
      case 64:
      case 128:
      case 256:
        return true;
      default:
        return false;
      }
    }
    return false;
  }

  bool isimm7_22() const { return isImm(7, 22); }

  /// getStartLoc - Gets location of the first token of this operand
  SMLoc getStartLoc() const override { return StartLoc; }
  /// getEndLoc - Gets location of the last token of this operand
  SMLoc getEndLoc() const override { return EndLoc; }

  MCRegister getReg() const override {
    assert(Kind == Register && "Invalid type access!");
    return Reg.RegNum;
  }

  const MCExpr *getImm() const {
    assert(Kind == Immediate && "Invalid type access!");
    return Imm.Val;
  }

  StringRef getToken() const {
    assert(Kind == Token && "Invalid type access!");
    return Tok;
  }

  void print(raw_ostream &OS) const override {
    switch (Kind) {
    case Immediate:
      OS << *getImm();
      break;
    case Register:
      OS << "<register x";
      OS << getReg() << ">";
      break;
    case Token:
      OS << "'" << getToken() << "'";
      break;
    }
  }

  static std::unique_ptr<XtensaOperand> createToken(StringRef Str, SMLoc S) {
    auto Op = std::make_unique<XtensaOperand>(Token);
    Op->Tok = Str;
    Op->StartLoc = S;
    Op->EndLoc = S;
    return Op;
  }

  static std::unique_ptr<XtensaOperand> createReg(unsigned RegNo, SMLoc S,
                                                  SMLoc E) {
    auto Op = std::make_unique<XtensaOperand>(Register);
    Op->Reg.RegNum = RegNo;
    Op->StartLoc = S;
    Op->EndLoc = E;
    return Op;
  }

  static std::unique_ptr<XtensaOperand> createImm(const MCExpr *Val, SMLoc S,
                                                  SMLoc E) {
    auto Op = std::make_unique<XtensaOperand>(Immediate);
    Op->Imm.Val = Val;
    Op->StartLoc = S;
    Op->EndLoc = E;
    return Op;
  }

  void addExpr(MCInst &Inst, const MCExpr *Expr) const {
    assert(Expr && "Expr shouldn't be null!");
    int64_t Imm = 0;
    bool IsConstant = false;

    if (auto *CE = dyn_cast<MCConstantExpr>(Expr)) {
      IsConstant = true;
      Imm = CE->getValue();
    }

    if (IsConstant)
      Inst.addOperand(MCOperand::createImm(Imm));
    else
      Inst.addOperand(MCOperand::createExpr(Expr));
  }

  // Used by the TableGen Code
  void addRegOperands(MCInst &Inst, unsigned N) const {
    assert(N == 1 && "Invalid number of operands!");
    Inst.addOperand(MCOperand::createReg(getReg()));
  }

  void addImmOperands(MCInst &Inst, unsigned N) const {
    assert(N == 1 && "Invalid number of operands!");
    addExpr(Inst, getImm());
  }
};

#define GET_REGISTER_MATCHER
#define GET_MATCHER_IMPLEMENTATION
#include "XtensaGenAsmMatcher.inc"

unsigned XtensaAsmParser::validateTargetOperandClass(MCParsedAsmOperand &AsmOp,
                                                     unsigned Kind) {
  return Match_InvalidOperand;
}

static SMLoc RefineErrorLoc(const SMLoc Loc, const OperandVector &Operands,
                            uint64_t ErrorInfo) {
  if (ErrorInfo != ~0ULL && ErrorInfo < Operands.size()) {
    SMLoc ErrorLoc = Operands[ErrorInfo]->getStartLoc();
    if (ErrorLoc == SMLoc())
      return Loc;
    return ErrorLoc;
  }
  return Loc;
}

bool XtensaAsmParser::processInstruction(MCInst &Inst, SMLoc IDLoc,
                                         MCStreamer &Out,
                                         const MCSubtargetInfo *STI) {
  Inst.setLoc(IDLoc);
  const unsigned Opcode = Inst.getOpcode();
  switch (Opcode) {
  case Xtensa::L32R: {
    const MCSymbolRefExpr *OpExpr =
        static_cast<const MCSymbolRefExpr *>(Inst.getOperand(1).getExpr());
<<<<<<< HEAD
    XtensaMCExpr::Specifier Kind = XtensaMCExpr::VK_None;
    const MCExpr *NewOpExpr = XtensaMCExpr::create(OpExpr, Kind, getContext());
    Inst.getOperand(1).setExpr(NewOpExpr);
=======
    Inst.getOperand(1).setExpr(OpExpr);
>>>>>>> eb0f1dc0
    break;
  }
  case Xtensa::MOVI: {
    XtensaTargetStreamer &TS = this->getTargetStreamer();

    // Expand MOVI operand
    if (!Inst.getOperand(1).isExpr()) {
      uint64_t ImmOp64 = Inst.getOperand(1).getImm();
      int32_t Imm = ImmOp64;
      if (!isInt<12>(Imm)) {
        XtensaTargetStreamer &TS = this->getTargetStreamer();
        MCInst TmpInst;
        TmpInst.setLoc(IDLoc);
        TmpInst.setOpcode(Xtensa::L32R);
        const MCExpr *Value = MCConstantExpr::create(ImmOp64, getContext());
        MCSymbol *Sym = getContext().createTempSymbol();
        const MCExpr *Expr = MCSymbolRefExpr::create(Sym, getContext());
<<<<<<< HEAD
        const MCExpr *OpExpr =
            XtensaMCExpr::create(Expr, XtensaMCExpr::VK_None, getContext());
=======
>>>>>>> eb0f1dc0
        TmpInst.addOperand(Inst.getOperand(0));
        MCOperand Op1 = MCOperand::createExpr(Expr);
        TmpInst.addOperand(Op1);
        TS.emitLiteral(Sym, Value, true, IDLoc);
        Inst = TmpInst;
      }
    } else {
      MCInst TmpInst;
      TmpInst.setLoc(IDLoc);
      TmpInst.setOpcode(Xtensa::L32R);
      const MCExpr *Value = Inst.getOperand(1).getExpr();
      MCSymbol *Sym = getContext().createTempSymbol();
      const MCExpr *Expr = MCSymbolRefExpr::create(Sym, getContext());
<<<<<<< HEAD
      const MCExpr *OpExpr =
          XtensaMCExpr::create(Expr, XtensaMCExpr::VK_None, getContext());
=======
>>>>>>> eb0f1dc0
      TmpInst.addOperand(Inst.getOperand(0));
      MCOperand Op1 = MCOperand::createExpr(Expr);
      TmpInst.addOperand(Op1);
      Inst = TmpInst;
      TS.emitLiteral(Sym, Value, true, IDLoc);
    }
    break;
  }
  default:
    break;
  }

  return true;
}

bool XtensaAsmParser::matchAndEmitInstruction(SMLoc IDLoc, unsigned &Opcode,
                                              OperandVector &Operands,
                                              MCStreamer &Out,
                                              uint64_t &ErrorInfo,
                                              bool MatchingInlineAsm) {
  MCInst Inst;
  auto Result =
      MatchInstructionImpl(Operands, Inst, ErrorInfo, MatchingInlineAsm);

  switch (Result) {
  default:
    break;
  case Match_Success:
    processInstruction(Inst, IDLoc, Out, STI);
    Inst.setLoc(IDLoc);
    Out.emitInstruction(Inst, getSTI());
    return false;
  case Match_MissingFeature:
    return Error(IDLoc, "instruction use requires an option to be enabled");
  case Match_MnemonicFail:
    return Error(IDLoc, "unrecognized instruction mnemonic");
  case Match_InvalidOperand: {
    SMLoc ErrorLoc = IDLoc;
    if (ErrorInfo != ~0U) {
      if (ErrorInfo >= Operands.size())
        return Error(ErrorLoc, "too few operands for instruction");

      ErrorLoc = ((XtensaOperand &)*Operands[ErrorInfo]).getStartLoc();
      if (ErrorLoc == SMLoc())
        ErrorLoc = IDLoc;
    }
    return Error(ErrorLoc, "invalid operand for instruction");
  }
  case Match_InvalidImm8:
    return Error(RefineErrorLoc(IDLoc, Operands, ErrorInfo),
                 "expected immediate in range [-128, 127]");
  case Match_InvalidImm8_sh8:
    return Error(RefineErrorLoc(IDLoc, Operands, ErrorInfo),
                 "expected immediate in range [-32768, 32512], first 8 bits "
                 "should be zero");
  case Match_InvalidB4const:
    return Error(RefineErrorLoc(IDLoc, Operands, ErrorInfo),
                 "expected b4const immediate");
  case Match_InvalidB4constu:
    return Error(RefineErrorLoc(IDLoc, Operands, ErrorInfo),
                 "expected b4constu immediate");
  case Match_InvalidImm12:
    return Error(RefineErrorLoc(IDLoc, Operands, ErrorInfo),
                 "expected immediate in range [-2048, 2047]");
  case Match_InvalidImm12m:
    return Error(RefineErrorLoc(IDLoc, Operands, ErrorInfo),
                 "expected immediate in range [-2048, 2047]");
  case Match_InvalidImm1_16:
    return Error(RefineErrorLoc(IDLoc, Operands, ErrorInfo),
                 "expected immediate in range [1, 16]");
  case Match_InvalidImm1n_15:
    return Error(RefineErrorLoc(IDLoc, Operands, ErrorInfo),
                 "expected immediate in range [-1, 15] except 0");
  case Match_InvalidImm32n_95:
    return Error(RefineErrorLoc(IDLoc, Operands, ErrorInfo),
                 "expected immediate in range [-32, 95]");
  case Match_InvalidImm64n_4n:
    return Error(RefineErrorLoc(IDLoc, Operands, ErrorInfo),
                 "expected immediate in range [-64, -4]");
  case Match_InvalidImm8n_7:
    return Error(RefineErrorLoc(IDLoc, Operands, ErrorInfo),
                 "expected immediate in range [-8, 7]");
  case Match_InvalidShimm1_31:
    return Error(RefineErrorLoc(IDLoc, Operands, ErrorInfo),
                 "expected immediate in range [1, 31]");
  case Match_InvalidUimm4:
    return Error(RefineErrorLoc(IDLoc, Operands, ErrorInfo),
                 "expected immediate in range [0, 15]");
  case Match_InvalidUimm5:
    return Error(RefineErrorLoc(IDLoc, Operands, ErrorInfo),
                 "expected immediate in range [0, 31]");
  case Match_InvalidOffset8m8:
    return Error(RefineErrorLoc(IDLoc, Operands, ErrorInfo),
                 "expected immediate in range [0, 255]");
  case Match_InvalidOffset8m16:
    return Error(RefineErrorLoc(IDLoc, Operands, ErrorInfo),
                 "expected immediate in range [0, 510], first bit "
                 "should be zero");
  case Match_InvalidOffset8m32:
    return Error(RefineErrorLoc(IDLoc, Operands, ErrorInfo),
                 "expected immediate in range [0, 1020], first 2 bits "
                 "should be zero");
  case Match_InvalidOffset4m32:
    return Error(RefineErrorLoc(IDLoc, Operands, ErrorInfo),
                 "expected immediate in range [0, 60], first 2 bits "
                 "should be zero");
  case Match_Invalidentry_imm12:
    return Error(RefineErrorLoc(IDLoc, Operands, ErrorInfo),
                 "expected immediate in range [0, 32760], first 3 bits "
                 "should be zero");
  case Match_Invalidimm7_22:
    return Error(RefineErrorLoc(IDLoc, Operands, ErrorInfo),
                 "expected immediate in range [7, 22]");
  }

  report_fatal_error("Unknown match type detected!");
}

ParseStatus XtensaAsmParser::parsePCRelTarget(OperandVector &Operands) {
  MCAsmParser &Parser = getParser();
  LLVM_DEBUG(dbgs() << "parsePCRelTarget\n");

  SMLoc S = getLexer().getLoc();

  // Expressions are acceptable
  const MCExpr *Expr = nullptr;
  if (Parser.parseExpression(Expr)) {
    // We have no way of knowing if a symbol was consumed so we must ParseFail
    return ParseStatus::Failure;
  }

  // Currently not support constants
  if (Expr->getKind() == MCExpr::ExprKind::Constant)
    return Error(getLoc(), "unknown operand");

  Operands.push_back(XtensaOperand::createImm(Expr, S, getLexer().getLoc()));
  return ParseStatus::Success;
}

bool XtensaAsmParser::parseRegister(MCRegister &Reg, SMLoc &StartLoc,
                                    SMLoc &EndLoc) {
  const AsmToken &Tok = getParser().getTok();
  StartLoc = Tok.getLoc();
  EndLoc = Tok.getEndLoc();
  Reg = Xtensa::NoRegister;
  StringRef Name = getLexer().getTok().getIdentifier();

  if (!MatchRegisterName(Name) && !MatchRegisterAltName(Name)) {
    getParser().Lex(); // Eat identifier token.
    return false;
  }

  return Error(StartLoc, "invalid register name");
}

ParseStatus XtensaAsmParser::parseRegister(OperandVector &Operands,
                                           bool AllowParens, bool SR,
                                           Xtensa::RegisterAccessType RAType) {
  SMLoc FirstS = getLoc();
  bool HadParens = false;
  AsmToken Buf[2];
  StringRef RegName;

  // If this a parenthesised register name is allowed, parse it atomically
  if (AllowParens && getLexer().is(AsmToken::LParen)) {
    size_t ReadCount = getLexer().peekTokens(Buf);
    if (ReadCount == 2 && Buf[1].getKind() == AsmToken::RParen) {
      if ((Buf[0].getKind() == AsmToken::Integer) && (!SR))
        return ParseStatus::NoMatch;
      HadParens = true;
      getParser().Lex(); // Eat '('
    }
  }

  unsigned RegNo = 0;

  switch (getLexer().getKind()) {
  default:
    return ParseStatus::NoMatch;
  case AsmToken::Integer:
    if (!SR)
      return ParseStatus::NoMatch;
    RegName = getLexer().getTok().getString();
    RegNo = MatchRegisterName(RegName);
    if (RegNo == 0)
      RegNo = MatchRegisterAltName(RegName);
    break;
  case AsmToken::Identifier:
    RegName = getLexer().getTok().getIdentifier();
    RegNo = MatchRegisterName(RegName);
    if (RegNo == 0)
      RegNo = MatchRegisterAltName(RegName);
    break;
  }

  if (RegNo == 0) {
    if (HadParens)
      getLexer().UnLex(Buf[0]);
    return ParseStatus::NoMatch;
  }

<<<<<<< HEAD
  if (!Xtensa::checkRegister(RegNo, getSTI().getFeatureBits()))
=======
  if (!Xtensa::checkRegister(RegNo, getSTI().getFeatureBits(), RAType))
>>>>>>> eb0f1dc0
    return ParseStatus::NoMatch;

  if (HadParens)
    Operands.push_back(XtensaOperand::createToken("(", FirstS));
  SMLoc S = getLoc();
  SMLoc E = getParser().getTok().getEndLoc();
  getLexer().Lex();
  Operands.push_back(XtensaOperand::createReg(RegNo, S, E));

  if (HadParens) {
    getParser().Lex(); // Eat ')'
    Operands.push_back(XtensaOperand::createToken(")", getLoc()));
  }

  return ParseStatus::Success;
}

ParseStatus XtensaAsmParser::parseImmediate(OperandVector &Operands) {
  SMLoc S = getLoc();
  SMLoc E;
  const MCExpr *Res;

  switch (getLexer().getKind()) {
  default:
    return ParseStatus::NoMatch;
  case AsmToken::LParen:
  case AsmToken::Minus:
  case AsmToken::Plus:
  case AsmToken::Tilde:
  case AsmToken::Integer:
  case AsmToken::String:
    if (getParser().parseExpression(Res))
      return ParseStatus::Failure;
    break;
  case AsmToken::Identifier: {
    StringRef Identifier;
    if (getParser().parseIdentifier(Identifier))
      return ParseStatus::Failure;

    MCSymbol *Sym = getContext().getOrCreateSymbol(Identifier);
    Res = MCSymbolRefExpr::create(Sym, getContext());
    break;
  }
  case AsmToken::Percent:
    return parseOperandWithModifier(Operands);
  }

  E = SMLoc::getFromPointer(S.getPointer() - 1);
  Operands.push_back(XtensaOperand::createImm(Res, S, E));
  return ParseStatus::Success;
}

ParseStatus XtensaAsmParser::parseOperandWithModifier(OperandVector &Operands) {
  return ParseStatus::Failure;
}

/// Looks at a token type and creates the relevant operand
/// from this information, adding to Operands.
/// If operand was parsed, returns false, else true.
bool XtensaAsmParser::parseOperand(OperandVector &Operands, StringRef Mnemonic,
                                   bool SR, Xtensa::RegisterAccessType RAType) {
  // Check if the current operand has a custom associated parser, if so, try to
  // custom parse the operand, or fallback to the general approach.
  ParseStatus Res = MatchOperandParserImpl(Operands, Mnemonic);
  if (Res.isSuccess())
    return false;

  // If there wasn't a custom match, try the generic matcher below. Otherwise,
  // there was a match, but an error occurred, in which case, just return that
  // the operand parsing failed.
  if (Res.isFailure())
    return true;

  // Attempt to parse token as register
  if (parseRegister(Operands, true, SR, RAType).isSuccess())
    return false;

  // Attempt to parse token as an immediate
  if (parseImmediate(Operands).isSuccess())
    return false;

  // Finally we have exhausted all options and must declare defeat.
  return Error(getLoc(), "unknown operand");
}

bool XtensaAsmParser::ParseInstructionWithSR(ParseInstructionInfo &Info,
                                             StringRef Name, SMLoc NameLoc,
                                             OperandVector &Operands) {
  Xtensa::RegisterAccessType RAType =
      Name[0] == 'w' ? Xtensa::REGISTER_WRITE
                     : (Name[0] == 'r' ? Xtensa::REGISTER_READ
                                       : Xtensa::REGISTER_EXCHANGE);

  if ((Name.starts_with("wsr.") || Name.starts_with("rsr.") ||
       Name.starts_with("xsr.")) &&
      (Name.size() > 4)) {
    // Parse case when instruction name is concatenated with SR register
    // name, like "wsr.sar a1"

    // First operand is token for instruction
    Operands.push_back(XtensaOperand::createToken(Name.take_front(3), NameLoc));

    StringRef RegName = Name.drop_front(4);
    unsigned RegNo = MatchRegisterName(RegName);

    if (RegNo == 0)
      RegNo = MatchRegisterAltName(RegName);

<<<<<<< HEAD
    if (!Xtensa::checkRegister(RegNo, getSTI().getFeatureBits()))
=======
    if (!Xtensa::checkRegister(RegNo, getSTI().getFeatureBits(), RAType))
>>>>>>> eb0f1dc0
      return Error(NameLoc, "invalid register name");

    // Parse operand
    if (parseOperand(Operands, Name))
      return true;

    SMLoc S = getLoc();
    SMLoc E = SMLoc::getFromPointer(S.getPointer() - 1);
    Operands.push_back(XtensaOperand::createReg(RegNo, S, E));
  } else {
    // First operand is token for instruction
    Operands.push_back(XtensaOperand::createToken(Name, NameLoc));

    // Parse first operand
    if (parseOperand(Operands, Name))
      return true;

    if (!parseOptionalToken(AsmToken::Comma)) {
      SMLoc Loc = getLexer().getLoc();
      getParser().eatToEndOfStatement();
      return Error(Loc, "unexpected token");
    }

    // Parse second operand
    if (parseOperand(Operands, Name, true, RAType))
      return true;
  }

  if (getLexer().isNot(AsmToken::EndOfStatement)) {
    SMLoc Loc = getLexer().getLoc();
    getParser().eatToEndOfStatement();
    return Error(Loc, "unexpected token");
  }

  getParser().Lex(); // Consume the EndOfStatement.
  return false;
}

bool XtensaAsmParser::parseInstruction(ParseInstructionInfo &Info,
                                       StringRef Name, SMLoc NameLoc,
                                       OperandVector &Operands) {
  if (Name.starts_with("wsr") || Name.starts_with("rsr") ||
      Name.starts_with("xsr")) {
    return ParseInstructionWithSR(Info, Name, NameLoc, Operands);
  }

  // First operand is token for instruction
  Operands.push_back(XtensaOperand::createToken(Name, NameLoc));

  // If there are no more operands, then finish
  if (getLexer().is(AsmToken::EndOfStatement))
    return false;

  // Parse first operand
  if (parseOperand(Operands, Name))
    return true;

  // Parse until end of statement, consuming commas between operands
  while (parseOptionalToken(AsmToken::Comma))
    if (parseOperand(Operands, Name))
      return true;

  if (getLexer().isNot(AsmToken::EndOfStatement)) {
    SMLoc Loc = getLexer().getLoc();
    getParser().eatToEndOfStatement();
    return Error(Loc, "unexpected token");
  }

  getParser().Lex(); // Consume the EndOfStatement.
  return false;
}

bool XtensaAsmParser::parseLiteralDirective(SMLoc L) {
  MCAsmParser &Parser = getParser();
  const MCExpr *Value;
  SMLoc LiteralLoc = getLexer().getLoc();
  XtensaTargetStreamer &TS = this->getTargetStreamer();

  if (Parser.parseExpression(Value))
    return true;

  const MCSymbolRefExpr *SE = dyn_cast<MCSymbolRefExpr>(Value);

  if (!SE)
    return Error(LiteralLoc, "literal label must be a symbol");

  if (Parser.parseComma())
    return true;

  SMLoc OpcodeLoc = getLexer().getLoc();
  if (parseOptionalToken(AsmToken::EndOfStatement))
    return Error(OpcodeLoc, "expected value");

  if (Parser.parseExpression(Value))
    return true;

  if (parseEOL())
    return true;

  MCSymbol *Sym = getContext().getOrCreateSymbol(SE->getSymbol().getName());

  TS.emitLiteral(Sym, Value, true, LiteralLoc);

  return false;
}

ParseStatus XtensaAsmParser::parseDirective(AsmToken DirectiveID) {
  StringRef IDVal = DirectiveID.getString();
  SMLoc Loc = getLexer().getLoc();

  if (IDVal == ".literal_position") {
    XtensaTargetStreamer &TS = this->getTargetStreamer();
    TS.emitLiteralPosition();
    return parseEOL();
  }

  if (IDVal == ".literal") {
    return parseLiteralDirective(Loc);
  }

  return ParseStatus::NoMatch;
}

// Force static initialization.
extern "C" LLVM_EXTERNAL_VISIBILITY void LLVMInitializeXtensaAsmParser() {
  RegisterMCAsmParser<XtensaAsmParser> X(getTheXtensaTarget());
}<|MERGE_RESOLUTION|>--- conflicted
+++ resolved
@@ -396,13 +396,7 @@
   case Xtensa::L32R: {
     const MCSymbolRefExpr *OpExpr =
         static_cast<const MCSymbolRefExpr *>(Inst.getOperand(1).getExpr());
-<<<<<<< HEAD
-    XtensaMCExpr::Specifier Kind = XtensaMCExpr::VK_None;
-    const MCExpr *NewOpExpr = XtensaMCExpr::create(OpExpr, Kind, getContext());
-    Inst.getOperand(1).setExpr(NewOpExpr);
-=======
     Inst.getOperand(1).setExpr(OpExpr);
->>>>>>> eb0f1dc0
     break;
   }
   case Xtensa::MOVI: {
@@ -420,11 +414,6 @@
         const MCExpr *Value = MCConstantExpr::create(ImmOp64, getContext());
         MCSymbol *Sym = getContext().createTempSymbol();
         const MCExpr *Expr = MCSymbolRefExpr::create(Sym, getContext());
-<<<<<<< HEAD
-        const MCExpr *OpExpr =
-            XtensaMCExpr::create(Expr, XtensaMCExpr::VK_None, getContext());
-=======
->>>>>>> eb0f1dc0
         TmpInst.addOperand(Inst.getOperand(0));
         MCOperand Op1 = MCOperand::createExpr(Expr);
         TmpInst.addOperand(Op1);
@@ -438,11 +427,6 @@
       const MCExpr *Value = Inst.getOperand(1).getExpr();
       MCSymbol *Sym = getContext().createTempSymbol();
       const MCExpr *Expr = MCSymbolRefExpr::create(Sym, getContext());
-<<<<<<< HEAD
-      const MCExpr *OpExpr =
-          XtensaMCExpr::create(Expr, XtensaMCExpr::VK_None, getContext());
-=======
->>>>>>> eb0f1dc0
       TmpInst.addOperand(Inst.getOperand(0));
       MCOperand Op1 = MCOperand::createExpr(Expr);
       TmpInst.addOperand(Op1);
@@ -644,11 +628,7 @@
     return ParseStatus::NoMatch;
   }
 
-<<<<<<< HEAD
-  if (!Xtensa::checkRegister(RegNo, getSTI().getFeatureBits()))
-=======
   if (!Xtensa::checkRegister(RegNo, getSTI().getFeatureBits(), RAType))
->>>>>>> eb0f1dc0
     return ParseStatus::NoMatch;
 
   if (HadParens)
@@ -757,11 +737,7 @@
     if (RegNo == 0)
       RegNo = MatchRegisterAltName(RegName);
 
-<<<<<<< HEAD
-    if (!Xtensa::checkRegister(RegNo, getSTI().getFeatureBits()))
-=======
     if (!Xtensa::checkRegister(RegNo, getSTI().getFeatureBits(), RAType))
->>>>>>> eb0f1dc0
       return Error(NameLoc, "invalid register name");
 
     // Parse operand
