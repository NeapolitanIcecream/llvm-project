--- conflicted
+++ resolved
@@ -4117,20 +4117,12 @@
     ShiftAmt = DAG.getConstant(RHSVal - TargetScalarType.getSizeInBits(), SL,
                                TargetType);
   } else {
-<<<<<<< HEAD
-    SDValue truncShiftAmt = DAG.getNode(ISD::TRUNCATE, SL, TargetType, RHS);
-=======
     SDValue TruncShiftAmt = DAG.getNode(ISD::TRUNCATE, SL, TargetType, RHS);
->>>>>>> eb0f1dc0
     const SDValue ShiftMask =
         DAG.getConstant(TargetScalarType.getSizeInBits() - 1, SL, TargetType);
     // This AND instruction will clamp out of bounds shift values.
     // It will also be removed during later instruction selection.
-<<<<<<< HEAD
-    ShiftAmt = DAG.getNode(ISD::AND, SL, TargetType, truncShiftAmt, ShiftMask);
-=======
     ShiftAmt = DAG.getNode(ISD::AND, SL, TargetType, TruncShiftAmt, ShiftMask);
->>>>>>> eb0f1dc0
   }
 
   SDValue Lo = DAG.getNode(ISD::TRUNCATE, SL, TargetType, LHS);
@@ -5272,21 +5264,7 @@
 
     break;
   }
-<<<<<<< HEAD
-  case ISD::SHL: {
-    // Range metadata can be invalidated when loads are converted to legal types
-    // (e.g. v2i64 -> v4i32).
-    // Try to convert vector shl before type legalization so that range metadata
-    // can be utilized.
-    if (!(N->getValueType(0).isVector() &&
-          DCI.getDAGCombineLevel() == BeforeLegalizeTypes) &&
-        DCI.getDAGCombineLevel() < AfterLegalizeDAG)
-      break;
-    return performShlCombine(N, DCI);
-  }
-=======
   case ISD::SHL:
->>>>>>> eb0f1dc0
   case ISD::SRL: {
     // Range metadata can be invalidated when loads are converted to legal types
     // (e.g. v2i64 -> v4i32).
