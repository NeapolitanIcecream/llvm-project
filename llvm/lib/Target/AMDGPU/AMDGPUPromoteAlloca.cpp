//===-- AMDGPUPromoteAlloca.cpp - Promote Allocas -------------------------===//
//
// Part of the LLVM Project, under the Apache License v2.0 with LLVM Exceptions.
// See https://llvm.org/LICENSE.txt for license information.
// SPDX-License-Identifier: Apache-2.0 WITH LLVM-exception
//
//===----------------------------------------------------------------------===//
//
// Eliminates allocas by either converting them into vectors or by migrating
// them to local address space.
//
// Two passes are exposed by this file:
//    - "promote-alloca-to-vector", which runs early in the pipeline and only
//      promotes to vector. Promotion to vector is almost always profitable
//      except when the alloca is too big and the promotion would result in
//      very high register pressure.
//    - "promote-alloca", which does both promotion to vector and LDS and runs
//      much later in the pipeline. This runs after SROA because promoting to
//      LDS is of course less profitable than getting rid of the alloca or
//      vectorizing it, thus we only want to do it when the only alternative is
//      lowering the alloca to stack.
//
// Note that both of them exist for the old and new PMs. The new PM passes are
// declared in AMDGPU.h and the legacy PM ones are declared here.s
//
//===----------------------------------------------------------------------===//

#include "AMDGPU.h"
#include "GCNSubtarget.h"
#include "Utils/AMDGPUBaseInfo.h"
#include "llvm/ADT/STLExtras.h"
#include "llvm/Analysis/CaptureTracking.h"
#include "llvm/Analysis/InstSimplifyFolder.h"
#include "llvm/Analysis/InstructionSimplify.h"
#include "llvm/Analysis/LoopInfo.h"
#include "llvm/Analysis/ValueTracking.h"
#include "llvm/CodeGen/TargetPassConfig.h"
#include "llvm/IR/IRBuilder.h"
#include "llvm/IR/IntrinsicInst.h"
#include "llvm/IR/IntrinsicsAMDGPU.h"
#include "llvm/IR/IntrinsicsR600.h"
#include "llvm/IR/PatternMatch.h"
#include "llvm/InitializePasses.h"
#include "llvm/Pass.h"
#include "llvm/Target/TargetMachine.h"
#include "llvm/Transforms/Utils/SSAUpdater.h"

#define DEBUG_TYPE "amdgpu-promote-alloca"

using namespace llvm;

namespace {

static cl::opt<bool>
    DisablePromoteAllocaToVector("disable-promote-alloca-to-vector",
                                 cl::desc("Disable promote alloca to vector"),
                                 cl::init(false));

static cl::opt<bool>
    DisablePromoteAllocaToLDS("disable-promote-alloca-to-lds",
                              cl::desc("Disable promote alloca to LDS"),
                              cl::init(false));

static cl::opt<unsigned> PromoteAllocaToVectorLimit(
    "amdgpu-promote-alloca-to-vector-limit",
    cl::desc("Maximum byte size to consider promote alloca to vector"),
    cl::init(0));

static cl::opt<unsigned> PromoteAllocaToVectorMaxRegs(
    "amdgpu-promote-alloca-to-vector-max-regs",
    cl::desc(
        "Maximum vector size (in 32b registers) to use when promoting alloca"),
    cl::init(16));

// Use up to 1/4 of available register budget for vectorization.
// FIXME: Increase the limit for whole function budgets? Perhaps x2?
static cl::opt<unsigned> PromoteAllocaToVectorVGPRRatio(
    "amdgpu-promote-alloca-to-vector-vgpr-ratio",
    cl::desc("Ratio of VGPRs to budget for promoting alloca to vectors"),
    cl::init(4));

static cl::opt<unsigned>
    LoopUserWeight("promote-alloca-vector-loop-user-weight",
                   cl::desc("The bonus weight of users of allocas within loop "
                            "when sorting profitable allocas"),
                   cl::init(4));

// Shared implementation which can do both promotion to vector and to LDS.
class AMDGPUPromoteAllocaImpl {
private:
  const TargetMachine &TM;
  LoopInfo &LI;
  Module *Mod = nullptr;
  const DataLayout *DL = nullptr;

  // FIXME: This should be per-kernel.
  uint32_t LocalMemLimit = 0;
  uint32_t CurrentLocalMemUsage = 0;
  unsigned MaxVGPRs;
  unsigned VGPRBudgetRatio;
  unsigned MaxVectorRegs;

  bool IsAMDGCN = false;
  bool IsAMDHSA = false;

  std::pair<Value *, Value *> getLocalSizeYZ(IRBuilder<> &Builder);
  Value *getWorkitemID(IRBuilder<> &Builder, unsigned N);

  /// BaseAlloca is the alloca root the search started from.
  /// Val may be that alloca or a recursive user of it.
  bool collectUsesWithPtrTypes(Value *BaseAlloca, Value *Val,
                               std::vector<Value *> &WorkList) const;

  /// Val is a derived pointer from Alloca. OpIdx0/OpIdx1 are the operand
  /// indices to an instruction with 2 pointer inputs (e.g. select, icmp).
  /// Returns true if both operands are derived from the same alloca. Val should
  /// be the same value as one of the input operands of UseInst.
  bool binaryOpIsDerivedFromSameAlloca(Value *Alloca, Value *Val,
                                       Instruction *UseInst, int OpIdx0,
                                       int OpIdx1) const;

  /// Check whether we have enough local memory for promotion.
  bool hasSufficientLocalMem(const Function &F);

  bool tryPromoteAllocaToVector(AllocaInst &I);
  bool tryPromoteAllocaToLDS(AllocaInst &I, bool SufficientLDS);

  void sortAllocasToPromote(SmallVectorImpl<AllocaInst *> &Allocas);

  void setFunctionLimits(const Function &F);

public:
  AMDGPUPromoteAllocaImpl(TargetMachine &TM, LoopInfo &LI) : TM(TM), LI(LI) {

    const Triple &TT = TM.getTargetTriple();
    IsAMDGCN = TT.isAMDGCN();
    IsAMDHSA = TT.getOS() == Triple::AMDHSA;
  }

  bool run(Function &F, bool PromoteToLDS);
};

// FIXME: This can create globals so should be a module pass.
class AMDGPUPromoteAlloca : public FunctionPass {
public:
  static char ID;

  AMDGPUPromoteAlloca() : FunctionPass(ID) {}

  bool runOnFunction(Function &F) override {
    if (skipFunction(F))
      return false;
    if (auto *TPC = getAnalysisIfAvailable<TargetPassConfig>())
      return AMDGPUPromoteAllocaImpl(
                 TPC->getTM<TargetMachine>(),
                 getAnalysis<LoopInfoWrapperPass>().getLoopInfo())
          .run(F, /*PromoteToLDS*/ true);
    return false;
  }

  StringRef getPassName() const override { return "AMDGPU Promote Alloca"; }

  void getAnalysisUsage(AnalysisUsage &AU) const override {
    AU.setPreservesCFG();
    AU.addRequired<LoopInfoWrapperPass>();
    FunctionPass::getAnalysisUsage(AU);
  }
};

<<<<<<< HEAD
class AMDGPUPromoteAllocaToVector : public FunctionPass {
public:
  static char ID;

  AMDGPUPromoteAllocaToVector() : FunctionPass(ID) {}

  bool runOnFunction(Function &F) override {
    if (skipFunction(F))
      return false;
    if (auto *TPC = getAnalysisIfAvailable<TargetPassConfig>())
      return AMDGPUPromoteAllocaImpl(
                 TPC->getTM<TargetMachine>(),
                 getAnalysis<LoopInfoWrapperPass>().getLoopInfo())
          .run(F, /*PromoteToLDS*/ false);
    return false;
  }

  StringRef getPassName() const override {
    return "AMDGPU Promote Alloca to vector";
  }

  void getAnalysisUsage(AnalysisUsage &AU) const override {
    AU.setPreservesCFG();
    AU.addRequired<LoopInfoWrapperPass>();
    FunctionPass::getAnalysisUsage(AU);
  }
};

=======
>>>>>>> eb0f1dc0
static unsigned getMaxVGPRs(unsigned LDSBytes, const TargetMachine &TM,
                            const Function &F) {
  if (!TM.getTargetTriple().isAMDGCN())
    return 128;

  const GCNSubtarget &ST = TM.getSubtarget<GCNSubtarget>(F);
  unsigned MaxVGPRs = ST.getMaxNumVGPRs(
      ST.getWavesPerEU(ST.getFlatWorkGroupSizes(F), LDSBytes, F).first);

  // A non-entry function has only 32 caller preserved registers.
  // Do not promote alloca which will force spilling unless we know the function
  // will be inlined.
  if (!F.hasFnAttribute(Attribute::AlwaysInline) &&
      !AMDGPU::isEntryFunctionCC(F.getCallingConv()))
    MaxVGPRs = std::min(MaxVGPRs, 32u);
  return MaxVGPRs;
}

} // end anonymous namespace

char AMDGPUPromoteAlloca::ID = 0;

INITIALIZE_PASS_BEGIN(AMDGPUPromoteAlloca, DEBUG_TYPE,
                      "AMDGPU promote alloca to vector or LDS", false, false)
// Move LDS uses from functions to kernels before promote alloca for accurate
// estimation of LDS available
INITIALIZE_PASS_DEPENDENCY(AMDGPULowerModuleLDSLegacy)
INITIALIZE_PASS_DEPENDENCY(LoopInfoWrapperPass)
INITIALIZE_PASS_END(AMDGPUPromoteAlloca, DEBUG_TYPE,
                    "AMDGPU promote alloca to vector or LDS", false, false)

char &llvm::AMDGPUPromoteAllocaID = AMDGPUPromoteAlloca::ID;

PreservedAnalyses AMDGPUPromoteAllocaPass::run(Function &F,
                                               FunctionAnalysisManager &AM) {
  auto &LI = AM.getResult<LoopAnalysis>(F);
  bool Changed = AMDGPUPromoteAllocaImpl(TM, LI).run(F, /*PromoteToLDS=*/true);
  if (Changed) {
    PreservedAnalyses PA;
    PA.preserveSet<CFGAnalyses>();
    return PA;
  }
  return PreservedAnalyses::all();
}

PreservedAnalyses
AMDGPUPromoteAllocaToVectorPass::run(Function &F, FunctionAnalysisManager &AM) {
  auto &LI = AM.getResult<LoopAnalysis>(F);
  bool Changed = AMDGPUPromoteAllocaImpl(TM, LI).run(F, /*PromoteToLDS=*/false);
  if (Changed) {
    PreservedAnalyses PA;
    PA.preserveSet<CFGAnalyses>();
    return PA;
  }
  return PreservedAnalyses::all();
}

FunctionPass *llvm::createAMDGPUPromoteAlloca() {
  return new AMDGPUPromoteAlloca();
}

static void collectAllocaUses(AllocaInst &Alloca,
                              SmallVectorImpl<Use *> &Uses) {
  SmallVector<Instruction *, 4> WorkList({&Alloca});
  while (!WorkList.empty()) {
    auto *Cur = WorkList.pop_back_val();
    for (auto &U : Cur->uses()) {
      Uses.push_back(&U);

      if (isa<GetElementPtrInst>(U.getUser()))
        WorkList.push_back(cast<Instruction>(U.getUser()));
    }
  }
}

void AMDGPUPromoteAllocaImpl::sortAllocasToPromote(
    SmallVectorImpl<AllocaInst *> &Allocas) {
  DenseMap<AllocaInst *, unsigned> Scores;

  for (auto *Alloca : Allocas) {
    LLVM_DEBUG(dbgs() << "Scoring: " << *Alloca << "\n");
    unsigned &Score = Scores[Alloca];
    // Increment score by one for each user + a bonus for users within loops.
    SmallVector<Use *, 8> Uses;
    collectAllocaUses(*Alloca, Uses);
    for (auto *U : Uses) {
      Instruction *Inst = cast<Instruction>(U->getUser());
      if (isa<GetElementPtrInst>(Inst))
        continue;
      unsigned UserScore =
          1 + (LoopUserWeight * LI.getLoopDepth(Inst->getParent()));
      LLVM_DEBUG(dbgs() << "  [+" << UserScore << "]:\t" << *Inst << "\n");
      Score += UserScore;
    }
    LLVM_DEBUG(dbgs() << "  => Final Score:" << Score << "\n");
  }

  stable_sort(Allocas, [&](AllocaInst *A, AllocaInst *B) {
    return Scores.at(A) > Scores.at(B);
  });

  // clang-format off
  LLVM_DEBUG(
    dbgs() << "Sorted Worklist:\n";
    for (auto *A: Allocas)
      dbgs() << "  " << *A << "\n";
  );
  // clang-format on
}

void AMDGPUPromoteAllocaImpl::setFunctionLimits(const Function &F) {
  // Load per function limits, overriding with global options where appropriate.
  MaxVectorRegs = F.getFnAttributeAsParsedInteger(
      "amdgpu-promote-alloca-to-vector-max-regs", PromoteAllocaToVectorMaxRegs);
  if (PromoteAllocaToVectorMaxRegs.getNumOccurrences())
    MaxVectorRegs = PromoteAllocaToVectorMaxRegs;
  VGPRBudgetRatio = F.getFnAttributeAsParsedInteger(
      "amdgpu-promote-alloca-to-vector-vgpr-ratio",
      PromoteAllocaToVectorVGPRRatio);
  if (PromoteAllocaToVectorVGPRRatio.getNumOccurrences())
    VGPRBudgetRatio = PromoteAllocaToVectorVGPRRatio;
}

bool AMDGPUPromoteAllocaImpl::run(Function &F, bool PromoteToLDS) {
  Mod = F.getParent();
  DL = &Mod->getDataLayout();

  const AMDGPUSubtarget &ST = AMDGPUSubtarget::get(TM, F);
  if (!ST.isPromoteAllocaEnabled())
    return false;

  bool SufficientLDS = PromoteToLDS && hasSufficientLocalMem(F);
  MaxVGPRs = getMaxVGPRs(CurrentLocalMemUsage, TM, F);
  setFunctionLimits(F);

  unsigned VectorizationBudget =
      (PromoteAllocaToVectorLimit ? PromoteAllocaToVectorLimit * 8
                                  : (MaxVGPRs * 32)) /
      VGPRBudgetRatio;

  SmallVector<AllocaInst *, 16> Allocas;
  for (Instruction &I : F.getEntryBlock()) {
    if (AllocaInst *AI = dyn_cast<AllocaInst>(&I)) {
      // Array allocations are probably not worth handling, since an allocation
      // of the array type is the canonical form.
      if (!AI->isStaticAlloca() || AI->isArrayAllocation())
        continue;
      Allocas.push_back(AI);
    }
  }

  sortAllocasToPromote(Allocas);

  bool Changed = false;
  for (AllocaInst *AI : Allocas) {
    const unsigned AllocaCost = DL->getTypeSizeInBits(AI->getAllocatedType());
    // First, check if we have enough budget to vectorize this alloca.
    if (AllocaCost <= VectorizationBudget) {
      // If we do, attempt vectorization, otherwise, fall through and try
      // promoting to LDS instead.
      if (tryPromoteAllocaToVector(*AI)) {
        Changed = true;
        assert((VectorizationBudget - AllocaCost) < VectorizationBudget &&
               "Underflow!");
        VectorizationBudget -= AllocaCost;
        LLVM_DEBUG(dbgs() << "  Remaining vectorization budget:"
                          << VectorizationBudget << "\n");
        continue;
      }
    } else {
      LLVM_DEBUG(dbgs() << "Alloca too big for vectorization (size:"
                        << AllocaCost << ", budget:" << VectorizationBudget
                        << "): " << *AI << "\n");
    }

    if (PromoteToLDS && tryPromoteAllocaToLDS(*AI, SufficientLDS))
      Changed = true;
  }

  // NOTE: tryPromoteAllocaToVector removes the alloca, so Allocas contains
  // dangling pointers. If we want to reuse it past this point, the loop above
  // would need to be updated to remove successfully promoted allocas.

  return Changed;
}

struct MemTransferInfo {
  ConstantInt *SrcIndex = nullptr;
  ConstantInt *DestIndex = nullptr;
};

// Checks if the instruction I is a memset user of the alloca AI that we can
// deal with. Currently, only non-volatile memsets that affect the whole alloca
// are handled.
static bool isSupportedMemset(MemSetInst *I, AllocaInst *AI,
                              const DataLayout &DL) {
  using namespace PatternMatch;
  // For now we only care about non-volatile memsets that affect the whole type
  // (start at index 0 and fill the whole alloca).
  //
  // TODO: Now that we moved to PromoteAlloca we could handle any memsets
  // (except maybe volatile ones?) - we just need to use shufflevector if it
  // only affects a subset of the vector.
  const unsigned Size = DL.getTypeStoreSize(AI->getAllocatedType());
  return I->getOperand(0) == AI &&
         match(I->getOperand(2), m_SpecificInt(Size)) && !I->isVolatile();
}

static Value *calculateVectorIndex(
    Value *Ptr, const std::map<GetElementPtrInst *, WeakTrackingVH> &GEPIdx) {
  auto *GEP = dyn_cast<GetElementPtrInst>(Ptr->stripPointerCasts());
  if (!GEP)
    return ConstantInt::getNullValue(Type::getInt32Ty(Ptr->getContext()));

  auto I = GEPIdx.find(GEP);
  assert(I != GEPIdx.end() && "Must have entry for GEP!");

  Value *IndexValue = I->second;
  assert(IndexValue && "index value missing from GEP index map");
  return IndexValue;
}

static Value *GEPToVectorIndex(GetElementPtrInst *GEP, AllocaInst *Alloca,
                               Type *VecElemTy, const DataLayout &DL,
                               SmallVector<Instruction *> &NewInsts) {
  // TODO: Extracting a "multiple of X" from a GEP might be a useful generic
  // helper.
  unsigned BW = DL.getIndexTypeSizeInBits(GEP->getType());
  SmallMapVector<Value *, APInt, 4> VarOffsets;
  APInt ConstOffset(BW, 0);

  // Walk backwards through nested GEPs to collect both constant and variable
  // offsets, so that nested vector GEP chains can be lowered in one step.
  //
  // Given this IR fragment as input:
  //
  //   %0 = alloca [10 x <2 x i32>], align 8, addrspace(5)
  //   %1 = getelementptr [10 x <2 x i32>], ptr addrspace(5) %0, i32 0, i32 %j
  //   %2 = getelementptr i8, ptr addrspace(5) %1, i32 4
  //   %3 = load i32, ptr addrspace(5) %2, align 4
  //
  // Combine both GEP operations in a single pass, producing:
  //   BasePtr      = %0
  //   ConstOffset  = 4
  //   VarOffsets   = { %j -> element_size(<2 x i32>) }
  //
  // That lets us emit a single buffer_load directly into a VGPR, without ever
  // allocating scratch memory for the intermediate pointer.
  Value *CurPtr = GEP;
  while (auto *CurGEP = dyn_cast<GetElementPtrInst>(CurPtr)) {
    if (!CurGEP->collectOffset(DL, BW, VarOffsets, ConstOffset))
      return nullptr;

    // Move to the next outer pointer.
    CurPtr = CurGEP->getPointerOperand();
  }

  assert(CurPtr == Alloca && "GEP not based on alloca");

  unsigned VecElemSize = DL.getTypeAllocSize(VecElemTy);
  if (VarOffsets.size() > 1)
    return nullptr;

  APInt IndexQuot;
  uint64_t Rem;
  APInt::udivrem(ConstOffset, VecElemSize, IndexQuot, Rem);
  if (Rem != 0)
    return nullptr;
  if (VarOffsets.size() == 0)
    return ConstantInt::get(GEP->getContext(), IndexQuot);

  IRBuilder<> Builder(GEP);
<<<<<<< HEAD

  const auto &VarOffset = VarOffsets.front();
  APInt OffsetQuot;
  APInt::udivrem(VarOffset.second, VecElemSize, OffsetQuot, Rem);
  if (Rem != 0 || OffsetQuot.isZero())
    return nullptr;

  Value *Offset = VarOffset.first;
  auto *OffsetType = dyn_cast<IntegerType>(Offset->getType());
  if (!OffsetType)
    return nullptr;

=======

  const auto &VarOffset = VarOffsets.front();
  APInt OffsetQuot;
  APInt::udivrem(VarOffset.second, VecElemSize, OffsetQuot, Rem);
  if (Rem != 0 || OffsetQuot.isZero())
    return nullptr;

  Value *Offset = VarOffset.first;
  auto *OffsetType = dyn_cast<IntegerType>(Offset->getType());
  if (!OffsetType)
    return nullptr;

>>>>>>> eb0f1dc0
  if (!OffsetQuot.isOne()) {
    ConstantInt *ConstMul =
        ConstantInt::get(OffsetType, OffsetQuot.getZExtValue());
    Offset = Builder.CreateMul(Offset, ConstMul);
    if (Instruction *NewInst = dyn_cast<Instruction>(Offset))
      NewInsts.push_back(NewInst);
  }
  if (ConstOffset.isZero())
    return Offset;

  ConstantInt *ConstIndex =
      ConstantInt::get(OffsetType, IndexQuot.getZExtValue());
  Value *IndexAdd = Builder.CreateAdd(ConstIndex, Offset);
  if (Instruction *NewInst = dyn_cast<Instruction>(IndexAdd))
    NewInsts.push_back(NewInst);
  return IndexAdd;
}

/// Promotes a single user of the alloca to a vector form.
///
/// \param Inst           Instruction to be promoted.
/// \param DL             Module Data Layout.
/// \param VectorTy       Vectorized Type.
/// \param VecStoreSize   Size of \p VectorTy in bytes.
/// \param ElementSize    Size of \p VectorTy element type in bytes.
/// \param TransferInfo   MemTransferInst info map.
/// \param GEPVectorIdx   GEP -> VectorIdx cache.
/// \param CurVal         Current value of the vector (e.g. last stored value)
/// \param[out]  DeferredLoads \p Inst is added to this vector if it can't
///              be promoted now. This happens when promoting requires \p
///              CurVal, but \p CurVal is nullptr.
/// \return the stored value if \p Inst would have written to the alloca, or
///         nullptr otherwise.
static Value *promoteAllocaUserToVector(
    Instruction *Inst, const DataLayout &DL, FixedVectorType *VectorTy,
    unsigned VecStoreSize, unsigned ElementSize,
    DenseMap<MemTransferInst *, MemTransferInfo> &TransferInfo,
    std::map<GetElementPtrInst *, WeakTrackingVH> &GEPVectorIdx, Value *CurVal,
    SmallVectorImpl<LoadInst *> &DeferredLoads) {
  // Note: we use InstSimplifyFolder because it can leverage the DataLayout
  // to do more folding, especially in the case of vector splats.
  IRBuilder<InstSimplifyFolder> Builder(Inst->getContext(),
                                        InstSimplifyFolder(DL));
  Builder.SetInsertPoint(Inst);

  const auto GetOrLoadCurrentVectorValue = [&]() -> Value * {
    if (CurVal)
      return CurVal;

    // If the current value is not known, insert a dummy load and lower it on
    // the second pass.
    LoadInst *Dummy =
        Builder.CreateLoad(VectorTy, PoisonValue::get(Builder.getPtrTy()),
                           "promotealloca.dummyload");
    DeferredLoads.push_back(Dummy);
    return Dummy;
  };

  const auto CreateTempPtrIntCast = [&Builder, DL](Value *Val,
                                                   Type *PtrTy) -> Value * {
    assert(DL.getTypeStoreSize(Val->getType()) == DL.getTypeStoreSize(PtrTy));
    const unsigned Size = DL.getTypeStoreSizeInBits(PtrTy);
    if (!PtrTy->isVectorTy())
      return Builder.CreateBitOrPointerCast(Val, Builder.getIntNTy(Size));
    const unsigned NumPtrElts = cast<FixedVectorType>(PtrTy)->getNumElements();
    // If we want to cast to cast, e.g. a <2 x ptr> into a <4 x i32>, we need to
    // first cast the ptr vector to <2 x i64>.
    assert((Size % NumPtrElts == 0) && "Vector size not divisble");
    Type *EltTy = Builder.getIntNTy(Size / NumPtrElts);
    return Builder.CreateBitOrPointerCast(
        Val, FixedVectorType::get(EltTy, NumPtrElts));
  };

  Type *VecEltTy = VectorTy->getElementType();

  switch (Inst->getOpcode()) {
  case Instruction::Load: {
    // Loads can only be lowered if the value is known.
    if (!CurVal) {
      DeferredLoads.push_back(cast<LoadInst>(Inst));
      return nullptr;
    }

    Value *Index = calculateVectorIndex(
        cast<LoadInst>(Inst)->getPointerOperand(), GEPVectorIdx);

    // We're loading the full vector.
    Type *AccessTy = Inst->getType();
    TypeSize AccessSize = DL.getTypeStoreSize(AccessTy);
    if (Constant *CI = dyn_cast<Constant>(Index)) {
      if (CI->isZeroValue() && AccessSize == VecStoreSize) {
        if (AccessTy->isPtrOrPtrVectorTy())
          CurVal = CreateTempPtrIntCast(CurVal, AccessTy);
        else if (CurVal->getType()->isPtrOrPtrVectorTy())
          CurVal = CreateTempPtrIntCast(CurVal, CurVal->getType());
        Value *NewVal = Builder.CreateBitOrPointerCast(CurVal, AccessTy);
        Inst->replaceAllUsesWith(NewVal);
        return nullptr;
      }
    }

    // Loading a subvector.
    if (isa<FixedVectorType>(AccessTy)) {
      assert(AccessSize.isKnownMultipleOf(DL.getTypeStoreSize(VecEltTy)));
      const unsigned NumLoadedElts = AccessSize / DL.getTypeStoreSize(VecEltTy);
      auto *SubVecTy = FixedVectorType::get(VecEltTy, NumLoadedElts);
      assert(DL.getTypeStoreSize(SubVecTy) == DL.getTypeStoreSize(AccessTy));

      Value *SubVec = PoisonValue::get(SubVecTy);
      for (unsigned K = 0; K < NumLoadedElts; ++K) {
        Value *CurIdx =
            Builder.CreateAdd(Index, ConstantInt::get(Index->getType(), K));
        SubVec = Builder.CreateInsertElement(
            SubVec, Builder.CreateExtractElement(CurVal, CurIdx), K);
      }

      if (AccessTy->isPtrOrPtrVectorTy())
        SubVec = CreateTempPtrIntCast(SubVec, AccessTy);
      else if (SubVecTy->isPtrOrPtrVectorTy())
        SubVec = CreateTempPtrIntCast(SubVec, SubVecTy);

      SubVec = Builder.CreateBitOrPointerCast(SubVec, AccessTy);
      Inst->replaceAllUsesWith(SubVec);
      return nullptr;
    }

    // We're loading one element.
    Value *ExtractElement = Builder.CreateExtractElement(CurVal, Index);
    if (AccessTy != VecEltTy)
      ExtractElement = Builder.CreateBitOrPointerCast(ExtractElement, AccessTy);

    Inst->replaceAllUsesWith(ExtractElement);
    return nullptr;
  }
  case Instruction::Store: {
    // For stores, it's a bit trickier and it depends on whether we're storing
    // the full vector or not. If we're storing the full vector, we don't need
    // to know the current value. If this is a store of a single element, we
    // need to know the value.
    StoreInst *SI = cast<StoreInst>(Inst);
    Value *Index = calculateVectorIndex(SI->getPointerOperand(), GEPVectorIdx);
    Value *Val = SI->getValueOperand();

    // We're storing the full vector, we can handle this without knowing CurVal.
    Type *AccessTy = Val->getType();
    TypeSize AccessSize = DL.getTypeStoreSize(AccessTy);
    if (Constant *CI = dyn_cast<Constant>(Index)) {
      if (CI->isZeroValue() && AccessSize == VecStoreSize) {
        if (AccessTy->isPtrOrPtrVectorTy())
          Val = CreateTempPtrIntCast(Val, AccessTy);
        else if (VectorTy->isPtrOrPtrVectorTy())
          Val = CreateTempPtrIntCast(Val, VectorTy);
        return Builder.CreateBitOrPointerCast(Val, VectorTy);
      }
    }

    // Storing a subvector.
    if (isa<FixedVectorType>(AccessTy)) {
      assert(AccessSize.isKnownMultipleOf(DL.getTypeStoreSize(VecEltTy)));
      const unsigned NumWrittenElts =
          AccessSize / DL.getTypeStoreSize(VecEltTy);
      const unsigned NumVecElts = VectorTy->getNumElements();
      auto *SubVecTy = FixedVectorType::get(VecEltTy, NumWrittenElts);
      assert(DL.getTypeStoreSize(SubVecTy) == DL.getTypeStoreSize(AccessTy));

      if (SubVecTy->isPtrOrPtrVectorTy())
        Val = CreateTempPtrIntCast(Val, SubVecTy);
      else if (AccessTy->isPtrOrPtrVectorTy())
        Val = CreateTempPtrIntCast(Val, AccessTy);

      Val = Builder.CreateBitOrPointerCast(Val, SubVecTy);

      Value *CurVec = GetOrLoadCurrentVectorValue();
      for (unsigned K = 0, NumElts = std::min(NumWrittenElts, NumVecElts);
           K < NumElts; ++K) {
        Value *CurIdx =
            Builder.CreateAdd(Index, ConstantInt::get(Index->getType(), K));
        CurVec = Builder.CreateInsertElement(
            CurVec, Builder.CreateExtractElement(Val, K), CurIdx);
      }
      return CurVec;
    }

    if (Val->getType() != VecEltTy)
      Val = Builder.CreateBitOrPointerCast(Val, VecEltTy);
    return Builder.CreateInsertElement(GetOrLoadCurrentVectorValue(), Val,
                                       Index);
  }
  case Instruction::Call: {
    if (auto *MTI = dyn_cast<MemTransferInst>(Inst)) {
      // For memcpy, we need to know curval.
      ConstantInt *Length = cast<ConstantInt>(MTI->getLength());
      unsigned NumCopied = Length->getZExtValue() / ElementSize;
      MemTransferInfo *TI = &TransferInfo[MTI];
      unsigned SrcBegin = TI->SrcIndex->getZExtValue();
      unsigned DestBegin = TI->DestIndex->getZExtValue();

      SmallVector<int> Mask;
      for (unsigned Idx = 0; Idx < VectorTy->getNumElements(); ++Idx) {
        if (Idx >= DestBegin && Idx < DestBegin + NumCopied) {
          Mask.push_back(SrcBegin < VectorTy->getNumElements()
                             ? SrcBegin++
                             : PoisonMaskElem);
        } else {
          Mask.push_back(Idx);
        }
      }

      return Builder.CreateShuffleVector(GetOrLoadCurrentVectorValue(), Mask);
    }

    if (auto *MSI = dyn_cast<MemSetInst>(Inst)) {
      // For memset, we don't need to know the previous value because we
      // currently only allow memsets that cover the whole alloca.
      Value *Elt = MSI->getOperand(1);
      const unsigned BytesPerElt = DL.getTypeStoreSize(VecEltTy);
      if (BytesPerElt > 1) {
        Value *EltBytes = Builder.CreateVectorSplat(BytesPerElt, Elt);

        // If the element type of the vector is a pointer, we need to first cast
        // to an integer, then use a PtrCast.
        if (VecEltTy->isPointerTy()) {
          Type *PtrInt = Builder.getIntNTy(BytesPerElt * 8);
          Elt = Builder.CreateBitCast(EltBytes, PtrInt);
          Elt = Builder.CreateIntToPtr(Elt, VecEltTy);
        } else
          Elt = Builder.CreateBitCast(EltBytes, VecEltTy);
      }

      return Builder.CreateVectorSplat(VectorTy->getElementCount(), Elt);
    }

    if (auto *Intr = dyn_cast<IntrinsicInst>(Inst)) {
      if (Intr->getIntrinsicID() == Intrinsic::objectsize) {
        Intr->replaceAllUsesWith(
            Builder.getIntN(Intr->getType()->getIntegerBitWidth(),
                            DL.getTypeAllocSize(VectorTy)));
        return nullptr;
      }
    }

    llvm_unreachable("Unsupported call when promoting alloca to vector");
  }

  default:
    llvm_unreachable("Inconsistency in instructions promotable to vector");
  }

  llvm_unreachable("Did not return after promoting instruction!");
}

static bool isSupportedAccessType(FixedVectorType *VecTy, Type *AccessTy,
                                  const DataLayout &DL) {
  // Access as a vector type can work if the size of the access vector is a
  // multiple of the size of the alloca's vector element type.
  //
  // Examples:
  //    - VecTy = <8 x float>, AccessTy = <4 x float> -> OK
  //    - VecTy = <4 x double>, AccessTy = <2 x float> -> OK
  //    - VecTy = <4 x double>, AccessTy = <3 x float> -> NOT OK
  //        - 3*32 is not a multiple of 64
  //
  // We could handle more complicated cases, but it'd make things a lot more
  // complicated.
  if (isa<FixedVectorType>(AccessTy)) {
    TypeSize AccTS = DL.getTypeStoreSize(AccessTy);
    // If the type size and the store size don't match, we would need to do more
    // than just bitcast to translate between an extracted/insertable subvectors
    // and the accessed value.
    if (AccTS * 8 != DL.getTypeSizeInBits(AccessTy))
      return false;
    TypeSize VecTS = DL.getTypeStoreSize(VecTy->getElementType());
    return AccTS.isKnownMultipleOf(VecTS);
  }

  return CastInst::isBitOrNoopPointerCastable(VecTy->getElementType(), AccessTy,
                                              DL);
}

/// Iterates over an instruction worklist that may contain multiple instructions
/// from the same basic block, but in a different order.
template <typename InstContainer>
static void forEachWorkListItem(const InstContainer &WorkList,
                                std::function<void(Instruction *)> Fn) {
  // Bucket up uses of the alloca by the block they occur in.
  // This is important because we have to handle multiple defs/uses in a block
  // ourselves: SSAUpdater is purely for cross-block references.
  DenseMap<BasicBlock *, SmallDenseSet<Instruction *>> UsesByBlock;
  for (Instruction *User : WorkList)
    UsesByBlock[User->getParent()].insert(User);

  for (Instruction *User : WorkList) {
    BasicBlock *BB = User->getParent();
    auto &BlockUses = UsesByBlock[BB];

    // Already processed, skip.
    if (BlockUses.empty())
      continue;

    // Only user in the block, directly process it.
    if (BlockUses.size() == 1) {
      Fn(User);
      continue;
    }

    // Multiple users in the block, do a linear scan to see users in order.
    for (Instruction &Inst : *BB) {
      if (!BlockUses.contains(&Inst))
        continue;

      Fn(&Inst);
    }

    // Clear the block so we know it's been processed.
    BlockUses.clear();
  }
}

/// Find an insert point after an alloca, after all other allocas clustered at
/// the start of the block.
static BasicBlock::iterator skipToNonAllocaInsertPt(BasicBlock &BB,
                                                    BasicBlock::iterator I) {
  for (BasicBlock::iterator E = BB.end(); I != E && isa<AllocaInst>(*I); ++I)
    ;
  return I;
}

// FIXME: Should try to pick the most likely to be profitable allocas first.
bool AMDGPUPromoteAllocaImpl::tryPromoteAllocaToVector(AllocaInst &Alloca) {
  LLVM_DEBUG(dbgs() << "Trying to promote to vector: " << Alloca << '\n');

  if (DisablePromoteAllocaToVector) {
    LLVM_DEBUG(dbgs() << "  Promote alloca to vector is disabled\n");
    return false;
  }

  Type *AllocaTy = Alloca.getAllocatedType();
  auto *VectorTy = dyn_cast<FixedVectorType>(AllocaTy);
  if (auto *ArrayTy = dyn_cast<ArrayType>(AllocaTy)) {
    uint64_t NumElems = 1;
    Type *ElemTy;
    do {
      NumElems *= ArrayTy->getNumElements();
      ElemTy = ArrayTy->getElementType();
    } while ((ArrayTy = dyn_cast<ArrayType>(ElemTy)));

    // Check for array of vectors
    auto *InnerVectorTy = dyn_cast<FixedVectorType>(ElemTy);
    if (InnerVectorTy) {
      NumElems *= InnerVectorTy->getNumElements();
      ElemTy = InnerVectorTy->getElementType();
    }

    if (VectorType::isValidElementType(ElemTy) && NumElems > 0) {
      unsigned ElementSize = DL->getTypeSizeInBits(ElemTy) / 8;
      if (ElementSize > 0) {
        unsigned AllocaSize = DL->getTypeStoreSize(AllocaTy);
        // Expand vector if required to match padding of inner type,
        // i.e. odd size subvectors.
        // Storage size of new vector must match that of alloca for correct
        // behaviour of byte offsets and GEP computation.
        if (NumElems * ElementSize != AllocaSize)
          NumElems = AllocaSize / ElementSize;
        if (NumElems > 0 && (AllocaSize % ElementSize) == 0)
          VectorTy = FixedVectorType::get(ElemTy, NumElems);
      }
    }
  }

  if (!VectorTy) {
    LLVM_DEBUG(dbgs() << "  Cannot convert type to vector\n");
    return false;
  }

  const unsigned MaxElements =
      (MaxVectorRegs * 32) / DL->getTypeSizeInBits(VectorTy->getElementType());

  if (VectorTy->getNumElements() > MaxElements ||
      VectorTy->getNumElements() < 2) {
    LLVM_DEBUG(dbgs() << "  " << *VectorTy
                      << " has an unsupported number of elements\n");
    return false;
  }

  std::map<GetElementPtrInst *, WeakTrackingVH> GEPVectorIdx;
  SmallVector<Instruction *> WorkList;
  SmallVector<Instruction *> UsersToRemove;
  SmallVector<Instruction *> DeferredInsts;
  SmallVector<Instruction *> NewGEPInsts;
  DenseMap<MemTransferInst *, MemTransferInfo> TransferInfo;

  const auto RejectUser = [&](Instruction *Inst, Twine Msg) {
    LLVM_DEBUG(dbgs() << "  Cannot promote alloca to vector: " << Msg << "\n"
                      << "    " << *Inst << "\n");
    for (auto *Inst : reverse(NewGEPInsts))
      Inst->eraseFromParent();
    return false;
  };

  SmallVector<Use *, 8> Uses;
  collectAllocaUses(Alloca, Uses);

  LLVM_DEBUG(dbgs() << "  Attempting promotion to: " << *VectorTy << "\n");

  Type *VecEltTy = VectorTy->getElementType();
  unsigned ElementSizeInBits = DL->getTypeSizeInBits(VecEltTy);
  if (ElementSizeInBits != DL->getTypeAllocSizeInBits(VecEltTy)) {
    LLVM_DEBUG(dbgs() << "  Cannot convert to vector if the allocation size "
                         "does not match the type's size\n");
    return false;
  }
  unsigned ElementSize = ElementSizeInBits / 8;
  assert(ElementSize > 0);
  for (auto *U : Uses) {
    Instruction *Inst = cast<Instruction>(U->getUser());

    if (Value *Ptr = getLoadStorePointerOperand(Inst)) {
      // This is a store of the pointer, not to the pointer.
      if (isa<StoreInst>(Inst) &&
          U->getOperandNo() != StoreInst::getPointerOperandIndex())
        return RejectUser(Inst, "pointer is being stored");

      Type *AccessTy = getLoadStoreType(Inst);
      if (AccessTy->isAggregateType())
        return RejectUser(Inst, "unsupported load/store as aggregate");
      assert(!AccessTy->isAggregateType() || AccessTy->isArrayTy());

      // Check that this is a simple access of a vector element.
      bool IsSimple = isa<LoadInst>(Inst) ? cast<LoadInst>(Inst)->isSimple()
                                          : cast<StoreInst>(Inst)->isSimple();
      if (!IsSimple)
        return RejectUser(Inst, "not a simple load or store");

      Ptr = Ptr->stripPointerCasts();

      // Alloca already accessed as vector.
      if (Ptr == &Alloca && DL->getTypeStoreSize(Alloca.getAllocatedType()) ==
                                DL->getTypeStoreSize(AccessTy)) {
        WorkList.push_back(Inst);
        continue;
      }

      if (!isSupportedAccessType(VectorTy, AccessTy, *DL))
        return RejectUser(Inst, "not a supported access type");

      WorkList.push_back(Inst);
      continue;
    }

    if (auto *GEP = dyn_cast<GetElementPtrInst>(Inst)) {
      // If we can't compute a vector index from this GEP, then we can't
      // promote this alloca to vector.
      Value *Index = GEPToVectorIndex(GEP, &Alloca, VecEltTy, *DL, NewGEPInsts);
      if (!Index)
        return RejectUser(Inst, "cannot compute vector index for GEP");

      GEPVectorIdx[GEP] = Index;
      UsersToRemove.push_back(Inst);
      continue;
    }

    if (MemSetInst *MSI = dyn_cast<MemSetInst>(Inst);
        MSI && isSupportedMemset(MSI, &Alloca, *DL)) {
      WorkList.push_back(Inst);
      continue;
    }

    if (MemTransferInst *TransferInst = dyn_cast<MemTransferInst>(Inst)) {
      if (TransferInst->isVolatile())
        return RejectUser(Inst, "mem transfer inst is volatile");

      ConstantInt *Len = dyn_cast<ConstantInt>(TransferInst->getLength());
      if (!Len || (Len->getZExtValue() % ElementSize))
        return RejectUser(Inst, "mem transfer inst length is non-constant or "
                                "not a multiple of the vector element size");

      if (TransferInfo.try_emplace(TransferInst).second) {
        DeferredInsts.push_back(Inst);
        WorkList.push_back(Inst);
      }

      auto getPointerIndexOfAlloca = [&](Value *Ptr) -> ConstantInt * {
        GetElementPtrInst *GEP = dyn_cast<GetElementPtrInst>(Ptr);
        if (Ptr != &Alloca && !GEPVectorIdx.count(GEP))
          return nullptr;

        return dyn_cast<ConstantInt>(calculateVectorIndex(Ptr, GEPVectorIdx));
      };

      unsigned OpNum = U->getOperandNo();
      MemTransferInfo *TI = &TransferInfo[TransferInst];
      if (OpNum == 0) {
        Value *Dest = TransferInst->getDest();
        ConstantInt *Index = getPointerIndexOfAlloca(Dest);
        if (!Index)
          return RejectUser(Inst, "could not calculate constant dest index");
        TI->DestIndex = Index;
      } else {
        assert(OpNum == 1);
        Value *Src = TransferInst->getSource();
        ConstantInt *Index = getPointerIndexOfAlloca(Src);
        if (!Index)
          return RejectUser(Inst, "could not calculate constant src index");
        TI->SrcIndex = Index;
      }
      continue;
    }

    if (auto *Intr = dyn_cast<IntrinsicInst>(Inst)) {
      if (Intr->getIntrinsicID() == Intrinsic::objectsize) {
        WorkList.push_back(Inst);
        continue;
      }
    }

    // Ignore assume-like intrinsics and comparisons used in assumes.
    if (isAssumeLikeIntrinsic(Inst)) {
      if (!Inst->use_empty())
        return RejectUser(Inst, "assume-like intrinsic cannot have any users");
      UsersToRemove.push_back(Inst);
      continue;
    }

    if (isa<ICmpInst>(Inst) && all_of(Inst->users(), [](User *U) {
          return isAssumeLikeIntrinsic(cast<Instruction>(U));
        })) {
      UsersToRemove.push_back(Inst);
      continue;
    }

    return RejectUser(Inst, "unhandled alloca user");
  }

  while (!DeferredInsts.empty()) {
    Instruction *Inst = DeferredInsts.pop_back_val();
    MemTransferInst *TransferInst = cast<MemTransferInst>(Inst);
    // TODO: Support the case if the pointers are from different alloca or
    // from different address spaces.
    MemTransferInfo &Info = TransferInfo[TransferInst];
    if (!Info.SrcIndex || !Info.DestIndex)
      return RejectUser(
          Inst, "mem transfer inst is missing constant src and/or dst index");
  }

  LLVM_DEBUG(dbgs() << "  Converting alloca to vector " << *AllocaTy << " -> "
                    << *VectorTy << '\n');
  const unsigned VecStoreSize = DL->getTypeStoreSize(VectorTy);

  // Alloca is uninitialized memory. Imitate that by making the first value
  // undef.
  SSAUpdater Updater;
  Updater.Initialize(VectorTy, "promotealloca");

  BasicBlock *EntryBB = Alloca.getParent();
  BasicBlock::iterator InitInsertPos =
      skipToNonAllocaInsertPt(*EntryBB, Alloca.getIterator());
  // Alloca memory is undefined to begin, not poison.
  Value *AllocaInitValue =
      new FreezeInst(PoisonValue::get(VectorTy), "", InitInsertPos);
  AllocaInitValue->takeName(&Alloca);

  Updater.AddAvailableValue(EntryBB, AllocaInitValue);

  // First handle the initial worklist.
  SmallVector<LoadInst *, 4> DeferredLoads;
  forEachWorkListItem(WorkList, [&](Instruction *I) {
    BasicBlock *BB = I->getParent();
    // On the first pass, we only take values that are trivially known, i.e.
    // where AddAvailableValue was already called in this block.
    Value *Result = promoteAllocaUserToVector(
        I, *DL, VectorTy, VecStoreSize, ElementSize, TransferInfo, GEPVectorIdx,
        Updater.FindValueForBlock(BB), DeferredLoads);
    if (Result)
      Updater.AddAvailableValue(BB, Result);
  });

  // Then handle deferred loads.
  forEachWorkListItem(DeferredLoads, [&](Instruction *I) {
    SmallVector<LoadInst *, 0> NewDLs;
    BasicBlock *BB = I->getParent();
    // On the second pass, we use GetValueInMiddleOfBlock to guarantee we always
    // get a value, inserting PHIs as needed.
    Value *Result = promoteAllocaUserToVector(
        I, *DL, VectorTy, VecStoreSize, ElementSize, TransferInfo, GEPVectorIdx,
        Updater.GetValueInMiddleOfBlock(I->getParent()), NewDLs);
    if (Result)
      Updater.AddAvailableValue(BB, Result);
    assert(NewDLs.empty() && "No more deferred loads should be queued!");
  });

  // Delete all instructions. On the first pass, new dummy loads may have been
  // added so we need to collect them too.
  DenseSet<Instruction *> InstsToDelete(WorkList.begin(), WorkList.end());
  InstsToDelete.insert_range(DeferredLoads);
  for (Instruction *I : InstsToDelete) {
    assert(I->use_empty());
    I->eraseFromParent();
  }

  // Delete all the users that are known to be removeable.
  for (Instruction *I : reverse(UsersToRemove)) {
    I->dropDroppableUses();
    assert(I->use_empty());
    I->eraseFromParent();
  }

  // Alloca should now be dead too.
  assert(Alloca.use_empty());
  Alloca.eraseFromParent();
  return true;
}

std::pair<Value *, Value *>
AMDGPUPromoteAllocaImpl::getLocalSizeYZ(IRBuilder<> &Builder) {
  Function &F = *Builder.GetInsertBlock()->getParent();
  const AMDGPUSubtarget &ST = AMDGPUSubtarget::get(TM, F);

  if (!IsAMDHSA) {
    CallInst *LocalSizeY =
        Builder.CreateIntrinsic(Intrinsic::r600_read_local_size_y, {});
    CallInst *LocalSizeZ =
        Builder.CreateIntrinsic(Intrinsic::r600_read_local_size_z, {});

    ST.makeLIDRangeMetadata(LocalSizeY);
    ST.makeLIDRangeMetadata(LocalSizeZ);

    return std::pair(LocalSizeY, LocalSizeZ);
  }

  // We must read the size out of the dispatch pointer.
  assert(IsAMDGCN);

  // We are indexing into this struct, and want to extract the workgroup_size_*
  // fields.
  //
  //   typedef struct hsa_kernel_dispatch_packet_s {
  //     uint16_t header;
  //     uint16_t setup;
  //     uint16_t workgroup_size_x ;
  //     uint16_t workgroup_size_y;
  //     uint16_t workgroup_size_z;
  //     uint16_t reserved0;
  //     uint32_t grid_size_x ;
  //     uint32_t grid_size_y ;
  //     uint32_t grid_size_z;
  //
  //     uint32_t private_segment_size;
  //     uint32_t group_segment_size;
  //     uint64_t kernel_object;
  //
  // #ifdef HSA_LARGE_MODEL
  //     void *kernarg_address;
  // #elif defined HSA_LITTLE_ENDIAN
  //     void *kernarg_address;
  //     uint32_t reserved1;
  // #else
  //     uint32_t reserved1;
  //     void *kernarg_address;
  // #endif
  //     uint64_t reserved2;
  //     hsa_signal_t completion_signal; // uint64_t wrapper
  //   } hsa_kernel_dispatch_packet_t
  //
  CallInst *DispatchPtr =
      Builder.CreateIntrinsic(Intrinsic::amdgcn_dispatch_ptr, {});
  DispatchPtr->addRetAttr(Attribute::NoAlias);
  DispatchPtr->addRetAttr(Attribute::NonNull);
  F.removeFnAttr("amdgpu-no-dispatch-ptr");

  // Size of the dispatch packet struct.
  DispatchPtr->addDereferenceableRetAttr(64);

  Type *I32Ty = Type::getInt32Ty(Mod->getContext());

  // We could do a single 64-bit load here, but it's likely that the basic
  // 32-bit and extract sequence is already present, and it is probably easier
  // to CSE this. The loads should be mergeable later anyway.
  Value *GEPXY = Builder.CreateConstInBoundsGEP1_64(I32Ty, DispatchPtr, 1);
  LoadInst *LoadXY = Builder.CreateAlignedLoad(I32Ty, GEPXY, Align(4));

  Value *GEPZU = Builder.CreateConstInBoundsGEP1_64(I32Ty, DispatchPtr, 2);
  LoadInst *LoadZU = Builder.CreateAlignedLoad(I32Ty, GEPZU, Align(4));

  MDNode *MD = MDNode::get(Mod->getContext(), {});
  LoadXY->setMetadata(LLVMContext::MD_invariant_load, MD);
  LoadZU->setMetadata(LLVMContext::MD_invariant_load, MD);
  ST.makeLIDRangeMetadata(LoadZU);

  // Extract y component. Upper half of LoadZU should be zero already.
  Value *Y = Builder.CreateLShr(LoadXY, 16);

  return std::pair(Y, LoadZU);
}

Value *AMDGPUPromoteAllocaImpl::getWorkitemID(IRBuilder<> &Builder,
                                              unsigned N) {
  Function *F = Builder.GetInsertBlock()->getParent();
  const AMDGPUSubtarget &ST = AMDGPUSubtarget::get(TM, *F);
  Intrinsic::ID IntrID = Intrinsic::not_intrinsic;
  StringRef AttrName;

  switch (N) {
  case 0:
    IntrID = IsAMDGCN ? (Intrinsic::ID)Intrinsic::amdgcn_workitem_id_x
                      : (Intrinsic::ID)Intrinsic::r600_read_tidig_x;
    AttrName = "amdgpu-no-workitem-id-x";
    break;
  case 1:
    IntrID = IsAMDGCN ? (Intrinsic::ID)Intrinsic::amdgcn_workitem_id_y
                      : (Intrinsic::ID)Intrinsic::r600_read_tidig_y;
    AttrName = "amdgpu-no-workitem-id-y";
    break;

  case 2:
    IntrID = IsAMDGCN ? (Intrinsic::ID)Intrinsic::amdgcn_workitem_id_z
                      : (Intrinsic::ID)Intrinsic::r600_read_tidig_z;
    AttrName = "amdgpu-no-workitem-id-z";
    break;
  default:
    llvm_unreachable("invalid dimension");
  }

  Function *WorkitemIdFn = Intrinsic::getOrInsertDeclaration(Mod, IntrID);
  CallInst *CI = Builder.CreateCall(WorkitemIdFn);
  ST.makeLIDRangeMetadata(CI);
  F->removeFnAttr(AttrName);

  return CI;
}

static bool isCallPromotable(CallInst *CI) {
  IntrinsicInst *II = dyn_cast<IntrinsicInst>(CI);
  if (!II)
    return false;

  switch (II->getIntrinsicID()) {
  case Intrinsic::memcpy:
  case Intrinsic::memmove:
  case Intrinsic::memset:
  case Intrinsic::lifetime_start:
  case Intrinsic::lifetime_end:
  case Intrinsic::invariant_start:
  case Intrinsic::invariant_end:
  case Intrinsic::launder_invariant_group:
  case Intrinsic::strip_invariant_group:
  case Intrinsic::objectsize:
    return true;
  default:
    return false;
  }
}

bool AMDGPUPromoteAllocaImpl::binaryOpIsDerivedFromSameAlloca(
    Value *BaseAlloca, Value *Val, Instruction *Inst, int OpIdx0,
    int OpIdx1) const {
  // Figure out which operand is the one we might not be promoting.
  Value *OtherOp = Inst->getOperand(OpIdx0);
  if (Val == OtherOp)
    OtherOp = Inst->getOperand(OpIdx1);

  if (isa<ConstantPointerNull, ConstantAggregateZero>(OtherOp))
    return true;

  // TODO: getUnderlyingObject will not work on a vector getelementptr
  Value *OtherObj = getUnderlyingObject(OtherOp);
  if (!isa<AllocaInst>(OtherObj))
    return false;

  // TODO: We should be able to replace undefs with the right pointer type.

  // TODO: If we know the other base object is another promotable
  // alloca, not necessarily this alloca, we can do this. The
  // important part is both must have the same address space at
  // the end.
  if (OtherObj != BaseAlloca) {
    LLVM_DEBUG(
        dbgs() << "Found a binary instruction with another alloca object\n");
    return false;
  }

  return true;
}

bool AMDGPUPromoteAllocaImpl::collectUsesWithPtrTypes(
    Value *BaseAlloca, Value *Val, std::vector<Value *> &WorkList) const {

  for (User *User : Val->users()) {
    if (is_contained(WorkList, User))
      continue;

    if (CallInst *CI = dyn_cast<CallInst>(User)) {
      if (!isCallPromotable(CI))
        return false;

      WorkList.push_back(User);
      continue;
    }

    Instruction *UseInst = cast<Instruction>(User);
    if (UseInst->getOpcode() == Instruction::PtrToInt)
      return false;

    if (LoadInst *LI = dyn_cast<LoadInst>(UseInst)) {
      if (LI->isVolatile())
        return false;
      continue;
    }

    if (StoreInst *SI = dyn_cast<StoreInst>(UseInst)) {
      if (SI->isVolatile())
        return false;

      // Reject if the stored value is not the pointer operand.
      if (SI->getPointerOperand() != Val)
        return false;
      continue;
    }

    if (AtomicRMWInst *RMW = dyn_cast<AtomicRMWInst>(UseInst)) {
      if (RMW->isVolatile())
        return false;
      continue;
    }

    if (AtomicCmpXchgInst *CAS = dyn_cast<AtomicCmpXchgInst>(UseInst)) {
      if (CAS->isVolatile())
        return false;
      continue;
    }

    // Only promote a select if we know that the other select operand
    // is from another pointer that will also be promoted.
    if (ICmpInst *ICmp = dyn_cast<ICmpInst>(UseInst)) {
      if (!binaryOpIsDerivedFromSameAlloca(BaseAlloca, Val, ICmp, 0, 1))
        return false;

      // May need to rewrite constant operands.
      WorkList.push_back(ICmp);
      continue;
    }

    if (GetElementPtrInst *GEP = dyn_cast<GetElementPtrInst>(UseInst)) {
      // Be conservative if an address could be computed outside the bounds of
      // the alloca.
      if (!GEP->isInBounds())
        return false;
    } else if (SelectInst *SI = dyn_cast<SelectInst>(UseInst)) {
      // Only promote a select if we know that the other select operand is from
      // another pointer that will also be promoted.
      if (!binaryOpIsDerivedFromSameAlloca(BaseAlloca, Val, SI, 1, 2))
        return false;
    } else if (PHINode *Phi = dyn_cast<PHINode>(UseInst)) {
      // Repeat for phis.

      // TODO: Handle more complex cases. We should be able to replace loops
      // over arrays.
      switch (Phi->getNumIncomingValues()) {
      case 1:
        break;
      case 2:
        if (!binaryOpIsDerivedFromSameAlloca(BaseAlloca, Val, Phi, 0, 1))
          return false;
        break;
      default:
        return false;
      }
    } else if (!isa<ExtractElementInst>(User)) {
      // Do not promote vector/aggregate type instructions. It is hard to track
      // their users.

      // Do not promote addrspacecast.
      //
      // TODO: If we know the address is only observed through flat pointers, we
      // could still promote.
      return false;
    }

    WorkList.push_back(User);
    if (!collectUsesWithPtrTypes(BaseAlloca, User, WorkList))
      return false;
  }

  return true;
}

bool AMDGPUPromoteAllocaImpl::hasSufficientLocalMem(const Function &F) {

  FunctionType *FTy = F.getFunctionType();
  const AMDGPUSubtarget &ST = AMDGPUSubtarget::get(TM, F);

  // If the function has any arguments in the local address space, then it's
  // possible these arguments require the entire local memory space, so
  // we cannot use local memory in the pass.
  for (Type *ParamTy : FTy->params()) {
    PointerType *PtrTy = dyn_cast<PointerType>(ParamTy);
    if (PtrTy && PtrTy->getAddressSpace() == AMDGPUAS::LOCAL_ADDRESS) {
      LocalMemLimit = 0;
      LLVM_DEBUG(dbgs() << "Function has local memory argument. Promoting to "
                           "local memory disabled.\n");
      return false;
    }
  }

  LocalMemLimit = ST.getAddressableLocalMemorySize();
  if (LocalMemLimit == 0)
    return false;

  SmallVector<const Constant *, 16> Stack;
  SmallPtrSet<const Constant *, 8> VisitedConstants;
  SmallPtrSet<const GlobalVariable *, 8> UsedLDS;

  auto visitUsers = [&](const GlobalVariable *GV, const Constant *Val) -> bool {
    for (const User *U : Val->users()) {
      if (const Instruction *Use = dyn_cast<Instruction>(U)) {
        if (Use->getParent()->getParent() == &F)
          return true;
      } else {
        const Constant *C = cast<Constant>(U);
        if (VisitedConstants.insert(C).second)
          Stack.push_back(C);
      }
    }

    return false;
  };

  for (GlobalVariable &GV : Mod->globals()) {
    if (GV.getAddressSpace() != AMDGPUAS::LOCAL_ADDRESS)
      continue;

    if (visitUsers(&GV, &GV)) {
      UsedLDS.insert(&GV);
      Stack.clear();
      continue;
    }

    // For any ConstantExpr uses, we need to recursively search the users until
    // we see a function.
    while (!Stack.empty()) {
      const Constant *C = Stack.pop_back_val();
      if (visitUsers(&GV, C)) {
        UsedLDS.insert(&GV);
        Stack.clear();
        break;
      }
    }
  }

  const DataLayout &DL = Mod->getDataLayout();
  SmallVector<std::pair<uint64_t, Align>, 16> AllocatedSizes;
  AllocatedSizes.reserve(UsedLDS.size());

  for (const GlobalVariable *GV : UsedLDS) {
    Align Alignment =
        DL.getValueOrABITypeAlignment(GV->getAlign(), GV->getValueType());
    uint64_t AllocSize = DL.getTypeAllocSize(GV->getValueType());

    // HIP uses an extern unsized array in local address space for dynamically
    // allocated shared memory.  In that case, we have to disable the promotion.
    if (GV->hasExternalLinkage() && AllocSize == 0) {
      LocalMemLimit = 0;
      LLVM_DEBUG(dbgs() << "Function has a reference to externally allocated "
                           "local memory. Promoting to local memory "
                           "disabled.\n");
      return false;
    }

    AllocatedSizes.emplace_back(AllocSize, Alignment);
  }

  // Sort to try to estimate the worst case alignment padding
  //
  // FIXME: We should really do something to fix the addresses to a more optimal
  // value instead
  llvm::sort(AllocatedSizes, llvm::less_second());

  // Check how much local memory is being used by global objects
  CurrentLocalMemUsage = 0;

  // FIXME: Try to account for padding here. The real padding and address is
  // currently determined from the inverse order of uses in the function when
  // legalizing, which could also potentially change. We try to estimate the
  // worst case here, but we probably should fix the addresses earlier.
  for (auto Alloc : AllocatedSizes) {
    CurrentLocalMemUsage = alignTo(CurrentLocalMemUsage, Alloc.second);
    CurrentLocalMemUsage += Alloc.first;
  }

  unsigned MaxOccupancy =
      ST.getWavesPerEU(ST.getFlatWorkGroupSizes(F), CurrentLocalMemUsage, F)
          .second;

  // Round up to the next tier of usage.
  unsigned MaxSizeWithWaveCount =
      ST.getMaxLocalMemSizeWithWaveCount(MaxOccupancy, F);

  // Program may already use more LDS than is usable at maximum occupancy.
  if (CurrentLocalMemUsage > MaxSizeWithWaveCount)
    return false;

  LocalMemLimit = MaxSizeWithWaveCount;

  LLVM_DEBUG(dbgs() << F.getName() << " uses " << CurrentLocalMemUsage
                    << " bytes of LDS\n"
                    << "  Rounding size to " << MaxSizeWithWaveCount
                    << " with a maximum occupancy of " << MaxOccupancy << '\n'
                    << " and " << (LocalMemLimit - CurrentLocalMemUsage)
                    << " available for promotion\n");

  return true;
}

// FIXME: Should try to pick the most likely to be profitable allocas first.
bool AMDGPUPromoteAllocaImpl::tryPromoteAllocaToLDS(AllocaInst &I,
                                                    bool SufficientLDS) {
  LLVM_DEBUG(dbgs() << "Trying to promote to LDS: " << I << '\n');

  if (DisablePromoteAllocaToLDS) {
    LLVM_DEBUG(dbgs() << "  Promote alloca to LDS is disabled\n");
    return false;
  }

  const DataLayout &DL = Mod->getDataLayout();
  IRBuilder<> Builder(&I);

  const Function &ContainingFunction = *I.getParent()->getParent();
  CallingConv::ID CC = ContainingFunction.getCallingConv();

  // Don't promote the alloca to LDS for shader calling conventions as the work
  // item ID intrinsics are not supported for these calling conventions.
  // Furthermore not all LDS is available for some of the stages.
  switch (CC) {
  case CallingConv::AMDGPU_KERNEL:
  case CallingConv::SPIR_KERNEL:
    break;
  default:
    LLVM_DEBUG(
        dbgs()
        << " promote alloca to LDS not supported with calling convention.\n");
    return false;
  }

  // Not likely to have sufficient local memory for promotion.
  if (!SufficientLDS)
    return false;

  const AMDGPUSubtarget &ST = AMDGPUSubtarget::get(TM, ContainingFunction);
  unsigned WorkGroupSize = ST.getFlatWorkGroupSizes(ContainingFunction).second;

  Align Alignment =
      DL.getValueOrABITypeAlignment(I.getAlign(), I.getAllocatedType());

  // FIXME: This computed padding is likely wrong since it depends on inverse
  // usage order.
  //
  // FIXME: It is also possible that if we're allowed to use all of the memory
  // could end up using more than the maximum due to alignment padding.

  uint32_t NewSize = alignTo(CurrentLocalMemUsage, Alignment);
  uint32_t AllocSize =
      WorkGroupSize * DL.getTypeAllocSize(I.getAllocatedType());
  NewSize += AllocSize;

  if (NewSize > LocalMemLimit) {
    LLVM_DEBUG(dbgs() << "  " << AllocSize
                      << " bytes of local memory not available to promote\n");
    return false;
  }

  CurrentLocalMemUsage = NewSize;

  std::vector<Value *> WorkList;

  if (!collectUsesWithPtrTypes(&I, &I, WorkList)) {
    LLVM_DEBUG(dbgs() << " Do not know how to convert all uses\n");
    return false;
  }

  LLVM_DEBUG(dbgs() << "Promoting alloca to local memory\n");

  Function *F = I.getParent()->getParent();

  Type *GVTy = ArrayType::get(I.getAllocatedType(), WorkGroupSize);
  GlobalVariable *GV = new GlobalVariable(
      *Mod, GVTy, false, GlobalValue::InternalLinkage, PoisonValue::get(GVTy),
      Twine(F->getName()) + Twine('.') + I.getName(), nullptr,
      GlobalVariable::NotThreadLocal, AMDGPUAS::LOCAL_ADDRESS);
  GV->setUnnamedAddr(GlobalValue::UnnamedAddr::Global);
  GV->setAlignment(I.getAlign());

  Value *TCntY, *TCntZ;

  std::tie(TCntY, TCntZ) = getLocalSizeYZ(Builder);
  Value *TIdX = getWorkitemID(Builder, 0);
  Value *TIdY = getWorkitemID(Builder, 1);
  Value *TIdZ = getWorkitemID(Builder, 2);

  Value *Tmp0 = Builder.CreateMul(TCntY, TCntZ, "", true, true);
  Tmp0 = Builder.CreateMul(Tmp0, TIdX);
  Value *Tmp1 = Builder.CreateMul(TIdY, TCntZ, "", true, true);
  Value *TID = Builder.CreateAdd(Tmp0, Tmp1);
  TID = Builder.CreateAdd(TID, TIdZ);

  LLVMContext &Context = Mod->getContext();
  Value *Indices[] = {Constant::getNullValue(Type::getInt32Ty(Context)), TID};

  Value *Offset = Builder.CreateInBoundsGEP(GVTy, GV, Indices);
  I.mutateType(Offset->getType());
  I.replaceAllUsesWith(Offset);
  I.eraseFromParent();

  SmallVector<IntrinsicInst *> DeferredIntrs;

  PointerType *NewPtrTy = PointerType::get(Context, AMDGPUAS::LOCAL_ADDRESS);

  for (Value *V : WorkList) {
    CallInst *Call = dyn_cast<CallInst>(V);
    if (!Call) {
      if (ICmpInst *CI = dyn_cast<ICmpInst>(V)) {
        Value *LHS = CI->getOperand(0);
        Value *RHS = CI->getOperand(1);

        Type *NewTy = LHS->getType()->getWithNewType(NewPtrTy);
        if (isa<ConstantPointerNull, ConstantAggregateZero>(LHS))
          CI->setOperand(0, Constant::getNullValue(NewTy));

        if (isa<ConstantPointerNull, ConstantAggregateZero>(RHS))
          CI->setOperand(1, Constant::getNullValue(NewTy));

        continue;
      }

      // The operand's value should be corrected on its own and we don't want to
      // touch the users.
      if (isa<AddrSpaceCastInst>(V))
        continue;

      assert(V->getType()->isPtrOrPtrVectorTy());

      Type *NewTy = V->getType()->getWithNewType(NewPtrTy);
      V->mutateType(NewTy);

      // Adjust the types of any constant operands.
      if (SelectInst *SI = dyn_cast<SelectInst>(V)) {
        if (isa<ConstantPointerNull, ConstantAggregateZero>(SI->getOperand(1)))
          SI->setOperand(1, Constant::getNullValue(NewTy));

        if (isa<ConstantPointerNull, ConstantAggregateZero>(SI->getOperand(2)))
          SI->setOperand(2, Constant::getNullValue(NewTy));
      } else if (PHINode *Phi = dyn_cast<PHINode>(V)) {
        for (unsigned I = 0, E = Phi->getNumIncomingValues(); I != E; ++I) {
          if (isa<ConstantPointerNull, ConstantAggregateZero>(
                  Phi->getIncomingValue(I)))
            Phi->setIncomingValue(I, Constant::getNullValue(NewTy));
        }
      }

      continue;
    }

    IntrinsicInst *Intr = cast<IntrinsicInst>(Call);
    Builder.SetInsertPoint(Intr);
    switch (Intr->getIntrinsicID()) {
    case Intrinsic::lifetime_start:
    case Intrinsic::lifetime_end:
      // These intrinsics are for address space 0 only
      Intr->eraseFromParent();
      continue;
    case Intrinsic::memcpy:
    case Intrinsic::memmove:
      // These have 2 pointer operands. In case if second pointer also needs
      // to be replaced we defer processing of these intrinsics until all
      // other values are processed.
      DeferredIntrs.push_back(Intr);
      continue;
    case Intrinsic::memset: {
      MemSetInst *MemSet = cast<MemSetInst>(Intr);
      Builder.CreateMemSet(MemSet->getRawDest(), MemSet->getValue(),
                           MemSet->getLength(), MemSet->getDestAlign(),
                           MemSet->isVolatile());
      Intr->eraseFromParent();
      continue;
    }
    case Intrinsic::invariant_start:
    case Intrinsic::invariant_end:
    case Intrinsic::launder_invariant_group:
    case Intrinsic::strip_invariant_group: {
      SmallVector<Value *> Args;
      if (Intr->getIntrinsicID() == Intrinsic::invariant_start) {
        Args.emplace_back(Intr->getArgOperand(0));
      } else if (Intr->getIntrinsicID() == Intrinsic::invariant_end) {
        Args.emplace_back(Intr->getArgOperand(0));
        Args.emplace_back(Intr->getArgOperand(1));
      }
      Args.emplace_back(Offset);
      Function *F = Intrinsic::getOrInsertDeclaration(
          Intr->getModule(), Intr->getIntrinsicID(), Offset->getType());
      CallInst *NewIntr =
          CallInst::Create(F, Args, Intr->getName(), Intr->getIterator());
      Intr->mutateType(NewIntr->getType());
      Intr->replaceAllUsesWith(NewIntr);
      Intr->eraseFromParent();
      continue;
    }
    case Intrinsic::objectsize: {
      Value *Src = Intr->getOperand(0);

      CallInst *NewCall = Builder.CreateIntrinsic(
          Intrinsic::objectsize,
          {Intr->getType(), PointerType::get(Context, AMDGPUAS::LOCAL_ADDRESS)},
          {Src, Intr->getOperand(1), Intr->getOperand(2), Intr->getOperand(3)});
      Intr->replaceAllUsesWith(NewCall);
      Intr->eraseFromParent();
      continue;
    }
    default:
      Intr->print(errs());
      llvm_unreachable("Don't know how to promote alloca intrinsic use.");
    }
  }

  for (IntrinsicInst *Intr : DeferredIntrs) {
    Builder.SetInsertPoint(Intr);
    Intrinsic::ID ID = Intr->getIntrinsicID();
    assert(ID == Intrinsic::memcpy || ID == Intrinsic::memmove);

    MemTransferInst *MI = cast<MemTransferInst>(Intr);
    auto *B = Builder.CreateMemTransferInst(
        ID, MI->getRawDest(), MI->getDestAlign(), MI->getRawSource(),
        MI->getSourceAlign(), MI->getLength(), MI->isVolatile());

    for (unsigned I = 0; I != 2; ++I) {
      if (uint64_t Bytes = Intr->getParamDereferenceableBytes(I)) {
        B->addDereferenceableParamAttr(I, Bytes);
      }
    }

    Intr->eraseFromParent();
  }

  return true;
}<|MERGE_RESOLUTION|>--- conflicted
+++ resolved
@@ -167,37 +167,6 @@
   }
 };
 
-<<<<<<< HEAD
-class AMDGPUPromoteAllocaToVector : public FunctionPass {
-public:
-  static char ID;
-
-  AMDGPUPromoteAllocaToVector() : FunctionPass(ID) {}
-
-  bool runOnFunction(Function &F) override {
-    if (skipFunction(F))
-      return false;
-    if (auto *TPC = getAnalysisIfAvailable<TargetPassConfig>())
-      return AMDGPUPromoteAllocaImpl(
-                 TPC->getTM<TargetMachine>(),
-                 getAnalysis<LoopInfoWrapperPass>().getLoopInfo())
-          .run(F, /*PromoteToLDS*/ false);
-    return false;
-  }
-
-  StringRef getPassName() const override {
-    return "AMDGPU Promote Alloca to vector";
-  }
-
-  void getAnalysisUsage(AnalysisUsage &AU) const override {
-    AU.setPreservesCFG();
-    AU.addRequired<LoopInfoWrapperPass>();
-    FunctionPass::getAnalysisUsage(AU);
-  }
-};
-
-=======
->>>>>>> eb0f1dc0
 static unsigned getMaxVGPRs(unsigned LDSBytes, const TargetMachine &TM,
                             const Function &F) {
   if (!TM.getTargetTriple().isAMDGCN())
@@ -470,7 +439,6 @@
     return ConstantInt::get(GEP->getContext(), IndexQuot);
 
   IRBuilder<> Builder(GEP);
-<<<<<<< HEAD
 
   const auto &VarOffset = VarOffsets.front();
   APInt OffsetQuot;
@@ -483,20 +451,6 @@
   if (!OffsetType)
     return nullptr;
 
-=======
-
-  const auto &VarOffset = VarOffsets.front();
-  APInt OffsetQuot;
-  APInt::udivrem(VarOffset.second, VecElemSize, OffsetQuot, Rem);
-  if (Rem != 0 || OffsetQuot.isZero())
-    return nullptr;
-
-  Value *Offset = VarOffset.first;
-  auto *OffsetType = dyn_cast<IntegerType>(Offset->getType());
-  if (!OffsetType)
-    return nullptr;
-
->>>>>>> eb0f1dc0
   if (!OffsetQuot.isOne()) {
     ConstantInt *ConstMul =
         ConstantInt::get(OffsetType, OffsetQuot.getZExtValue());
