//===-- SIInstructions.td - SI Instruction Definitions --------------------===//
//
// Part of the LLVM Project, under the Apache License v2.0 with LLVM Exceptions.
// See https://llvm.org/LICENSE.txt for license information.
// SPDX-License-Identifier: Apache-2.0 WITH LLVM-exception
//
//===----------------------------------------------------------------------===//
// This file was originally auto-generated from a GPU register header file and
// all the instruction definitions were originally commented out.  Instructions
// that are not yet supported remain commented out.
//===----------------------------------------------------------------------===//

class GCNPat<dag pattern, dag result> : Pat<pattern, result>, PredicateControl;

class UniformSextInreg<ValueType VT> : PatFrag<
  (ops node:$src),
  (sext_inreg $src, VT),
  [{ return !N->isDivergent(); }]>;

class DivergentSextInreg<ValueType VT> : PatFrag<
  (ops node:$src),
  (sext_inreg $src, VT),
  [{ return N->isDivergent(); }]>;

include "SOPInstructions.td"
include "VOPInstructions.td"
include "SMInstructions.td"
include "FLATInstructions.td"
include "BUFInstructions.td"
include "EXPInstructions.td"
include "DSDIRInstructions.td"
include "VINTERPInstructions.td"

//===----------------------------------------------------------------------===//
// VINTRP Instructions
//===----------------------------------------------------------------------===//

// Used to inject printing of "_e32" suffix for VI (there are "_e64" variants for VI)
def VINTRPDst : VINTRPDstOperand <VGPR_32>;

let Uses = [MODE, M0, EXEC] in {

// FIXME: Specify SchedRW for VINTRP instructions.

multiclass V_INTERP_P1_F32_m : VINTRP_m <
  0x00000000,
  (outs VINTRPDst:$vdst),
  (ins VGPR_32:$vsrc, InterpAttr:$attr, InterpAttrChan:$attrchan),
  "v_interp_p1_f32$vdst, $vsrc, $attr$attrchan",
  [(set f32:$vdst, (int_amdgcn_interp_p1 f32:$vsrc,
                   (i32 timm:$attrchan), (i32 timm:$attr), M0))]
>;

let OtherPredicates = [has32BankLDS, isNotGFX90APlus] in {

defm V_INTERP_P1_F32 : V_INTERP_P1_F32_m;

} // End OtherPredicates = [has32BankLDS, isNotGFX90APlus]

let OtherPredicates = [has16BankLDS, isNotGFX90APlus],
    Constraints = "@earlyclobber $vdst", isAsmParserOnly=1 in {

defm V_INTERP_P1_F32_16bank : V_INTERP_P1_F32_m;

} // End OtherPredicates = [has32BankLDS, isNotGFX90APlus],
  //     Constraints = "@earlyclobber $vdst", isAsmParserOnly=1

let OtherPredicates = [isNotGFX90APlus] in {
let DisableEncoding = "$src0", Constraints = "$src0 = $vdst" in {

defm V_INTERP_P2_F32 : VINTRP_m <
  0x00000001,
  (outs VINTRPDst:$vdst),
  (ins VGPR_32:$src0, VGPR_32:$vsrc, InterpAttr:$attr,
       InterpAttrChan:$attrchan),
  "v_interp_p2_f32$vdst, $vsrc, $attr$attrchan",
  [(set f32:$vdst, (int_amdgcn_interp_p2 f32:$src0, f32:$vsrc,
                   (i32 timm:$attrchan), (i32 timm:$attr), M0))]>;

} // End DisableEncoding = "$src0", Constraints = "$src0 = $vdst"

defm V_INTERP_MOV_F32 : VINTRP_m <
  0x00000002,
  (outs VINTRPDst:$vdst),
  (ins InterpSlot:$vsrc, InterpAttr:$attr, InterpAttrChan:$attrchan),
  "v_interp_mov_f32$vdst, $vsrc, $attr$attrchan",
  [(set f32:$vdst, (int_amdgcn_interp_mov (i32 timm:$vsrc),
                   (i32 timm:$attrchan), (i32 timm:$attr), M0))]>;

} // End OtherPredicates = [isNotGFX90APlus]

} // End Uses = [MODE, M0, EXEC]

//===----------------------------------------------------------------------===//
// Pseudo Instructions
//===----------------------------------------------------------------------===//

// Insert a branch to an endpgm block to use as a fallback trap.
def ENDPGM_TRAP : SPseudoInstSI<
  (outs), (ins),
  [(AMDGPUendpgm_trap)],
  "ENDPGM_TRAP"> {
  let hasSideEffects = 1;
  let usesCustomInserter = 1;
}

def SIMULATED_TRAP : SPseudoInstSI<(outs), (ins), [(AMDGPUsimulated_trap)],
                                   "SIMULATED_TRAP"> {
  let hasSideEffects = 1;
  let usesCustomInserter = 1;
}

def ATOMIC_FENCE : SPseudoInstSI<
  (outs), (ins i32imm:$ordering, i32imm:$scope),
  [(atomic_fence (i32 timm:$ordering), (i32 timm:$scope))],
  "ATOMIC_FENCE $ordering, $scope"> {
  let hasSideEffects = 1;
}

let hasSideEffects = 0, mayLoad = 0, mayStore = 0, Uses = [EXEC] in {

// For use in patterns
def V_CNDMASK_B64_PSEUDO : VOP3Common <(outs VReg_64:$vdst),
  (ins VSrc_b64:$src0, VSrc_b64:$src1, SSrc_b64:$src2), "", []> {
  let isPseudo = 1;
  let isCodeGenOnly = 1;
  let usesCustomInserter = 1;
}

// 64-bit vector move instruction. This is mainly used by the
// SIFoldOperands pass to enable folding of inline immediates.
def V_MOV_B64_PSEUDO : VPseudoInstSI <(outs VReg_64:$vdst),
                                      (ins VSrc_b64:$src0)> {
  let isReMaterializable = 1;
  let isAsCheapAsAMove = 1;
  let isMoveImm = 1;
  let SchedRW = [Write64Bit];
  let Size = 4;
  let VOP1 = 1; // Not entirely correct, but close enough.
  let UseNamedOperandTable = 1;
}

// 32-bit materialize immediate which supports AGPR or VGPR. Typically
// this should just expand to V_MOV_B32, unless $vdst happens to be
// allocated to an AGPR in which case it will lower to
// V_ACCVGPR_WRITE_B32. This should always use an inline immediate
// operand, as v_accvgpr_write_b32 does not support literal constants.
def AV_MOV_B32_IMM_PSEUDO
    : VPseudoInstSI<(outs AV_32:$vdst), (ins VCSrc_b32:$src0)> {
  let isReMaterializable = 1;
  let isAsCheapAsAMove = 1;

  // Imprecise, technically if AGPR it's VOP3 and VOP1 for AGPR. But
  // this tricks the rematerialize logic into working for it.
  let VOP3 = 1;
  let isMoveImm = 1;
  let SchedRW = [Write32Bit];
  let Size = 4;
  let UseNamedOperandTable = 1;
}

// 64-bit vector move with dpp. Expanded post-RA.
def V_MOV_B64_DPP_PSEUDO : VOP_DPP_Pseudo <"v_mov_b64_dpp", VOP_I64_I64> {
  let Size = 16; // Requires two 8-byte v_mov_b32_dpp to complete.
}

// 64-bit scalar move immediate instruction. This is used to avoid subregs
// initialization and allow rematerialization.
def S_MOV_B64_IMM_PSEUDO : SPseudoInstSI <(outs SReg_64:$sdst),
                                          (ins i64imm:$src0)> {
  let isReMaterializable = 1;
  let isAsCheapAsAMove = 1;
  let isMoveImm = 1;
  let SchedRW = [WriteSALU, Write64Bit];
  let Size = 4;
  let Uses = [];
  let UseNamedOperandTable = 1;
}

// Pseudoinstruction for @llvm.amdgcn.wqm. It is turned into a copy after the
// WQM pass processes it.
def WQM : PseudoInstSI <(outs unknown:$vdst), (ins unknown:$src0)>;

// Pseudoinstruction for @llvm.amdgcn.softwqm. Like @llvm.amdgcn.wqm it is
// turned into a copy by WQM pass, but does not seed WQM requirements.
def SOFT_WQM : PseudoInstSI <(outs unknown:$vdst), (ins unknown:$src0)>;

// Pseudoinstruction for @llvm.amdgcn.strict.wwm. It is turned into a copy post-RA, so
// that the @earlyclobber is respected. The @earlyclobber is to make sure that
// the instruction that defines $src0 (which is run in Whole Wave Mode) doesn't
// accidentally clobber inactive channels of $vdst.
let Constraints = "@earlyclobber $vdst" in {
def STRICT_WWM : PseudoInstSI <(outs unknown:$vdst), (ins unknown:$src0)>;
def STRICT_WQM : PseudoInstSI <(outs unknown:$vdst), (ins unknown:$src0)>;
}

} // End let hasSideEffects = 0, mayLoad = 0, mayStore = 0, Uses = [EXEC]

def WWM_COPY : SPseudoInstSI <
  (outs unknown:$dst), (ins unknown:$src)> {
  let hasSideEffects = 0;
  let isAsCheapAsAMove = 1;
  let isConvergent = 1;
}

def ENTER_STRICT_WWM : SPseudoInstSI <(outs SReg_1:$sdst), (ins i64imm:$src0)> {
  let Uses = [EXEC];
  let Defs = [EXEC, SCC];
  let hasSideEffects = 0;
  let mayLoad = 0;
  let mayStore = 0;
}

def EXIT_STRICT_WWM : SPseudoInstSI <(outs SReg_1:$sdst), (ins SReg_1:$src0)> {
  let hasSideEffects = 0;
  let mayLoad = 0;
  let mayStore = 0;
}

def ENTER_STRICT_WQM : SPseudoInstSI <(outs SReg_1:$sdst), (ins i64imm:$src0)> {
  let Uses = [EXEC];
  let Defs = [EXEC, SCC];
  let hasSideEffects = 0;
  let mayLoad = 0;
  let mayStore = 0;
}

def EXIT_STRICT_WQM : SPseudoInstSI <(outs SReg_1:$sdst), (ins SReg_1:$src0)> {
  let hasSideEffects = 0;
  let mayLoad = 0;
  let mayStore = 0;
}

let usesCustomInserter = 1, hasSideEffects = 0 in {
let WaveSizePredicate = isWave32 in
def S_INVERSE_BALLOT_U32 : SPseudoInstSI<
  (outs SReg_32:$sdst), (ins SSrc_b32:$mask),
  [(set i1:$sdst, (int_amdgcn_inverse_ballot i32:$mask))]
>;

let WaveSizePredicate = isWave64 in
def S_INVERSE_BALLOT_U64 : SPseudoInstSI<
  (outs SReg_64:$sdst), (ins SSrc_b64:$mask),
  [(set i1:$sdst, (int_amdgcn_inverse_ballot i64:$mask))]
>;
} // End usesCustomInserter = 1, hasSideEffects = 0

let WaveSizePredicate = isWave32 in
  def : GCNPat <
    (i1 (int_amdgcn_inverse_ballot i64:$src)),
    (S_INVERSE_BALLOT_U32 (i32 (EXTRACT_SUBREG SReg_64:$src, sub0)))
>;

// Pseudo instructions used for @llvm.fptrunc.round. The final codegen is done
// in the ModeRegister pass.
let Uses = [MODE, EXEC] in {
let True16Predicate = NotHasTrue16BitInsts in
def FPTRUNC_ROUND_F16_F32_PSEUDO : VPseudoInstSI <(outs VGPR_32:$vdst),
  (ins VGPR_32:$src0, i32imm:$round)>;
<<<<<<< HEAD

let True16Predicate = UseFakeTrue16Insts in
def FPTRUNC_ROUND_F16_F32_PSEUDO_fake16_e32 : VPseudoInstSI <(outs VGPR_32:$vdst),
  (ins VGPR_32:$src0, i32imm:$round)>;

=======

let True16Predicate = UseFakeTrue16Insts in
def FPTRUNC_ROUND_F16_F32_PSEUDO_fake16_e32 : VPseudoInstSI <(outs VGPR_32:$vdst),
  (ins VGPR_32:$src0, i32imm:$round)>;

>>>>>>> 4084ffcf
let True16Predicate = UseRealTrue16Insts in
// The operands of these pseudos should match V_CVT_F16_F32_t16_e64
def FPTRUNC_ROUND_F16_F32_PSEUDO_t16_e64 : VPseudoInstSI <(outs VOPDstOperand_t16:$vdst),
  (ins FP32InputMods:$src0_modifiers, VSrc_f32:$src0, Clamp0:$clamp, omod0:$omod, op_sel0:$op_sel, i32imm:$round)> {
   let FPClamp = 1;
   let ClampLo = 1;
   let UseNamedOperandTable = 1;
}

def FPTRUNC_ROUND_F32_F64_PSEUDO : VPseudoInstSI <(outs VGPR_32:$vdst),
  (ins VReg_64:$src0, i32imm:$round)>;
} // End Uses = [MODE, EXEC]

let True16Predicate = NotHasTrue16BitInsts in
def : GCNPat <(f16 (fptrunc_round f32:$src0, (i32 SupportedRoundMode:$round))),
     (FPTRUNC_ROUND_F16_F32_PSEUDO $src0, (as_hw_round_mode $round))>;

let True16Predicate = UseFakeTrue16Insts in
def : GCNPat <(f16 (fptrunc_round f32:$src0, (i32 SupportedRoundMode:$round))),
     (FPTRUNC_ROUND_F16_F32_PSEUDO_fake16_e32 $src0, (as_hw_round_mode $round))>;

let True16Predicate = UseRealTrue16Insts in
def : GCNPat <(f16 (fptrunc_round (f32 (VOP3OpSelMods f32:$src0, i32:$src0_modifiers)), (i32 SupportedRoundMode:$round))),
     (FPTRUNC_ROUND_F16_F32_PSEUDO_t16_e64 $src0_modifiers, $src0, (as_hw_round_mode $round))>;

def : GCNPat <(f32 (fptrunc_round f64:$src0, (i32 SupportedRoundMode:$round))),
     (FPTRUNC_ROUND_F32_F64_PSEUDO $src0, (as_hw_round_mode $round))>;

// Invert the exec mask and overwrite the inactive lanes of dst with inactive,
// restoring it after we're done.
let isConvergent = 1 in
def V_SET_INACTIVE_B32 : VOP3_Pseudo<"v_set_inactive_b32", VOP2e_I32_I32_I32_I1>;

foreach vt = Reg32Types.types in {
def : GCNPat <(vt (int_amdgcn_set_inactive vt:$src, vt:$inactive)),
     (V_SET_INACTIVE_B32 0, VSrc_b32:$src, 0, VSrc_b32:$inactive, (IMPLICIT_DEF))>;
}

def : GCNPat<(i32 (int_amdgcn_set_inactive_chain_arg i32:$src, i32:$inactive)),
    (V_SET_INACTIVE_B32 0, VGPR_32:$src, 0, VGPR_32:$inactive, (IMPLICIT_DEF))>;

let usesCustomInserter = 1, hasSideEffects = 0, mayLoad = 0, mayStore = 0, Uses = [EXEC] in {
  def WAVE_REDUCE_UMIN_PSEUDO_U32 : VPseudoInstSI <(outs SGPR_32:$sdst),
    (ins VSrc_b32: $src, VSrc_b32:$strategy),
    [(set i32:$sdst, (int_amdgcn_wave_reduce_umin i32:$src, i32:$strategy))]> {
  }

  def WAVE_REDUCE_UMAX_PSEUDO_U32 : VPseudoInstSI <(outs SGPR_32:$sdst),
    (ins VSrc_b32: $src, VSrc_b32:$strategy),
    [(set i32:$sdst, (int_amdgcn_wave_reduce_umax i32:$src, i32:$strategy))]> {
  }
}

let usesCustomInserter = 1, Defs = [VCC] in {
def V_ADD_U64_PSEUDO : VPseudoInstSI <
  (outs VReg_64:$vdst), (ins VSrc_b64:$src0, VSrc_b64:$src1),
  [(set VReg_64:$vdst, (DivergentBinFrag<add> i64:$src0, i64:$src1))]
>;

def V_SUB_U64_PSEUDO : VPseudoInstSI <
  (outs VReg_64:$vdst), (ins VSrc_b64:$src0, VSrc_b64:$src1),
  [(set VReg_64:$vdst, (DivergentBinFrag<sub> i64:$src0, i64:$src1))]
>;
} // End usesCustomInserter = 1, Defs = [VCC]

let usesCustomInserter = 1, Defs = [SCC] in {
def S_ADD_U64_PSEUDO : SPseudoInstSI <
  (outs SReg_64:$sdst), (ins SSrc_b64:$src0, SSrc_b64:$src1),
  [(set SReg_64:$sdst, (UniformBinFrag<add> i64:$src0, i64:$src1))]
>;

def S_SUB_U64_PSEUDO : SPseudoInstSI <
  (outs SReg_64:$sdst), (ins SSrc_b64:$src0, SSrc_b64:$src1),
  [(set SReg_64:$sdst, (UniformBinFrag<sub> i64:$src0, i64:$src1))]
>;

let hasSideEffects = 0 in {
  def S_ADD_CO_PSEUDO : SPseudoInstSI <
    (outs SReg_32:$sdst, SSrc_i1:$scc_out), (ins SSrc_b32:$src0, SSrc_b32:$src1, SSrc_i1:$scc_in)
  >;

  def S_SUB_CO_PSEUDO : SPseudoInstSI <
    (outs SReg_32:$sdst, SSrc_i1:$scc_out), (ins SSrc_b32:$src0, SSrc_b32:$src1, SSrc_i1:$scc_in)
  >;

  def S_UADDO_PSEUDO : SPseudoInstSI <
    (outs SReg_32:$sdst, SSrc_i1:$scc_out), (ins SSrc_b32:$src0, SSrc_b32:$src1)
  >;

  def S_USUBO_PSEUDO : SPseudoInstSI <
    (outs SReg_32:$sdst, SSrc_i1:$scc_out), (ins SSrc_b32:$src0, SSrc_b32:$src1)
  >;
}

let OtherPredicates = [HasShaderCyclesHiLoRegisters] in
def GET_SHADERCYCLESHILO : SPseudoInstSI<
  (outs SReg_64:$sdst), (ins),
  [(set SReg_64:$sdst, (i64 (readcyclecounter)))]
>;

} // End usesCustomInserter = 1, Defs = [SCC]

let usesCustomInserter = 1 in {
def GET_GROUPSTATICSIZE : SPseudoInstSI <(outs SReg_32:$sdst), (ins),
  [(set SReg_32:$sdst, (int_amdgcn_groupstaticsize))]>;
} // End let usesCustomInserter = 1, SALU = 1

// Wrap an instruction by duplicating it, except for setting isTerminator.
class WrapTerminatorInst<SOP_Pseudo base_inst> : SPseudoInstSI<
      base_inst.OutOperandList,
      base_inst.InOperandList> {
  let Uses = base_inst.Uses;
  let Defs = base_inst.Defs;
  let isTerminator = 1;
  let isAsCheapAsAMove = base_inst.isAsCheapAsAMove;
  let hasSideEffects = base_inst.hasSideEffects;
  let UseNamedOperandTable = base_inst.UseNamedOperandTable;
  let CodeSize = base_inst.CodeSize;
  let SchedRW = base_inst.SchedRW;
}

let WaveSizePredicate = isWave64 in {
def S_MOV_B64_term : WrapTerminatorInst<S_MOV_B64>;
def S_XOR_B64_term : WrapTerminatorInst<S_XOR_B64>;
def S_OR_B64_term : WrapTerminatorInst<S_OR_B64>;
def S_ANDN2_B64_term : WrapTerminatorInst<S_ANDN2_B64>;
def S_AND_B64_term : WrapTerminatorInst<S_AND_B64>;
def S_AND_SAVEEXEC_B64_term : WrapTerminatorInst<S_AND_SAVEEXEC_B64>;
}

let WaveSizePredicate = isWave32 in {
def S_MOV_B32_term : WrapTerminatorInst<S_MOV_B32>;
def S_XOR_B32_term : WrapTerminatorInst<S_XOR_B32>;
def S_OR_B32_term : WrapTerminatorInst<S_OR_B32>;
def S_ANDN2_B32_term : WrapTerminatorInst<S_ANDN2_B32>;
def S_AND_B32_term : WrapTerminatorInst<S_AND_B32>;
def S_AND_SAVEEXEC_B32_term : WrapTerminatorInst<S_AND_SAVEEXEC_B32>;
}


def WAVE_BARRIER : SPseudoInstSI<(outs), (ins),
  [(int_amdgcn_wave_barrier)]> {
  let SchedRW = [];
  let hasNoSchedulingInfo = 1;
  let hasSideEffects = 1;
  let mayLoad = 0;
  let mayStore = 0;
  let isConvergent = 1;
  let FixedSize = 1;
  let Size = 0;
  let isMeta = 1;
}

def SCHED_BARRIER : SPseudoInstSI<(outs), (ins i32imm:$mask),
  [(int_amdgcn_sched_barrier (i32 timm:$mask))]> {
  let SchedRW = [];
  let hasNoSchedulingInfo = 1;
  let hasSideEffects = 1;
  let mayLoad = 0;
  let mayStore = 0;
  let isConvergent = 1;
  let FixedSize = 1;
  let Size = 0;
  let isMeta = 1;
}

def SCHED_GROUP_BARRIER : SPseudoInstSI<
  (outs),
  (ins i32imm:$mask, i32imm:$size, i32imm:$syncid),
  [(int_amdgcn_sched_group_barrier (i32 timm:$mask), (i32 timm:$size), (i32 timm:$syncid))]> {
  let SchedRW = [];
  let hasNoSchedulingInfo = 1;
  let hasSideEffects = 1;
  let mayLoad = 0;
  let mayStore = 0;
  let isConvergent = 1;
  let FixedSize = 1;
  let Size = 0;
  let isMeta = 1;
}

def IGLP_OPT : SPseudoInstSI<(outs), (ins i32imm:$mask),
  [(int_amdgcn_iglp_opt (i32 timm:$mask))]> {
  let SchedRW = [];
  let hasNoSchedulingInfo = 1;
  let hasSideEffects = 1;
  let mayLoad = 0;
  let mayStore = 0;
  let isConvergent = 1;
  let FixedSize = 1;
  let Size = 0;
  let isMeta = 1;
}

// SI pseudo instructions. These are used by the CFG structurizer pass
// and should be lowered to ISA instructions prior to codegen.

// As we have enhanced control flow intrinsics to work under unstructured CFG,
// duplicating such intrinsics can be actually treated as legal. On the contrary,
// by making them non-duplicable, we are observing better code generation result.
// So we choose to mark them non-duplicable in hope of getting better code
// generation as well as simplied CFG during Machine IR optimization stage.

let isTerminator = 1, isNotDuplicable = 1 in {

def SI_IF: CFPseudoInstSI <
  (outs SReg_1:$dst), (ins SReg_1:$vcc, brtarget:$target),
  [(set i1:$dst, (AMDGPUif i1:$vcc, bb:$target))], 1, 1> {
  let Constraints = "";
  let Size = 12;
  let hasSideEffects = 1;
  let IsNeverUniform = 1;
}

def SI_ELSE : CFPseudoInstSI <
  (outs SReg_1:$dst),
  (ins SReg_1:$src, brtarget:$target), [], 1, 1> {
  let Size = 12;
  let hasSideEffects = 1;
  let IsNeverUniform = 1;
}

def SI_WATERFALL_LOOP : CFPseudoInstSI <
  (outs),
  (ins brtarget:$target), [], 1> {
  let Size = 8;
  let isBranch = 1;
  let Defs = [];
}

def SI_LOOP : CFPseudoInstSI <
  (outs), (ins SReg_1:$saved, brtarget:$target),
  [(AMDGPUloop i1:$saved, bb:$target)], 1, 1> {
  let Size = 8;
  let isBranch = 1;
  let hasSideEffects = 1;
  let IsNeverUniform = 1;
}

} // End isTerminator = 1

def SI_END_CF : CFPseudoInstSI <
  (outs), (ins SReg_1:$saved), [], 1, 1> {
  let Size = 4;
  let isAsCheapAsAMove = 1;
  let isReMaterializable = 1;
  let hasSideEffects = 1;
  let isNotDuplicable = 1; // Not a hard requirement, see long comments above for details.
  let mayLoad = 1; // FIXME: Should not need memory flags
  let mayStore = 1;
}

def SI_IF_BREAK : CFPseudoInstSI <
  (outs SReg_1:$dst), (ins SReg_1:$vcc, SReg_1:$src), []> {
  let Size = 4;
  let isNotDuplicable = 1; // Not a hard requirement, see long comments above for details.
  let isAsCheapAsAMove = 1;
  let isReMaterializable = 1;
}

// Branch to the early termination block of the shader if SCC is 0.
// This uses SCC from a previous SALU operation, i.e. the update of
// a mask of live lanes after a kill/demote operation.
// Only valid in pixel shaders.
def SI_EARLY_TERMINATE_SCC0 : SPseudoInstSI <(outs), (ins)> {
  let Uses = [EXEC,SCC];
}

let Uses = [EXEC] in {

multiclass PseudoInstKill <dag ins> {
  // Even though this pseudo can usually be expanded without an SCC def, we
  // conservatively assume that it has an SCC def, both because it is sometimes
  // required in degenerate cases (when V_CMPX cannot be used due to constant
  // bus limitations) and because it allows us to avoid having to track SCC
  // liveness across basic blocks.
  let Defs = [EXEC,SCC] in
  def _PSEUDO : PseudoInstSI <(outs), ins> {
    let isConvergent = 1;
    let usesCustomInserter = 1;
  }

  let Defs = [EXEC,SCC] in
  def _TERMINATOR : SPseudoInstSI <(outs), ins> {
    let isTerminator = 1;
  }
}

defm SI_KILL_I1 : PseudoInstKill <(ins SCSrc_i1:$src, i1imm:$killvalue)>;
let Defs = [VCC] in
defm SI_KILL_F32_COND_IMM : PseudoInstKill <(ins VSrc_b32:$src0, i32imm:$src1, i32imm:$cond)>;

let Defs = [EXEC,VCC] in
def SI_ILLEGAL_COPY : SPseudoInstSI <
  (outs unknown:$dst), (ins unknown:$src),
  [], " ; illegal copy $src to $dst">;

} // End Uses = [EXEC], Defs = [EXEC,VCC]

// Branch on undef scc. Used to avoid intermediate copy from
// IMPLICIT_DEF to SCC.
def SI_BR_UNDEF : SPseudoInstSI <(outs), (ins SOPPBrTarget:$simm16)> {
  let isTerminator = 1;
  let usesCustomInserter = 1;
  let isBranch = 1;
}

def SI_PS_LIVE : PseudoInstSI <
  (outs SReg_1:$dst), (ins),
  [(set i1:$dst, (int_amdgcn_ps_live))]> {
  let SALU = 1;
}

let Uses = [EXEC] in {
def SI_LIVE_MASK : PseudoInstSI <
  (outs SReg_1:$dst), (ins),
  [(set i1:$dst, (int_amdgcn_live_mask))]> {
  let SALU = 1;
}
let Defs = [EXEC,SCC] in {
// Demote: Turn a pixel shader thread into a helper lane.
def SI_DEMOTE_I1 : SPseudoInstSI <(outs), (ins SCSrc_i1:$src, i1imm:$killvalue)>;
} // End Defs = [EXEC,SCC]
} // End Uses = [EXEC]

def SI_MASKED_UNREACHABLE : SPseudoInstSI <(outs), (ins),
  [(int_amdgcn_unreachable)],
  "; divergent unreachable"> {
  let Size = 0;
  let hasNoSchedulingInfo = 1;
  let FixedSize = 1;
  let isMeta = 1;
  let maybeAtomic = 0;
}

// Used as an isel pseudo to directly emit initialization with an
// s_mov_b32 rather than a copy of another initialized
// register. MachineCSE skips copies, and we don't want to have to
// fold operands before it runs.
def SI_INIT_M0 : SPseudoInstSI <(outs), (ins SSrc_b32:$src)> {
  let Defs = [M0];
  let usesCustomInserter = 1;
  let isAsCheapAsAMove = 1;
  let isReMaterializable = 1;
}

def SI_INIT_EXEC : SPseudoInstSI <
  (outs), (ins i64imm:$src),
  [(int_amdgcn_init_exec (i64 timm:$src))]> {
  let Defs = [EXEC];
  let isAsCheapAsAMove = 1;
}

def SI_INIT_EXEC_FROM_INPUT : SPseudoInstSI <
  (outs), (ins SSrc_b32:$input, i32imm:$shift),
  [(int_amdgcn_init_exec_from_input i32:$input, (i32 timm:$shift))]> {
  let Defs = [EXEC];
}

// Sets EXEC to all lanes and returns the previous EXEC.
def SI_INIT_WHOLE_WAVE : SPseudoInstSI <
  (outs SReg_1:$dst), (ins),
  [(set i1:$dst, (int_amdgcn_init_whole_wave))]> {
  let Defs = [EXEC];
  let Uses = [EXEC];

  let isConvergent = 1;
}

// Return for returning shaders to a shader variant epilog.
def SI_RETURN_TO_EPILOG : SPseudoInstSI <
  (outs), (ins variable_ops), [(AMDGPUreturn_to_epilog)]> {
  let isTerminator = 1;
  let isBarrier = 1;
  let isReturn = 1;
  let hasNoSchedulingInfo = 1;
  let DisableWQM = 1;
  let FixedSize = 1;

  // TODO: Should this be true?
  let isMeta = 0;
}

// Return for returning function calls.
def SI_RETURN : SPseudoInstSI <
  (outs), (ins), [(AMDGPUret_glue)],
  "; return"> {
  let isTerminator = 1;
  let isBarrier = 1;
  let isReturn = 1;
  let SchedRW = [WriteBranch];
}

// Return for returning function calls without output register.
//
// This version is only needed so we can fill in the output register
// in the custom inserter.
def SI_CALL_ISEL : SPseudoInstSI <
  (outs), (ins SSrc_b64:$src0, unknown:$callee),
  [(AMDGPUcall i64:$src0, tglobaladdr:$callee)]> {
  let Size = 4;
  let isCall = 1;
  let SchedRW = [WriteBranch];
  let usesCustomInserter = 1;
  // TODO: Should really base this on the call target
  let isConvergent = 1;
}

def : GCNPat<
  (AMDGPUcall i64:$src0, (i64 0)),
  (SI_CALL_ISEL $src0, (i64 0))
>;

// Wrapper around s_swappc_b64 with extra $callee parameter to track
// the called function after regalloc.
def SI_CALL : SPseudoInstSI <
  (outs SReg_64:$dst), (ins SSrc_b64:$src0, unknown:$callee)> {
  let Size = 4;
  let FixedSize = 1;
  let isCall = 1;
  let UseNamedOperandTable = 1;
  let SchedRW = [WriteBranch];
  // TODO: Should really base this on the call target
  let isConvergent = 1;
}

class SI_TCRETURN_Pseudo<RegisterClass rc, SDNode sd> : SPseudoInstSI <(outs),
  (ins rc:$src0, unknown:$callee, i32imm:$fpdiff),
  [(sd i64:$src0, tglobaladdr:$callee, i32:$fpdiff)]> {
  let Size = 4;
  let FixedSize = 1;
  let isCall = 1;
  let isTerminator = 1;
  let isReturn = 1;
  let isBarrier = 1;
  let UseNamedOperandTable = 1;
  let SchedRW = [WriteBranch];
  // TODO: Should really base this on the call target
  let isConvergent = 1;
}

// Tail call handling pseudo
def SI_TCRETURN :     SI_TCRETURN_Pseudo<CCR_SGPR_64, AMDGPUtc_return>;
def SI_TCRETURN_GFX : SI_TCRETURN_Pseudo<Gfx_CCR_SGPR_64, AMDGPUtc_return_gfx>;

// Handle selecting indirect tail calls
def : GCNPat<
  (AMDGPUtc_return i64:$src0, (i64 0), (i32 timm:$fpdiff)),
  (SI_TCRETURN CCR_SGPR_64:$src0, (i64 0), i32imm:$fpdiff)
>;

// Handle selecting indirect tail calls for AMDGPU_gfx
def : GCNPat<
  (AMDGPUtc_return_gfx i64:$src0, (i64 0), (i32 timm:$fpdiff)),
  (SI_TCRETURN_GFX Gfx_CCR_SGPR_64:$src0, (i64 0), i32imm:$fpdiff)
>;

// Pseudos for the llvm.amdgcn.cs.chain intrinsic.
multiclass SI_CS_CHAIN_TC<
    ValueType execvt, Predicate wavesizepred,
    RegisterOperand execrc = getSOPSrcForVT<execvt>.ret> {
  let FixedSize = 0,
      isCall = 1,
      isTerminator = 1,
      isBarrier = 1,
      isReturn = 1,
      UseNamedOperandTable = 1,
      SchedRW = [WriteBranch],
      isConvergent = 1,
      WaveSizePredicate = wavesizepred in {
    // This is essentially a tail call, but it also takes a mask to put in EXEC
    // right before jumping to the callee.
    def NAME: SPseudoInstSI <(outs),
        (ins CCR_SGPR_64:$src0, unknown:$callee, i32imm:$fpdiff, execrc:$exec)>;

    // Same as above, but it will first try to reallocate the VGPRs, and choose an
    // EXEC mask and a callee depending on the success of the reallocation attempt.
    def _DVGPR : SPseudoInstSI <(outs),
        (ins CCR_SGPR_64:$src0, i64imm:$callee, i32imm:$fpdiff, execrc:$exec,
             SSrc_b32:$numvgprs, execrc:$fbexec, CCR_SGPR_64:$fbcallee)>;
  } // End FixedSize = 0 etc
}

defm SI_CS_CHAIN_TC_W32 : SI_CS_CHAIN_TC<i32, isWave32>;
defm SI_CS_CHAIN_TC_W64 : SI_CS_CHAIN_TC<i64, isWave64>;

// Handle selecting direct & indirect calls via SI_CS_CHAIN_TC_W32/64
multiclass si_cs_chain_tc_pattern<
  dag callee, ValueType execvt, RegisterOperand execrc, Instruction tc> {
  def : GCNPat<
    (AMDGPUtc_return_chain i64:$src0, callee, (i32 timm:$fpdiff), execvt:$exec),
    (tc CCR_SGPR_64:$src0, callee, i32imm:$fpdiff, execrc:$exec)
  >;
}

multiclass si_cs_chain_tc_patterns<
  ValueType execvt,
  RegisterOperand execrc = getSOPSrcForVT<execvt>.ret,
  Instruction tc = !if(!eq(execvt, i32), SI_CS_CHAIN_TC_W32, SI_CS_CHAIN_TC_W64)
  > {
  defm direct: si_cs_chain_tc_pattern<(tglobaladdr:$callee), execvt, execrc, tc>;
  defm indirect: si_cs_chain_tc_pattern<(i64 0), execvt, execrc, tc>;
}

defm : si_cs_chain_tc_patterns<i32>;
defm : si_cs_chain_tc_patterns<i64>;

// Match dynamic VGPR case. This is always indirect since we choose the callee
// dynamically based on the result of the VGPR reallocation, so make sure to
// drop the callee info if there is any.
multiclass si_cs_chain_tc_dvgpr_patterns<
  ValueType execvt, RegisterOperand execrc = getSOPSrcForVT<execvt>.ret,
  Instruction tc = SI_CS_CHAIN_TC_W32_DVGPR> {
  foreach callee = [ (i64 0), (tglobaladdr) ] in {
  def : GCNPat<
    (AMDGPUtc_return_chain_dvgpr i64:$src0, callee, (i32 timm:$fpdiff),
                                 execvt:$exec, i32:$numvgprs,
                                 execvt:$fbexec, i64:$fbcallee),
    (tc CCR_SGPR_64:$src0, (i64 0), i32imm:$fpdiff, execrc:$exec,
        SSrc_b32:$numvgprs, execrc:$fbexec, CCR_SGPR_64:$fbcallee)
  >;
  }
}

defm : si_cs_chain_tc_dvgpr_patterns<i32>; // On GFX12, dVGPR mode is wave32-only.

def ADJCALLSTACKUP : SPseudoInstSI<
  (outs), (ins i32imm:$amt0, i32imm:$amt1),
  [(callseq_start timm:$amt0, timm:$amt1)],
  "; adjcallstackup $amt0 $amt1"> {
  let Size = 8; // Worst case. (s_add_u32 + constant)
  let FixedSize = 1;
  let hasSideEffects = 1;
  let usesCustomInserter = 1;
  let SchedRW = [WriteSALU];
  let Defs = [SCC];
}

def ADJCALLSTACKDOWN : SPseudoInstSI<
  (outs), (ins i32imm:$amt1, i32imm:$amt2),
  [(callseq_end timm:$amt1, timm:$amt2)],
  "; adjcallstackdown $amt1"> {
  let Size = 8; // Worst case. (s_add_u32 + constant)
  let hasSideEffects = 1;
  let usesCustomInserter = 1;
  let SchedRW = [WriteSALU];
  let Defs = [SCC];
}

let Defs = [M0, EXEC, SCC],
  UseNamedOperandTable = 1 in {

// SI_INDIRECT_SRC/DST are only used by legacy SelectionDAG indirect
// addressing implementation.
class SI_INDIRECT_SRC<RegisterClass rc> : VPseudoInstSI <
  (outs VGPR_32:$vdst),
  (ins rc:$src, VS_32:$idx, i32imm:$offset)> {
  let usesCustomInserter = 1;
}

class SI_INDIRECT_DST<RegisterClass rc> : VPseudoInstSI <
  (outs rc:$vdst),
  (ins rc:$src, VS_32:$idx, i32imm:$offset, VGPR_32:$val)> {
  let Constraints = "$src = $vdst";
  let usesCustomInserter = 1;
}

def SI_INDIRECT_SRC_V1 : SI_INDIRECT_SRC<VGPR_32>;
def SI_INDIRECT_SRC_V2 : SI_INDIRECT_SRC<VReg_64>;
def SI_INDIRECT_SRC_V4 : SI_INDIRECT_SRC<VReg_128>;
def SI_INDIRECT_SRC_V8 : SI_INDIRECT_SRC<VReg_256>;
def SI_INDIRECT_SRC_V9 : SI_INDIRECT_SRC<VReg_288>;
def SI_INDIRECT_SRC_V10 : SI_INDIRECT_SRC<VReg_320>;
def SI_INDIRECT_SRC_V11 : SI_INDIRECT_SRC<VReg_352>;
def SI_INDIRECT_SRC_V12 : SI_INDIRECT_SRC<VReg_384>;
def SI_INDIRECT_SRC_V16 : SI_INDIRECT_SRC<VReg_512>;
def SI_INDIRECT_SRC_V32 : SI_INDIRECT_SRC<VReg_1024>;

def SI_INDIRECT_DST_V1 : SI_INDIRECT_DST<VGPR_32>;
def SI_INDIRECT_DST_V2 : SI_INDIRECT_DST<VReg_64>;
def SI_INDIRECT_DST_V4 : SI_INDIRECT_DST<VReg_128>;
def SI_INDIRECT_DST_V8 : SI_INDIRECT_DST<VReg_256>;
def SI_INDIRECT_DST_V9 : SI_INDIRECT_DST<VReg_288>;
def SI_INDIRECT_DST_V10 : SI_INDIRECT_DST<VReg_320>;
def SI_INDIRECT_DST_V11 : SI_INDIRECT_DST<VReg_352>;
def SI_INDIRECT_DST_V12 : SI_INDIRECT_DST<VReg_384>;
def SI_INDIRECT_DST_V16 : SI_INDIRECT_DST<VReg_512>;
def SI_INDIRECT_DST_V32 : SI_INDIRECT_DST<VReg_1024>;

} // End Uses = [EXEC], Defs = [M0, EXEC]

// This is a pseudo variant of the v_movreld_b32 instruction in which the
// vector operand appears only twice, once as def and once as use. Using this
// pseudo avoids problems with the Two Address instructions pass.
class INDIRECT_REG_WRITE_MOVREL_pseudo<RegisterClass rc,
                                RegisterOperand val_ty> : PseudoInstSI <
  (outs rc:$vdst), (ins rc:$vsrc, val_ty:$val, i32imm:$subreg)> {
  let Constraints = "$vsrc = $vdst";
  let Uses = [M0];
}

class V_INDIRECT_REG_WRITE_MOVREL_B32_pseudo<RegisterClass rc> :
  INDIRECT_REG_WRITE_MOVREL_pseudo<rc, VSrc_b32> {
  let VALU = 1;
  let VOP1 = 1;
  let Uses = [M0, EXEC];
}

class S_INDIRECT_REG_WRITE_MOVREL_pseudo<RegisterClass rc,
                                  RegisterOperand val_ty> :
  INDIRECT_REG_WRITE_MOVREL_pseudo<rc, val_ty> {
  let SALU = 1;
  let SOP1 = 1;
  let Uses = [M0];
}

class S_INDIRECT_REG_WRITE_MOVREL_B32_pseudo<RegisterClass rc> :
  S_INDIRECT_REG_WRITE_MOVREL_pseudo<rc, SSrc_b32>;
class S_INDIRECT_REG_WRITE_MOVREL_B64_pseudo<RegisterClass rc> :
  S_INDIRECT_REG_WRITE_MOVREL_pseudo<rc, SSrc_b64>;

def V_INDIRECT_REG_WRITE_MOVREL_B32_V1 : V_INDIRECT_REG_WRITE_MOVREL_B32_pseudo<VGPR_32>;
def V_INDIRECT_REG_WRITE_MOVREL_B32_V2 : V_INDIRECT_REG_WRITE_MOVREL_B32_pseudo<VReg_64>;
def V_INDIRECT_REG_WRITE_MOVREL_B32_V3 : V_INDIRECT_REG_WRITE_MOVREL_B32_pseudo<VReg_96>;
def V_INDIRECT_REG_WRITE_MOVREL_B32_V4 : V_INDIRECT_REG_WRITE_MOVREL_B32_pseudo<VReg_128>;
def V_INDIRECT_REG_WRITE_MOVREL_B32_V5 : V_INDIRECT_REG_WRITE_MOVREL_B32_pseudo<VReg_160>;
def V_INDIRECT_REG_WRITE_MOVREL_B32_V8 : V_INDIRECT_REG_WRITE_MOVREL_B32_pseudo<VReg_256>;
def V_INDIRECT_REG_WRITE_MOVREL_B32_V9 : V_INDIRECT_REG_WRITE_MOVREL_B32_pseudo<VReg_288>;
def V_INDIRECT_REG_WRITE_MOVREL_B32_V10 : V_INDIRECT_REG_WRITE_MOVREL_B32_pseudo<VReg_320>;
def V_INDIRECT_REG_WRITE_MOVREL_B32_V11 : V_INDIRECT_REG_WRITE_MOVREL_B32_pseudo<VReg_352>;
def V_INDIRECT_REG_WRITE_MOVREL_B32_V12 : V_INDIRECT_REG_WRITE_MOVREL_B32_pseudo<VReg_384>;
def V_INDIRECT_REG_WRITE_MOVREL_B32_V16 : V_INDIRECT_REG_WRITE_MOVREL_B32_pseudo<VReg_512>;
def V_INDIRECT_REG_WRITE_MOVREL_B32_V32 : V_INDIRECT_REG_WRITE_MOVREL_B32_pseudo<VReg_1024>;

def S_INDIRECT_REG_WRITE_MOVREL_B32_V1 : S_INDIRECT_REG_WRITE_MOVREL_B32_pseudo<SReg_32>;
def S_INDIRECT_REG_WRITE_MOVREL_B32_V2 : S_INDIRECT_REG_WRITE_MOVREL_B32_pseudo<SReg_64>;
def S_INDIRECT_REG_WRITE_MOVREL_B32_V3 : S_INDIRECT_REG_WRITE_MOVREL_B32_pseudo<SReg_96>;
def S_INDIRECT_REG_WRITE_MOVREL_B32_V4 : S_INDIRECT_REG_WRITE_MOVREL_B32_pseudo<SReg_128>;
def S_INDIRECT_REG_WRITE_MOVREL_B32_V5 : S_INDIRECT_REG_WRITE_MOVREL_B32_pseudo<SReg_160>;
def S_INDIRECT_REG_WRITE_MOVREL_B32_V8 : S_INDIRECT_REG_WRITE_MOVREL_B32_pseudo<SReg_256>;
def S_INDIRECT_REG_WRITE_MOVREL_B32_V9 : S_INDIRECT_REG_WRITE_MOVREL_B32_pseudo<SReg_288>;
def S_INDIRECT_REG_WRITE_MOVREL_B32_V10 : S_INDIRECT_REG_WRITE_MOVREL_B32_pseudo<SReg_320>;
def S_INDIRECT_REG_WRITE_MOVREL_B32_V11 : S_INDIRECT_REG_WRITE_MOVREL_B32_pseudo<SReg_352>;
def S_INDIRECT_REG_WRITE_MOVREL_B32_V12 : S_INDIRECT_REG_WRITE_MOVREL_B32_pseudo<SReg_384>;
def S_INDIRECT_REG_WRITE_MOVREL_B32_V16 : S_INDIRECT_REG_WRITE_MOVREL_B32_pseudo<SReg_512>;
def S_INDIRECT_REG_WRITE_MOVREL_B32_V32 : S_INDIRECT_REG_WRITE_MOVREL_B32_pseudo<SReg_1024>;

def S_INDIRECT_REG_WRITE_MOVREL_B64_V1 : S_INDIRECT_REG_WRITE_MOVREL_B64_pseudo<SReg_64>;
def S_INDIRECT_REG_WRITE_MOVREL_B64_V2 : S_INDIRECT_REG_WRITE_MOVREL_B64_pseudo<SReg_128>;
def S_INDIRECT_REG_WRITE_MOVREL_B64_V4 : S_INDIRECT_REG_WRITE_MOVREL_B64_pseudo<SReg_256>;
def S_INDIRECT_REG_WRITE_MOVREL_B64_V8 : S_INDIRECT_REG_WRITE_MOVREL_B64_pseudo<SReg_512>;
def S_INDIRECT_REG_WRITE_MOVREL_B64_V16 : S_INDIRECT_REG_WRITE_MOVREL_B64_pseudo<SReg_1024>;

// These variants of V_INDIRECT_REG_READ/WRITE use VGPR indexing. By using these
// pseudos we avoid spills or copies being inserted within indirect sequences
// that switch the VGPR indexing mode. Spills to accvgprs could be effected by
// this mode switching.

class V_INDIRECT_REG_WRITE_GPR_IDX_pseudo<RegisterClass rc> : PseudoInstSI <
  (outs rc:$vdst), (ins rc:$vsrc, VSrc_b32:$val, SSrc_b32:$idx, i32imm:$subreg)> {
  let Constraints = "$vsrc = $vdst";
  let VALU = 1;
  let Uses = [M0, EXEC];
  let Defs = [M0];
}

def V_INDIRECT_REG_WRITE_GPR_IDX_B32_V1 : V_INDIRECT_REG_WRITE_GPR_IDX_pseudo<VGPR_32>;
def V_INDIRECT_REG_WRITE_GPR_IDX_B32_V2 : V_INDIRECT_REG_WRITE_GPR_IDX_pseudo<VReg_64>;
def V_INDIRECT_REG_WRITE_GPR_IDX_B32_V3 : V_INDIRECT_REG_WRITE_GPR_IDX_pseudo<VReg_96>;
def V_INDIRECT_REG_WRITE_GPR_IDX_B32_V4 : V_INDIRECT_REG_WRITE_GPR_IDX_pseudo<VReg_128>;
def V_INDIRECT_REG_WRITE_GPR_IDX_B32_V5 : V_INDIRECT_REG_WRITE_GPR_IDX_pseudo<VReg_160>;
def V_INDIRECT_REG_WRITE_GPR_IDX_B32_V8 : V_INDIRECT_REG_WRITE_GPR_IDX_pseudo<VReg_256>;
def V_INDIRECT_REG_WRITE_GPR_IDX_B32_V9 : V_INDIRECT_REG_WRITE_GPR_IDX_pseudo<VReg_288>;
def V_INDIRECT_REG_WRITE_GPR_IDX_B32_V10 : V_INDIRECT_REG_WRITE_GPR_IDX_pseudo<VReg_320>;
def V_INDIRECT_REG_WRITE_GPR_IDX_B32_V11 : V_INDIRECT_REG_WRITE_GPR_IDX_pseudo<VReg_352>;
def V_INDIRECT_REG_WRITE_GPR_IDX_B32_V12 : V_INDIRECT_REG_WRITE_GPR_IDX_pseudo<VReg_384>;
def V_INDIRECT_REG_WRITE_GPR_IDX_B32_V16 : V_INDIRECT_REG_WRITE_GPR_IDX_pseudo<VReg_512>;
def V_INDIRECT_REG_WRITE_GPR_IDX_B32_V32 : V_INDIRECT_REG_WRITE_GPR_IDX_pseudo<VReg_1024>;

class V_INDIRECT_REG_READ_GPR_IDX_pseudo<RegisterClass rc> : PseudoInstSI <
  (outs VGPR_32:$vdst), (ins rc:$vsrc, SSrc_b32:$idx, i32imm:$subreg)> {
  let VALU = 1;
  let Uses = [M0, EXEC];
  let Defs = [M0];
}

def V_INDIRECT_REG_READ_GPR_IDX_B32_V1 : V_INDIRECT_REG_READ_GPR_IDX_pseudo<VGPR_32>;
def V_INDIRECT_REG_READ_GPR_IDX_B32_V2 : V_INDIRECT_REG_READ_GPR_IDX_pseudo<VReg_64>;
def V_INDIRECT_REG_READ_GPR_IDX_B32_V3 : V_INDIRECT_REG_READ_GPR_IDX_pseudo<VReg_96>;
def V_INDIRECT_REG_READ_GPR_IDX_B32_V4 : V_INDIRECT_REG_READ_GPR_IDX_pseudo<VReg_128>;
def V_INDIRECT_REG_READ_GPR_IDX_B32_V5 : V_INDIRECT_REG_READ_GPR_IDX_pseudo<VReg_160>;
def V_INDIRECT_REG_READ_GPR_IDX_B32_V8 : V_INDIRECT_REG_READ_GPR_IDX_pseudo<VReg_256>;
def V_INDIRECT_REG_READ_GPR_IDX_B32_V9 : V_INDIRECT_REG_READ_GPR_IDX_pseudo<VReg_288>;
def V_INDIRECT_REG_READ_GPR_IDX_B32_V10 : V_INDIRECT_REG_READ_GPR_IDX_pseudo<VReg_320>;
def V_INDIRECT_REG_READ_GPR_IDX_B32_V11 : V_INDIRECT_REG_READ_GPR_IDX_pseudo<VReg_352>;
def V_INDIRECT_REG_READ_GPR_IDX_B32_V12 : V_INDIRECT_REG_READ_GPR_IDX_pseudo<VReg_384>;
def V_INDIRECT_REG_READ_GPR_IDX_B32_V16 : V_INDIRECT_REG_READ_GPR_IDX_pseudo<VReg_512>;
def V_INDIRECT_REG_READ_GPR_IDX_B32_V32 : V_INDIRECT_REG_READ_GPR_IDX_pseudo<VReg_1024>;

multiclass SI_SPILL_SGPR <RegisterClass sgpr_class> {
  let UseNamedOperandTable = 1, Spill = 1, SALU = 1, Uses = [EXEC] in {
    def _SAVE : PseudoInstSI <
      (outs),
      (ins sgpr_class:$data, i32imm:$addr)> {
      let mayStore = 1;
      let mayLoad = 0;
    }

    def _RESTORE : PseudoInstSI <
      (outs sgpr_class:$data),
      (ins i32imm:$addr)> {
      let mayStore = 0;
      let mayLoad = 1;
    }
  } // End UseNamedOperandTable = 1
}

// You cannot use M0 as the output of v_readlane_b32 instructions or
// use it in the sdata operand of SMEM instructions. We still need to
// be able to spill the physical register m0, so allow it for
// SI_SPILL_32_* instructions.
defm SI_SPILL_S32  : SI_SPILL_SGPR <SReg_32>;
defm SI_SPILL_S64  : SI_SPILL_SGPR <SReg_64>;
defm SI_SPILL_S96  : SI_SPILL_SGPR <SReg_96>;
defm SI_SPILL_S128 : SI_SPILL_SGPR <SReg_128>;
defm SI_SPILL_S160 : SI_SPILL_SGPR <SReg_160>;
defm SI_SPILL_S192 : SI_SPILL_SGPR <SReg_192>;
defm SI_SPILL_S224 : SI_SPILL_SGPR <SReg_224>;
defm SI_SPILL_S256 : SI_SPILL_SGPR <SReg_256>;
defm SI_SPILL_S288 : SI_SPILL_SGPR <SReg_288>;
defm SI_SPILL_S320 : SI_SPILL_SGPR <SReg_320>;
defm SI_SPILL_S352 : SI_SPILL_SGPR <SReg_352>;
defm SI_SPILL_S384 : SI_SPILL_SGPR <SReg_384>;
defm SI_SPILL_S512 : SI_SPILL_SGPR <SReg_512>;
defm SI_SPILL_S1024 : SI_SPILL_SGPR <SReg_1024>;

let Spill = 1, VALU = 1, isConvergent = 1 in {
def SI_SPILL_S32_TO_VGPR : PseudoInstSI <(outs VGPR_32:$vdst),
  (ins SReg_32:$src0, i32imm:$src1, VGPR_32:$vdst_in)> {
  let Size = 4;
  let FixedSize = 1;
  let IsNeverUniform = 1;
  let hasSideEffects = 0;
  let mayLoad = 0;
  let mayStore = 0;
  let hasExtraDefRegAllocReq = 1;
  let Constraints = "$vdst = $vdst_in";
}

def SI_RESTORE_S32_FROM_VGPR : PseudoInstSI <(outs SReg_32:$sdst),
  (ins VGPR_32:$src0, i32imm:$src1)> {
  let Size = 4;
  let FixedSize = 1;
  let hasSideEffects = 0;
  let mayLoad = 0;
  let mayStore = 0;
  let hasExtraSrcRegAllocReq = 1;
}
} // End Spill = 1, VALU = 1, isConvergent = 1

// VGPR or AGPR spill instructions. In case of AGPR spilling a temp register
// needs to be used and an extra instruction to move between VGPR and AGPR.
// UsesTmp adds to the total size of an expanded spill in this case.
multiclass SI_SPILL_VGPR <RegisterClass vgpr_class,
                          bit UsesTmp = 0, bit HasMask = 0> {
  let UseNamedOperandTable = 1, Spill = 1, VALU = 1,
       SchedRW = [WriteVMEM] in {
    def _SAVE : VPseudoInstSI <
      (outs),
      !con(
        (ins vgpr_class:$vdata, i32imm:$vaddr,
             SReg_32:$soffset, i32imm:$offset),
        !if(HasMask, (ins SReg_32:$mask), (ins)))> {
      let mayStore = 1;
      let mayLoad = 0;
      // (2 * 4) + (8 * num_subregs) bytes maximum
      int MaxSize = !add(!shl(!srl(vgpr_class.Size, 5), !add(UsesTmp, 3)), 8);
      // Size field is unsigned char and cannot fit more.
      let Size = !if(!le(MaxSize, 256), MaxSize, 252);
    }

    def _RESTORE : VPseudoInstSI <
      (outs vgpr_class:$vdata),
      !con(
        (ins i32imm:$vaddr,
             SReg_32:$soffset, i32imm:$offset),
        !if(HasMask, (ins SReg_32:$mask), (ins)))> {
      let mayStore = 0;
      let mayLoad = 1;

      // (2 * 4) + (8 * num_subregs) bytes maximum
      int MaxSize = !add(!shl(!srl(vgpr_class.Size, 5), !add(UsesTmp, 3)), 8);
      // Size field is unsigned char and cannot fit more.
      let Size = !if(!le(MaxSize, 256), MaxSize, 252);
    }
  } // End UseNamedOperandTable = 1, Spill = 1, VALU = 1, SchedRW = [WriteVMEM]
}

defm SI_SPILL_V16  : SI_SPILL_VGPR <VGPR_16>;
defm SI_SPILL_V32  : SI_SPILL_VGPR <VGPR_32>;
defm SI_SPILL_V64  : SI_SPILL_VGPR <VReg_64>;
defm SI_SPILL_V96  : SI_SPILL_VGPR <VReg_96>;
defm SI_SPILL_V128 : SI_SPILL_VGPR <VReg_128>;
defm SI_SPILL_V160 : SI_SPILL_VGPR <VReg_160>;
defm SI_SPILL_V192 : SI_SPILL_VGPR <VReg_192>;
defm SI_SPILL_V224 : SI_SPILL_VGPR <VReg_224>;
defm SI_SPILL_V256 : SI_SPILL_VGPR <VReg_256>;
defm SI_SPILL_V288 : SI_SPILL_VGPR <VReg_288>;
defm SI_SPILL_V320 : SI_SPILL_VGPR <VReg_320>;
defm SI_SPILL_V352 : SI_SPILL_VGPR <VReg_352>;
defm SI_SPILL_V384 : SI_SPILL_VGPR <VReg_384>;
defm SI_SPILL_V512 : SI_SPILL_VGPR <VReg_512>;
defm SI_SPILL_V1024 : SI_SPILL_VGPR <VReg_1024>;

let Defs = [M0] in {
  // Spills a block of 32 VGPRs. M0 will contain a mask describing which
  // registers in the block need to be transferred.
  defm SI_BLOCK_SPILL_V1024 : SI_SPILL_VGPR <VReg_1024, 0, 1>;
}

defm SI_SPILL_A32  : SI_SPILL_VGPR <AGPR_32, 1>;
defm SI_SPILL_A64  : SI_SPILL_VGPR <AReg_64, 1>;
defm SI_SPILL_A96  : SI_SPILL_VGPR <AReg_96, 1>;
defm SI_SPILL_A128 : SI_SPILL_VGPR <AReg_128, 1>;
defm SI_SPILL_A160 : SI_SPILL_VGPR <AReg_160, 1>;
defm SI_SPILL_A192 : SI_SPILL_VGPR <AReg_192, 1>;
defm SI_SPILL_A224 : SI_SPILL_VGPR <AReg_224, 1>;
defm SI_SPILL_A256 : SI_SPILL_VGPR <AReg_256, 1>;
defm SI_SPILL_A288 : SI_SPILL_VGPR <AReg_288, 1>;
defm SI_SPILL_A320 : SI_SPILL_VGPR <AReg_320, 1>;
defm SI_SPILL_A352 : SI_SPILL_VGPR <AReg_352, 1>;
defm SI_SPILL_A384 : SI_SPILL_VGPR <AReg_384, 1>;
defm SI_SPILL_A512 : SI_SPILL_VGPR <AReg_512, 1>;
defm SI_SPILL_A1024 : SI_SPILL_VGPR <AReg_1024, 1>;

defm SI_SPILL_AV32  : SI_SPILL_VGPR <AV_32, 1>;
defm SI_SPILL_AV64  : SI_SPILL_VGPR <AV_64, 1>;
defm SI_SPILL_AV96  : SI_SPILL_VGPR <AV_96, 1>;
defm SI_SPILL_AV128 : SI_SPILL_VGPR <AV_128, 1>;
defm SI_SPILL_AV160 : SI_SPILL_VGPR <AV_160, 1>;
defm SI_SPILL_AV192 : SI_SPILL_VGPR <AV_192, 1>;
defm SI_SPILL_AV224 : SI_SPILL_VGPR <AV_224, 1>;
defm SI_SPILL_AV256 : SI_SPILL_VGPR <AV_256, 1>;
defm SI_SPILL_AV288 : SI_SPILL_VGPR <AV_288, 1>;
defm SI_SPILL_AV320 : SI_SPILL_VGPR <AV_320, 1>;
defm SI_SPILL_AV352 : SI_SPILL_VGPR <AV_352, 1>;
defm SI_SPILL_AV384 : SI_SPILL_VGPR <AV_384, 1>;
defm SI_SPILL_AV512 : SI_SPILL_VGPR <AV_512, 1>;
defm SI_SPILL_AV1024 : SI_SPILL_VGPR <AV_1024, 1>;

let isConvergent = 1 in {
  defm SI_SPILL_WWM_V32  : SI_SPILL_VGPR <VGPR_32>;
  defm SI_SPILL_WWM_AV32 : SI_SPILL_VGPR <AV_32, 1>;
}

let isReMaterializable = 1, isAsCheapAsAMove = 1 in
def SI_PC_ADD_REL_OFFSET : SPseudoInstSI <
  (outs SReg_64:$dst),
  (ins si_ga:$ptr_lo, si_ga:$ptr_hi),
  [(set SReg_64:$dst,
      (i64 (SIpc_add_rel_offset tglobaladdr:$ptr_lo, tglobaladdr:$ptr_hi)))]> {
  let Defs = [SCC];
}

def : GCNPat <
  (SIpc_add_rel_offset tglobaladdr:$ptr_lo, 0),
  (SI_PC_ADD_REL_OFFSET $ptr_lo, (i32 0))
>;

def : GCNPat<
  (AMDGPUtrap timm:$trapid),
  (S_TRAP $trapid)
>;

def : GCNPat<
  (AMDGPUelse i1:$src, bb:$target),
  (SI_ELSE $src, $target)
>;

def : GCNPat <
  (int_amdgcn_kill i1:$src),
  (SI_KILL_I1_PSEUDO SCSrc_i1:$src, 0)
>;

def : GCNPat <
  (int_amdgcn_kill (i1 (not i1:$src))),
  (SI_KILL_I1_PSEUDO SCSrc_i1:$src, -1)
>;

let SubtargetPredicate = NotHasSALUFloatInsts in
def : GCNPat <
  (int_amdgcn_kill (i1 (setcc f32:$src, InlineImmFP32:$imm, cond:$cond))),
  (SI_KILL_F32_COND_IMM_PSEUDO VSrc_b32:$src, (bitcast_fpimm_to_i32 $imm), (cond_as_i32imm $cond))
>;

def : GCNPat <
  (int_amdgcn_wqm_demote i1:$src),
  (SI_DEMOTE_I1 SCSrc_i1:$src, 0)
>;

def : GCNPat <
  (int_amdgcn_wqm_demote (i1 (not i1:$src))),
  (SI_DEMOTE_I1 SCSrc_i1:$src, -1)
>;

  // TODO: we could add more variants for other types of conditionals

def : GCNPat <
  (i64 (int_amdgcn_icmp i1:$src, (i1 0), (i32 33))),
  (COPY $src) // Return the SGPRs representing i1 src
>;

def : GCNPat <
  (i32 (int_amdgcn_icmp i1:$src, (i1 0), (i32 33))),
  (COPY $src) // Return the SGPRs representing i1 src
>;

//===----------------------------------------------------------------------===//
// VOP1 Patterns
//===----------------------------------------------------------------------===//

multiclass f16_to_fp_Pats<Instruction cvt_f16_f32_inst_e64, Instruction cvt_f32_f16_inst_e64> {
  // f16_to_fp patterns
  def : GCNPat <
    (f32 (any_f16_to_fp i32:$src0)),
    (cvt_f32_f16_inst_e64 SRCMODS.NONE, $src0)
  >;

  def : GCNPat <
    (f32 (f16_to_fp (and_oneuse i32:$src0, 0x7fff))),
    (cvt_f32_f16_inst_e64 SRCMODS.ABS, $src0)
  >;

  def : GCNPat <
    (f32 (f16_to_fp (i32 (srl_oneuse (and_oneuse i32:$src0, 0x7fff0000), (i32 16))))),
    (cvt_f32_f16_inst_e64 SRCMODS.ABS, (i32 (V_LSHRREV_B32_e64 (i32 16), i32:$src0)))
  >;

  def : GCNPat <
    (f32 (f16_to_fp (or_oneuse i32:$src0, 0x8000))),
    (cvt_f32_f16_inst_e64 SRCMODS.NEG_ABS, $src0)
  >;

  def : GCNPat <
    (f32 (f16_to_fp (xor_oneuse i32:$src0, 0x8000))),
    (cvt_f32_f16_inst_e64 SRCMODS.NEG, $src0)
  >;

  // fp_to_fp16 patterns
  def : GCNPat <
    (i32 (AMDGPUfp_to_f16 (f32 (VOP3Mods f32:$src0, i32:$src0_modifiers)))),
    (cvt_f16_f32_inst_e64 $src0_modifiers, f32:$src0)
  >;

  // This is only used on targets without half support
  // TODO: Introduce strict variant of AMDGPUfp_to_f16 and share custom lowering
  def : GCNPat <
    (i32 (strict_fp_to_f16 (f32 (VOP3Mods f32:$src0, i32:$src0_modifiers)))),
    (cvt_f16_f32_inst_e64 $src0_modifiers, f32:$src0)
  >;
}

let True16Predicate = NotHasTrue16BitInsts in
defm : f16_to_fp_Pats<V_CVT_F16_F32_e64, V_CVT_F32_F16_e64>;

let True16Predicate = UseFakeTrue16Insts in
defm : f16_to_fp_Pats<V_CVT_F16_F32_fake16_e64, V_CVT_F32_F16_fake16_e64>;

multiclass f16_fp_Pats<Instruction cvt_f16_f32_inst_e64,
                       Instruction cvt_f32_f16_inst_e64,
                       RegOrImmOperand VSrc> {
  def : GCNPat <
    (f64 (any_fpextend f16:$src)),
    (V_CVT_F64_F32_e32 (cvt_f32_f16_inst_e64 SRCMODS.NONE, $src))
  >;

  def : GCNPat <
    (i32 (fp_to_sint f16:$src)),
    (V_CVT_I32_F32_e32 (cvt_f32_f16_inst_e64 SRCMODS.NONE, VSrc:$src))
  >;

  def : GCNPat <
    (i32 (fp_to_uint f16:$src)),
    (V_CVT_U32_F32_e32 (cvt_f32_f16_inst_e64 SRCMODS.NONE, VSrc:$src))
  >;

  def : GCNPat <
    (f16 (sint_to_fp i32:$src)),
    (cvt_f16_f32_inst_e64 SRCMODS.NONE, (V_CVT_F32_I32_e32 VSrc_b32:$src))
  >;

  def : GCNPat <
    (f16 (uint_to_fp i32:$src)),
    (cvt_f16_f32_inst_e64 SRCMODS.NONE, (V_CVT_F32_U32_e32 VSrc_b32:$src))
  >;
}

let True16Predicate = NotHasTrue16BitInsts in
defm : f16_fp_Pats<V_CVT_F16_F32_e64, V_CVT_F32_F16_e64, VSrc_b32>;

let True16Predicate = UseRealTrue16Insts in
defm : f16_fp_Pats<V_CVT_F16_F32_t16_e64, V_CVT_F32_F16_t16_e64, VSrcT_b16>;

let True16Predicate = UseFakeTrue16Insts in
defm : f16_fp_Pats<V_CVT_F16_F32_fake16_e64, V_CVT_F32_F16_fake16_e64, VSrc_b16>;

//===----------------------------------------------------------------------===//
// VOP2 Patterns
//===----------------------------------------------------------------------===//

// NoMods pattern used for mac. If there are any source modifiers then it's
// better to select mad instead of mac.
class FMADPat <ValueType vt, Instruction inst>
  : GCNPat <(vt (any_fmad (vt (VOP3NoMods vt:$src0)),
                          (vt (VOP3NoMods vt:$src1)),
                          (vt (VOP3NoMods vt:$src2)))),
    (inst SRCMODS.NONE, $src0, SRCMODS.NONE, $src1,
          SRCMODS.NONE, $src2, DSTCLAMP.NONE, DSTOMOD.NONE)
>;

// Prefer mac form when there are no modifiers.
let AddedComplexity = 9 in {
let OtherPredicates = [HasMadMacF32Insts] in
def : FMADPat <f32, V_MAC_F32_e64>;

// Don't allow source modifiers. If there are any source modifiers then it's
// better to select mad instead of mac.
let SubtargetPredicate = isGFX6GFX7GFX10,
    OtherPredicates = [HasMadMacF32Insts, NoFP32Denormals] in
def : GCNPat <
      (f32 (fadd (AMDGPUfmul_legacy (VOP3NoMods f32:$src0),
                                    (VOP3NoMods f32:$src1)),
                 (VOP3NoMods f32:$src2))),
      (V_MAC_LEGACY_F32_e64 SRCMODS.NONE, $src0, SRCMODS.NONE, $src1,
                            SRCMODS.NONE, $src2, DSTCLAMP.NONE, DSTOMOD.NONE)
>;

// Don't allow source modifiers. If there are any source modifiers then it's
// better to select fma instead of fmac.
let SubtargetPredicate = HasFmaLegacy32 in
def : GCNPat <
      (f32 (int_amdgcn_fma_legacy (VOP3NoMods f32:$src0),
                                  (VOP3NoMods f32:$src1),
                                  (VOP3NoMods f32:$src2))),
      (V_FMAC_LEGACY_F32_e64 SRCMODS.NONE, $src0, SRCMODS.NONE, $src1,
                             SRCMODS.NONE, $src2, DSTCLAMP.NONE, DSTOMOD.NONE)
>;

let SubtargetPredicate = Has16BitInsts in
def : FMADPat <f16, V_MAC_F16_e64>;
} // AddedComplexity = 9

let OtherPredicates = [HasMadMacF32Insts, NoFP32Denormals] in
def : GCNPat <
      (f32 (fadd (AMDGPUfmul_legacy (VOP3Mods f32:$src0, i32:$src0_mod),
                                    (VOP3Mods f32:$src1, i32:$src1_mod)),
                 (VOP3Mods f32:$src2, i32:$src2_mod))),
      (V_MAD_LEGACY_F32_e64 $src0_mod, $src0, $src1_mod, $src1,
                        $src2_mod, $src2, DSTCLAMP.NONE, DSTOMOD.NONE)
>;

class VOPSelectModsPat <ValueType vt> : GCNPat <
  (vt (select i1:$src0, (VOP3ModsNonCanonicalizing vt:$src1, i32:$src1_mods),
                        (VOP3ModsNonCanonicalizing vt:$src2, i32:$src2_mods))),
  (V_CNDMASK_B32_e64 FP32InputMods:$src2_mods, VSrc_b32:$src2,
                     FP32InputMods:$src1_mods, VSrc_b32:$src1, SSrc_i1:$src0)
>;

class VOPSelectPat <ValueType vt> : GCNPat <
  (vt (select i1:$src0, vt:$src1, vt:$src2)),
  (V_CNDMASK_B32_e64 0, VSrc_b32:$src2, 0, VSrc_b32:$src1, SSrc_i1:$src0)
>;
class VOPSelectPat_t16 <ValueType vt> : GCNPat <
  (vt (select i1:$src0, vt:$src1, vt:$src2)),
  (V_CNDMASK_B16_t16_e64 0, VSrcT_b16:$src2, 0, VSrcT_b16:$src1, SSrc_i1:$src0)
>;

def : VOPSelectModsPat <i32>;
def : VOPSelectModsPat <f32>;
foreach p = [NotHasTrue16BitInsts, UseFakeTrue16Insts] in
let True16Predicate = p in {
  def : VOPSelectPat <f16>;
  def : VOPSelectPat <i16>;
} // End True16Predicate = p
let True16Predicate = UseRealTrue16Insts in {
  def : VOPSelectPat_t16 <f16>;
  def : VOPSelectPat_t16 <i16>;
} // End True16Predicate = UseRealTrue16Insts

let AddedComplexity = 1 in {
def : GCNPat <
  (i32 (add (i32 (DivergentUnaryFrag<ctpop> i32:$popcnt)), i32:$val)),
  (V_BCNT_U32_B32_e64 $popcnt, $val)
>;
}

def : GCNPat <
  (i32 (DivergentUnaryFrag<ctpop> i32:$popcnt)),
  (V_BCNT_U32_B32_e64 VSrc_b32:$popcnt, (i32 0))
>;

def : GCNPat <
  (i16 (add (i16 (trunc (i32 (DivergentUnaryFrag<ctpop> i32:$popcnt)))), i16:$val)),
  (V_BCNT_U32_B32_e64 $popcnt, $val)
>;

def : GCNPat <
  (i64 (DivergentUnaryFrag<ctpop> i64:$src)),
  (REG_SEQUENCE VReg_64,
    (V_BCNT_U32_B32_e64 (i32 (EXTRACT_SUBREG i64:$src, sub1)),
      (i32 (V_BCNT_U32_B32_e64 (i32 (EXTRACT_SUBREG i64:$src, sub0)), (i32 0)))), sub0,
      (i32 (V_MOV_B32_e32 (i32 0))), sub1)
>;

//===----------------------------------------------------------------------===//
// PTRADD Patterns
//===----------------------------------------------------------------------===//

// GlobalISel shouldn't generate 64-bit addition pseudos.
let GISelShouldIgnore = 1 in {
def : GCNPat<
  (DivergentBinFrag<ptradd> i64:$src0, i64:$src1),
  (V_ADD_U64_PSEUDO $src0, $src1)>;
def : GCNPat<
  (UniformBinFrag<ptradd> i64:$src0, i64:$src1),
  (S_ADD_U64_PSEUDO $src0, $src1)>;
}

//===----------------------------------------------------------------------===//
// FP min/max patterns
//===----------------------------------------------------------------------===//


class FPBinOpPat <SDPatternOperator node, ValueType vt, Instruction inst>
  : GCNPat <(vt (node (vt (VOP3Mods vt:$src0, i32:$src0_mods)),
                      (vt (VOP3Mods vt:$src1, i32:$src1_mods)))),
    (inst $src0_mods, $src0, $src1_mods, $src1, DSTCLAMP.NONE, DSTOMOD.NONE)
>;

class FPPkBinOpPat <SDPatternOperator node, ValueType vt, Instruction inst>
  : GCNPat <(vt (node (VOP3PMods v2f16:$src0, i32:$src0_mods),
                      (VOP3PMods v2f16:$src1, i32:$src1_mods))),
  (inst $src0_mods, $src0, $src1_mods, $src1, DSTCLAMP.NONE)
>;

/// With IEEE=0, signalingness is ignored and the non-nan input will
/// be directly returned.
let OtherPredicates = [IEEEModeDisabled] in {
  def : FPBinOpPat<fminimumnum, f32, V_MIN_F32_e64>;
  def : FPBinOpPat<fmaximumnum, f32, V_MAX_F32_e64>;
  def : FPBinOpPat<fminimumnum, f64, V_MIN_F64_e64>;
  def : FPBinOpPat<fmaximumnum, f64, V_MAX_F64_e64>;

  let SubtargetPredicate = Has16BitInsts,
      True16Predicate = NotHasTrue16BitInsts in {
    def : FPBinOpPat<fminimumnum, f16, V_MIN_F16_e64>;
    def : FPBinOpPat<fmaximumnum, f16, V_MAX_F16_e64>;
  }

  let SubtargetPredicate = Has16BitInsts,
      True16Predicate = UseRealTrue16Insts in {
    def : FPBinOpPat<fminimumnum, f16, V_MIN_F16_t16_e64>;
    def : FPBinOpPat<fmaximumnum, f16, V_MAX_F16_t16_e64>;
  }

  let SubtargetPredicate = Has16BitInsts,
      True16Predicate = UseFakeTrue16Insts in {
    def : FPBinOpPat<fminimumnum, f16, V_MIN_F16_fake16_e64>;
    def : FPBinOpPat<fmaximumnum, f16, V_MAX_F16_fake16_e64>;
  }

  let SubtargetPredicate = HasVOP3PInsts in {
    def : FPPkBinOpPat<fminimumnum, v2f16, V_PK_MIN_F16>;
    def : FPPkBinOpPat<fmaximumnum, v2f16, V_PK_MAX_F16>;
  }
}

/********** ============================================ **********/
/********** Extraction, Insertion, Building and Casting  **********/
/********** ============================================ **********/

// Special case for 2 element vectors. REQ_SEQUENCE produces better code
// than an INSERT_SUBREG.
multiclass Insert_Element_V2<RegisterClass RC, ValueType elem_type, ValueType vec_type> {
  def : GCNPat <
    (insertelt vec_type:$vec, elem_type:$elem, 0),
    (REG_SEQUENCE RC, $elem, sub0, (elem_type (EXTRACT_SUBREG $vec, sub1)), sub1)
  >;

  def : GCNPat <
    (insertelt vec_type:$vec, elem_type:$elem, 1),
    (REG_SEQUENCE RC, (elem_type (EXTRACT_SUBREG $vec, sub0)), sub0, $elem, sub1)
  >;
}

foreach Index = 0-1 in {
  def Extract_Element_v2i32_#Index : Extract_Element <
    i32, v2i32, Index, !cast<SubRegIndex>(sub#Index)
  >;

  def Extract_Element_v2f32_#Index : Extract_Element <
    f32, v2f32, Index, !cast<SubRegIndex>(sub#Index)
  >;
}

defm : Insert_Element_V2 <SReg_64, i32, v2i32>;
defm : Insert_Element_V2 <SReg_64, f32, v2f32>;

foreach Index = 0-2 in {
  def Extract_Element_v3i32_#Index : Extract_Element <
    i32, v3i32, Index, !cast<SubRegIndex>(sub#Index)
  >;
  def Insert_Element_v3i32_#Index : Insert_Element <
    i32, v3i32, Index, !cast<SubRegIndex>(sub#Index)
  >;

  def Extract_Element_v3f32_#Index : Extract_Element <
    f32, v3f32, Index, !cast<SubRegIndex>(sub#Index)
  >;
  def Insert_Element_v3f32_#Index : Insert_Element <
    f32, v3f32, Index, !cast<SubRegIndex>(sub#Index)
  >;
}

foreach Index = 0-3 in {
  def Extract_Element_v4i32_#Index : Extract_Element <
    i32, v4i32, Index, !cast<SubRegIndex>(sub#Index)
  >;
  def Insert_Element_v4i32_#Index : Insert_Element <
    i32, v4i32, Index, !cast<SubRegIndex>(sub#Index)
  >;

  def Extract_Element_v4f32_#Index : Extract_Element <
    f32, v4f32, Index, !cast<SubRegIndex>(sub#Index)
  >;
  def Insert_Element_v4f32_#Index : Insert_Element <
    f32, v4f32, Index, !cast<SubRegIndex>(sub#Index)
  >;
}

foreach Index = 0-4 in {
  def Extract_Element_v5i32_#Index : Extract_Element <
    i32, v5i32, Index, !cast<SubRegIndex>(sub#Index)
  >;
  def Insert_Element_v5i32_#Index : Insert_Element <
    i32, v5i32, Index, !cast<SubRegIndex>(sub#Index)
  >;

  def Extract_Element_v5f32_#Index : Extract_Element <
    f32, v5f32, Index, !cast<SubRegIndex>(sub#Index)
  >;
  def Insert_Element_v5f32_#Index : Insert_Element <
    f32, v5f32, Index, !cast<SubRegIndex>(sub#Index)
  >;
}

foreach Index = 0-5 in {
  def Extract_Element_v6i32_#Index : Extract_Element <
    i32, v6i32, Index, !cast<SubRegIndex>(sub#Index)
  >;
  def Insert_Element_v6i32_#Index : Insert_Element <
    i32, v6i32, Index, !cast<SubRegIndex>(sub#Index)
  >;

  def Extract_Element_v6f32_#Index : Extract_Element <
    f32, v6f32, Index, !cast<SubRegIndex>(sub#Index)
  >;
  def Insert_Element_v6f32_#Index : Insert_Element <
    f32, v6f32, Index, !cast<SubRegIndex>(sub#Index)
  >;
}

foreach Index = 0-6 in {
  def Extract_Element_v7i32_#Index : Extract_Element <
    i32, v7i32, Index, !cast<SubRegIndex>(sub#Index)
  >;
  def Insert_Element_v7i32_#Index : Insert_Element <
    i32, v7i32, Index, !cast<SubRegIndex>(sub#Index)
  >;

  def Extract_Element_v7f32_#Index : Extract_Element <
    f32, v7f32, Index, !cast<SubRegIndex>(sub#Index)
  >;
  def Insert_Element_v7f32_#Index : Insert_Element <
    f32, v7f32, Index, !cast<SubRegIndex>(sub#Index)
  >;
}

foreach Index = 0-7 in {
  def Extract_Element_v8i32_#Index : Extract_Element <
    i32, v8i32, Index, !cast<SubRegIndex>(sub#Index)
  >;
  def Insert_Element_v8i32_#Index : Insert_Element <
    i32, v8i32, Index, !cast<SubRegIndex>(sub#Index)
  >;

  def Extract_Element_v8f32_#Index : Extract_Element <
    f32, v8f32, Index, !cast<SubRegIndex>(sub#Index)
  >;
  def Insert_Element_v8f32_#Index : Insert_Element <
    f32, v8f32, Index, !cast<SubRegIndex>(sub#Index)
  >;
}

foreach Index = 0-8 in {
  def Extract_Element_v9i32_#Index : Extract_Element <
    i32, v9i32, Index, !cast<SubRegIndex>(sub#Index)
  >;
  def Insert_Element_v9i32_#Index : Insert_Element <
    i32, v9i32, Index, !cast<SubRegIndex>(sub#Index)
  >;

  def Extract_Element_v9f32_#Index : Extract_Element <
    f32, v9f32, Index, !cast<SubRegIndex>(sub#Index)
  >;
  def Insert_Element_v9f32_#Index : Insert_Element <
    f32, v9f32, Index, !cast<SubRegIndex>(sub#Index)
  >;
}

foreach Index = 0-9 in {
  def Extract_Element_v10i32_#Index : Extract_Element <
    i32, v10i32, Index, !cast<SubRegIndex>(sub#Index)
  >;
  def Insert_Element_v10i32_#Index : Insert_Element <
    i32, v10i32, Index, !cast<SubRegIndex>(sub#Index)
  >;

  def Extract_Element_v10f32_#Index : Extract_Element <
    f32, v10f32, Index, !cast<SubRegIndex>(sub#Index)
  >;
  def Insert_Element_v10f32_#Index : Insert_Element <
    f32, v10f32, Index, !cast<SubRegIndex>(sub#Index)
  >;
}

foreach Index = 0-10 in {
  def Extract_Element_v11i32_#Index : Extract_Element <
    i32, v11i32, Index, !cast<SubRegIndex>(sub#Index)
  >;
  def Insert_Element_v11i32_#Index : Insert_Element <
    i32, v11i32, Index, !cast<SubRegIndex>(sub#Index)
  >;

  def Extract_Element_v11f32_#Index : Extract_Element <
    f32, v11f32, Index, !cast<SubRegIndex>(sub#Index)
  >;
  def Insert_Element_v11f32_#Index : Insert_Element <
    f32, v11f32, Index, !cast<SubRegIndex>(sub#Index)
  >;
}

foreach Index = 0-11 in {
  def Extract_Element_v12i32_#Index : Extract_Element <
    i32, v12i32, Index, !cast<SubRegIndex>(sub#Index)
  >;
  def Insert_Element_v12i32_#Index : Insert_Element <
    i32, v12i32, Index, !cast<SubRegIndex>(sub#Index)
  >;

  def Extract_Element_v12f32_#Index : Extract_Element <
    f32, v12f32, Index, !cast<SubRegIndex>(sub#Index)
  >;
  def Insert_Element_v12f32_#Index : Insert_Element <
    f32, v12f32, Index, !cast<SubRegIndex>(sub#Index)
  >;
}

foreach Index = 0-15 in {
  def Extract_Element_v16i32_#Index : Extract_Element <
    i32, v16i32, Index, !cast<SubRegIndex>(sub#Index)
  >;
  def Insert_Element_v16i32_#Index : Insert_Element <
    i32, v16i32, Index, !cast<SubRegIndex>(sub#Index)
  >;

  def Extract_Element_v16f32_#Index : Extract_Element <
    f32, v16f32, Index, !cast<SubRegIndex>(sub#Index)
  >;
  def Insert_Element_v16f32_#Index : Insert_Element <
    f32, v16f32, Index, !cast<SubRegIndex>(sub#Index)
  >;
}


foreach Index = 0-31 in {
  def Extract_Element_v32i32_#Index : Extract_Element <
    i32, v32i32, Index, !cast<SubRegIndex>(sub#Index)
  >;

  def Insert_Element_v32i32_#Index : Insert_Element <
    i32, v32i32, Index, !cast<SubRegIndex>(sub#Index)
  >;

  def Extract_Element_v32f32_#Index : Extract_Element <
    f32, v32f32, Index, !cast<SubRegIndex>(sub#Index)
  >;

  def Insert_Element_v32f32_#Index : Insert_Element <
    f32, v32f32, Index, !cast<SubRegIndex>(sub#Index)
  >;
}

// FIXME: Why do only some of these type combinations for SReg and
// VReg?
// 16-bit bitcast
foreach vt = Reg16Types.types in {
  foreach st = Reg16Types.types in {
    if !not(!eq (vt, st)) then {
      def : BitConvert <vt, st, VGPR_32>;
      def : BitConvert <vt, st, SReg_32>;
    }
  }
}

// 32-bit bitcast
foreach vt = Reg32DataTypes.types in {
  foreach st = Reg32DataTypes.types in {
    if !not(!eq (vt, st)) then {
      def : BitConvert <vt, st, VGPR_32>;
      def : BitConvert <vt, st, SReg_32>;
    }
  }
}


// 64-bit bitcast
foreach vt = Reg64DataTypes.types in {
  foreach st = Reg64DataTypes.types in {
    if !not(!eq (vt, st)) then {
      def : BitConvert <vt, st, VReg_64>;
    }
  }
}


// 96-bit bitcast
foreach vt = Reg96Types.types in {
  foreach st = Reg96Types.types in {
    if !not(!eq (vt, st)) then {
      def : BitConvert <vt, st, SGPR_96>;
    }
  }
}


// 128-bit bitcast
foreach vt = Reg128Types.types in {
  foreach st = Reg128Types.types in {
    if !not(!eq (vt, st)) then {
      def : BitConvert <vt, st, VReg_128>;
      def : BitConvert <vt, st, SReg_128>;
    }
  }
}


// 160-bit bitcast
foreach vt = Reg160Types.types in {
  foreach st = Reg160Types.types in {
    if !not(!eq (vt, st)) then {
      def : BitConvert <vt, st, VReg_160>;
      def : BitConvert <vt, st, SReg_160>;
    }
  }
}

// 192-bit bitcast
foreach vt = Reg192Types.types in {
  foreach st = Reg192Types.types in {
    if !not(!eq (vt, st)) then {
      def : BitConvert <vt, st, VReg_192>;
      def : BitConvert <vt, st, SReg_192>;
    }
  }
}

// 224-bit bitcast
foreach vt = Reg224Types.types in {
  foreach st = Reg224Types.types in {
    if !not(!eq (vt, st)) then {
      def : BitConvert <vt, st, VReg_224>;
      def : BitConvert <vt, st, SReg_224>;
    }
  }
}


// 256-bit bitcast
foreach vt = Reg256Types.types in {
  foreach st = Reg256Types.types in {
    if !not(!eq (vt, st)) then {
      def : BitConvert <vt, st, VReg_256>;
      def : BitConvert <vt, st, SReg_256>;
    }
  }
}


// 288-bit bitcast
foreach vt = Reg288Types.types in {
  foreach st = Reg288Types.types in {
    if !not(!eq (vt, st)) then {
      def : BitConvert <vt, st, VReg_288>;
      def : BitConvert <vt, st, SReg_288>;
    }
  }
}

// 320-bit bitcast
foreach vt = Reg320Types.types in {
  foreach st = Reg320Types.types in {
    if !not(!eq (vt, st)) then {
      def : BitConvert <vt, st, VReg_320>;
      def : BitConvert <vt, st, SReg_320>;
    }
  }
}

// 320-bit bitcast
foreach vt = Reg352Types.types in {
  foreach st = Reg352Types.types in {
    if !not(!eq (vt, st)) then {
      def : BitConvert <vt, st, VReg_352>;
      def : BitConvert <vt, st, SReg_352>;
    }
  }
}

// 384-bit bitcast
foreach vt = Reg384Types.types in {
  foreach st = Reg384Types.types in {
    if !not(!eq (vt, st)) then {
      def : BitConvert <vt, st, VReg_384>;
      def : BitConvert <vt, st, SReg_384>;
    }
  }
}

// 512-bit bitcast
foreach vt = Reg512Types.types in {
  foreach st = Reg512Types.types in {
    if !not(!eq (vt, st)) then {
      def : BitConvert <vt, st, VReg_512>;
      def : BitConvert <vt, st, SReg_512>;
    }
  }
}


// 1024-bit bitcast
foreach vt = Reg1024Types.types in {
  foreach st = Reg1024Types.types in {
    if !not(!eq (vt, st)) then {
      def : BitConvert <vt, st, VReg_1024>;
      def : BitConvert <vt, st, SReg_1024>;
    }
  }
}


/********** =================== **********/
/********** Src & Dst modifiers **********/
/********** =================== **********/


// If denormals are not enabled, it only impacts the compare of the
// inputs. The output result is not flushed.
class ClampPat<Instruction inst, ValueType vt> : GCNPat <
  (vt (AMDGPUclamp (VOP3Mods vt:$src0, i32:$src0_modifiers))),
  (inst i32:$src0_modifiers, vt:$src0,
        i32:$src0_modifiers, vt:$src0, DSTCLAMP.ENABLE, DSTOMOD.NONE)
>;

def : ClampPat<V_MAX_F32_e64, f32>;
let SubtargetPredicate = isNotGFX12Plus in
def : ClampPat<V_MAX_F64_e64, f64>;
let SubtargetPredicate = isGFX12Plus in
def : ClampPat<V_MAX_NUM_F64_e64, f64>;
let SubtargetPredicate = NotHasTrue16BitInsts in
def : ClampPat<V_MAX_F16_e64, f16>;
let SubtargetPredicate = UseRealTrue16Insts in
def : ClampPat<V_MAX_F16_t16_e64, f16>;
let SubtargetPredicate = UseFakeTrue16Insts in
def : ClampPat<V_MAX_F16_fake16_e64, f16>;

let SubtargetPredicate = HasVOP3PInsts in {
def : GCNPat <
  (v2f16 (AMDGPUclamp (VOP3PMods v2f16:$src0, i32:$src0_modifiers))),
  (V_PK_MAX_F16 $src0_modifiers, $src0,
                $src0_modifiers, $src0, DSTCLAMP.ENABLE)
>;
}


/********** ================================ **********/
/********** Floating point absolute/negative **********/
/********** ================================ **********/

def : GCNPat <
  (UniformUnaryFrag<fneg> (fabs (f32 SReg_32:$src))),
  (S_OR_B32 SReg_32:$src, (S_MOV_B32 (i32 0x80000000))) // Set sign bit
>;

def : GCNPat <
  (UniformUnaryFrag<fabs> (f32 SReg_32:$src)),
  (S_AND_B32 SReg_32:$src, (S_MOV_B32 (i32 0x7fffffff)))
>;

def : GCNPat <
  (UniformUnaryFrag<fneg> (f32 SReg_32:$src)),
  (S_XOR_B32 SReg_32:$src, (S_MOV_B32 (i32 0x80000000)))
>;

foreach fp16vt = [f16, bf16] in {
def : GCNPat <
  (UniformUnaryFrag<fneg> (fp16vt SReg_32:$src)),
  (S_XOR_B32 SReg_32:$src, (S_MOV_B32 (i32 0x00008000)))
>;

def : GCNPat <
  (UniformUnaryFrag<fabs> (fp16vt SReg_32:$src)),
  (S_AND_B32 SReg_32:$src, (S_MOV_B32 (i32 0x00007fff)))
>;

def : GCNPat <
  (UniformUnaryFrag<fneg> (fabs (fp16vt SReg_32:$src))),
  (S_OR_B32 SReg_32:$src, (S_MOV_B32 (i32 0x00008000))) // Set sign bit
>;
} // End foreach fp16vt = ...

foreach v2fp16vt = [v2f16, v2bf16] in {
def : GCNPat <
  (UniformUnaryFrag<fneg> (v2fp16vt SReg_32:$src)),
  (S_XOR_B32 SReg_32:$src, (S_MOV_B32 (i32 0x80008000)))
>;

def : GCNPat <
  (UniformUnaryFrag<fabs> (v2fp16vt SReg_32:$src)),
  (S_AND_B32 SReg_32:$src, (S_MOV_B32 (i32 0x7fff7fff)))
>;

// This is really (fneg (fabs v2f16:$src))
//
// fabs is not reported as free because there is modifier for it in
// VOP3P instructions, so it is turned into the bit op.
def : GCNPat <
  (UniformUnaryFrag<fneg> (v2fp16vt (bitconvert (and_oneuse (i32 SReg_32:$src), 0x7fff7fff)))),
  (S_OR_B32 SReg_32:$src, (S_MOV_B32 (i32 0x80008000))) // Set sign bit
>;

def : GCNPat <
  (UniformUnaryFrag<fneg> (v2fp16vt (fabs SReg_32:$src))),
  (S_OR_B32 SReg_32:$src, (S_MOV_B32 (i32 0x80008000))) // Set sign bit
>;
}

// COPY_TO_REGCLASS is needed to avoid using SCC from S_XOR_B32 instead
// of the real value.
def : GCNPat <
  (UniformUnaryFrag<fneg> (v2f32 SReg_64:$src)),
  (v2f32 (REG_SEQUENCE SReg_64,
         (f32 (COPY_TO_REGCLASS (S_XOR_B32 (i32 (EXTRACT_SUBREG $src, sub0)),
                                           (i32 (S_MOV_B32 (i32 0x80000000)))),
                                 SReg_32)), sub0,
         (f32 (COPY_TO_REGCLASS (S_XOR_B32 (i32 (EXTRACT_SUBREG $src, sub1)),
                                           (i32 (S_MOV_B32 (i32 0x80000000)))),
                                 SReg_32)), sub1))
>;

def : GCNPat <
  (UniformUnaryFrag<fabs> (v2f32 SReg_64:$src)),
  (v2f32 (REG_SEQUENCE SReg_64,
         (f32 (COPY_TO_REGCLASS (S_AND_B32 (i32 (EXTRACT_SUBREG $src, sub0)),
                                           (i32 (S_MOV_B32 (i32 0x7fffffff)))),
                                 SReg_32)), sub0,
         (f32 (COPY_TO_REGCLASS (S_AND_B32 (i32 (EXTRACT_SUBREG $src, sub1)),
                                           (i32 (S_MOV_B32 (i32 0x7fffffff)))),
                                 SReg_32)), sub1))
>;

def : GCNPat <
  (UniformUnaryFrag<fneg> (fabs (v2f32 SReg_64:$src))),
  (v2f32 (REG_SEQUENCE SReg_64,
         (f32 (COPY_TO_REGCLASS (S_OR_B32 (i32 (EXTRACT_SUBREG $src, sub0)),
                                           (i32 (S_MOV_B32 (i32 0x80000000)))),
                                 SReg_32)), sub0,
         (f32 (COPY_TO_REGCLASS (S_OR_B32 (i32 (EXTRACT_SUBREG $src, sub1)),
                                           (i32 (S_MOV_B32 (i32 0x80000000)))),
                                 SReg_32)), sub1))
>;

// FIXME: Use S_BITSET0_B32/B64?
def : GCNPat <
  (UniformUnaryFrag<fabs> (f64 SReg_64:$src)),
  (REG_SEQUENCE SReg_64,
    (i32 (EXTRACT_SUBREG SReg_64:$src, sub0)),
    sub0,
    (i32 (COPY_TO_REGCLASS (S_AND_B32 (i32 (EXTRACT_SUBREG SReg_64:$src, sub1)),
                   (S_MOV_B32 (i32 0x7fffffff))), SReg_32)), // Set sign bit.
     sub1)
>;

def : GCNPat <
  (UniformUnaryFrag<fneg> (f64 SReg_64:$src)),
  (REG_SEQUENCE SReg_64,
    (i32 (EXTRACT_SUBREG SReg_64:$src, sub0)),
    sub0,
    (i32 (COPY_TO_REGCLASS (S_XOR_B32 (i32 (EXTRACT_SUBREG SReg_64:$src, sub1)),
                   (i32 (S_MOV_B32 (i32 0x80000000)))), SReg_32)),
    sub1)
>;

def : GCNPat <
  (UniformUnaryFrag<fneg> (fabs (f64 SReg_64:$src))),
  (REG_SEQUENCE SReg_64,
    (i32 (EXTRACT_SUBREG SReg_64:$src, sub0)),
    sub0,
    (i32 (COPY_TO_REGCLASS (S_OR_B32 (i32 (EXTRACT_SUBREG SReg_64:$src, sub1)),
                  (S_MOV_B32 (i32 0x80000000))), SReg_32)),// Set sign bit.
    sub1)
>;


def : GCNPat <
  (fneg (fabs (f32 VGPR_32:$src))),
  (V_OR_B32_e64 (S_MOV_B32 (i32 0x80000000)), VGPR_32:$src) // Set sign bit
>;

def : GCNPat <
  (fabs (f32 VGPR_32:$src)),
  (V_AND_B32_e64 (S_MOV_B32 (i32 0x7fffffff)), VGPR_32:$src)
>;

def : GCNPat <
  (fneg (f32 VGPR_32:$src)),
  (V_XOR_B32_e64 (S_MOV_B32 (i32 0x80000000)), VGPR_32:$src)
>;

foreach fp16vt = [f16, bf16] in {
foreach p = [NotHasTrue16BitInsts, UseFakeTrue16Insts] in
let SubtargetPredicate = p in {
def : GCNPat <
  (fabs (fp16vt VGPR_32:$src)),
  (V_AND_B32_e64 (S_MOV_B32 (i32 0x00007fff)), VGPR_32:$src)
>;

def : GCNPat <
  (fneg (fp16vt VGPR_32:$src)),
  (V_XOR_B32_e64 (S_MOV_B32 (i32 0x00008000)), VGPR_32:$src)
>;

def : GCNPat <
  (fneg (fabs (fp16vt VGPR_32:$src))),
  (V_OR_B32_e64 (S_MOV_B32 (i32 0x00008000)), VGPR_32:$src) // Set sign bit
>;
}

let SubtargetPredicate = UseRealTrue16Insts in {
def : GCNPat <
  (fabs (fp16vt VGPR_16:$src)),
  (V_AND_B16_t16_e64 (i32 0), (i16 0x7fff), (i32 0), VGPR_16:$src)
>;

def : GCNPat <
  (fneg (fp16vt VGPR_16:$src)),
  (V_XOR_B16_t16_e64 (i32 0), (i16 0x8000), (i32 0), VGPR_16:$src)
>;

def : GCNPat <
  (fneg (fabs (fp16vt VGPR_16:$src))),
  (V_OR_B16_t16_e64 (i32 0), (i16 0x8000), (i32 0), VGPR_16:$src) // Set sign bit
>;
} // End SubtargetPredicate = UseRealTrue16Insts
} // End foreach fp16vt = ...

foreach v2fp16vt = [v2f16, v2bf16] in {
def : GCNPat <
  (fneg (v2fp16vt VGPR_32:$src)),
  (V_XOR_B32_e64 (S_MOV_B32 (i32 0x80008000)), VGPR_32:$src)
>;

def : GCNPat <
  (fabs (v2fp16vt VGPR_32:$src)),
  (V_AND_B32_e64 (S_MOV_B32 (i32 0x7fff7fff)), VGPR_32:$src)
>;

def : GCNPat <
  (fneg (v2fp16vt (fabs VGPR_32:$src))),
  (V_OR_B32_e64 (S_MOV_B32 (i32 0x80008000)), VGPR_32:$src)
>;
}

def : GCNPat <
  (fabs (f64 VReg_64:$src)),
  (REG_SEQUENCE VReg_64,
    (i32 (EXTRACT_SUBREG VReg_64:$src, sub0)),
    sub0,
    (V_AND_B32_e64 (i32 (S_MOV_B32 (i32 0x7fffffff))),
        (i32 (EXTRACT_SUBREG VReg_64:$src, sub1))),
     sub1)
>;

def : GCNPat <
  (fneg (f64 VReg_64:$src)),
  (REG_SEQUENCE VReg_64,
    (i32 (EXTRACT_SUBREG VReg_64:$src, sub0)),
    sub0,
    (V_XOR_B32_e64 (i32 (S_MOV_B32 (i32 0x80000000))),
        (i32 (EXTRACT_SUBREG VReg_64:$src, sub1))),
    sub1)
>;

def : GCNPat <
  (fneg (fabs (f64 VReg_64:$src))),
  (REG_SEQUENCE VReg_64,
    (i32 (EXTRACT_SUBREG VReg_64:$src, sub0)),
    sub0,
    (V_OR_B32_e64 (i32 (S_MOV_B32 (i32 0x80000000))),
        (i32 (EXTRACT_SUBREG VReg_64:$src, sub1))),
    sub1)
>;

def : GCNPat <
  (DivergentUnaryFrag<fneg> (v2f32 VReg_64:$src)),
  (V_PK_ADD_F32 11 /* OP_SEL_1 | NEG_LO | HEG_HI */, VReg_64:$src,
                11 /* OP_SEL_1 | NEG_LO | HEG_HI */, (i64 0),
                0, 0, 0, 0, 0)
> {
  let SubtargetPredicate = HasPackedFP32Ops;
}

foreach fp16vt = [f16, bf16] in {

def : GCNPat <
  (fcopysign fp16vt:$src0, fp16vt:$src1),
  (V_BFI_B32_e64 (S_MOV_B32 (i32 0x00007fff)), $src0, $src1)
>;

def : GCNPat <
  (fcopysign f32:$src0, fp16vt:$src1),
  (V_BFI_B32_e64 (S_MOV_B32 (i32 0x7fffffff)), $src0,
             (V_LSHLREV_B32_e64 (i32 16), $src1))
>;

def : GCNPat <
  (fcopysign f64:$src0, fp16vt:$src1),
  (REG_SEQUENCE SReg_64,
    (i32 (EXTRACT_SUBREG $src0, sub0)), sub0,
    (V_BFI_B32_e64 (S_MOV_B32 (i32 0x7fffffff)), (i32 (EXTRACT_SUBREG $src0, sub1)),
               (V_LSHLREV_B32_e64 (i32 16), $src1)), sub1)
>;

def : GCNPat <
  (fcopysign fp16vt:$src0, f32:$src1),
  (V_BFI_B32_e64 (S_MOV_B32 (i32 0x00007fff)), $src0,
             (V_LSHRREV_B32_e64 (i32 16), $src1))
>;

def : GCNPat <
  (fcopysign fp16vt:$src0, f64:$src1),
  (V_BFI_B32_e64 (S_MOV_B32 (i32 0x00007fff)), $src0,
             (V_LSHRREV_B32_e64 (i32 16), (EXTRACT_SUBREG $src1, sub1)))
>;
} // End foreach fp16vt = [f16, bf16]


foreach fp16vt = [v2f16, v2bf16] in {

def : GCNPat <
  (fcopysign fp16vt:$src0, fp16vt:$src1),
  (V_BFI_B32_e64 (S_MOV_B32 (i32 0x7fff7fff)), $src0, $src1)
>;

}

/********** ================== **********/
/********** Immediate Patterns **********/
/********** ================== **********/

// FIXME: Remove VGPRImm. Should be inferrable from register bank.

foreach vt = Reg32Types.types in {
  if !and(!not(vt.isVector), !not(vt.isFP)) then {
    def : GCNPat <
      (VGPRImm<(vt imm)>:$imm),
      (V_MOV_B32_e32 imm:$imm)
    >;

    def : GCNPat <
      (vt imm:$imm),
      (S_MOV_B32 imm:$imm)
    >;
  }
}

// FIXME: The register bank of the frame index should depend on the
// users, and transitive users of the add. We may require an
// unnecessary copy from SGPR to VGPR.
def : GCNPat <
  (VGPRImm<(p5 frameindex)>:$fi),
  (V_MOV_B32_e32 (p5 (frameindex_to_targetframeindex $fi)))
>;

def : GCNPat <
  (p5 frameindex:$fi),
  (S_MOV_B32 (p5 (frameindex_to_targetframeindex $fi)))
>;

def : GCNPat <
  (VGPRImm<(SIlds tglobaladdr:$ga)>),
  (V_MOV_B32_e32 $ga)
>;

def : GCNPat <
  (SIlds tglobaladdr:$ga),
  (S_MOV_B32 $ga)
>;

foreach pred = [NotHasTrue16BitInsts, UseFakeTrue16Insts] in {
  let True16Predicate = pred in {
    def : GCNPat <
      (VGPRImm<(i16 imm)>:$imm),
      (V_MOV_B32_e32 imm:$imm)
    >;
  }

  // FIXME: Workaround for ordering issue with peephole optimizer where
  // a register class copy interferes with immediate folding.  Should
  // use s_mov_b32, which can be shrunk to s_movk_i32

  foreach vt = [f16, bf16] in {
    def : GCNPat <
      (VGPRImm<(vt fpimm)>:$imm),
      (V_MOV_B32_e32 (vt (bitcast_fpimm_to_i32 $imm)))
    >;
  }
}

let True16Predicate = UseRealTrue16Insts in {
  def : GCNPat <
    (VGPRImm<(i16 imm)>:$imm),
    (V_MOV_B16_t16_e64 0, imm:$imm, 0)
  >;

  foreach vt = [f16, bf16] in {
    def : GCNPat <
      (VGPRImm<(vt fpimm)>:$imm),
      (V_MOV_B16_t16_e64 0, (vt (bitcast_fpimm_to_i16 $imm)), 0)
    >;
  }
}

// V_MOV_B64_PSEUDO and S_MOV_B64_IMM_PSEUDO can be used with any 64-bit
// immediate and wil be expanded as needed, but we will only use these patterns
// for values which can be encoded.
def : GCNPat <
  (VGPRImm<(i64 imm)>:$imm),
  (V_MOV_B64_PSEUDO imm:$imm)
>;

def : GCNPat <
  (VGPRImm<(f64 fpimm)>:$imm),
  (V_MOV_B64_PSEUDO (f64 (bitcast_fpimm_to_i64 $imm)))
>;

def : GCNPat <
  (i64 imm:$imm),
  (S_MOV_B64_IMM_PSEUDO imm:$imm)
>;

def : GCNPat <
  (f64 fpimm:$imm),
  (S_MOV_B64_IMM_PSEUDO (i64 (bitcast_fpimm_to_i64 fpimm:$imm)))
>;

def : GCNPat <
  (f32 fpimm:$imm),
  (S_MOV_B32 (f32 (bitcast_fpimm_to_i32 $imm)))
>;

def : GCNPat <
  (f16 fpimm:$imm),
  (S_MOV_B32 (i32 (bitcast_fpimm_to_i32 $imm)))
>;

def : GCNPat <
  (VGPRImm<(bf16 fpimm)>:$imm),
  (V_MOV_B32_e32 (bf16 (bitcast_fpimm_to_i32 $imm)))
>;

def : GCNPat <
  (bf16 fpimm:$imm),
  (S_MOV_B32 (i32 (bitcast_fpimm_to_i32 $imm)))
>;

def : GCNPat <
  (VGPRImm<(f32 fpimm)>:$imm),
  (V_MOV_B32_e32 (f32 (bitcast_fpimm_to_i32 $imm)))
>;

def : GCNPat <
  (f32 fpimm:$imm),
  (S_MOV_B32 (f32 (bitcast_fpimm_to_i32 $imm)))
>;

foreach vt = [i64, p1, p0, p4] in { // FIXME: Should accept arbitrary addrspace
  def : GCNPat <
    (VGPRImm<(vt imm)>:$imm),
    (V_MOV_B64_PSEUDO imm:$imm)
  >;

  def : GCNPat <
    (vt InlineImm64:$imm),
    (S_MOV_B64 InlineImm64:$imm)
  >;

  def : GCNPat <
    (vt imm:$imm),
    (S_MOV_B64_IMM_PSEUDO imm:$imm)
  >;
}

def : GCNPat <
  (VGPRImm<(f64 fpimm)>:$imm),
  (V_MOV_B64_PSEUDO (f64 (bitcast_fpimm_to_i64 $imm)))
>;

// V_MOV_B64_PSEUDO and S_MOV_B64_IMM_PSEUDO can be used with any 64-bit
// immediate and wil be expanded as needed, but we will only use these patterns
// for values which can be encoded.
def : GCNPat <
  (f64 InlineImmFP64:$imm),
  (S_MOV_B64 (i64 (bitcast_fpimm_to_i64 $imm)))
>;

def : GCNPat <
  (f64 fpimm:$imm),
  (S_MOV_B64_IMM_PSEUDO (i64 (bitcast_fpimm_to_i64 fpimm:$imm)))
>;

// Set to sign-extended 64-bit value (true = -1, false = 0)
def : GCNPat <(i1 imm:$imm),
              (S_MOV_B64 imm:$imm)> {
  let WaveSizePredicate = isWave64;
}

def : GCNPat <(i1 imm:$imm),
              (S_MOV_B32 imm:$imm)> {
  let WaveSizePredicate = isWave32;
}

let True16Predicate = UseRealTrue16Insts in
def : GCNPat <
  (i32 (DivergentBinFrag<srl> VGPR_32:$src, (i32 16))),
  (REG_SEQUENCE VGPR_32, (i16 (EXTRACT_SUBREG $src, hi16)), lo16, (V_MOV_B16_t16_e64 0, (i16 0x0000), 0), hi16)
>;

/********** ================== **********/
/********** Intrinsic Patterns **********/
/********** ================== **********/

def : GCNPat <
  (f32 (fpow (VOP3Mods f32:$src0, i32:$src0_mods), (VOP3Mods f32:$src1, i32:$src1_mods))),
  (V_EXP_F32_e64 SRCMODS.NONE, (V_MUL_LEGACY_F32_e64 $src1_mods, $src1, SRCMODS.NONE, (V_LOG_F32_e64 $src0_mods, $src0), 0, 0))
>;

def : GCNPat <
  (i32 (sext i1:$src0)),
  (V_CNDMASK_B32_e64 /*src0mod*/(i32 0), /*src0*/(i32 0),
                     /*src1mod*/(i32 0), /*src1*/(i32 -1), i1:$src0)
>;

class Ext32Pat <SDNode ext> : GCNPat <
  (i32 (ext i1:$src0)),
  (V_CNDMASK_B32_e64 /*src0mod*/(i32 0), /*src0*/(i32 0),
                     /*src1mod*/(i32 0), /*src1*/(i32 1), i1:$src0)
>;

def : Ext32Pat <zext>;
def : Ext32Pat <anyext>;

// The multiplication scales from [0,1) to the unsigned integer range,
// rounding down a bit to avoid unwanted overflow.
def : GCNPat <
  (AMDGPUurecip i32:$src0),
  (V_CVT_U32_F32_e32
    (V_MUL_F32_e32 (i32 CONST.FP_4294966784),
                   (V_RCP_IFLAG_F32_e32 (V_CVT_F32_U32_e32 $src0))))
>;

//===----------------------------------------------------------------------===//
// VOP3 Patterns
//===----------------------------------------------------------------------===//

def : IMad24Pat<V_MAD_I32_I24_e64, 1>;
def : UMad24Pat<V_MAD_U32_U24_e64, 1>;

// BFI patterns

def BFIImm32 : PatFrag<
  (ops node:$x, node:$y, node:$z),
  (i32 (DivergentBinFrag<or> (and node:$y, node:$x), (and node:$z, imm))),
  [{
    auto *X = dyn_cast<ConstantSDNode>(N->getOperand(0)->getOperand(1));
    auto *NotX = dyn_cast<ConstantSDNode>(N->getOperand(1)->getOperand(1));
    return X && NotX &&
      ~(unsigned)X->getZExtValue() == (unsigned)NotX->getZExtValue();
  }]
>;


// Definition from ISA doc:
// (y & x) | (z & ~x)
def : AMDGPUPatIgnoreCopies <
  (DivergentBinFrag<or> (and i32:$y, i32:$x), (and i32:$z, (not i32:$x))),
  (V_BFI_B32_e64 (COPY_TO_REGCLASS VSrc_b32:$x, VGPR_32),
                (COPY_TO_REGCLASS VSrc_b32:$y, VGPR_32),
                (COPY_TO_REGCLASS VSrc_b32:$z, VGPR_32))
>;

// (y & C) | (z & ~C)
def : AMDGPUPatIgnoreCopies <
  (BFIImm32 i32:$x, i32:$y, i32:$z),
  (V_BFI_B32_e64 VSrc_b32:$x, VSrc_b32:$y, VSrc_b32:$z)
>;

// 64-bit version
def : AMDGPUPatIgnoreCopies <
  (DivergentBinFrag<or> (and i64:$y, i64:$x), (and i64:$z, (not i64:$x))),
  (REG_SEQUENCE VReg_64,
    (V_BFI_B32_e64 (i32 (EXTRACT_SUBREG VReg_64:$x, sub0)),
              (i32 (EXTRACT_SUBREG VReg_64:$y, sub0)),
              (i32 (EXTRACT_SUBREG VReg_64:$z, sub0))), sub0,
    (V_BFI_B32_e64 (i32 (EXTRACT_SUBREG VReg_64:$x, sub1)),
              (i32 (EXTRACT_SUBREG VReg_64:$y, sub1)),
              (i32 (EXTRACT_SUBREG VReg_64:$z, sub1))), sub1)
>;

// SHA-256 Ch function
// z ^ (x & (y ^ z))
def : AMDGPUPatIgnoreCopies <
  (DivergentBinFrag<xor> i32:$z, (and i32:$x, (xor i32:$y, i32:$z))),
  (V_BFI_B32_e64 (COPY_TO_REGCLASS VSrc_b32:$x, VGPR_32),
                (COPY_TO_REGCLASS VSrc_b32:$y, VGPR_32),
                (COPY_TO_REGCLASS VSrc_b32:$z, VGPR_32))
>;

// 64-bit version
def : AMDGPUPatIgnoreCopies <
  (DivergentBinFrag<xor> i64:$z, (and i64:$x, (xor i64:$y, i64:$z))),
  (REG_SEQUENCE VReg_64,
    (V_BFI_B32_e64 (i32 (EXTRACT_SUBREG VReg_64:$x, sub0)),
              (i32 (EXTRACT_SUBREG VReg_64:$y, sub0)),
              (i32 (EXTRACT_SUBREG VReg_64:$z, sub0))), sub0,
    (V_BFI_B32_e64 (i32 (EXTRACT_SUBREG VReg_64:$x, sub1)),
              (i32 (EXTRACT_SUBREG VReg_64:$y, sub1)),
              (i32 (EXTRACT_SUBREG VReg_64:$z, sub1))), sub1)
>;

def : AMDGPUPat <
  (fcopysign f32:$src0, f32:$src1),
  (V_BFI_B32_e64 (S_MOV_B32 (i32 0x7fffffff)), $src0, $src1)
>;

def : AMDGPUPat <
  (fcopysign f32:$src0, f64:$src1),
  (V_BFI_B32_e64 (S_MOV_B32 (i32 0x7fffffff)), $src0,
             (i32 (EXTRACT_SUBREG SReg_64:$src1, sub1)))
>;

def : AMDGPUPat <
  (fcopysign f64:$src0, f64:$src1),
  (REG_SEQUENCE SReg_64,
    (i32 (EXTRACT_SUBREG $src0, sub0)), sub0,
    (V_BFI_B32_e64 (S_MOV_B32 (i32 0x7fffffff)),
               (i32 (EXTRACT_SUBREG SReg_64:$src0, sub1)),
               (i32 (EXTRACT_SUBREG SReg_64:$src1, sub1))), sub1)
>;

def : AMDGPUPat <
  (fcopysign f64:$src0, f32:$src1),
  (REG_SEQUENCE SReg_64,
    (i32 (EXTRACT_SUBREG $src0, sub0)), sub0,
    (V_BFI_B32_e64 (S_MOV_B32 (i32 0x7fffffff)),
               (i32 (EXTRACT_SUBREG SReg_64:$src0, sub1)),
               $src1), sub1)
>;

let True16Predicate = NotHasTrue16BitInsts in {
def : ROTRPattern <V_ALIGNBIT_B32_e64>;

def : GCNPat<(i32 (trunc (srl i64:$src0, (and i32:$src1, (i32 31))))),
          (V_ALIGNBIT_B32_e64 (i32 (EXTRACT_SUBREG (i64 $src0), sub1)),
                          (i32 (EXTRACT_SUBREG (i64 $src0), sub0)), $src1)>;

def : GCNPat<(i32 (trunc (srl i64:$src0, (i32 ShiftAmt32Imm:$src1)))),
          (V_ALIGNBIT_B32_e64 (i32 (EXTRACT_SUBREG (i64 $src0), sub1)),
                          (i32 (EXTRACT_SUBREG (i64 $src0), sub0)), $src1)>;
} // end True16Predicate = NotHasTrue16BitInsts

let True16Predicate = UseRealTrue16Insts in {
def : GCNPat <
  (rotr i32:$src0, i32:$src1),
  (V_ALIGNBIT_B32_t16_e64 /* src0_modifiers */ 0, $src0,
                          /* src1_modifiers */ 0, $src0,
                          /* src2_modifiers */ 0,
                          (EXTRACT_SUBREG $src1, lo16),
                          /* clamp */ 0, /* op_sel */ 0)
>;

def : GCNPat<(i32 (trunc (srl i64:$src0, (i32 ShiftAmt32Imm:$src1)))),
          (V_ALIGNBIT_B32_t16_e64 0, /* src0_modifiers */
                          (i32 (EXTRACT_SUBREG (i64 $src0), sub1)),
                          0, /* src1_modifiers */
                          (i32 (EXTRACT_SUBREG (i64 $src0), sub0)),
                          0, /* src2_modifiers */
                          (i16 (EXTRACT_SUBREG VGPR_32:$src1, lo16)),
                          /* clamp */ 0, /* op_sel */ 0)>;

def : GCNPat<(fshr i32:$src0, i32:$src1, i32:$src2),
          (V_ALIGNBIT_B32_t16_e64 /* src0_modifiers */ 0, $src0,
                          /* src1_modifiers */ 0, $src1,
                          /* src2_modifiers */ 0,
                          (EXTRACT_SUBREG VGPR_32:$src2, lo16),
                          /* clamp */ 0, /* op_sel */ 0)>;
} // end True16Predicate = UseRealTrue16Insts

let True16Predicate = UseFakeTrue16Insts in {
def : GCNPat <
  (rotr i32:$src0, i32:$src1),
  (V_ALIGNBIT_B32_fake16_e64 /* src0_modifiers */ 0, $src0,
                             /* src1_modifiers */ 0, $src0,
                             /* src2_modifiers */ 0,
                             $src1, /* clamp */ 0, /* op_sel */ 0)
>;

def : GCNPat<(i32 (trunc (srl i64:$src0, (and i32:$src1, (i32 31))))),
     (V_ALIGNBIT_B32_fake16_e64 0, /* src0_modifiers */
                               (i32 (EXTRACT_SUBREG (i64 $src0), sub1)),
                                0, /* src1_modifiers */
                               (i32 (EXTRACT_SUBREG (i64 $src0), sub0)),
                                0, /* src2_modifiers */
                                $src1, /* clamp */ 0, /* op_sel */ 0)
>;

def : GCNPat<(i32 (trunc (srl i64:$src0, (i32 ShiftAmt32Imm:$src1)))),
     (V_ALIGNBIT_B32_fake16_e64 0, /* src0_modifiers */
                               (i32 (EXTRACT_SUBREG (i64 $src0), sub1)),
                                0, /* src1_modifiers */
                               (i32 (EXTRACT_SUBREG (i64 $src0), sub0)),
                                0, /* src2_modifiers */
                                $src1, /* clamp */ 0, /* op_sel */ 0)
>;

def : GCNPat<(fshr i32:$src0, i32:$src1, i32:$src2),
     (V_ALIGNBIT_B32_fake16_e64 /* src0_modifiers */ 0, $src0,
                                /* src1_modifiers */ 0, $src1,
                                /* src2_modifiers */ 0,
                                $src2, /* clamp */ 0, /* op_sel */ 0)
>;
} // end True16Predicate = UseFakeTrue16Insts

/********** ====================== **********/
/**********   Indirect addressing  **********/
/********** ====================== **********/

multiclass SI_INDIRECT_Pattern <ValueType vt, ValueType eltvt, string VecSize> {
  // Extract with offset
  def : GCNPat<
    (eltvt (extractelt vt:$src, (MOVRELOffset i32:$idx, (i32 imm:$offset)))),
    (!cast<Instruction>("SI_INDIRECT_SRC_"#VecSize) $src, $idx, imm:$offset)
  >;

  // Insert with offset
  def : GCNPat<
    (insertelt vt:$src, eltvt:$val, (MOVRELOffset i32:$idx, (i32 imm:$offset))),
    (!cast<Instruction>("SI_INDIRECT_DST_"#VecSize) $src, $idx, imm:$offset, $val)
  >;
}

defm : SI_INDIRECT_Pattern <v2f32, f32, "V2">;
defm : SI_INDIRECT_Pattern <v4f32, f32, "V4">;
defm : SI_INDIRECT_Pattern <v8f32, f32, "V8">;
defm : SI_INDIRECT_Pattern <v9f32, f32, "V9">;
defm : SI_INDIRECT_Pattern <v10f32, f32, "V10">;
defm : SI_INDIRECT_Pattern <v11f32, f32, "V11">;
defm : SI_INDIRECT_Pattern <v12f32, f32, "V12">;
defm : SI_INDIRECT_Pattern <v16f32, f32, "V16">;
defm : SI_INDIRECT_Pattern <v32f32, f32, "V32">;

defm : SI_INDIRECT_Pattern <v2i32, i32, "V2">;
defm : SI_INDIRECT_Pattern <v4i32, i32, "V4">;
defm : SI_INDIRECT_Pattern <v8i32, i32, "V8">;
defm : SI_INDIRECT_Pattern <v9i32, i32, "V9">;
defm : SI_INDIRECT_Pattern <v10i32, i32, "V10">;
defm : SI_INDIRECT_Pattern <v11i32, i32, "V11">;
defm : SI_INDIRECT_Pattern <v12i32, i32, "V12">;
defm : SI_INDIRECT_Pattern <v16i32, i32, "V16">;
defm : SI_INDIRECT_Pattern <v32i32, i32, "V32">;

//===----------------------------------------------------------------------===//
// SAD Patterns
//===----------------------------------------------------------------------===//

def : GCNPat <
  (add (sub_oneuse (umax i32:$src0, i32:$src1),
                   (umin i32:$src0, i32:$src1)),
       i32:$src2),
  (V_SAD_U32_e64 $src0, $src1, $src2, (i1 0))
>;

def : GCNPat <
  (add (select_oneuse (i1 (setugt i32:$src0, i32:$src1)),
                      (sub i32:$src0, i32:$src1),
                      (sub i32:$src1, i32:$src0)),
       i32:$src2),
  (V_SAD_U32_e64 $src0, $src1, $src2, (i1 0))
>;

//===----------------------------------------------------------------------===//
// Conversion Patterns
//===----------------------------------------------------------------------===//
def : GCNPat<(i32 (UniformSextInreg<i1> i32:$src)),
  (S_BFE_I32 i32:$src, (i32 65536))>; // 0 | 1 << 16

// Handle sext_inreg in i64
def : GCNPat <
  (i64 (UniformSextInreg<i1> i64:$src)),
  (S_BFE_I64 i64:$src, (i32 0x10000)) // 0 | 1 << 16
>;

def : GCNPat <
  (i16 (UniformSextInreg<i1> i16:$src)),
  (S_BFE_I32 $src, (i32 0x00010000)) // 0 | 1 << 16
>;

def : GCNPat <
  (i16 (UniformSextInreg<i8> i16:$src)),
  (S_BFE_I32 $src, (i32 0x80000)) // 0 | 8 << 16
>;

def : GCNPat <
  (i64 (UniformSextInreg<i8> i64:$src)),
  (S_BFE_I64 i64:$src, (i32 0x80000)) // 0 | 8 << 16
>;

def : GCNPat <
  (i64 (UniformSextInreg<i16> i64:$src)),
  (S_BFE_I64 i64:$src, (i32 0x100000)) // 0 | 16 << 16
>;

def : GCNPat <
  (i64 (UniformSextInreg<i32> i64:$src)),
  (S_BFE_I64 i64:$src, (i32 0x200000)) // 0 | 32 << 16
>;

def : GCNPat<
  (i32 (DivergentSextInreg<i1> i32:$src)),
  (V_BFE_I32_e64 i32:$src, (i32 0), (i32 1))>;

foreach p = [NotHasTrue16BitInsts, UseFakeTrue16Insts] in
let True16Predicate = p in {
def : GCNPat <
  (i16 (DivergentSextInreg<i1> i16:$src)),
  (V_BFE_I32_e64 $src, (i32 0), (i32 1))
>;

def : GCNPat <
  (i16 (DivergentSextInreg<i8> i16:$src)),
  (V_BFE_I32_e64 $src, (i32 0), (i32 8))
>;
}

let True16Predicate = UseRealTrue16Insts in {
def : GCNPat <
  (i16 (DivergentSextInreg<i1> i16:$src)),
  (V_BFE_I32_e64
   (REG_SEQUENCE VGPR_32, VGPR_16:$src, lo16, (i16 (IMPLICIT_DEF)), hi16),
   (i32 0), (i32 1))
>;

def : GCNPat <
  (i16 (DivergentSextInreg<i8> i16:$src)),
  (V_BFE_I32_e64
   (REG_SEQUENCE VGPR_32, VGPR_16:$src, lo16, (i16 (IMPLICIT_DEF)), hi16),
   (i32 0), (i32 8))
>;
}

def : GCNPat<
  (i32 (DivergentSextInreg<i8> i32:$src)),
  (V_BFE_I32_e64 i32:$src, (i32 0), (i32 8))
>;

def : GCNPat <
  (i32 (DivergentSextInreg<i16> i32:$src)),
  (V_BFE_I32_e64 $src, (i32 0), (i32 16))
>;

def : GCNPat <
  (i64 (DivergentSextInreg<i1> i64:$src)),
  (REG_SEQUENCE VReg_64,
    (V_BFE_I32_e64 (i32 (EXTRACT_SUBREG i64:$src, sub0)), (i32 0), (i32 1)), sub0,
    (V_ASHRREV_I32_e32  (i32 31), (V_BFE_I32_e64 (i32 (EXTRACT_SUBREG i64:$src, sub0)), (i32 0), (i32 1))), sub1)
>;

def : GCNPat <
  (i64 (DivergentSextInreg<i8> i64:$src)),
  (REG_SEQUENCE VReg_64,
    (V_BFE_I32_e64 (i32 (EXTRACT_SUBREG i64:$src, sub0)), (i32 0), (i32 8)), sub0,
    (V_ASHRREV_I32_e32 (i32 31), (V_BFE_I32_e64 (i32 (EXTRACT_SUBREG i64:$src, sub0)), (i32 0), (i32 8))), sub1)
>;

def : GCNPat <
  (i64 (DivergentSextInreg<i16> i64:$src)),
  (REG_SEQUENCE VReg_64,
    (V_BFE_I32_e64 (i32 (EXTRACT_SUBREG i64:$src, sub0)), (i32 0), (i32 16)), sub0,
    (V_ASHRREV_I32_e32 (i32 31), (V_BFE_I32_e64 (i32 (EXTRACT_SUBREG i64:$src, sub0)), (i32 0), (i32 16))), sub1)
>;

def : GCNPat <
  (i64 (DivergentSextInreg<i32> i64:$src)),
  (REG_SEQUENCE VReg_64,
    (i32 (EXTRACT_SUBREG i64:$src, sub0)), sub0,
    (V_ASHRREV_I32_e32 (i32 31), (i32 (EXTRACT_SUBREG i64:$src, sub0))), sub1)
>;

def : GCNPat <
  (i64 (zext i32:$src)),
  (REG_SEQUENCE SReg_64, $src, sub0, (S_MOV_B32 (i32 0)), sub1)
>;

def : GCNPat <
  (i64 (anyext i32:$src)),
  (REG_SEQUENCE SReg_64, $src, sub0, (i32 (IMPLICIT_DEF)), sub1)
>;

class ZExt_i64_i1_Pat <SDNode ext> : GCNPat <
  (i64 (ext i1:$src)),
    (REG_SEQUENCE VReg_64,
      (V_CNDMASK_B32_e64 /*src0mod*/(i32 0), /*src0*/(i32 0),
                         /*src1mod*/(i32 0), /*src1*/(i32 1), $src),
      sub0, (S_MOV_B32 (i32 0)), sub1)
>;


def : ZExt_i64_i1_Pat<zext>;
def : ZExt_i64_i1_Pat<anyext>;

// FIXME: We need to use COPY_TO_REGCLASS to work-around the fact that
// REG_SEQUENCE patterns don't support instructions with multiple outputs.
def : GCNPat <
  (i64 (UniformUnaryFrag<sext> i32:$src)),
    (REG_SEQUENCE SReg_64, $src, sub0,
    (i32 (COPY_TO_REGCLASS (S_ASHR_I32 $src, (i32 31)), SReg_32_XM0)), sub1)
>;

def : GCNPat <
  (i64 (DivergentUnaryFrag<sext> i32:$src)),
    (REG_SEQUENCE VReg_64, $src, sub0,
    (i32 (COPY_TO_REGCLASS (V_ASHRREV_I32_e64 (i32 31), $src), VGPR_32)), sub1)
>;

def : GCNPat <
  (i64 (sext i1:$src)),
  (REG_SEQUENCE VReg_64,
    (V_CNDMASK_B32_e64 /*src0mod*/(i32 0), /*src0*/(i32 0),
                       /*src1mod*/(i32 0), /*src1*/(i32 -1), $src), sub0,
    (V_CNDMASK_B32_e64 /*src0mod*/(i32 0), /*src0*/(i32 0),
                       /*src1mod*/(i32 0), /*src1*/(i32 -1), $src), sub1)
>;

class FPToI1Pat<Instruction Inst, int KOne, ValueType kone_type, ValueType vt, SDPatternOperator fp_to_int> : GCNPat <
  (i1 (fp_to_int (vt (VOP3Mods vt:$src0, i32:$src0_modifiers)))),
  (i1 (Inst 0, (kone_type KOne), $src0_modifiers, $src0, DSTCLAMP.NONE))
>;

let True16Predicate = NotHasTrue16BitInsts in {
  def : FPToI1Pat<V_CMP_EQ_F16_e64, CONST.FP16_ONE, i16, f16, fp_to_uint>;
  def : FPToI1Pat<V_CMP_EQ_F16_e64, CONST.FP16_NEG_ONE, i16, f16, fp_to_sint>;
} // end True16Predicate = NotHasTrue16BitInsts

let True16Predicate = UseRealTrue16Insts in {
  def : FPToI1Pat<V_CMP_EQ_F16_t16_e64, CONST.FP16_ONE, i16, f16, fp_to_uint>;
  def : FPToI1Pat<V_CMP_EQ_F16_t16_e64, CONST.FP16_NEG_ONE, i16, f16, fp_to_sint>;
} // end True16Predicate = UseRealTrue16BitInsts

let True16Predicate = UseFakeTrue16Insts in {
  def : FPToI1Pat<V_CMP_EQ_F16_fake16_e64, CONST.FP16_ONE, i16, f16, fp_to_uint>;
  def : FPToI1Pat<V_CMP_EQ_F16_fake16_e64, CONST.FP16_NEG_ONE, i16, f16, fp_to_sint>;
} // end True16Predicate = UseFakeTrue16BitInsts

def : FPToI1Pat<V_CMP_EQ_F32_e64, CONST.FP32_ONE, i32, f32, fp_to_uint>;
def : FPToI1Pat<V_CMP_EQ_F32_e64, CONST.FP32_NEG_ONE, i32, f32, fp_to_sint>;
def : FPToI1Pat<V_CMP_EQ_F64_e64, CONST.FP64_ONE, i64, f64, fp_to_uint>;
def : FPToI1Pat<V_CMP_EQ_F64_e64, CONST.FP64_NEG_ONE, i64, f64, fp_to_sint>;

// If we need to perform a logical operation on i1 values, we need to
// use vector comparisons since there is only one SCC register. Vector
// comparisons may write to a pair of SGPRs or a single SGPR, so treat
// these as 32 or 64-bit comparisons. When legalizing SGPR copies,
// instructions resulting in the copies from SCC to these instructions
// will be moved to the VALU.

let WaveSizePredicate = isWave64 in {
def : GCNPat <
  (i1 (and i1:$src0, i1:$src1)),
  (S_AND_B64 $src0, $src1)
>;

def : GCNPat <
  (i1 (or i1:$src0, i1:$src1)),
  (S_OR_B64 $src0, $src1)
>;

def : GCNPat <
  (i1 (xor i1:$src0, i1:$src1)),
  (S_XOR_B64 $src0, $src1)
>;

def : GCNPat <
  (i1 (add i1:$src0, i1:$src1)),
  (S_XOR_B64 $src0, $src1)
>;

def : GCNPat <
  (i1 (sub i1:$src0, i1:$src1)),
  (S_XOR_B64 $src0, $src1)
>;

let AddedComplexity = 1 in {
def : GCNPat <
  (i1 (add i1:$src0, (i1 -1))),
  (S_NOT_B64 $src0)
>;

def : GCNPat <
  (i1 (sub i1:$src0, (i1 -1))),
  (S_NOT_B64 $src0)
>;
}
} // end isWave64

let WaveSizePredicate = isWave32 in {
def : GCNPat <
  (i1 (and i1:$src0, i1:$src1)),
  (S_AND_B32 $src0, $src1)
>;

def : GCNPat <
  (i1 (or i1:$src0, i1:$src1)),
  (S_OR_B32 $src0, $src1)
>;

def : GCNPat <
  (i1 (xor i1:$src0, i1:$src1)),
  (S_XOR_B32 $src0, $src1)
>;

def : GCNPat <
  (i1 (add i1:$src0, i1:$src1)),
  (S_XOR_B32 $src0, $src1)
>;

def : GCNPat <
  (i1 (sub i1:$src0, i1:$src1)),
  (S_XOR_B32 $src0, $src1)
>;

let AddedComplexity = 1 in {
def : GCNPat <
  (i1 (add i1:$src0, (i1 -1))),
  (S_NOT_B32 $src0)
>;

def : GCNPat <
  (i1 (sub i1:$src0, (i1 -1))),
  (S_NOT_B32 $src0)
>;
}
} // end isWave32

def : GCNPat <
  (i32 (DivergentBinFrag<xor> i32:$src0, (i32 -1))),
  (V_NOT_B32_e32 $src0)
>;

def : GCNPat <
  (i64 (DivergentBinFrag<xor> i64:$src0, (i64 -1))),
    (REG_SEQUENCE VReg_64,
      (V_NOT_B32_e32 (i32 (EXTRACT_SUBREG i64:$src0, sub0))), sub0,
      (V_NOT_B32_e32 (i32 (EXTRACT_SUBREG i64:$src0, sub1))), sub1
    )
>;

let SubtargetPredicate = NotHasTrue16BitInsts in
def : GCNPat <
  (f16 (sint_to_fp i1:$src)),
  (V_CVT_F16_F32_e32 (
      V_CNDMASK_B32_e64 /*src0mod*/(i32 0), /*src0*/(i32 0),
                        /*src1mod*/(i32 0), /*src1*/(i32 CONST.FP32_NEG_ONE),
                        SSrc_i1:$src))
>;

let True16Predicate = UseRealTrue16Insts in
def : GCNPat <
  (f16 (sint_to_fp i1:$src)),
  (V_CVT_F16_F32_t16_e64 /*src0_modifiers*/ 0,
      (V_CNDMASK_B32_e64 /*src0mod*/(i32 0), /*src0*/(i32 0),
                        /*src1mod*/(i32 0), /*src1*/(i32 CONST.FP32_NEG_ONE),
                        SSrc_i1:$src),
      /*clamp*/ 0, /*omod*/ 0, /*op_sel*/ 0)
>;

let True16Predicate = UseFakeTrue16Insts in
def : GCNPat <
  (f16 (sint_to_fp i1:$src)),
  (V_CVT_F16_F32_fake16_e64 /*src0_modifiers*/ 0,
      (V_CNDMASK_B32_e64 /*src0mod*/(i32 0), /*src0*/(i32 0),
                        /*src1mod*/(i32 0), /*src1*/(i32 CONST.FP32_NEG_ONE),
                        SSrc_i1:$src),
      /*clamp*/ 0, /*omod*/ 0)
>;

let True16Predicate = NotHasTrue16BitInsts in
def : GCNPat <
  (f16 (uint_to_fp i1:$src)),
  (V_CVT_F16_F32_e32 (
      V_CNDMASK_B32_e64 /*src0mod*/(i32 0), /*src0*/(i32 0),
                        /*src1mod*/(i32 0), /*src1*/(i32 CONST.FP32_ONE),
                        SSrc_i1:$src))
>;

let True16Predicate = UseRealTrue16Insts in
def : GCNPat <
  (f16 (uint_to_fp i1:$src)),
  (V_CVT_F16_F32_t16_e64 /*src0_modifiers*/ 0,
      (V_CNDMASK_B32_e64 /*src0mod*/(i32 0), /*src0*/(i32 0),
                        /*src1mod*/(i32 0), /*src1*/(i32 CONST.FP32_ONE),
                        SSrc_i1:$src),
      /*clamp*/ 0, /*omod*/ 0, /*op_sel*/ 0)
>;

let True16Predicate = UseFakeTrue16Insts in
def : GCNPat <
  (f16 (uint_to_fp i1:$src)),
  (V_CVT_F16_F32_fake16_e64 /*src0_modifiers*/ 0,
      (V_CNDMASK_B32_e64 /*src0mod*/(i32 0), /*src0*/(i32 0),
                        /*src1mod*/(i32 0), /*src1*/(i32 CONST.FP32_ONE),
                        SSrc_i1:$src),
      /*clamp*/ 0, /*omod*/ 0)
>;

def : GCNPat <
  (f32 (sint_to_fp i1:$src)),
  (V_CNDMASK_B32_e64 /*src0mod*/(i32 0), /*src0*/(i32 0),
                        /*src1mod*/(i32 0), /*src1*/(i32 CONST.FP32_NEG_ONE),
                        SSrc_i1:$src)
>;

def : GCNPat <
  (f32 (uint_to_fp i1:$src)),
  (V_CNDMASK_B32_e64 /*src0mod*/(i32 0), /*src0*/(i32 0),
                        /*src1mod*/(i32 0), /*src1*/(i32 CONST.FP32_ONE),
                        SSrc_i1:$src)
>;

def : GCNPat <
  (f64 (sint_to_fp i1:$src)),
  (V_CVT_F64_I32_e32 (V_CNDMASK_B32_e64 /*src0mod*/(i32 0), /*src0*/(i32 0),
                                        /*src1mod*/(i32 0), /*src1*/(i32 -1),
                                        SSrc_i1:$src))
>;

def : GCNPat <
  (f64 (uint_to_fp i1:$src)),
  (V_CVT_F64_U32_e32 (V_CNDMASK_B32_e64 /*src0mod*/(i32 0), /*src0*/(i32 0),
                                        /*src1mod*/(i32 0), /*src1*/(i32 1),
                                        SSrc_i1:$src))
>;

//===----------------------------------------------------------------------===//
// Miscellaneous Patterns
//===----------------------------------------------------------------------===//

// Eliminate a zero extension from an fp16 operation if it already
// zeros the high bits of the 32-bit register.
//
// This is complicated on gfx9+. Some instructions maintain the legacy
// zeroing behavior, but others preserve the high bits. Some have a
// control bit to change the behavior. We can't simply say with
// certainty what the source behavior is without more context on how
// the src is lowered. e.g. fptrunc + fma may be lowered to a
// v_fma_mix* instruction which does not zero, or may not.
def : GCNPat<
  (i32 (DivergentUnaryFrag<abs> i32:$src)),
  (V_MAX_I32_e64 (V_SUB_CO_U32_e32 (i32 0), $src), $src)>;

let AddedComplexity = 1 in {
def : GCNPat<
  (i32 (DivergentUnaryFrag<abs> i32:$src)),
  (V_MAX_I32_e64 (V_SUB_U32_e32 (i32 0), $src), $src)>{
  let SubtargetPredicate = HasAddNoCarryInsts;
}
}  // AddedComplexity = 1

def : GCNPat<
  (i32 (DivergentUnaryFrag<zext> i16:$src)),
  (V_AND_B32_e64 (S_MOV_B32 (i32 0xffff)), $src)
>;

def : GCNPat<
  (i64 (DivergentUnaryFrag<zext> i16:$src)),
  (REG_SEQUENCE VReg_64,
    (V_AND_B32_e64 (S_MOV_B32 (i32 0xffff)), $src), sub0,
    (S_MOV_B32 (i32 0)), sub1)
>;

def : GCNPat<
  (i32 (zext (i16 (bitconvert fp16_zeros_high_16bits:$src)))),
  (COPY VSrc_b16:$src)>;

def : GCNPat <
  (i32 (trunc i64:$a)),
  (EXTRACT_SUBREG $a, sub0)
>;

def : GCNPat <
  (i1 (UniformUnaryFrag<trunc> i32:$a)),
  (S_CMP_EQ_U32 (S_AND_B32 (i32 1), $a), (i32 1))
>;

def : GCNPat <
  (i1 (UniformUnaryFrag<trunc> i16:$a)),
  (S_CMP_EQ_U32 (S_AND_B32 (i32 1), $a), (i32 1))
>;

def : GCNPat <
  (i1 (UniformUnaryFrag<trunc> i64:$a)),
  (S_CMP_EQ_U32 (S_AND_B32 (i32 1),
                    (i32 (EXTRACT_SUBREG $a, sub0))), (i32 1))
>;

def : GCNPat <
  (i1 (DivergentUnaryFrag<trunc> i32:$a)),
  (V_CMP_EQ_U32_e64 (V_AND_B32_e64 (i32 1), $a), (i32 1))
>;

def : GCNPat <
  (i1 (DivergentUnaryFrag<trunc> i16:$a)),
  (V_CMP_EQ_U32_e64 (V_AND_B32_e64 (i32 1), $a), (i32 1))
>;

def IMMBitSelConst : SDNodeXForm<imm, [{
  return CurDAG->getTargetConstant(1ULL << N->getZExtValue(), SDLoc(N),
                                   MVT::i32);
}]>;

// Matching separate SRL and TRUNC instructions
// with dependent operands (SRL dest is source of TRUNC)
// generates three instructions. However, by using bit shifts,
// the V_LSHRREV_B32_e64 result can be directly used in the
// operand of the V_AND_B32_e64 instruction:
// (trunc i32 (srl i32 $a, i32 $b)) ->
// v_and_b32_e64 $a, (1 << $b), $a
// v_cmp_ne_u32_e64 $a, 0, $a

// Handle the VALU case.
def : GCNPat <
  (i1 (xor (i1 (DivergentUnaryFrag<HasOneUseUnaryOp<trunc>> i32:$a)), -1)),
  (V_CMP_NE_U32_e64 (V_AND_B32_e64 (i32 1), i32:$a), (i32 1))
>;

def : GCNPat <
  (i1 (xor (i1 (DivergentUnaryFrag<HasOneUseUnaryOp<trunc>> i64:$a)), -1)),
  (V_CMP_NE_U32_e64 (V_AND_B32_e64 (i32 1),
  (i32 (EXTRACT_SUBREG $a, sub0))), (i32 1))
>;

def : GCNPat <
  (i1 (DivergentUnaryFrag<trunc> (i32 (srl i32:$a, (i32 imm:$b))))),
  (V_CMP_NE_U32_e64 (V_AND_B32_e64 (i32 (IMMBitSelConst $b)), $a),
    (i32 0))
>;

// Handle the scalar case.
def : GCNPat <
  (i1 (UniformUnaryFrag<trunc> (i32 (srl i32:$a, (i32 imm:$b))))),
  (S_CMP_LG_U32 (S_AND_B32 (i32 (IMMBitSelConst $b)), $a),
    (i32 0))
>;

def : GCNPat <
  (i1 (DivergentUnaryFrag<trunc> i64:$a)),
  (V_CMP_EQ_U32_e64 (V_AND_B32_e64 (i32 1),
                    (i32 (EXTRACT_SUBREG $a, sub0))), (i32 1))
>;

let True16Predicate = NotHasTrue16BitInsts in
def : GCNPat <
  (i32 (bswap i32:$a)),
  (V_BFI_B32_e64 (S_MOV_B32 (i32 0x00ff00ff)),
             (V_ALIGNBIT_B32_e64 VSrc_b32:$a, VSrc_b32:$a, (i32 24)),
             (V_ALIGNBIT_B32_e64 VSrc_b32:$a, VSrc_b32:$a, (i32 8)))
>;

let True16Predicate = UseFakeTrue16Insts in
def : GCNPat <
  (i32 (bswap i32:$a)),
  (V_BFI_B32_e64 (S_MOV_B32 (i32 0x00ff00ff)),
             (V_ALIGNBIT_B32_fake16_e64 0, /* src0_modifiers */
                                        VSrc_b32:$a,
                                        0, /* src1_modifiers */
                                        VSrc_b32:$a,
                                        0, /* src2_modifiers */
                                        (i32 24), /* clamp */ 0, /* op_sel */ 0),
             (V_ALIGNBIT_B32_fake16_e64 0, /* src0_modifiers */
                                        VSrc_b32:$a,
                                        0, /* src1_modifiers */
                                        VSrc_b32:$a,
                                        0, /* src2_modifiers */
                                        (i32 8), /* clamp */ 0, /* op_sel */ 0))
>;

class AlignBit32Inst<dag op1, dag op2, dag op3, bit isTrue16> {
  defvar inst = !if(isTrue16, V_ALIGNBIT_B32_fake16_e64, V_ALIGNBIT_B32_e64);
  defvar NoMods = !if(isTrue16, (inst 0), (inst));
  dag ret = !con(NoMods, (inst op1), NoMods, (inst op2),
                     NoMods, (inst op3), NoMods, NoMods);
}

multiclass bswapi64ExtPat<bit hasTrue16> {
def : GCNPat <
  (i64 (bswap i64:$a)),
  (REG_SEQUENCE VReg_64,
  (V_BFI_B32_e64 (S_MOV_B32 (i32 0x00ff00ff)),
     AlignBit32Inst<(i32 (EXTRACT_SUBREG VReg_64:$a, sub1)),
                     (i32 (EXTRACT_SUBREG VReg_64:$a, sub1)),
                     (i32 24), hasTrue16>.ret,
     AlignBit32Inst<(i32 (EXTRACT_SUBREG VReg_64:$a, sub1)),
                     (i32 (EXTRACT_SUBREG VReg_64:$a, sub1)),
                     (i32 8), hasTrue16>.ret),
  sub0,
  (V_BFI_B32_e64 (S_MOV_B32 (i32 0x00ff00ff)),
     AlignBit32Inst<(i32 (EXTRACT_SUBREG VReg_64:$a, sub0)),
                     (i32 (EXTRACT_SUBREG VReg_64:$a, sub0)),
                     (i32 24), hasTrue16>.ret,
     AlignBit32Inst<(i32 (EXTRACT_SUBREG VReg_64:$a, sub0)),
                     (i32 (EXTRACT_SUBREG VReg_64:$a, sub0)),
                     (i32 8), hasTrue16>.ret),
  sub1)
>;
}

// FIXME: This should have been narrowed to i32 during legalization.
// This pattern should also be skipped for GlobalISel
let True16Predicate = NotHasTrue16BitInsts in
defm : bswapi64ExtPat</*hasTrue16*/0>;

let True16Predicate = UseFakeTrue16Insts in
defm : bswapi64ExtPat</*hasTrue16*/1>;

// FIXME: The AddedComplexity should not be needed, but in GlobalISel
// the BFI pattern ends up taking precedence without it.
let SubtargetPredicate = isGFX8Plus, AddedComplexity = 1 in {
// Magic number: 3 | (2 << 8) | (1 << 16) | (0 << 24)
//
// My reading of the manual suggests we should be using src0 for the
// register value, but this is what seems to work.
def : GCNPat <
  (i32 (bswap i32:$a)),
  (V_PERM_B32_e64 (i32 0), VSrc_b32:$a, (S_MOV_B32 (i32 0x00010203)))
>;

// FIXME: This should have been narrowed to i32 during legalization.
// This pattern should also be skipped for GlobalISel
def : GCNPat <
  (i64 (bswap i64:$a)),
  (REG_SEQUENCE VReg_64,
  (V_PERM_B32_e64  (i32 0), (EXTRACT_SUBREG VReg_64:$a, sub1),
              (S_MOV_B32 (i32 0x00010203))),
  sub0,
  (V_PERM_B32_e64  (i32 0), (EXTRACT_SUBREG VReg_64:$a, sub0),
              (S_MOV_B32 (i32 0x00010203))),
  sub1)
>;

// Magic number: 1 | (0 << 8) | (12 << 16) | (12 << 24)
// The 12s emit 0s.
foreach p = [NotHasTrue16BitInsts, UseFakeTrue16Insts] in
let True16Predicate = p in {
def : GCNPat <
  (i16 (bswap i16:$a)),
  (V_PERM_B32_e64  (i32 0), VSrc_b32:$a, (S_MOV_B32 (i32 0x0c0c0001)))
>;

def : GCNPat <
  (i32 (zext (bswap i16:$a))),
  (V_PERM_B32_e64  (i32 0), VSrc_b32:$a, (S_MOV_B32 (i32 0x0c0c0001)))
>;
}

let True16Predicate = UseRealTrue16Insts in {
def : GCNPat <
  (i16 (bswap i16:$a)),
  (EXTRACT_SUBREG (V_PERM_B32_e64  (i32 0), (COPY VGPR_16:$a), (S_MOV_B32 (i32 0x0c0c0001))), lo16)
>;

def : GCNPat <
  (i32 (zext (bswap i16:$a))),
  (V_PERM_B32_e64  (i32 0), (COPY VGPR_16:$a), (S_MOV_B32 (i32 0x0c0c0001)))
>;
}

// Magic number: 1 | (0 << 8) | (3 << 16) | (2 << 24)
def : GCNPat <
  (v2i16 (bswap v2i16:$a)),
  (V_PERM_B32_e64  (i32 0), VSrc_b32:$a, (S_MOV_B32 (i32 0x02030001)))
>;

}

def : GCNPat<
  (i64 (DivergentUnaryFrag<bitreverse> i64:$a)),
  (REG_SEQUENCE VReg_64,
   (V_BFREV_B32_e64 (i32 (EXTRACT_SUBREG VReg_64:$a, sub1))), sub0,
   (V_BFREV_B32_e64 (i32 (EXTRACT_SUBREG VReg_64:$a, sub0))), sub1)>;

// If fcanonicalize's operand is implicitly canonicalized, we only need a copy.
let AddedComplexity = 8 in {
foreach vt = [f16, v2f16, f32, v2f32, f64] in {
  def : GCNPat<
    (fcanonicalize (vt is_canonicalized:$src)),
    (COPY vt:$src)
  >;
}
}

// Prefer selecting to max when legal, but using mul is always valid.
let AddedComplexity = -5 in {

let True16Predicate = NotHasTrue16BitInsts in {
def : GCNPat<
  (fcanonicalize (f16 (VOP3Mods f16:$src, i32:$src_mods))),
  (V_MUL_F16_e64 0, (i32 CONST.FP16_ONE), $src_mods, $src)
>;

def : GCNPat<
  (fcanonicalize (f16 (fneg (VOP3Mods f16:$src, i32:$src_mods)))),
  (V_MUL_F16_e64 0, (i32 CONST.FP16_NEG_ONE), $src_mods, $src)
>;
} // End True16Predicate
<<<<<<< HEAD

let True16Predicate = UseRealTrue16Insts in {
def : GCNPat<
  (fcanonicalize (f16 (VOP3Mods f16:$src, i32:$src_mods))),
  (V_MUL_F16_t16_e64 0, (i16 CONST.FP16_ONE), $src_mods, $src, 0/*Clamp*/, /*omod*/0, /*opsel*/0)
>;

def : GCNPat<
  (fcanonicalize (f16 (fneg (VOP3Mods f16:$src, i32:$src_mods)))),
  (V_MUL_F16_t16_e64 0, (i16 CONST.FP16_NEG_ONE), $src_mods, $src, 0/*Clamp*/, /*omod*/0, /*opsel*/0)
>;
} // End True16Predicate

=======

let True16Predicate = UseRealTrue16Insts in {
def : GCNPat<
  (fcanonicalize (f16 (VOP3Mods f16:$src, i32:$src_mods))),
  (V_MUL_F16_t16_e64 0, (i16 CONST.FP16_ONE), $src_mods, $src, 0/*Clamp*/, /*omod*/0, /*opsel*/0)
>;

def : GCNPat<
  (fcanonicalize (f16 (fneg (VOP3Mods f16:$src, i32:$src_mods)))),
  (V_MUL_F16_t16_e64 0, (i16 CONST.FP16_NEG_ONE), $src_mods, $src, 0/*Clamp*/, /*omod*/0, /*opsel*/0)
>;
} // End True16Predicate

>>>>>>> 4084ffcf
let True16Predicate = UseFakeTrue16Insts in {
def : GCNPat<
  (fcanonicalize (f16 (VOP3Mods f16:$src, i32:$src_mods))),
  (V_MUL_F16_fake16_e64 0, (i32 CONST.FP16_ONE), $src_mods, $src)
>;

def : GCNPat<
  (fcanonicalize (f16 (fneg (VOP3Mods f16:$src, i32:$src_mods)))),
  (V_MUL_F16_fake16_e64 0, (i32 CONST.FP16_NEG_ONE), $src_mods, $src)
>;
} // End True16Predicate

def : GCNPat<
  (fcanonicalize (v2f16 (VOP3PMods v2f16:$src, i32:$src_mods))),
  (V_PK_MUL_F16 0, (i32 CONST.FP16_ONE), $src_mods, $src, DSTCLAMP.NONE)
>;

def : GCNPat<
  (fcanonicalize (f32 (VOP3Mods f32:$src, i32:$src_mods))),
  (V_MUL_F32_e64 0, (i32 CONST.FP32_ONE), $src_mods, $src)
>;

def : GCNPat<
  (fcanonicalize (f32 (fneg (VOP3Mods f32:$src, i32:$src_mods)))),
  (V_MUL_F32_e64 0, (i32 CONST.FP32_NEG_ONE), $src_mods, $src)
>;

let SubtargetPredicate = HasPackedFP32Ops in {
def : GCNPat<
  (fcanonicalize (v2f32 (VOP3PMods v2f32:$src, i32:$src_mods))),
  (V_PK_MUL_F32 0, (i64 CONST.FP32_ONE), $src_mods, $src)
>;
}

// TODO: Handle fneg like other types.
let SubtargetPredicate = isNotGFX12Plus in {
def : GCNPat<
  (fcanonicalize (f64 (VOP3Mods f64:$src, i32:$src_mods))),
  (V_MUL_F64_e64  0, (i64 CONST.FP64_ONE), $src_mods, $src)
>;
}
} // End AddedComplexity = -5

multiclass SelectCanonicalizeAsMax<
  list<Predicate> f32_preds = [],
  list<Predicate> f64_preds = [],
  list<Predicate> f16_preds = []> {
  def : GCNPat<
    (fcanonicalize (f32 (VOP3Mods f32:$src, i32:$src_mods))),
    (V_MAX_F32_e64 $src_mods, $src, $src_mods, $src)> {
    let OtherPredicates = f32_preds;
  }

  def : GCNPat<
    (fcanonicalize (f64 (VOP3Mods f64:$src, i32:$src_mods))),
    (V_MAX_F64_e64  $src_mods, $src, $src_mods, $src)> {
    let OtherPredicates = !listconcat(f64_preds, [isNotGFX12Plus]);
  }

  def : GCNPat<
    (fcanonicalize (f64 (VOP3Mods f64:$src, i32:$src_mods))),
    (V_MAX_NUM_F64_e64  $src_mods, $src, $src_mods, $src)> {
    let OtherPredicates = !listconcat(f64_preds, [isGFX12Plus]);
  }

  def : GCNPat<
    (fcanonicalize (f16 (VOP3Mods f16:$src, i32:$src_mods))),
    (V_MAX_F16_e64 $src_mods, $src, $src_mods, $src, 0, 0)> {
    let OtherPredicates = !listconcat(f16_preds, [Has16BitInsts]);
    let True16Predicate = NotHasTrue16BitInsts;
  }

  def : GCNPat<
    (fcanonicalize (f16 (VOP3Mods f16:$src, i32:$src_mods))),
    (V_MAX_F16_t16_e64 $src_mods, $src, $src_mods, $src, 0, 0)> {
    let OtherPredicates = !listconcat(f16_preds, [Has16BitInsts]);
    let True16Predicate = UseRealTrue16Insts;
  }

  def : GCNPat<
    (fcanonicalize (f16 (VOP3Mods f16:$src, i32:$src_mods))),
    (V_MAX_F16_fake16_e64 $src_mods, $src, $src_mods, $src, 0, 0)> {
    let OtherPredicates = !listconcat(f16_preds, [Has16BitInsts]);
    let True16Predicate = UseFakeTrue16Insts;
  }

  def : GCNPat<
    (fcanonicalize (v2f16 (VOP3PMods v2f16:$src, i32:$src_mods))),
    (V_PK_MAX_F16 $src_mods, $src, $src_mods, $src, DSTCLAMP.NONE)> {
    // FIXME: Should have VOP3P subtarget predicate
    let OtherPredicates = f16_preds;
  }
}

// On pre-gfx9 targets, v_max_*/v_min_* did not respect the denormal
// mode, and would never flush. For f64, it's faster to do implement
// this with a max. For f16/f32 it's a wash, but prefer max when
// valid.
//
// FIXME: Lowering f32/f16 with max is worse since we can use a
// smaller encoding if the input is fneg'd. It also adds an extra
// register use.
let SubtargetPredicate = HasMinMaxDenormModes in {
  defm : SelectCanonicalizeAsMax<[], [], []>;
} // End SubtargetPredicate = HasMinMaxDenormModes

let SubtargetPredicate = NotHasMinMaxDenormModes in {
  // Use the max lowering if we don't need to flush.

  // FIXME: We don't do use this for f32 as a workaround for the
  // library being compiled with the default ieee mode, but
  // potentially being called from flushing kernels. Really we should
  // not be mixing code expecting different default FP modes, but mul
  // works in any FP environment.
  defm : SelectCanonicalizeAsMax<[FalsePredicate], [FP64Denormals], [FP16Denormals]>;
} // End SubtargetPredicate = NotHasMinMaxDenormModes


let OtherPredicates = [HasDLInsts] in {
// Don't allow source modifiers. If there are any source modifiers then it's
// better to select fma instead of fmac.
def : GCNPat <
  (fma (f32 (VOP3NoMods f32:$src0)),
       (f32 (VOP3NoMods f32:$src1)),
       (f32 (VOP3NoMods f32:$src2))),
  (V_FMAC_F32_e64 SRCMODS.NONE, $src0, SRCMODS.NONE, $src1,
                  SRCMODS.NONE, $src2)
>;
} // End OtherPredicates = [HasDLInsts]

let SubtargetPredicate = isGFX10Plus in {
// Don't allow source modifiers. If there are any source modifiers then it's
// better to select fma instead of fmac.
let True16Predicate = NotHasTrue16BitInsts in
def : GCNPat <
  (fma (f16 (VOP3NoMods f32:$src0)),
       (f16 (VOP3NoMods f32:$src1)),
       (f16 (VOP3NoMods f32:$src2))),
  (V_FMAC_F16_e64 SRCMODS.NONE, $src0, SRCMODS.NONE, $src1,
                  SRCMODS.NONE, $src2)
>;
let True16Predicate = UseRealTrue16Insts in
def : GCNPat <
  (fma (f16 (VOP3NoMods f16:$src0)),
       (f16 (VOP3NoMods f16:$src1)),
       (f16 (VOP3NoMods f16:$src2))),
  (V_FMAC_F16_t16_e64 SRCMODS.NONE, $src0, SRCMODS.NONE, $src1,
                  SRCMODS.NONE, $src2)
>;
let True16Predicate = UseFakeTrue16Insts in
def : GCNPat <
  (fma (f16 (VOP3NoMods f16:$src0)),
       (f16 (VOP3NoMods f16:$src1)),
       (f16 (VOP3NoMods f16:$src2))),
  (V_FMAC_F16_fake16_e64 SRCMODS.NONE, $src0, SRCMODS.NONE, $src1,
                  SRCMODS.NONE, $src2)
>;
}

let OtherPredicates = [HasFmacF64Inst] in
// Don't allow source modifiers. If there are any source modifiers then it's
// better to select fma instead of fmac.
def : GCNPat <
  (fma (f64 (VOP3NoMods f64:$src0)),
       (f64 (VOP3NoMods f64:$src1)),
       (f64 (VOP3NoMods f64:$src2))),
  (V_FMAC_F64_e64 SRCMODS.NONE, $src0, SRCMODS.NONE, $src1,
                  SRCMODS.NONE, $src2)
>;

// COPY is workaround tablegen bug from multiple outputs
// from S_LSHL_B32's multiple outputs from implicit scc def.
let AddedComplexity = 1 in {
def : GCNPat <
  (v2i16 (UniformBinFrag<build_vector> (i16 0), (i16 SReg_32:$src1))),
  (S_LSHL_B32 SReg_32:$src1, (i16 16))
>;

def : GCNPat <
  (v2i16 (DivergentBinFrag<build_vector> (i16 0), (i16 VGPR_32:$src1))),
  (v2i16 (V_LSHLREV_B32_e64 (i16 16), VGPR_32:$src1))
>;


def : GCNPat <
  (v2i16 (UniformBinFrag<build_vector> (i16 SReg_32:$src1), (i16 0))),
  (S_AND_B32 (S_MOV_B32 (i32 0xffff)), SReg_32:$src1)
>;

def : GCNPat <
  (v2i16 (DivergentBinFrag<build_vector> (i16 VGPR_32:$src1), (i16 0))),
  (v2i16 (V_AND_B32_e64 (i32 (V_MOV_B32_e32 (i32 0xffff))), VGPR_32:$src1))
>;

def : GCNPat <
  (v2f16 (UniformBinFrag<build_vector> (f16 SReg_32:$src1), (f16 FP_ZERO))),
  (S_AND_B32 (S_MOV_B32 (i32 0xffff)), SReg_32:$src1)
>;

def : GCNPat <
  (v2f16 (DivergentBinFrag<build_vector> (f16 VGPR_32:$src1), (f16 FP_ZERO))),
  (v2f16 (V_AND_B32_e64 (i32 (V_MOV_B32_e32 (i32 0xffff))), VGPR_32:$src1))
>;

foreach vecTy = [v2i16, v2f16, v2bf16] in {

defvar Ty = vecTy.ElementType;

def : GCNPat <
  (vecTy (UniformBinFrag<build_vector> (Ty SReg_32:$src0), (Ty undef))),
  (COPY_TO_REGCLASS SReg_32:$src0, SReg_32)
>;

foreach p = [NotHasTrue16BitInsts, UseFakeTrue16Insts] in
let True16Predicate = p in {
def : GCNPat <
  (vecTy (DivergentBinFrag<build_vector> (Ty VGPR_32:$src0), (Ty undef))),
  (COPY_TO_REGCLASS VGPR_32:$src0, VGPR_32)
>;

def : GCNPat <
  (vecTy (UniformBinFrag<build_vector> (Ty undef), (Ty SReg_32:$src1))),
  (S_LSHL_B32 SReg_32:$src1, (i32 16))
>;
}

def : GCNPat <
  (vecTy (DivergentBinFrag<build_vector> (Ty undef), (Ty VGPR_32:$src1))),
  (vecTy (V_LSHLREV_B32_e64 (i32 16), VGPR_32:$src1))
>;
} // End foreach Ty = ...
}

let SubtargetPredicate = HasVOP3PInsts in {
foreach p = [NotHasTrue16BitInsts, UseFakeTrue16Insts] in
let True16Predicate = p in
def : GCNPat <
  (v2i16 (DivergentBinFrag<build_vector> (i16 VGPR_32:$src0), (i16 VGPR_32:$src1))),
  (v2i16 (V_LSHL_OR_B32_e64 $src1, (i32 16), (i32 (V_AND_B32_e64 (i32 (V_MOV_B32_e32 (i32 0xffff))), $src0))))
>;

// With multiple uses of the shift, this will duplicate the shift and
// increase register pressure.
def : GCNPat <
  (v2i16 (UniformBinFrag<build_vector> (i16 SReg_32:$src0), (i16 (trunc (srl_oneuse SReg_32:$src1, (i32 16)))))),
  (v2i16 (S_PACK_LH_B32_B16 SReg_32:$src0, SReg_32:$src1))
>;

def : GCNPat <
  (v2i16 (UniformBinFrag<build_vector> (i16 (trunc (srl_oneuse SReg_32:$src0, (i32 16)))),
                       (i16 (trunc (srl_oneuse SReg_32:$src1, (i32 16)))))),
  (S_PACK_HH_B32_B16 SReg_32:$src0, SReg_32:$src1)
>;


foreach vecTy = [v2i16, v2f16, v2bf16] in {

defvar Ty = vecTy.ElementType;
defvar immzeroTy = !if(!eq(Ty, i16), immzero, fpimmzero);

def : GCNPat <
  (vecTy (UniformBinFrag<build_vector> (Ty SReg_32:$src0), (Ty SReg_32:$src1))),
  (S_PACK_LL_B32_B16 SReg_32:$src0, SReg_32:$src1)
>;

foreach p = [NotHasTrue16BitInsts, UseFakeTrue16Insts] in
let True16Predicate = p in
// Take the lower 16 bits from each VGPR_32 and concat them
def : GCNPat <
  (vecTy (DivergentBinFrag<build_vector> (Ty VGPR_32:$a), (Ty VGPR_32:$b))),
  (V_PERM_B32_e64 VGPR_32:$b, VGPR_32:$a, (S_MOV_B32 (i32 0x05040100)))
>;

let True16Predicate = UseRealTrue16Insts in {
def : GCNPat <
  (vecTy (DivergentBinFrag<build_vector> (Ty VGPR_16:$a), (Ty VGPR_16:$b))),
  (REG_SEQUENCE VGPR_32, VGPR_16:$a, lo16, VGPR_16:$b, hi16)
>;
def : GCNPat <
  (vecTy (DivergentBinFrag<build_vector> (Ty VGPR_16:$src0), (Ty undef))),
  (REG_SEQUENCE VGPR_32, $src0, lo16, (IMPLICIT_DEF), hi16)
>;
}

// Take the lower 16 bits from V[0] and the upper 16 bits from V[1]
// Special case, can use V_BFI (0xffff literal likely more reusable than 0x70601000)
def : GCNPat <
  (vecTy (DivergentBinFrag<build_vector> (Ty (immzeroTy)),
    (Ty !if(!eq(Ty, i16),
      (Ty (trunc (srl VGPR_32:$b, (i32 16)))),
      (Ty (bitconvert (i16 (trunc (srl VGPR_32:$b, (i32 16)))))))))),
  (V_AND_B32_e64 (S_MOV_B32 (i32 0xffff0000)), VGPR_32:$b)
>;


// Take the lower 16 bits from V[0] and the upper 16 bits from V[1]
// Special case, can use V_BFI (0xffff literal likely more reusable than 0x70601000)
def : GCNPat <
  (vecTy (DivergentBinFrag<build_vector> (Ty VGPR_32:$a),
    (Ty !if(!eq(Ty, i16),
      (Ty (trunc (srl VGPR_32:$b, (i32 16)))),
      (Ty (bitconvert (i16 (trunc (srl VGPR_32:$b, (i32 16)))))))))),
  (V_BFI_B32_e64 (S_MOV_B32 (i32 0x0000ffff)),  VGPR_32:$a, VGPR_32:$b)
>;


// Take the upper 16 bits from V[0] and the lower 16 bits from V[1]
// Special case, can use V_ALIGNBIT (always uses encoded literal)
let True16Predicate = NotHasTrue16BitInsts in
def : GCNPat <
  (vecTy (DivergentBinFrag<build_vector>
    (Ty !if(!eq(Ty, i16),
      (Ty (trunc (srl VGPR_32:$a, (i32 16)))),
      (Ty (bitconvert (i16 (trunc (srl VGPR_32:$a, (i32 16)))))))),
    (Ty VGPR_32:$b))),
    (V_ALIGNBIT_B32_e64 VGPR_32:$b, VGPR_32:$a, (i32 16))
>;

let True16Predicate = UseFakeTrue16Insts in
def : GCNPat <
  (vecTy (DivergentBinFrag<build_vector>
    (Ty !if(!eq(Ty, i16),
      (Ty (trunc (srl VGPR_32:$a, (i32 16)))),
      (Ty (bitconvert (i16 (trunc (srl VGPR_32:$a, (i32 16)))))))),
    (Ty VGPR_32:$b))),
    (V_ALIGNBIT_B32_fake16_e64 0, VGPR_32:$b, 0, VGPR_32:$a, 0, (i16 16), 0, 0)
>;

// Take the upper 16 bits from each VGPR_32 and concat them
foreach p = [NotHasTrue16BitInsts, UseFakeTrue16Insts] in
let True16Predicate = p in
def : GCNPat <
  (vecTy (DivergentBinFrag<build_vector>
    (Ty !if(!eq(Ty, i16),
      (Ty (trunc (srl VGPR_32:$a, (i32 16)))),
      (Ty (bitconvert (i16 (trunc (srl VGPR_32:$a, (i32 16)))))))),
    (Ty !if(!eq(Ty, i16),
      (Ty (trunc (srl VGPR_32:$b, (i32 16)))),
      (Ty (bitconvert (i16 (trunc (srl VGPR_32:$b, (i32 16)))))))))),
  (V_PERM_B32_e64 VGPR_32:$b, VGPR_32:$a, (S_MOV_B32 (i32 0x07060302)))
>;

} // end foreach Ty

} // End SubtargetPredicate = HasVOP3PInsts

let AddedComplexity = 5 in {
class PackB32Pat<Instruction inst> : GCNPat <
  (v2f16 (is_canonicalized_2<build_vector> (f16 (VOP3Mods (f16 VGPR_32:$src0), i32:$src0_mods)),
                                           (f16 (VOP3Mods (f16 VGPR_32:$src1), i32:$src1_mods)))),
  (inst $src0_mods, VGPR_32:$src0, $src1_mods, VGPR_32:$src1)
>;
}
let SubtargetPredicate = isGFX9Plus in {
let True16Predicate = NotHasTrue16BitInsts in
  def : PackB32Pat<V_PACK_B32_F16_e64>;

let True16Predicate = UseRealTrue16Insts in
  def : PackB32Pat<V_PACK_B32_F16_t16_e64>;

let True16Predicate = UseFakeTrue16Insts in
  def : PackB32Pat<V_PACK_B32_F16_fake16_e64>;
} // End SubtargetPredicate = isGFX9Plus

// With multiple uses of the shift, this will duplicate the shift and
// increase register pressure.
let SubtargetPredicate = isGFX11Plus in
def : GCNPat <
  (v2i16 (build_vector (i16 (trunc (srl_oneuse SReg_32:$src0, (i32 16)))), (i16 SReg_32:$src1))),
  (v2i16 (S_PACK_HL_B32_B16 SReg_32:$src0, SReg_32:$src1))
>;


def : GCNPat <
  (v2f16 (scalar_to_vector f16:$src0)),
  (COPY $src0)
>;

def : GCNPat <
  (v2i16 (scalar_to_vector i16:$src0)),
  (COPY $src0)
>;

def : GCNPat <
  (v4i16 (scalar_to_vector i16:$src0)),
  (INSERT_SUBREG (IMPLICIT_DEF), $src0, sub0)
>;

def : GCNPat <
  (v4f16 (scalar_to_vector f16:$src0)),
  (INSERT_SUBREG (IMPLICIT_DEF), $src0, sub0)
>;

def : GCNPat <
  (i64 (int_amdgcn_mov_dpp i64:$src, timm:$dpp_ctrl, timm:$row_mask,
                           timm:$bank_mask, timm:$bound_ctrl)),
  (V_MOV_B64_DPP_PSEUDO VReg_64_Align2:$src, VReg_64_Align2:$src,
                        (as_i32timm $dpp_ctrl), (as_i32timm $row_mask),
                        (as_i32timm $bank_mask),
                        (as_i1timm $bound_ctrl))
>;

foreach vt = Reg64Types.types in {
def : GCNPat <
  (vt (int_amdgcn_update_dpp vt:$old, vt:$src, timm:$dpp_ctrl, timm:$row_mask,
                              timm:$bank_mask, timm:$bound_ctrl)),
  (V_MOV_B64_DPP_PSEUDO VReg_64_Align2:$old, VReg_64_Align2:$src, (as_i32timm $dpp_ctrl),
                        (as_i32timm $row_mask), (as_i32timm $bank_mask),
                        (as_i1timm $bound_ctrl))
>;
}

//===----------------------------------------------------------------------===//
// Fract Patterns
//===----------------------------------------------------------------------===//

let SubtargetPredicate = isGFX6 in {

// V_FRACT is buggy on SI, so the F32 version is never used and (x-floor(x)) is
// used instead. However, SI doesn't have V_FLOOR_F64, so the most efficient
// way to implement it is using V_FRACT_F64.
// The workaround for the V_FRACT bug is:
//    fract(x) = isnan(x) ? x : min(V_FRACT(x), 0.99999999999999999)

// Convert floor(x) to (x - fract(x))

// Don't bother handling this for GlobalISel, it's handled during
// lowering.
//
// FIXME: DAG should also custom lower this.
def : GCNPat <
  (f64 (ffloor (f64 (VOP3Mods f64:$x, i32:$mods)))),
  (V_ADD_F64_e64
      $mods,
      $x,
      SRCMODS.NEG,
      (V_CNDMASK_B64_PSEUDO
         (V_MIN_F64_e64
             SRCMODS.NONE,
             (V_FRACT_F64_e64 $mods, $x),
             SRCMODS.NONE,
             (V_MOV_B64_PSEUDO (i64 0x3fefffffffffffff))),
         $x,
         (V_CMP_CLASS_F64_e64 SRCMODS.NONE, $x, (i32 3 /*NaN*/))))
>;

} // End SubtargetPredicates = isGFX6

//============================================================================//
// Miscellaneous Optimization Patterns
//============================================================================//

// Undo sub x, c -> add x, -c canonicalization since c is more likely
// an inline immediate than -c.
// TODO: Also do for 64-bit.
def : GCNPat<
  (UniformBinFrag<add> i32:$src0, (i32 NegSubInlineConst32:$src1)),
  (S_SUB_I32 SReg_32:$src0, NegSubInlineConst32:$src1)
>;

def : GCNPat<
  (DivergentBinFrag<add> i32:$src0, (i32 NegSubInlineConst32:$src1)),
  (V_SUB_U32_e64 VS_32:$src0, NegSubInlineConst32:$src1)> {
  let SubtargetPredicate = HasAddNoCarryInsts;
}

def : GCNPat<
  (DivergentBinFrag<add> i32:$src0, (i32 NegSubInlineConst32:$src1)),
  (V_SUB_CO_U32_e64 VS_32:$src0, NegSubInlineConst32:$src1)> {
  let SubtargetPredicate = NotHasAddNoCarryInsts;
}


// Avoid pointlessly materializing a constant in VGPR.
// FIXME: Should also do this for readlane, but tablegen crashes on
// the ignored src1.
def : GCNPat<
  (i32 (int_amdgcn_readfirstlane (i32 imm:$src))),
  (S_MOV_B32 SReg_32:$src)
>;

multiclass BFMPatterns <ValueType vt, PatFrag SHL, PatFrag ADD, InstSI BFM> {
  def : GCNPat <
    (vt (SHL (vt (add (vt (shl 1, vt:$a)), -1)), vt:$b)),
    (BFM $a, $b)
  >;

  def : GCNPat <
    (vt (ADD (vt (shl 1, vt:$a)), -1)),
    (BFM $a, (i32 0))
  >;
}

defm : BFMPatterns <i32, UniformBinFrag<shl>, UniformBinFrag<add>, S_BFM_B32>;
// FIXME: defm : BFMPatterns <i64, UniformBinFrag<shl>, UniformBinFrag<add>, S_BFM_B64>;
defm : BFMPatterns <i32, DivergentBinFrag<shl>, DivergentBinFrag<add>, V_BFM_B32_e64>;

// Bitfield extract patterns

def IMMZeroBasedBitfieldMask : ImmLeaf <i32, [{
  return isMask_32(Imm);
}]>;

def IMMPopCount : SDNodeXForm<imm, [{
  return CurDAG->getTargetConstant(llvm::popcount(N->getZExtValue()), SDLoc(N),
                                   MVT::i32);
}]>;

def : AMDGPUPat <
  (DivergentBinFrag<and> (i32 (srl i32:$src, i32:$rshift)),
                         IMMZeroBasedBitfieldMask:$mask),
  (V_BFE_U32_e64 $src, $rshift, (i32 (IMMPopCount $mask)))
>;

// x & ((1 << y) - 1)
def : AMDGPUPat <
  (DivergentBinFrag<and> i32:$src, (add_oneuse (shl_oneuse 1, i32:$width), -1)),
  (V_BFE_U32_e64 $src, (i32 0), $width)
>;

// x & ~(-1 << y)
def : AMDGPUPat <
  (DivergentBinFrag<and> i32:$src,
                         (xor_oneuse (shl_oneuse -1, i32:$width), -1)),
  (V_BFE_U32_e64 $src, (i32 0), $width)
>;

def uint5Bits : PatLeaf<(i32 VGPR_32:$width), [{
  return CurDAG->computeKnownBits(Op).countMaxActiveBits() <= 5;
}]>;

// x & (-1 >> (bitwidth - y))
def : AMDGPUPat <
  (DivergentBinFrag<and> i32:$src, (srl_oneuse -1, (sub 32, uint5Bits:$width))),
  (V_BFE_U32_e64 $src, (i32 0), $width)
>;

// SHA-256 Ma patterns

// ((x & z) | (y & (x | z))) -> BFI (XOR x, y), z, y
def : AMDGPUPatIgnoreCopies <
  (DivergentBinFrag<or> (and i32:$x, i32:$z),
                        (and i32:$y, (or i32:$x, i32:$z))),
  (V_BFI_B32_e64 (V_XOR_B32_e64 (COPY_TO_REGCLASS VSrc_b32:$x, VGPR_32),
                                (COPY_TO_REGCLASS VSrc_b32:$y, VGPR_32)),
                (COPY_TO_REGCLASS VSrc_b32:$z, VGPR_32),
                (COPY_TO_REGCLASS VSrc_b32:$y, VGPR_32))
>;

def : AMDGPUPatIgnoreCopies <
  (DivergentBinFrag<or> (and i64:$x, i64:$z),
                        (and i64:$y, (or i64:$x, i64:$z))),
  (REG_SEQUENCE VReg_64,
    (V_BFI_B32_e64 (V_XOR_B32_e64 (i32 (EXTRACT_SUBREG VReg_64:$x, sub0)),
                    (i32 (EXTRACT_SUBREG VReg_64:$y, sub0))),
              (i32 (EXTRACT_SUBREG VReg_64:$z, sub0)),
              (i32 (EXTRACT_SUBREG VReg_64:$y, sub0))), sub0,
    (V_BFI_B32_e64 (V_XOR_B32_e64 (i32 (EXTRACT_SUBREG VReg_64:$x, sub1)),
                    (i32 (EXTRACT_SUBREG VReg_64:$y, sub1))),
              (i32 (EXTRACT_SUBREG VReg_64:$z, sub1)),
              (i32 (EXTRACT_SUBREG VReg_64:$y, sub1))), sub1)
>;

multiclass IntMed3Pat<Instruction med3Inst,
                 SDPatternOperator min,
                 SDPatternOperator max> {

  // This matches 16 permutations of
  // min(max(a, b), max(min(a, b), c))
  def : AMDGPUPat <
  (min (max i32:$src0, i32:$src1),
       (max (min i32:$src0, i32:$src1), i32:$src2)),
  (med3Inst VSrc_b32:$src0, VSrc_b32:$src1, VSrc_b32:$src2)
>;

  // This matches 16 permutations of
  // max(min(x, y), min(max(x, y), z))
  def : AMDGPUPat <
  (max (min i32:$src0, i32:$src1),
       (min (max i32:$src0, i32:$src1), i32:$src2)),
  (med3Inst VSrc_b32:$src0, VSrc_b32:$src1, VSrc_b32:$src2)
>;
}

defm : IntMed3Pat<V_MED3_I32_e64, smin, smax>;
defm : IntMed3Pat<V_MED3_U32_e64, umin, umax>;

multiclass FPMed3Pat<ValueType vt,
                Instruction med3Inst> {
  // This matches 16 permutations of max(min(x, y), min(max(x, y), z))
  def : GCNPat<
    (fmaxnum_like_nnan
      (fminnum_like (VOP3Mods vt:$src0, i32:$src0_mods),
                    (VOP3Mods vt:$src1, i32:$src1_mods)),
      (fminnum_like (fmaxnum_like (VOP3Mods vt:$src0, i32:$src0_mods),
                                  (VOP3Mods vt:$src1, i32:$src1_mods)),
                    (vt (VOP3Mods vt:$src2, i32:$src2_mods)))),
    (med3Inst $src0_mods, $src0, $src1_mods, $src1, $src2_mods, $src2,
              DSTCLAMP.NONE, DSTOMOD.NONE)>;


  // This matches 16 permutations of min(max(x, y), max(min(x, y), z))
  def : GCNPat<
    (fminnum_like_nnan
      (fmaxnum_like (VOP3Mods vt:$src0, i32:$src0_mods),
                    (VOP3Mods vt:$src1, i32:$src1_mods)),
      (fmaxnum_like (fminnum_like (VOP3Mods vt:$src0, i32:$src0_mods),
                                  (VOP3Mods vt:$src1, i32:$src1_mods)),
                    (vt (VOP3Mods vt:$src2, i32:$src2_mods)))),
    (med3Inst $src0_mods, $src0, $src1_mods, $src1, $src2_mods, $src2,
              DSTCLAMP.NONE, DSTOMOD.NONE)>;
}

multiclass Int16Med3Pat<Instruction med3Inst,
                        SDPatternOperator min,
                        SDPatternOperator max,
                        RegisterOperand outputSrcType> {
  // This matches 16 permutations of
  // max(min(x, y), min(max(x, y), z))
  def : GCNPat <
  (max (min i16:$src0, i16:$src1),
       (min (max i16:$src0, i16:$src1), i16:$src2)),
  (med3Inst SRCMODS.NONE, outputSrcType:$src0, SRCMODS.NONE, outputSrcType:$src1,
            SRCMODS.NONE, outputSrcType:$src2, DSTCLAMP.NONE)
>;

  // This matches 16 permutations of
  // min(max(a, b), max(min(a, b), c))
  def : GCNPat <
  (min (max i16:$src0, i16:$src1),
       (max (min i16:$src0, i16:$src1), i16:$src2)),
  (med3Inst SRCMODS.NONE, VSrc_b16:$src0, SRCMODS.NONE, VSrc_b16:$src1, SRCMODS.NONE, VSrc_b16:$src2, DSTCLAMP.NONE)
>;
}

defm : FPMed3Pat<f32, V_MED3_F32_e64>;

let SubtargetPredicate = HasMed3_16 in {
let True16Predicate = NotHasTrue16BitInsts in
defm : FPMed3Pat<f16, V_MED3_F16_e64>;
let True16Predicate = UseRealTrue16Insts in
defm : FPMed3Pat<f16, V_MED3_F16_t16_e64>;
let True16Predicate = UseFakeTrue16Insts in
defm : FPMed3Pat<f16, V_MED3_F16_fake16_e64>;
}

class
IntMinMaxPat<Instruction minmaxInst, SDPatternOperator min_or_max,
             SDPatternOperator max_or_min_oneuse> : AMDGPUPat <
  (DivergentBinFrag<min_or_max> (max_or_min_oneuse i32:$src0, i32:$src1),
                                i32:$src2),
  (minmaxInst VSrc_b32:$src0, VSrc_b32:$src1, VSrc_b32:$src2)
>;

class
FPMinMaxPat<Instruction minmaxInst, ValueType vt, SDPatternOperator min_or_max,
            SDPatternOperator max_or_min_oneuse> : GCNPat <
  (min_or_max (max_or_min_oneuse (VOP3Mods vt:$src0, i32:$src0_mods),
                                 (VOP3Mods vt:$src1, i32:$src1_mods)),
               (vt (VOP3Mods vt:$src2, i32:$src2_mods))),
  (minmaxInst $src0_mods, $src0, $src1_mods, $src1, $src2_mods, $src2,
              DSTCLAMP.NONE, DSTOMOD.NONE)
>;

class
FPMinCanonMaxPat<Instruction minmaxInst, ValueType vt, SDPatternOperator min_or_max,
                 SDPatternOperator max_or_min_oneuse> : GCNPat <
  (min_or_max (is_canonicalized_1<fcanonicalize>
                  (max_or_min_oneuse (VOP3Mods vt:$src0, i32:$src0_mods),
                                     (VOP3Mods vt:$src1, i32:$src1_mods))),
               (vt (VOP3Mods vt:$src2, i32:$src2_mods))),
  (minmaxInst $src0_mods, $src0, $src1_mods, $src1, $src2_mods, $src2,
              DSTCLAMP.NONE, DSTOMOD.NONE)
>;

let OtherPredicates = [isGFX11Plus] in {
def : IntMinMaxPat<V_MAXMIN_I32_e64, smin, smax_oneuse>;
def : IntMinMaxPat<V_MINMAX_I32_e64, smax, smin_oneuse>;
def : IntMinMaxPat<V_MAXMIN_U32_e64, umin, umax_oneuse>;
def : IntMinMaxPat<V_MINMAX_U32_e64, umax, umin_oneuse>;
def : FPMinMaxPat<V_MINMAX_F32_e64, f32, fmaxnum_like, fminnum_like_oneuse>;
def : FPMinMaxPat<V_MAXMIN_F32_e64, f32, fminnum_like, fmaxnum_like_oneuse>;
def : FPMinCanonMaxPat<V_MINMAX_F32_e64, f32, fmaxnum_like, fminnum_like_oneuse>;
def : FPMinCanonMaxPat<V_MAXMIN_F32_e64, f32, fminnum_like, fmaxnum_like_oneuse>;
}

let True16Predicate = UseRealTrue16Insts in {
def : FPMinMaxPat<V_MINMAX_F16_t16_e64, f16, fmaxnum_like, fminnum_like_oneuse>;
def : FPMinMaxPat<V_MAXMIN_F16_t16_e64, f16, fminnum_like, fmaxnum_like_oneuse>;
def : FPMinCanonMaxPat<V_MINMAX_F16_t16_e64, f16, fmaxnum_like, fminnum_like_oneuse>;
def : FPMinCanonMaxPat<V_MAXMIN_F16_t16_e64, f16, fminnum_like, fmaxnum_like_oneuse>;
}

let True16Predicate = UseFakeTrue16Insts in {
def : FPMinMaxPat<V_MINMAX_F16_fake16_e64, f16, fmaxnum_like, fminnum_like_oneuse>;
def : FPMinMaxPat<V_MAXMIN_F16_fake16_e64, f16, fminnum_like, fmaxnum_like_oneuse>;
def : FPMinCanonMaxPat<V_MINMAX_F16_fake16_e64, f16, fmaxnum_like, fminnum_like_oneuse>;
def : FPMinCanonMaxPat<V_MAXMIN_F16_fake16_e64, f16, fminnum_like, fmaxnum_like_oneuse>;
}

let SubtargetPredicate = isGFX9Plus in {
let True16Predicate = NotHasTrue16BitInsts in {
  defm : Int16Med3Pat<V_MED3_I16_e64, smin, smax, VSrc_b16>;
  defm : Int16Med3Pat<V_MED3_U16_e64, umin, umax, VSrc_b16>;
}
let True16Predicate = UseRealTrue16Insts in {
  defm : Int16Med3Pat<V_MED3_I16_t16_e64, smin, smax, VSrcT_b16>;
  defm : Int16Med3Pat<V_MED3_U16_t16_e64, umin, umax, VSrcT_b16>;
}
let True16Predicate = UseFakeTrue16Insts in {
  defm : Int16Med3Pat<V_MED3_I16_fake16_e64, smin, smax, VSrc_b16>;
  defm : Int16Med3Pat<V_MED3_U16_fake16_e64, umin, umax, VSrc_b16>;
}
} // End SubtargetPredicate = [isGFX9Plus]

let SubtargetPredicate = isGFX12Plus in {
def : FPMinMaxPat<V_MINIMUMMAXIMUM_F32_e64, f32, DivergentBinFrag<fmaximum>, fminimum_oneuse>;
def : FPMinMaxPat<V_MAXIMUMMINIMUM_F32_e64, f32, DivergentBinFrag<fminimum>, fmaximum_oneuse>;
def : FPMinCanonMaxPat<V_MINIMUMMAXIMUM_F32_e64, f32, DivergentBinFrag<fmaximum>, fminimum_oneuse>;
def : FPMinCanonMaxPat<V_MAXIMUMMINIMUM_F32_e64, f32, DivergentBinFrag<fminimum>, fmaximum_oneuse>;
}

let True16Predicate = UseRealTrue16Insts, SubtargetPredicate = isGFX12Plus in {
def : FPMinMaxPat<V_MINIMUMMAXIMUM_F16_t16_e64, f16, DivergentBinFrag<fmaximum>, fminimum_oneuse>;
def : FPMinMaxPat<V_MAXIMUMMINIMUM_F16_t16_e64, f16, DivergentBinFrag<fminimum>, fmaximum_oneuse>;
def : FPMinCanonMaxPat<V_MINIMUMMAXIMUM_F16_t16_e64, f16, DivergentBinFrag<fmaximum>, fminimum_oneuse>;
def : FPMinCanonMaxPat<V_MAXIMUMMINIMUM_F16_t16_e64, f16, DivergentBinFrag<fminimum>, fmaximum_oneuse>;
}

let True16Predicate = UseFakeTrue16Insts, SubtargetPredicate = isGFX12Plus in {
def : FPMinMaxPat<V_MINIMUMMAXIMUM_F16_fake16_e64, f16, DivergentBinFrag<fmaximum>, fminimum_oneuse>;
def : FPMinMaxPat<V_MAXIMUMMINIMUM_F16_fake16_e64, f16, DivergentBinFrag<fminimum>, fmaximum_oneuse>;
def : FPMinCanonMaxPat<V_MINIMUMMAXIMUM_F16_fake16_e64, f16, DivergentBinFrag<fmaximum>, fminimum_oneuse>;
def : FPMinCanonMaxPat<V_MAXIMUMMINIMUM_F16_fake16_e64, f16, DivergentBinFrag<fminimum>, fmaximum_oneuse>;
}

// Convert a floating-point power of 2 to the integer exponent.
def FPPow2ToExponentXForm : SDNodeXForm<fpimm, [{
  const auto &APF = N->getValueAPF();
  int Log2 = APF.getExactLog2Abs();
  assert(Log2 != INT_MIN);
  return CurDAG->getSignedTargetConstant(Log2, SDLoc(N), MVT::i32);
}]>;

// Check if a floating point value is a power of 2 floating-point
// immediate where it's preferable to emit a multiply by as an
// ldexp. We skip over 0.5 to 4.0 as those are inline immediates
// anyway.
def fpimm_pos_pow2_prefer_ldexp_f64 : FPImmLeaf<f64, [{
    if (Imm.isNegative())
      return false;

    int Exp = Imm.getExactLog2Abs();
    // Prefer leaving the FP inline immediates as they are.
    // 0.5, 1.0, 2.0, 4.0

    // For f64 ldexp is always better than materializing a 64-bit
    // constant.
    return Exp != INT_MIN && (Exp < -1 || Exp > 2);
  }], FPPow2ToExponentXForm
>;

def fpimm_neg_pow2_prefer_ldexp_f64 : FPImmLeaf<f64, [{
    if (!Imm.isNegative())
      return false;
    int Exp = Imm.getExactLog2Abs();
    // Prefer leaving the FP inline immediates as they are.
    // 0.5, 1.0, 2.0, 4.0

    // For f64 ldexp is always better than materializing a 64-bit
    // constant.
    return Exp != INT_MIN && (Exp < -1 || Exp > 2);
  }], FPPow2ToExponentXForm
>;

// f64 is different because we also want to handle cases that may
// require materialization of the exponent.
// TODO: If we know f64 ops are fast, prefer add (ldexp x, N), y over fma
// TODO: For f32/f16, it's not a clear win on code size to use ldexp
// in place of mul since we have to use the vop3 form. Are there power
// savings or some other reason to prefer ldexp over mul?
def : GCNPat<
  (any_fmul (f64 (VOP3Mods f64:$src0, i32:$src0_mods)),
            fpimm_pos_pow2_prefer_ldexp_f64:$src1),
  (V_LDEXP_F64_e64 i32:$src0_mods, VSrc_b64:$src0,
                   0, (S_MOV_B32 (i32 (FPPow2ToExponentXForm $src1))))
>;

def : GCNPat<
  (any_fmul f64:$src0, fpimm_neg_pow2_prefer_ldexp_f64:$src1),
  (V_LDEXP_F64_e64 SRCMODS.NEG, VSrc_b64:$src0,
                   0, (S_MOV_B32 (i32 (FPPow2ToExponentXForm $src1))))
>;

// We want to avoid using VOP3Mods which could pull in another fneg
// which we would need to be re-negated (which should never happen in
// practice). I don't see a way to apply an SDNodeXForm that accounts
// for a second operand.
def : GCNPat<
  (any_fmul (fabs f64:$src0), fpimm_neg_pow2_prefer_ldexp_f64:$src1),
  (V_LDEXP_F64_e64 SRCMODS.NEG_ABS, VSrc_b64:$src0,
                   0, (S_MOV_B32 (i32 (FPPow2ToExponentXForm $src1))))
>;

class AMDGPUGenericInstruction : GenericInstruction {
  let Namespace = "AMDGPU";
}

// Convert a wave address to a swizzled vector address (i.e. this is
// for copying the stack pointer to a vector address appropriate to
// use in the offset field of mubuf instructions).
def G_AMDGPU_WAVE_ADDRESS : AMDGPUGenericInstruction {
  let OutOperandList = (outs type0:$dst);
  let InOperandList = (ins type0:$src);
  let hasSideEffects = 0;
}

// Returns -1 if the input is zero.
def G_AMDGPU_FFBH_U32 : AMDGPUGenericInstruction {
  let OutOperandList = (outs type0:$dst);
  let InOperandList = (ins type1:$src);
  let hasSideEffects = 0;
}

// Returns -1 if the input is zero.
def G_AMDGPU_FFBL_B32 : AMDGPUGenericInstruction {
  let OutOperandList = (outs type0:$dst);
  let InOperandList = (ins type1:$src);
  let hasSideEffects = 0;
}

def G_AMDGPU_RCP_IFLAG : AMDGPUGenericInstruction {
  let OutOperandList = (outs type0:$dst);
  let InOperandList = (ins type1:$src);
  let hasSideEffects = 0;
}

class BufferLoadGenericInstruction : AMDGPUGenericInstruction {
  let OutOperandList = (outs type0:$dst);
  let InOperandList = (ins type1:$rsrc, type2:$vindex, type2:$voffset,
                           type2:$soffset, untyped_imm_0:$offset,
                           untyped_imm_0:$cachepolicy, untyped_imm_0:$idxen);
  let hasSideEffects = 0;
  let mayLoad = 1;
}

class TBufferLoadGenericInstruction : AMDGPUGenericInstruction {
  let OutOperandList = (outs type0:$dst);
  let InOperandList = (ins type1:$rsrc, type2:$vindex, type2:$voffset,
                           type2:$soffset, untyped_imm_0:$offset, untyped_imm_0:$format,
                           untyped_imm_0:$cachepolicy, untyped_imm_0:$idxen);
  let hasSideEffects = 0;
  let mayLoad = 1;
}

def G_AMDGPU_BUFFER_LOAD_UBYTE : BufferLoadGenericInstruction;
def G_AMDGPU_BUFFER_LOAD_SBYTE : BufferLoadGenericInstruction;
def G_AMDGPU_BUFFER_LOAD_USHORT : BufferLoadGenericInstruction;
def G_AMDGPU_BUFFER_LOAD_SSHORT : BufferLoadGenericInstruction;
def G_AMDGPU_BUFFER_LOAD : BufferLoadGenericInstruction;
def G_AMDGPU_BUFFER_LOAD_UBYTE_TFE : BufferLoadGenericInstruction;
def G_AMDGPU_BUFFER_LOAD_SBYTE_TFE : BufferLoadGenericInstruction;
def G_AMDGPU_BUFFER_LOAD_USHORT_TFE : BufferLoadGenericInstruction;
def G_AMDGPU_BUFFER_LOAD_SSHORT_TFE : BufferLoadGenericInstruction;
def G_AMDGPU_BUFFER_LOAD_TFE : BufferLoadGenericInstruction;
def G_AMDGPU_BUFFER_LOAD_FORMAT : BufferLoadGenericInstruction;
def G_AMDGPU_BUFFER_LOAD_FORMAT_TFE : BufferLoadGenericInstruction;
def G_AMDGPU_BUFFER_LOAD_FORMAT_D16 : BufferLoadGenericInstruction;
def G_AMDGPU_TBUFFER_LOAD_FORMAT : TBufferLoadGenericInstruction;
def G_AMDGPU_TBUFFER_LOAD_FORMAT_D16 : TBufferLoadGenericInstruction;

class BufferStoreGenericInstruction : AMDGPUGenericInstruction {
  let OutOperandList = (outs);
  let InOperandList = (ins type0:$vdata, type1:$rsrc, type2:$vindex, type2:$voffset,
                           type2:$soffset, untyped_imm_0:$offset,
                           untyped_imm_0:$cachepolicy, untyped_imm_0:$idxen);
  let hasSideEffects = 0;
  let mayStore = 1;
}

class TBufferStoreGenericInstruction : AMDGPUGenericInstruction {
  let OutOperandList = (outs);
  let InOperandList = (ins type0:$vdata, type1:$rsrc, type2:$vindex, type2:$voffset,
                           type2:$soffset, untyped_imm_0:$offset,
                           untyped_imm_0:$format,
                           untyped_imm_0:$cachepolicy, untyped_imm_0:$idxen);
  let hasSideEffects = 0;
  let mayStore = 1;
}

def G_AMDGPU_BUFFER_STORE : BufferStoreGenericInstruction;
def G_AMDGPU_BUFFER_STORE_BYTE : BufferStoreGenericInstruction;
def G_AMDGPU_BUFFER_STORE_SHORT : BufferStoreGenericInstruction;
def G_AMDGPU_BUFFER_STORE_FORMAT : BufferStoreGenericInstruction;
def G_AMDGPU_BUFFER_STORE_FORMAT_D16 : BufferStoreGenericInstruction;
def G_AMDGPU_TBUFFER_STORE_FORMAT : TBufferStoreGenericInstruction;
def G_AMDGPU_TBUFFER_STORE_FORMAT_D16 : TBufferStoreGenericInstruction;

def G_AMDGPU_FMIN_LEGACY : AMDGPUGenericInstruction {
  let OutOperandList = (outs type0:$dst);
  let InOperandList = (ins type0:$src0, type0:$src1);
  let hasSideEffects = 0;
}

def G_AMDGPU_FMAX_LEGACY : AMDGPUGenericInstruction {
  let OutOperandList = (outs type0:$dst);
  let InOperandList = (ins type0:$src0, type0:$src1);
  let hasSideEffects = 0;
}

foreach N = 0-3 in {
def G_AMDGPU_CVT_F32_UBYTE#N : AMDGPUGenericInstruction {
  let OutOperandList = (outs type0:$dst);
  let InOperandList = (ins type0:$src0);
  let hasSideEffects = 0;
}
}

def G_AMDGPU_CVT_PK_I16_I32 : AMDGPUGenericInstruction {
  let OutOperandList = (outs type0:$dst);
  let InOperandList = (ins type0:$src0, type0:$src1);
  let hasSideEffects = 0;
}

def G_AMDGPU_SMED3 : AMDGPUGenericInstruction {
  let OutOperandList = (outs type0:$dst);
  let InOperandList = (ins type0:$src0, type0:$src1, type0:$src2);
  let hasSideEffects = 0;
}

def G_AMDGPU_UMED3 : AMDGPUGenericInstruction {
  let OutOperandList = (outs type0:$dst);
  let InOperandList = (ins type0:$src0, type0:$src1, type0:$src2);
  let hasSideEffects = 0;
}

def G_AMDGPU_FMED3 : AMDGPUGenericInstruction {
  let OutOperandList = (outs type0:$dst);
  let InOperandList = (ins type0:$src0, type0:$src1, type0:$src2);
  let hasSideEffects = 0;
}

def G_AMDGPU_CLAMP : AMDGPUGenericInstruction {
  let OutOperandList = (outs type0:$dst);
  let InOperandList = (ins type0:$src);
  let hasSideEffects = 0;
}

// Integer multiply-add: arg0 * arg1 + arg2.
//
// arg0 and arg1 are 32-bit integers (interpreted as signed or unsigned),
// arg2 is a 64-bit integer. Result is a 64-bit integer and a 1-bit carry-out.
class G_AMDGPU_MAD_64_32 : AMDGPUGenericInstruction {
  let OutOperandList = (outs type0:$dst, type1:$carry_out);
  let InOperandList = (ins type2:$arg0, type2:$arg1, type0:$arg2);
  let hasSideEffects = 0;
}

def G_AMDGPU_MAD_U64_U32 : G_AMDGPU_MAD_64_32;
def G_AMDGPU_MAD_I64_I32 : G_AMDGPU_MAD_64_32;

// Atomic cmpxchg. $cmpval ad $newval are packed in a single vector
// operand Expects a MachineMemOperand in addition to explicit
// operands.
def G_AMDGPU_ATOMIC_CMPXCHG : AMDGPUGenericInstruction {
  let OutOperandList = (outs type0:$oldval);
  let InOperandList = (ins ptype1:$addr, type0:$cmpval_newval);
  let hasSideEffects = 0;
  let mayLoad = 1;
  let mayStore = 1;
}

class BufferAtomicGenericInstruction : AMDGPUGenericInstruction {
  let OutOperandList = (outs type0:$dst);
  let InOperandList = (ins type0:$vdata, type1:$rsrc, type2:$vindex, type2:$voffset,
                           type2:$soffset, untyped_imm_0:$offset,
                           untyped_imm_0:$cachepolicy, untyped_imm_0:$idxen);
  let hasSideEffects = 0;
  let mayLoad = 1;
  let mayStore = 1;
}

def G_AMDGPU_BUFFER_ATOMIC_SWAP : BufferAtomicGenericInstruction;
def G_AMDGPU_BUFFER_ATOMIC_ADD : BufferAtomicGenericInstruction;
def G_AMDGPU_BUFFER_ATOMIC_SUB : BufferAtomicGenericInstruction;
def G_AMDGPU_BUFFER_ATOMIC_SMIN : BufferAtomicGenericInstruction;
def G_AMDGPU_BUFFER_ATOMIC_UMIN : BufferAtomicGenericInstruction;
def G_AMDGPU_BUFFER_ATOMIC_SMAX : BufferAtomicGenericInstruction;
def G_AMDGPU_BUFFER_ATOMIC_UMAX : BufferAtomicGenericInstruction;
def G_AMDGPU_BUFFER_ATOMIC_AND : BufferAtomicGenericInstruction;
def G_AMDGPU_BUFFER_ATOMIC_COND_SUB_U32 : BufferAtomicGenericInstruction;
def G_AMDGPU_BUFFER_ATOMIC_OR : BufferAtomicGenericInstruction;
def G_AMDGPU_BUFFER_ATOMIC_XOR : BufferAtomicGenericInstruction;
def G_AMDGPU_BUFFER_ATOMIC_INC : BufferAtomicGenericInstruction;
def G_AMDGPU_BUFFER_ATOMIC_DEC : BufferAtomicGenericInstruction;
def G_AMDGPU_BUFFER_ATOMIC_FADD : BufferAtomicGenericInstruction;
def G_AMDGPU_BUFFER_ATOMIC_FMIN : BufferAtomicGenericInstruction;
def G_AMDGPU_BUFFER_ATOMIC_FMAX : BufferAtomicGenericInstruction;

def G_AMDGPU_BUFFER_ATOMIC_CMPSWAP : AMDGPUGenericInstruction {
  let OutOperandList = (outs type0:$dst);
  let InOperandList = (ins type0:$vdata, type0:$cmp, type1:$rsrc, type2:$vindex,
                           type2:$voffset, type2:$soffset, untyped_imm_0:$offset,
                           untyped_imm_0:$cachepolicy, untyped_imm_0:$idxen);
  let hasSideEffects = 0;
  let mayLoad = 1;
  let mayStore = 1;
}

// Wrapper around llvm.amdgcn.s.buffer.load. This is mostly needed as
// a workaround for the intrinsic being defined as readnone, but
// really needs a memory operand.

class SBufferLoadInstruction : AMDGPUGenericInstruction {
  let OutOperandList = (outs type0:$dst);
  let InOperandList = (ins type1:$rsrc, type2:$offset, untyped_imm_0:$cachepolicy);
  let hasSideEffects = 0;
  let mayLoad = 1;
  let mayStore = 0;
}

def G_AMDGPU_S_BUFFER_LOAD : SBufferLoadInstruction;
def G_AMDGPU_S_BUFFER_LOAD_SBYTE : SBufferLoadInstruction;
def G_AMDGPU_S_BUFFER_LOAD_UBYTE : SBufferLoadInstruction;
def G_AMDGPU_S_BUFFER_LOAD_SSHORT : SBufferLoadInstruction;
def G_AMDGPU_S_BUFFER_LOAD_USHORT : SBufferLoadInstruction;

class SBufferPrefetchInstruction : AMDGPUGenericInstruction {
  let OutOperandList = (outs);
  let InOperandList = (ins type0:$rsrc, untyped_imm_0:$offset, type1:$len);
  let hasSideEffects = 0;
  let mayLoad = 1;
  let mayStore = 1;
}

def G_AMDGPU_S_BUFFER_PREFETCH : SBufferPrefetchInstruction;

def G_AMDGPU_S_MUL_U64_U32 : AMDGPUGenericInstruction {
  let OutOperandList = (outs type0:$dst);
  let InOperandList = (ins type0:$src0, type0:$src1);
  let hasSideEffects = 0;
}

def G_AMDGPU_S_MUL_I64_I32 : AMDGPUGenericInstruction {
  let OutOperandList = (outs type0:$dst);
  let InOperandList = (ins type0:$src0, type0:$src1);
  let hasSideEffects = 0;
}

// This is equivalent to the G_INTRINSIC*, but the operands may have
// been legalized depending on the subtarget requirements.
def G_AMDGPU_INTRIN_IMAGE_LOAD : AMDGPUGenericInstruction {
  let OutOperandList = (outs type0:$dst);
  let InOperandList = (ins unknown:$intrin, variable_ops);
  let hasSideEffects = 0;
  let mayLoad = 1;

  // FIXME: Use separate opcode for atomics.
  let mayStore = 1;
}

def G_AMDGPU_INTRIN_IMAGE_LOAD_D16 : AMDGPUGenericInstruction {
  let OutOperandList = (outs type0:$dst);
  let InOperandList = (ins unknown:$intrin, variable_ops);
  let hasSideEffects = 0;
  let mayLoad = 1;

  // FIXME: Use separate opcode for atomics.
  let mayStore = 1;
}

def G_AMDGPU_INTRIN_IMAGE_LOAD_NORET : AMDGPUGenericInstruction {
  let OutOperandList = (outs);
  let InOperandList = (ins unknown:$intrin, variable_ops);
  let hasSideEffects = 0;
  let mayLoad = 1;
  let mayStore = 1;
}

// This is equivalent to the G_INTRINSIC*, but the operands may have
// been legalized depending on the subtarget requirements.
def G_AMDGPU_INTRIN_IMAGE_STORE : AMDGPUGenericInstruction {
  let OutOperandList = (outs);
  let InOperandList = (ins unknown:$intrin, variable_ops);
  let hasSideEffects = 0;
  let mayStore = 1;
}

def G_AMDGPU_INTRIN_IMAGE_STORE_D16 : AMDGPUGenericInstruction {
  let OutOperandList = (outs);
  let InOperandList = (ins unknown:$intrin, variable_ops);
  let hasSideEffects = 0;
  let mayStore = 1;
}

def G_AMDGPU_BVH_INTERSECT_RAY : AMDGPUGenericInstruction {
  let OutOperandList = (outs type0:$dst);
  let InOperandList = (ins unknown:$opcode, variable_ops);
  let hasSideEffects = 0;
  let mayLoad = 1;
  let mayStore = 0;
}

def G_AMDGPU_BVH_DUAL_INTERSECT_RAY : AMDGPUGenericInstruction {
  let OutOperandList = (outs type0:$dst, type1:$ray_origin, type1:$ray_dir);
  let InOperandList = (ins unknown:$opcode, variable_ops);
  let hasSideEffects = 0;
  let mayLoad = 1;
  let mayStore = 0;
}

def G_AMDGPU_BVH8_INTERSECT_RAY : AMDGPUGenericInstruction {
  let OutOperandList = (outs type0:$dst, type1:$ray_origin, type1:$ray_dir);
  let InOperandList = (ins unknown:$opcode, variable_ops);
  let hasSideEffects = 0;
  let mayLoad = 1;
  let mayStore = 0;
}

// Generic instruction for SI_CALL, so we can select the register bank and insert a waterfall loop
// if necessary.
def G_SI_CALL : AMDGPUGenericInstruction {
  let OutOperandList = (outs SReg_64:$dst);
  let InOperandList = (ins type0:$src0, unknown:$callee);
  let Size = 4;
  let isCall = 1;
  let UseNamedOperandTable = 1;
  let SchedRW = [WriteBranch];
  // TODO: Should really base this on the call target
  let isConvergent = 1;
}

// Uniform in vgpr - vgpr with same value in all active lanes.

// $dst = $src0 != 0, selected as:
// $dst(SCC) = s_cmp_lg $src0, 0
// src0 is either exec or 0 (same value for all active lanes),
// for example result of comparison of two uniform in vgpr.
def G_AMDGPU_COPY_SCC_VCC : AMDGPUGenericInstruction {
  let OutOperandList = (outs type0:$dst);
  let InOperandList = (ins type1:$src0);
  let hasSideEffects = 0;
}

// $dst = $src0 ? exec : 0, selected as:
// SCC = COPY $src0
// $dst(SReg_32/64) = s_cselect exec, 0
def G_AMDGPU_COPY_VCC_SCC : AMDGPUGenericInstruction {
  let OutOperandList = (outs type0:$dst);
  let InOperandList = (ins type1:$src0);
  let hasSideEffects = 0;
}

// Move uniform in vgpr to sgpr. Selected as v_readfirstlane_b32.
// Semantic difference in READ ANY instead of FIRST(active) LANE allows for
// vgpr to sgpr back-to vgpr combine, vgpr has same value in all active lanes
// vgprDst = COPY (G_AMDGPU_READANYLANE vgprSrc) -> vgprDst = sgprSrc
def G_AMDGPU_READANYLANE : AMDGPUGenericInstruction {
  let OutOperandList = (outs type0:$dst);
  let InOperandList = (ins type0:$src0);
  let hasSideEffects = 0;
}

//============================================================================//
// Dummy Instructions
//============================================================================//

def V_ILLEGAL : Enc32, InstSI<(outs), (ins), "v_illegal"> {
  let Inst{31-0} = 0x00000000;
  let FixedSize = 1;
  let Size = 4;
  let Uses = [EXEC];
  let hasSideEffects = 1;
  let SubtargetPredicate = isGFX10Plus;
}<|MERGE_RESOLUTION|>--- conflicted
+++ resolved
@@ -257,19 +257,11 @@
 let True16Predicate = NotHasTrue16BitInsts in
 def FPTRUNC_ROUND_F16_F32_PSEUDO : VPseudoInstSI <(outs VGPR_32:$vdst),
   (ins VGPR_32:$src0, i32imm:$round)>;
-<<<<<<< HEAD
 
 let True16Predicate = UseFakeTrue16Insts in
 def FPTRUNC_ROUND_F16_F32_PSEUDO_fake16_e32 : VPseudoInstSI <(outs VGPR_32:$vdst),
   (ins VGPR_32:$src0, i32imm:$round)>;
 
-=======
-
-let True16Predicate = UseFakeTrue16Insts in
-def FPTRUNC_ROUND_F16_F32_PSEUDO_fake16_e32 : VPseudoInstSI <(outs VGPR_32:$vdst),
-  (ins VGPR_32:$src0, i32imm:$round)>;
-
->>>>>>> 4084ffcf
 let True16Predicate = UseRealTrue16Insts in
 // The operands of these pseudos should match V_CVT_F16_F32_t16_e64
 def FPTRUNC_ROUND_F16_F32_PSEUDO_t16_e64 : VPseudoInstSI <(outs VOPDstOperand_t16:$vdst),
@@ -3223,7 +3215,6 @@
   (V_MUL_F16_e64 0, (i32 CONST.FP16_NEG_ONE), $src_mods, $src)
 >;
 } // End True16Predicate
-<<<<<<< HEAD
 
 let True16Predicate = UseRealTrue16Insts in {
 def : GCNPat<
@@ -3237,21 +3228,6 @@
 >;
 } // End True16Predicate
 
-=======
-
-let True16Predicate = UseRealTrue16Insts in {
-def : GCNPat<
-  (fcanonicalize (f16 (VOP3Mods f16:$src, i32:$src_mods))),
-  (V_MUL_F16_t16_e64 0, (i16 CONST.FP16_ONE), $src_mods, $src, 0/*Clamp*/, /*omod*/0, /*opsel*/0)
->;
-
-def : GCNPat<
-  (fcanonicalize (f16 (fneg (VOP3Mods f16:$src, i32:$src_mods)))),
-  (V_MUL_F16_t16_e64 0, (i16 CONST.FP16_NEG_ONE), $src_mods, $src, 0/*Clamp*/, /*omod*/0, /*opsel*/0)
->;
-} // End True16Predicate
-
->>>>>>> 4084ffcf
 let True16Predicate = UseFakeTrue16Insts in {
 def : GCNPat<
   (fcanonicalize (f16 (VOP3Mods f16:$src, i32:$src_mods))),
