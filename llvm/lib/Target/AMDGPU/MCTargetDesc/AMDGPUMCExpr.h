//===- AMDGPUMCExpr.h - AMDGPU specific MC expression classes ---*- C++ -*-===//
//
// Part of the LLVM Project, under the Apache License v2.0 with LLVM Exceptions.
// See https://llvm.org/LICENSE.txt for license information.
// SPDX-License-Identifier: Apache-2.0 WITH LLVM-exception
//
//===----------------------------------------------------------------------===//

#ifndef LLVM_LIB_TARGET_AMDGPU_MCTARGETDESC_AMDGPUMCEXPR_H
#define LLVM_LIB_TARGET_AMDGPU_MCTARGETDESC_AMDGPUMCEXPR_H

#include "llvm/ADT/ArrayRef.h"
#include "llvm/MC/MCExpr.h"

namespace llvm {

class Function;
class GCNSubtarget;

/// AMDGPU target specific MCExpr operations.
///
/// Takes in a minimum of 1 argument to be used with an operation. The supported
/// operations are:
///   - (bitwise) or
///   - max
///
/// \note If the 'or'/'max' operations are provided only a single argument, the
/// operation will act as a no-op and simply resolve as the provided argument.
///
class AMDGPUMCExpr : public MCTargetExpr {
public:
  enum VariantKind {
    AGVK_None,
    AGVK_Or,
    AGVK_Max,
    AGVK_ExtraSGPRs,
    AGVK_TotalNumVGPRs,
    AGVK_AlignTo,
    AGVK_Occupancy
  };

  // Relocation specifiers.
  enum Specifier {
    S_None,
    S_GOTPCREL,      // symbol@gotpcrel
    S_GOTPCREL32_LO, // symbol@gotpcrel32@lo
    S_GOTPCREL32_HI, // symbol@gotpcrel32@hi
    S_REL32_LO,      // symbol@rel32@lo
    S_REL32_HI,      // symbol@rel32@hi
    S_REL64,         // symbol@rel64
    S_ABS32_LO,      // symbol@abs32@lo
    S_ABS32_HI,      // symbol@abs32@hi
  };

private:
  VariantKind Kind;
  MCContext &Ctx;
  const MCExpr **RawArgs;
  ArrayRef<const MCExpr *> Args;

  AMDGPUMCExpr(VariantKind Kind, ArrayRef<const MCExpr *> Args, MCContext &Ctx);
  ~AMDGPUMCExpr();

  bool evaluateExtraSGPRs(MCValue &Res, const MCAssembler *Asm) const;
  bool evaluateTotalNumVGPR(MCValue &Res, const MCAssembler *Asm) const;
  bool evaluateAlignTo(MCValue &Res, const MCAssembler *Asm) const;
  bool evaluateOccupancy(MCValue &Res, const MCAssembler *Asm) const;

public:
  static const AMDGPUMCExpr *
  create(VariantKind Kind, ArrayRef<const MCExpr *> Args, MCContext &Ctx);

  static const AMDGPUMCExpr *createOr(ArrayRef<const MCExpr *> Args,
                                      MCContext &Ctx) {
    return create(VariantKind::AGVK_Or, Args, Ctx);
  }

  static const AMDGPUMCExpr *createMax(ArrayRef<const MCExpr *> Args,
                                       MCContext &Ctx) {
    return create(VariantKind::AGVK_Max, Args, Ctx);
  }

  static const AMDGPUMCExpr *createExtraSGPRs(const MCExpr *VCCUsed,
                                              const MCExpr *FlatScrUsed,
                                              bool XNACKUsed, MCContext &Ctx);

  static const AMDGPUMCExpr *createTotalNumVGPR(const MCExpr *NumAGPR,
                                                const MCExpr *NumVGPR,
                                                MCContext &Ctx);

  static const AMDGPUMCExpr *
  createAlignTo(const MCExpr *Value, const MCExpr *Align, MCContext &Ctx) {
    return create(VariantKind::AGVK_AlignTo, {Value, Align}, Ctx);
  }

  static const AMDGPUMCExpr *createOccupancy(unsigned InitOcc,
                                             const MCExpr *NumSGPRs,
                                             const MCExpr *NumVGPRs,
                                             const GCNSubtarget &STM,
                                             MCContext &Ctx);

  ArrayRef<const MCExpr *> getArgs() const { return Args; }
  VariantKind getKind() const { return Kind; }
  const MCExpr *getSubExpr(size_t Index) const;

  void printImpl(raw_ostream &OS, const MCAsmInfo *MAI) const override;
  bool evaluateAsRelocatableImpl(MCValue &Res,
                                 const MCAssembler *Asm) const override;
<<<<<<< HEAD
  bool isSymbolUsedInExpression(const MCSymbol *Sym) const override;
=======
>>>>>>> eb0f1dc0
  void visitUsedExpr(MCStreamer &Streamer) const override;
  MCFragment *findAssociatedFragment() const override;

  static bool classof(const MCExpr *E) {
    return E->getKind() == MCExpr::Target;
  }
  static bool isSymbolUsedInExpression(const MCSymbol *Sym, const MCExpr *E);
};

namespace AMDGPU {
// Tries to leverage KnownBits for MCExprs to reduce and limit any composed
// MCExprs printing. E.g., for an expression such as
// ((unevaluatable_sym | 1) & 1) won't evaluate due to unevaluatable_sym and
// would verbosely print the full expression; however, KnownBits should deduce
// the value to be 1. Particularly useful for AMDGPU metadata MCExprs.
void printAMDGPUMCExpr(const MCExpr *Expr, raw_ostream &OS,
                       const MCAsmInfo *MAI);

const MCExpr *foldAMDGPUMCExpr(const MCExpr *Expr, MCContext &Ctx);

static inline AMDGPUMCExpr::Specifier getSpecifier(const MCSymbolRefExpr *SRE) {
  return AMDGPUMCExpr::Specifier(SRE->getKind());
}
} // end namespace AMDGPU
} // end namespace llvm

#endif // LLVM_LIB_TARGET_AMDGPU_MCTARGETDESC_AMDGPUMCEXPR_H<|MERGE_RESOLUTION|>--- conflicted
+++ resolved
@@ -106,10 +106,6 @@
   void printImpl(raw_ostream &OS, const MCAsmInfo *MAI) const override;
   bool evaluateAsRelocatableImpl(MCValue &Res,
                                  const MCAssembler *Asm) const override;
-<<<<<<< HEAD
-  bool isSymbolUsedInExpression(const MCSymbol *Sym) const override;
-=======
->>>>>>> eb0f1dc0
   void visitUsedExpr(MCStreamer &Streamer) const override;
   MCFragment *findAssociatedFragment() const override;
 
