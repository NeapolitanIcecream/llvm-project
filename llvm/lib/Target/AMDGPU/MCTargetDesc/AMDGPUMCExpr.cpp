//===- AMDGPUMCExpr.cpp - AMDGPU specific MC expression classes -----------===//
//
// Part of the LLVM Project, under the Apache License v2.0 with LLVM Exceptions.
// See https://llvm.org/LICENSE.txt for license information.
// SPDX-License-Identifier: Apache-2.0 WITH LLVM-exception
//
//===----------------------------------------------------------------------===//

#include "AMDGPUMCExpr.h"
#include "GCNSubtarget.h"
#include "Utils/AMDGPUBaseInfo.h"
#include "llvm/IR/Function.h"
#include "llvm/MC/MCAsmInfo.h"
#include "llvm/MC/MCAssembler.h"
#include "llvm/MC/MCContext.h"
#include "llvm/MC/MCStreamer.h"
#include "llvm/MC/MCSymbol.h"
#include "llvm/MC/MCValue.h"
#include "llvm/Support/KnownBits.h"
#include "llvm/Support/raw_ostream.h"
#include <optional>

using namespace llvm;
using namespace llvm::AMDGPU;

AMDGPUMCExpr::AMDGPUMCExpr(VariantKind Kind, ArrayRef<const MCExpr *> Args,
                           MCContext &Ctx)
    : Kind(Kind), Ctx(Ctx) {
  assert(Args.size() >= 1 && "Needs a minimum of one expression.");
  assert(Kind != AGVK_None && "Cannot construct AMDGPUMCExpr of kind none.");

  // Allocating the variadic arguments through the same allocation mechanism
  // that the object itself is allocated with so they end up in the same memory.
  //
  // Will result in an asan failure if allocated on the heap through standard
  // allocation (e.g., through SmallVector's grow).
  RawArgs = static_cast<const MCExpr **>(
      Ctx.allocate(sizeof(const MCExpr *) * Args.size()));
  llvm::uninitialized_copy(Args, RawArgs);
  this->Args = ArrayRef<const MCExpr *>(RawArgs, Args.size());
}

AMDGPUMCExpr::~AMDGPUMCExpr() { Ctx.deallocate(RawArgs); }

const AMDGPUMCExpr *AMDGPUMCExpr::create(VariantKind Kind,
                                         ArrayRef<const MCExpr *> Args,
                                         MCContext &Ctx) {
  return new (Ctx) AMDGPUMCExpr(Kind, Args, Ctx);
}

const MCExpr *AMDGPUMCExpr::getSubExpr(size_t Index) const {
  assert(Index < Args.size() && "Indexing out of bounds AMDGPUMCExpr sub-expr");
  return Args[Index];
}

void AMDGPUMCExpr::printImpl(raw_ostream &OS, const MCAsmInfo *MAI) const {
  switch (Kind) {
  default:
    llvm_unreachable("Unknown AMDGPUMCExpr kind.");
  case AGVK_Or:
    OS << "or(";
    break;
  case AGVK_Max:
    OS << "max(";
    break;
  case AGVK_ExtraSGPRs:
    OS << "extrasgprs(";
    break;
  case AGVK_TotalNumVGPRs:
    OS << "totalnumvgprs(";
    break;
  case AGVK_AlignTo:
    OS << "alignto(";
    break;
  case AGVK_Occupancy:
    OS << "occupancy(";
    break;
  }
  for (const auto *It = Args.begin(); It != Args.end(); ++It) {
<<<<<<< HEAD
    (*It)->print(OS, MAI);
=======
    MAI->printExpr(OS, **It);
>>>>>>> eb0f1dc0
    if ((It + 1) != Args.end())
      OS << ", ";
  }
  OS << ')';
}

static int64_t op(AMDGPUMCExpr::VariantKind Kind, int64_t Arg1, int64_t Arg2) {
  switch (Kind) {
  default:
    llvm_unreachable("Unknown AMDGPUMCExpr kind.");
  case AMDGPUMCExpr::AGVK_Max:
    return std::max(Arg1, Arg2);
  case AMDGPUMCExpr::AGVK_Or:
    return Arg1 | Arg2;
  }
}

bool AMDGPUMCExpr::evaluateExtraSGPRs(MCValue &Res,
                                      const MCAssembler *Asm) const {
  auto TryGetMCExprValue = [&](const MCExpr *Arg, uint64_t &ConstantValue) {
    MCValue MCVal;
    if (!Arg->evaluateAsRelocatable(MCVal, Asm) || !MCVal.isAbsolute())
      return false;

    ConstantValue = MCVal.getConstant();
    return true;
  };

  assert(Args.size() == 3 &&
         "AMDGPUMCExpr Argument count incorrect for ExtraSGPRs");
  const MCSubtargetInfo *STI = Ctx.getSubtargetInfo();
  uint64_t VCCUsed = 0, FlatScrUsed = 0, XNACKUsed = 0;

  bool Success = TryGetMCExprValue(Args[2], XNACKUsed);

  assert(Success && "Arguments 3 for ExtraSGPRs should be a known constant");
  if (!Success || !TryGetMCExprValue(Args[0], VCCUsed) ||
      !TryGetMCExprValue(Args[1], FlatScrUsed))
    return false;

  uint64_t ExtraSGPRs = IsaInfo::getNumExtraSGPRs(
      STI, (bool)VCCUsed, (bool)FlatScrUsed, (bool)XNACKUsed);
  Res = MCValue::get(ExtraSGPRs);
  return true;
}

bool AMDGPUMCExpr::evaluateTotalNumVGPR(MCValue &Res,
                                        const MCAssembler *Asm) const {
  auto TryGetMCExprValue = [&](const MCExpr *Arg, uint64_t &ConstantValue) {
    MCValue MCVal;
    if (!Arg->evaluateAsRelocatable(MCVal, Asm) || !MCVal.isAbsolute())
      return false;

    ConstantValue = MCVal.getConstant();
    return true;
  };
  assert(Args.size() == 2 &&
         "AMDGPUMCExpr Argument count incorrect for TotalNumVGPRs");
  const MCSubtargetInfo *STI = Ctx.getSubtargetInfo();
  uint64_t NumAGPR = 0, NumVGPR = 0;

  bool Has90AInsts = AMDGPU::isGFX90A(*STI);

  if (!TryGetMCExprValue(Args[0], NumAGPR) ||
      !TryGetMCExprValue(Args[1], NumVGPR))
    return false;

  uint64_t TotalNum = Has90AInsts && NumAGPR ? alignTo(NumVGPR, 4) + NumAGPR
                                             : std::max(NumVGPR, NumAGPR);
  Res = MCValue::get(TotalNum);
  return true;
}

bool AMDGPUMCExpr::evaluateAlignTo(MCValue &Res, const MCAssembler *Asm) const {
  auto TryGetMCExprValue = [&](const MCExpr *Arg, uint64_t &ConstantValue) {
    MCValue MCVal;
    if (!Arg->evaluateAsRelocatable(MCVal, Asm) || !MCVal.isAbsolute())
      return false;

    ConstantValue = MCVal.getConstant();
    return true;
  };

  assert(Args.size() == 2 &&
         "AMDGPUMCExpr Argument count incorrect for AlignTo");
  uint64_t Value = 0, Align = 0;
  if (!TryGetMCExprValue(Args[0], Value) || !TryGetMCExprValue(Args[1], Align))
    return false;

  Res = MCValue::get(alignTo(Value, Align));
  return true;
}

bool AMDGPUMCExpr::evaluateOccupancy(MCValue &Res,
                                     const MCAssembler *Asm) const {
  auto TryGetMCExprValue = [&](const MCExpr *Arg, uint64_t &ConstantValue) {
    MCValue MCVal;
    if (!Arg->evaluateAsRelocatable(MCVal, Asm) || !MCVal.isAbsolute())
      return false;

    ConstantValue = MCVal.getConstant();
    return true;
  };
  assert(Args.size() == 7 &&
         "AMDGPUMCExpr Argument count incorrect for Occupancy");
  uint64_t InitOccupancy, MaxWaves, Granule, TargetTotalNumVGPRs, Generation,
      NumSGPRs, NumVGPRs;

  bool Success = true;
  Success &= TryGetMCExprValue(Args[0], MaxWaves);
  Success &= TryGetMCExprValue(Args[1], Granule);
  Success &= TryGetMCExprValue(Args[2], TargetTotalNumVGPRs);
  Success &= TryGetMCExprValue(Args[3], Generation);
  Success &= TryGetMCExprValue(Args[4], InitOccupancy);

  assert(Success && "Arguments 1 to 5 for Occupancy should be known constants");

  if (!Success || !TryGetMCExprValue(Args[5], NumSGPRs) ||
      !TryGetMCExprValue(Args[6], NumVGPRs))
    return false;

  unsigned Occupancy = InitOccupancy;
  if (NumSGPRs)
    Occupancy = std::min(
        Occupancy, IsaInfo::getOccupancyWithNumSGPRs(
                       NumSGPRs, MaxWaves,
                       static_cast<AMDGPUSubtarget::Generation>(Generation)));
  if (NumVGPRs)
    Occupancy = std::min(Occupancy,
                         IsaInfo::getNumWavesPerEUWithNumVGPRs(
                             NumVGPRs, Granule, MaxWaves, TargetTotalNumVGPRs));

  Res = MCValue::get(Occupancy);
  return true;
}

bool AMDGPUMCExpr::isSymbolUsedInExpression(const MCSymbol *Sym,
                                            const MCExpr *E) {
  switch (E->getKind()) {
  case MCExpr::Constant:
    return false;
  case MCExpr::Unary:
    return isSymbolUsedInExpression(
        Sym, static_cast<const MCUnaryExpr *>(E)->getSubExpr());
  case MCExpr::Binary: {
    const MCBinaryExpr *BE = static_cast<const MCBinaryExpr *>(E);
    return isSymbolUsedInExpression(Sym, BE->getLHS()) ||
           isSymbolUsedInExpression(Sym, BE->getRHS());
  }
  case MCExpr::SymbolRef: {
    const MCSymbol &S = static_cast<const MCSymbolRefExpr *>(E)->getSymbol();
    if (S.isVariable())
      return isSymbolUsedInExpression(Sym, S.getVariableValue());
    return &S == Sym;
  }
  case MCExpr::Specifier:
  case MCExpr::Target: {
    auto *TE = static_cast<const AMDGPUMCExpr *>(E);
    for (const MCExpr *E : TE->getArgs())
      if (isSymbolUsedInExpression(Sym, E))
        return true;
    return false;
  }
  }
  llvm_unreachable("Unknown expr kind!");
}

bool AMDGPUMCExpr::evaluateAsRelocatableImpl(MCValue &Res,
                                             const MCAssembler *Asm) const {
  std::optional<int64_t> Total;
  switch (Kind) {
  default:
    break;
  case AGVK_ExtraSGPRs:
    return evaluateExtraSGPRs(Res, Asm);
  case AGVK_AlignTo:
    return evaluateAlignTo(Res, Asm);
  case AGVK_TotalNumVGPRs:
    return evaluateTotalNumVGPR(Res, Asm);
  case AGVK_Occupancy:
    return evaluateOccupancy(Res, Asm);
  }

  for (const MCExpr *Arg : Args) {
    MCValue ArgRes;
    if (!Arg->evaluateAsRelocatable(ArgRes, Asm) || !ArgRes.isAbsolute())
      return false;

    if (!Total.has_value())
      Total = ArgRes.getConstant();
    Total = op(Kind, *Total, ArgRes.getConstant());
  }

  Res = MCValue::get(*Total);
  return true;
}

void AMDGPUMCExpr::visitUsedExpr(MCStreamer &Streamer) const {
  for (const MCExpr *Arg : Args)
    Streamer.visitUsedExpr(*Arg);
}

MCFragment *AMDGPUMCExpr::findAssociatedFragment() const {
  for (const MCExpr *Arg : Args) {
    if (Arg->findAssociatedFragment())
      return Arg->findAssociatedFragment();
  }
  return nullptr;
}

/// Allow delayed MCExpr resolve of ExtraSGPRs (in case VCCUsed or FlatScrUsed
/// are unresolvable but needed for further MCExprs). Derived from
/// implementation of IsaInfo::getNumExtraSGPRs in AMDGPUBaseInfo.cpp.
///
const AMDGPUMCExpr *AMDGPUMCExpr::createExtraSGPRs(const MCExpr *VCCUsed,
                                                   const MCExpr *FlatScrUsed,
                                                   bool XNACKUsed,
                                                   MCContext &Ctx) {

  return create(AGVK_ExtraSGPRs,
                {VCCUsed, FlatScrUsed, MCConstantExpr::create(XNACKUsed, Ctx)},
                Ctx);
}

const AMDGPUMCExpr *AMDGPUMCExpr::createTotalNumVGPR(const MCExpr *NumAGPR,
                                                     const MCExpr *NumVGPR,
                                                     MCContext &Ctx) {
  return create(AGVK_TotalNumVGPRs, {NumAGPR, NumVGPR}, Ctx);
}

/// Mimics GCNSubtarget::computeOccupancy for MCExpr.
///
/// Remove dependency on GCNSubtarget and depend only only the necessary values
/// for said occupancy computation. Should match computeOccupancy implementation
/// without passing \p STM on.
const AMDGPUMCExpr *AMDGPUMCExpr::createOccupancy(unsigned InitOcc,
                                                  const MCExpr *NumSGPRs,
                                                  const MCExpr *NumVGPRs,
                                                  const GCNSubtarget &STM,
                                                  MCContext &Ctx) {
  unsigned MaxWaves = IsaInfo::getMaxWavesPerEU(&STM);
  unsigned Granule = IsaInfo::getVGPRAllocGranule(&STM);
  unsigned TargetTotalNumVGPRs = IsaInfo::getTotalNumVGPRs(&STM);
  unsigned Generation = STM.getGeneration();

  auto CreateExpr = [&Ctx](unsigned Value) {
    return MCConstantExpr::create(Value, Ctx);
  };

  return create(AGVK_Occupancy,
                {CreateExpr(MaxWaves), CreateExpr(Granule),
                 CreateExpr(TargetTotalNumVGPRs), CreateExpr(Generation),
                 CreateExpr(InitOcc), NumSGPRs, NumVGPRs},
                Ctx);
}

<<<<<<< HEAD
bool AMDGPUMCExpr::isSymbolUsedInExpression(const MCSymbol *Sym) const {
  for (const MCExpr *E : getArgs()) {
    if (E->isSymbolUsedInExpression(Sym))
      return true;
  }
  return false;
}

=======
>>>>>>> eb0f1dc0
static KnownBits fromOptionalToKnownBits(std::optional<bool> CompareResult) {
  static constexpr unsigned BitWidth = 64;
  const APInt True(BitWidth, 1);
  const APInt False(BitWidth, 0);
  if (CompareResult) {
    return *CompareResult ? KnownBits::makeConstant(True)
                          : KnownBits::makeConstant(False);
  }

  KnownBits UnknownBool(/*BitWidth=*/1);
  return UnknownBool.zext(BitWidth);
}

using KnownBitsMap = DenseMap<const MCExpr *, KnownBits>;
static void knownBitsMapHelper(const MCExpr *Expr, KnownBitsMap &KBM,
                               unsigned Depth = 0);

static void binaryOpKnownBitsMapHelper(const MCExpr *Expr, KnownBitsMap &KBM,
                                       unsigned Depth) {
  static constexpr unsigned BitWidth = 64;
  const MCBinaryExpr *BExpr = cast<MCBinaryExpr>(Expr);
  const MCExpr *LHS = BExpr->getLHS();
  const MCExpr *RHS = BExpr->getRHS();

  knownBitsMapHelper(LHS, KBM, Depth + 1);
  knownBitsMapHelper(RHS, KBM, Depth + 1);
  KnownBits LHSKnown = KBM[LHS];
  KnownBits RHSKnown = KBM[RHS];

  switch (BExpr->getOpcode()) {
  default:
    KBM[Expr] = KnownBits(BitWidth);
    return;
  case MCBinaryExpr::Opcode::Add:
    KBM[Expr] = KnownBits::add(LHSKnown, RHSKnown);
    return;
  case MCBinaryExpr::Opcode::And:
    KBM[Expr] = LHSKnown & RHSKnown;
    return;
  case MCBinaryExpr::Opcode::Div:
    KBM[Expr] = KnownBits::sdiv(LHSKnown, RHSKnown);
    return;
  case MCBinaryExpr::Opcode::EQ: {
    std::optional<bool> CompareRes = KnownBits::eq(LHSKnown, RHSKnown);
    KBM[Expr] = fromOptionalToKnownBits(CompareRes);
    return;
  }
  case MCBinaryExpr::Opcode::NE: {
    std::optional<bool> CompareRes = KnownBits::ne(LHSKnown, RHSKnown);
    KBM[Expr] = fromOptionalToKnownBits(CompareRes);
    return;
  }
  case MCBinaryExpr::Opcode::GT: {
    std::optional<bool> CompareRes = KnownBits::sgt(LHSKnown, RHSKnown);
    KBM[Expr] = fromOptionalToKnownBits(CompareRes);
    return;
  }
  case MCBinaryExpr::Opcode::GTE: {
    std::optional<bool> CompareRes = KnownBits::sge(LHSKnown, RHSKnown);
    KBM[Expr] = fromOptionalToKnownBits(CompareRes);
    return;
  }
  case MCBinaryExpr::Opcode::LAnd: {
    std::optional<bool> CompareRes;
    const APInt False(BitWidth, 0);
    std::optional<bool> LHSBool =
        KnownBits::ne(LHSKnown, KnownBits::makeConstant(False));
    std::optional<bool> RHSBool =
        KnownBits::ne(RHSKnown, KnownBits::makeConstant(False));
    if (LHSBool && RHSBool)
      CompareRes = *LHSBool && *RHSBool;
    KBM[Expr] = fromOptionalToKnownBits(CompareRes);
    return;
  }
  case MCBinaryExpr::Opcode::LOr: {
    const APInt False(BitWidth, 0);
    KnownBits Bits = LHSKnown | RHSKnown;
    std::optional<bool> CompareRes =
        KnownBits::ne(Bits, KnownBits::makeConstant(False));
    KBM[Expr] = fromOptionalToKnownBits(CompareRes);
    return;
  }
  case MCBinaryExpr::Opcode::LT: {
    std::optional<bool> CompareRes = KnownBits::slt(LHSKnown, RHSKnown);
    KBM[Expr] = fromOptionalToKnownBits(CompareRes);
    return;
  }
  case MCBinaryExpr::Opcode::LTE: {
    std::optional<bool> CompareRes = KnownBits::sle(LHSKnown, RHSKnown);
    KBM[Expr] = fromOptionalToKnownBits(CompareRes);
    return;
  }
  case MCBinaryExpr::Opcode::Mod:
    KBM[Expr] = KnownBits::srem(LHSKnown, RHSKnown);
    return;
  case MCBinaryExpr::Opcode::Mul:
    KBM[Expr] = KnownBits::mul(LHSKnown, RHSKnown);
    return;
  case MCBinaryExpr::Opcode::Or:
    KBM[Expr] = LHSKnown | RHSKnown;
    return;
  case MCBinaryExpr::Opcode::Shl:
    KBM[Expr] = KnownBits::shl(LHSKnown, RHSKnown);
    return;
  case MCBinaryExpr::Opcode::AShr:
    KBM[Expr] = KnownBits::ashr(LHSKnown, RHSKnown);
    return;
  case MCBinaryExpr::Opcode::LShr:
    KBM[Expr] = KnownBits::lshr(LHSKnown, RHSKnown);
    return;
  case MCBinaryExpr::Opcode::Sub:
    KBM[Expr] = KnownBits::sub(LHSKnown, RHSKnown);
    return;
  case MCBinaryExpr::Opcode::Xor:
    KBM[Expr] = LHSKnown ^ RHSKnown;
    return;
  }
}

static void unaryOpKnownBitsMapHelper(const MCExpr *Expr, KnownBitsMap &KBM,
                                      unsigned Depth) {
  static constexpr unsigned BitWidth = 64;
  const MCUnaryExpr *UExpr = cast<MCUnaryExpr>(Expr);
  knownBitsMapHelper(UExpr->getSubExpr(), KBM, Depth + 1);
  KnownBits KB = KBM[UExpr->getSubExpr()];

  switch (UExpr->getOpcode()) {
  default:
    KBM[Expr] = KnownBits(BitWidth);
    return;
  case MCUnaryExpr::Opcode::Minus: {
    KB.makeNegative();
    KBM[Expr] = KB;
    return;
  }
  case MCUnaryExpr::Opcode::Not: {
    KnownBits AllOnes(BitWidth);
    AllOnes.setAllOnes();
    KBM[Expr] = KB ^ AllOnes;
    return;
  }
  case MCUnaryExpr::Opcode::Plus: {
    KB.makeNonNegative();
    KBM[Expr] = KB;
    return;
  }
  }
}

static void targetOpKnownBitsMapHelper(const MCExpr *Expr, KnownBitsMap &KBM,
                                       unsigned Depth) {
  static constexpr unsigned BitWidth = 64;
  const AMDGPUMCExpr *AGVK = cast<AMDGPUMCExpr>(Expr);

  switch (AGVK->getKind()) {
  default:
    KBM[Expr] = KnownBits(BitWidth);
    return;
  case AMDGPUMCExpr::VariantKind::AGVK_Or: {
    knownBitsMapHelper(AGVK->getSubExpr(0), KBM, Depth + 1);
    KnownBits KB = KBM[AGVK->getSubExpr(0)];
    for (const MCExpr *Arg : AGVK->getArgs()) {
      knownBitsMapHelper(Arg, KBM, Depth + 1);
      KB |= KBM[Arg];
    }
    KBM[Expr] = KB;
    return;
  }
  case AMDGPUMCExpr::VariantKind::AGVK_Max: {
    knownBitsMapHelper(AGVK->getSubExpr(0), KBM, Depth + 1);
    KnownBits KB = KBM[AGVK->getSubExpr(0)];
    for (const MCExpr *Arg : AGVK->getArgs()) {
      knownBitsMapHelper(Arg, KBM, Depth + 1);
      KB = KnownBits::umax(KB, KBM[Arg]);
    }
    KBM[Expr] = KB;
    return;
  }
  case AMDGPUMCExpr::VariantKind::AGVK_ExtraSGPRs:
  case AMDGPUMCExpr::VariantKind::AGVK_TotalNumVGPRs:
  case AMDGPUMCExpr::VariantKind::AGVK_AlignTo:
  case AMDGPUMCExpr::VariantKind::AGVK_Occupancy: {
    int64_t Val;
    if (AGVK->evaluateAsAbsolute(Val)) {
      APInt APValue(BitWidth, Val);
      KBM[Expr] = KnownBits::makeConstant(APValue);
      return;
    }
    KBM[Expr] = KnownBits(BitWidth);
    return;
  }
  }
}

static void knownBitsMapHelper(const MCExpr *Expr, KnownBitsMap &KBM,
                               unsigned Depth) {
  static constexpr unsigned BitWidth = 64;

  int64_t Val;
  if (Expr->evaluateAsAbsolute(Val)) {
    APInt APValue(BitWidth, Val, /*isSigned=*/true);
    KBM[Expr] = KnownBits::makeConstant(APValue);
    return;
  }

  if (Depth == 16) {
    KBM[Expr] = KnownBits(BitWidth);
    return;
  }

  switch (Expr->getKind()) {
  case MCExpr::ExprKind::Binary: {
    binaryOpKnownBitsMapHelper(Expr, KBM, Depth);
    return;
  }
  case MCExpr::ExprKind::Constant: {
    const MCConstantExpr *CE = cast<MCConstantExpr>(Expr);
    APInt APValue(BitWidth, CE->getValue(), /*isSigned=*/true);
    KBM[Expr] = KnownBits::makeConstant(APValue);
    return;
  }
  case MCExpr::ExprKind::SymbolRef: {
    const MCSymbolRefExpr *RExpr = cast<MCSymbolRefExpr>(Expr);
    const MCSymbol &Sym = RExpr->getSymbol();
    if (!Sym.isVariable()) {
      KBM[Expr] = KnownBits(BitWidth);
      return;
    }

    // Variable value retrieval is not for actual use but only for knownbits
    // analysis.
    const MCExpr *SymVal = Sym.getVariableValue();
    knownBitsMapHelper(SymVal, KBM, Depth + 1);

    // Explicitly copy-construct so that there exists a local KnownBits in case
    // KBM[SymVal] gets invalidated after a potential growth through KBM[Expr].
    KBM[Expr] = KnownBits(KBM[SymVal]);
    return;
  }
  case MCExpr::ExprKind::Unary: {
    unaryOpKnownBitsMapHelper(Expr, KBM, Depth);
    return;
  }
  case MCExpr::ExprKind::Target: {
    targetOpKnownBitsMapHelper(Expr, KBM, Depth);
    return;
<<<<<<< HEAD
=======
  case MCExpr::Specifier:
    llvm_unreachable("unused by this backend");
>>>>>>> eb0f1dc0
  }
  }
}

static const MCExpr *tryFoldHelper(const MCExpr *Expr, KnownBitsMap &KBM,
                                   MCContext &Ctx) {
  if (!KBM.count(Expr))
    return Expr;

  auto ValueCheckKnownBits = [](KnownBits &KB, unsigned Value) -> bool {
    if (!KB.isConstant())
      return false;

    return Value == KB.getConstant();
  };

  if (Expr->getKind() == MCExpr::ExprKind::Constant)
    return Expr;

  // Resolving unary operations to constants may make the value more ambiguous.
  // For example, `~62` becomes `-63`; however, to me it's more ambiguous if a
  // bit mask value is represented through a negative number.
  if (Expr->getKind() != MCExpr::ExprKind::Unary) {
    if (KBM[Expr].isConstant()) {
      APInt ConstVal = KBM[Expr].getConstant();
      return MCConstantExpr::create(ConstVal.getSExtValue(), Ctx);
    }

    int64_t EvalValue;
    if (Expr->evaluateAsAbsolute(EvalValue))
      return MCConstantExpr::create(EvalValue, Ctx);
  }

  switch (Expr->getKind()) {
  default:
    return Expr;
  case MCExpr::ExprKind::Binary: {
    const MCBinaryExpr *BExpr = cast<MCBinaryExpr>(Expr);
    const MCExpr *LHS = BExpr->getLHS();
    const MCExpr *RHS = BExpr->getRHS();

    switch (BExpr->getOpcode()) {
    default:
      return Expr;
    case MCBinaryExpr::Opcode::Sub: {
      if (ValueCheckKnownBits(KBM[RHS], 0))
        return tryFoldHelper(LHS, KBM, Ctx);
      break;
    }
    case MCBinaryExpr::Opcode::Add:
    case MCBinaryExpr::Opcode::Or: {
      if (ValueCheckKnownBits(KBM[LHS], 0))
        return tryFoldHelper(RHS, KBM, Ctx);
      if (ValueCheckKnownBits(KBM[RHS], 0))
        return tryFoldHelper(LHS, KBM, Ctx);
      break;
    }
    case MCBinaryExpr::Opcode::Mul: {
      if (ValueCheckKnownBits(KBM[LHS], 1))
        return tryFoldHelper(RHS, KBM, Ctx);
      if (ValueCheckKnownBits(KBM[RHS], 1))
        return tryFoldHelper(LHS, KBM, Ctx);
      break;
    }
    case MCBinaryExpr::Opcode::Shl:
    case MCBinaryExpr::Opcode::AShr:
    case MCBinaryExpr::Opcode::LShr: {
      if (ValueCheckKnownBits(KBM[RHS], 0))
        return tryFoldHelper(LHS, KBM, Ctx);
      if (ValueCheckKnownBits(KBM[LHS], 0))
        return MCConstantExpr::create(0, Ctx);
      break;
    }
    case MCBinaryExpr::Opcode::And: {
      if (ValueCheckKnownBits(KBM[LHS], 0) || ValueCheckKnownBits(KBM[RHS], 0))
        return MCConstantExpr::create(0, Ctx);
      break;
    }
    }
    const MCExpr *NewLHS = tryFoldHelper(LHS, KBM, Ctx);
    const MCExpr *NewRHS = tryFoldHelper(RHS, KBM, Ctx);
    if (NewLHS != LHS || NewRHS != RHS)
      return MCBinaryExpr::create(BExpr->getOpcode(), NewLHS, NewRHS, Ctx,
                                  BExpr->getLoc());
    return Expr;
  }
  case MCExpr::ExprKind::Unary: {
    const MCUnaryExpr *UExpr = cast<MCUnaryExpr>(Expr);
    const MCExpr *SubExpr = UExpr->getSubExpr();
    const MCExpr *NewSubExpr = tryFoldHelper(SubExpr, KBM, Ctx);
    if (SubExpr != NewSubExpr)
      return MCUnaryExpr::create(UExpr->getOpcode(), NewSubExpr, Ctx,
                                 UExpr->getLoc());
    return Expr;
  }
  case MCExpr::ExprKind::Target: {
    const AMDGPUMCExpr *AGVK = cast<AMDGPUMCExpr>(Expr);
    SmallVector<const MCExpr *, 8> NewArgs;
    bool Changed = false;
    for (const MCExpr *Arg : AGVK->getArgs()) {
      const MCExpr *NewArg = tryFoldHelper(Arg, KBM, Ctx);
      NewArgs.push_back(NewArg);
      Changed |= Arg != NewArg;
    }
    return Changed ? AMDGPUMCExpr::create(AGVK->getKind(), NewArgs, Ctx) : Expr;
  }
  }
  return Expr;
}

const MCExpr *llvm::AMDGPU::foldAMDGPUMCExpr(const MCExpr *Expr,
                                             MCContext &Ctx) {
  KnownBitsMap KBM;
  knownBitsMapHelper(Expr, KBM);
  const MCExpr *NewExpr = tryFoldHelper(Expr, KBM, Ctx);

  return Expr != NewExpr ? NewExpr : Expr;
}

void llvm::AMDGPU::printAMDGPUMCExpr(const MCExpr *Expr, raw_ostream &OS,
                                     const MCAsmInfo *MAI) {
  int64_t Val;
  if (Expr->evaluateAsAbsolute(Val)) {
    OS << Val;
    return;
  }

<<<<<<< HEAD
  Expr->print(OS, MAI);
=======
  MAI->printExpr(OS, *Expr);
>>>>>>> eb0f1dc0
}<|MERGE_RESOLUTION|>--- conflicted
+++ resolved
@@ -77,11 +77,7 @@
     break;
   }
   for (const auto *It = Args.begin(); It != Args.end(); ++It) {
-<<<<<<< HEAD
-    (*It)->print(OS, MAI);
-=======
     MAI->printExpr(OS, **It);
->>>>>>> eb0f1dc0
     if ((It + 1) != Args.end())
       OS << ", ";
   }
@@ -338,17 +334,6 @@
                 Ctx);
 }
 
-<<<<<<< HEAD
-bool AMDGPUMCExpr::isSymbolUsedInExpression(const MCSymbol *Sym) const {
-  for (const MCExpr *E : getArgs()) {
-    if (E->isSymbolUsedInExpression(Sym))
-      return true;
-  }
-  return false;
-}
-
-=======
->>>>>>> eb0f1dc0
 static KnownBits fromOptionalToKnownBits(std::optional<bool> CompareResult) {
   static constexpr unsigned BitWidth = 64;
   const APInt True(BitWidth, 1);
@@ -595,11 +580,8 @@
   case MCExpr::ExprKind::Target: {
     targetOpKnownBitsMapHelper(Expr, KBM, Depth);
     return;
-<<<<<<< HEAD
-=======
   case MCExpr::Specifier:
     llvm_unreachable("unused by this backend");
->>>>>>> eb0f1dc0
   }
   }
 }
@@ -727,9 +709,5 @@
     return;
   }
 
-<<<<<<< HEAD
-  Expr->print(OS, MAI);
-=======
   MAI->printExpr(OS, *Expr);
->>>>>>> eb0f1dc0
 }