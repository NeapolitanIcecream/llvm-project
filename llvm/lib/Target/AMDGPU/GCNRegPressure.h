--- conflicted
+++ resolved
@@ -45,13 +45,8 @@
   /// UnifiedVGPRFile
   unsigned getVGPRNum(bool UnifiedVGPRFile) const {
     if (UnifiedVGPRFile) {
-<<<<<<< HEAD
-      return Value[AGPR32] ? getUnifiedVGPRNum(Value[VGPR32], Value[AGPR32])
-                           : Value[VGPR32] + Value[AGPR32];
-=======
       return Value[AGPR] ? getUnifiedVGPRNum(Value[VGPR], Value[AGPR])
                          : Value[VGPR];
->>>>>>> eb0f1dc0
     }
     return std::max(Value[VGPR], Value[AGPR]);
   }
