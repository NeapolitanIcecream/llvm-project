--- conflicted
+++ resolved
@@ -1390,21 +1390,12 @@
   // Only for internal linkage functions or global variables. The name is not
   // the same as PGO name for these global objects.
   if (GO.getName() == PGOName)
-<<<<<<< HEAD
     return;
 
   // Don't create duplicated metadata.
   if (GO.getMetadata(MetadataName))
     return;
 
-=======
-    return;
-
-  // Don't create duplicated metadata.
-  if (GO.getMetadata(MetadataName))
-    return;
-
->>>>>>> 76c84e70
   LLVMContext &C = GO.getContext();
   MDNode *N = MDNode::get(C, MDString::get(C, PGOName));
   GO.setMetadata(MetadataName, N);
