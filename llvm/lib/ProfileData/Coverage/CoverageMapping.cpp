--- conflicted
+++ resolved
@@ -135,11 +135,7 @@
   return Simplify ? simplify(Cnt) : Cnt;
 }
 
-<<<<<<< HEAD
-Counter CounterExpressionBuilder::replace(Counter C, const ReplaceMap &Map) {
-=======
 Counter CounterExpressionBuilder::subst(Counter C, const SubstMap &Map) {
->>>>>>> ed700c2c
   // Replace C with the value found in Map even if C is Expression.
   if (auto I = Map.find(C); I != Map.end())
     return I->second;
@@ -147,16 +143,9 @@
   if (!C.isExpression())
     return C;
 
-<<<<<<< HEAD
-  // Traverse both sides of Expression.
-  auto CE = Expressions[C.getExpressionID()];
-  auto NewLHS = replace(CE.LHS, Map);
-  auto NewRHS = replace(CE.RHS, Map);
-=======
   auto CE = Expressions[C.getExpressionID()];
   auto NewLHS = subst(CE.LHS, Map);
   auto NewRHS = subst(CE.RHS, Map);
->>>>>>> ed700c2c
 
   // Reconstruct Expression with induced subexpressions.
   switch (CE.Kind) {
