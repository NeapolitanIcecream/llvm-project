--- conflicted
+++ resolved
@@ -54,11 +54,6 @@
 
 using namespace llvm;
 
-<<<<<<< HEAD
-LLVM_ABI extern cl::opt<bool> UseNewDbgInfoFormat;
-
-=======
->>>>>>> eb0f1dc0
 //===----------------------------------------------------------------------===//
 // Methods to implement the globals and functions lists.
 //
@@ -76,10 +71,6 @@
 
 Module::Module(StringRef MID, LLVMContext &C)
     : Context(C), ValSymTab(std::make_unique<ValueSymbolTable>(-1)),
-<<<<<<< HEAD
-      ModuleID(std::string(MID)), SourceFileName(std::string(MID)),
-      IsNewDbgInfoFormat(UseNewDbgInfoFormat) {
-=======
       ModuleID(std::string(MID)), SourceFileName(std::string(MID)) {
   Context.addModule(this);
 }
@@ -91,42 +82,6 @@
 
   ModuleID = std::move(Other.ModuleID);
   SourceFileName = std::move(Other.SourceFileName);
-
-  GlobalList.clear();
-  GlobalList.splice(GlobalList.begin(), Other.GlobalList);
-
-  FunctionList.clear();
-  FunctionList.splice(FunctionList.begin(), Other.FunctionList);
-
-  AliasList.clear();
-  AliasList.splice(AliasList.begin(), Other.AliasList);
-
-  IFuncList.clear();
-  IFuncList.splice(IFuncList.begin(), Other.IFuncList);
-
-  NamedMDList.clear();
-  NamedMDList.splice(NamedMDList.begin(), Other.NamedMDList);
-  GlobalScopeAsm = std::move(Other.GlobalScopeAsm);
-  OwnedMemoryBuffer = std::move(Other.OwnedMemoryBuffer);
-  Materializer = std::move(Other.Materializer);
-  TargetTriple = std::move(Other.TargetTriple);
-  DL = std::move(Other.DL);
-  CurrentIntrinsicIds = std::move(Other.CurrentIntrinsicIds);
-  UniquedIntrinsicNames = std::move(Other.UniquedIntrinsicNames);
-  ModuleFlags = std::move(Other.ModuleFlags);
->>>>>>> eb0f1dc0
-  Context.addModule(this);
-  return *this;
-}
-
-Module &Module::operator=(Module &&Other) {
-  assert(&Context == &Other.Context && "Module must be in the same Context");
-
-  dropAllReferences();
-
-  ModuleID = std::move(Other.ModuleID);
-  SourceFileName = std::move(Other.SourceFileName);
-  IsNewDbgInfoFormat = std::move(Other.IsNewDbgInfoFormat);
 
   GlobalList.clear();
   GlobalList.splice(GlobalList.begin(), Other.GlobalList);
@@ -961,8 +916,6 @@
           dyn_cast_or_null<MDString>(getModuleFlag("target-abi")))
     TargetABI = TargetABIMD->getString();
   return TargetABI;
-<<<<<<< HEAD
-=======
 }
 
 WinX64EHUnwindV2Mode Module::getWinX64EHUnwindV2Mode() const {
@@ -970,5 +923,4 @@
   if (auto *CI = mdconst::dyn_extract_or_null<ConstantInt>(MD))
     return static_cast<WinX64EHUnwindV2Mode>(CI->getZExtValue());
   return WinX64EHUnwindV2Mode::Disabled;
->>>>>>> eb0f1dc0
 }