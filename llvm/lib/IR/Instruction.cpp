//===-- Instruction.cpp - Implement the Instruction class -----------------===//
//
// Part of the LLVM Project, under the Apache License v2.0 with LLVM Exceptions.
// See https://llvm.org/LICENSE.txt for license information.
// SPDX-License-Identifier: Apache-2.0 WITH LLVM-exception
//
//===----------------------------------------------------------------------===//
//
// This file implements the Instruction class for the IR library.
//
//===----------------------------------------------------------------------===//

#include "llvm/IR/Instruction.h"
#include "llvm/ADT/DenseSet.h"
#include "llvm/ADT/STLExtras.h"
#include "llvm/IR/AttributeMask.h"
#include "llvm/IR/Attributes.h"
#include "llvm/IR/Constants.h"
#include "llvm/IR/InstrTypes.h"
#include "llvm/IR/Instructions.h"
#include "llvm/IR/IntrinsicInst.h"
#include "llvm/IR/Intrinsics.h"
#include "llvm/IR/LLVMContext.h"
#include "llvm/IR/MemoryModelRelaxationAnnotations.h"
#include "llvm/IR/Module.h"
#include "llvm/IR/Operator.h"
#include "llvm/IR/ProfDataUtils.h"
#include "llvm/IR/Type.h"
#include "llvm/Support/Compiler.h"
using namespace llvm;

InsertPosition::InsertPosition(Instruction *InsertBefore)
    : InsertAt(InsertBefore ? InsertBefore->getIterator()
                            : InstListType::iterator()) {}
InsertPosition::InsertPosition(BasicBlock *InsertAtEnd)
    : InsertAt(InsertAtEnd ? InsertAtEnd->end() : InstListType::iterator()) {}

Instruction::Instruction(Type *ty, unsigned it, AllocInfo AllocInfo,
                         InsertPosition InsertBefore)
    : User(ty, Value::InstructionVal + it, AllocInfo) {
  // When called with an iterator, there must be a block to insert into.
  if (InstListType::iterator InsertIt = InsertBefore; InsertIt.isValid()) {
    BasicBlock *BB = InsertIt.getNodeParent();
    assert(BB && "Instruction to insert before is not in a basic block!");
    insertInto(BB, InsertBefore);
  }
}

Instruction::~Instruction() {
  assert(!getParent() && "Instruction still linked in the program!");

  // Replace any extant metadata uses of this instruction with poison to
  // preserve debug info accuracy. Some alternatives include:
  // - Treat Instruction like any other Value, and point its extant metadata
  //   uses to an empty ValueAsMetadata node. This makes extant dbg.value uses
  //   trivially dead (i.e. fair game for deletion in many passes), leading to
  //   stale dbg.values being in effect for too long.
  // - Call salvageDebugInfoOrMarkUndef. Not needed to make instruction removal
  //   correct. OTOH results in wasted work in some common cases (e.g. when all
  //   instructions in a BasicBlock are deleted).
  if (isUsedByMetadata())
    ValueAsMetadata::handleRAUW(this, PoisonValue::get(getType()));

  // Explicitly remove DIAssignID metadata to clear up ID -> Instruction(s)
  // mapping in LLVMContext.
  setMetadata(LLVMContext::MD_DIAssignID, nullptr);
}

const Module *Instruction::getModule() const {
  return getParent()->getModule();
}

const Function *Instruction::getFunction() const {
  return getParent()->getParent();
}

const DataLayout &Instruction::getDataLayout() const {
  return getModule()->getDataLayout();
}

void Instruction::removeFromParent() {
  // Perform any debug-info maintenence required.
  handleMarkerRemoval();

  getParent()->getInstList().remove(getIterator());
}

void Instruction::handleMarkerRemoval() {
  if (!DebugMarker)
    return;

  DebugMarker->removeMarker();
}

BasicBlock::iterator Instruction::eraseFromParent() {
  handleMarkerRemoval();
  return getParent()->getInstList().erase(getIterator());
}

void Instruction::insertBefore(Instruction *InsertPos) {
  insertBefore(InsertPos->getIterator());
}

/// Insert an unlinked instruction into a basic block immediately before the
/// specified instruction.
void Instruction::insertBefore(BasicBlock::iterator InsertPos) {
  insertBefore(*InsertPos->getParent(), InsertPos);
}

/// Insert an unlinked instruction into a basic block immediately after the
/// specified instruction.
void Instruction::insertAfter(Instruction *InsertPos) {
  BasicBlock *DestParent = InsertPos->getParent();

  DestParent->getInstList().insertAfter(InsertPos->getIterator(), this);
}

void Instruction::insertAfter(BasicBlock::iterator InsertPos) {
  BasicBlock *DestParent = InsertPos->getParent();

  DestParent->getInstList().insertAfter(InsertPos, this);
}

BasicBlock::iterator Instruction::insertInto(BasicBlock *ParentBB,
                                             BasicBlock::iterator It) {
  assert(getParent() == nullptr && "Expected detached instruction");
  assert((It == ParentBB->end() || It->getParent() == ParentBB) &&
         "It not in ParentBB");
  insertBefore(*ParentBB, It);
  return getIterator();
}

<<<<<<< HEAD
LLVM_ABI extern cl::opt<bool> UseNewDbgInfoFormat;

=======
>>>>>>> 4084ffcf
void Instruction::insertBefore(BasicBlock &BB,
                               InstListType::iterator InsertPos) {
  assert(!DebugMarker);

  BB.getInstList().insert(InsertPos, this);

  // We've inserted "this": if InsertAtHead is set then it comes before any
  // DbgVariableRecords attached to InsertPos. But if it's not set, then any
  // DbgRecords should now come before "this".
  bool InsertAtHead = InsertPos.getHeadBit();
  if (!InsertAtHead) {
    DbgMarker *SrcMarker = BB.getMarker(InsertPos);
    if (SrcMarker && !SrcMarker->empty()) {
      // If this assertion fires, the calling code is about to insert a PHI
      // after debug-records, which would form a sequence like:
      //     %0 = PHI
      //     #dbg_value
      //     %1 = PHI
      // Which is de-normalised and undesired -- hence the assertion. To avoid
      // this, you must insert at that position using an iterator, and it must
      // be aquired by calling getFirstNonPHIIt / begin or similar methods on
      // the block. This will signal to this behind-the-scenes debug-info
      // maintenence code that you intend the PHI to be ahead of everything,
      // including any debug-info.
      assert(!isa<PHINode>(this) && "Inserting PHI after debug-records!");
      adoptDbgRecords(&BB, InsertPos, false);
    }
  }

  // If we're inserting a terminator, check if we need to flush out
  // TrailingDbgRecords. Inserting instructions at the end of an incomplete
  // block is handled by the code block above.
  if (isTerminator())
    getParent()->flushTerminatorDbgRecords();
}

/// Unlink this instruction from its current basic block and insert it into the
/// basic block that MovePos lives in, right before MovePos.
void Instruction::moveBefore(Instruction *MovePos) {
  moveBeforeImpl(*MovePos->getParent(), MovePos->getIterator(), false);
}

void Instruction::moveBefore(BasicBlock::iterator MovePos) {
  moveBeforeImpl(*MovePos->getParent(), MovePos, false);
}

void Instruction::moveBeforePreserving(Instruction *MovePos) {
  moveBeforeImpl(*MovePos->getParent(), MovePos->getIterator(), true);
}

void Instruction::moveBeforePreserving(BasicBlock::iterator MovePos) {
  moveBeforeImpl(*MovePos->getParent(), MovePos, true);
}

void Instruction::moveAfter(Instruction *MovePos) {
  auto NextIt = std::next(MovePos->getIterator());
  // We want this instruction to be moved to after NextIt in the instruction
  // list, but before NextIt's debug value range.
  NextIt.setHeadBit(true);
  moveBeforeImpl(*MovePos->getParent(), NextIt, false);
}

void Instruction::moveAfter(InstListType::iterator MovePos) {
  // We want this instruction to be moved to after NextIt in the instruction
  // list, but before NextIt's debug value range.
  MovePos.setHeadBit(true);
  moveBeforeImpl(*MovePos->getParent(), MovePos, false);
}

void Instruction::moveAfterPreserving(Instruction *MovePos) {
  auto NextIt = std::next(MovePos->getIterator());
  // We want this instruction and its debug range to be moved to after NextIt
  // in the instruction list, but before NextIt's debug value range.
  NextIt.setHeadBit(true);
  moveBeforeImpl(*MovePos->getParent(), NextIt, true);
}

void Instruction::moveBefore(BasicBlock &BB, InstListType::iterator I) {
  moveBeforeImpl(BB, I, false);
}

void Instruction::moveBeforePreserving(BasicBlock &BB,
                                       InstListType::iterator I) {
  moveBeforeImpl(BB, I, true);
}

void Instruction::moveBeforeImpl(BasicBlock &BB, InstListType::iterator I,
                              bool Preserve) {
  assert(I == BB.end() || I->getParent() == &BB);
  bool InsertAtHead = I.getHeadBit();

  // If we've been given the "Preserve" flag, then just move the DbgRecords with
  // the instruction, no more special handling needed.
  if (DebugMarker && !Preserve) {
    if (I != this->getIterator() || InsertAtHead) {
      // "this" is definitely moving in the list, or it's moving ahead of its
      // attached DbgVariableRecords. Detach any existing DbgRecords.
      handleMarkerRemoval();
    }
  }

  // Move this single instruction. Use the list splice method directly, not
  // the block splicer, which will do more debug-info things.
  BB.getInstList().splice(I, getParent()->getInstList(), getIterator());

  if (!Preserve) {
    DbgMarker *NextMarker = getParent()->getNextMarker(this);

    // If we're inserting at point I, and not in front of the DbgRecords
    // attached there, then we should absorb the DbgRecords attached to I.
    if (!InsertAtHead && NextMarker && !NextMarker->empty()) {
      adoptDbgRecords(&BB, I, false);
    }
  }

  if (isTerminator())
    getParent()->flushTerminatorDbgRecords();
}

iterator_range<DbgRecord::self_iterator> Instruction::cloneDebugInfoFrom(
    const Instruction *From, std::optional<DbgRecord::self_iterator> FromHere,
    bool InsertAtHead) {
  if (!From->DebugMarker)
    return DbgMarker::getEmptyDbgRecordRange();

  if (!DebugMarker)
    getParent()->createMarker(this);

  return DebugMarker->cloneDebugInfoFrom(From->DebugMarker, FromHere,
                                         InsertAtHead);
}

std::optional<DbgRecord::self_iterator>
Instruction::getDbgReinsertionPosition() {
  // Is there a marker on the next instruction?
  DbgMarker *NextMarker = getParent()->getNextMarker(this);
  if (!NextMarker)
    return std::nullopt;

  // Are there any DbgRecords in the next marker?
  if (NextMarker->StoredDbgRecords.empty())
    return std::nullopt;

  return NextMarker->StoredDbgRecords.begin();
}

bool Instruction::hasDbgRecords() const { return !getDbgRecordRange().empty(); }

void Instruction::adoptDbgRecords(BasicBlock *BB, BasicBlock::iterator It,
                                  bool InsertAtHead) {
  DbgMarker *SrcMarker = BB->getMarker(It);
  auto ReleaseTrailingDbgRecords = [BB, It, SrcMarker]() {
    if (BB->end() == It) {
      SrcMarker->eraseFromParent();
      BB->deleteTrailingDbgRecords();
    }
  };

  if (!SrcMarker || SrcMarker->StoredDbgRecords.empty()) {
    ReleaseTrailingDbgRecords();
    return;
  }

  // If we have DbgMarkers attached to this instruction, we have to honour the
  // ordering of DbgRecords between this and the other marker. Fall back to just
  // absorbing from the source.
  if (DebugMarker || It == BB->end()) {
    // Ensure we _do_ have a marker.
    getParent()->createMarker(this);
    DebugMarker->absorbDebugValues(*SrcMarker, InsertAtHead);

    // Having transferred everything out of SrcMarker, we _could_ clean it up
    // and free the marker now. However, that's a lot of heap-accounting for a
    // small amount of memory with a good chance of re-use. Leave it for the
    // moment. It will be released when the Instruction is freed in the worst
    // case.
    // However: if we transferred from a trailing marker off the end of the
    // block, it's important to not leave the empty marker trailing. It will
    // give a misleading impression that some debug records have been left
    // trailing.
    ReleaseTrailingDbgRecords();
  } else {
    // Optimisation: we're transferring all the DbgRecords from the source
    // marker onto this empty location: just adopt the other instructions
    // marker.
    DebugMarker = SrcMarker;
    DebugMarker->MarkedInstr = this;
    It->DebugMarker = nullptr;
  }
}

void Instruction::dropDbgRecords() {
  if (DebugMarker)
    DebugMarker->dropDbgRecords();
}

void Instruction::dropOneDbgRecord(DbgRecord *DVR) {
  DebugMarker->dropOneDbgRecord(DVR);
}

bool Instruction::comesBefore(const Instruction *Other) const {
  assert(getParent() && Other->getParent() &&
         "instructions without BB parents have no order");
  assert(getParent() == Other->getParent() &&
         "cross-BB instruction order comparison");
  if (!getParent()->isInstrOrderValid())
    const_cast<BasicBlock *>(getParent())->renumberInstructions();
  return Order < Other->Order;
}

std::optional<BasicBlock::iterator> Instruction::getInsertionPointAfterDef() {
  assert(!getType()->isVoidTy() && "Instruction must define result");
  BasicBlock *InsertBB;
  BasicBlock::iterator InsertPt;
  if (auto *PN = dyn_cast<PHINode>(this)) {
    InsertBB = PN->getParent();
    InsertPt = InsertBB->getFirstInsertionPt();
  } else if (auto *II = dyn_cast<InvokeInst>(this)) {
    InsertBB = II->getNormalDest();
    InsertPt = InsertBB->getFirstInsertionPt();
  } else if (isa<CallBrInst>(this)) {
    // Def is available in multiple successors, there's no single dominating
    // insertion point.
    return std::nullopt;
  } else {
    assert(!isTerminator() && "Only invoke/callbr terminators return value");
    InsertBB = getParent();
    InsertPt = std::next(getIterator());
    // Any instruction inserted immediately after "this" will come before any
    // debug-info records take effect -- thus, set the head bit indicating that
    // to debug-info-transfer code.
    InsertPt.setHeadBit(true);
  }

  // catchswitch blocks don't have any legal insertion point (because they
  // are both an exception pad and a terminator).
  if (InsertPt == InsertBB->end())
    return std::nullopt;
  return InsertPt;
}

bool Instruction::isOnlyUserOfAnyOperand() {
  return any_of(operands(), [](const Value *V) { return V->hasOneUser(); });
}

void Instruction::setHasNoUnsignedWrap(bool b) {
  if (auto *Inst = dyn_cast<OverflowingBinaryOperator>(this))
    Inst->setHasNoUnsignedWrap(b);
  else
    cast<TruncInst>(this)->setHasNoUnsignedWrap(b);
}

void Instruction::setHasNoSignedWrap(bool b) {
  if (auto *Inst = dyn_cast<OverflowingBinaryOperator>(this))
    Inst->setHasNoSignedWrap(b);
  else
    cast<TruncInst>(this)->setHasNoSignedWrap(b);
}

void Instruction::setIsExact(bool b) {
  cast<PossiblyExactOperator>(this)->setIsExact(b);
}

void Instruction::setNonNeg(bool b) {
  assert(isa<PossiblyNonNegInst>(this) && "Must be zext/uitofp");
  SubclassOptionalData = (SubclassOptionalData & ~PossiblyNonNegInst::NonNeg) |
                         (b * PossiblyNonNegInst::NonNeg);
}

bool Instruction::hasNoUnsignedWrap() const {
  if (auto *Inst = dyn_cast<OverflowingBinaryOperator>(this))
    return Inst->hasNoUnsignedWrap();

  return cast<TruncInst>(this)->hasNoUnsignedWrap();
}

bool Instruction::hasNoSignedWrap() const {
  if (auto *Inst = dyn_cast<OverflowingBinaryOperator>(this))
    return Inst->hasNoSignedWrap();

  return cast<TruncInst>(this)->hasNoSignedWrap();
}

bool Instruction::hasNonNeg() const {
  assert(isa<PossiblyNonNegInst>(this) && "Must be zext/uitofp");
  return (SubclassOptionalData & PossiblyNonNegInst::NonNeg) != 0;
}

bool Instruction::hasPoisonGeneratingFlags() const {
  return cast<Operator>(this)->hasPoisonGeneratingFlags();
}

void Instruction::dropPoisonGeneratingFlags() {
  switch (getOpcode()) {
  case Instruction::Add:
  case Instruction::Sub:
  case Instruction::Mul:
  case Instruction::Shl:
    cast<OverflowingBinaryOperator>(this)->setHasNoUnsignedWrap(false);
    cast<OverflowingBinaryOperator>(this)->setHasNoSignedWrap(false);
    break;

  case Instruction::UDiv:
  case Instruction::SDiv:
  case Instruction::AShr:
  case Instruction::LShr:
    cast<PossiblyExactOperator>(this)->setIsExact(false);
    break;

  case Instruction::Or:
    cast<PossiblyDisjointInst>(this)->setIsDisjoint(false);
    break;

  case Instruction::GetElementPtr:
    cast<GetElementPtrInst>(this)->setNoWrapFlags(GEPNoWrapFlags::none());
    break;

  case Instruction::UIToFP:
  case Instruction::ZExt:
    setNonNeg(false);
    break;

  case Instruction::Trunc:
    cast<TruncInst>(this)->setHasNoUnsignedWrap(false);
    cast<TruncInst>(this)->setHasNoSignedWrap(false);
    break;

  case Instruction::ICmp:
    cast<ICmpInst>(this)->setSameSign(false);
    break;
  }

  if (isa<FPMathOperator>(this)) {
    setHasNoNaNs(false);
    setHasNoInfs(false);
  }

  assert(!hasPoisonGeneratingFlags() && "must be kept in sync");
}

bool Instruction::hasPoisonGeneratingMetadata() const {
  return any_of(Metadata::PoisonGeneratingIDs,
                [this](unsigned ID) { return hasMetadata(ID); });
}

bool Instruction::hasNonDebugLocLoopMetadata() const {
  // If there is no loop metadata at all, we also don't have
  // non-debug loop metadata, obviously.
  if (!hasMetadata(LLVMContext::MD_loop))
    return false;

  // If we do have loop metadata, retrieve it.
  MDNode *LoopMD = getMetadata(LLVMContext::MD_loop);

  // Check if the existing operands are debug locations. This loop
  // should terminate after at most three iterations. Skip
  // the first item because it is a self-reference.
  for (const MDOperand &Op : llvm::drop_begin(LoopMD->operands())) {
    // check for debug location type by attempting a cast.
    if (!isa<DILocation>(Op)) {
      return true;
    }
  }

  // If we get here, then all we have is debug locations in the loop metadata.
  return false;
}

void Instruction::dropPoisonGeneratingMetadata() {
  for (unsigned ID : Metadata::PoisonGeneratingIDs)
    eraseMetadata(ID);
}

bool Instruction::hasPoisonGeneratingReturnAttributes() const {
  if (const auto *CB = dyn_cast<CallBase>(this)) {
    AttributeSet RetAttrs = CB->getAttributes().getRetAttrs();
    return RetAttrs.hasAttribute(Attribute::Range) ||
           RetAttrs.hasAttribute(Attribute::Alignment) ||
           RetAttrs.hasAttribute(Attribute::NonNull);
  }
  return false;
}

void Instruction::dropPoisonGeneratingReturnAttributes() {
  if (auto *CB = dyn_cast<CallBase>(this)) {
    AttributeMask AM;
    AM.addAttribute(Attribute::Range);
    AM.addAttribute(Attribute::Alignment);
    AM.addAttribute(Attribute::NonNull);
    CB->removeRetAttrs(AM);
  }
  assert(!hasPoisonGeneratingReturnAttributes() && "must be kept in sync");
}

void Instruction::dropUBImplyingAttrsAndUnknownMetadata(
    ArrayRef<unsigned> KnownIDs) {
  dropUnknownNonDebugMetadata(KnownIDs);
  auto *CB = dyn_cast<CallBase>(this);
  if (!CB)
    return;
  // For call instructions, we also need to drop parameter and return attributes
  // that can cause UB if the call is moved to a location where the attribute is
  // not valid.
  AttributeList AL = CB->getAttributes();
  if (AL.isEmpty())
    return;
  AttributeMask UBImplyingAttributes =
      AttributeFuncs::getUBImplyingAttributes();
  for (unsigned ArgNo = 0; ArgNo < CB->arg_size(); ArgNo++)
    CB->removeParamAttrs(ArgNo, UBImplyingAttributes);
  CB->removeRetAttrs(UBImplyingAttributes);
}

void Instruction::dropUBImplyingAttrsAndMetadata() {
  // !annotation metadata does not impact semantics.
  // !range, !nonnull and !align produce poison, so they are safe to speculate.
  // !noundef and various AA metadata must be dropped, as it generally produces
  // immediate undefined behavior.
  unsigned KnownIDs[] = {LLVMContext::MD_annotation, LLVMContext::MD_range,
                         LLVMContext::MD_nonnull, LLVMContext::MD_align};
  dropUBImplyingAttrsAndUnknownMetadata(KnownIDs);
}

bool Instruction::hasUBImplyingAttrs() const {
  auto *CB = dyn_cast<CallBase>(this);
  if (!CB)
    return false;
  // For call instructions, we also need to check parameter and return
  // attributes that can cause UB.
  for (unsigned ArgNo = 0; ArgNo < CB->arg_size(); ArgNo++)
    if (CB->isPassingUndefUB(ArgNo))
      return true;
  return CB->hasRetAttr(Attribute::NoUndef) ||
         CB->hasRetAttr(Attribute::Dereferenceable) ||
         CB->hasRetAttr(Attribute::DereferenceableOrNull);
}

bool Instruction::isExact() const {
  return cast<PossiblyExactOperator>(this)->isExact();
}

void Instruction::setFast(bool B) {
  assert(isa<FPMathOperator>(this) && "setting fast-math flag on invalid op");
  cast<FPMathOperator>(this)->setFast(B);
}

void Instruction::setHasAllowReassoc(bool B) {
  assert(isa<FPMathOperator>(this) && "setting fast-math flag on invalid op");
  cast<FPMathOperator>(this)->setHasAllowReassoc(B);
}

void Instruction::setHasNoNaNs(bool B) {
  assert(isa<FPMathOperator>(this) && "setting fast-math flag on invalid op");
  cast<FPMathOperator>(this)->setHasNoNaNs(B);
}

void Instruction::setHasNoInfs(bool B) {
  assert(isa<FPMathOperator>(this) && "setting fast-math flag on invalid op");
  cast<FPMathOperator>(this)->setHasNoInfs(B);
}

void Instruction::setHasNoSignedZeros(bool B) {
  assert(isa<FPMathOperator>(this) && "setting fast-math flag on invalid op");
  cast<FPMathOperator>(this)->setHasNoSignedZeros(B);
}

void Instruction::setHasAllowReciprocal(bool B) {
  assert(isa<FPMathOperator>(this) && "setting fast-math flag on invalid op");
  cast<FPMathOperator>(this)->setHasAllowReciprocal(B);
}

void Instruction::setHasAllowContract(bool B) {
  assert(isa<FPMathOperator>(this) && "setting fast-math flag on invalid op");
  cast<FPMathOperator>(this)->setHasAllowContract(B);
}

void Instruction::setHasApproxFunc(bool B) {
  assert(isa<FPMathOperator>(this) && "setting fast-math flag on invalid op");
  cast<FPMathOperator>(this)->setHasApproxFunc(B);
}

void Instruction::setFastMathFlags(FastMathFlags FMF) {
  assert(isa<FPMathOperator>(this) && "setting fast-math flag on invalid op");
  cast<FPMathOperator>(this)->setFastMathFlags(FMF);
}

void Instruction::copyFastMathFlags(FastMathFlags FMF) {
  assert(isa<FPMathOperator>(this) && "copying fast-math flag on invalid op");
  cast<FPMathOperator>(this)->copyFastMathFlags(FMF);
}

bool Instruction::isFast() const {
  assert(isa<FPMathOperator>(this) && "getting fast-math flag on invalid op");
  return cast<FPMathOperator>(this)->isFast();
}

bool Instruction::hasAllowReassoc() const {
  assert(isa<FPMathOperator>(this) && "getting fast-math flag on invalid op");
  return cast<FPMathOperator>(this)->hasAllowReassoc();
}

bool Instruction::hasNoNaNs() const {
  assert(isa<FPMathOperator>(this) && "getting fast-math flag on invalid op");
  return cast<FPMathOperator>(this)->hasNoNaNs();
}

bool Instruction::hasNoInfs() const {
  assert(isa<FPMathOperator>(this) && "getting fast-math flag on invalid op");
  return cast<FPMathOperator>(this)->hasNoInfs();
}

bool Instruction::hasNoSignedZeros() const {
  assert(isa<FPMathOperator>(this) && "getting fast-math flag on invalid op");
  return cast<FPMathOperator>(this)->hasNoSignedZeros();
}

bool Instruction::hasAllowReciprocal() const {
  assert(isa<FPMathOperator>(this) && "getting fast-math flag on invalid op");
  return cast<FPMathOperator>(this)->hasAllowReciprocal();
}

bool Instruction::hasAllowContract() const {
  assert(isa<FPMathOperator>(this) && "getting fast-math flag on invalid op");
  return cast<FPMathOperator>(this)->hasAllowContract();
}

bool Instruction::hasApproxFunc() const {
  assert(isa<FPMathOperator>(this) && "getting fast-math flag on invalid op");
  return cast<FPMathOperator>(this)->hasApproxFunc();
}

FastMathFlags Instruction::getFastMathFlags() const {
  assert(isa<FPMathOperator>(this) && "getting fast-math flag on invalid op");
  return cast<FPMathOperator>(this)->getFastMathFlags();
}

void Instruction::copyFastMathFlags(const Instruction *I) {
  copyFastMathFlags(I->getFastMathFlags());
}

void Instruction::copyIRFlags(const Value *V, bool IncludeWrapFlags) {
  // Copy the wrapping flags.
  if (IncludeWrapFlags && isa<OverflowingBinaryOperator>(this)) {
    if (auto *OB = dyn_cast<OverflowingBinaryOperator>(V)) {
      setHasNoSignedWrap(OB->hasNoSignedWrap());
      setHasNoUnsignedWrap(OB->hasNoUnsignedWrap());
    }
  }

  if (auto *TI = dyn_cast<TruncInst>(V)) {
    if (isa<TruncInst>(this)) {
      setHasNoSignedWrap(TI->hasNoSignedWrap());
      setHasNoUnsignedWrap(TI->hasNoUnsignedWrap());
    }
  }

  // Copy the exact flag.
  if (auto *PE = dyn_cast<PossiblyExactOperator>(V))
    if (isa<PossiblyExactOperator>(this))
      setIsExact(PE->isExact());

  if (auto *SrcPD = dyn_cast<PossiblyDisjointInst>(V))
    if (auto *DestPD = dyn_cast<PossiblyDisjointInst>(this))
      DestPD->setIsDisjoint(SrcPD->isDisjoint());

  // Copy the fast-math flags.
  if (auto *FP = dyn_cast<FPMathOperator>(V))
    if (isa<FPMathOperator>(this))
      copyFastMathFlags(FP->getFastMathFlags());

  if (auto *SrcGEP = dyn_cast<GetElementPtrInst>(V))
    if (auto *DestGEP = dyn_cast<GetElementPtrInst>(this))
      DestGEP->setNoWrapFlags(SrcGEP->getNoWrapFlags() |
                              DestGEP->getNoWrapFlags());

  if (auto *NNI = dyn_cast<PossiblyNonNegInst>(V))
    if (isa<PossiblyNonNegInst>(this))
      setNonNeg(NNI->hasNonNeg());

  if (auto *SrcICmp = dyn_cast<ICmpInst>(V))
    if (auto *DestICmp = dyn_cast<ICmpInst>(this))
      DestICmp->setSameSign(SrcICmp->hasSameSign());
}

void Instruction::andIRFlags(const Value *V) {
  if (auto *OB = dyn_cast<OverflowingBinaryOperator>(V)) {
    if (isa<OverflowingBinaryOperator>(this)) {
      setHasNoSignedWrap(hasNoSignedWrap() && OB->hasNoSignedWrap());
      setHasNoUnsignedWrap(hasNoUnsignedWrap() && OB->hasNoUnsignedWrap());
    }
  }

  if (auto *TI = dyn_cast<TruncInst>(V)) {
    if (isa<TruncInst>(this)) {
      setHasNoSignedWrap(hasNoSignedWrap() && TI->hasNoSignedWrap());
      setHasNoUnsignedWrap(hasNoUnsignedWrap() && TI->hasNoUnsignedWrap());
    }
  }

  if (auto *PE = dyn_cast<PossiblyExactOperator>(V))
    if (isa<PossiblyExactOperator>(this))
      setIsExact(isExact() && PE->isExact());

  if (auto *SrcPD = dyn_cast<PossiblyDisjointInst>(V))
    if (auto *DestPD = dyn_cast<PossiblyDisjointInst>(this))
      DestPD->setIsDisjoint(DestPD->isDisjoint() && SrcPD->isDisjoint());

  if (auto *FP = dyn_cast<FPMathOperator>(V)) {
    if (isa<FPMathOperator>(this)) {
      FastMathFlags FM = getFastMathFlags();
      FM &= FP->getFastMathFlags();
      copyFastMathFlags(FM);
    }
  }

  if (auto *SrcGEP = dyn_cast<GetElementPtrInst>(V))
    if (auto *DestGEP = dyn_cast<GetElementPtrInst>(this))
      DestGEP->setNoWrapFlags(SrcGEP->getNoWrapFlags() &
                              DestGEP->getNoWrapFlags());

  if (auto *NNI = dyn_cast<PossiblyNonNegInst>(V))
    if (isa<PossiblyNonNegInst>(this))
      setNonNeg(hasNonNeg() && NNI->hasNonNeg());

  if (auto *SrcICmp = dyn_cast<ICmpInst>(V))
    if (auto *DestICmp = dyn_cast<ICmpInst>(this))
      DestICmp->setSameSign(DestICmp->hasSameSign() && SrcICmp->hasSameSign());
}

const char *Instruction::getOpcodeName(unsigned OpCode) {
  switch (OpCode) {
  // Terminators
  case Ret:    return "ret";
  case Br:     return "br";
  case Switch: return "switch";
  case IndirectBr: return "indirectbr";
  case Invoke: return "invoke";
  case Resume: return "resume";
  case Unreachable: return "unreachable";
  case CleanupRet: return "cleanupret";
  case CatchRet: return "catchret";
  case CatchPad: return "catchpad";
  case CatchSwitch: return "catchswitch";
  case CallBr: return "callbr";

  // Standard unary operators...
  case FNeg: return "fneg";

  // Standard binary operators...
  case Add: return "add";
  case FAdd: return "fadd";
  case Sub: return "sub";
  case FSub: return "fsub";
  case Mul: return "mul";
  case FMul: return "fmul";
  case UDiv: return "udiv";
  case SDiv: return "sdiv";
  case FDiv: return "fdiv";
  case URem: return "urem";
  case SRem: return "srem";
  case FRem: return "frem";

  // Logical operators...
  case And: return "and";
  case Or : return "or";
  case Xor: return "xor";

  // Memory instructions...
  case Alloca:        return "alloca";
  case Load:          return "load";
  case Store:         return "store";
  case AtomicCmpXchg: return "cmpxchg";
  case AtomicRMW:     return "atomicrmw";
  case Fence:         return "fence";
  case GetElementPtr: return "getelementptr";

  // Convert instructions...
  case Trunc:         return "trunc";
  case ZExt:          return "zext";
  case SExt:          return "sext";
  case FPTrunc:       return "fptrunc";
  case FPExt:         return "fpext";
  case FPToUI:        return "fptoui";
  case FPToSI:        return "fptosi";
  case UIToFP:        return "uitofp";
  case SIToFP:        return "sitofp";
  case IntToPtr:      return "inttoptr";
  case PtrToInt:      return "ptrtoint";
  case BitCast:       return "bitcast";
  case AddrSpaceCast: return "addrspacecast";

  // Other instructions...
  case ICmp:           return "icmp";
  case FCmp:           return "fcmp";
  case PHI:            return "phi";
  case Select:         return "select";
  case Call:           return "call";
  case Shl:            return "shl";
  case LShr:           return "lshr";
  case AShr:           return "ashr";
  case VAArg:          return "va_arg";
  case ExtractElement: return "extractelement";
  case InsertElement:  return "insertelement";
  case ShuffleVector:  return "shufflevector";
  case ExtractValue:   return "extractvalue";
  case InsertValue:    return "insertvalue";
  case LandingPad:     return "landingpad";
  case CleanupPad:     return "cleanuppad";
  case Freeze:         return "freeze";

  default: return "<Invalid operator> ";
  }
}

/// This must be kept in sync with FunctionComparator::cmpOperations in
/// lib/Transforms/IPO/MergeFunctions.cpp.
bool Instruction::hasSameSpecialState(const Instruction *I2,
                                      bool IgnoreAlignment,
                                      bool IntersectAttrs) const {
  auto I1 = this;
  assert(I1->getOpcode() == I2->getOpcode() &&
         "Can not compare special state of different instructions");

  auto CheckAttrsSame = [IntersectAttrs](const CallBase *CB0,
                                         const CallBase *CB1) {
    return IntersectAttrs
               ? CB0->getAttributes()
                     .intersectWith(CB0->getContext(), CB1->getAttributes())
                     .has_value()
               : CB0->getAttributes() == CB1->getAttributes();
  };

  if (const AllocaInst *AI = dyn_cast<AllocaInst>(I1))
    return AI->getAllocatedType() == cast<AllocaInst>(I2)->getAllocatedType() &&
           (AI->getAlign() == cast<AllocaInst>(I2)->getAlign() ||
            IgnoreAlignment);
  if (const LoadInst *LI = dyn_cast<LoadInst>(I1))
    return LI->isVolatile() == cast<LoadInst>(I2)->isVolatile() &&
           (LI->getAlign() == cast<LoadInst>(I2)->getAlign() ||
            IgnoreAlignment) &&
           LI->getOrdering() == cast<LoadInst>(I2)->getOrdering() &&
           LI->getSyncScopeID() == cast<LoadInst>(I2)->getSyncScopeID();
  if (const StoreInst *SI = dyn_cast<StoreInst>(I1))
    return SI->isVolatile() == cast<StoreInst>(I2)->isVolatile() &&
           (SI->getAlign() == cast<StoreInst>(I2)->getAlign() ||
            IgnoreAlignment) &&
           SI->getOrdering() == cast<StoreInst>(I2)->getOrdering() &&
           SI->getSyncScopeID() == cast<StoreInst>(I2)->getSyncScopeID();
  if (const CmpInst *CI = dyn_cast<CmpInst>(I1))
    return CI->getPredicate() == cast<CmpInst>(I2)->getPredicate();
  if (const CallInst *CI = dyn_cast<CallInst>(I1))
    return CI->isTailCall() == cast<CallInst>(I2)->isTailCall() &&
           CI->getCallingConv() == cast<CallInst>(I2)->getCallingConv() &&
           CheckAttrsSame(CI, cast<CallInst>(I2)) &&
           CI->hasIdenticalOperandBundleSchema(*cast<CallInst>(I2));
  if (const InvokeInst *CI = dyn_cast<InvokeInst>(I1))
    return CI->getCallingConv() == cast<InvokeInst>(I2)->getCallingConv() &&
           CheckAttrsSame(CI, cast<InvokeInst>(I2)) &&
           CI->hasIdenticalOperandBundleSchema(*cast<InvokeInst>(I2));
  if (const CallBrInst *CI = dyn_cast<CallBrInst>(I1))
    return CI->getCallingConv() == cast<CallBrInst>(I2)->getCallingConv() &&
           CheckAttrsSame(CI, cast<CallBrInst>(I2)) &&
           CI->hasIdenticalOperandBundleSchema(*cast<CallBrInst>(I2));
  if (const InsertValueInst *IVI = dyn_cast<InsertValueInst>(I1))
    return IVI->getIndices() == cast<InsertValueInst>(I2)->getIndices();
  if (const ExtractValueInst *EVI = dyn_cast<ExtractValueInst>(I1))
    return EVI->getIndices() == cast<ExtractValueInst>(I2)->getIndices();
  if (const FenceInst *FI = dyn_cast<FenceInst>(I1))
    return FI->getOrdering() == cast<FenceInst>(I2)->getOrdering() &&
           FI->getSyncScopeID() == cast<FenceInst>(I2)->getSyncScopeID();
  if (const AtomicCmpXchgInst *CXI = dyn_cast<AtomicCmpXchgInst>(I1))
    return CXI->isVolatile() == cast<AtomicCmpXchgInst>(I2)->isVolatile() &&
           CXI->isWeak() == cast<AtomicCmpXchgInst>(I2)->isWeak() &&
           CXI->getSuccessOrdering() ==
               cast<AtomicCmpXchgInst>(I2)->getSuccessOrdering() &&
           CXI->getFailureOrdering() ==
               cast<AtomicCmpXchgInst>(I2)->getFailureOrdering() &&
           CXI->getSyncScopeID() ==
               cast<AtomicCmpXchgInst>(I2)->getSyncScopeID();
  if (const AtomicRMWInst *RMWI = dyn_cast<AtomicRMWInst>(I1))
    return RMWI->getOperation() == cast<AtomicRMWInst>(I2)->getOperation() &&
           RMWI->isVolatile() == cast<AtomicRMWInst>(I2)->isVolatile() &&
           RMWI->getOrdering() == cast<AtomicRMWInst>(I2)->getOrdering() &&
           RMWI->getSyncScopeID() == cast<AtomicRMWInst>(I2)->getSyncScopeID();
  if (const ShuffleVectorInst *SVI = dyn_cast<ShuffleVectorInst>(I1))
    return SVI->getShuffleMask() ==
           cast<ShuffleVectorInst>(I2)->getShuffleMask();
  if (const GetElementPtrInst *GEP = dyn_cast<GetElementPtrInst>(I1))
    return GEP->getSourceElementType() ==
           cast<GetElementPtrInst>(I2)->getSourceElementType();

  return true;
}

bool Instruction::isIdenticalTo(const Instruction *I) const {
  return isIdenticalToWhenDefined(I) &&
         SubclassOptionalData == I->SubclassOptionalData;
}

bool Instruction::isIdenticalToWhenDefined(const Instruction *I,
                                           bool IntersectAttrs) const {
  if (getOpcode() != I->getOpcode() ||
      getNumOperands() != I->getNumOperands() || getType() != I->getType())
    return false;

  // If both instructions have no operands, they are identical.
  if (getNumOperands() == 0 && I->getNumOperands() == 0)
    return this->hasSameSpecialState(I, /*IgnoreAlignment=*/false,
                                     IntersectAttrs);

  // We have two instructions of identical opcode and #operands.  Check to see
  // if all operands are the same.
  if (!std::equal(op_begin(), op_end(), I->op_begin()))
    return false;

  // WARNING: this logic must be kept in sync with EliminateDuplicatePHINodes()!
  if (const PHINode *thisPHI = dyn_cast<PHINode>(this)) {
    const PHINode *otherPHI = cast<PHINode>(I);
    return std::equal(thisPHI->block_begin(), thisPHI->block_end(),
                      otherPHI->block_begin());
  }

  return this->hasSameSpecialState(I, /*IgnoreAlignment=*/false,
                                   IntersectAttrs);
}

// Keep this in sync with FunctionComparator::cmpOperations in
// lib/Transforms/IPO/MergeFunctions.cpp.
bool Instruction::isSameOperationAs(const Instruction *I,
                                    unsigned flags) const {
  bool IgnoreAlignment = flags & CompareIgnoringAlignment;
  bool UseScalarTypes = flags & CompareUsingScalarTypes;
  bool IntersectAttrs = flags & CompareUsingIntersectedAttrs;

  if (getOpcode() != I->getOpcode() ||
      getNumOperands() != I->getNumOperands() ||
      (UseScalarTypes ?
       getType()->getScalarType() != I->getType()->getScalarType() :
       getType() != I->getType()))
    return false;

  // We have two instructions of identical opcode and #operands.  Check to see
  // if all operands are the same type
  for (unsigned i = 0, e = getNumOperands(); i != e; ++i)
    if (UseScalarTypes ?
        getOperand(i)->getType()->getScalarType() !=
          I->getOperand(i)->getType()->getScalarType() :
        getOperand(i)->getType() != I->getOperand(i)->getType())
      return false;

  return this->hasSameSpecialState(I, IgnoreAlignment, IntersectAttrs);
}

bool Instruction::isUsedOutsideOfBlock(const BasicBlock *BB) const {
  for (const Use &U : uses()) {
    // PHI nodes uses values in the corresponding predecessor block.  For other
    // instructions, just check to see whether the parent of the use matches up.
    const Instruction *I = cast<Instruction>(U.getUser());
    const PHINode *PN = dyn_cast<PHINode>(I);
    if (!PN) {
      if (I->getParent() != BB)
        return true;
      continue;
    }

    if (PN->getIncomingBlock(U) != BB)
      return true;
  }
  return false;
}

bool Instruction::mayReadFromMemory() const {
  switch (getOpcode()) {
  default: return false;
  case Instruction::VAArg:
  case Instruction::Load:
  case Instruction::Fence: // FIXME: refine definition of mayReadFromMemory
  case Instruction::AtomicCmpXchg:
  case Instruction::AtomicRMW:
  case Instruction::CatchPad:
  case Instruction::CatchRet:
    return true;
  case Instruction::Call:
  case Instruction::Invoke:
  case Instruction::CallBr:
    return !cast<CallBase>(this)->onlyWritesMemory();
  case Instruction::Store:
    return !cast<StoreInst>(this)->isUnordered();
  }
}

bool Instruction::mayWriteToMemory() const {
  switch (getOpcode()) {
  default: return false;
  case Instruction::Fence: // FIXME: refine definition of mayWriteToMemory
  case Instruction::Store:
  case Instruction::VAArg:
  case Instruction::AtomicCmpXchg:
  case Instruction::AtomicRMW:
  case Instruction::CatchPad:
  case Instruction::CatchRet:
    return true;
  case Instruction::Call:
  case Instruction::Invoke:
  case Instruction::CallBr:
    return !cast<CallBase>(this)->onlyReadsMemory();
  case Instruction::Load:
    return !cast<LoadInst>(this)->isUnordered();
  }
}

bool Instruction::isAtomic() const {
  switch (getOpcode()) {
  default:
    return false;
  case Instruction::AtomicCmpXchg:
  case Instruction::AtomicRMW:
  case Instruction::Fence:
    return true;
  case Instruction::Load:
    return cast<LoadInst>(this)->getOrdering() != AtomicOrdering::NotAtomic;
  case Instruction::Store:
    return cast<StoreInst>(this)->getOrdering() != AtomicOrdering::NotAtomic;
  }
}

bool Instruction::hasAtomicLoad() const {
  assert(isAtomic());
  switch (getOpcode()) {
  default:
    return false;
  case Instruction::AtomicCmpXchg:
  case Instruction::AtomicRMW:
  case Instruction::Load:
    return true;
  }
}

bool Instruction::hasAtomicStore() const {
  assert(isAtomic());
  switch (getOpcode()) {
  default:
    return false;
  case Instruction::AtomicCmpXchg:
  case Instruction::AtomicRMW:
  case Instruction::Store:
    return true;
  }
}

bool Instruction::isVolatile() const {
  switch (getOpcode()) {
  default:
    return false;
  case Instruction::AtomicRMW:
    return cast<AtomicRMWInst>(this)->isVolatile();
  case Instruction::Store:
    return cast<StoreInst>(this)->isVolatile();
  case Instruction::Load:
    return cast<LoadInst>(this)->isVolatile();
  case Instruction::AtomicCmpXchg:
    return cast<AtomicCmpXchgInst>(this)->isVolatile();
  case Instruction::Call:
  case Instruction::Invoke:
    // There are a very limited number of intrinsics with volatile flags.
    if (auto *II = dyn_cast<IntrinsicInst>(this)) {
      if (auto *MI = dyn_cast<MemIntrinsic>(II))
        return MI->isVolatile();
      switch (II->getIntrinsicID()) {
      default: break;
      case Intrinsic::matrix_column_major_load:
        return cast<ConstantInt>(II->getArgOperand(2))->isOne();
      case Intrinsic::matrix_column_major_store:
        return cast<ConstantInt>(II->getArgOperand(3))->isOne();
      }
    }
    return false;
  }
}

Type *Instruction::getAccessType() const {
  switch (getOpcode()) {
  case Instruction::Store:
    return cast<StoreInst>(this)->getValueOperand()->getType();
  case Instruction::Load:
  case Instruction::AtomicRMW:
    return getType();
  case Instruction::AtomicCmpXchg:
    return cast<AtomicCmpXchgInst>(this)->getNewValOperand()->getType();
  case Instruction::Call:
  case Instruction::Invoke:
    if (const IntrinsicInst *II = dyn_cast<IntrinsicInst>(this)) {
      switch (II->getIntrinsicID()) {
      case Intrinsic::masked_load:
      case Intrinsic::masked_gather:
      case Intrinsic::masked_expandload:
      case Intrinsic::vp_load:
      case Intrinsic::vp_gather:
      case Intrinsic::experimental_vp_strided_load:
        return II->getType();
      case Intrinsic::masked_store:
      case Intrinsic::masked_scatter:
      case Intrinsic::masked_compressstore:
      case Intrinsic::vp_store:
      case Intrinsic::vp_scatter:
      case Intrinsic::experimental_vp_strided_store:
        return II->getOperand(0)->getType();
      default:
        break;
      }
    }
  }

  return nullptr;
}

static bool canUnwindPastLandingPad(const LandingPadInst *LP,
                                    bool IncludePhaseOneUnwind) {
  // Because phase one unwinding skips cleanup landingpads, we effectively
  // unwind past this frame, and callers need to have valid unwind info.
  if (LP->isCleanup())
    return IncludePhaseOneUnwind;

  for (unsigned I = 0; I < LP->getNumClauses(); ++I) {
    Constant *Clause = LP->getClause(I);
    // catch ptr null catches all exceptions.
    if (LP->isCatch(I) && isa<ConstantPointerNull>(Clause))
      return false;
    // filter [0 x ptr] catches all exceptions.
    if (LP->isFilter(I) && Clause->getType()->getArrayNumElements() == 0)
      return false;
  }

  // May catch only some subset of exceptions, in which case other exceptions
  // will continue unwinding.
  return true;
}

bool Instruction::mayThrow(bool IncludePhaseOneUnwind) const {
  switch (getOpcode()) {
  case Instruction::Call:
    return !cast<CallInst>(this)->doesNotThrow();
  case Instruction::CleanupRet:
    return cast<CleanupReturnInst>(this)->unwindsToCaller();
  case Instruction::CatchSwitch:
    return cast<CatchSwitchInst>(this)->unwindsToCaller();
  case Instruction::Resume:
    return true;
  case Instruction::Invoke: {
    // Landingpads themselves don't unwind -- however, an invoke of a skipped
    // landingpad may continue unwinding.
    BasicBlock *UnwindDest = cast<InvokeInst>(this)->getUnwindDest();
    BasicBlock::iterator Pad = UnwindDest->getFirstNonPHIIt();
    if (auto *LP = dyn_cast<LandingPadInst>(Pad))
      return canUnwindPastLandingPad(LP, IncludePhaseOneUnwind);
    return false;
  }
  case Instruction::CleanupPad:
    // Treat the same as cleanup landingpad.
    return IncludePhaseOneUnwind;
  default:
    return false;
  }
}

bool Instruction::mayHaveSideEffects() const {
  return mayWriteToMemory() || mayThrow() || !willReturn();
}

bool Instruction::isSafeToRemove() const {
  return (!isa<CallInst>(this) || !this->mayHaveSideEffects()) &&
         !this->isTerminator() && !this->isEHPad();
}

bool Instruction::willReturn() const {
  // Volatile store isn't guaranteed to return; see LangRef.
  if (auto *SI = dyn_cast<StoreInst>(this))
    return !SI->isVolatile();

  if (const auto *CB = dyn_cast<CallBase>(this))
    return CB->hasFnAttr(Attribute::WillReturn);
  return true;
}

bool Instruction::isLifetimeStartOrEnd() const {
  auto *II = dyn_cast<IntrinsicInst>(this);
  if (!II)
    return false;
  Intrinsic::ID ID = II->getIntrinsicID();
  return ID == Intrinsic::lifetime_start || ID == Intrinsic::lifetime_end;
}

bool Instruction::isLaunderOrStripInvariantGroup() const {
  auto *II = dyn_cast<IntrinsicInst>(this);
  if (!II)
    return false;
  Intrinsic::ID ID = II->getIntrinsicID();
  return ID == Intrinsic::launder_invariant_group ||
         ID == Intrinsic::strip_invariant_group;
}

bool Instruction::isDebugOrPseudoInst() const {
  return isa<DbgInfoIntrinsic>(this) || isa<PseudoProbeInst>(this);
}

const Instruction *
Instruction::getNextNonDebugInstruction(bool SkipPseudoOp) const {
  for (const Instruction *I = getNextNode(); I; I = I->getNextNode())
    if (!isa<DbgInfoIntrinsic>(I) && !(SkipPseudoOp && isa<PseudoProbeInst>(I)))
      return I;
  return nullptr;
}

const Instruction *
Instruction::getPrevNonDebugInstruction(bool SkipPseudoOp) const {
  for (const Instruction *I = getPrevNode(); I; I = I->getPrevNode())
    if (!isa<DbgInfoIntrinsic>(I) && !(SkipPseudoOp && isa<PseudoProbeInst>(I)))
      return I;
  return nullptr;
}

const DebugLoc &Instruction::getStableDebugLoc() const {
  if (isa<DbgInfoIntrinsic>(this))
    if (const Instruction *Next = getNextNonDebugInstruction())
      return Next->getDebugLoc();
  return getDebugLoc();
}

bool Instruction::isAssociative() const {
  if (auto *II = dyn_cast<IntrinsicInst>(this))
    return II->isAssociative();
  unsigned Opcode = getOpcode();
  if (isAssociative(Opcode))
    return true;

  switch (Opcode) {
  case FMul:
  case FAdd:
    return cast<FPMathOperator>(this)->hasAllowReassoc() &&
           cast<FPMathOperator>(this)->hasNoSignedZeros();
  default:
    return false;
  }
}

bool Instruction::isCommutative() const {
  if (auto *II = dyn_cast<IntrinsicInst>(this))
    return II->isCommutative();
  // TODO: Should allow icmp/fcmp?
  return isCommutative(getOpcode());
}

unsigned Instruction::getNumSuccessors() const {
  switch (getOpcode()) {
#define HANDLE_TERM_INST(N, OPC, CLASS)                                        \
  case Instruction::OPC:                                                       \
    return static_cast<const CLASS *>(this)->getNumSuccessors();
#include "llvm/IR/Instruction.def"
  default:
    break;
  }
  llvm_unreachable("not a terminator");
}

BasicBlock *Instruction::getSuccessor(unsigned idx) const {
  switch (getOpcode()) {
#define HANDLE_TERM_INST(N, OPC, CLASS)                                        \
  case Instruction::OPC:                                                       \
    return static_cast<const CLASS *>(this)->getSuccessor(idx);
#include "llvm/IR/Instruction.def"
  default:
    break;
  }
  llvm_unreachable("not a terminator");
}

void Instruction::setSuccessor(unsigned idx, BasicBlock *B) {
  switch (getOpcode()) {
#define HANDLE_TERM_INST(N, OPC, CLASS)                                        \
  case Instruction::OPC:                                                       \
    return static_cast<CLASS *>(this)->setSuccessor(idx, B);
#include "llvm/IR/Instruction.def"
  default:
    break;
  }
  llvm_unreachable("not a terminator");
}

void Instruction::replaceSuccessorWith(BasicBlock *OldBB, BasicBlock *NewBB) {
  for (unsigned Idx = 0, NumSuccessors = Instruction::getNumSuccessors();
       Idx != NumSuccessors; ++Idx)
    if (getSuccessor(Idx) == OldBB)
      setSuccessor(Idx, NewBB);
}

Instruction *Instruction::cloneImpl() const {
  llvm_unreachable("Subclass of Instruction failed to implement cloneImpl");
}

void Instruction::swapProfMetadata() {
  MDNode *ProfileData = getBranchWeightMDNode(*this);
  if (!ProfileData)
    return;
  unsigned FirstIdx = getBranchWeightOffset(ProfileData);
  if (ProfileData->getNumOperands() != 2 + FirstIdx)
    return;

  unsigned SecondIdx = FirstIdx + 1;
  SmallVector<Metadata *, 4> Ops;
  // If there are more weights past the second, we can't swap them
  if (ProfileData->getNumOperands() > SecondIdx + 1)
    return;
  for (unsigned Idx = 0; Idx < FirstIdx; ++Idx) {
    Ops.push_back(ProfileData->getOperand(Idx));
  }
  // Switch the order of the weights
  Ops.push_back(ProfileData->getOperand(SecondIdx));
  Ops.push_back(ProfileData->getOperand(FirstIdx));
  setMetadata(LLVMContext::MD_prof,
              MDNode::get(ProfileData->getContext(), Ops));
}

void Instruction::copyMetadata(const Instruction &SrcInst,
                               ArrayRef<unsigned> WL) {
  if (WL.empty() || is_contained(WL, LLVMContext::MD_dbg))
    setDebugLoc(SrcInst.getDebugLoc().orElse(getDebugLoc()));

  if (!SrcInst.hasMetadata())
    return;

  SmallDenseSet<unsigned, 4> WLS(WL.begin(), WL.end());

  // Otherwise, enumerate and copy over metadata from the old instruction to the
  // new one.
  SmallVector<std::pair<unsigned, MDNode *>, 4> TheMDs;
  SrcInst.getAllMetadataOtherThanDebugLoc(TheMDs);
  for (const auto &MD : TheMDs) {
    if (WL.empty() || WLS.count(MD.first))
      setMetadata(MD.first, MD.second);
  }
}

Instruction *Instruction::clone() const {
  Instruction *New = nullptr;
  switch (getOpcode()) {
  default:
    llvm_unreachable("Unhandled Opcode.");
#define HANDLE_INST(num, opc, clas)                                            \
  case Instruction::opc:                                                       \
    New = cast<clas>(this)->cloneImpl();                                       \
    break;
#include "llvm/IR/Instruction.def"
#undef HANDLE_INST
  }

  New->SubclassOptionalData = SubclassOptionalData;
  New->copyMetadata(*this);
  return New;
}<|MERGE_RESOLUTION|>--- conflicted
+++ resolved
@@ -130,11 +130,6 @@
   return getIterator();
 }
 
-<<<<<<< HEAD
-LLVM_ABI extern cl::opt<bool> UseNewDbgInfoFormat;
-
-=======
->>>>>>> 4084ffcf
 void Instruction::insertBefore(BasicBlock &BB,
                                InstListType::iterator InsertPos) {
   assert(!DebugMarker);
