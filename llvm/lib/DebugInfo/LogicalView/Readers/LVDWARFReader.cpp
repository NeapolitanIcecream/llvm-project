//===-- LVDWARFReader.cpp -------------------------------------------------===//
//
// Part of the LLVM Project, under the Apache License v2.0 with LLVM Exceptions.
// See https://llvm.org/LICENSE.txt for license information.
// SPDX-License-Identifier: Apache-2.0 WITH LLVM-exception
//
//===----------------------------------------------------------------------===//
//
// This implements the LVDWARFReader class.
// It supports ELF, Mach-O and Wasm binary formats.
//
//===----------------------------------------------------------------------===//

#include "llvm/DebugInfo/LogicalView/Readers/LVDWARFReader.h"
#include "llvm/DebugInfo/DIContext.h"
#include "llvm/DebugInfo/DWARF/DWARFDebugLoc.h"
#include "llvm/DebugInfo/DWARF/DWARFExpression.h"
#include "llvm/DebugInfo/LogicalView/Core/LVLine.h"
#include "llvm/DebugInfo/LogicalView/Core/LVScope.h"
#include "llvm/DebugInfo/LogicalView/Core/LVSymbol.h"
#include "llvm/DebugInfo/LogicalView/Core/LVType.h"
#include "llvm/Object/MachO.h"
#include "llvm/Support/FormatVariadic.h"

using namespace llvm;
using namespace llvm::object;
using namespace llvm::logicalview;

#define DEBUG_TYPE "DWARFReader"

<<<<<<< HEAD
LVElement *LVDWARFReader::createElement(dwarf::Tag Tag) {
  CurrentScope = nullptr;
  CurrentSymbol = nullptr;
  CurrentType = nullptr;
  CurrentRanges.clear();

  if (!options().getPrintSymbols()) {
    switch (Tag) {
    // As the command line options did not specify a request to print
    // logical symbols (--print=symbols or --print=all or --print=elements),
    // skip its creation.
    case dwarf::DW_TAG_formal_parameter:
    case dwarf::DW_TAG_unspecified_parameters:
    case dwarf::DW_TAG_member:
    case dwarf::DW_TAG_variable:
    case dwarf::DW_TAG_inheritance:
    case dwarf::DW_TAG_constant:
    case dwarf::DW_TAG_call_site_parameter:
    case dwarf::DW_TAG_GNU_call_site_parameter:
      return nullptr;
    default:
      break;
    }
  }

  switch (Tag) {
  // Types.
  case dwarf::DW_TAG_base_type:
    CurrentType = createType();
    CurrentType->setIsBase();
    if (options().getAttributeBase())
      CurrentType->setIncludeInPrint();
    return CurrentType;
  case dwarf::DW_TAG_const_type:
    CurrentType = createType();
    CurrentType->setIsConst();
    CurrentType->setName("const");
    return CurrentType;
  case dwarf::DW_TAG_enumerator:
    CurrentType = createTypeEnumerator();
    return CurrentType;
  case dwarf::DW_TAG_imported_declaration:
    CurrentType = createTypeImport();
    CurrentType->setIsImportDeclaration();
    return CurrentType;
  case dwarf::DW_TAG_imported_module:
    CurrentType = createTypeImport();
    CurrentType->setIsImportModule();
    return CurrentType;
  case dwarf::DW_TAG_pointer_type:
    CurrentType = createType();
    CurrentType->setIsPointer();
    CurrentType->setName("*");
    return CurrentType;
  case dwarf::DW_TAG_ptr_to_member_type:
    CurrentType = createType();
    CurrentType->setIsPointerMember();
    CurrentType->setName("*");
    return CurrentType;
  case dwarf::DW_TAG_reference_type:
    CurrentType = createType();
    CurrentType->setIsReference();
    CurrentType->setName("&");
    return CurrentType;
  case dwarf::DW_TAG_restrict_type:
    CurrentType = createType();
    CurrentType->setIsRestrict();
    CurrentType->setName("restrict");
    return CurrentType;
  case dwarf::DW_TAG_rvalue_reference_type:
    CurrentType = createType();
    CurrentType->setIsRvalueReference();
    CurrentType->setName("&&");
    return CurrentType;
  case dwarf::DW_TAG_subrange_type:
    CurrentType = createTypeSubrange();
    return CurrentType;
  case dwarf::DW_TAG_template_value_parameter:
    CurrentType = createTypeParam();
    CurrentType->setIsTemplateValueParam();
    return CurrentType;
  case dwarf::DW_TAG_template_type_parameter:
    CurrentType = createTypeParam();
    CurrentType->setIsTemplateTypeParam();
    return CurrentType;
  case dwarf::DW_TAG_GNU_template_template_param:
    CurrentType = createTypeParam();
    CurrentType->setIsTemplateTemplateParam();
    return CurrentType;
  case dwarf::DW_TAG_typedef:
    CurrentType = createTypeDefinition();
    return CurrentType;
  case dwarf::DW_TAG_unspecified_type:
    CurrentType = createType();
    CurrentType->setIsUnspecified();
    return CurrentType;
  case dwarf::DW_TAG_volatile_type:
    CurrentType = createType();
    CurrentType->setIsVolatile();
    CurrentType->setName("volatile");
    return CurrentType;

  // Symbols.
  case dwarf::DW_TAG_formal_parameter:
    CurrentSymbol = createSymbol();
    CurrentSymbol->setIsParameter();
    return CurrentSymbol;
  case dwarf::DW_TAG_unspecified_parameters:
    CurrentSymbol = createSymbol();
    CurrentSymbol->setIsUnspecified();
    CurrentSymbol->setName("...");
    return CurrentSymbol;
  case dwarf::DW_TAG_member:
    CurrentSymbol = createSymbol();
    CurrentSymbol->setIsMember();
    return CurrentSymbol;
  case dwarf::DW_TAG_variable:
    CurrentSymbol = createSymbol();
    CurrentSymbol->setIsVariable();
    return CurrentSymbol;
  case dwarf::DW_TAG_inheritance:
    CurrentSymbol = createSymbol();
    CurrentSymbol->setIsInheritance();
    return CurrentSymbol;
  case dwarf::DW_TAG_call_site_parameter:
  case dwarf::DW_TAG_GNU_call_site_parameter:
    CurrentSymbol = createSymbol();
    CurrentSymbol->setIsCallSiteParameter();
    return CurrentSymbol;
  case dwarf::DW_TAG_constant:
    CurrentSymbol = createSymbol();
    CurrentSymbol->setIsConstant();
    return CurrentSymbol;

  // Scopes.
  case dwarf::DW_TAG_catch_block:
    CurrentScope = createScope();
    CurrentScope->setIsCatchBlock();
    return CurrentScope;
  case dwarf::DW_TAG_lexical_block:
    CurrentScope = createScope();
    CurrentScope->setIsLexicalBlock();
    return CurrentScope;
  case dwarf::DW_TAG_try_block:
    CurrentScope = createScope();
    CurrentScope->setIsTryBlock();
    return CurrentScope;
  case dwarf::DW_TAG_compile_unit:
  case dwarf::DW_TAG_skeleton_unit:
    CurrentScope = createScopeCompileUnit();
    CompileUnit = static_cast<LVScopeCompileUnit *>(CurrentScope);
    return CurrentScope;
  case dwarf::DW_TAG_inlined_subroutine:
    CurrentScope = createScopeFunctionInlined();
    return CurrentScope;
  case dwarf::DW_TAG_namespace:
    CurrentScope = createScopeNamespace();
    return CurrentScope;
  case dwarf::DW_TAG_template_alias:
    CurrentScope = createScopeAlias();
    return CurrentScope;
  case dwarf::DW_TAG_array_type:
    CurrentScope = createScopeArray();
    return CurrentScope;
  case dwarf::DW_TAG_call_site:
  case dwarf::DW_TAG_GNU_call_site:
    CurrentScope = createScopeFunction();
    CurrentScope->setIsCallSite();
    return CurrentScope;
  case dwarf::DW_TAG_entry_point:
    CurrentScope = createScopeFunction();
    CurrentScope->setIsEntryPoint();
    return CurrentScope;
  case dwarf::DW_TAG_subprogram:
    CurrentScope = createScopeFunction();
    CurrentScope->setIsSubprogram();
    return CurrentScope;
  case dwarf::DW_TAG_subroutine_type:
    CurrentScope = createScopeFunctionType();
    return CurrentScope;
  case dwarf::DW_TAG_label:
    CurrentScope = createScopeFunction();
    CurrentScope->setIsLabel();
    return CurrentScope;
  case dwarf::DW_TAG_class_type:
    CurrentScope = createScopeAggregate();
    CurrentScope->setIsClass();
    return CurrentScope;
  case dwarf::DW_TAG_structure_type:
    CurrentScope = createScopeAggregate();
    CurrentScope->setIsStructure();
    return CurrentScope;
  case dwarf::DW_TAG_union_type:
    CurrentScope = createScopeAggregate();
    CurrentScope->setIsUnion();
    return CurrentScope;
  case dwarf::DW_TAG_enumeration_type:
    CurrentScope = createScopeEnumeration();
    return CurrentScope;
  case dwarf::DW_TAG_GNU_formal_parameter_pack:
    CurrentScope = createScopeFormalPack();
    return CurrentScope;
  case dwarf::DW_TAG_GNU_template_parameter_pack:
    CurrentScope = createScopeTemplatePack();
    return CurrentScope;
  case dwarf::DW_TAG_module:
    CurrentScope = createScopeModule();
    return CurrentScope;
  default:
    // Collect TAGs not implemented.
    if (options().getInternalTag() && Tag)
      CompileUnit->addDebugTag(Tag, CurrentOffset);
    break;
  }
  return nullptr;
}

=======
>>>>>>> eb0f1dc0
void LVDWARFReader::processOneAttribute(const DWARFDie &Die,
                                        LVOffset *OffsetPtr,
                                        const AttributeSpec &AttrSpec) {
  uint64_t OffsetOnEntry = *OffsetPtr;
  DWARFUnit *U = Die.getDwarfUnit();
  const DWARFFormValue &FormValue =
      DWARFFormValue::createFromUnit(AttrSpec.Form, U, OffsetPtr);

  // We are processing .debug_info section, implicit_const attribute
  // values are not really stored here, but in .debug_abbrev section.
  auto GetAsUnsignedConstant = [&]() -> int64_t {
    if (AttrSpec.isImplicitConst())
      return AttrSpec.getImplicitConstValue();
    if (std::optional<uint64_t> Val = FormValue.getAsUnsignedConstant())
      return *Val;
    return 0;
  };

  auto GetFlag = [](const DWARFFormValue &FormValue) -> bool {
    return FormValue.isFormClass(DWARFFormValue::FC_Flag);
  };

  auto GetBoundValue = [&AttrSpec](const DWARFFormValue &FormValue) -> int64_t {
    switch (FormValue.getForm()) {
    case dwarf::DW_FORM_ref_addr:
    case dwarf::DW_FORM_ref1:
    case dwarf::DW_FORM_ref2:
    case dwarf::DW_FORM_ref4:
    case dwarf::DW_FORM_ref8:
    case dwarf::DW_FORM_ref_udata:
    case dwarf::DW_FORM_ref_sig8:
      return *FormValue.getAsReferenceUVal();
    case dwarf::DW_FORM_data1:
    case dwarf::DW_FORM_flag:
    case dwarf::DW_FORM_data2:
    case dwarf::DW_FORM_data4:
    case dwarf::DW_FORM_data8:
    case dwarf::DW_FORM_udata:
    case dwarf::DW_FORM_ref_sup4:
    case dwarf::DW_FORM_ref_sup8:
      return *FormValue.getAsUnsignedConstant();
    case dwarf::DW_FORM_sdata:
      return *FormValue.getAsSignedConstant();
    case dwarf::DW_FORM_implicit_const:
      return AttrSpec.getImplicitConstValue();
    default:
      return 0;
    }
  };

  LLVM_DEBUG({
    dbgs() << "     " << hexValue(OffsetOnEntry)
           << formatv(" {0}", AttrSpec.Attr) << "\n";
  });

  switch (AttrSpec.Attr) {
  case dwarf::DW_AT_accessibility:
    CurrentElement->setAccessibilityCode(GetAsUnsignedConstant());
    break;
  case dwarf::DW_AT_artificial:
    CurrentElement->setIsArtificial();
    break;
  case dwarf::DW_AT_bit_size:
    CurrentElement->setBitSize(GetAsUnsignedConstant());
    break;
  case dwarf::DW_AT_byte_size:
    CurrentElement->setBitSize(GetAsUnsignedConstant() * DWARF_CHAR_BIT);
    break;
  case dwarf::DW_AT_call_file:
    CurrentElement->setCallFilenameIndex(IncrementFileIndex
                                             ? GetAsUnsignedConstant() + 1
                                             : GetAsUnsignedConstant());
    break;
  case dwarf::DW_AT_call_line:
    CurrentElement->setCallLineNumber(GetAsUnsignedConstant());
    break;
  case dwarf::DW_AT_comp_dir:
    CompileUnit->setCompilationDirectory(dwarf::toStringRef(FormValue));
    break;
  case dwarf::DW_AT_const_value:
    if (FormValue.isFormClass(DWARFFormValue::FC_Block)) {
      ArrayRef<uint8_t> Expr = *FormValue.getAsBlock();
      // Store the expression as a hexadecimal string.
      CurrentElement->setValue(
          llvm::toHex(llvm::toStringRef(Expr), /*LowerCase=*/true));
    } else if (FormValue.isFormClass(DWARFFormValue::FC_Constant)) {
      // In the case of negative values, generate the string representation
      // for a positive value prefixed with the negative sign.
      if (FormValue.getForm() == dwarf::DW_FORM_sdata) {
        std::stringstream Stream;
        int64_t Value = *FormValue.getAsSignedConstant();
        if (Value < 0) {
          Stream << "-";
          Value = std::abs(Value);
        }
        Stream << hexString(Value, 2);
        CurrentElement->setValue(Stream.str());
      } else
        CurrentElement->setValue(hexString(GetAsUnsignedConstant(), 2));
    } else
      CurrentElement->setValue(dwarf::toStringRef(FormValue));
    break;
  case dwarf::DW_AT_count:
    CurrentElement->setCount(GetAsUnsignedConstant());
    break;
  case dwarf::DW_AT_decl_line:
    CurrentElement->setLineNumber(GetAsUnsignedConstant());
    break;
  case dwarf::DW_AT_decl_file:
    CurrentElement->setFilenameIndex(IncrementFileIndex
                                         ? GetAsUnsignedConstant() + 1
                                         : GetAsUnsignedConstant());
    break;
  case dwarf::DW_AT_enum_class:
    if (GetFlag(FormValue))
      CurrentElement->setIsEnumClass();
    break;
  case dwarf::DW_AT_external:
    if (GetFlag(FormValue))
      CurrentElement->setIsExternal();
    break;
  case dwarf::DW_AT_GNU_discriminator:
    CurrentElement->setDiscriminator(GetAsUnsignedConstant());
    break;
  case dwarf::DW_AT_inline:
    CurrentElement->setInlineCode(GetAsUnsignedConstant());
    break;
  case dwarf::DW_AT_lower_bound:
    CurrentElement->setLowerBound(GetBoundValue(FormValue));
    break;
  case dwarf::DW_AT_name:
    CurrentElement->setName(dwarf::toStringRef(FormValue));
    break;
  case dwarf::DW_AT_GNU_template_name:
    CurrentElement->setValue(dwarf::toStringRef(FormValue));
    break;
  case dwarf::DW_AT_linkage_name:
  case dwarf::DW_AT_MIPS_linkage_name:
    CurrentElement->setLinkageName(dwarf::toStringRef(FormValue));
    break;
  case dwarf::DW_AT_producer:
    if (options().getAttributeProducer())
      CurrentElement->setProducer(dwarf::toStringRef(FormValue));
    break;
  case dwarf::DW_AT_language:
    if (options().getAttributeLanguage())
      CurrentElement->setSourceLanguage(LVSourceLanguage{
          static_cast<llvm::dwarf::SourceLanguage>(GetAsUnsignedConstant())});
    break;
  case dwarf::DW_AT_upper_bound:
    CurrentElement->setUpperBound(GetBoundValue(FormValue));
    break;
  case dwarf::DW_AT_virtuality:
    CurrentElement->setVirtualityCode(GetAsUnsignedConstant());
    break;

  case dwarf::DW_AT_abstract_origin:
  case dwarf::DW_AT_call_origin:
  case dwarf::DW_AT_extension:
  case dwarf::DW_AT_import:
  case dwarf::DW_AT_specification:
  case dwarf::DW_AT_type:
    updateReference(AttrSpec.Attr, FormValue);
    break;

  case dwarf::DW_AT_low_pc:
    if (options().getGeneralCollectRanges()) {
      FoundLowPC = true;
      // For toolchains that support the removal of unused code, the linker
      // marks functions that have been removed, by setting the value for the
      // low_pc to the max address.
      if (std::optional<uint64_t> Value = FormValue.getAsAddress()) {
        CurrentLowPC = *Value;
      } else {
        uint64_t UValue = FormValue.getRawUValue();
        if (U->getAddrOffsetSectionItem(UValue)) {
          CurrentLowPC = *FormValue.getAsAddress();
        } else {
          FoundLowPC = false;
          // We are dealing with an index into the .debug_addr section.
          LLVM_DEBUG({
            dbgs() << format("indexed (%8.8x) address = ", (uint32_t)UValue);
          });
        }
      }
      if (FoundLowPC) {
        if (CurrentLowPC == MaxAddress)
          CurrentElement->setIsDiscarded();
        // Consider the case of WebAssembly.
        CurrentLowPC += WasmCodeSectionOffset;
        if (CurrentElement->isCompileUnit())
          setCUBaseAddress(CurrentLowPC);
      }
    }
    break;

  case dwarf::DW_AT_high_pc:
    if (options().getGeneralCollectRanges()) {
      FoundHighPC = true;
      if (std::optional<uint64_t> Address = FormValue.getAsAddress())
        // High PC is an address.
        CurrentHighPC = *Address;
      if (std::optional<uint64_t> Offset = FormValue.getAsUnsignedConstant())
        // High PC is an offset from LowPC.
        // Don't add the WebAssembly offset if we have seen a DW_AT_low_pc, as
        // the CurrentLowPC has already that offset added. Basically, use the
        // original DW_AT_loc_pc value.
        CurrentHighPC =
            (FoundLowPC ? CurrentLowPC - WasmCodeSectionOffset : CurrentLowPC) +
            *Offset;
      // Store the real upper limit for the address range.
      if (UpdateHighAddress && CurrentHighPC > 0)
        --CurrentHighPC;
      // Consider the case of WebAssembly.
      CurrentHighPC += WasmCodeSectionOffset;
      if (CurrentElement->isCompileUnit())
        setCUHighAddress(CurrentHighPC);
    }
    break;

  case dwarf::DW_AT_ranges:
    if (RangesDataAvailable && options().getGeneralCollectRanges()) {
      auto GetRanges = [](const DWARFFormValue &FormValue,
                          DWARFUnit *U) -> Expected<DWARFAddressRangesVector> {
        if (FormValue.getForm() == dwarf::DW_FORM_rnglistx)
          return U->findRnglistFromIndex(*FormValue.getAsSectionOffset());
        return U->findRnglistFromOffset(*FormValue.getAsSectionOffset());
      };
      Expected<DWARFAddressRangesVector> RangesOrError =
          GetRanges(FormValue, U);
      if (!RangesOrError) {
        LLVM_DEBUG({
          std::string TheError(toString(RangesOrError.takeError()));
          dbgs() << format("error decoding address ranges = ",
                           TheError.c_str());
        });
        consumeError(RangesOrError.takeError());
        break;
      }
      // The address ranges are absolute. There is no need to add any addend.
      DWARFAddressRangesVector Ranges = RangesOrError.get();
      for (DWARFAddressRange &Range : Ranges) {
        // This seems to be a tombstone for empty ranges.
        if (Range.LowPC == Range.HighPC)
          continue;
        // Store the real upper limit for the address range.
        if (UpdateHighAddress && Range.HighPC > 0)
          --Range.HighPC;
        // Consider the case of WebAssembly.
        Range.LowPC += WasmCodeSectionOffset;
        Range.HighPC += WasmCodeSectionOffset;
        // Add the pair of addresses.
        CurrentScope->addObject(Range.LowPC, Range.HighPC);
        // If the scope is the CU, do not update the ranges set.
        if (!CurrentElement->isCompileUnit())
          CurrentRanges.emplace_back(Range.LowPC, Range.HighPC);
      }
    }
    break;

  // Get the location list for the symbol.
  case dwarf::DW_AT_data_member_location:
    if (options().getAttributeAnyLocation())
      processLocationMember(AttrSpec.Attr, FormValue, Die, OffsetOnEntry);
    break;

  // Get the location list for the symbol.
  case dwarf::DW_AT_location:
  case dwarf::DW_AT_string_length:
  case dwarf::DW_AT_use_location:
    if (options().getAttributeAnyLocation() && CurrentSymbol)
      processLocationList(AttrSpec.Attr, FormValue, Die, OffsetOnEntry);
    break;

  case dwarf::DW_AT_call_data_value:
  case dwarf::DW_AT_call_value:
  case dwarf::DW_AT_GNU_call_site_data_value:
  case dwarf::DW_AT_GNU_call_site_value:
    if (options().getAttributeAnyLocation() && CurrentSymbol)
      processLocationList(AttrSpec.Attr, FormValue, Die, OffsetOnEntry,
                          /*CallSiteLocation=*/true);
    break;

  default:
    break;
  }
}

LVScope *LVDWARFReader::processOneDie(const DWARFDie &InputDIE, LVScope *Parent,
                                      DWARFDie &SkeletonDie) {
  // If the input DIE corresponds to the compile unit, it can be:
  // a) Simple DWARF: a standard DIE. Ignore the skeleton DIE (is empty).
  // b) Split DWARF: the DIE for the split DWARF. The skeleton is the DIE
  //    for the skeleton DWARF. Process both DIEs.
  const DWARFDie &DIE = SkeletonDie.isValid() ? SkeletonDie : InputDIE;
  DWARFDataExtractor DebugInfoData =
      DIE.getDwarfUnit()->getDebugInfoExtractor();
  LVOffset Offset = DIE.getOffset();

  // Reset values for the current DIE.
  CurrentLowPC = 0;
  CurrentHighPC = 0;
  CurrentOffset = Offset;
  CurrentEndOffset = 0;
  FoundLowPC = false;
  FoundHighPC = false;

  // Process supported attributes.
  if (DebugInfoData.isValidOffset(Offset)) {

    LLVM_DEBUG({
      dbgs() << "DIE: " << hexValue(Offset) << formatv(" {0}", DIE.getTag())
             << "\n";
    });

    // Create the logical view element for the current DIE.
    dwarf::Tag Tag = DIE.getTag();
    CurrentElement = createElement(Tag);
    if (!CurrentElement)
      return CurrentScope;

    CurrentElement->setTag(Tag);
    CurrentElement->setOffset(Offset);

    if (options().getAttributeAnySource() && CurrentElement->isCompileUnit())
      addCompileUnitOffset(Offset,
                           static_cast<LVScopeCompileUnit *>(CurrentElement));

    // Insert the newly created element into the element symbol table. If the
    // element is in the list, it means there are previously created elements
    // referencing this element.
    auto [It, Inserted] = ElementTable.try_emplace(Offset, CurrentElement);
    if (!Inserted) {
      // There are previous references to this element. We need to update the
      // element and all the references pointing to this element.
      LVElementEntry &Reference = ElementTable[Offset];
      Reference.Element = CurrentElement;
      // Traverse the element set and update the elements (backtracking).
      for (LVElement *Target : Reference.References)
        Target->setReference(CurrentElement);
      for (LVElement *Target : Reference.Types)
        Target->setType(CurrentElement);
      // Clear the pending elements.
      Reference.References.clear();
      Reference.Types.clear();
    }

    // Add the current element to its parent as there are attributes
    // (locations) that require the scope level.
    if (CurrentScope)
      Parent->addElement(CurrentScope);
    else if (CurrentSymbol)
      Parent->addElement(CurrentSymbol);
    else if (CurrentType)
      Parent->addElement(CurrentType);

    // Process the attributes for the given DIE.
    auto ProcessAttributes = [&](const DWARFDie &TheDIE,
                                 DWARFDataExtractor &DebugData) {
      CurrentEndOffset = Offset;
      uint32_t abbrCode = DebugData.getULEB128(&CurrentEndOffset);
      if (abbrCode) {
        if (const DWARFAbbreviationDeclaration *AbbrevDecl =
                TheDIE.getAbbreviationDeclarationPtr())
          if (AbbrevDecl)
            for (const DWARFAbbreviationDeclaration::AttributeSpec &AttrSpec :
                 AbbrevDecl->attributes())
              processOneAttribute(TheDIE, &CurrentEndOffset, AttrSpec);
      }
    };

    ProcessAttributes(DIE, DebugInfoData);

    // If the input DIE is for a compile unit, process its attributes in
    // the case of split DWARF, to override any common attribute values.
    if (SkeletonDie.isValid()) {
      DWARFDataExtractor DebugInfoData =
          InputDIE.getDwarfUnit()->getDebugInfoExtractor();
      LVOffset Offset = InputDIE.getOffset();
      if (DebugInfoData.isValidOffset(Offset))
        ProcessAttributes(InputDIE, DebugInfoData);
    }
  }

  if (CurrentScope) {
    if (CurrentScope->getCanHaveRanges()) {
      // If the scope has ranges, they are already added to the scope.
      // Add any collected LowPC/HighPC values.
      bool IsCompileUnit = CurrentScope->getIsCompileUnit();
      if (FoundLowPC && FoundHighPC) {
        CurrentScope->addObject(CurrentLowPC, CurrentHighPC);
        if (!IsCompileUnit) {
          // If the scope is a function, add it to the public names.
          if ((options().getAttributePublics() ||
               options().getPrintAnyLine()) &&
              CurrentScope->getIsFunction() &&
              !CurrentScope->getIsInlinedFunction())
            CompileUnit->addPublicName(CurrentScope, CurrentLowPC,
                                       CurrentHighPC);
        }
      }

      // Look for scopes with ranges and no linkage name information that
      // are referencing another scopes via DW_AT_specification. They are
      // possible candidates for a comdat scope.
      if (CurrentScope->getHasRanges() &&
          !CurrentScope->getLinkageNameIndex() &&
          CurrentScope->getHasReferenceSpecification()) {
        // Get the linkage name in order to search for a possible comdat.
        std::optional<DWARFFormValue> LinkageDIE =
            DIE.findRecursively(dwarf::DW_AT_linkage_name);
        if (LinkageDIE.has_value()) {
          StringRef Name(dwarf::toStringRef(LinkageDIE));
          if (!Name.empty())
            CurrentScope->setLinkageName(Name);
        }
      }

      // If the current scope is in the 'LinkageNames' table, update its
      // logical scope. For other scopes, always we will assume the default
      // ".text" section index.
      LVSectionIndex SectionIndex = updateSymbolTable(CurrentScope);
      if (CurrentScope->getIsComdat())
        CompileUnit->setHasComdatScopes();

      // Update section index contained ranges.
      if (SectionIndex) {
        if (!CurrentRanges.empty()) {
          for (LVAddressRange &Range : CurrentRanges)
            addSectionRange(SectionIndex, CurrentScope, Range.first,
                            Range.second);
          CurrentRanges.clear();
        }
        // If the scope is the CU, do not update the ranges set.
        if (FoundLowPC && FoundHighPC && !IsCompileUnit) {
          addSectionRange(SectionIndex, CurrentScope, CurrentLowPC,
                          CurrentHighPC);
        }
      }
    }
    // Mark member functions.
    if (Parent->getIsAggregate())
      CurrentScope->setIsMember();
  }

  // Keep track of symbols with locations.
  if (options().getAttributeAnyLocation() && CurrentSymbol &&
      CurrentSymbol->getHasLocation())
    SymbolsWithLocations.push_back(CurrentSymbol);

  // If we have template parameters, mark the parent as template.
  if (CurrentType && CurrentType->getIsTemplateParam())
    Parent->setIsTemplate();

  return CurrentScope;
}

void LVDWARFReader::traverseDieAndChildren(DWARFDie &DIE, LVScope *Parent,
                                           DWARFDie &SkeletonDie) {
  // Process the current DIE.
  LVScope *Scope = processOneDie(DIE, Parent, SkeletonDie);
  if (Scope) {
    LVOffset Lower = DIE.getOffset();
    LVOffset Upper = CurrentEndOffset;
    DWARFDie DummyDie;
    // Traverse the children chain.
    DWARFDie Child = DIE.getFirstChild();
    while (Child) {
      traverseDieAndChildren(Child, Scope, DummyDie);
      Upper = Child.getOffset();
      Child = Child.getSibling();
    }
    // Calculate contributions to the debug info section.
    if (options().getPrintSizes() && Upper)
      CompileUnit->addSize(Scope, Lower, Upper);
  }
}

void LVDWARFReader::processLocationGaps() {
  if (options().getAttributeAnyLocation())
    for (LVSymbol *Symbol : SymbolsWithLocations)
      Symbol->fillLocationGaps();
}

void LVDWARFReader::createLineAndFileRecords(
    const DWARFDebugLine::LineTable *Lines) {
  if (!Lines)
    return;

  // Get the source filenames.
  if (!Lines->Prologue.FileNames.empty())
    for (const DWARFDebugLine::FileNameEntry &Entry :
         Lines->Prologue.FileNames) {
      std::string Directory;
      if (Lines->getDirectoryForEntry(Entry, Directory))
        Directory = transformPath(Directory);
      if (Directory.empty())
        Directory = std::string(CompileUnit->getCompilationDirectory());
      std::string File = transformPath(dwarf::toStringRef(Entry.Name));
      std::string String;
      raw_string_ostream(String) << Directory << "/" << File;
      CompileUnit->addFilename(String);
    }

  // In DWARF5 the file indexes start at 0;
  bool IncrementIndex = Lines->Prologue.getVersion() >= 5;

  // Get the source lines if requested by command line option.
  if (options().getPrintLines() && Lines->Rows.size())
    for (const DWARFDebugLine::Row &Row : Lines->Rows) {
      // Here we collect logical debug lines in CULines. Later on,
      // the 'processLines()' function will move each created logical line
      // to its enclosing logical scope, using the debug ranges information
      // and they will be released when its scope parent is deleted.
      LVLineDebug *Line = createLineDebug();
      CULines.push_back(Line);
      // Consider the case of WebAssembly.
      Line->setAddress(Row.Address.Address + WasmCodeSectionOffset);
      Line->setFilename(
          CompileUnit->getFilename(IncrementIndex ? Row.File + 1 : Row.File));
      Line->setLineNumber(Row.Line);
      if (Row.Discriminator)
        Line->setDiscriminator(Row.Discriminator);
      if (Row.IsStmt)
        Line->setIsNewStatement();
      if (Row.BasicBlock)
        Line->setIsBasicBlock();
      if (Row.EndSequence)
        Line->setIsEndSequence();
      if (Row.EpilogueBegin)
        Line->setIsEpilogueBegin();
      if (Row.PrologueEnd)
        Line->setIsPrologueEnd();
      LLVM_DEBUG({
        dbgs() << "Address: " << hexValue(Line->getAddress())
               << " Line: " << Line->lineNumberAsString(/*ShowZero=*/true)
               << "\n";
      });
    }
}

std::string LVDWARFReader::getRegisterName(LVSmall Opcode,
                                           ArrayRef<uint64_t> Operands) {
  // The 'prettyPrintRegisterOp' function uses the DWARFUnit to support
  // DW_OP_regval_type. At this point we are operating on a logical view
  // item, with no access to the underlying DWARF data used by LLVM.
  // We do not support DW_OP_regval_type here.
  if (Opcode == dwarf::DW_OP_regval_type)
    return {};

  std::string string;
  raw_string_ostream Stream(string);
  DIDumpOptions DumpOpts;
  auto *MCRegInfo = MRI.get();
  auto GetRegName = [&MCRegInfo](uint64_t DwarfRegNum, bool IsEH) -> StringRef {
    if (!MCRegInfo)
      return {};
    if (std::optional<MCRegister> LLVMRegNum =
            MCRegInfo->getLLVMRegNum(DwarfRegNum, IsEH))
      if (const char *RegName = MCRegInfo->getName(*LLVMRegNum))
        return StringRef(RegName);
    return {};
  };
  DumpOpts.GetNameForDWARFReg = GetRegName;
  DWARFExpressionPrinter::prettyPrintRegisterOp(/*U=*/nullptr, Stream, DumpOpts,
                                                Opcode, Operands);
  return Stream.str();
}

Error LVDWARFReader::createScopes() {
  LLVM_DEBUG({
    W.startLine() << "\n";
    W.printString("File", Obj.getFileName().str());
    W.printString("Format", FileFormatName);
  });

  if (Error Err = LVReader::createScopes())
    return Err;

  // As the DwarfContext object is valid only during the scopes creation,
  // we need to create our own Target information, to be used during the
  // logical view printing, in the case of instructions being requested.
  std::unique_ptr<DWARFContext> DwarfContext = DWARFContext::create(Obj);
  if (!DwarfContext)
    return createStringError(errc::invalid_argument,
                             "Could not create DWARF information: %s",
                             getFilename().str().c_str());

  if (Error Err = loadTargetInfo(Obj))
    return Err;

  // Create a mapping for virtual addresses.
  mapVirtualAddress(Obj);

  // Select the correct compile unit range, depending if we are dealing with
  // a standard or split DWARF object.
  DWARFContext::compile_unit_range CompileUnits =
      DwarfContext->getNumCompileUnits() ? DwarfContext->compile_units()
                                         : DwarfContext->dwo_compile_units();
  for (const std::unique_ptr<DWARFUnit> &CU : CompileUnits) {

    // Deduction of index used for the line records.
    //
    // For the following test case: test.cpp
    //  void foo(void ParamPtr) { }

    // Both GCC and Clang generate DWARF-5 .debug_line layout.

    // * GCC (GNU C++17 11.3.0) - All DW_AT_decl_file use index 1.
    //
    //   .debug_info:
    //     format = DWARF32, version = 0x0005
    //     DW_TAG_compile_unit
    //       DW_AT_name	("test.cpp")
    //       DW_TAG_subprogram ("foo")
    //         DW_AT_decl_file (1)
    //         DW_TAG_formal_parameter ("ParamPtr")
    //           DW_AT_decl_file (1)
    //   .debug_line:
    //     Line table prologue: format (DWARF32), version (5)
    //     include_directories[0] = "..."
    //     file_names[0]: name ("test.cpp"), dir_index (0)
    //     file_names[1]: name ("test.cpp"), dir_index (0)

    // * Clang (14.0.6) - All DW_AT_decl_file use index 0.
    //
    //   .debug_info:
    //     format = DWARF32, version = 0x0005
    //     DW_AT_producer	("clang version 14.0.6")
    //     DW_AT_name	("test.cpp")
    //
    //     DW_TAG_subprogram ("foo")
    //       DW_AT_decl_file (0)
    //       DW_TAG_formal_parameter ("ParamPtr")
    //         DW_AT_decl_file (0)
    //   .debug_line:
    //     Line table prologue: format (DWARF32), version (5)
    //     include_directories[0] = "..."
    //     file_names[0]: name ("test.cpp"), dir_index (0)

    // From DWARFDebugLine::getFileNameByIndex documentation:
    //   In Dwarf 4, the files are 1-indexed.
    //   In Dwarf 5, the files are 0-indexed.
    // Additional discussions here:
    // https://www.mail-archive.com/dwarf-discuss@lists.dwarfstd.org/msg00883.html

    // The DWARF reader is expecting the files are 1-indexed, so using
    // the .debug_line header information decide if the indexed require
    // an internal adjustment.

    // For the case of GCC (DWARF5), if the entries[0] and [1] are the
    // same, do not perform any adjustment.
    auto DeduceIncrementFileIndex = [&]() -> bool {
      if (CU->getVersion() < 5)
        // DWARF-4 or earlier -> Don't increment index.
        return false;

      if (const DWARFDebugLine::LineTable *LT =
              CU->getContext().getLineTableForUnit(CU.get())) {
        // Check if there are at least 2 entries and if they are the same.
        if (LT->hasFileAtIndex(0) && LT->hasFileAtIndex(1)) {
          const DWARFDebugLine::FileNameEntry &EntryZero =
              LT->Prologue.getFileNameEntry(0);
          const DWARFDebugLine::FileNameEntry &EntryOne =
              LT->Prologue.getFileNameEntry(1);
          // Check directory indexes.
          if (EntryZero.DirIdx != EntryOne.DirIdx)
            // DWARF-5 -> Increment index.
            return true;
          // Check filename.
          std::string FileZero;
          std::string FileOne;
          StringRef None;
          LT->getFileNameByIndex(
              0, None, DILineInfoSpecifier::FileLineInfoKind::RawValue,
              FileZero);
          LT->getFileNameByIndex(
              1, None, DILineInfoSpecifier::FileLineInfoKind::RawValue,
              FileOne);
          return FileZero != FileOne;
        }
      }

      // DWARF-5 -> Increment index.
      return true;
    };
    // The DWARF reader expects the indexes as 1-indexed.
    IncrementFileIndex = DeduceIncrementFileIndex();

    DWARFDie UnitDie = CU->getUnitDIE();
    SmallString<16> DWOAlternativeLocation;
    if (UnitDie) {
      std::optional<const char *> DWOFileName =
          CU->getVersion() >= 5
              ? dwarf::toString(UnitDie.find(dwarf::DW_AT_dwo_name))
              : dwarf::toString(UnitDie.find(dwarf::DW_AT_GNU_dwo_name));
      StringRef From(DWOFileName.value_or(""));
      DWOAlternativeLocation = createAlternativePath(From);
    }

    // The current CU can be a normal compile unit (standard) or a skeleton
    // compile unit (split). For both cases, the returned die, will be used
    // to create the logical scopes.
    DWARFDie CUDie = CU->getNonSkeletonUnitDIE(
        /*ExtractUnitDIEOnly=*/false,
        /*DWOAlternativeLocation=*/DWOAlternativeLocation);
    if (!CUDie.isValid())
      continue;

    // The current unit corresponds to the .dwo file. We need to get the
    // skeleton unit and query for any ranges that will enclose any ranges
    // in the non-skeleton unit.
    DWARFDie DummyDie;
    DWARFDie SkeletonDie =
        CUDie.getDwarfUnit()->isDWOUnit() ? CU->getUnitDIE(false) : DummyDie;
    // Disable the ranges processing if we have just a single .dwo object,
    // as any DW_AT_ranges will access not available range information.
    RangesDataAvailable =
        (!CUDie.getDwarfUnit()->isDWOUnit() ||
         (SkeletonDie.isValid() ? !SkeletonDie.getDwarfUnit()->isDWOUnit()
                                : true));

    traverseDieAndChildren(CUDie, Root, SkeletonDie);

    createLineAndFileRecords(DwarfContext->getLineTableForUnit(CU.get()));
    if (Error Err = createInstructions())
      return Err;

    // Process the compilation unit, as there are cases where enclosed
    // functions have the same ranges values. Insert the compilation unit
    // ranges at the end, to allow enclosing ranges to be first in the list.
    LVSectionIndex SectionIndex = getSectionIndex(CompileUnit);
    addSectionRange(SectionIndex, CompileUnit);
    LVRange *ScopesWithRanges = getSectionRanges(SectionIndex);
    ScopesWithRanges->sort();

    processLines(&CULines, SectionIndex);
    processLocationGaps();

    // These are per compile unit.
    ScopesWithRanges->clear();
    SymbolsWithLocations.clear();
    CULines.clear();
  }

  return Error::success();
}

// Get the location information for the associated attribute.
void LVDWARFReader::processLocationList(dwarf::Attribute Attr,
                                        const DWARFFormValue &FormValue,
                                        const DWARFDie &Die,
                                        uint64_t OffsetOnEntry,
                                        bool CallSiteLocation) {

  auto ProcessLocationExpression = [&](const DWARFExpression &Expression) {
    for (const DWARFExpression::Operation &Op : Expression)
      CurrentSymbol->addLocationOperands(Op.getCode(), Op.getRawOperands());
  };

  DWARFUnit *U = Die.getDwarfUnit();
  DWARFContext &DwarfContext = U->getContext();
  bool IsLittleEndian = DwarfContext.isLittleEndian();
  if (FormValue.isFormClass(DWARFFormValue::FC_Block) ||
      (DWARFAttribute::mayHaveLocationExpr(Attr) &&
       FormValue.isFormClass(DWARFFormValue::FC_Exprloc))) {
    ArrayRef<uint8_t> Expr = *FormValue.getAsBlock();
    DataExtractor Data(StringRef((const char *)Expr.data(), Expr.size()),
                       IsLittleEndian, 0);
    DWARFExpression Expression(Data, U->getAddressByteSize(),
                               U->getFormParams().Format);

    // Add location and operation entries.
    CurrentSymbol->addLocation(Attr, /*LowPC=*/0, /*HighPC=*/-1,
                               /*SectionOffset=*/0, OffsetOnEntry,
                               CallSiteLocation);
    ProcessLocationExpression(Expression);
    return;
  }

  if (DWARFAttribute::mayHaveLocationList(Attr) &&
      FormValue.isFormClass(DWARFFormValue::FC_SectionOffset)) {
    uint64_t Offset = *FormValue.getAsSectionOffset();
    if (FormValue.getForm() == dwarf::DW_FORM_loclistx) {
      std::optional<uint64_t> LoclistOffset = U->getLoclistOffset(Offset);
      if (!LoclistOffset)
        return;
      Offset = *LoclistOffset;
    }
    uint64_t BaseAddr = 0;
    if (std::optional<SectionedAddress> BA = U->getBaseAddress())
      BaseAddr = BA->Address;
    LVAddress LowPC = 0;
    LVAddress HighPC = 0;

    auto ProcessLocationEntry = [&](const DWARFLocationEntry &Entry) {
      if (Entry.Kind == dwarf::DW_LLE_base_address) {
        BaseAddr = Entry.Value0;
        return;
      }
      if (Entry.Kind == dwarf::DW_LLE_offset_pair) {
        LowPC = BaseAddr + Entry.Value0;
        HighPC = BaseAddr + Entry.Value1;
        DWARFAddressRange Range{LowPC, HighPC, Entry.SectionIndex};
        if (Range.SectionIndex == SectionedAddress::UndefSection)
          Range.SectionIndex = Entry.SectionIndex;
        DWARFLocationExpression Loc{Range, Entry.Loc};
        DWARFDataExtractor Data(Loc.Expr, IsLittleEndian,
                                U->getAddressByteSize());
        DWARFExpression Expression(Data, U->getAddressByteSize());

        // Store the real upper limit for the address range.
        if (UpdateHighAddress && HighPC > 0)
          --HighPC;
        // Add location and operation entries.
        CurrentSymbol->addLocation(Attr, LowPC, HighPC, Offset, OffsetOnEntry,
                                   CallSiteLocation);
        ProcessLocationExpression(Expression);
      }
    };
    Error E = U->getLocationTable().visitLocationList(
        &Offset, [&](const DWARFLocationEntry &E) {
          ProcessLocationEntry(E);
          return true;
        });
    if (E)
      consumeError(std::move(E));
  }
}

void LVDWARFReader::processLocationMember(dwarf::Attribute Attr,
                                          const DWARFFormValue &FormValue,
                                          const DWARFDie &Die,
                                          uint64_t OffsetOnEntry) {
  // Check if the value is an integer constant.
  if (FormValue.isFormClass(DWARFFormValue::FC_Constant))
    // Add a record to hold a constant as location.
    CurrentSymbol->addLocationConstant(Attr, *FormValue.getAsUnsignedConstant(),
                                       OffsetOnEntry);
  else
    // This is a location description, or a reference to one.
    processLocationList(Attr, FormValue, Die, OffsetOnEntry);
}

// Update the current element with the reference.
void LVDWARFReader::updateReference(dwarf::Attribute Attr,
                                    const DWARFFormValue &FormValue) {
  // FIXME: We are assuming that at most one Reference (DW_AT_specification,
  // DW_AT_abstract_origin, ...) and at most one Type (DW_AT_import, DW_AT_type)
  // appear in any single DIE, but this may not be true.
  uint64_t Offset;
  if (std::optional<uint64_t> Off = FormValue.getAsRelativeReference())
    Offset = FormValue.getUnit()->getOffset() + *Off;
  else if (Off = FormValue.getAsDebugInfoReference(); Off)
    Offset = *Off;
  else
    llvm_unreachable("Unsupported reference type");

  // Get target for the given reference, if already created.
  LVElement *Target = getElementForOffset(
      Offset, CurrentElement,
      /*IsType=*/Attr == dwarf::DW_AT_import || Attr == dwarf::DW_AT_type);
  // Check if we are dealing with cross CU references.
  if (FormValue.getForm() == dwarf::DW_FORM_ref_addr) {
    if (Target) {
      // The global reference is ready. Mark it as global.
      Target->setIsGlobalReference();
      // Remove global reference from the unseen list.
      removeGlobalOffset(Offset);
    } else
      // Record the unseen cross CU reference.
      addGlobalOffset(Offset);
  }

  // At this point, 'Target' can be null, in the case of the target element
  // not being seen. But the correct bit is set, to indicate that the target
  // is being referenced by (abstract_origin, extension, specification) or
  // (import, type).
  // We must differentiate between the kind of reference. This is needed to
  // complete inlined function instances with dropped abstract references,
  // in order to facilitate a logical comparison.
  switch (Attr) {
  case dwarf::DW_AT_abstract_origin:
  case dwarf::DW_AT_call_origin:
    CurrentElement->setReference(Target);
    CurrentElement->setHasReferenceAbstract();
    break;
  case dwarf::DW_AT_extension:
    CurrentElement->setReference(Target);
    CurrentElement->setHasReferenceExtension();
    break;
  case dwarf::DW_AT_specification:
    CurrentElement->setReference(Target);
    CurrentElement->setHasReferenceSpecification();
    break;
  case dwarf::DW_AT_import:
  case dwarf::DW_AT_type:
    CurrentElement->setType(Target);
    break;
  default:
    break;
  }
}

// Get an element given the DIE offset.
LVElement *LVDWARFReader::getElementForOffset(LVOffset Offset,
                                              LVElement *Element, bool IsType) {
  // Update the element and all the references pointing to this element.
  LVElementEntry &Entry = ElementTable[Offset];
  if (!Entry.Element) {
    if (IsType)
      Entry.Types.insert(Element);
    else
      Entry.References.insert(Element);
  }
  return Entry.Element;
}

Error LVDWARFReader::loadTargetInfo(const ObjectFile &Obj) {
  // Detect the architecture from the object file. We usually don't need OS
  // info to lookup a target and create register info.
  Triple TT;
  TT.setArch(Triple::ArchType(Obj.getArch()));
  TT.setVendor(Triple::UnknownVendor);
  TT.setOS(Triple::UnknownOS);

  // Features to be passed to target/subtarget
  Expected<SubtargetFeatures> Features = Obj.getFeatures();
  SubtargetFeatures FeaturesValue;
  if (!Features) {
    consumeError(Features.takeError());
    FeaturesValue = SubtargetFeatures();
  }
  FeaturesValue = *Features;
  return loadGenericTargetInfo(TT.str(), FeaturesValue.getString());
}

void LVDWARFReader::mapRangeAddress(const ObjectFile &Obj) {
  for (auto Iter = Obj.symbol_begin(); Iter != Obj.symbol_end(); ++Iter) {
    const SymbolRef &Symbol = *Iter;

    Expected<SymbolRef::Type> TypeOrErr = Symbol.getType();
    if (!TypeOrErr) {
      consumeError(TypeOrErr.takeError());
      continue;
    }

    // Process only symbols that represent a function.
    SymbolRef::Type Type = *TypeOrErr;
    if (Type != SymbolRef::ST_Function)
      continue;

    // In the case of a Mach-O STAB symbol, get its section only if
    // the STAB symbol's section field refers to a valid section index.
    // Otherwise the symbol may error trying to load a section that
    // does not exist.
    const MachOObjectFile *MachO = dyn_cast<const MachOObjectFile>(&Obj);
    bool IsSTAB = false;
    if (MachO) {
      DataRefImpl SymDRI = Symbol.getRawDataRefImpl();
      uint8_t NType =
          (MachO->is64Bit() ? MachO->getSymbol64TableEntry(SymDRI).n_type
                            : MachO->getSymbolTableEntry(SymDRI).n_type);
      if (NType & MachO::N_STAB)
        IsSTAB = true;
    }

    Expected<section_iterator> IterOrErr = Symbol.getSection();
    if (!IterOrErr) {
      consumeError(IterOrErr.takeError());
      continue;
    }
    section_iterator Section = IsSTAB ? Obj.section_end() : *IterOrErr;
    if (Section == Obj.section_end())
      continue;

    // Get the symbol value.
    Expected<uint64_t> AddressOrErr = Symbol.getAddress();
    if (!AddressOrErr) {
      consumeError(AddressOrErr.takeError());
      continue;
    }
    uint64_t Address = *AddressOrErr;

    // Get symbol name.
    StringRef Name;
    Expected<StringRef> NameOrErr = Symbol.getName();
    if (!NameOrErr) {
      consumeError(NameOrErr.takeError());
      continue;
    }
    Name = *NameOrErr;

    // Check if the symbol is Comdat.
    Expected<uint32_t> FlagsOrErr = Symbol.getFlags();
    if (!FlagsOrErr) {
      consumeError(FlagsOrErr.takeError());
      continue;
    }
    uint32_t Flags = *FlagsOrErr;

    // Mark the symbol as 'comdat' in any of the following cases:
    // - Symbol has the SF_Weak flag or
    // - Symbol section index different from the DotTextSectionIndex.
    LVSectionIndex SectionIndex = Section->getIndex();
    bool IsComdat =
        (Flags & SymbolRef::SF_Weak) || (SectionIndex != DotTextSectionIndex);

    // Record the symbol name (linkage) and its loading address.
    addToSymbolTable(Name, Address, SectionIndex, IsComdat);
  }
}

void LVDWARFReader::sortScopes() { Root->sort(); }

void LVDWARFReader::print(raw_ostream &OS) const {
  OS << "LVType\n";
  LLVM_DEBUG(dbgs() << "CreateReaders\n");
}<|MERGE_RESOLUTION|>--- conflicted
+++ resolved
@@ -28,226 +28,6 @@
 
 #define DEBUG_TYPE "DWARFReader"
 
-<<<<<<< HEAD
-LVElement *LVDWARFReader::createElement(dwarf::Tag Tag) {
-  CurrentScope = nullptr;
-  CurrentSymbol = nullptr;
-  CurrentType = nullptr;
-  CurrentRanges.clear();
-
-  if (!options().getPrintSymbols()) {
-    switch (Tag) {
-    // As the command line options did not specify a request to print
-    // logical symbols (--print=symbols or --print=all or --print=elements),
-    // skip its creation.
-    case dwarf::DW_TAG_formal_parameter:
-    case dwarf::DW_TAG_unspecified_parameters:
-    case dwarf::DW_TAG_member:
-    case dwarf::DW_TAG_variable:
-    case dwarf::DW_TAG_inheritance:
-    case dwarf::DW_TAG_constant:
-    case dwarf::DW_TAG_call_site_parameter:
-    case dwarf::DW_TAG_GNU_call_site_parameter:
-      return nullptr;
-    default:
-      break;
-    }
-  }
-
-  switch (Tag) {
-  // Types.
-  case dwarf::DW_TAG_base_type:
-    CurrentType = createType();
-    CurrentType->setIsBase();
-    if (options().getAttributeBase())
-      CurrentType->setIncludeInPrint();
-    return CurrentType;
-  case dwarf::DW_TAG_const_type:
-    CurrentType = createType();
-    CurrentType->setIsConst();
-    CurrentType->setName("const");
-    return CurrentType;
-  case dwarf::DW_TAG_enumerator:
-    CurrentType = createTypeEnumerator();
-    return CurrentType;
-  case dwarf::DW_TAG_imported_declaration:
-    CurrentType = createTypeImport();
-    CurrentType->setIsImportDeclaration();
-    return CurrentType;
-  case dwarf::DW_TAG_imported_module:
-    CurrentType = createTypeImport();
-    CurrentType->setIsImportModule();
-    return CurrentType;
-  case dwarf::DW_TAG_pointer_type:
-    CurrentType = createType();
-    CurrentType->setIsPointer();
-    CurrentType->setName("*");
-    return CurrentType;
-  case dwarf::DW_TAG_ptr_to_member_type:
-    CurrentType = createType();
-    CurrentType->setIsPointerMember();
-    CurrentType->setName("*");
-    return CurrentType;
-  case dwarf::DW_TAG_reference_type:
-    CurrentType = createType();
-    CurrentType->setIsReference();
-    CurrentType->setName("&");
-    return CurrentType;
-  case dwarf::DW_TAG_restrict_type:
-    CurrentType = createType();
-    CurrentType->setIsRestrict();
-    CurrentType->setName("restrict");
-    return CurrentType;
-  case dwarf::DW_TAG_rvalue_reference_type:
-    CurrentType = createType();
-    CurrentType->setIsRvalueReference();
-    CurrentType->setName("&&");
-    return CurrentType;
-  case dwarf::DW_TAG_subrange_type:
-    CurrentType = createTypeSubrange();
-    return CurrentType;
-  case dwarf::DW_TAG_template_value_parameter:
-    CurrentType = createTypeParam();
-    CurrentType->setIsTemplateValueParam();
-    return CurrentType;
-  case dwarf::DW_TAG_template_type_parameter:
-    CurrentType = createTypeParam();
-    CurrentType->setIsTemplateTypeParam();
-    return CurrentType;
-  case dwarf::DW_TAG_GNU_template_template_param:
-    CurrentType = createTypeParam();
-    CurrentType->setIsTemplateTemplateParam();
-    return CurrentType;
-  case dwarf::DW_TAG_typedef:
-    CurrentType = createTypeDefinition();
-    return CurrentType;
-  case dwarf::DW_TAG_unspecified_type:
-    CurrentType = createType();
-    CurrentType->setIsUnspecified();
-    return CurrentType;
-  case dwarf::DW_TAG_volatile_type:
-    CurrentType = createType();
-    CurrentType->setIsVolatile();
-    CurrentType->setName("volatile");
-    return CurrentType;
-
-  // Symbols.
-  case dwarf::DW_TAG_formal_parameter:
-    CurrentSymbol = createSymbol();
-    CurrentSymbol->setIsParameter();
-    return CurrentSymbol;
-  case dwarf::DW_TAG_unspecified_parameters:
-    CurrentSymbol = createSymbol();
-    CurrentSymbol->setIsUnspecified();
-    CurrentSymbol->setName("...");
-    return CurrentSymbol;
-  case dwarf::DW_TAG_member:
-    CurrentSymbol = createSymbol();
-    CurrentSymbol->setIsMember();
-    return CurrentSymbol;
-  case dwarf::DW_TAG_variable:
-    CurrentSymbol = createSymbol();
-    CurrentSymbol->setIsVariable();
-    return CurrentSymbol;
-  case dwarf::DW_TAG_inheritance:
-    CurrentSymbol = createSymbol();
-    CurrentSymbol->setIsInheritance();
-    return CurrentSymbol;
-  case dwarf::DW_TAG_call_site_parameter:
-  case dwarf::DW_TAG_GNU_call_site_parameter:
-    CurrentSymbol = createSymbol();
-    CurrentSymbol->setIsCallSiteParameter();
-    return CurrentSymbol;
-  case dwarf::DW_TAG_constant:
-    CurrentSymbol = createSymbol();
-    CurrentSymbol->setIsConstant();
-    return CurrentSymbol;
-
-  // Scopes.
-  case dwarf::DW_TAG_catch_block:
-    CurrentScope = createScope();
-    CurrentScope->setIsCatchBlock();
-    return CurrentScope;
-  case dwarf::DW_TAG_lexical_block:
-    CurrentScope = createScope();
-    CurrentScope->setIsLexicalBlock();
-    return CurrentScope;
-  case dwarf::DW_TAG_try_block:
-    CurrentScope = createScope();
-    CurrentScope->setIsTryBlock();
-    return CurrentScope;
-  case dwarf::DW_TAG_compile_unit:
-  case dwarf::DW_TAG_skeleton_unit:
-    CurrentScope = createScopeCompileUnit();
-    CompileUnit = static_cast<LVScopeCompileUnit *>(CurrentScope);
-    return CurrentScope;
-  case dwarf::DW_TAG_inlined_subroutine:
-    CurrentScope = createScopeFunctionInlined();
-    return CurrentScope;
-  case dwarf::DW_TAG_namespace:
-    CurrentScope = createScopeNamespace();
-    return CurrentScope;
-  case dwarf::DW_TAG_template_alias:
-    CurrentScope = createScopeAlias();
-    return CurrentScope;
-  case dwarf::DW_TAG_array_type:
-    CurrentScope = createScopeArray();
-    return CurrentScope;
-  case dwarf::DW_TAG_call_site:
-  case dwarf::DW_TAG_GNU_call_site:
-    CurrentScope = createScopeFunction();
-    CurrentScope->setIsCallSite();
-    return CurrentScope;
-  case dwarf::DW_TAG_entry_point:
-    CurrentScope = createScopeFunction();
-    CurrentScope->setIsEntryPoint();
-    return CurrentScope;
-  case dwarf::DW_TAG_subprogram:
-    CurrentScope = createScopeFunction();
-    CurrentScope->setIsSubprogram();
-    return CurrentScope;
-  case dwarf::DW_TAG_subroutine_type:
-    CurrentScope = createScopeFunctionType();
-    return CurrentScope;
-  case dwarf::DW_TAG_label:
-    CurrentScope = createScopeFunction();
-    CurrentScope->setIsLabel();
-    return CurrentScope;
-  case dwarf::DW_TAG_class_type:
-    CurrentScope = createScopeAggregate();
-    CurrentScope->setIsClass();
-    return CurrentScope;
-  case dwarf::DW_TAG_structure_type:
-    CurrentScope = createScopeAggregate();
-    CurrentScope->setIsStructure();
-    return CurrentScope;
-  case dwarf::DW_TAG_union_type:
-    CurrentScope = createScopeAggregate();
-    CurrentScope->setIsUnion();
-    return CurrentScope;
-  case dwarf::DW_TAG_enumeration_type:
-    CurrentScope = createScopeEnumeration();
-    return CurrentScope;
-  case dwarf::DW_TAG_GNU_formal_parameter_pack:
-    CurrentScope = createScopeFormalPack();
-    return CurrentScope;
-  case dwarf::DW_TAG_GNU_template_parameter_pack:
-    CurrentScope = createScopeTemplatePack();
-    return CurrentScope;
-  case dwarf::DW_TAG_module:
-    CurrentScope = createScopeModule();
-    return CurrentScope;
-  default:
-    // Collect TAGs not implemented.
-    if (options().getInternalTag() && Tag)
-      CompileUnit->addDebugTag(Tag, CurrentOffset);
-    break;
-  }
-  return nullptr;
-}
-
-=======
->>>>>>> eb0f1dc0
 void LVDWARFReader::processOneAttribute(const DWARFDie &Die,
                                         LVOffset *OffsetPtr,
                                         const AttributeSpec &AttrSpec) {
