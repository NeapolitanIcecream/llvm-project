--- conflicted
+++ resolved
@@ -60,11 +60,7 @@
   ExtensionSet FeatureBits;
   for (const StringRef Feature : Features) {
     std::optional<FMVInfo> FMV = parseFMVExtension(Feature);
-<<<<<<< HEAD
-    if (!FMV) {
-=======
     if (!FMV && Feature.starts_with('+')) {
->>>>>>> eb0f1dc0
       if (std::optional<ExtensionInfo> Info = targetFeatureToExtension(Feature))
         FMV = lookupFMVByID(Info->ID);
     }
