--- conflicted
+++ resolved
@@ -274,11 +274,7 @@
 
   ParametersHeaders.Data = PartData.substr(
       RootParametersOffset,
-<<<<<<< HEAD
-      NumParameters * sizeof(dxbc::RootParameterHeader));
-=======
       NumParameters * sizeof(dxbc::RTS0::v1::RootParameterHeader));
->>>>>>> 3094a758
 
   return Error::success();
 }
