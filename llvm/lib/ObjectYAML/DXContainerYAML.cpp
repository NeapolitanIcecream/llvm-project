//===- DXContainerYAML.cpp - DXContainer YAMLIO implementation ------------===//
//
// Part of the LLVM Project, under the Apache License v2.0 with LLVM Exceptions.
// See https://llvm.org/LICENSE.txt for license information.
// SPDX-License-Identifier: Apache-2.0 WITH LLVM-exception
//
//===----------------------------------------------------------------------===//
//
// This file defines classes for handling the YAML representation of
// DXContainerYAML.
//
//===----------------------------------------------------------------------===//

#include "llvm/ObjectYAML/DXContainerYAML.h"
#include "llvm/ADT/STLForwardCompat.h"
#include "llvm/ADT/ScopeExit.h"
#include "llvm/BinaryFormat/DXContainer.h"
#include "llvm/Support/Error.h"
#include "llvm/Support/ScopedPrinter.h"
#include <cstdint>
#include <system_error>

namespace llvm {

// This assert is duplicated here to leave a breadcrumb of the places that need
// to be updated if flags grow past 64-bits.
static_assert((uint64_t)dxbc::FeatureFlags::NextUnusedBit <= 1ull << 63,
              "Shader flag bits exceed enum size.");

DXContainerYAML::ShaderFeatureFlags::ShaderFeatureFlags(uint64_t FlagData) {
#define SHADER_FEATURE_FLAG(Num, DxilModuleNum, Val, Str)                      \
  Val = (FlagData & (uint64_t)dxbc::FeatureFlags::Val) > 0;
#include "llvm/BinaryFormat/DXContainerConstants.def"
}

llvm::Expected<DXContainerYAML::RootSignatureYamlDesc>
DXContainerYAML::RootSignatureYamlDesc::create(
    const object::DirectX::RootSignature &Data) {

  RootSignatureYamlDesc RootSigDesc;
  uint32_t Version = Data.getVersion();

  RootSigDesc.Version = Version;
  RootSigDesc.NumStaticSamplers = Data.getNumStaticSamplers();
  RootSigDesc.StaticSamplersOffset = Data.getStaticSamplersOffset();
  RootSigDesc.NumRootParameters = Data.getNumRootParameters();
  RootSigDesc.RootParametersOffset = Data.getRootParametersOffset();

  uint32_t Flags = Data.getFlags();
  for (const dxbc::RTS0::v1::RootParameterHeader &PH : Data.param_headers()) {

    if (!dxbc::RTS0::isValidParameterType(PH.ParameterType))
      return createStringError(std::errc::invalid_argument,
                               "Invalid value for parameter type");

    RootParameterYamlDesc NewP(PH.ParameterType);
    NewP.Offset = PH.ParameterOffset;
    NewP.Type = PH.ParameterType;

    if (!dxbc::RTS0::isValidShaderVisibility(PH.ShaderVisibility))
      return createStringError(std::errc::invalid_argument,
                               "Invalid value for shader visibility");

    NewP.Visibility = PH.ShaderVisibility;

    llvm::Expected<object::DirectX::RootParameterView> ParamViewOrErr =
        Data.getParameter(PH);
    if (Error E = ParamViewOrErr.takeError())
      return std::move(E);
    object::DirectX::RootParameterView ParamView = ParamViewOrErr.get();

    if (auto *RCV = dyn_cast<object::DirectX::RootConstantView>(&ParamView)) {
      llvm::Expected<dxbc::RTS0::v1::RootConstants> ConstantsOrErr =
          RCV->read();
      if (Error E = ConstantsOrErr.takeError())
        return std::move(E);

      auto Constants = *ConstantsOrErr;
      RootConstantsYaml ConstantYaml;
      ConstantYaml.Num32BitValues = Constants.Num32BitValues;
      ConstantYaml.ShaderRegister = Constants.ShaderRegister;
      ConstantYaml.RegisterSpace = Constants.RegisterSpace;
      NewP.Data = ConstantYaml;
    } else if (auto *RDV =
                   dyn_cast<object::DirectX::RootDescriptorView>(&ParamView)) {
      llvm::Expected<dxbc::RTS0::v2::RootDescriptor> DescriptorOrErr =
          RDV->read(Version);
      if (Error E = DescriptorOrErr.takeError())
        return std::move(E);
      auto Descriptor = *DescriptorOrErr;
      RootDescriptorYaml YamlDescriptor;
      YamlDescriptor.ShaderRegister = Descriptor.ShaderRegister;
      YamlDescriptor.RegisterSpace = Descriptor.RegisterSpace;
      if (Version > 1) {
#define ROOT_DESCRIPTOR_FLAG(Num, Val)                                         \
  YamlDescriptor.Val =                                                         \
      (Descriptor.Flags &                                                      \
       llvm::to_underlying(dxbc::RTS0::RootDescriptorFlag::Val)) > 0;
#include "llvm/BinaryFormat/DXContainerConstants.def"
      }
      NewP.Data = YamlDescriptor;
<<<<<<< HEAD
    } else if (auto *TDV = dyn_cast<object::DirectX::DescriptorTableView<
                   dxbc::RTS0::v1::DescriptorRange>>(&ParamView)) {
      llvm::Expected<
          object::DirectX::DescriptorTable<dxbc::RTS0::v1::DescriptorRange>>
          TableOrErr = TDV->read();
      if (Error E = TableOrErr.takeError())
        return std::move(E);
      auto Table = *TableOrErr;
      DescriptorTableYaml YamlTable;
      YamlTable.NumRanges = Table.NumRanges;
      YamlTable.RangesOffset = Table.RangesOffset;

      for (const auto &R : Table) {
        DescriptorRangeYaml NewR;

        NewR.OffsetInDescriptorsFromTableStart =
            R.OffsetInDescriptorsFromTableStart;
        NewR.NumDescriptors = R.NumDescriptors;
        NewR.BaseShaderRegister = R.BaseShaderRegister;
        NewR.RegisterSpace = R.RegisterSpace;
        NewR.RangeType = R.RangeType;

        YamlTable.Ranges.push_back(NewR);
      }
      NewP.Data = YamlTable;
    } else if (auto *TDV = dyn_cast<object::DirectX::DescriptorTableView<
                   dxbc::RTS0::v2::DescriptorRange>>(&ParamView)) {
      llvm::Expected<
          object::DirectX::DescriptorTable<dxbc::RTS0::v2::DescriptorRange>>
          TableOrErr = TDV->read();
      if (Error E = TableOrErr.takeError())
        return std::move(E);
      auto Table = *TableOrErr;
      DescriptorTableYaml YamlTable;
      YamlTable.NumRanges = Table.NumRanges;
      YamlTable.RangesOffset = Table.RangesOffset;

      for (const auto &R : Table) {
        DescriptorRangeYaml NewR;

        NewR.OffsetInDescriptorsFromTableStart =
            R.OffsetInDescriptorsFromTableStart;
        NewR.NumDescriptors = R.NumDescriptors;
        NewR.BaseShaderRegister = R.BaseShaderRegister;
        NewR.RegisterSpace = R.RegisterSpace;
        NewR.RangeType = R.RangeType;
#define DESCRIPTOR_RANGE_FLAG(Num, Val)                                        \
  NewR.Val = (R.Flags &                                                        \
              llvm::to_underlying(dxbc::RTS0::DescriptorRangeFlag::Val)) > 0;
#include "llvm/BinaryFormat/DXContainerConstants.def"
        YamlTable.Ranges.push_back(NewR);
      }
      NewP.Data = YamlTable;
=======
>>>>>>> 70a9b7f4
    }

    RootSigDesc.Parameters.push_back(NewP);
  }
#define ROOT_ELEMENT_FLAG(Num, Val)                                            \
  RootSigDesc.Val =                                                            \
      (Flags & llvm::to_underlying(dxbc::RTS0::RootElementFlag::Val)) > 0;
#include "llvm/BinaryFormat/DXContainerConstants.def"
  return RootSigDesc;
}

uint32_t DXContainerYAML::RootDescriptorYaml::getEncodedFlags() const {
  uint64_t Flag = 0;
#define ROOT_DESCRIPTOR_FLAG(Num, Val)                                         \
  if (Val)                                                                     \
    Flag |= (uint32_t)dxbc::RTS0::RootDescriptorFlag::Val;
#include "llvm/BinaryFormat/DXContainerConstants.def"
  return Flag;
}

uint32_t DXContainerYAML::RootSignatureYamlDesc::getEncodedFlags() {
  uint64_t Flag = 0;
#define ROOT_ELEMENT_FLAG(Num, Val)                                            \
  if (Val)                                                                     \
    Flag |= (uint32_t)dxbc::RTS0::RootElementFlag::Val;
#include "llvm/BinaryFormat/DXContainerConstants.def"
  return Flag;
}

<<<<<<< HEAD
uint32_t DXContainerYAML::DescriptorRangeYaml::getEncodedFlags() const {
  uint64_t Flag = 0;
#define DESCRIPTOR_RANGE_FLAG(Num, Val)                                        \
  if (Val)                                                                     \
    Flag |= (uint32_t)dxbc::RTS0::DescriptorRangeFlag::Val;
#include "llvm/BinaryFormat/DXContainerConstants.def"
  return Flag;
}

=======
>>>>>>> 70a9b7f4
uint64_t DXContainerYAML::ShaderFeatureFlags::getEncodedFlags() {
  uint64_t Flag = 0;
#define SHADER_FEATURE_FLAG(Num, DxilModuleNum, Val, Str)                      \
  if (Val)                                                                     \
    Flag |= (uint64_t)dxbc::FeatureFlags::Val;
#include "llvm/BinaryFormat/DXContainerConstants.def"
  return Flag;
}

DXContainerYAML::ShaderHash::ShaderHash(const dxbc::ShaderHash &Data)
    : IncludesSource((Data.Flags & static_cast<uint32_t>(
                                       dxbc::HashFlags::IncludesSource)) != 0),
      Digest(16, 0) {
  memcpy(Digest.data(), &Data.Digest[0], 16);
}

DXContainerYAML::PSVInfo::PSVInfo() : Version(0) {
  memset(&Info, 0, sizeof(Info));
}

DXContainerYAML::PSVInfo::PSVInfo(const dxbc::PSV::v0::RuntimeInfo *P,
                                  uint16_t Stage)
    : Version(0) {
  memset(&Info, 0, sizeof(Info));
  memcpy(&Info, P, sizeof(dxbc::PSV::v0::RuntimeInfo));

  assert(Stage < std::numeric_limits<uint8_t>::max() &&
         "Stage should be a very small number");
  // We need to bring the stage in separately since it isn't part of the v1 data
  // structure.
  Info.ShaderStage = static_cast<uint8_t>(Stage);
}

DXContainerYAML::PSVInfo::PSVInfo(const dxbc::PSV::v1::RuntimeInfo *P)
    : Version(1) {
  memset(&Info, 0, sizeof(Info));
  memcpy(&Info, P, sizeof(dxbc::PSV::v1::RuntimeInfo));
}

DXContainerYAML::PSVInfo::PSVInfo(const dxbc::PSV::v2::RuntimeInfo *P)
    : Version(2) {
  memset(&Info, 0, sizeof(Info));
  memcpy(&Info, P, sizeof(dxbc::PSV::v2::RuntimeInfo));
}

DXContainerYAML::PSVInfo::PSVInfo(const dxbc::PSV::v3::RuntimeInfo *P,
                                  StringRef StringTable)
    : Version(3),
      EntryName(StringTable.substr(P->EntryNameOffset,
                                   StringTable.find('\0', P->EntryNameOffset) -
                                       P->EntryNameOffset)) {
  memset(&Info, 0, sizeof(Info));
  memcpy(&Info, P, sizeof(dxbc::PSV::v3::RuntimeInfo));
}

namespace yaml {

void MappingTraits<DXContainerYAML::VersionTuple>::mapping(
    IO &IO, DXContainerYAML::VersionTuple &Version) {
  IO.mapRequired("Major", Version.Major);
  IO.mapRequired("Minor", Version.Minor);
}

void MappingTraits<DXContainerYAML::FileHeader>::mapping(
    IO &IO, DXContainerYAML::FileHeader &Header) {
  IO.mapRequired("Hash", Header.Hash);
  IO.mapRequired("Version", Header.Version);
  IO.mapOptional("FileSize", Header.FileSize);
  IO.mapRequired("PartCount", Header.PartCount);
  IO.mapOptional("PartOffsets", Header.PartOffsets);
}

void MappingTraits<DXContainerYAML::DXILProgram>::mapping(
    IO &IO, DXContainerYAML::DXILProgram &Program) {
  IO.mapRequired("MajorVersion", Program.MajorVersion);
  IO.mapRequired("MinorVersion", Program.MinorVersion);
  IO.mapRequired("ShaderKind", Program.ShaderKind);
  IO.mapOptional("Size", Program.Size);
  IO.mapRequired("DXILMajorVersion", Program.DXILMajorVersion);
  IO.mapRequired("DXILMinorVersion", Program.DXILMinorVersion);
  IO.mapOptional("DXILSize", Program.DXILSize);
  IO.mapOptional("DXIL", Program.DXIL);
}

void MappingTraits<DXContainerYAML::ShaderFeatureFlags>::mapping(
    IO &IO, DXContainerYAML::ShaderFeatureFlags &Flags) {
#define SHADER_FEATURE_FLAG(Num, DxilModuleNum, Val, Str)                      \
  IO.mapRequired(#Val, Flags.Val);
#include "llvm/BinaryFormat/DXContainerConstants.def"
}

void MappingTraits<DXContainerYAML::ShaderHash>::mapping(
    IO &IO, DXContainerYAML::ShaderHash &Hash) {
  IO.mapRequired("IncludesSource", Hash.IncludesSource);
  IO.mapRequired("Digest", Hash.Digest);
}

void MappingTraits<DXContainerYAML::PSVInfo>::mapping(
    IO &IO, DXContainerYAML::PSVInfo &PSV) {
  IO.mapRequired("Version", PSV.Version);

  // Store the PSV version in the YAML context.
  void *OldContext = IO.getContext();
  uint32_t Version = PSV.Version;
  IO.setContext(&Version);

  // Restore the YAML context on function exit.
  auto RestoreContext = make_scope_exit([&]() { IO.setContext(OldContext); });

  // Shader stage is only included in binaries for v1 and later, but we always
  // include it since it simplifies parsing and file construction.
  IO.mapRequired("ShaderStage", PSV.Info.ShaderStage);
  PSV.mapInfoForVersion(IO);

  IO.mapRequired("ResourceStride", PSV.ResourceStride);
  IO.mapRequired("Resources", PSV.Resources);
  if (PSV.Version == 0)
    return;
  IO.mapRequired("SigInputElements", PSV.SigInputElements);
  IO.mapRequired("SigOutputElements", PSV.SigOutputElements);
  IO.mapRequired("SigPatchOrPrimElements", PSV.SigPatchOrPrimElements);

  Triple::EnvironmentType Stage = dxbc::getShaderStage(PSV.Info.ShaderStage);
  if (PSV.Info.UsesViewID) {
    MutableArrayRef<SmallVector<llvm::yaml::Hex32>> MutableOutMasks(
        PSV.OutputVectorMasks);
    IO.mapRequired("OutputVectorMasks", MutableOutMasks);
    if (Stage == Triple::EnvironmentType::Hull)
      IO.mapRequired("PatchOrPrimMasks", PSV.PatchOrPrimMasks);
  }
  MutableArrayRef<SmallVector<llvm::yaml::Hex32>> MutableIOMap(
      PSV.InputOutputMap);
  IO.mapRequired("InputOutputMap", MutableIOMap);

  if (Stage == Triple::EnvironmentType::Hull)
    IO.mapRequired("InputPatchMap", PSV.InputPatchMap);

  if (Stage == Triple::EnvironmentType::Domain)
    IO.mapRequired("PatchOutputMap", PSV.PatchOutputMap);
}

void MappingTraits<DXContainerYAML::SignatureParameter>::mapping(
    IO &IO, DXContainerYAML::SignatureParameter &S) {
  IO.mapRequired("Stream", S.Stream);
  IO.mapRequired("Name", S.Name);
  IO.mapRequired("Index", S.Index);
  IO.mapRequired("SystemValue", S.SystemValue);
  IO.mapRequired("CompType", S.CompType);
  IO.mapRequired("Register", S.Register);
  IO.mapRequired("Mask", S.Mask);
  IO.mapRequired("ExclusiveMask", S.ExclusiveMask);
  IO.mapRequired("MinPrecision", S.MinPrecision);
}

void MappingTraits<DXContainerYAML::Signature>::mapping(
    IO &IO, DXContainerYAML::Signature &S) {
  IO.mapRequired("Parameters", S.Parameters);
}

void MappingTraits<DXContainerYAML::RootSignatureYamlDesc>::mapping(
    IO &IO, DXContainerYAML::RootSignatureYamlDesc &S) {
  IO.mapRequired("Version", S.Version);
  IO.mapRequired("NumRootParameters", S.NumRootParameters);
  IO.mapRequired("RootParametersOffset", S.RootParametersOffset);
  IO.mapRequired("NumStaticSamplers", S.NumStaticSamplers);
  IO.mapRequired("StaticSamplersOffset", S.StaticSamplersOffset);
  IO.mapRequired("Parameters", S.Parameters);
#define ROOT_ELEMENT_FLAG(Num, Val) IO.mapOptional(#Val, S.Val, false);
#include "llvm/BinaryFormat/DXContainerConstants.def"
}

void MappingTraits<llvm::DXContainerYAML::RootConstantsYaml>::mapping(
    IO &IO, llvm::DXContainerYAML::RootConstantsYaml &C) {
  IO.mapRequired("Num32BitValues", C.Num32BitValues);
  IO.mapRequired("RegisterSpace", C.RegisterSpace);
  IO.mapRequired("ShaderRegister", C.ShaderRegister);
}

void MappingTraits<llvm::DXContainerYAML::RootDescriptorYaml>::mapping(
    IO &IO, llvm::DXContainerYAML::RootDescriptorYaml &D) {
  IO.mapRequired("RegisterSpace", D.RegisterSpace);
  IO.mapRequired("ShaderRegister", D.ShaderRegister);
#define ROOT_DESCRIPTOR_FLAG(Num, Val) IO.mapOptional(#Val, D.Val, false);
#include "llvm/BinaryFormat/DXContainerConstants.def"
}

void MappingTraits<llvm::DXContainerYAML::RootParameterYamlDesc>::mapping(
    IO &IO, llvm::DXContainerYAML::RootParameterYamlDesc &P) {
  IO.mapRequired("ParameterType", P.Type);
  IO.mapRequired("ShaderVisibility", P.Visibility);

  switch (P.Type) {
  case llvm::to_underlying(dxbc::RTS0::RootParameterType::Constants32Bit): {
    DXContainerYAML::RootConstantsYaml Constants;
    if (IO.outputting())
      Constants = std::get<DXContainerYAML::RootConstantsYaml>(P.Data);
    IO.mapRequired("Constants", Constants);
    P.Data = Constants;
  } break;
  case llvm::to_underlying(dxbc::RTS0::RootParameterType::CBV):
  case llvm::to_underlying(dxbc::RTS0::RootParameterType::SRV):
  case llvm::to_underlying(dxbc::RTS0::RootParameterType::UAV): {
    DXContainerYAML::RootDescriptorYaml Descriptor;
    if (IO.outputting())
      Descriptor = std::get<DXContainerYAML::RootDescriptorYaml>(P.Data);
    IO.mapRequired("Descriptor", Descriptor);
    P.Data = Descriptor;
  } break;
<<<<<<< HEAD
  case llvm::to_underlying(dxbc::RTS0::RootParameterType::DescriptorTable): {
    DXContainerYAML::DescriptorTableYaml Table;
    if (IO.outputting())
      Table = std::get<DXContainerYAML::DescriptorTableYaml>(P.Data);
    IO.mapRequired("Table", Table);
    P.Data = Table;
  } break;
=======
>>>>>>> 70a9b7f4
  }
}

void MappingTraits<DXContainerYAML::Part>::mapping(IO &IO,
                                                   DXContainerYAML::Part &P) {
  IO.mapRequired("Name", P.Name);
  IO.mapRequired("Size", P.Size);
  IO.mapOptional("Program", P.Program);
  IO.mapOptional("Flags", P.Flags);
  IO.mapOptional("Hash", P.Hash);
  IO.mapOptional("PSVInfo", P.Info);
  IO.mapOptional("Signature", P.Signature);
  IO.mapOptional("RootSignature", P.RootSignature);
}

void MappingTraits<DXContainerYAML::Object>::mapping(
    IO &IO, DXContainerYAML::Object &Obj) {
  IO.mapTag("!dxcontainer", true);
  IO.mapRequired("Header", Obj.Header);
  IO.mapRequired("Parts", Obj.Parts);
}

void MappingTraits<DXContainerYAML::ResourceFlags>::mapping(
    IO &IO, DXContainerYAML::ResourceFlags &Flags) {
#define RESOURCE_FLAG(FlagIndex, Enum) IO.mapRequired(#Enum, Flags.Bits.Enum);
#include "llvm/BinaryFormat/DXContainerConstants.def"
}

void MappingTraits<DXContainerYAML::ResourceBindInfo>::mapping(
    IO &IO, DXContainerYAML::ResourceBindInfo &Res) {
  IO.mapRequired("Type", Res.Type);
  IO.mapRequired("Space", Res.Space);
  IO.mapRequired("LowerBound", Res.LowerBound);
  IO.mapRequired("UpperBound", Res.UpperBound);

  const uint32_t *PSVVersion = static_cast<uint32_t *>(IO.getContext());
  if (*PSVVersion < 2)
    return;

  IO.mapRequired("Kind", Res.Kind);
  IO.mapRequired("Flags", Res.Flags);
}

void MappingTraits<DXContainerYAML::SignatureElement>::mapping(
    IO &IO, DXContainerYAML::SignatureElement &El) {
  IO.mapRequired("Name", El.Name);
  IO.mapRequired("Indices", El.Indices);
  IO.mapRequired("StartRow", El.StartRow);
  IO.mapRequired("Cols", El.Cols);
  IO.mapRequired("StartCol", El.StartCol);
  IO.mapRequired("Allocated", El.Allocated);
  IO.mapRequired("Kind", El.Kind);
  IO.mapRequired("ComponentType", El.Type);
  IO.mapRequired("Interpolation", El.Mode);
  IO.mapRequired("DynamicMask", El.DynamicMask);
  IO.mapRequired("Stream", El.Stream);
}

void ScalarEnumerationTraits<dxbc::PSV::SemanticKind>::enumeration(
    IO &IO, dxbc::PSV::SemanticKind &Value) {
  for (const auto &E : dxbc::PSV::getSemanticKinds())
    IO.enumCase(Value, E.Name.str().c_str(), E.Value);
}

void ScalarEnumerationTraits<dxbc::PSV::ComponentType>::enumeration(
    IO &IO, dxbc::PSV::ComponentType &Value) {
  for (const auto &E : dxbc::PSV::getComponentTypes())
    IO.enumCase(Value, E.Name.str().c_str(), E.Value);
}

void ScalarEnumerationTraits<dxbc::PSV::InterpolationMode>::enumeration(
    IO &IO, dxbc::PSV::InterpolationMode &Value) {
  for (const auto &E : dxbc::PSV::getInterpolationModes())
    IO.enumCase(Value, E.Name.str().c_str(), E.Value);
}

void ScalarEnumerationTraits<dxbc::PSV::ResourceType>::enumeration(
    IO &IO, dxbc::PSV::ResourceType &Value) {
  for (const auto &E : dxbc::PSV::getResourceTypes())
    IO.enumCase(Value, E.Name.str().c_str(), E.Value);
}

void ScalarEnumerationTraits<dxbc::PSV::ResourceKind>::enumeration(
    IO &IO, dxbc::PSV::ResourceKind &Value) {
  for (const auto &E : dxbc::PSV::getResourceKinds())
    IO.enumCase(Value, E.Name.str().c_str(), E.Value);
}

void ScalarEnumerationTraits<dxbc::D3DSystemValue>::enumeration(
    IO &IO, dxbc::D3DSystemValue &Value) {
  for (const auto &E : dxbc::getD3DSystemValues())
    IO.enumCase(Value, E.Name.str().c_str(), E.Value);
}

void ScalarEnumerationTraits<dxbc::SigMinPrecision>::enumeration(
    IO &IO, dxbc::SigMinPrecision &Value) {
  for (const auto &E : dxbc::getSigMinPrecisions())
    IO.enumCase(Value, E.Name.str().c_str(), E.Value);
}

void ScalarEnumerationTraits<dxbc::SigComponentType>::enumeration(
    IO &IO, dxbc::SigComponentType &Value) {
  for (const auto &E : dxbc::getSigComponentTypes())
    IO.enumCase(Value, E.Name.str().c_str(), E.Value);
}

} // namespace yaml

void DXContainerYAML::PSVInfo::mapInfoForVersion(yaml::IO &IO) {
  dxbc::PipelinePSVInfo &StageInfo = Info.StageInfo;
  Triple::EnvironmentType Stage = dxbc::getShaderStage(Info.ShaderStage);

  switch (Stage) {
  case Triple::EnvironmentType::Pixel:
    IO.mapRequired("DepthOutput", StageInfo.PS.DepthOutput);
    IO.mapRequired("SampleFrequency", StageInfo.PS.SampleFrequency);
    break;
  case Triple::EnvironmentType::Vertex:
    IO.mapRequired("OutputPositionPresent", StageInfo.VS.OutputPositionPresent);
    break;
  case Triple::EnvironmentType::Geometry:
    IO.mapRequired("InputPrimitive", StageInfo.GS.InputPrimitive);
    IO.mapRequired("OutputTopology", StageInfo.GS.OutputTopology);
    IO.mapRequired("OutputStreamMask", StageInfo.GS.OutputStreamMask);
    IO.mapRequired("OutputPositionPresent", StageInfo.GS.OutputPositionPresent);
    break;
  case Triple::EnvironmentType::Hull:
    IO.mapRequired("InputControlPointCount",
                   StageInfo.HS.InputControlPointCount);
    IO.mapRequired("OutputControlPointCount",
                   StageInfo.HS.OutputControlPointCount);
    IO.mapRequired("TessellatorDomain", StageInfo.HS.TessellatorDomain);
    IO.mapRequired("TessellatorOutputPrimitive",
                   StageInfo.HS.TessellatorOutputPrimitive);
    break;
  case Triple::EnvironmentType::Domain:
    IO.mapRequired("InputControlPointCount",
                   StageInfo.DS.InputControlPointCount);
    IO.mapRequired("OutputPositionPresent", StageInfo.DS.OutputPositionPresent);
    IO.mapRequired("TessellatorDomain", StageInfo.DS.TessellatorDomain);
    break;
  case Triple::EnvironmentType::Mesh:
    IO.mapRequired("GroupSharedBytesUsed", StageInfo.MS.GroupSharedBytesUsed);
    IO.mapRequired("GroupSharedBytesDependentOnViewID",
                   StageInfo.MS.GroupSharedBytesDependentOnViewID);
    IO.mapRequired("PayloadSizeInBytes", StageInfo.MS.PayloadSizeInBytes);
    IO.mapRequired("MaxOutputVertices", StageInfo.MS.MaxOutputVertices);
    IO.mapRequired("MaxOutputPrimitives", StageInfo.MS.MaxOutputPrimitives);
    break;
  case Triple::EnvironmentType::Amplification:
    IO.mapRequired("PayloadSizeInBytes", StageInfo.AS.PayloadSizeInBytes);
    break;
  default:
    break;
  }

  IO.mapRequired("MinimumWaveLaneCount", Info.MinimumWaveLaneCount);
  IO.mapRequired("MaximumWaveLaneCount", Info.MaximumWaveLaneCount);

  if (Version == 0)
    return;

  IO.mapRequired("UsesViewID", Info.UsesViewID);

  switch (Stage) {
  case Triple::EnvironmentType::Geometry:
    IO.mapRequired("MaxVertexCount", Info.GeomData.MaxVertexCount);
    break;
  case Triple::EnvironmentType::Hull:
  case Triple::EnvironmentType::Domain:
    IO.mapRequired("SigPatchConstOrPrimVectors",
                   Info.GeomData.SigPatchConstOrPrimVectors);
    break;
  case Triple::EnvironmentType::Mesh:
    IO.mapRequired("SigPrimVectors", Info.GeomData.MeshInfo.SigPrimVectors);
    IO.mapRequired("MeshOutputTopology",
                   Info.GeomData.MeshInfo.MeshOutputTopology);
    break;
  default:
    break;
  }

  IO.mapRequired("SigInputVectors", Info.SigInputVectors);
  MutableArrayRef<uint8_t> Vec(Info.SigOutputVectors);
  IO.mapRequired("SigOutputVectors", Vec);

  if (Version == 1)
    return;

  IO.mapRequired("NumThreadsX", Info.NumThreadsX);
  IO.mapRequired("NumThreadsY", Info.NumThreadsY);
  IO.mapRequired("NumThreadsZ", Info.NumThreadsZ);

  if (Version == 2)
    return;

  IO.mapRequired("EntryName", EntryName);
}

} // namespace llvm<|MERGE_RESOLUTION|>--- conflicted
+++ resolved
@@ -99,62 +99,6 @@
 #include "llvm/BinaryFormat/DXContainerConstants.def"
       }
       NewP.Data = YamlDescriptor;
-<<<<<<< HEAD
-    } else if (auto *TDV = dyn_cast<object::DirectX::DescriptorTableView<
-                   dxbc::RTS0::v1::DescriptorRange>>(&ParamView)) {
-      llvm::Expected<
-          object::DirectX::DescriptorTable<dxbc::RTS0::v1::DescriptorRange>>
-          TableOrErr = TDV->read();
-      if (Error E = TableOrErr.takeError())
-        return std::move(E);
-      auto Table = *TableOrErr;
-      DescriptorTableYaml YamlTable;
-      YamlTable.NumRanges = Table.NumRanges;
-      YamlTable.RangesOffset = Table.RangesOffset;
-
-      for (const auto &R : Table) {
-        DescriptorRangeYaml NewR;
-
-        NewR.OffsetInDescriptorsFromTableStart =
-            R.OffsetInDescriptorsFromTableStart;
-        NewR.NumDescriptors = R.NumDescriptors;
-        NewR.BaseShaderRegister = R.BaseShaderRegister;
-        NewR.RegisterSpace = R.RegisterSpace;
-        NewR.RangeType = R.RangeType;
-
-        YamlTable.Ranges.push_back(NewR);
-      }
-      NewP.Data = YamlTable;
-    } else if (auto *TDV = dyn_cast<object::DirectX::DescriptorTableView<
-                   dxbc::RTS0::v2::DescriptorRange>>(&ParamView)) {
-      llvm::Expected<
-          object::DirectX::DescriptorTable<dxbc::RTS0::v2::DescriptorRange>>
-          TableOrErr = TDV->read();
-      if (Error E = TableOrErr.takeError())
-        return std::move(E);
-      auto Table = *TableOrErr;
-      DescriptorTableYaml YamlTable;
-      YamlTable.NumRanges = Table.NumRanges;
-      YamlTable.RangesOffset = Table.RangesOffset;
-
-      for (const auto &R : Table) {
-        DescriptorRangeYaml NewR;
-
-        NewR.OffsetInDescriptorsFromTableStart =
-            R.OffsetInDescriptorsFromTableStart;
-        NewR.NumDescriptors = R.NumDescriptors;
-        NewR.BaseShaderRegister = R.BaseShaderRegister;
-        NewR.RegisterSpace = R.RegisterSpace;
-        NewR.RangeType = R.RangeType;
-#define DESCRIPTOR_RANGE_FLAG(Num, Val)                                        \
-  NewR.Val = (R.Flags &                                                        \
-              llvm::to_underlying(dxbc::RTS0::DescriptorRangeFlag::Val)) > 0;
-#include "llvm/BinaryFormat/DXContainerConstants.def"
-        YamlTable.Ranges.push_back(NewR);
-      }
-      NewP.Data = YamlTable;
-=======
->>>>>>> 70a9b7f4
     }
 
     RootSigDesc.Parameters.push_back(NewP);
@@ -184,18 +128,6 @@
   return Flag;
 }
 
-<<<<<<< HEAD
-uint32_t DXContainerYAML::DescriptorRangeYaml::getEncodedFlags() const {
-  uint64_t Flag = 0;
-#define DESCRIPTOR_RANGE_FLAG(Num, Val)                                        \
-  if (Val)                                                                     \
-    Flag |= (uint32_t)dxbc::RTS0::DescriptorRangeFlag::Val;
-#include "llvm/BinaryFormat/DXContainerConstants.def"
-  return Flag;
-}
-
-=======
->>>>>>> 70a9b7f4
 uint64_t DXContainerYAML::ShaderFeatureFlags::getEncodedFlags() {
   uint64_t Flag = 0;
 #define SHADER_FEATURE_FLAG(Num, DxilModuleNum, Val, Str)                      \
@@ -404,16 +336,6 @@
     IO.mapRequired("Descriptor", Descriptor);
     P.Data = Descriptor;
   } break;
-<<<<<<< HEAD
-  case llvm::to_underlying(dxbc::RTS0::RootParameterType::DescriptorTable): {
-    DXContainerYAML::DescriptorTableYaml Table;
-    if (IO.outputting())
-      Table = std::get<DXContainerYAML::DescriptorTableYaml>(P.Data);
-    IO.mapRequired("Table", Table);
-    P.Data = Table;
-  } break;
-=======
->>>>>>> 70a9b7f4
   }
 }
 
