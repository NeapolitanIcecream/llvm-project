--- conflicted
+++ resolved
@@ -11,6 +11,7 @@
 //===----------------------------------------------------------------------===//
 
 #include "llvm/ObjectYAML/CovMap.h"
+#include "llvm/ADT/ArrayRef.h"
 #include "llvm/ADT/SmallVector.h"
 #include "llvm/ObjectYAML/ELFYAML.h"
 #include "llvm/ProfileData/Coverage/CoverageMappingReader.h"
@@ -20,6 +21,7 @@
 #include "llvm/Support/DataExtractor.h"
 #include "llvm/Support/Endian.h"
 #include "llvm/Support/LEB128.h"
+#include "llvm/Support/MD5.h"
 #include "llvm/Support/YAMLTraits.h"
 #include "llvm/Support/raw_ostream.h"
 #include <cstdint>
@@ -36,10 +38,10 @@
 
 bool Decoder::enabled;
 
+Decoder::~Decoder() {}
+
 // DataExtractor w/ single Cursor
 struct coverage::yaml::DecoderContext : DataExtractor, DataExtractor::Cursor {
-  uint64_t LineStart = 0;
-
   DecoderContext(const ArrayRef<uint8_t> Content, bool IsLE)
       : DataExtractor(Content, IsLE, /*AddressSize=*/0),
         DataExtractor::Cursor(0) {}
@@ -64,29 +66,18 @@
   auto COrErr = Data.getULEB128();
   if (!COrErr)
     return COrErr.takeError();
-  auto T = static_cast<TagTy>(*COrErr & 0x03);
-  auto V = (*COrErr >> 2);
-  if (T == Zero) {
-    if (V == 0)
-      Tag = Zero; // w/o Val
-    else
-      Val = V; // w/o Tag
-  } else {
-    Tag = T;
-    Val = V;
-  }
-
+  Tag = static_cast<TagTy>(*COrErr & 0x03);
+  Val = (*COrErr >> 2);
   return Error::success();
 }
 
 Error CounterTy::decode(DecoderContext &Data) {
   if (auto E = decodeOrTag(Data))
     return E;
-  if (!this->Tag && this->Val)
+  if (auto V = getExtTagVal())
     return make_error<CoverageMapError>(
         coveragemap_error::malformed,
-        "Counter::Zero shouldn't have the Val: 0x" +
-            Twine::utohexstr(*this->Val));
+        "Counter::Zero shouldn't have the Val: 0x" + Twine::utohexstr(V));
   return Error::success();
 }
 
@@ -169,14 +160,13 @@
   // Decode tagged CounterTy
   if (auto E = CounterTy::decodeOrTag(Data))
     return E;
-  if (!this->Val || this->Tag) {
+  auto V = getExtTagVal();
+  if (V == 0) {
     // Compatible to CounterTy
-  } else if (*this->Val & 1u) {
-    Expansion = (*this->Val >> 1);
-    this->Val.reset();
+  } else if (V & 1u) {
+    Expansion = (V >> 1);
   } else {
-    auto Tag = *this->Val >> 1;
-    this->Val.reset();
+    auto Tag = (V >> 1);
     switch (Tag) {
     case Skip:
       ExtTag = Skip; // w/o Val
@@ -218,7 +208,6 @@
   auto LSDeltaOrErr = Data.getULEB128();
   if (!LSDeltaOrErr)
     return LSDeltaOrErr.takeError();
-  Data.LineStart += *LSDeltaOrErr;
 
   auto CSOrErr = Data.getULEB128();
   if (!CSOrErr)
@@ -227,7 +216,6 @@
   auto NLOrErr = Data.getULEB128();
   if (!NLOrErr)
     return NLOrErr.takeError();
-  auto LineEnd = Data.LineStart + *NLOrErr;
 
   auto CEOrErr = Data.getULEB128();
   if (!CEOrErr)
@@ -240,7 +228,6 @@
   ColumnEnd &= ((1u << 31) - 1);
 
   dLoc = {*LSDeltaOrErr, *CSOrErr, *NLOrErr, ColumnEnd};
-  Loc = {Data.LineStart, *CSOrErr, LineEnd, ColumnEnd};
 
   return Error::success();
 }
@@ -318,14 +305,12 @@
   [[maybe_unused]] auto ExpectedEndOffset = Data.tell() + DataSize;
 
   // Decode body.
-  FileIDs.emplace();
-
   auto NumFilesOrErr = Data.getULEB128();
   if (!NumFilesOrErr)
     return NumFilesOrErr.takeError();
   for (unsigned I = 0, E = *NumFilesOrErr; I != E; ++I) {
     if (auto IDOrErr = Data.getULEB128())
-      FileIDs->push_back(*IDOrErr);
+      FileIDs.push_back(*IDOrErr);
     else
       return IDOrErr.takeError();
   }
@@ -348,7 +333,6 @@
     auto &File = Files.emplace_back();
 
     // Decode subarray.
-    Data.LineStart = 0;
     for (unsigned I = 0; I != *NumRegionsOrErr; ++I) {
       auto &Rec = File.Recs.emplace_back();
       if (auto E = Rec.decode(Data))
@@ -405,8 +389,7 @@
   if (!Data)
     return Data.takeError();
   this->FilenamesRef = MD5Hash(FnBlob);
-  this->Filenames.emplace();
-  if (auto E = RawCoverageFilenamesReader(FnBlob, *this->Filenames)
+  if (auto E = RawCoverageFilenamesReader(FnBlob, Filenames)
                    .read(static_cast<CovMapVersion>(Version)))
     return E;
 
@@ -591,96 +574,10 @@
     return Error::success();
   }
 };
-<<<<<<< HEAD
-
-class CovMapFilenamesResolver {
-  DenseMap<uint64_t, SetVector<StringRef>> FilenamesByCovMap;
-  std::vector<CovFunTy *> UnresolvedCovFuns;
-
-protected:
-  DenseMap<uint64_t, struct CovMapTy *> CovMapByRef;
-  std::vector<CovMapTy> TempCovMaps; // For Decoder
-
-public:
-  void collectCovMap(std::vector<CovMapTy> &CovMaps) {
-    for (auto &CovMap : CovMaps)
-      CovMapByRef[CovMap.FilenamesRef] = &CovMap;
-  }
-
-  void moveAndCollectCovMap(std::vector<CovMapTy> &&CovMaps) {
-    TempCovMaps = std::move(CovMaps);
-    collectCovMap(TempCovMaps);
-  }
-
-  void collectCovFunFilenames(std::vector<CovFunTy> &CovFuns) {
-    for (auto &CovFun : CovFuns) {
-      auto &Filenames = FilenamesByCovMap[CovFun.FilenamesRef];
-      for (const auto &File : CovFun.Files) {
-        if (!File.Filename)
-          goto skip;
-        Filenames.insert(*File.Filename);
-      }
-      UnresolvedCovFuns.push_back(&CovFun);
-    skip:;
-    }
-  }
-
-  void encFixup() {
-    for (auto &[_, CovMap] : CovMapByRef) {
-      auto FilenamesI = FilenamesByCovMap.find(CovMap->FilenamesRef);
-      if (FilenamesI != FilenamesByCovMap.end()) {
-        // Check Filenames satisfies covfuns
-        DenseSet<StringRef> FilenamesSet;
-        if (CovMap->Files) {
-          for (const auto &Filename : *CovMap->Files)
-            FilenamesSet.insert(Filename);
-        } else if (CovMap->Filenames) {
-          for (const auto &Filename : *CovMap->Filenames)
-            FilenamesSet.insert(Filename);
-        }
-
-        for (const auto &Filename : FilenamesI->second) {
-          if (!FilenamesSet.contains(Filename)) {
-            // If not, regenerate Filenames.
-            CovMap->Files.reset();
-            CovMap->Filenames.reset();
-            break;
-          }
-        }
-      }
-
-      if (!CovMap->Filenames) {
-        // Regenerate.
-        // Use Files if exists.
-        // Use CovFuns (FilenamesI) otherwise.
-        assert(CovMap->Files || FilenamesI != FilenamesByCovMap.end());
-        CovMap->regenerateFilenames(
-            CovMap->Files ? std::nullopt : FilenamesI->second.getArrayRef());
-      }
-      auto [FilenamesRef, FilenamesBlob] = CovMap->encodeFilenames();
-      assert(CovMap->FilenamesRef == FilenamesRef);
-    }
-
-    // Fill FileIDs
-    for (auto *CovFun : UnresolvedCovFuns) {
-      assert(CovMapByRef[CovFun->FilenamesRef]);
-      assert(CovMapByRef[CovFun->FilenamesRef]->Filenames);
-      const auto &CovMapFilenames =
-          *CovMapByRef[CovFun->FilenamesRef]->Filenames;
-      auto &FileIDs = CovFun->FileIDs.emplace();
-      for (const auto &File : CovFun->Files) {
-        auto I = std::find(CovMapFilenames.begin(), CovMapFilenames.end(),
-                           File.Filename);
-        assert(I != CovMapFilenames.end());
-        FileIDs.push_back(std::distance(CovMapFilenames.begin(), I));
-      }
-      assert(CovFun->Files.size() == FileIDs.size());
-    }
-  }
-};
-
-class DecoderImpl : public Decoder, CovMapFilenamesResolver {
+
+class DecoderImpl : public Decoder {
   std::unique_ptr<InstrProfSymtab> ProfileNames;
+  std::vector<CovMapTy> TempCovMaps;
 
 public:
   DecoderImpl(endianness Endianness, bool CovMapEnabled)
@@ -700,7 +597,7 @@
       auto TempCovMap = std::make_unique<CovMapSection>();
       if (auto E = TempCovMap->decode(Content, AddressAlign, Endianness))
         return E;
-      moveAndCollectCovMap(std::move(TempCovMap->CovMaps));
+      TempCovMaps = std::move(TempCovMap->CovMaps);
     }
 
     return Error::success();
@@ -731,21 +628,6 @@
     llvm_unreachable("Unknown Section");
   }
 };
-
-class EncoderImpl : public Encoder, CovMapFilenamesResolver {
-public:
-  EncoderImpl(endianness Endianness) : Encoder(Endianness) {}
-
-  void collect(ELFYAML::Chunk *Chunk) override {
-    if (auto S = dyn_cast<CovMapSection>(Chunk)) {
-      collectCovMap(S->CovMaps);
-    } else if (auto S = dyn_cast<CovFunSection>(Chunk)) {
-      collectCovFunFilenames(S->CovFuns);
-    }
-  }
-
-  void fixup() override { encFixup(); }
-};
 } // namespace
 
 std::unique_ptr<Decoder> Decoder::get(endianness Endianness,
@@ -753,14 +635,6 @@
   return std::make_unique<DecoderImpl>(Endianness, CovMapEnabled);
 }
 
-std::unique_ptr<Encoder> Encoder::get(endianness Endianness) {
-  return std::make_unique<EncoderImpl>(Endianness);
-}
-
-=======
-} // namespace
-
->>>>>>> d4dcaa8c
 bool covmap::nameMatches(StringRef Name) {
   return (PrfNamesSection::nameMatches(Name) ||
           CovMapSection::nameMatches(Name) || CovFunSection::nameMatches(Name));
