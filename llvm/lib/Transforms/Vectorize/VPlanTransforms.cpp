--- conflicted
+++ resolved
@@ -797,20 +797,8 @@
   VPValue *FirstActiveLane =
       B.createNaryOp(VPInstruction::FirstActiveLane, Mask, DL);
   Type *FirstActiveLaneType = TypeInfo.inferScalarType(FirstActiveLane);
-<<<<<<< HEAD
-  if (CanonicalIVType != FirstActiveLaneType) {
-    Instruction::CastOps CastOp =
-        CanonicalIVType->getScalarSizeInBits() <
-                FirstActiveLaneType->getScalarSizeInBits()
-            ? Instruction::Trunc
-            : Instruction::ZExt;
-    FirstActiveLane =
-        B.createScalarCast(CastOp, FirstActiveLane, CanonicalIVType, DL);
-  }
-=======
   FirstActiveLane = B.createScalarZExtOrTrunc(FirstActiveLane, CanonicalIVType,
                                               FirstActiveLaneType, DL);
->>>>>>> eb0f1dc0
   EndValue = B.createNaryOp(Instruction::Add, {EndValue, FirstActiveLane}, DL);
 
   // `getOptimizableIVOf()` always returns the pre-incremented IV, so if it
@@ -1114,646 +1102,6 @@
         if (!WideCmp->getDebugLoc() && R.getDebugLoc())
           WideCmp->setDebugLoc(R.getDebugLoc());
       }
-<<<<<<< HEAD
-    }
-  }
-
-  // Remove redundant DerviedIVs, that is 0 + A * 1 -> A and 0 + 0 * x -> 0.
-  if ((match(Def,
-             m_DerivedIV(m_SpecificInt(0), m_VPValue(A), m_SpecificInt(1))) ||
-       match(Def,
-             m_DerivedIV(m_SpecificInt(0), m_SpecificInt(0), m_VPValue()))) &&
-      TypeInfo.inferScalarType(Def->getOperand(1)) ==
-          TypeInfo.inferScalarType(Def))
-    return Def->replaceAllUsesWith(Def->getOperand(1));
-
-  if (match(Def, m_VPInstruction<VPInstruction::WideIVStep>(
-                     m_VPValue(X), m_SpecificInt(1)))) {
-    Type *WideStepTy = TypeInfo.inferScalarType(Def);
-    if (TypeInfo.inferScalarType(X) != WideStepTy)
-      X = VPBuilder(Def).createWidenCast(Instruction::Trunc, X, WideStepTy);
-    Def->replaceAllUsesWith(X);
-    return;
-  }
-
-  // For i1 vp.merges produced by AnyOf reductions:
-  // vp.merge true, (or x, y), x, evl -> vp.merge y, true, x, evl
-  if (match(Def, m_Intrinsic<Intrinsic::vp_merge>(m_True(), m_VPValue(A),
-                                                  m_VPValue(X), m_VPValue())) &&
-      match(A, m_c_BinaryOr(m_Specific(X), m_VPValue(Y))) &&
-      TypeInfo.inferScalarType(R.getVPSingleValue())->isIntegerTy(1)) {
-    Def->setOperand(1, Def->getOperand(0));
-    Def->setOperand(0, Y);
-    return;
-  }
-
-  // Some simplifications can only be applied after unrolling. Perform them
-  // below.
-  if (!Plan->isUnrolled())
-    return;
-
-  // VPScalarIVSteps for part 0 can be replaced by their start value, if only
-  // the first lane is demanded.
-  if (auto *Steps = dyn_cast<VPScalarIVStepsRecipe>(Def)) {
-    if (Steps->isPart0() && vputils::onlyFirstLaneUsed(Steps)) {
-      Steps->replaceAllUsesWith(Steps->getOperand(0));
-      return;
-    }
-  }
-}
-
-void VPlanTransforms::simplifyRecipes(VPlan &Plan, Type &CanonicalIVTy) {
-  ReversePostOrderTraversal<VPBlockDeepTraversalWrapper<VPBlockBase *>> RPOT(
-      Plan.getEntry());
-  VPTypeAnalysis TypeInfo(&CanonicalIVTy);
-  for (VPBasicBlock *VPBB : VPBlockUtils::blocksOnly<VPBasicBlock>(RPOT)) {
-    for (VPRecipeBase &R : make_early_inc_range(*VPBB)) {
-      simplifyRecipe(R, TypeInfo);
-    }
-  }
-}
-
-static void narrowToSingleScalarRecipes(VPlan &Plan) {
-  if (Plan.hasScalarVFOnly())
-    return;
-
-  // Try to narrow wide and replicating recipes to single scalar recipes,
-  // based on VPlan analysis. Only process blocks in the loop region for now,
-  // without traversing into nested regions, as recipes in replicate regions
-  // cannot be converted yet.
-  for (VPBasicBlock *VPBB : VPBlockUtils::blocksOnly<VPBasicBlock>(
-           vp_depth_first_shallow(Plan.getVectorLoopRegion()->getEntry()))) {
-    for (VPRecipeBase &R : make_early_inc_range(reverse(*VPBB))) {
-      auto *RepR = dyn_cast<VPReplicateRecipe>(&R);
-      if (!RepR && !isa<VPWidenRecipe>(&R))
-        continue;
-      if (RepR && (RepR->isSingleScalar() || RepR->isPredicated()))
-        continue;
-
-      auto *RepOrWidenR = cast<VPSingleDefRecipe>(&R);
-      // Skip recipes that aren't single scalars or don't have only their
-      // scalar results used. In the latter case, we would introduce extra
-      // broadcasts.
-      if (!vputils::isSingleScalar(RepOrWidenR) ||
-          any_of(RepOrWidenR->users(), [RepOrWidenR](VPUser *U) {
-            return !U->usesScalars(RepOrWidenR);
-          }))
-        continue;
-
-      auto *Clone = new VPReplicateRecipe(RepOrWidenR->getUnderlyingInstr(),
-                                          RepOrWidenR->operands(),
-                                          true /*IsSingleScalar*/);
-      Clone->insertBefore(RepOrWidenR);
-      RepOrWidenR->replaceAllUsesWith(Clone);
-    }
-  }
-}
-
-/// Normalize and simplify VPBlendRecipes. Should be run after simplifyRecipes
-/// to make sure the masks are simplified.
-static void simplifyBlends(VPlan &Plan) {
-  using namespace llvm::VPlanPatternMatch;
-  for (VPBasicBlock *VPBB : VPBlockUtils::blocksOnly<VPBasicBlock>(
-           vp_depth_first_shallow(Plan.getVectorLoopRegion()->getEntry()))) {
-    for (VPRecipeBase &R : make_early_inc_range(*VPBB)) {
-      auto *Blend = dyn_cast<VPBlendRecipe>(&R);
-      if (!Blend)
-        continue;
-
-      // Try to remove redundant blend recipes.
-      SmallPtrSet<VPValue *, 4> UniqueValues;
-      if (Blend->isNormalized() || !match(Blend->getMask(0), m_False()))
-        UniqueValues.insert(Blend->getIncomingValue(0));
-      for (unsigned I = 1; I != Blend->getNumIncomingValues(); ++I)
-        if (!match(Blend->getMask(I), m_False()))
-          UniqueValues.insert(Blend->getIncomingValue(I));
-
-      if (UniqueValues.size() == 1) {
-        Blend->replaceAllUsesWith(*UniqueValues.begin());
-        Blend->eraseFromParent();
-        continue;
-      }
-
-      if (Blend->isNormalized())
-        continue;
-
-      // Normalize the blend so its first incoming value is used as the initial
-      // value with the others blended into it.
-
-      unsigned StartIndex = 0;
-      for (unsigned I = 0; I != Blend->getNumIncomingValues(); ++I) {
-        // If a value's mask is used only by the blend then is can be deadcoded.
-        // TODO: Find the most expensive mask that can be deadcoded, or a mask
-        // that's used by multiple blends where it can be removed from them all.
-        VPValue *Mask = Blend->getMask(I);
-        if (Mask->getNumUsers() == 1 && !match(Mask, m_False())) {
-          StartIndex = I;
-          break;
-        }
-      }
-
-      SmallVector<VPValue *, 4> OperandsWithMask;
-      OperandsWithMask.push_back(Blend->getIncomingValue(StartIndex));
-
-      for (unsigned I = 0; I != Blend->getNumIncomingValues(); ++I) {
-        if (I == StartIndex)
-          continue;
-        OperandsWithMask.push_back(Blend->getIncomingValue(I));
-        OperandsWithMask.push_back(Blend->getMask(I));
-      }
-
-      auto *NewBlend = new VPBlendRecipe(
-          cast<PHINode>(Blend->getUnderlyingValue()), OperandsWithMask);
-      NewBlend->insertBefore(&R);
-
-      VPValue *DeadMask = Blend->getMask(StartIndex);
-      Blend->replaceAllUsesWith(NewBlend);
-      Blend->eraseFromParent();
-      recursivelyDeleteDeadRecipes(DeadMask);
-
-      /// Simplify BLEND %a, %b, Not(%mask) -> BLEND %b, %a, %mask.
-      VPValue *NewMask;
-      if (NewBlend->getNumOperands() == 3 &&
-          match(NewBlend->getMask(1), m_Not(m_VPValue(NewMask)))) {
-        VPValue *Inc0 = NewBlend->getOperand(0);
-        VPValue *Inc1 = NewBlend->getOperand(1);
-        VPValue *OldMask = NewBlend->getOperand(2);
-        NewBlend->setOperand(0, Inc1);
-        NewBlend->setOperand(1, Inc0);
-        NewBlend->setOperand(2, NewMask);
-        if (OldMask->getNumUsers() == 0)
-          cast<VPInstruction>(OldMask)->eraseFromParent();
-      }
-    }
-  }
-}
-
-/// Optimize the width of vector induction variables in \p Plan based on a known
-/// constant Trip Count, \p BestVF and \p BestUF.
-static bool optimizeVectorInductionWidthForTCAndVFUF(VPlan &Plan,
-                                                     ElementCount BestVF,
-                                                     unsigned BestUF) {
-  // Only proceed if we have not completely removed the vector region.
-  if (!Plan.getVectorLoopRegion())
-    return false;
-
-  if (!Plan.getTripCount()->isLiveIn())
-    return false;
-  auto *TC = dyn_cast_if_present<ConstantInt>(
-      Plan.getTripCount()->getUnderlyingValue());
-  if (!TC || !BestVF.isFixed())
-    return false;
-
-  // Calculate the minimum power-of-2 bit width that can fit the known TC, VF
-  // and UF. Returns at least 8.
-  auto ComputeBitWidth = [](APInt TC, uint64_t Align) {
-    APInt AlignedTC =
-        Align * APIntOps::RoundingUDiv(TC, APInt(TC.getBitWidth(), Align),
-                                       APInt::Rounding::UP);
-    APInt MaxVal = AlignedTC - 1;
-    return std::max<unsigned>(PowerOf2Ceil(MaxVal.getActiveBits()), 8);
-  };
-  unsigned NewBitWidth =
-      ComputeBitWidth(TC->getValue(), BestVF.getKnownMinValue() * BestUF);
-
-  LLVMContext &Ctx = Plan.getCanonicalIV()->getScalarType()->getContext();
-  auto *NewIVTy = IntegerType::get(Ctx, NewBitWidth);
-
-  bool MadeChange = false;
-
-  VPBasicBlock *HeaderVPBB = Plan.getVectorLoopRegion()->getEntryBasicBlock();
-  for (VPRecipeBase &Phi : HeaderVPBB->phis()) {
-    auto *WideIV = dyn_cast<VPWidenIntOrFpInductionRecipe>(&Phi);
-
-    // Currently only handle canonical IVs as it is trivial to replace the start
-    // and stop values, and we currently only perform the optimization when the
-    // IV has a single use.
-    if (!WideIV || !WideIV->isCanonical() ||
-        WideIV->hasMoreThanOneUniqueUser() ||
-        NewIVTy == WideIV->getScalarType())
-      continue;
-
-    // Currently only handle cases where the single user is a header-mask
-    // comparison with the backedge-taken-count.
-    using namespace VPlanPatternMatch;
-    if (!match(
-            *WideIV->user_begin(),
-            m_Binary<Instruction::ICmp>(
-                m_Specific(WideIV),
-                m_Broadcast(m_Specific(Plan.getOrCreateBackedgeTakenCount())))))
-      continue;
-
-    // Update IV operands and comparison bound to use new narrower type.
-    auto *NewStart = Plan.getOrAddLiveIn(ConstantInt::get(NewIVTy, 0));
-    WideIV->setStartValue(NewStart);
-    auto *NewStep = Plan.getOrAddLiveIn(ConstantInt::get(NewIVTy, 1));
-    WideIV->setStepValue(NewStep);
-    // TODO: Remove once VPWidenIntOrFpInductionRecipe is fully expanded.
-    VPInstructionWithType *OldStepVector = WideIV->getStepVector();
-    assert(OldStepVector->getNumUsers() == 1 &&
-           "step vector should only be used by single "
-           "VPWidenIntOrFpInductionRecipe");
-    auto *NewStepVector =
-        new VPInstructionWithType(VPInstruction::StepVector, {}, NewIVTy, {},
-                                  OldStepVector->getDebugLoc());
-    NewStepVector->insertAfter(OldStepVector->getDefiningRecipe());
-    OldStepVector->replaceAllUsesWith(NewStepVector);
-    OldStepVector->eraseFromParent();
-
-    auto *NewBTC = new VPWidenCastRecipe(
-        Instruction::Trunc, Plan.getOrCreateBackedgeTakenCount(), NewIVTy);
-    Plan.getVectorPreheader()->appendRecipe(NewBTC);
-    auto *Cmp = cast<VPInstruction>(*WideIV->user_begin());
-    Cmp->setOperand(1, NewBTC);
-
-    MadeChange = true;
-  }
-
-  return MadeChange;
-}
-
-/// Return true if \p Cond is known to be true for given \p BestVF and \p
-/// BestUF.
-static bool isConditionTrueViaVFAndUF(VPValue *Cond, VPlan &Plan,
-                                      ElementCount BestVF, unsigned BestUF,
-                                      ScalarEvolution &SE) {
-  using namespace llvm::VPlanPatternMatch;
-  if (match(Cond, m_Binary<Instruction::Or>(m_VPValue(), m_VPValue())))
-    return any_of(Cond->getDefiningRecipe()->operands(), [&Plan, BestVF, BestUF,
-                                                          &SE](VPValue *C) {
-      return isConditionTrueViaVFAndUF(C, Plan, BestVF, BestUF, SE);
-    });
-
-  auto *CanIV = Plan.getCanonicalIV();
-  if (!match(Cond, m_Binary<Instruction::ICmp>(
-                       m_Specific(CanIV->getBackedgeValue()),
-                       m_Specific(&Plan.getVectorTripCount()))) ||
-      cast<VPRecipeWithIRFlags>(Cond->getDefiningRecipe())->getPredicate() !=
-          CmpInst::ICMP_EQ)
-    return false;
-
-  // The compare checks CanIV + VFxUF == vector trip count. The vector trip
-  // count is not conveniently available as SCEV so far, so we compare directly
-  // against the original trip count. This is stricter than necessary, as we
-  // will only return true if the trip count == vector trip count.
-  // TODO: Use SCEV for vector trip count once available, to cover cases where
-  // vector trip count == UF * VF, but original trip count != UF * VF.
-  const SCEV *TripCount =
-      vputils::getSCEVExprForVPValue(Plan.getTripCount(), SE);
-  assert(!isa<SCEVCouldNotCompute>(TripCount) &&
-         "Trip count SCEV must be computable");
-  ElementCount NumElements = BestVF.multiplyCoefficientBy(BestUF);
-  const SCEV *C = SE.getElementCount(TripCount->getType(), NumElements);
-  return SE.isKnownPredicate(CmpInst::ICMP_EQ, TripCount, C);
-}
-
-/// Try to simplify the branch condition of \p Plan. This may restrict the
-/// resulting plan to \p BestVF and \p BestUF.
-static bool simplifyBranchConditionForVFAndUF(VPlan &Plan, ElementCount BestVF,
-                                              unsigned BestUF,
-                                              PredicatedScalarEvolution &PSE) {
-  VPRegionBlock *VectorRegion = Plan.getVectorLoopRegion();
-  VPBasicBlock *ExitingVPBB = VectorRegion->getExitingBasicBlock();
-  auto *Term = &ExitingVPBB->back();
-  VPValue *Cond;
-  ScalarEvolution &SE = *PSE.getSE();
-  using namespace llvm::VPlanPatternMatch;
-  if (match(Term, m_BranchOnCount(m_VPValue(), m_VPValue())) ||
-      match(Term, m_BranchOnCond(
-                      m_Not(m_ActiveLaneMask(m_VPValue(), m_VPValue()))))) {
-    // Try to simplify the branch condition if TC <= VF * UF when the latch
-    // terminator is   BranchOnCount or BranchOnCond where the input is
-    // Not(ActiveLaneMask).
-    const SCEV *TripCount =
-        vputils::getSCEVExprForVPValue(Plan.getTripCount(), SE);
-    assert(!isa<SCEVCouldNotCompute>(TripCount) &&
-           "Trip count SCEV must be computable");
-    ElementCount NumElements = BestVF.multiplyCoefficientBy(BestUF);
-    const SCEV *C = SE.getElementCount(TripCount->getType(), NumElements);
-    if (TripCount->isZero() ||
-        !SE.isKnownPredicate(CmpInst::ICMP_ULE, TripCount, C))
-      return false;
-  } else if (match(Term, m_BranchOnCond(m_VPValue(Cond)))) {
-    // For BranchOnCond, check if we can prove the condition to be true using VF
-    // and UF.
-    if (!isConditionTrueViaVFAndUF(Cond, Plan, BestVF, BestUF, SE))
-      return false;
-  } else {
-    return false;
-  }
-
-  // The vector loop region only executes once. If possible, completely remove
-  // the region, otherwise replace the terminator controlling the latch with
-  // (BranchOnCond true).
-  auto *Header = cast<VPBasicBlock>(VectorRegion->getEntry());
-  auto *CanIVTy = Plan.getCanonicalIV()->getScalarType();
-  if (all_of(
-          Header->phis(),
-          IsaPred<VPCanonicalIVPHIRecipe, VPFirstOrderRecurrencePHIRecipe>)) {
-    for (VPRecipeBase &HeaderR : make_early_inc_range(Header->phis())) {
-      auto *HeaderPhiR = cast<VPHeaderPHIRecipe>(&HeaderR);
-      HeaderPhiR->replaceAllUsesWith(HeaderPhiR->getStartValue());
-      HeaderPhiR->eraseFromParent();
-    }
-
-    VPBlockBase *Preheader = VectorRegion->getSinglePredecessor();
-    VPBlockBase *Exit = VectorRegion->getSingleSuccessor();
-    VPBlockUtils::disconnectBlocks(Preheader, VectorRegion);
-    VPBlockUtils::disconnectBlocks(VectorRegion, Exit);
-
-    for (VPBlockBase *B : vp_depth_first_shallow(VectorRegion->getEntry()))
-      B->setParent(nullptr);
-
-    VPBlockUtils::connectBlocks(Preheader, Header);
-    VPBlockUtils::connectBlocks(ExitingVPBB, Exit);
-    VPlanTransforms::simplifyRecipes(Plan, *CanIVTy);
-  } else {
-    // The vector region contains header phis for which we cannot remove the
-    // loop region yet.
-    LLVMContext &Ctx = SE.getContext();
-    auto *BOC = new VPInstruction(
-        VPInstruction::BranchOnCond,
-        {Plan.getOrAddLiveIn(ConstantInt::getTrue(Ctx))}, Term->getDebugLoc());
-    ExitingVPBB->appendRecipe(BOC);
-  }
-
-  Term->eraseFromParent();
-
-  return true;
-}
-
-void VPlanTransforms::optimizeForVFAndUF(VPlan &Plan, ElementCount BestVF,
-                                         unsigned BestUF,
-                                         PredicatedScalarEvolution &PSE) {
-  assert(Plan.hasVF(BestVF) && "BestVF is not available in Plan");
-  assert(Plan.hasUF(BestUF) && "BestUF is not available in Plan");
-
-  bool MadeChange =
-      simplifyBranchConditionForVFAndUF(Plan, BestVF, BestUF, PSE);
-  MadeChange |= optimizeVectorInductionWidthForTCAndVFUF(Plan, BestVF, BestUF);
-
-  if (MadeChange) {
-    Plan.setVF(BestVF);
-    assert(Plan.getUF() == BestUF && "BestUF must match the Plan's UF");
-  }
-  // TODO: Further simplifications are possible
-  //      1. Replace inductions with constants.
-  //      2. Replace vector loop region with VPBasicBlock.
-}
-
-/// Sink users of \p FOR after the recipe defining the previous value \p
-/// Previous of the recurrence. \returns true if all users of \p FOR could be
-/// re-arranged as needed or false if it is not possible.
-static bool
-sinkRecurrenceUsersAfterPrevious(VPFirstOrderRecurrencePHIRecipe *FOR,
-                                 VPRecipeBase *Previous,
-                                 VPDominatorTree &VPDT) {
-  // Collect recipes that need sinking.
-  SmallVector<VPRecipeBase *> WorkList;
-  SmallPtrSet<VPRecipeBase *, 8> Seen;
-  Seen.insert(Previous);
-  auto TryToPushSinkCandidate = [&](VPRecipeBase *SinkCandidate) {
-    // The previous value must not depend on the users of the recurrence phi. In
-    // that case, FOR is not a fixed order recurrence.
-    if (SinkCandidate == Previous)
-      return false;
-
-    if (isa<VPHeaderPHIRecipe>(SinkCandidate) ||
-        !Seen.insert(SinkCandidate).second ||
-        VPDT.properlyDominates(Previous, SinkCandidate))
-      return true;
-
-    if (SinkCandidate->mayHaveSideEffects())
-      return false;
-
-    WorkList.push_back(SinkCandidate);
-    return true;
-  };
-
-  // Recursively sink users of FOR after Previous.
-  WorkList.push_back(FOR);
-  for (unsigned I = 0; I != WorkList.size(); ++I) {
-    VPRecipeBase *Current = WorkList[I];
-    assert(Current->getNumDefinedValues() == 1 &&
-           "only recipes with a single defined value expected");
-
-    for (VPUser *User : Current->getVPSingleValue()->users()) {
-      if (!TryToPushSinkCandidate(cast<VPRecipeBase>(User)))
-        return false;
-    }
-  }
-
-  // Keep recipes to sink ordered by dominance so earlier instructions are
-  // processed first.
-  sort(WorkList, [&VPDT](const VPRecipeBase *A, const VPRecipeBase *B) {
-    return VPDT.properlyDominates(A, B);
-  });
-
-  for (VPRecipeBase *SinkCandidate : WorkList) {
-    if (SinkCandidate == FOR)
-      continue;
-
-    SinkCandidate->moveAfter(Previous);
-    Previous = SinkCandidate;
-  }
-  return true;
-}
-
-/// Try to hoist \p Previous and its operands before all users of \p FOR.
-static bool hoistPreviousBeforeFORUsers(VPFirstOrderRecurrencePHIRecipe *FOR,
-                                        VPRecipeBase *Previous,
-                                        VPDominatorTree &VPDT) {
-  if (Previous->mayHaveSideEffects() || Previous->mayReadFromMemory())
-    return false;
-
-  // Collect recipes that need hoisting.
-  SmallVector<VPRecipeBase *> HoistCandidates;
-  SmallPtrSet<VPRecipeBase *, 8> Visited;
-  VPRecipeBase *HoistPoint = nullptr;
-  // Find the closest hoist point by looking at all users of FOR and selecting
-  // the recipe dominating all other users.
-  for (VPUser *U : FOR->users()) {
-    auto *R = cast<VPRecipeBase>(U);
-    if (!HoistPoint || VPDT.properlyDominates(R, HoistPoint))
-      HoistPoint = R;
-  }
-  assert(all_of(FOR->users(),
-                [&VPDT, HoistPoint](VPUser *U) {
-                  auto *R = cast<VPRecipeBase>(U);
-                  return HoistPoint == R ||
-                         VPDT.properlyDominates(HoistPoint, R);
-                }) &&
-         "HoistPoint must dominate all users of FOR");
-
-  auto NeedsHoisting = [HoistPoint, &VPDT,
-                        &Visited](VPValue *HoistCandidateV) -> VPRecipeBase * {
-    VPRecipeBase *HoistCandidate = HoistCandidateV->getDefiningRecipe();
-    if (!HoistCandidate)
-      return nullptr;
-    VPRegionBlock *EnclosingLoopRegion =
-        HoistCandidate->getParent()->getEnclosingLoopRegion();
-    assert((!HoistCandidate->getParent()->getParent() ||
-            HoistCandidate->getParent()->getParent() == EnclosingLoopRegion) &&
-           "CFG in VPlan should still be flat, without replicate regions");
-    // Hoist candidate was already visited, no need to hoist.
-    if (!Visited.insert(HoistCandidate).second)
-      return nullptr;
-
-    // Candidate is outside loop region or a header phi, dominates FOR users w/o
-    // hoisting.
-    if (!EnclosingLoopRegion || isa<VPHeaderPHIRecipe>(HoistCandidate))
-      return nullptr;
-
-    // If we reached a recipe that dominates HoistPoint, we don't need to
-    // hoist the recipe.
-    if (VPDT.properlyDominates(HoistCandidate, HoistPoint))
-      return nullptr;
-    return HoistCandidate;
-  };
-  auto CanHoist = [&](VPRecipeBase *HoistCandidate) {
-    // Avoid hoisting candidates with side-effects, as we do not yet analyze
-    // associated dependencies.
-    return !HoistCandidate->mayHaveSideEffects();
-  };
-
-  if (!NeedsHoisting(Previous->getVPSingleValue()))
-    return true;
-
-  // Recursively try to hoist Previous and its operands before all users of FOR.
-  HoistCandidates.push_back(Previous);
-
-  for (unsigned I = 0; I != HoistCandidates.size(); ++I) {
-    VPRecipeBase *Current = HoistCandidates[I];
-    assert(Current->getNumDefinedValues() == 1 &&
-           "only recipes with a single defined value expected");
-    if (!CanHoist(Current))
-      return false;
-
-    for (VPValue *Op : Current->operands()) {
-      // If we reach FOR, it means the original Previous depends on some other
-      // recurrence that in turn depends on FOR. If that is the case, we would
-      // also need to hoist recipes involving the other FOR, which may break
-      // dependencies.
-      if (Op == FOR)
-        return false;
-
-      if (auto *R = NeedsHoisting(Op))
-        HoistCandidates.push_back(R);
-    }
-  }
-
-  // Order recipes to hoist by dominance so earlier instructions are processed
-  // first.
-  sort(HoistCandidates, [&VPDT](const VPRecipeBase *A, const VPRecipeBase *B) {
-    return VPDT.properlyDominates(A, B);
-  });
-
-  for (VPRecipeBase *HoistCandidate : HoistCandidates) {
-    HoistCandidate->moveBefore(*HoistPoint->getParent(),
-                               HoistPoint->getIterator());
-  }
-
-  return true;
-}
-
-bool VPlanTransforms::adjustFixedOrderRecurrences(VPlan &Plan,
-                                                  VPBuilder &LoopBuilder) {
-  VPDominatorTree VPDT;
-  VPDT.recalculate(Plan);
-
-  SmallVector<VPFirstOrderRecurrencePHIRecipe *> RecurrencePhis;
-  for (VPRecipeBase &R :
-       Plan.getVectorLoopRegion()->getEntry()->getEntryBasicBlock()->phis())
-    if (auto *FOR = dyn_cast<VPFirstOrderRecurrencePHIRecipe>(&R))
-      RecurrencePhis.push_back(FOR);
-
-  for (VPFirstOrderRecurrencePHIRecipe *FOR : RecurrencePhis) {
-    SmallPtrSet<VPFirstOrderRecurrencePHIRecipe *, 4> SeenPhis;
-    VPRecipeBase *Previous = FOR->getBackedgeValue()->getDefiningRecipe();
-    // Fixed-order recurrences do not contain cycles, so this loop is guaranteed
-    // to terminate.
-    while (auto *PrevPhi =
-               dyn_cast_or_null<VPFirstOrderRecurrencePHIRecipe>(Previous)) {
-      assert(PrevPhi->getParent() == FOR->getParent());
-      assert(SeenPhis.insert(PrevPhi).second);
-      Previous = PrevPhi->getBackedgeValue()->getDefiningRecipe();
-    }
-
-    if (!sinkRecurrenceUsersAfterPrevious(FOR, Previous, VPDT) &&
-        !hoistPreviousBeforeFORUsers(FOR, Previous, VPDT))
-      return false;
-
-    // Introduce a recipe to combine the incoming and previous values of a
-    // fixed-order recurrence.
-    VPBasicBlock *InsertBlock = Previous->getParent();
-    if (isa<VPHeaderPHIRecipe>(Previous))
-      LoopBuilder.setInsertPoint(InsertBlock, InsertBlock->getFirstNonPhi());
-    else
-      LoopBuilder.setInsertPoint(InsertBlock,
-                                 std::next(Previous->getIterator()));
-
-    auto *RecurSplice =
-        LoopBuilder.createNaryOp(VPInstruction::FirstOrderRecurrenceSplice,
-                                 {FOR, FOR->getBackedgeValue()});
-
-    FOR->replaceAllUsesWith(RecurSplice);
-    // Set the first operand of RecurSplice to FOR again, after replacing
-    // all users.
-    RecurSplice->setOperand(0, FOR);
-  }
-  return true;
-}
-
-void VPlanTransforms::clearReductionWrapFlags(VPlan &Plan) {
-  for (VPRecipeBase &R :
-       Plan.getVectorLoopRegion()->getEntryBasicBlock()->phis()) {
-    auto *PhiR = dyn_cast<VPReductionPHIRecipe>(&R);
-    if (!PhiR)
-      continue;
-    const RecurrenceDescriptor &RdxDesc = PhiR->getRecurrenceDescriptor();
-    RecurKind RK = RdxDesc.getRecurrenceKind();
-    if (RK != RecurKind::Add && RK != RecurKind::Mul)
-      continue;
-
-    for (VPUser *U : collectUsersRecursively(PhiR))
-      if (auto *RecWithFlags = dyn_cast<VPRecipeWithIRFlags>(U)) {
-        RecWithFlags->dropPoisonGeneratingFlags();
-      }
-  }
-}
-
-/// Move loop-invariant recipes out of the vector loop region in \p Plan.
-static void licm(VPlan &Plan) {
-  VPBasicBlock *Preheader = Plan.getVectorPreheader();
-
-  // Return true if we do not know how to (mechanically) hoist a given recipe
-  // out of a loop region. Does not address legality concerns such as aliasing
-  // or speculation safety.
-  auto CannotHoistRecipe = [](VPRecipeBase &R) {
-    // Allocas cannot be hoisted.
-    auto *RepR = dyn_cast<VPReplicateRecipe>(&R);
-    return RepR && RepR->getOpcode() == Instruction::Alloca;
-  };
-
-  // Hoist any loop invariant recipes from the vector loop region to the
-  // preheader. Preform a shallow traversal of the vector loop region, to
-  // exclude recipes in replicate regions.
-  VPRegionBlock *LoopRegion = Plan.getVectorLoopRegion();
-  for (VPBasicBlock *VPBB : VPBlockUtils::blocksOnly<VPBasicBlock>(
-           vp_depth_first_shallow(LoopRegion->getEntry()))) {
-    for (VPRecipeBase &R : make_early_inc_range(*VPBB)) {
-      if (CannotHoistRecipe(R))
-        continue;
-      // TODO: Relax checks in the future, e.g. we could also hoist reads, if
-      // their memory location is not modified in the vector loop.
-      if (R.mayHaveSideEffects() || R.mayReadFromMemory() || R.isPhi() ||
-          any_of(R.operands(), [](VPValue *Op) {
-            return !Op->isDefinedOutsideLoopRegions();
-          }))
-        continue;
-      R.moveBefore(*Preheader, Preheader->end());
-=======
->>>>>>> eb0f1dc0
     }
   }
 
@@ -2827,20 +2175,10 @@
     VPValue *MaxEVL = &Plan.getVF();
     // Emit VPScalarCastRecipe in preheader if VF is not a 32 bits integer.
     VPBuilder Builder(LoopRegion->getPreheaderVPBB());
-<<<<<<< HEAD
-    if (unsigned VFSize =
-            TypeInfo.inferScalarType(MaxEVL)->getScalarSizeInBits();
-        VFSize != 32) {
-      MaxEVL = Builder.createScalarCast(
-          VFSize > 32 ? Instruction::Trunc : Instruction::ZExt, MaxEVL,
-          Type::getInt32Ty(Ctx), DebugLoc());
-    }
-=======
     MaxEVL = Builder.createScalarZExtOrTrunc(MaxEVL, Type::getInt32Ty(Ctx),
                                              TypeInfo.inferScalarType(MaxEVL),
                                              DebugLoc());
 
->>>>>>> eb0f1dc0
     Builder.setInsertPoint(Header, Header->getFirstNonPhi());
     PrevEVL = Builder.createScalarPhi({MaxEVL, &EVL}, DebugLoc(), "prev.evl");
   }
@@ -2950,13 +2288,8 @@
       Instruction::Sub, {Plan.getTripCount(), EVLPhi}, DebugLoc(), "avl");
   if (MaxSafeElements) {
     // Support for MaxSafeDist for correct loop emission.
-<<<<<<< HEAD
-    VPValue *AVLSafe = Plan.getOrAddLiveIn(
-        ConstantInt::get(CanonicalIVPHI->getScalarType(), *MaxSafeElements));
-=======
     VPValue *AVLSafe =
         Plan.getOrAddLiveIn(ConstantInt::get(CanIVTy, *MaxSafeElements));
->>>>>>> eb0f1dc0
     VPValue *Cmp = Builder.createICmp(ICmpInst::ICMP_ULT, AVL, AVLSafe);
     AVL = Builder.createSelect(Cmp, AVL, AVLSafe, DebugLoc(), "safe_avl");
   }
@@ -2966,22 +2299,12 @@
   auto *CanonicalIVIncrement =
       cast<VPInstruction>(CanonicalIVPHI->getBackedgeValue());
   Builder.setInsertPoint(CanonicalIVIncrement);
-<<<<<<< HEAD
-  VPSingleDefRecipe *OpVPEVL = VPEVL;
-  if (unsigned IVSize = CanonicalIVPHI->getScalarType()->getScalarSizeInBits();
-      IVSize != 32) {
-    OpVPEVL = Builder.createScalarCast(
-        IVSize < 32 ? Instruction::Trunc : Instruction::ZExt, OpVPEVL,
-        CanonicalIVPHI->getScalarType(), CanonicalIVIncrement->getDebugLoc());
-  }
-=======
   VPValue *OpVPEVL = VPEVL;
 
   auto *I32Ty = Type::getInt32Ty(CanIVTy->getContext());
   OpVPEVL = Builder.createScalarZExtOrTrunc(
       OpVPEVL, CanIVTy, I32Ty, CanonicalIVIncrement->getDebugLoc());
 
->>>>>>> eb0f1dc0
   auto *NextEVLIV = Builder.createOverflowingOp(
       Instruction::Add, {OpVPEVL, EVLPhi},
       {CanonicalIVIncrement->hasNoUnsignedWrap(),
@@ -3174,8 +2497,6 @@
   }
 }
 
-<<<<<<< HEAD
-=======
 /// Expand a VPWidenIntOrFpInduction into executable recipes, for the initial
 /// value, phi and backedge value. In the following example:
 ///
@@ -3297,7 +2618,6 @@
   WidenIVR->replaceAllUsesWith(WidePHI);
 }
 
->>>>>>> eb0f1dc0
 void VPlanTransforms::dissolveLoopRegions(VPlan &Plan) {
   // Replace loop regions with explicity CFG.
   SmallVector<VPRegionBlock *> LoopRegions;
@@ -3373,14 +2693,8 @@
   }
 
   std::array<VPValue *, 2> MulOps = {Op0, Op1};
-<<<<<<< HEAD
-  auto *Mul = new VPWidenRecipe(
-      Instruction::Mul, ArrayRef(MulOps), MulAcc->hasNoUnsignedWrap(),
-      MulAcc->hasNoSignedWrap(), MulAcc->getDebugLoc());
-=======
   auto *Mul = new VPWidenRecipe(Instruction::Mul, ArrayRef(MulOps), *MulAcc,
                                 MulAcc->getDebugLoc());
->>>>>>> eb0f1dc0
   Mul->insertBefore(MulAcc);
 
   auto *Red = new VPReductionRecipe(
@@ -3410,15 +2724,12 @@
         continue;
       }
 
-<<<<<<< HEAD
-=======
       if (auto *WidenIVR = dyn_cast<VPWidenIntOrFpInductionRecipe>(&R)) {
         expandVPWidenIntOrFpInduction(WidenIVR, TypeInfo);
         ToRemove.push_back(WidenIVR);
         continue;
       }
 
->>>>>>> eb0f1dc0
       VPValue *VectorStep;
       VPValue *ScalarStep;
       if (!match(&R, m_VPInstruction<VPInstruction::WideIVStep>(
@@ -3729,30 +3040,6 @@
   }
 }
 
-<<<<<<< HEAD
-void VPlanTransforms::materializeStepVectors(VPlan &Plan) {
-  for (auto &Phi : Plan.getVectorLoopRegion()->getEntryBasicBlock()->phis()) {
-    auto *IVR = dyn_cast<VPWidenIntOrFpInductionRecipe>(&Phi);
-    if (!IVR)
-      continue;
-
-    Type *Ty = IVR->getPHINode()->getType();
-    if (TruncInst *Trunc = IVR->getTruncInst())
-      Ty = Trunc->getType();
-    if (Ty->isFloatingPointTy())
-      Ty = IntegerType::get(Ty->getContext(), Ty->getScalarSizeInBits());
-
-    VPBuilder Builder(Plan.getVectorPreheader());
-    VPInstruction *StepVector = Builder.createNaryOp(
-        VPInstruction::StepVector, {}, Ty, {}, IVR->getDebugLoc());
-    assert(IVR->getNumOperands() == 3 &&
-           "can only add step vector before unrolling");
-    IVR->addOperand(StepVector);
-  }
-}
-
-=======
->>>>>>> eb0f1dc0
 void VPlanTransforms::materializeBroadcasts(VPlan &Plan) {
   if (Plan.hasScalarVFOnly())
     return;
@@ -4006,8 +3293,6 @@
   Plan.getVF().replaceAllUsesWith(
       Plan.getOrAddLiveIn(ConstantInt::get(CanIV->getScalarType(), 1)));
   removeDeadRecipes(Plan);
-<<<<<<< HEAD
-=======
 }
 
 /// Add branch weight metadata, if the \p Plan's middle block is terminated by a
@@ -4030,5 +3315,4 @@
   MDNode *BranchWeights =
       MDB.createBranchWeights({1, VectorStep - 1}, /*IsExpected=*/false);
   MiddleTerm->addMetadata(LLVMContext::MD_prof, BranchWeights);
->>>>>>> eb0f1dc0
 }