//===- VPlan.cpp - Vectorizer Plan ----------------------------------------===//
//
// Part of the LLVM Project, under the Apache License v2.0 with LLVM Exceptions.
// See https://llvm.org/LICENSE.txt for license information.
// SPDX-License-Identifier: Apache-2.0 WITH LLVM-exception
//
//===----------------------------------------------------------------------===//
///
/// \file
/// This is the LLVM vectorization plan. It represents a candidate for
/// vectorization, allowing to plan and optimize how to vectorize a given loop
/// before generating LLVM-IR.
/// The vectorizer uses vectorization plans to estimate the costs of potential
/// candidates and if profitable to execute the desired plan, generating vector
/// LLVM-IR code.
///
//===----------------------------------------------------------------------===//

#include "VPlan.h"
#include "LoopVectorizationPlanner.h"
#include "VPlanCFG.h"
#include "VPlanDominatorTree.h"
#include "VPlanHelpers.h"
#include "VPlanPatternMatch.h"
#include "VPlanTransforms.h"
#include "VPlanUtils.h"
#include "llvm/ADT/PostOrderIterator.h"
#include "llvm/ADT/STLExtras.h"
#include "llvm/ADT/SmallVector.h"
#include "llvm/ADT/StringExtras.h"
#include "llvm/ADT/Twine.h"
#include "llvm/Analysis/DomTreeUpdater.h"
#include "llvm/Analysis/LoopInfo.h"
#include "llvm/IR/BasicBlock.h"
#include "llvm/IR/CFG.h"
#include "llvm/IR/IRBuilder.h"
#include "llvm/IR/Instruction.h"
#include "llvm/IR/Instructions.h"
#include "llvm/IR/Type.h"
#include "llvm/IR/Value.h"
#include "llvm/Support/Casting.h"
#include "llvm/Support/CommandLine.h"
#include "llvm/Support/Debug.h"
#include "llvm/Support/GraphWriter.h"
#include "llvm/Support/raw_ostream.h"
#include "llvm/Transforms/Utils/BasicBlockUtils.h"
#include "llvm/Transforms/Utils/LoopVersioning.h"
#include <cassert>
#include <string>

using namespace llvm;
using namespace llvm::VPlanPatternMatch;

namespace llvm {
extern cl::opt<bool> EnableVPlanNativePath;
}

extern cl::opt<unsigned> ForceTargetInstructionCost;

static cl::opt<bool> PrintVPlansInDotFormat(
    "vplan-print-in-dot-format", cl::Hidden,
    cl::desc("Use dot format instead of plain text when dumping VPlans"));

#define DEBUG_TYPE "loop-vectorize"

#if !defined(NDEBUG) || defined(LLVM_ENABLE_DUMP)
raw_ostream &llvm::operator<<(raw_ostream &OS, const VPRecipeBase &R) {
  const VPBasicBlock *Parent = R.getParent();
  VPSlotTracker SlotTracker(Parent ? Parent->getPlan() : nullptr);
  R.print(OS, "", SlotTracker);
  return OS;
}
#endif

Value *VPLane::getAsRuntimeExpr(IRBuilderBase &Builder,
                                const ElementCount &VF) const {
  switch (LaneKind) {
  case VPLane::Kind::ScalableLast:
    // Lane = RuntimeVF - VF.getKnownMinValue() + Lane
    return Builder.CreateSub(getRuntimeVF(Builder, Builder.getInt32Ty(), VF),
                             Builder.getInt32(VF.getKnownMinValue() - Lane));
  case VPLane::Kind::First:
    return Builder.getInt32(Lane);
  }
  llvm_unreachable("Unknown lane kind");
}

VPValue::VPValue(const unsigned char SC, Value *UV, VPDef *Def)
    : SubclassID(SC), UnderlyingVal(UV), Def(Def) {
  if (Def)
    Def->addDefinedValue(this);
}

VPValue::~VPValue() {
  assert(Users.empty() && "trying to delete a VPValue with remaining users");
  if (Def)
    Def->removeDefinedValue(this);
}

#if !defined(NDEBUG) || defined(LLVM_ENABLE_DUMP)
void VPValue::print(raw_ostream &OS, VPSlotTracker &SlotTracker) const {
  if (const VPRecipeBase *R = dyn_cast_or_null<VPRecipeBase>(Def))
    R->print(OS, "", SlotTracker);
  else
    printAsOperand(OS, SlotTracker);
}

void VPValue::dump() const {
  const VPRecipeBase *Instr = dyn_cast_or_null<VPRecipeBase>(this->Def);
  VPSlotTracker SlotTracker(
      (Instr && Instr->getParent()) ? Instr->getParent()->getPlan() : nullptr);
  print(dbgs(), SlotTracker);
  dbgs() << "\n";
}

void VPDef::dump() const {
  const VPRecipeBase *Instr = dyn_cast_or_null<VPRecipeBase>(this);
  VPSlotTracker SlotTracker(
      (Instr && Instr->getParent()) ? Instr->getParent()->getPlan() : nullptr);
  print(dbgs(), "", SlotTracker);
  dbgs() << "\n";
}
#endif

VPRecipeBase *VPValue::getDefiningRecipe() {
  return cast_or_null<VPRecipeBase>(Def);
}

const VPRecipeBase *VPValue::getDefiningRecipe() const {
  return cast_or_null<VPRecipeBase>(Def);
}

// Get the top-most entry block of \p Start. This is the entry block of the
// containing VPlan. This function is templated to support both const and non-const blocks
template <typename T> static T *getPlanEntry(T *Start) {
  T *Next = Start;
  T *Current = Start;
  while ((Next = Next->getParent()))
    Current = Next;

  SmallSetVector<T *, 8> WorkList;
  WorkList.insert(Current);

  for (unsigned i = 0; i < WorkList.size(); i++) {
    T *Current = WorkList[i];
    if (Current->getNumPredecessors() == 0)
      return Current;
    auto &Predecessors = Current->getPredecessors();
    WorkList.insert_range(Predecessors);
  }

  llvm_unreachable("VPlan without any entry node without predecessors");
}

VPlan *VPBlockBase::getPlan() { return getPlanEntry(this)->Plan; }

const VPlan *VPBlockBase::getPlan() const { return getPlanEntry(this)->Plan; }

/// \return the VPBasicBlock that is the entry of Block, possibly indirectly.
const VPBasicBlock *VPBlockBase::getEntryBasicBlock() const {
  const VPBlockBase *Block = this;
  while (const VPRegionBlock *Region = dyn_cast<VPRegionBlock>(Block))
    Block = Region->getEntry();
  return cast<VPBasicBlock>(Block);
}

VPBasicBlock *VPBlockBase::getEntryBasicBlock() {
  VPBlockBase *Block = this;
  while (VPRegionBlock *Region = dyn_cast<VPRegionBlock>(Block))
    Block = Region->getEntry();
  return cast<VPBasicBlock>(Block);
}

void VPBlockBase::setPlan(VPlan *ParentPlan) {
  assert(ParentPlan->getEntry() == this && "Can only set plan on its entry.");
  Plan = ParentPlan;
}

/// \return the VPBasicBlock that is the exit of Block, possibly indirectly.
const VPBasicBlock *VPBlockBase::getExitingBasicBlock() const {
  const VPBlockBase *Block = this;
  while (const VPRegionBlock *Region = dyn_cast<VPRegionBlock>(Block))
    Block = Region->getExiting();
  return cast<VPBasicBlock>(Block);
}

VPBasicBlock *VPBlockBase::getExitingBasicBlock() {
  VPBlockBase *Block = this;
  while (VPRegionBlock *Region = dyn_cast<VPRegionBlock>(Block))
    Block = Region->getExiting();
  return cast<VPBasicBlock>(Block);
}

VPBlockBase *VPBlockBase::getEnclosingBlockWithSuccessors() {
  if (!Successors.empty() || !Parent)
    return this;
  assert(Parent->getExiting() == this &&
         "Block w/o successors not the exiting block of its parent.");
  return Parent->getEnclosingBlockWithSuccessors();
}

VPBlockBase *VPBlockBase::getEnclosingBlockWithPredecessors() {
  if (!Predecessors.empty() || !Parent)
    return this;
  assert(Parent->getEntry() == this &&
         "Block w/o predecessors not the entry of its parent.");
  return Parent->getEnclosingBlockWithPredecessors();
}

bool VPBlockUtils::isHeader(const VPBlockBase *VPB,
                            const VPDominatorTree &VPDT) {
  auto *VPBB = dyn_cast<VPBasicBlock>(VPB);
  if (!VPBB)
    return false;

  // If VPBB is in a region R, VPBB is a loop header if R is a loop region with
  // VPBB as its entry, i.e., free of predecessors.
  if (auto *R = VPBB->getParent())
    return !R->isReplicator() && VPBB->getNumPredecessors() == 0;

  // A header dominates its second predecessor (the latch), with the other
  // predecessor being the preheader
  return VPB->getPredecessors().size() == 2 &&
         VPDT.dominates(VPB, VPB->getPredecessors()[1]);
}

bool VPBlockUtils::isLatch(const VPBlockBase *VPB,
                           const VPDominatorTree &VPDT) {
  // A latch has a header as its second successor, with its other successor
  // leaving the loop. A preheader OTOH has a header as its first (and only)
  // successor.
  return VPB->getNumSuccessors() == 2 &&
         VPBlockUtils::isHeader(VPB->getSuccessors()[1], VPDT);
}

VPBasicBlock::iterator VPBasicBlock::getFirstNonPhi() {
  iterator It = begin();
  while (It != end() && It->isPhi())
    It++;
  return It;
}

VPTransformState::VPTransformState(const TargetTransformInfo *TTI,
                                   ElementCount VF, LoopInfo *LI,
                                   DominatorTree *DT, AssumptionCache *AC,
                                   IRBuilderBase &Builder, VPlan *Plan,
                                   Loop *CurrentParentLoop, Type *CanonicalIVTy)
    : TTI(TTI), VF(VF), CFG(DT), LI(LI), AC(AC), Builder(Builder), Plan(Plan),
      CurrentParentLoop(CurrentParentLoop), TypeAnalysis(CanonicalIVTy),
      VPDT(*Plan) {}

Value *VPTransformState::get(const VPValue *Def, const VPLane &Lane) {
  if (Def->isLiveIn())
    return Def->getLiveInIRValue();

  if (hasScalarValue(Def, Lane))
    return Data.VPV2Scalars[Def][Lane.mapToCacheIndex(VF)];

  if (!Lane.isFirstLane() && vputils::isSingleScalar(Def) &&
      hasScalarValue(Def, VPLane::getFirstLane())) {
    return Data.VPV2Scalars[Def][0];
  }

  assert(hasVectorValue(Def));
  auto *VecPart = Data.VPV2Vector[Def];
  if (!VecPart->getType()->isVectorTy()) {
    assert(Lane.isFirstLane() && "cannot get lane > 0 for scalar");
    return VecPart;
  }
  // TODO: Cache created scalar values.
  Value *LaneV = Lane.getAsRuntimeExpr(Builder, VF);
  auto *Extract = Builder.CreateExtractElement(VecPart, LaneV);
  // set(Def, Extract, Instance);
  return Extract;
}

Value *VPTransformState::get(const VPValue *Def, bool NeedsScalar) {
  if (NeedsScalar) {
    assert((VF.isScalar() || Def->isLiveIn() || hasVectorValue(Def) ||
            !vputils::onlyFirstLaneUsed(Def) ||
            (hasScalarValue(Def, VPLane(0)) &&
             Data.VPV2Scalars[Def].size() == 1)) &&
           "Trying to access a single scalar per part but has multiple scalars "
           "per part.");
    return get(Def, VPLane(0));
  }

  // If Values have been set for this Def return the one relevant for \p Part.
  if (hasVectorValue(Def))
    return Data.VPV2Vector[Def];

  auto GetBroadcastInstrs = [this, Def](Value *V) {
    bool SafeToHoist =
        !Def->hasDefiningRecipe() ||
        VPDT.properlyDominates(Def->getDefiningRecipe()->getParent(),
                               Plan->getVectorPreheader());

    if (VF.isScalar())
      return V;
    // Place the code for broadcasting invariant variables in the new preheader.
    IRBuilder<>::InsertPointGuard Guard(Builder);
    if (SafeToHoist) {
      BasicBlock *LoopVectorPreHeader =
          CFG.VPBB2IRBB[Plan->getVectorPreheader()];
      if (LoopVectorPreHeader)
        Builder.SetInsertPoint(LoopVectorPreHeader->getTerminator());
    }

    // Place the code for broadcasting invariant variables in the new preheader.
    // Broadcast the scalar into all locations in the vector.
    Value *Shuf = Builder.CreateVectorSplat(VF, V, "broadcast");

    return Shuf;
  };

  if (!hasScalarValue(Def, {0})) {
    assert(Def->isLiveIn() && "expected a live-in");
    Value *IRV = Def->getLiveInIRValue();
    Value *B = GetBroadcastInstrs(IRV);
    set(Def, B);
    return B;
  }

  Value *ScalarValue = get(Def, VPLane(0));
  // If we aren't vectorizing, we can just copy the scalar map values over
  // to the vector map.
  if (VF.isScalar()) {
    set(Def, ScalarValue);
    return ScalarValue;
  }

  bool IsSingleScalar = vputils::isSingleScalar(Def);

<<<<<<< HEAD
  VPLane LastLane(IsSingleScalar ? 0 : VF.getKnownMinValue() - 1);
=======
  VPLane LastLane(IsSingleScalar ? 0 : VF.getFixedValue() - 1);
>>>>>>> eb0f1dc0
  // Check if there is a scalar value for the selected lane.
  if (!hasScalarValue(Def, LastLane)) {
    // At the moment, VPWidenIntOrFpInductionRecipes, VPScalarIVStepsRecipes and
    // VPExpandSCEVRecipes can also be a single scalar.
    assert((isa<VPWidenIntOrFpInductionRecipe, VPScalarIVStepsRecipe,
                VPExpandSCEVRecipe>(Def->getDefiningRecipe())) &&
           "unexpected recipe found to be invariant");
    IsSingleScalar = true;
    LastLane = 0;
  }

  auto *LastInst = cast<Instruction>(get(Def, LastLane));
  // Set the insert point after the last scalarized instruction or after the
  // last PHI, if LastInst is a PHI. This ensures the insertelement sequence
  // will directly follow the scalar definitions.
  auto OldIP = Builder.saveIP();
  auto NewIP = isa<PHINode>(LastInst)
                   ? LastInst->getParent()->getFirstNonPHIIt()
                   : std::next(BasicBlock::iterator(LastInst));
  Builder.SetInsertPoint(&*NewIP);

  // However, if we are vectorizing, we need to construct the vector values.
  // If the value is known to be uniform after vectorization, we can just
  // broadcast the scalar value corresponding to lane zero. Otherwise, we
  // construct the vector values using insertelement instructions. Since the
  // resulting vectors are stored in State, we will only generate the
  // insertelements once.
  Value *VectorValue = nullptr;
  if (IsSingleScalar) {
    VectorValue = GetBroadcastInstrs(ScalarValue);
    set(Def, VectorValue);
  } else {
    // Initialize packing with insertelements to start from undef.
    assert(!VF.isScalable() && "VF is assumed to be non scalable.");
    Value *Undef = PoisonValue::get(toVectorizedTy(LastInst->getType(), VF));
    set(Def, Undef);
<<<<<<< HEAD
    for (unsigned Lane = 0; Lane < VF.getKnownMinValue(); ++Lane)
=======
    for (unsigned Lane = 0; Lane < VF.getFixedValue(); ++Lane)
>>>>>>> eb0f1dc0
      packScalarIntoVectorizedValue(Def, Lane);
    VectorValue = get(Def);
  }
  Builder.restoreIP(OldIP);
  return VectorValue;
}

void VPTransformState::setDebugLocFrom(DebugLoc DL) {
  const DILocation *DIL = DL;
  // When a FSDiscriminator is enabled, we don't need to add the multiply
  // factors to the discriminators.
  if (DIL &&
      Builder.GetInsertBlock()
          ->getParent()
          ->shouldEmitDebugInfoForProfiling() &&
      !EnableFSDiscriminator) {
    // FIXME: For scalable vectors, assume vscale=1.
    unsigned UF = Plan->getUF();
    auto NewDIL =
        DIL->cloneByMultiplyingDuplicationFactor(UF * VF.getKnownMinValue());
    if (NewDIL)
      Builder.SetCurrentDebugLocation(*NewDIL);
    else
      LLVM_DEBUG(dbgs() << "Failed to create new discriminator: "
                        << DIL->getFilename() << " Line: " << DIL->getLine());
  } else
<<<<<<< HEAD
    Builder.SetCurrentDebugLocation(DIL);
=======
    Builder.SetCurrentDebugLocation(DL);
>>>>>>> eb0f1dc0
}

void VPTransformState::packScalarIntoVectorizedValue(const VPValue *Def,
                                                     const VPLane &Lane) {
  Value *ScalarInst = get(Def, Lane);
  Value *WideValue = get(Def);
  Value *LaneExpr = Lane.getAsRuntimeExpr(Builder, VF);
  if (auto *StructTy = dyn_cast<StructType>(WideValue->getType())) {
    // We must handle each element of a vectorized struct type.
    for (unsigned I = 0, E = StructTy->getNumElements(); I != E; I++) {
      Value *ScalarValue = Builder.CreateExtractValue(ScalarInst, I);
      Value *VectorValue = Builder.CreateExtractValue(WideValue, I);
      VectorValue =
          Builder.CreateInsertElement(VectorValue, ScalarValue, LaneExpr);
      WideValue = Builder.CreateInsertValue(WideValue, VectorValue, I);
    }
  } else {
    WideValue = Builder.CreateInsertElement(WideValue, ScalarInst, LaneExpr);
  }
  set(Def, WideValue);
}

BasicBlock *VPBasicBlock::createEmptyBasicBlock(VPTransformState &State) {
  auto &CFG = State.CFG;
  // BB stands for IR BasicBlocks. VPBB stands for VPlan VPBasicBlocks.
  // Pred stands for Predessor. Prev stands for Previous - last visited/created.
  BasicBlock *PrevBB = CFG.PrevBB;
  BasicBlock *NewBB = BasicBlock::Create(PrevBB->getContext(), getName(),
                                         PrevBB->getParent(), CFG.ExitBB);
  LLVM_DEBUG(dbgs() << "LV: created " << NewBB->getName() << '\n');

  return NewBB;
}

void VPBasicBlock::connectToPredecessors(VPTransformState &State) {
  auto &CFG = State.CFG;
  BasicBlock *NewBB = CFG.VPBB2IRBB[this];

  // Register NewBB in its loop. In innermost loops its the same for all
  // BB's.
  Loop *ParentLoop = State.CurrentParentLoop;
  // If this block has a sole successor that is an exit block or is an exit
  // block itself then it needs adding to the same parent loop as the exit
  // block.
  VPBlockBase *SuccOrExitVPB = getSingleSuccessor();
  SuccOrExitVPB = SuccOrExitVPB ? SuccOrExitVPB : this;
  if (State.Plan->isExitBlock(SuccOrExitVPB)) {
    ParentLoop = State.LI->getLoopFor(
        cast<VPIRBasicBlock>(SuccOrExitVPB)->getIRBasicBlock());
  }

  if (ParentLoop && !State.LI->getLoopFor(NewBB))
    ParentLoop->addBasicBlockToLoop(NewBB, *State.LI);

  SmallVector<VPBlockBase *> Preds;
  if (VPBlockUtils::isHeader(this, State.VPDT)) {
    // There's no block for the latch yet, connect to the preheader only.
    Preds = {getPredecessors()[0]};
  } else {
    Preds = to_vector(getPredecessors());
  }

  // Hook up the new basic block to its predecessors.
  for (VPBlockBase *PredVPBlock : Preds) {
    VPBasicBlock *PredVPBB = PredVPBlock->getExitingBasicBlock();
    auto &PredVPSuccessors = PredVPBB->getHierarchicalSuccessors();
    assert(CFG.VPBB2IRBB.contains(PredVPBB) &&
           "Predecessor basic-block not found building successor.");
    BasicBlock *PredBB = CFG.VPBB2IRBB[PredVPBB];
    auto *PredBBTerminator = PredBB->getTerminator();
    LLVM_DEBUG(dbgs() << "LV: draw edge from" << PredBB->getName() << '\n');

    auto *TermBr = dyn_cast<BranchInst>(PredBBTerminator);
    if (isa<UnreachableInst>(PredBBTerminator)) {
      assert(PredVPSuccessors.size() == 1 &&
             "Predecessor ending w/o branch must have single successor.");
      DebugLoc DL = PredBBTerminator->getDebugLoc();
      PredBBTerminator->eraseFromParent();
      auto *Br = BranchInst::Create(NewBB, PredBB);
      Br->setDebugLoc(DL);
    } else if (TermBr && !TermBr->isConditional()) {
      TermBr->setSuccessor(0, NewBB);
    } else {
      // Set each forward successor here when it is created, excluding
      // backedges. A backward successor is set when the branch is created.
      unsigned idx = PredVPSuccessors.front() == this ? 0 : 1;
      assert((TermBr && (!TermBr->getSuccessor(idx) ||
                         (isa<VPIRBasicBlock>(this) &&
                          TermBr->getSuccessor(idx) == NewBB))) &&
             "Trying to reset an existing successor block.");
      TermBr->setSuccessor(idx, NewBB);
    }
    CFG.DTU.applyUpdates({{DominatorTree::Insert, PredBB, NewBB}});
  }
}

void VPIRBasicBlock::execute(VPTransformState *State) {
  assert(getHierarchicalSuccessors().size() <= 2 &&
         "VPIRBasicBlock can have at most two successors at the moment!");
  State->Builder.SetInsertPoint(IRBB->getTerminator());
  State->CFG.PrevBB = IRBB;
  State->CFG.VPBB2IRBB[this] = IRBB;
  executeRecipes(State, IRBB);
  // Create a branch instruction to terminate IRBB if one was not created yet
  // and is needed.
  if (getSingleSuccessor() && isa<UnreachableInst>(IRBB->getTerminator())) {
    auto *Br = State->Builder.CreateBr(IRBB);
    Br->setOperand(0, nullptr);
    IRBB->getTerminator()->eraseFromParent();
  } else {
    assert(
        (getNumSuccessors() == 0 || isa<BranchInst>(IRBB->getTerminator())) &&
        "other blocks must be terminated by a branch");
  }

  connectToPredecessors(*State);
}

VPIRBasicBlock *VPIRBasicBlock::clone() {
  auto *NewBlock = getPlan()->createEmptyVPIRBasicBlock(IRBB);
  for (VPRecipeBase &R : Recipes)
    NewBlock->appendRecipe(R.clone());
  return NewBlock;
}

void VPBasicBlock::execute(VPTransformState *State) {
  bool Replica = bool(State->Lane);
  BasicBlock *NewBB = State->CFG.PrevBB; // Reuse it if possible.

  if (VPBlockUtils::isHeader(this, State->VPDT)) {
    // Create and register the new vector loop.
    Loop *PrevParentLoop = State->CurrentParentLoop;
    State->CurrentParentLoop = State->LI->AllocateLoop();

    // Insert the new loop into the loop nest and register the new basic blocks
    // before calling any utilities such as SCEV that require valid LoopInfo.
    if (PrevParentLoop)
      PrevParentLoop->addChildLoop(State->CurrentParentLoop);
    else
      State->LI->addTopLevelLoop(State->CurrentParentLoop);
  }

  auto IsReplicateRegion = [](VPBlockBase *BB) {
    auto *R = dyn_cast_or_null<VPRegionBlock>(BB);
    assert((!R || R->isReplicator()) &&
           "only replicate region blocks should remain");
    return R;
  };
  // 1. Create an IR basic block.
  if ((Replica && this == getParent()->getEntry()) ||
      IsReplicateRegion(getSingleHierarchicalPredecessor())) {
    // Reuse the previous basic block if the current VPBB is either
    //  * the entry to a replicate region, or
    //  * the exit of a replicate region.
    State->CFG.VPBB2IRBB[this] = NewBB;
  } else {
    NewBB = createEmptyBasicBlock(*State);

    State->Builder.SetInsertPoint(NewBB);
    // Temporarily terminate with unreachable until CFG is rewired.
    UnreachableInst *Terminator = State->Builder.CreateUnreachable();
    State->Builder.SetInsertPoint(Terminator);

    State->CFG.PrevBB = NewBB;
    State->CFG.VPBB2IRBB[this] = NewBB;
    connectToPredecessors(*State);
  }

  // 2. Fill the IR basic block with IR instructions.
  executeRecipes(State, NewBB);

  // If this block is a latch, update CurrentParentLoop.
  if (VPBlockUtils::isLatch(this, State->VPDT))
    State->CurrentParentLoop = State->CurrentParentLoop->getParentLoop();
}

VPBasicBlock *VPBasicBlock::clone() {
  auto *NewBlock = getPlan()->createVPBasicBlock(getName());
  for (VPRecipeBase &R : *this)
    NewBlock->appendRecipe(R.clone());
  return NewBlock;
}

void VPBasicBlock::executeRecipes(VPTransformState *State, BasicBlock *BB) {
  LLVM_DEBUG(dbgs() << "LV: vectorizing VPBB:" << getName()
                    << " in BB:" << BB->getName() << '\n');

  State->CFG.PrevVPBB = this;

  for (VPRecipeBase &Recipe : Recipes) {
    State->setDebugLocFrom(Recipe.getDebugLoc());
    Recipe.execute(*State);
  }

  LLVM_DEBUG(dbgs() << "LV: filled BB:" << *BB);
}

VPBasicBlock *VPBasicBlock::splitAt(iterator SplitAt) {
  assert((SplitAt == end() || SplitAt->getParent() == this) &&
         "can only split at a position in the same block");

  // Create new empty block after the block to split.
  auto *SplitBlock = getPlan()->createVPBasicBlock(getName() + ".split");
  VPBlockUtils::insertBlockAfter(SplitBlock, this);

  // Finally, move the recipes starting at SplitAt to new block.
  for (VPRecipeBase &ToMove :
       make_early_inc_range(make_range(SplitAt, this->end())))
    ToMove.moveBefore(*SplitBlock, SplitBlock->end());

  return SplitBlock;
}

/// Return the enclosing loop region for region \p P. The templated version is
/// used to support both const and non-const block arguments.
template <typename T> static T *getEnclosingLoopRegionForRegion(T *P) {
  if (P && P->isReplicator()) {
    P = P->getParent();
    // Multiple loop regions can be nested, but replicate regions can only be
    // nested inside a loop region or must be outside any other region.
    assert((!P || !P->isReplicator()) && "unexpected nested replicate regions");
  }
  return P;
}

VPRegionBlock *VPBasicBlock::getEnclosingLoopRegion() {
  return getEnclosingLoopRegionForRegion(getParent());
}

const VPRegionBlock *VPBasicBlock::getEnclosingLoopRegion() const {
  return getEnclosingLoopRegionForRegion(getParent());
}

static bool hasConditionalTerminator(const VPBasicBlock *VPBB) {
  if (VPBB->empty()) {
    assert(
        VPBB->getNumSuccessors() < 2 &&
        "block with multiple successors doesn't have a recipe as terminator");
    return false;
  }

  const VPRecipeBase *R = &VPBB->back();
  bool IsSwitch = isa<VPInstruction>(R) &&
                  cast<VPInstruction>(R)->getOpcode() == Instruction::Switch;
  bool IsCondBranch = isa<VPBranchOnMaskRecipe>(R) ||
                      match(R, m_BranchOnCond(m_VPValue())) ||
                      match(R, m_BranchOnCount(m_VPValue(), m_VPValue()));
  (void)IsCondBranch;
  (void)IsSwitch;
  if (VPBB->getNumSuccessors() == 2 ||
      (VPBB->isExiting() && !VPBB->getParent()->isReplicator())) {
    assert((IsCondBranch || IsSwitch) &&
           "block with multiple successors not terminated by "
           "conditional branch nor switch recipe");

    return true;
  }

  if (VPBB->getNumSuccessors() > 2) {
    assert(IsSwitch && "block with more than 2 successors not terminated by "
                       "a switch recipe");
    return true;
  }

  assert(
      !IsCondBranch &&
      "block with 0 or 1 successors terminated by conditional branch recipe");
  return false;
}

VPRecipeBase *VPBasicBlock::getTerminator() {
  if (hasConditionalTerminator(this))
    return &back();
  return nullptr;
}

const VPRecipeBase *VPBasicBlock::getTerminator() const {
  if (hasConditionalTerminator(this))
    return &back();
  return nullptr;
}

bool VPBasicBlock::isExiting() const {
  return getParent() && getParent()->getExitingBasicBlock() == this;
}

#if !defined(NDEBUG) || defined(LLVM_ENABLE_DUMP)
void VPBlockBase::print(raw_ostream &O) const {
  VPSlotTracker SlotTracker(getPlan());
  print(O, "", SlotTracker);
}

void VPBlockBase::printSuccessors(raw_ostream &O, const Twine &Indent) const {
  if (getSuccessors().empty()) {
    O << Indent << "No successors\n";
  } else {
    O << Indent << "Successor(s): ";
    ListSeparator LS;
    for (auto *Succ : getSuccessors())
      O << LS << Succ->getName();
    O << '\n';
  }
}

void VPBasicBlock::print(raw_ostream &O, const Twine &Indent,
                         VPSlotTracker &SlotTracker) const {
  O << Indent << getName() << ":\n";

  auto RecipeIndent = Indent + "  ";
  for (const VPRecipeBase &Recipe : *this) {
    Recipe.print(O, RecipeIndent, SlotTracker);
    O << '\n';
  }

  printSuccessors(O, Indent);
}
#endif

static std::pair<VPBlockBase *, VPBlockBase *> cloneFrom(VPBlockBase *Entry);

// Clone the CFG for all nodes reachable from \p Entry, this includes cloning
// the blocks and their recipes. Operands of cloned recipes will NOT be updated.
// Remapping of operands must be done separately. Returns a pair with the new
// entry and exiting blocks of the cloned region. If \p Entry isn't part of a
// region, return nullptr for the exiting block.
static std::pair<VPBlockBase *, VPBlockBase *> cloneFrom(VPBlockBase *Entry) {
  DenseMap<VPBlockBase *, VPBlockBase *> Old2NewVPBlocks;
  VPBlockBase *Exiting = nullptr;
  bool InRegion = Entry->getParent();
  // First, clone blocks reachable from Entry.
  for (VPBlockBase *BB : vp_depth_first_shallow(Entry)) {
    VPBlockBase *NewBB = BB->clone();
    Old2NewVPBlocks[BB] = NewBB;
    if (InRegion && BB->getNumSuccessors() == 0) {
      assert(!Exiting && "Multiple exiting blocks?");
      Exiting = BB;
    }
  }
  assert((!InRegion || Exiting) && "regions must have a single exiting block");

  // Second, update the predecessors & successors of the cloned blocks.
  for (VPBlockBase *BB : vp_depth_first_shallow(Entry)) {
    VPBlockBase *NewBB = Old2NewVPBlocks[BB];
    SmallVector<VPBlockBase *> NewPreds;
    for (VPBlockBase *Pred : BB->getPredecessors()) {
      NewPreds.push_back(Old2NewVPBlocks[Pred]);
    }
    NewBB->setPredecessors(NewPreds);
    SmallVector<VPBlockBase *> NewSuccs;
    for (VPBlockBase *Succ : BB->successors()) {
      NewSuccs.push_back(Old2NewVPBlocks[Succ]);
    }
    NewBB->setSuccessors(NewSuccs);
  }

#if !defined(NDEBUG)
  // Verify that the order of predecessors and successors matches in the cloned
  // version.
  for (const auto &[OldBB, NewBB] :
       zip(vp_depth_first_shallow(Entry),
           vp_depth_first_shallow(Old2NewVPBlocks[Entry]))) {
    for (const auto &[OldPred, NewPred] :
         zip(OldBB->getPredecessors(), NewBB->getPredecessors()))
      assert(NewPred == Old2NewVPBlocks[OldPred] && "Different predecessors");

    for (const auto &[OldSucc, NewSucc] :
         zip(OldBB->successors(), NewBB->successors()))
      assert(NewSucc == Old2NewVPBlocks[OldSucc] && "Different successors");
  }
#endif

  return std::make_pair(Old2NewVPBlocks[Entry],
                        Exiting ? Old2NewVPBlocks[Exiting] : nullptr);
}

VPRegionBlock *VPRegionBlock::clone() {
  const auto &[NewEntry, NewExiting] = cloneFrom(getEntry());
  auto *NewRegion = getPlan()->createVPRegionBlock(NewEntry, NewExiting,
                                                   getName(), isReplicator());
  for (VPBlockBase *Block : vp_depth_first_shallow(NewEntry))
    Block->setParent(NewRegion);
  return NewRegion;
}

void VPRegionBlock::execute(VPTransformState *State) {
  assert(isReplicator() &&
         "Loop regions should have been lowered to plain CFG");
  assert(!State->Lane && "Replicating a Region with non-null instance.");
  assert(!State->VF.isScalable() && "VF is assumed to be non scalable.");

  ReversePostOrderTraversal<VPBlockShallowTraversalWrapper<VPBlockBase *>> RPOT(
      Entry);
  State->Lane = VPLane(0);
<<<<<<< HEAD
  for (unsigned Lane = 0, VF = State->VF.getKnownMinValue(); Lane < VF;
       ++Lane) {
=======
  for (unsigned Lane = 0, VF = State->VF.getFixedValue(); Lane < VF; ++Lane) {
>>>>>>> eb0f1dc0
    State->Lane = VPLane(Lane, VPLane::Kind::First);
    // Visit the VPBlocks connected to \p this, starting from it.
    for (VPBlockBase *Block : RPOT) {
      LLVM_DEBUG(dbgs() << "LV: VPBlock in RPO " << Block->getName() << '\n');
      Block->execute(State);
    }
  }

  // Exit replicating mode.
  State->Lane.reset();
}

InstructionCost VPBasicBlock::cost(ElementCount VF, VPCostContext &Ctx) {
  InstructionCost Cost = 0;
  for (VPRecipeBase &R : Recipes)
    Cost += R.cost(VF, Ctx);
  return Cost;
}

const VPBasicBlock *VPBasicBlock::getCFGPredecessor(unsigned Idx) const {
  const VPBlockBase *Pred = nullptr;
  if (getNumPredecessors() > 0) {
    Pred = getPredecessors()[Idx];
  } else {
    auto *Region = getParent();
    assert(Region && !Region->isReplicator() && Region->getEntry() == this &&
           "must be in the entry block of a non-replicate region");
    assert(Idx < 2 && Region->getNumPredecessors() == 1 &&
           "loop region has a single predecessor (preheader), its entry block "
           "has 2 incoming blocks");

    // Idx ==  0 selects the predecessor of the region, Idx == 1 selects the
    // region itself whose exiting block feeds the phi across the backedge.
    Pred = Idx == 0 ? Region->getSinglePredecessor() : Region;
  }
  return Pred->getExitingBasicBlock();
}

InstructionCost VPRegionBlock::cost(ElementCount VF, VPCostContext &Ctx) {
  if (!isReplicator()) {
    InstructionCost Cost = 0;
    for (VPBlockBase *Block : vp_depth_first_shallow(getEntry()))
      Cost += Block->cost(VF, Ctx);
    InstructionCost BackedgeCost =
        ForceTargetInstructionCost.getNumOccurrences()
            ? InstructionCost(ForceTargetInstructionCost.getNumOccurrences())
            : Ctx.TTI.getCFInstrCost(Instruction::Br, Ctx.CostKind);
    LLVM_DEBUG(dbgs() << "Cost of " << BackedgeCost << " for VF " << VF
                      << ": vector loop backedge\n");
    Cost += BackedgeCost;
    return Cost;
  }

  // Compute the cost of a replicate region. Replicating isn't supported for
  // scalable vectors, return an invalid cost for them.
  // TODO: Discard scalable VPlans with replicate recipes earlier after
  // construction.
  if (VF.isScalable())
    return InstructionCost::getInvalid();

  // First compute the cost of the conditionally executed recipes, followed by
  // account for the branching cost, except if the mask is a header mask or
  // uniform condition.
  using namespace llvm::VPlanPatternMatch;
  VPBasicBlock *Then = cast<VPBasicBlock>(getEntry()->getSuccessors()[0]);
  InstructionCost ThenCost = Then->cost(VF, Ctx);

  // For the scalar case, we may not always execute the original predicated
  // block, Thus, scale the block's cost by the probability of executing it.
  if (VF.isScalar())
    return ThenCost / getPredBlockCostDivisor(Ctx.CostKind);

  return ThenCost;
}

#if !defined(NDEBUG) || defined(LLVM_ENABLE_DUMP)
void VPRegionBlock::print(raw_ostream &O, const Twine &Indent,
                          VPSlotTracker &SlotTracker) const {
  O << Indent << (isReplicator() ? "<xVFxUF> " : "<x1> ") << getName() << ": {";
  auto NewIndent = Indent + "  ";
  for (auto *BlockBase : vp_depth_first_shallow(Entry)) {
    O << '\n';
    BlockBase->print(O, NewIndent, SlotTracker);
  }
  O << Indent << "}\n";

  printSuccessors(O, Indent);
}
#endif

void VPRegionBlock::dissolveToCFGLoop() {
  auto *Header = cast<VPBasicBlock>(getEntry());
  if (auto *CanIV = dyn_cast<VPCanonicalIVPHIRecipe>(&Header->front())) {
    assert(this == getPlan()->getVectorLoopRegion() &&
           "Canonical IV must be in the entry of the top-level loop region");
    auto *ScalarR = VPBuilder(CanIV).createScalarPhi(
        {CanIV->getStartValue(), CanIV->getBackedgeValue()},
        CanIV->getDebugLoc(), "index");
    CanIV->replaceAllUsesWith(ScalarR);
    CanIV->eraseFromParent();
  }

  VPBlockBase *Preheader = getSinglePredecessor();
  auto *ExitingLatch = cast<VPBasicBlock>(getExiting());
  VPBlockBase *Middle = getSingleSuccessor();
  VPBlockUtils::disconnectBlocks(Preheader, this);
  VPBlockUtils::disconnectBlocks(this, Middle);

  for (VPBlockBase *VPB : vp_depth_first_shallow(Entry))
    VPB->setParent(getParent());

  VPBlockUtils::connectBlocks(Preheader, Header);
  VPBlockUtils::connectBlocks(ExitingLatch, Middle);
  VPBlockUtils::connectBlocks(ExitingLatch, Header);
}
<<<<<<< HEAD

VPlan::VPlan(Loop *L) {
  setEntry(createVPIRBasicBlock(L->getLoopPreheader()));
  ScalarHeader = createVPIRBasicBlock(L->getHeader());

  SmallVector<BasicBlock *> IRExitBlocks;
  L->getUniqueExitBlocks(IRExitBlocks);
  for (BasicBlock *EB : IRExitBlocks)
    ExitBlocks.push_back(createVPIRBasicBlock(EB));
}

=======

VPlan::VPlan(Loop *L) {
  setEntry(createVPIRBasicBlock(L->getLoopPreheader()));
  ScalarHeader = createVPIRBasicBlock(L->getHeader());

  SmallVector<BasicBlock *> IRExitBlocks;
  L->getUniqueExitBlocks(IRExitBlocks);
  for (BasicBlock *EB : IRExitBlocks)
    ExitBlocks.push_back(createVPIRBasicBlock(EB));
}

>>>>>>> eb0f1dc0
VPlan::~VPlan() {
  VPValue DummyValue;

  for (auto *VPB : CreatedBlocks) {
    if (auto *VPBB = dyn_cast<VPBasicBlock>(VPB)) {
      // Replace all operands of recipes and all VPValues defined in VPBB with
      // DummyValue so the block can be deleted.
      for (VPRecipeBase &R : *VPBB) {
        for (auto *Def : R.definedValues())
          Def->replaceAllUsesWith(&DummyValue);

        for (unsigned I = 0, E = R.getNumOperands(); I != E; I++)
          R.setOperand(I, &DummyValue);
      }
    }
    delete VPB;
  }
  for (VPValue *VPV : getLiveIns())
    delete VPV;
  if (BackedgeTakenCount)
    delete BackedgeTakenCount;
}

void VPlan::prepareToExecute(Value *TripCountV, Value *VectorTripCountV,
                             VPTransformState &State) {
  Type *TCTy = TripCountV->getType();
  // Check if the backedge taken count is needed, and if so build it.
  if (BackedgeTakenCount && BackedgeTakenCount->getNumUsers()) {
    IRBuilder<> Builder(State.CFG.PrevBB->getTerminator());
    auto *TCMO = Builder.CreateSub(TripCountV, ConstantInt::get(TCTy, 1),
                                   "trip.count.minus.1");
    BackedgeTakenCount->setUnderlyingValue(TCMO);
  }

  VectorTripCount.setUnderlyingValue(VectorTripCountV);

  IRBuilder<> Builder(State.CFG.PrevBB->getTerminator());
  // FIXME: Model VF * UF computation completely in VPlan.
  unsigned UF = getUF();
  if (VF.getNumUsers()) {
    Value *RuntimeVF = getRuntimeVF(Builder, TCTy, State.VF);
    VF.setUnderlyingValue(RuntimeVF);
    VFxUF.setUnderlyingValue(
        UF > 1 ? Builder.CreateMul(RuntimeVF, ConstantInt::get(TCTy, UF))
               : RuntimeVF);
  } else {
    VFxUF.setUnderlyingValue(createStepForVF(Builder, TCTy, State.VF, UF));
  }
}

VPIRBasicBlock *VPlan::getExitBlock(BasicBlock *IRBB) const {
  auto Iter = find_if(getExitBlocks(), [IRBB](const VPIRBasicBlock *VPIRBB) {
    return VPIRBB->getIRBasicBlock() == IRBB;
  });
  assert(Iter != getExitBlocks().end() && "no exit block found");
  return *Iter;
}

bool VPlan::isExitBlock(VPBlockBase *VPBB) {
  return is_contained(ExitBlocks, VPBB);
}

/// Generate the code inside the preheader and body of the vectorized loop.
/// Assumes a single pre-header basic-block was created for this. Introduce
/// additional basic-blocks as needed, and fill them all.
void VPlan::execute(VPTransformState *State) {
  // Initialize CFG state.
  State->CFG.PrevVPBB = nullptr;
  State->CFG.ExitBB = State->CFG.PrevBB->getSingleSuccessor();

  // Update VPDominatorTree since VPBasicBlock may be removed after State was
  // constructed.
  State->VPDT.recalculate(*this);

  // Disconnect VectorPreHeader from ExitBB in both the CFG and DT.
  BasicBlock *VectorPreHeader = State->CFG.PrevBB;
  cast<BranchInst>(VectorPreHeader->getTerminator())->setSuccessor(0, nullptr);
  State->CFG.DTU.applyUpdates(
      {{DominatorTree::Delete, VectorPreHeader, State->CFG.ExitBB}});

  LLVM_DEBUG(dbgs() << "Executing best plan with VF=" << State->VF
                    << ", UF=" << getUF() << '\n');
  setName("Final VPlan");
  LLVM_DEBUG(dump());

  // Disconnect scalar preheader and scalar header, as the dominator tree edge
  // will be updated as part of VPlan execution. This allows keeping the DTU
  // logic generic during VPlan execution.
  BasicBlock *ScalarPh = State->CFG.ExitBB;
  State->CFG.DTU.applyUpdates(
      {{DominatorTree::Delete, ScalarPh, ScalarPh->getSingleSuccessor()}});

  ReversePostOrderTraversal<VPBlockShallowTraversalWrapper<VPBlockBase *>> RPOT(
      Entry);
  // Generate code for the VPlan, in parts of the vector skeleton, loop body and
  // successor blocks including the middle, exit and scalar preheader blocks.
  for (VPBlockBase *Block : RPOT)
    Block->execute(State);

  State->CFG.DTU.flush();

  VPBasicBlock *Header = vputils::getFirstLoopHeader(*this, State->VPDT);
  if (!Header)
    return;

  auto *LatchVPBB = cast<VPBasicBlock>(Header->getPredecessors()[1]);
  BasicBlock *VectorLatchBB = State->CFG.VPBB2IRBB[LatchVPBB];

  // Fix the latch value of canonical, reduction and first-order recurrences
  // phis in the vector loop.
  for (VPRecipeBase &R : Header->phis()) {
    // Skip phi-like recipes that generate their backedege values themselves.
    if (isa<VPWidenPHIRecipe>(&R))
      continue;

<<<<<<< HEAD
    if (isa<VPWidenInductionRecipe>(&R)) {
      PHINode *Phi = nullptr;
      if (isa<VPWidenIntOrFpInductionRecipe>(&R)) {
        Phi = cast<PHINode>(State->get(R.getVPSingleValue()));
      } else {
        auto *WidenPhi = cast<VPWidenPointerInductionRecipe>(&R);
        assert(!WidenPhi->onlyScalarsGenerated(State->VF.isScalable()) &&
               "recipe generating only scalars should have been replaced");
        auto *GEP = cast<GetElementPtrInst>(State->get(WidenPhi));
        Phi = cast<PHINode>(GEP->getPointerOperand());
      }
=======
    if (auto *WidenPhi = dyn_cast<VPWidenPointerInductionRecipe>(&R)) {
      assert(!WidenPhi->onlyScalarsGenerated(State->VF.isScalable()) &&
             "recipe generating only scalars should have been replaced");
      auto *GEP = cast<GetElementPtrInst>(State->get(WidenPhi));
      PHINode *Phi = cast<PHINode>(GEP->getPointerOperand());
>>>>>>> eb0f1dc0

      Phi->setIncomingBlock(1, VectorLatchBB);

      // Move the last step to the end of the latch block. This ensures
      // consistent placement of all induction updates.
      Instruction *Inc = cast<Instruction>(Phi->getIncomingValue(1));
      Inc->moveBefore(std::prev(VectorLatchBB->getTerminator()->getIterator()));
<<<<<<< HEAD

      // Use the steps for the last part as backedge value for the induction.
      if (auto *IV = dyn_cast<VPWidenIntOrFpInductionRecipe>(&R))
        Inc->setOperand(0, State->get(IV->getLastUnrolledPartOperand()));
=======
>>>>>>> eb0f1dc0
      continue;
    }

    auto *PhiR = cast<VPSingleDefRecipe>(&R);
    // VPInstructions currently model scalar Phis only.
    bool NeedsScalar = isa<VPInstruction>(PhiR) ||
                       (isa<VPReductionPHIRecipe>(PhiR) &&
                        cast<VPReductionPHIRecipe>(PhiR)->isInLoop());

    Value *Phi = State->get(PhiR, NeedsScalar);
    // VPHeaderPHIRecipe supports getBackedgeValue() but VPInstruction does
    // not.
    Value *Val = State->get(PhiR->getOperand(1), NeedsScalar);
    cast<PHINode>(Phi)->addIncoming(Val, VectorLatchBB);
  }
}

InstructionCost VPlan::cost(ElementCount VF, VPCostContext &Ctx) {
  // For now only return the cost of the vector loop region, ignoring any other
  // blocks, like the preheader or middle blocks.
  InstructionCost Cost = getVectorLoopRegion()->cost(VF, Ctx);

  // If any instructions in the middle block are invalid return invalid.
  // TODO: Remove once no VPlans with VF == vscale x 1 and first-order recurrences are created.
  if (!getMiddleBlock()->cost(VF, Ctx).isValid())
    return InstructionCost::getInvalid();

  return Cost;
}

VPRegionBlock *VPlan::getVectorLoopRegion() {
  // TODO: Cache if possible.
  for (VPBlockBase *B : vp_depth_first_shallow(getEntry()))
    if (auto *R = dyn_cast<VPRegionBlock>(B))
      return R->isReplicator() ? nullptr : R;
  return nullptr;
}

const VPRegionBlock *VPlan::getVectorLoopRegion() const {
  for (const VPBlockBase *B : vp_depth_first_shallow(getEntry()))
    if (auto *R = dyn_cast<VPRegionBlock>(B))
      return R->isReplicator() ? nullptr : R;
  return nullptr;
}

VPRegionBlock *VPlan::getVectorLoopRegion() {
  // TODO: Cache if possible.
  for (VPBlockBase *B : vp_depth_first_shallow(getEntry()))
    if (auto *R = dyn_cast<VPRegionBlock>(B))
      return R->isReplicator() ? nullptr : R;
  return nullptr;
}

const VPRegionBlock *VPlan::getVectorLoopRegion() const {
  for (const VPBlockBase *B : vp_depth_first_shallow(getEntry()))
    if (auto *R = dyn_cast<VPRegionBlock>(B))
      return R->isReplicator() ? nullptr : R;
  return nullptr;
}

#if !defined(NDEBUG) || defined(LLVM_ENABLE_DUMP)
void VPlan::printLiveIns(raw_ostream &O) const {
  VPSlotTracker SlotTracker(this);

  if (VF.getNumUsers() > 0) {
    O << "\nLive-in ";
    VF.printAsOperand(O, SlotTracker);
    O << " = VF";
  }

  if (VFxUF.getNumUsers() > 0) {
    O << "\nLive-in ";
    VFxUF.printAsOperand(O, SlotTracker);
    O << " = VF * UF";
  }

  if (VectorTripCount.getNumUsers() > 0) {
    O << "\nLive-in ";
    VectorTripCount.printAsOperand(O, SlotTracker);
    O << " = vector-trip-count";
  }

  if (BackedgeTakenCount && BackedgeTakenCount->getNumUsers()) {
    O << "\nLive-in ";
    BackedgeTakenCount->printAsOperand(O, SlotTracker);
    O << " = backedge-taken count";
  }

  O << "\n";
  if (TripCount) {
    if (TripCount->isLiveIn())
      O << "Live-in ";
    TripCount->printAsOperand(O, SlotTracker);
    O << " = original trip-count";
    O << "\n";
  }
}

LLVM_DUMP_METHOD
void VPlan::print(raw_ostream &O) const {
  VPSlotTracker SlotTracker(this);

  O << "VPlan '" << getName() << "' {";

  printLiveIns(O);

  ReversePostOrderTraversal<VPBlockShallowTraversalWrapper<const VPBlockBase *>>
      RPOT(getEntry());
  for (const VPBlockBase *Block : RPOT) {
    O << '\n';
    Block->print(O, "", SlotTracker);
  }

  O << "}\n";
}

std::string VPlan::getName() const {
  std::string Out;
  raw_string_ostream RSO(Out);
  RSO << Name << " for ";
  if (!VFs.empty()) {
    RSO << "VF={" << VFs[0];
    for (ElementCount VF : drop_begin(VFs))
      RSO << "," << VF;
    RSO << "},";
  }

  if (UFs.empty()) {
    RSO << "UF>=1";
  } else {
    RSO << "UF={" << UFs[0];
    for (unsigned UF : drop_begin(UFs))
      RSO << "," << UF;
    RSO << "}";
  }

  return Out;
}

LLVM_DUMP_METHOD
void VPlan::printDOT(raw_ostream &O) const {
  VPlanPrinter Printer(O, *this);
  Printer.dump();
}

LLVM_DUMP_METHOD
void VPlan::dump() const { print(dbgs()); }
#endif

static void remapOperands(VPBlockBase *Entry, VPBlockBase *NewEntry,
                          DenseMap<VPValue *, VPValue *> &Old2NewVPValues) {
  // Update the operands of all cloned recipes starting at NewEntry. This
  // traverses all reachable blocks. This is done in two steps, to handle cycles
  // in PHI recipes.
  ReversePostOrderTraversal<VPBlockDeepTraversalWrapper<VPBlockBase *>>
      OldDeepRPOT(Entry);
  ReversePostOrderTraversal<VPBlockDeepTraversalWrapper<VPBlockBase *>>
      NewDeepRPOT(NewEntry);
  // First, collect all mappings from old to new VPValues defined by cloned
  // recipes.
  for (const auto &[OldBB, NewBB] :
       zip(VPBlockUtils::blocksOnly<VPBasicBlock>(OldDeepRPOT),
           VPBlockUtils::blocksOnly<VPBasicBlock>(NewDeepRPOT))) {
    assert(OldBB->getRecipeList().size() == NewBB->getRecipeList().size() &&
           "blocks must have the same number of recipes");
    for (const auto &[OldR, NewR] : zip(*OldBB, *NewBB)) {
      assert(OldR.getNumOperands() == NewR.getNumOperands() &&
             "recipes must have the same number of operands");
      assert(OldR.getNumDefinedValues() == NewR.getNumDefinedValues() &&
             "recipes must define the same number of operands");
      for (const auto &[OldV, NewV] :
           zip(OldR.definedValues(), NewR.definedValues()))
        Old2NewVPValues[OldV] = NewV;
    }
  }

  // Update all operands to use cloned VPValues.
  for (VPBasicBlock *NewBB :
       VPBlockUtils::blocksOnly<VPBasicBlock>(NewDeepRPOT)) {
    for (VPRecipeBase &NewR : *NewBB)
      for (unsigned I = 0, E = NewR.getNumOperands(); I != E; ++I) {
        VPValue *NewOp = Old2NewVPValues.lookup(NewR.getOperand(I));
        NewR.setOperand(I, NewOp);
      }
  }
}

VPlan *VPlan::duplicate() {
  unsigned NumBlocksBeforeCloning = CreatedBlocks.size();
  // Clone blocks.
  const auto &[NewEntry, __] = cloneFrom(Entry);

  BasicBlock *ScalarHeaderIRBB = getScalarHeader()->getIRBasicBlock();
  VPIRBasicBlock *NewScalarHeader = nullptr;
  if (getScalarHeader()->getNumPredecessors() == 0) {
    NewScalarHeader = createVPIRBasicBlock(ScalarHeaderIRBB);
  } else {
    NewScalarHeader = cast<VPIRBasicBlock>(*find_if(
        vp_depth_first_shallow(NewEntry), [ScalarHeaderIRBB](VPBlockBase *VPB) {
          auto *VPIRBB = dyn_cast<VPIRBasicBlock>(VPB);
          return VPIRBB && VPIRBB->getIRBasicBlock() == ScalarHeaderIRBB;
        }));
  }
  // Create VPlan, clone live-ins and remap operands in the cloned blocks.
  auto *NewPlan = new VPlan(cast<VPBasicBlock>(NewEntry), NewScalarHeader);
  DenseMap<VPValue *, VPValue *> Old2NewVPValues;
  for (VPValue *OldLiveIn : getLiveIns()) {
    Old2NewVPValues[OldLiveIn] =
        NewPlan->getOrAddLiveIn(OldLiveIn->getLiveInIRValue());
  }
  Old2NewVPValues[&VectorTripCount] = &NewPlan->VectorTripCount;
  Old2NewVPValues[&VF] = &NewPlan->VF;
  Old2NewVPValues[&VFxUF] = &NewPlan->VFxUF;
  if (BackedgeTakenCount) {
    NewPlan->BackedgeTakenCount = new VPValue();
    Old2NewVPValues[BackedgeTakenCount] = NewPlan->BackedgeTakenCount;
  }
  if (TripCount && TripCount->isLiveIn())
    Old2NewVPValues[TripCount] =
        NewPlan->getOrAddLiveIn(TripCount->getLiveInIRValue());
  // else NewTripCount will be created and inserted into Old2NewVPValues when
  // TripCount is cloned. In any case NewPlan->TripCount is updated below.

  remapOperands(Entry, NewEntry, Old2NewVPValues);

  // Initialize remaining fields of cloned VPlan.
  NewPlan->VFs = VFs;
  NewPlan->UFs = UFs;
  // TODO: Adjust names.
  NewPlan->Name = Name;
  if (TripCount) {
    assert(Old2NewVPValues.contains(TripCount) &&
           "TripCount must have been added to Old2NewVPValues");
    NewPlan->TripCount = Old2NewVPValues[TripCount];
  }

  // Transfer all cloned blocks (the second half of all current blocks) from
  // current to new VPlan.
  unsigned NumBlocksAfterCloning = CreatedBlocks.size();
  for (unsigned I :
       seq<unsigned>(NumBlocksBeforeCloning, NumBlocksAfterCloning))
    NewPlan->CreatedBlocks.push_back(this->CreatedBlocks[I]);
  CreatedBlocks.truncate(NumBlocksBeforeCloning);

  // Update ExitBlocks of the new plan.
  for (VPBlockBase *VPB : NewPlan->CreatedBlocks) {
    if (VPB->getNumSuccessors() == 0 && isa<VPIRBasicBlock>(VPB) &&
        VPB != NewScalarHeader)
      NewPlan->ExitBlocks.push_back(cast<VPIRBasicBlock>(VPB));
  }

  return NewPlan;
}

VPIRBasicBlock *VPlan::createEmptyVPIRBasicBlock(BasicBlock *IRBB) {
  auto *VPIRBB = new VPIRBasicBlock(IRBB);
  CreatedBlocks.push_back(VPIRBB);
  return VPIRBB;
}

VPIRBasicBlock *VPlan::createVPIRBasicBlock(BasicBlock *IRBB) {
  auto *VPIRBB = createEmptyVPIRBasicBlock(IRBB);
  for (Instruction &I :
       make_range(IRBB->begin(), IRBB->getTerminator()->getIterator()))
    VPIRBB->appendRecipe(VPIRInstruction::create(I));
  return VPIRBB;
}

#if !defined(NDEBUG) || defined(LLVM_ENABLE_DUMP)

Twine VPlanPrinter::getUID(const VPBlockBase *Block) {
  return (isa<VPRegionBlock>(Block) ? "cluster_N" : "N") +
         Twine(getOrCreateBID(Block));
}

Twine VPlanPrinter::getOrCreateName(const VPBlockBase *Block) {
  const std::string &Name = Block->getName();
  if (!Name.empty())
    return Name;
  return "VPB" + Twine(getOrCreateBID(Block));
}

void VPlanPrinter::dump() {
  Depth = 1;
  bumpIndent(0);
  OS << "digraph VPlan {\n";
  OS << "graph [labelloc=t, fontsize=30; label=\"Vectorization Plan";
  if (!Plan.getName().empty())
    OS << "\\n" << DOT::EscapeString(Plan.getName());

  {
    // Print live-ins.
  std::string Str;
  raw_string_ostream SS(Str);
  Plan.printLiveIns(SS);
  SmallVector<StringRef, 0> Lines;
  StringRef(Str).rtrim('\n').split(Lines, "\n");
  for (auto Line : Lines)
    OS << DOT::EscapeString(Line.str()) << "\\n";
  }

  OS << "\"]\n";
  OS << "node [shape=rect, fontname=Courier, fontsize=30]\n";
  OS << "edge [fontname=Courier, fontsize=30]\n";
  OS << "compound=true\n";

  for (const VPBlockBase *Block : vp_depth_first_shallow(Plan.getEntry()))
    dumpBlock(Block);

  OS << "}\n";
}

void VPlanPrinter::dumpBlock(const VPBlockBase *Block) {
  if (const VPBasicBlock *BasicBlock = dyn_cast<VPBasicBlock>(Block))
    dumpBasicBlock(BasicBlock);
  else if (const VPRegionBlock *Region = dyn_cast<VPRegionBlock>(Block))
    dumpRegion(Region);
  else
    llvm_unreachable("Unsupported kind of VPBlock.");
}

void VPlanPrinter::drawEdge(const VPBlockBase *From, const VPBlockBase *To,
                            bool Hidden, const Twine &Label) {
  // Due to "dot" we print an edge between two regions as an edge between the
  // exiting basic block and the entry basic of the respective regions.
  const VPBlockBase *Tail = From->getExitingBasicBlock();
  const VPBlockBase *Head = To->getEntryBasicBlock();
  OS << Indent << getUID(Tail) << " -> " << getUID(Head);
  OS << " [ label=\"" << Label << '\"';
  if (Tail != From)
    OS << " ltail=" << getUID(From);
  if (Head != To)
    OS << " lhead=" << getUID(To);
  if (Hidden)
    OS << "; splines=none";
  OS << "]\n";
}

void VPlanPrinter::dumpEdges(const VPBlockBase *Block) {
  auto &Successors = Block->getSuccessors();
  if (Successors.size() == 1)
    drawEdge(Block, Successors.front(), false, "");
  else if (Successors.size() == 2) {
    drawEdge(Block, Successors.front(), false, "T");
    drawEdge(Block, Successors.back(), false, "F");
  } else {
    unsigned SuccessorNumber = 0;
    for (auto *Successor : Successors)
      drawEdge(Block, Successor, false, Twine(SuccessorNumber++));
  }
}

void VPlanPrinter::dumpBasicBlock(const VPBasicBlock *BasicBlock) {
  // Implement dot-formatted dump by performing plain-text dump into the
  // temporary storage followed by some post-processing.
  OS << Indent << getUID(BasicBlock) << " [label =\n";
  bumpIndent(1);
  std::string Str;
  raw_string_ostream SS(Str);
  // Use no indentation as we need to wrap the lines into quotes ourselves.
  BasicBlock->print(SS, "", SlotTracker);

  // We need to process each line of the output separately, so split
  // single-string plain-text dump.
  SmallVector<StringRef, 0> Lines;
  StringRef(Str).rtrim('\n').split(Lines, "\n");

  auto EmitLine = [&](StringRef Line, StringRef Suffix) {
    OS << Indent << '"' << DOT::EscapeString(Line.str()) << "\\l\"" << Suffix;
  };

  // Don't need the "+" after the last line.
  for (auto Line : make_range(Lines.begin(), Lines.end() - 1))
    EmitLine(Line, " +\n");
  EmitLine(Lines.back(), "\n");

  bumpIndent(-1);
  OS << Indent << "]\n";

  dumpEdges(BasicBlock);
}

void VPlanPrinter::dumpRegion(const VPRegionBlock *Region) {
  OS << Indent << "subgraph " << getUID(Region) << " {\n";
  bumpIndent(1);
  OS << Indent << "fontname=Courier\n"
     << Indent << "label=\""
     << DOT::EscapeString(Region->isReplicator() ? "<xVFxUF> " : "<x1> ")
     << DOT::EscapeString(Region->getName()) << "\"\n";
  // Dump the blocks of the region.
  assert(Region->getEntry() && "Region contains no inner blocks.");
  for (const VPBlockBase *Block : vp_depth_first_shallow(Region->getEntry()))
    dumpBlock(Block);
  bumpIndent(-1);
  OS << Indent << "}\n";
  dumpEdges(Region);
}

#endif

/// Returns true if there is a vector loop region and \p VPV is defined in a
/// loop region.
static bool isDefinedInsideLoopRegions(const VPValue *VPV) {
  const VPRecipeBase *DefR = VPV->getDefiningRecipe();
  return DefR && (!DefR->getParent()->getPlan()->getVectorLoopRegion() ||
                  DefR->getParent()->getEnclosingLoopRegion());
}

bool VPValue::isDefinedOutsideLoopRegions() const {
  return !isDefinedInsideLoopRegions(this);
}
void VPValue::replaceAllUsesWith(VPValue *New) {
  replaceUsesWithIf(New, [](VPUser &, unsigned) { return true; });
}

void VPValue::replaceUsesWithIf(
    VPValue *New,
    llvm::function_ref<bool(VPUser &U, unsigned Idx)> ShouldReplace) {
  // Note that this early exit is required for correctness; the implementation
  // below relies on the number of users for this VPValue to decrease, which
  // isn't the case if this == New.
  if (this == New)
    return;

  for (unsigned J = 0; J < getNumUsers();) {
    VPUser *User = Users[J];
    bool RemovedUser = false;
    for (unsigned I = 0, E = User->getNumOperands(); I < E; ++I) {
      if (User->getOperand(I) != this || !ShouldReplace(*User, I))
        continue;

      RemovedUser = true;
      User->setOperand(I, New);
    }
    // If a user got removed after updating the current user, the next user to
    // update will be moved to the current position, so we only need to
    // increment the index if the number of users did not change.
    if (!RemovedUser)
      J++;
  }
}

void VPUser::replaceUsesOfWith(VPValue *From, VPValue *To) {
  for (unsigned Idx = 0; Idx != getNumOperands(); ++Idx) {
    if (getOperand(Idx) == From)
      setOperand(Idx, To);
  }
}

#if !defined(NDEBUG) || defined(LLVM_ENABLE_DUMP)
void VPValue::printAsOperand(raw_ostream &OS, VPSlotTracker &Tracker) const {
  OS << Tracker.getOrCreateName(this);
}

void VPUser::printOperands(raw_ostream &O, VPSlotTracker &SlotTracker) const {
  interleaveComma(operands(), O, [&O, &SlotTracker](VPValue *Op) {
    Op->printAsOperand(O, SlotTracker);
  });
}
#endif

void VPSlotTracker::assignName(const VPValue *V) {
  assert(!VPValue2Name.contains(V) && "VPValue already has a name!");
  auto *UV = V->getUnderlyingValue();
  auto *VPI = dyn_cast_or_null<VPInstruction>(V->getDefiningRecipe());
  if (!UV && !(VPI && !VPI->getName().empty())) {
    VPValue2Name[V] = (Twine("vp<%") + Twine(NextSlot) + ">").str();
    NextSlot++;
    return;
  }

  // Use the name of the underlying Value, wrapped in "ir<>", and versioned by
  // appending ".Number" to the name if there are multiple uses.
  std::string Name;
  if (UV) {
    raw_string_ostream S(Name);
    UV->printAsOperand(S, false);
  } else
    Name = VPI->getName();

  assert(!Name.empty() && "Name cannot be empty.");
  StringRef Prefix = UV ? "ir<" : "vp<%";
  std::string BaseName = (Twine(Prefix) + Name + Twine(">")).str();

  // First assign the base name for V.
  const auto &[A, _] = VPValue2Name.insert({V, BaseName});
  // Integer or FP constants with different types will result in he same string
  // due to stripping types.
  if (V->isLiveIn() && isa<ConstantInt, ConstantFP>(UV))
    return;

  // If it is already used by C > 0 other VPValues, increase the version counter
  // C and use it for V.
  const auto &[C, UseInserted] = BaseName2Version.insert({BaseName, 0});
  if (!UseInserted) {
    C->second++;
    A->second = (BaseName + Twine(".") + Twine(C->second)).str();
  }
}

void VPSlotTracker::assignNames(const VPlan &Plan) {
  if (Plan.VF.getNumUsers() > 0)
    assignName(&Plan.VF);
  if (Plan.VFxUF.getNumUsers() > 0)
    assignName(&Plan.VFxUF);
  assignName(&Plan.VectorTripCount);
  if (Plan.BackedgeTakenCount)
    assignName(Plan.BackedgeTakenCount);
  for (VPValue *LI : Plan.getLiveIns())
    assignName(LI);

  ReversePostOrderTraversal<VPBlockDeepTraversalWrapper<const VPBlockBase *>>
      RPOT(VPBlockDeepTraversalWrapper<const VPBlockBase *>(Plan.getEntry()));
  for (const VPBasicBlock *VPBB :
       VPBlockUtils::blocksOnly<const VPBasicBlock>(RPOT))
    assignNames(VPBB);
}

void VPSlotTracker::assignNames(const VPBasicBlock *VPBB) {
  for (const VPRecipeBase &Recipe : *VPBB)
    for (VPValue *Def : Recipe.definedValues())
      assignName(Def);
}

std::string VPSlotTracker::getOrCreateName(const VPValue *V) const {
  std::string Name = VPValue2Name.lookup(V);
  if (!Name.empty())
    return Name;

  // If no name was assigned, no VPlan was provided when creating the slot
  // tracker or it is not reachable from the provided VPlan. This can happen,
  // e.g. when trying to print a recipe that has not been inserted into a VPlan
  // in a debugger.
  // TODO: Update VPSlotTracker constructor to assign names to recipes &
  // VPValues not associated with a VPlan, instead of constructing names ad-hoc
  // here.
  const VPRecipeBase *DefR = V->getDefiningRecipe();
  (void)DefR;
  assert((!DefR || !DefR->getParent() || !DefR->getParent()->getPlan()) &&
         "VPValue defined by a recipe in a VPlan?");

  // Use the underlying value's name, if there is one.
  if (auto *UV = V->getUnderlyingValue()) {
    std::string Name;
    raw_string_ostream S(Name);
    UV->printAsOperand(S, false);
    return (Twine("ir<") + Name + ">").str();
  }

  return "<badref>";
}

bool LoopVectorizationPlanner::getDecisionAndClampRange(
    const std::function<bool(ElementCount)> &Predicate, VFRange &Range) {
  assert(!Range.isEmpty() && "Trying to test an empty VF range.");
  bool PredicateAtRangeStart = Predicate(Range.Start);

  for (ElementCount TmpVF : VFRange(Range.Start * 2, Range.End))
    if (Predicate(TmpVF) != PredicateAtRangeStart) {
      Range.End = TmpVF;
      break;
    }

  return PredicateAtRangeStart;
}

/// Build VPlans for the full range of feasible VF's = {\p MinVF, 2 * \p MinVF,
/// 4 * \p MinVF, ..., \p MaxVF} by repeatedly building a VPlan for a sub-range
/// of VF's starting at a given VF and extending it as much as possible. Each
/// vectorization decision can potentially shorten this sub-range during
/// buildVPlan().
void LoopVectorizationPlanner::buildVPlans(ElementCount MinVF,
                                           ElementCount MaxVF) {
  auto MaxVFTimes2 = MaxVF * 2;
  for (ElementCount VF = MinVF; ElementCount::isKnownLT(VF, MaxVFTimes2);) {
    VFRange SubRange = {VF, MaxVFTimes2};
    if (auto Plan = tryToBuildVPlan(SubRange)) {
      VPlanTransforms::optimize(*Plan);
      // Update the name of the latch of the top-level vector loop region region
      // after optimizations which includes block folding.
      Plan->getVectorLoopRegion()->getExiting()->setName("vector.latch");
      VPlans.push_back(std::move(Plan));
    }
    VF = SubRange.End;
  }
}

VPlan &LoopVectorizationPlanner::getPlanFor(ElementCount VF) const {
  assert(count_if(VPlans,
                  [VF](const VPlanPtr &Plan) { return Plan->hasVF(VF); }) ==
             1 &&
         "Multiple VPlans for VF.");

  for (const VPlanPtr &Plan : VPlans) {
    if (Plan->hasVF(VF))
      return *Plan.get();
  }
  llvm_unreachable("No plan found!");
}

#if !defined(NDEBUG) || defined(LLVM_ENABLE_DUMP)
void LoopVectorizationPlanner::printPlans(raw_ostream &O) {
  if (VPlans.empty()) {
    O << "LV: No VPlans built.\n";
    return;
  }
  for (const auto &Plan : VPlans)
    if (PrintVPlansInDotFormat)
      Plan->printDOT(O);
    else
      Plan->print(O);
}
#endif

TargetTransformInfo::OperandValueInfo
VPCostContext::getOperandInfo(VPValue *V) const {
  if (!V->isLiveIn())
    return {};

  return TTI::getOperandInfo(V->getLiveInIRValue());
}<|MERGE_RESOLUTION|>--- conflicted
+++ resolved
@@ -331,11 +331,7 @@
 
   bool IsSingleScalar = vputils::isSingleScalar(Def);
 
-<<<<<<< HEAD
-  VPLane LastLane(IsSingleScalar ? 0 : VF.getKnownMinValue() - 1);
-=======
   VPLane LastLane(IsSingleScalar ? 0 : VF.getFixedValue() - 1);
->>>>>>> eb0f1dc0
   // Check if there is a scalar value for the selected lane.
   if (!hasScalarValue(Def, LastLane)) {
     // At the moment, VPWidenIntOrFpInductionRecipes, VPScalarIVStepsRecipes and
@@ -372,11 +368,7 @@
     assert(!VF.isScalable() && "VF is assumed to be non scalable.");
     Value *Undef = PoisonValue::get(toVectorizedTy(LastInst->getType(), VF));
     set(Def, Undef);
-<<<<<<< HEAD
-    for (unsigned Lane = 0; Lane < VF.getKnownMinValue(); ++Lane)
-=======
     for (unsigned Lane = 0; Lane < VF.getFixedValue(); ++Lane)
->>>>>>> eb0f1dc0
       packScalarIntoVectorizedValue(Def, Lane);
     VectorValue = get(Def);
   }
@@ -403,11 +395,7 @@
       LLVM_DEBUG(dbgs() << "Failed to create new discriminator: "
                         << DIL->getFilename() << " Line: " << DIL->getLine());
   } else
-<<<<<<< HEAD
-    Builder.SetCurrentDebugLocation(DIL);
-=======
     Builder.SetCurrentDebugLocation(DL);
->>>>>>> eb0f1dc0
 }
 
 void VPTransformState::packScalarIntoVectorizedValue(const VPValue *Def,
@@ -801,12 +789,7 @@
   ReversePostOrderTraversal<VPBlockShallowTraversalWrapper<VPBlockBase *>> RPOT(
       Entry);
   State->Lane = VPLane(0);
-<<<<<<< HEAD
-  for (unsigned Lane = 0, VF = State->VF.getKnownMinValue(); Lane < VF;
-       ++Lane) {
-=======
   for (unsigned Lane = 0, VF = State->VF.getFixedValue(); Lane < VF; ++Lane) {
->>>>>>> eb0f1dc0
     State->Lane = VPLane(Lane, VPLane::Kind::First);
     // Visit the VPBlocks connected to \p this, starting from it.
     for (VPBlockBase *Block : RPOT) {
@@ -922,7 +905,6 @@
   VPBlockUtils::connectBlocks(ExitingLatch, Middle);
   VPBlockUtils::connectBlocks(ExitingLatch, Header);
 }
-<<<<<<< HEAD
 
 VPlan::VPlan(Loop *L) {
   setEntry(createVPIRBasicBlock(L->getLoopPreheader()));
@@ -934,19 +916,6 @@
     ExitBlocks.push_back(createVPIRBasicBlock(EB));
 }
 
-=======
-
-VPlan::VPlan(Loop *L) {
-  setEntry(createVPIRBasicBlock(L->getLoopPreheader()));
-  ScalarHeader = createVPIRBasicBlock(L->getHeader());
-
-  SmallVector<BasicBlock *> IRExitBlocks;
-  L->getUniqueExitBlocks(IRExitBlocks);
-  for (BasicBlock *EB : IRExitBlocks)
-    ExitBlocks.push_back(createVPIRBasicBlock(EB));
-}
-
->>>>>>> eb0f1dc0
 VPlan::~VPlan() {
   VPValue DummyValue;
 
@@ -1062,25 +1031,11 @@
     if (isa<VPWidenPHIRecipe>(&R))
       continue;
 
-<<<<<<< HEAD
-    if (isa<VPWidenInductionRecipe>(&R)) {
-      PHINode *Phi = nullptr;
-      if (isa<VPWidenIntOrFpInductionRecipe>(&R)) {
-        Phi = cast<PHINode>(State->get(R.getVPSingleValue()));
-      } else {
-        auto *WidenPhi = cast<VPWidenPointerInductionRecipe>(&R);
-        assert(!WidenPhi->onlyScalarsGenerated(State->VF.isScalable()) &&
-               "recipe generating only scalars should have been replaced");
-        auto *GEP = cast<GetElementPtrInst>(State->get(WidenPhi));
-        Phi = cast<PHINode>(GEP->getPointerOperand());
-      }
-=======
     if (auto *WidenPhi = dyn_cast<VPWidenPointerInductionRecipe>(&R)) {
       assert(!WidenPhi->onlyScalarsGenerated(State->VF.isScalable()) &&
              "recipe generating only scalars should have been replaced");
       auto *GEP = cast<GetElementPtrInst>(State->get(WidenPhi));
       PHINode *Phi = cast<PHINode>(GEP->getPointerOperand());
->>>>>>> eb0f1dc0
 
       Phi->setIncomingBlock(1, VectorLatchBB);
 
@@ -1088,13 +1043,6 @@
       // consistent placement of all induction updates.
       Instruction *Inc = cast<Instruction>(Phi->getIncomingValue(1));
       Inc->moveBefore(std::prev(VectorLatchBB->getTerminator()->getIterator()));
-<<<<<<< HEAD
-
-      // Use the steps for the last part as backedge value for the induction.
-      if (auto *IV = dyn_cast<VPWidenIntOrFpInductionRecipe>(&R))
-        Inc->setOperand(0, State->get(IV->getLastUnrolledPartOperand()));
-=======
->>>>>>> eb0f1dc0
       continue;
     }
 
@@ -1123,21 +1071,6 @@
     return InstructionCost::getInvalid();
 
   return Cost;
-}
-
-VPRegionBlock *VPlan::getVectorLoopRegion() {
-  // TODO: Cache if possible.
-  for (VPBlockBase *B : vp_depth_first_shallow(getEntry()))
-    if (auto *R = dyn_cast<VPRegionBlock>(B))
-      return R->isReplicator() ? nullptr : R;
-  return nullptr;
-}
-
-const VPRegionBlock *VPlan::getVectorLoopRegion() const {
-  for (const VPBlockBase *B : vp_depth_first_shallow(getEntry()))
-    if (auto *R = dyn_cast<VPRegionBlock>(B))
-      return R->isReplicator() ? nullptr : R;
-  return nullptr;
 }
 
 VPRegionBlock *VPlan::getVectorLoopRegion() {
