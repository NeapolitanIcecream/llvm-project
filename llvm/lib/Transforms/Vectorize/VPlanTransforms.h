--- conflicted
+++ resolved
@@ -209,14 +209,6 @@
   optimizeInductionExitUsers(VPlan &Plan,
                              DenseMap<VPValue *, VPValue *> &EndValues);
 
-<<<<<<< HEAD
-  /// Materialize VPInstruction::StepVectors for VPWidenIntOrFpInductionRecipes.
-  /// TODO: Remove once all of VPWidenIntOrFpInductionRecipe is expanded in
-  /// convertToConcreteRecipes.
-  static void materializeStepVectors(VPlan &Plan);
-
-=======
->>>>>>> 4084ffcf
   /// Add explicit broadcasts for live-ins and VPValues defined in \p Plan's entry block if they are used as vectors.
   static void materializeBroadcasts(VPlan &Plan);
 
@@ -237,13 +229,10 @@
   /// removed in the future.
   static DenseMap<VPBasicBlock *, VPValue *>
   introduceMasksAndLinearize(VPlan &Plan, bool FoldTail);
-<<<<<<< HEAD
-=======
 
   /// Add branch weight metadata, if the \p Plan's middle block is terminated by
   /// a BranchOnCond recipe.
   static void addBranchWeightToMiddleTerminator(VPlan &Plan, ElementCount VF);
->>>>>>> 4084ffcf
 };
 
 } // namespace llvm
