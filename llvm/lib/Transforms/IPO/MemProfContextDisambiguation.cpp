--- conflicted
+++ resolved
@@ -3188,9 +3188,6 @@
     // from the same callers as the old node. That should be true in the current
     // use case, where we will remove None-type edges after copying over all
     // caller edges from the callee.
-<<<<<<< HEAD
-    assert(IsNewNode || NewCaller->findEdgeFromCaller(OldCallerEdge->Caller));
-=======
     auto *ExistingCallerEdge =
         NewCaller->findEdgeFromCaller(OldCallerEdge->Caller);
     assert(IsNewNode || ExistingCallerEdge);
@@ -3200,7 +3197,6 @@
       ExistingCallerEdge->AllocTypes |= computeAllocType(EdgeContextIdsToMove);
       continue;
     }
->>>>>>> ce7c17d5
     auto NewEdge = std::make_shared<ContextEdge>(
         NewCaller, OldCallerEdge->Caller,
         computeAllocType(EdgeContextIdsToMove), EdgeContextIdsToMove);
@@ -4165,9 +4161,6 @@
     Module &M) {
   ICallAnalysis = std::make_unique<ICallPromotionAnalysis>();
   Symtab = std::make_unique<InstrProfSymtab>();
-<<<<<<< HEAD
-  if (Error E = Symtab->create(M, /*InLTO=*/true)) {
-=======
   // Don't add canonical names, to avoid multiple functions to the symtab
   // when they both have the same root name with "." suffixes stripped.
   // If we pick the wrong one then this could lead to incorrect ICP and calling
@@ -4179,7 +4172,6 @@
   // special handling (they should not get the ".llvm.*" suffix that the
   // canonicalization handling is attempting to strip).
   if (Error E = Symtab->create(M, /*InLTO=*/true, /*AddCanonical=*/false)) {
->>>>>>> ce7c17d5
     std::string SymtabFailure = toString(std::move(E));
     M.getContext().emitError("Failed to create symtab: " + SymtabFailure);
     return false;
@@ -4545,9 +4537,6 @@
         I.setMetadata(LLVMContext::MD_callsite, nullptr);
       }
     }
-
-    // Now do any promotion required for cloning.
-    performICP(M, FS->callsites(), VMaps, ICallAnalysisInfo, ORE);
   }
 
   return Changed;
@@ -4631,9 +4620,6 @@
       // target (or version of the code), and we need to be conservative
       // (similar to what is done in the ICP pass).
       Function *TargetFunction = Symtab->getFunction(Candidate.Value);
-<<<<<<< HEAD
-      if (TargetFunction == nullptr || TargetFunction->isDeclaration()) {
-=======
       if (TargetFunction == nullptr ||
           // Any ThinLTO global dead symbol removal should have already
           // occurred, so it should be safe to promote when the target is a
@@ -4641,7 +4627,6 @@
           // TODO: Remove internal option once more fully tested.
           (MemProfRequireDefinitionForPromotion &&
            TargetFunction->isDeclaration())) {
->>>>>>> ce7c17d5
         ORE.emit([&]() {
           return OptimizationRemarkMissed(DEBUG_TYPE, "UnableToFindTarget", CB)
                  << "Memprof cannot promote indirect call: target with md5sum "
