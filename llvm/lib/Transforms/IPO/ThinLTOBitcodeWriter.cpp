--- conflicted
+++ resolved
@@ -584,13 +584,7 @@
   FunctionAnalysisManager &FAM =
       AM.getResult<FunctionAnalysisManagerModuleProxy>(M).getManager();
 
-<<<<<<< HEAD
-  ScopedDbgInfoFormatSetter FormatSetter(M, M.IsNewDbgInfoFormat);
-  if (M.IsNewDbgInfoFormat)
-    M.removeDebugIntrinsicDeclarations();
-=======
   M.removeDebugIntrinsicDeclarations();
->>>>>>> 4084ffcf
 
   bool Changed = writeThinLTOBitcode(
       OS, ThinLinkOS,
