//===- AttributorAttributes.cpp - Attributes for Attributor deduction -----===//
//
// Part of the LLVM Project, under the Apache License v2.0 with LLVM Exceptions.
// See https://llvm.org/LICENSE.txt for license information.
// SPDX-License-Identifier: Apache-2.0 WITH LLVM-exception
//
//===----------------------------------------------------------------------===//
//
// See the Attributor.h file comment and the class descriptions in that file for
// more information.
//
//===----------------------------------------------------------------------===//

#include "llvm/Transforms/IPO/Attributor.h"

#include "llvm/ADT/APInt.h"
#include "llvm/ADT/ArrayRef.h"
#include "llvm/ADT/DenseMapInfo.h"
#include "llvm/ADT/MapVector.h"
#include "llvm/ADT/SCCIterator.h"
#include "llvm/ADT/STLExtras.h"
#include "llvm/ADT/SetOperations.h"
#include "llvm/ADT/SetVector.h"
#include "llvm/ADT/SmallPtrSet.h"
#include "llvm/ADT/SmallVector.h"
#include "llvm/ADT/Statistic.h"
#include "llvm/ADT/StringExtras.h"
#include "llvm/Analysis/AliasAnalysis.h"
#include "llvm/Analysis/AssumeBundleQueries.h"
#include "llvm/Analysis/AssumptionCache.h"
#include "llvm/Analysis/CaptureTracking.h"
#include "llvm/Analysis/CycleAnalysis.h"
#include "llvm/Analysis/InstructionSimplify.h"
#include "llvm/Analysis/LazyValueInfo.h"
#include "llvm/Analysis/MemoryBuiltins.h"
#include "llvm/Analysis/ScalarEvolution.h"
#include "llvm/Analysis/TargetTransformInfo.h"
#include "llvm/Analysis/ValueTracking.h"
#include "llvm/IR/Argument.h"
#include "llvm/IR/Assumptions.h"
#include "llvm/IR/Attributes.h"
#include "llvm/IR/BasicBlock.h"
#include "llvm/IR/Constant.h"
#include "llvm/IR/Constants.h"
#include "llvm/IR/DataLayout.h"
#include "llvm/IR/DerivedTypes.h"
#include "llvm/IR/GlobalValue.h"
#include "llvm/IR/IRBuilder.h"
#include "llvm/IR/InlineAsm.h"
#include "llvm/IR/InstrTypes.h"
#include "llvm/IR/Instruction.h"
#include "llvm/IR/Instructions.h"
#include "llvm/IR/IntrinsicInst.h"
#include "llvm/IR/IntrinsicsAMDGPU.h"
#include "llvm/IR/IntrinsicsNVPTX.h"
#include "llvm/IR/LLVMContext.h"
#include "llvm/IR/MDBuilder.h"
#include "llvm/IR/NoFolder.h"
#include "llvm/IR/Value.h"
#include "llvm/IR/ValueHandle.h"
#include "llvm/Support/Alignment.h"
#include "llvm/Support/Casting.h"
#include "llvm/Support/CommandLine.h"
#include "llvm/Support/ErrorHandling.h"
#include "llvm/Support/GraphWriter.h"
#include "llvm/Support/InterleavedRange.h"
#include "llvm/Support/KnownFPClass.h"
#include "llvm/Support/MathExtras.h"
#include "llvm/Support/TypeSize.h"
#include "llvm/Support/raw_ostream.h"
#include "llvm/Transforms/Utils/BasicBlockUtils.h"
#include "llvm/Transforms/Utils/CallPromotionUtils.h"
#include "llvm/Transforms/Utils/Local.h"
#include "llvm/Transforms/Utils/ValueMapper.h"
#include <cassert>
#include <numeric>
#include <optional>
#include <string>

using namespace llvm;

#define DEBUG_TYPE "attributor"

static cl::opt<bool> ManifestInternal(
    "attributor-manifest-internal", cl::Hidden,
    cl::desc("Manifest Attributor internal string attributes."),
    cl::init(false));

static cl::opt<int> MaxHeapToStackSize("max-heap-to-stack-size", cl::init(128),
                                       cl::Hidden);

template <>
unsigned llvm::PotentialConstantIntValuesState::MaxPotentialValues = 0;

template <> unsigned llvm::PotentialLLVMValuesState::MaxPotentialValues = -1;

static cl::opt<unsigned, true> MaxPotentialValues(
    "attributor-max-potential-values", cl::Hidden,
    cl::desc("Maximum number of potential values to be "
             "tracked for each position."),
    cl::location(llvm::PotentialConstantIntValuesState::MaxPotentialValues),
    cl::init(7));

static cl::opt<int> MaxPotentialValuesIterations(
    "attributor-max-potential-values-iterations", cl::Hidden,
    cl::desc(
        "Maximum number of iterations we keep dismantling potential values."),
    cl::init(64));

STATISTIC(NumAAs, "Number of abstract attributes created");
STATISTIC(NumIndirectCallsPromoted, "Number of indirect calls promoted");

// Some helper macros to deal with statistics tracking.
//
// Usage:
// For simple IR attribute tracking overload trackStatistics in the abstract
// attribute and choose the right STATS_DECLTRACK_********* macro,
// e.g.,:
//  void trackStatistics() const override {
//    STATS_DECLTRACK_ARG_ATTR(returned)
//  }
// If there is a single "increment" side one can use the macro
// STATS_DECLTRACK with a custom message. If there are multiple increment
// sides, STATS_DECL and STATS_TRACK can also be used separately.
//
#define BUILD_STAT_MSG_IR_ATTR(TYPE, NAME)                                     \
  ("Number of " #TYPE " marked '" #NAME "'")
#define BUILD_STAT_NAME(NAME, TYPE) NumIR##TYPE##_##NAME
#define STATS_DECL_(NAME, MSG) STATISTIC(NAME, MSG);
#define STATS_DECL(NAME, TYPE, MSG)                                            \
  STATS_DECL_(BUILD_STAT_NAME(NAME, TYPE), MSG);
#define STATS_TRACK(NAME, TYPE) ++(BUILD_STAT_NAME(NAME, TYPE));
#define STATS_DECLTRACK(NAME, TYPE, MSG)                                       \
  {STATS_DECL(NAME, TYPE, MSG) STATS_TRACK(NAME, TYPE)}
#define STATS_DECLTRACK_ARG_ATTR(NAME)                                         \
  STATS_DECLTRACK(NAME, Arguments, BUILD_STAT_MSG_IR_ATTR(arguments, NAME))
#define STATS_DECLTRACK_CSARG_ATTR(NAME)                                       \
  STATS_DECLTRACK(NAME, CSArguments,                                           \
                  BUILD_STAT_MSG_IR_ATTR(call site arguments, NAME))
#define STATS_DECLTRACK_FN_ATTR(NAME)                                          \
  STATS_DECLTRACK(NAME, Function, BUILD_STAT_MSG_IR_ATTR(functions, NAME))
#define STATS_DECLTRACK_CS_ATTR(NAME)                                          \
  STATS_DECLTRACK(NAME, CS, BUILD_STAT_MSG_IR_ATTR(call site, NAME))
#define STATS_DECLTRACK_FNRET_ATTR(NAME)                                       \
  STATS_DECLTRACK(NAME, FunctionReturn,                                        \
                  BUILD_STAT_MSG_IR_ATTR(function returns, NAME))
#define STATS_DECLTRACK_CSRET_ATTR(NAME)                                       \
  STATS_DECLTRACK(NAME, CSReturn,                                              \
                  BUILD_STAT_MSG_IR_ATTR(call site returns, NAME))
#define STATS_DECLTRACK_FLOATING_ATTR(NAME)                                    \
  STATS_DECLTRACK(NAME, Floating,                                              \
                  ("Number of floating values known to be '" #NAME "'"))

// Specialization of the operator<< for abstract attributes subclasses. This
// disambiguates situations where multiple operators are applicable.
namespace llvm {
#define PIPE_OPERATOR(CLASS)                                                   \
  raw_ostream &operator<<(raw_ostream &OS, const CLASS &AA) {                  \
    return OS << static_cast<const AbstractAttribute &>(AA);                   \
  }

PIPE_OPERATOR(AAIsDead)
PIPE_OPERATOR(AANoUnwind)
PIPE_OPERATOR(AANoSync)
PIPE_OPERATOR(AANoRecurse)
PIPE_OPERATOR(AANonConvergent)
PIPE_OPERATOR(AAWillReturn)
PIPE_OPERATOR(AANoReturn)
PIPE_OPERATOR(AANonNull)
PIPE_OPERATOR(AAMustProgress)
PIPE_OPERATOR(AANoAlias)
PIPE_OPERATOR(AADereferenceable)
PIPE_OPERATOR(AAAlign)
PIPE_OPERATOR(AAInstanceInfo)
PIPE_OPERATOR(AANoCapture)
PIPE_OPERATOR(AAValueSimplify)
PIPE_OPERATOR(AANoFree)
PIPE_OPERATOR(AAHeapToStack)
PIPE_OPERATOR(AAIntraFnReachability)
PIPE_OPERATOR(AAMemoryBehavior)
PIPE_OPERATOR(AAMemoryLocation)
PIPE_OPERATOR(AAValueConstantRange)
PIPE_OPERATOR(AAPrivatizablePtr)
PIPE_OPERATOR(AAUndefinedBehavior)
PIPE_OPERATOR(AAPotentialConstantValues)
PIPE_OPERATOR(AAPotentialValues)
PIPE_OPERATOR(AANoUndef)
PIPE_OPERATOR(AANoFPClass)
PIPE_OPERATOR(AACallEdges)
PIPE_OPERATOR(AAInterFnReachability)
PIPE_OPERATOR(AAPointerInfo)
PIPE_OPERATOR(AAAssumptionInfo)
PIPE_OPERATOR(AAUnderlyingObjects)
PIPE_OPERATOR(AAAddressSpace)
PIPE_OPERATOR(AAAllocationInfo)
PIPE_OPERATOR(AAIndirectCallInfo)
PIPE_OPERATOR(AAGlobalValueInfo)
PIPE_OPERATOR(AADenormalFPMath)

#undef PIPE_OPERATOR

template <>
ChangeStatus clampStateAndIndicateChange<DerefState>(DerefState &S,
                                                     const DerefState &R) {
  ChangeStatus CS0 =
      clampStateAndIndicateChange(S.DerefBytesState, R.DerefBytesState);
  ChangeStatus CS1 = clampStateAndIndicateChange(S.GlobalState, R.GlobalState);
  return CS0 | CS1;
}

} // namespace llvm

static bool mayBeInCycle(const CycleInfo *CI, const Instruction *I,
                         bool HeaderOnly, Cycle **CPtr = nullptr) {
  if (!CI)
    return true;
  auto *BB = I->getParent();
  auto *C = CI->getCycle(BB);
  if (!C)
    return false;
  if (CPtr)
    *CPtr = C;
  return !HeaderOnly || BB == C->getHeader();
}

/// Checks if a type could have padding bytes.
static bool isDenselyPacked(Type *Ty, const DataLayout &DL) {
  // There is no size information, so be conservative.
  if (!Ty->isSized())
    return false;

  // If the alloc size is not equal to the storage size, then there are padding
  // bytes. For x86_fp80 on x86-64, size: 80 alloc size: 128.
  if (DL.getTypeSizeInBits(Ty) != DL.getTypeAllocSizeInBits(Ty))
    return false;

  // FIXME: This isn't the right way to check for padding in vectors with
  // non-byte-size elements.
  if (VectorType *SeqTy = dyn_cast<VectorType>(Ty))
    return isDenselyPacked(SeqTy->getElementType(), DL);

  // For array types, check for padding within members.
  if (ArrayType *SeqTy = dyn_cast<ArrayType>(Ty))
    return isDenselyPacked(SeqTy->getElementType(), DL);

  if (!isa<StructType>(Ty))
    return true;

  // Check for padding within and between elements of a struct.
  StructType *StructTy = cast<StructType>(Ty);
  const StructLayout *Layout = DL.getStructLayout(StructTy);
  uint64_t StartPos = 0;
  for (unsigned I = 0, E = StructTy->getNumElements(); I < E; ++I) {
    Type *ElTy = StructTy->getElementType(I);
    if (!isDenselyPacked(ElTy, DL))
      return false;
    if (StartPos != Layout->getElementOffsetInBits(I))
      return false;
    StartPos += DL.getTypeAllocSizeInBits(ElTy);
  }

  return true;
}

/// Get pointer operand of memory accessing instruction. If \p I is
/// not a memory accessing instruction, return nullptr. If \p AllowVolatile,
/// is set to false and the instruction is volatile, return nullptr.
static const Value *getPointerOperand(const Instruction *I,
                                      bool AllowVolatile) {
  if (!AllowVolatile && I->isVolatile())
    return nullptr;

  if (auto *LI = dyn_cast<LoadInst>(I)) {
    return LI->getPointerOperand();
  }

  if (auto *SI = dyn_cast<StoreInst>(I)) {
    return SI->getPointerOperand();
  }

  if (auto *CXI = dyn_cast<AtomicCmpXchgInst>(I)) {
    return CXI->getPointerOperand();
  }

  if (auto *RMWI = dyn_cast<AtomicRMWInst>(I)) {
    return RMWI->getPointerOperand();
  }

  return nullptr;
}

/// Helper function to create a pointer based on \p Ptr, and advanced by \p
/// Offset bytes.
static Value *constructPointer(Value *Ptr, int64_t Offset,
                               IRBuilder<NoFolder> &IRB) {
  LLVM_DEBUG(dbgs() << "Construct pointer: " << *Ptr << " + " << Offset
                    << "-bytes\n");

  if (Offset)
    Ptr = IRB.CreatePtrAdd(Ptr, IRB.getInt64(Offset),
                           Ptr->getName() + ".b" + Twine(Offset));
  return Ptr;
}

static const Value *
stripAndAccumulateOffsets(Attributor &A, const AbstractAttribute &QueryingAA,
                          const Value *Val, const DataLayout &DL, APInt &Offset,
                          bool GetMinOffset, bool AllowNonInbounds,
                          bool UseAssumed = false) {

  auto AttributorAnalysis = [&](Value &V, APInt &ROffset) -> bool {
    const IRPosition &Pos = IRPosition::value(V);
    // Only track dependence if we are going to use the assumed info.
    const AAValueConstantRange *ValueConstantRangeAA =
        A.getAAFor<AAValueConstantRange>(QueryingAA, Pos,
                                         UseAssumed ? DepClassTy::OPTIONAL
                                                    : DepClassTy::NONE);
    if (!ValueConstantRangeAA)
      return false;
    ConstantRange Range = UseAssumed ? ValueConstantRangeAA->getAssumed()
                                     : ValueConstantRangeAA->getKnown();
    if (Range.isFullSet())
      return false;

    // We can only use the lower part of the range because the upper part can
    // be higher than what the value can really be.
    if (GetMinOffset)
      ROffset = Range.getSignedMin();
    else
      ROffset = Range.getSignedMax();
    return true;
  };

  return Val->stripAndAccumulateConstantOffsets(DL, Offset, AllowNonInbounds,
                                                /* AllowInvariant */ true,
                                                AttributorAnalysis);
}

static const Value *
getMinimalBaseOfPointer(Attributor &A, const AbstractAttribute &QueryingAA,
                        const Value *Ptr, int64_t &BytesOffset,
                        const DataLayout &DL, bool AllowNonInbounds = false) {
  APInt OffsetAPInt(DL.getIndexTypeSizeInBits(Ptr->getType()), 0);
  const Value *Base =
      stripAndAccumulateOffsets(A, QueryingAA, Ptr, DL, OffsetAPInt,
                                /* GetMinOffset */ true, AllowNonInbounds);

  BytesOffset = OffsetAPInt.getSExtValue();
  return Base;
}

/// Clamp the information known for all returned values of a function
/// (identified by \p QueryingAA) into \p S.
template <typename AAType, typename StateType = typename AAType::StateType,
          Attribute::AttrKind IRAttributeKind = AAType::IRAttributeKind,
          bool RecurseForSelectAndPHI = true>
static void clampReturnedValueStates(
    Attributor &A, const AAType &QueryingAA, StateType &S,
    const IRPosition::CallBaseContext *CBContext = nullptr) {
  LLVM_DEBUG(dbgs() << "[Attributor] Clamp return value states for "
                    << QueryingAA << " into " << S << "\n");

  assert((QueryingAA.getIRPosition().getPositionKind() ==
              IRPosition::IRP_RETURNED ||
          QueryingAA.getIRPosition().getPositionKind() ==
              IRPosition::IRP_CALL_SITE_RETURNED) &&
         "Can only clamp returned value states for a function returned or call "
         "site returned position!");

  // Use an optional state as there might not be any return values and we want
  // to join (IntegerState::operator&) the state of all there are.
  std::optional<StateType> T;

  // Callback for each possibly returned value.
  auto CheckReturnValue = [&](Value &RV) -> bool {
    const IRPosition &RVPos = IRPosition::value(RV, CBContext);
    // If possible, use the hasAssumedIRAttr interface.
    if (Attribute::isEnumAttrKind(IRAttributeKind)) {
      bool IsKnown;
      return AA::hasAssumedIRAttr<IRAttributeKind>(
          A, &QueryingAA, RVPos, DepClassTy::REQUIRED, IsKnown);
    }

    const AAType *AA =
        A.getAAFor<AAType>(QueryingAA, RVPos, DepClassTy::REQUIRED);
    if (!AA)
      return false;
    LLVM_DEBUG(dbgs() << "[Attributor] RV: " << RV
                      << " AA: " << AA->getAsStr(&A) << " @ " << RVPos << "\n");
    const StateType &AAS = AA->getState();
    if (!T)
      T = StateType::getBestState(AAS);
    *T &= AAS;
    LLVM_DEBUG(dbgs() << "[Attributor] AA State: " << AAS << " RV State: " << T
                      << "\n");
    return T->isValidState();
  };

  if (!A.checkForAllReturnedValues(CheckReturnValue, QueryingAA,
                                   AA::ValueScope::Intraprocedural,
                                   RecurseForSelectAndPHI))
    S.indicatePessimisticFixpoint();
  else if (T)
    S ^= *T;
}

namespace {
/// Helper class for generic deduction: return value -> returned position.
template <typename AAType, typename BaseType,
          typename StateType = typename BaseType::StateType,
          bool PropagateCallBaseContext = false,
          Attribute::AttrKind IRAttributeKind = AAType::IRAttributeKind,
          bool RecurseForSelectAndPHI = true>
struct AAReturnedFromReturnedValues : public BaseType {
  AAReturnedFromReturnedValues(const IRPosition &IRP, Attributor &A)
      : BaseType(IRP, A) {}

  /// See AbstractAttribute::updateImpl(...).
  ChangeStatus updateImpl(Attributor &A) override {
    StateType S(StateType::getBestState(this->getState()));
    clampReturnedValueStates<AAType, StateType, IRAttributeKind,
                             RecurseForSelectAndPHI>(
        A, *this, S,
        PropagateCallBaseContext ? this->getCallBaseContext() : nullptr);
    // TODO: If we know we visited all returned values, thus no are assumed
    // dead, we can take the known information from the state T.
    return clampStateAndIndicateChange<StateType>(this->getState(), S);
  }
};

/// Clamp the information known at all call sites for a given argument
/// (identified by \p QueryingAA) into \p S.
template <typename AAType, typename StateType = typename AAType::StateType,
          Attribute::AttrKind IRAttributeKind = AAType::IRAttributeKind>
static void clampCallSiteArgumentStates(Attributor &A, const AAType &QueryingAA,
                                        StateType &S) {
  LLVM_DEBUG(dbgs() << "[Attributor] Clamp call site argument states for "
                    << QueryingAA << " into " << S << "\n");

  assert(QueryingAA.getIRPosition().getPositionKind() ==
             IRPosition::IRP_ARGUMENT &&
         "Can only clamp call site argument states for an argument position!");

  // Use an optional state as there might not be any return values and we want
  // to join (IntegerState::operator&) the state of all there are.
  std::optional<StateType> T;

  // The argument number which is also the call site argument number.
  unsigned ArgNo = QueryingAA.getIRPosition().getCallSiteArgNo();

  auto CallSiteCheck = [&](AbstractCallSite ACS) {
    const IRPosition &ACSArgPos = IRPosition::callsite_argument(ACS, ArgNo);
    // Check if a coresponding argument was found or if it is on not associated
    // (which can happen for callback calls).
    if (ACSArgPos.getPositionKind() == IRPosition::IRP_INVALID)
      return false;

    // If possible, use the hasAssumedIRAttr interface.
    if (Attribute::isEnumAttrKind(IRAttributeKind)) {
      bool IsKnown;
      return AA::hasAssumedIRAttr<IRAttributeKind>(
          A, &QueryingAA, ACSArgPos, DepClassTy::REQUIRED, IsKnown);
    }

    const AAType *AA =
        A.getAAFor<AAType>(QueryingAA, ACSArgPos, DepClassTy::REQUIRED);
    if (!AA)
      return false;
    LLVM_DEBUG(dbgs() << "[Attributor] ACS: " << *ACS.getInstruction()
                      << " AA: " << AA->getAsStr(&A) << " @" << ACSArgPos
                      << "\n");
    const StateType &AAS = AA->getState();
    if (!T)
      T = StateType::getBestState(AAS);
    *T &= AAS;
    LLVM_DEBUG(dbgs() << "[Attributor] AA State: " << AAS << " CSA State: " << T
                      << "\n");
    return T->isValidState();
  };

  bool UsedAssumedInformation = false;
  if (!A.checkForAllCallSites(CallSiteCheck, QueryingAA, true,
                              UsedAssumedInformation))
    S.indicatePessimisticFixpoint();
  else if (T)
    S ^= *T;
}

/// This function is the bridge between argument position and the call base
/// context.
template <typename AAType, typename BaseType,
          typename StateType = typename AAType::StateType,
          Attribute::AttrKind IRAttributeKind = AAType::IRAttributeKind>
bool getArgumentStateFromCallBaseContext(Attributor &A,
                                         BaseType &QueryingAttribute,
                                         IRPosition &Pos, StateType &State) {
  assert((Pos.getPositionKind() == IRPosition::IRP_ARGUMENT) &&
         "Expected an 'argument' position !");
  const CallBase *CBContext = Pos.getCallBaseContext();
  if (!CBContext)
    return false;

  int ArgNo = Pos.getCallSiteArgNo();
  assert(ArgNo >= 0 && "Invalid Arg No!");
  const IRPosition CBArgPos = IRPosition::callsite_argument(*CBContext, ArgNo);

  // If possible, use the hasAssumedIRAttr interface.
  if (Attribute::isEnumAttrKind(IRAttributeKind)) {
    bool IsKnown;
    return AA::hasAssumedIRAttr<IRAttributeKind>(
        A, &QueryingAttribute, CBArgPos, DepClassTy::REQUIRED, IsKnown);
  }

  const auto *AA =
      A.getAAFor<AAType>(QueryingAttribute, CBArgPos, DepClassTy::REQUIRED);
  if (!AA)
    return false;
  const StateType &CBArgumentState =
      static_cast<const StateType &>(AA->getState());

  LLVM_DEBUG(dbgs() << "[Attributor] Briding Call site context to argument"
                    << "Position:" << Pos << "CB Arg state:" << CBArgumentState
                    << "\n");

  // NOTE: If we want to do call site grouping it should happen here.
  State ^= CBArgumentState;
  return true;
}

/// Helper class for generic deduction: call site argument -> argument position.
template <typename AAType, typename BaseType,
          typename StateType = typename AAType::StateType,
          bool BridgeCallBaseContext = false,
          Attribute::AttrKind IRAttributeKind = AAType::IRAttributeKind>
struct AAArgumentFromCallSiteArguments : public BaseType {
  AAArgumentFromCallSiteArguments(const IRPosition &IRP, Attributor &A)
      : BaseType(IRP, A) {}

  /// See AbstractAttribute::updateImpl(...).
  ChangeStatus updateImpl(Attributor &A) override {
    StateType S = StateType::getBestState(this->getState());

    if (BridgeCallBaseContext) {
      bool Success =
          getArgumentStateFromCallBaseContext<AAType, BaseType, StateType,
                                              IRAttributeKind>(
              A, *this, this->getIRPosition(), S);
      if (Success)
        return clampStateAndIndicateChange<StateType>(this->getState(), S);
    }
    clampCallSiteArgumentStates<AAType, StateType, IRAttributeKind>(A, *this,
                                                                    S);

    // TODO: If we know we visited all incoming values, thus no are assumed
    // dead, we can take the known information from the state T.
    return clampStateAndIndicateChange<StateType>(this->getState(), S);
  }
};

/// Helper class for generic replication: function returned -> cs returned.
template <typename AAType, typename BaseType,
          typename StateType = typename BaseType::StateType,
          bool IntroduceCallBaseContext = false,
          Attribute::AttrKind IRAttributeKind = AAType::IRAttributeKind>
struct AACalleeToCallSite : public BaseType {
  AACalleeToCallSite(const IRPosition &IRP, Attributor &A) : BaseType(IRP, A) {}

  /// See AbstractAttribute::updateImpl(...).
  ChangeStatus updateImpl(Attributor &A) override {
    auto IRPKind = this->getIRPosition().getPositionKind();
    assert((IRPKind == IRPosition::IRP_CALL_SITE_RETURNED ||
            IRPKind == IRPosition::IRP_CALL_SITE) &&
           "Can only wrap function returned positions for call site "
           "returned positions!");
    auto &S = this->getState();

    CallBase &CB = cast<CallBase>(this->getAnchorValue());
    if (IntroduceCallBaseContext)
      LLVM_DEBUG(dbgs() << "[Attributor] Introducing call base context:" << CB
                        << "\n");

    ChangeStatus Changed = ChangeStatus::UNCHANGED;
    auto CalleePred = [&](ArrayRef<const Function *> Callees) {
      for (const Function *Callee : Callees) {
        IRPosition FnPos =
            IRPKind == llvm::IRPosition::IRP_CALL_SITE_RETURNED
                ? IRPosition::returned(*Callee,
                                       IntroduceCallBaseContext ? &CB : nullptr)
                : IRPosition::function(
                      *Callee, IntroduceCallBaseContext ? &CB : nullptr);
        // If possible, use the hasAssumedIRAttr interface.
        if (Attribute::isEnumAttrKind(IRAttributeKind)) {
          bool IsKnown;
          if (!AA::hasAssumedIRAttr<IRAttributeKind>(
                  A, this, FnPos, DepClassTy::REQUIRED, IsKnown))
            return false;
          continue;
        }

        const AAType *AA =
            A.getAAFor<AAType>(*this, FnPos, DepClassTy::REQUIRED);
        if (!AA)
          return false;
        Changed |= clampStateAndIndicateChange(S, AA->getState());
        if (S.isAtFixpoint())
          return S.isValidState();
      }
      return true;
    };
    if (!A.checkForAllCallees(CalleePred, *this, CB))
      return S.indicatePessimisticFixpoint();
    return Changed;
  }
};

/// Helper function to accumulate uses.
template <class AAType, typename StateType = typename AAType::StateType>
static void followUsesInContext(AAType &AA, Attributor &A,
                                MustBeExecutedContextExplorer &Explorer,
                                const Instruction *CtxI,
                                SetVector<const Use *> &Uses,
                                StateType &State) {
  auto EIt = Explorer.begin(CtxI), EEnd = Explorer.end(CtxI);
  for (unsigned u = 0; u < Uses.size(); ++u) {
    const Use *U = Uses[u];
    if (const Instruction *UserI = dyn_cast<Instruction>(U->getUser())) {
      bool Found = Explorer.findInContextOf(UserI, EIt, EEnd);
      if (Found && AA.followUseInMBEC(A, U, UserI, State))
        Uses.insert_range(llvm::make_pointer_range(UserI->uses()));
    }
  }
}

/// Use the must-be-executed-context around \p I to add information into \p S.
/// The AAType class is required to have `followUseInMBEC` method with the
/// following signature and behaviour:
///
/// bool followUseInMBEC(Attributor &A, const Use *U, const Instruction *I)
/// U - Underlying use.
/// I - The user of the \p U.
/// Returns true if the value should be tracked transitively.
///
template <class AAType, typename StateType = typename AAType::StateType>
static void followUsesInMBEC(AAType &AA, Attributor &A, StateType &S,
                             Instruction &CtxI) {
  const Value &Val = AA.getIRPosition().getAssociatedValue();
  if (isa<ConstantData>(Val))
    return;

  MustBeExecutedContextExplorer *Explorer =
      A.getInfoCache().getMustBeExecutedContextExplorer();
  if (!Explorer)
    return;

  // Container for (transitive) uses of the associated value.
  SetVector<const Use *> Uses;
  for (const Use &U : Val.uses())
    Uses.insert(&U);

  followUsesInContext<AAType>(AA, A, *Explorer, &CtxI, Uses, S);

  if (S.isAtFixpoint())
    return;

  SmallVector<const BranchInst *, 4> BrInsts;
  auto Pred = [&](const Instruction *I) {
    if (const BranchInst *Br = dyn_cast<BranchInst>(I))
      if (Br->isConditional())
        BrInsts.push_back(Br);
    return true;
  };

  // Here, accumulate conditional branch instructions in the context. We
  // explore the child paths and collect the known states. The disjunction of
  // those states can be merged to its own state. Let ParentState_i be a state
  // to indicate the known information for an i-th branch instruction in the
  // context. ChildStates are created for its successors respectively.
  //
  // ParentS_1 = ChildS_{1, 1} /\ ChildS_{1, 2} /\ ... /\ ChildS_{1, n_1}
  // ParentS_2 = ChildS_{2, 1} /\ ChildS_{2, 2} /\ ... /\ ChildS_{2, n_2}
  //      ...
  // ParentS_m = ChildS_{m, 1} /\ ChildS_{m, 2} /\ ... /\ ChildS_{m, n_m}
  //
  // Known State |= ParentS_1 \/ ParentS_2 \/... \/ ParentS_m
  //
  // FIXME: Currently, recursive branches are not handled. For example, we
  // can't deduce that ptr must be dereferenced in below function.
  //
  // void f(int a, int c, int *ptr) {
  //    if(a)
  //      if (b) {
  //        *ptr = 0;
  //      } else {
  //        *ptr = 1;
  //      }
  //    else {
  //      if (b) {
  //        *ptr = 0;
  //      } else {
  //        *ptr = 1;
  //      }
  //    }
  // }

  Explorer->checkForAllContext(&CtxI, Pred);
  for (const BranchInst *Br : BrInsts) {
    StateType ParentState;

    // The known state of the parent state is a conjunction of children's
    // known states so it is initialized with a best state.
    ParentState.indicateOptimisticFixpoint();

    for (const BasicBlock *BB : Br->successors()) {
      StateType ChildState;

      size_t BeforeSize = Uses.size();
      followUsesInContext(AA, A, *Explorer, &BB->front(), Uses, ChildState);

      // Erase uses which only appear in the child.
      for (auto It = Uses.begin() + BeforeSize; It != Uses.end();)
        It = Uses.erase(It);

      ParentState &= ChildState;
    }

    // Use only known state.
    S += ParentState;
  }
}
} // namespace

/// ------------------------ PointerInfo ---------------------------------------

namespace llvm {
namespace AA {
namespace PointerInfo {

struct State;

} // namespace PointerInfo
} // namespace AA

/// Helper for AA::PointerInfo::Access DenseMap/Set usage.
template <>
struct DenseMapInfo<AAPointerInfo::Access> : DenseMapInfo<Instruction *> {
  using Access = AAPointerInfo::Access;
  static inline Access getEmptyKey();
  static inline Access getTombstoneKey();
  static unsigned getHashValue(const Access &A);
  static bool isEqual(const Access &LHS, const Access &RHS);
};

/// Helper that allows RangeTy as a key in a DenseMap.
template <> struct DenseMapInfo<AA::RangeTy> {
  static inline AA::RangeTy getEmptyKey() {
    auto EmptyKey = DenseMapInfo<int64_t>::getEmptyKey();
    return AA::RangeTy{EmptyKey, EmptyKey};
  }

  static inline AA::RangeTy getTombstoneKey() {
    auto TombstoneKey = DenseMapInfo<int64_t>::getTombstoneKey();
    return AA::RangeTy{TombstoneKey, TombstoneKey};
  }

  static unsigned getHashValue(const AA::RangeTy &Range) {
    return detail::combineHashValue(
        DenseMapInfo<int64_t>::getHashValue(Range.Offset),
        DenseMapInfo<int64_t>::getHashValue(Range.Size));
  }

  static bool isEqual(const AA::RangeTy &A, const AA::RangeTy B) {
    return A == B;
  }
};

/// Helper for AA::PointerInfo::Access DenseMap/Set usage ignoring everythign
/// but the instruction
struct AccessAsInstructionInfo : DenseMapInfo<Instruction *> {
  using Base = DenseMapInfo<Instruction *>;
  using Access = AAPointerInfo::Access;
  static inline Access getEmptyKey();
  static inline Access getTombstoneKey();
  static unsigned getHashValue(const Access &A);
  static bool isEqual(const Access &LHS, const Access &RHS);
};

} // namespace llvm

/// A type to track pointer/struct usage and accesses for AAPointerInfo.
struct AA::PointerInfo::State : public AbstractState {
  /// Return the best possible representable state.
  static State getBestState(const State &SIS) { return State(); }

  /// Return the worst possible representable state.
  static State getWorstState(const State &SIS) {
    State R;
    R.indicatePessimisticFixpoint();
    return R;
  }

  State() = default;
  State(State &&SIS) = default;

  const State &getAssumed() const { return *this; }

  /// See AbstractState::isValidState().
  bool isValidState() const override { return BS.isValidState(); }

  /// See AbstractState::isAtFixpoint().
  bool isAtFixpoint() const override { return BS.isAtFixpoint(); }

  /// See AbstractState::indicateOptimisticFixpoint().
  ChangeStatus indicateOptimisticFixpoint() override {
    BS.indicateOptimisticFixpoint();
    return ChangeStatus::UNCHANGED;
  }

  /// See AbstractState::indicatePessimisticFixpoint().
  ChangeStatus indicatePessimisticFixpoint() override {
    BS.indicatePessimisticFixpoint();
    return ChangeStatus::CHANGED;
  }

  State &operator=(const State &R) {
    if (this == &R)
      return *this;
    BS = R.BS;
    AccessList = R.AccessList;
    OffsetBins = R.OffsetBins;
    RemoteIMap = R.RemoteIMap;
    ReturnedOffsets = R.ReturnedOffsets;
    return *this;
  }

  State &operator=(State &&R) {
    if (this == &R)
      return *this;
    std::swap(BS, R.BS);
    std::swap(AccessList, R.AccessList);
    std::swap(OffsetBins, R.OffsetBins);
    std::swap(RemoteIMap, R.RemoteIMap);
    std::swap(ReturnedOffsets, R.ReturnedOffsets);
    return *this;
  }

  /// Add a new Access to the state at offset \p Offset and with size \p Size.
  /// The access is associated with \p I, writes \p Content (if anything), and
  /// is of kind \p Kind. If an Access already exists for the same \p I and same
  /// \p RemoteI, the two are combined, potentially losing information about
  /// offset and size. The resulting access must now be moved from its original
  /// OffsetBin to the bin for its new offset.
  ///
  /// \Returns CHANGED, if the state changed, UNCHANGED otherwise.
  ChangeStatus addAccess(Attributor &A, const AAPointerInfo::RangeList &Ranges,
                         Instruction &I, std::optional<Value *> Content,
                         AAPointerInfo::AccessKind Kind, Type *Ty,
                         Instruction *RemoteI = nullptr);

  AAPointerInfo::const_bin_iterator begin() const { return OffsetBins.begin(); }
  AAPointerInfo::const_bin_iterator end() const { return OffsetBins.end(); }
  int64_t numOffsetBins() const { return OffsetBins.size(); }

  const AAPointerInfo::Access &getAccess(unsigned Index) const {
    return AccessList[Index];
  }

protected:
  // Every memory instruction results in an Access object. We maintain a list of
  // all Access objects that we own, along with the following maps:
  //
  // - OffsetBins: RangeTy -> { Access }
  // - RemoteIMap: RemoteI x LocalI -> Access
  //
  // A RemoteI is any instruction that accesses memory. RemoteI is different
  // from LocalI if and only if LocalI is a call; then RemoteI is some
  // instruction in the callgraph starting from LocalI. Multiple paths in the
  // callgraph from LocalI to RemoteI may produce multiple accesses, but these
  // are all combined into a single Access object. This may result in loss of
  // information in RangeTy in the Access object.
  SmallVector<AAPointerInfo::Access> AccessList;
  AAPointerInfo::OffsetBinsTy OffsetBins;
  DenseMap<const Instruction *, SmallVector<unsigned>> RemoteIMap;

  /// Flag to determine if the underlying pointer is reaching a return statement
  /// in the associated function or not. Returns in other functions cause
  /// invalidation.
  AAPointerInfo::OffsetInfo ReturnedOffsets;

  /// See AAPointerInfo::forallInterferingAccesses.
  template <typename F>
  bool forallInterferingAccesses(AA::RangeTy Range, F CB) const {
    if (!isValidState() || !ReturnedOffsets.isUnassigned())
      return false;

    for (const auto &It : OffsetBins) {
      AA::RangeTy ItRange = It.getFirst();
      if (!Range.mayOverlap(ItRange))
        continue;
      bool IsExact = Range == ItRange && !Range.offsetOrSizeAreUnknown();
      for (auto Index : It.getSecond()) {
        auto &Access = AccessList[Index];
        if (!CB(Access, IsExact))
          return false;
      }
    }
    return true;
  }

  /// See AAPointerInfo::forallInterferingAccesses.
  template <typename F>
  bool forallInterferingAccesses(Instruction &I, F CB,
                                 AA::RangeTy &Range) const {
    if (!isValidState() || !ReturnedOffsets.isUnassigned())
      return false;

    auto LocalList = RemoteIMap.find(&I);
    if (LocalList == RemoteIMap.end()) {
      return true;
    }

    for (unsigned Index : LocalList->getSecond()) {
      for (auto &R : AccessList[Index]) {
        Range &= R;
        if (Range.offsetAndSizeAreUnknown())
          break;
      }
    }
    return forallInterferingAccesses(Range, CB);
  }

private:
  /// State to track fixpoint and validity.
  BooleanState BS;
};

ChangeStatus AA::PointerInfo::State::addAccess(
    Attributor &A, const AAPointerInfo::RangeList &Ranges, Instruction &I,
    std::optional<Value *> Content, AAPointerInfo::AccessKind Kind, Type *Ty,
    Instruction *RemoteI) {
  RemoteI = RemoteI ? RemoteI : &I;

  // Check if we have an access for this instruction, if not, simply add it.
  auto &LocalList = RemoteIMap[RemoteI];
  bool AccExists = false;
  unsigned AccIndex = AccessList.size();
  for (auto Index : LocalList) {
    auto &A = AccessList[Index];
    if (A.getLocalInst() == &I) {
      AccExists = true;
      AccIndex = Index;
      break;
    }
  }

  auto AddToBins = [&](const AAPointerInfo::RangeList &ToAdd) {
    LLVM_DEBUG(if (ToAdd.size()) dbgs()
                   << "[AAPointerInfo] Inserting access in new offset bins\n";);

    for (auto Key : ToAdd) {
      LLVM_DEBUG(dbgs() << "    key " << Key << "\n");
      OffsetBins[Key].insert(AccIndex);
    }
  };

  if (!AccExists) {
    AccessList.emplace_back(&I, RemoteI, Ranges, Content, Kind, Ty);
    assert((AccessList.size() == AccIndex + 1) &&
           "New Access should have been at AccIndex");
    LocalList.push_back(AccIndex);
    AddToBins(AccessList[AccIndex].getRanges());
    return ChangeStatus::CHANGED;
  }

  // Combine the new Access with the existing Access, and then update the
  // mapping in the offset bins.
  AAPointerInfo::Access Acc(&I, RemoteI, Ranges, Content, Kind, Ty);
  auto &Current = AccessList[AccIndex];
  auto Before = Current;
  Current &= Acc;
  if (Current == Before)
    return ChangeStatus::UNCHANGED;

  auto &ExistingRanges = Before.getRanges();
  auto &NewRanges = Current.getRanges();

  // Ranges that are in the old access but not the new access need to be removed
  // from the offset bins.
  AAPointerInfo::RangeList ToRemove;
  AAPointerInfo::RangeList::set_difference(ExistingRanges, NewRanges, ToRemove);
  LLVM_DEBUG(if (ToRemove.size()) dbgs()
                 << "[AAPointerInfo] Removing access from old offset bins\n";);

  for (auto Key : ToRemove) {
    LLVM_DEBUG(dbgs() << "    key " << Key << "\n");
    assert(OffsetBins.count(Key) && "Existing Access must be in some bin.");
    auto &Bin = OffsetBins[Key];
    assert(Bin.count(AccIndex) &&
           "Expected bin to actually contain the Access.");
    Bin.erase(AccIndex);
  }

  // Ranges that are in the new access but not the old access need to be added
  // to the offset bins.
  AAPointerInfo::RangeList ToAdd;
  AAPointerInfo::RangeList::set_difference(NewRanges, ExistingRanges, ToAdd);
  AddToBins(ToAdd);
  return ChangeStatus::CHANGED;
}

namespace {

#ifndef NDEBUG
static raw_ostream &operator<<(raw_ostream &OS,
                               const AAPointerInfo::OffsetInfo &OI) {
  OS << llvm::interleaved_array(OI);
  return OS;
}
#endif // NDEBUG

struct AAPointerInfoImpl
    : public StateWrapper<AA::PointerInfo::State, AAPointerInfo> {
  using BaseTy = StateWrapper<AA::PointerInfo::State, AAPointerInfo>;
  AAPointerInfoImpl(const IRPosition &IRP, Attributor &A) : BaseTy(IRP) {}

  /// See AbstractAttribute::getAsStr().
  const std::string getAsStr(Attributor *A) const override {
    return std::string("PointerInfo ") +
           (isValidState() ? (std::string("#") +
                              std::to_string(OffsetBins.size()) + " bins")
                           : "<invalid>") +
           (reachesReturn()
                ? (" (returned:" +
                   join(map_range(ReturnedOffsets,
                                  [](int64_t O) { return std::to_string(O); }),
                        ", ") +
                   ")")
                : "");
  }

  /// See AbstractAttribute::manifest(...).
  ChangeStatus manifest(Attributor &A) override {
    return AAPointerInfo::manifest(A);
  }

  virtual const_bin_iterator begin() const override { return State::begin(); }
  virtual const_bin_iterator end() const override { return State::end(); }
  virtual int64_t numOffsetBins() const override {
    return State::numOffsetBins();
  }
  virtual bool reachesReturn() const override {
    return !ReturnedOffsets.isUnassigned();
  }
  virtual void addReturnedOffsetsTo(OffsetInfo &OI) const override {
    if (ReturnedOffsets.isUnknown()) {
      OI.setUnknown();
      return;
    }

    OffsetInfo MergedOI;
    for (auto Offset : ReturnedOffsets) {
      OffsetInfo TmpOI = OI;
      TmpOI.addToAll(Offset);
      MergedOI.merge(TmpOI);
    }
    OI = std::move(MergedOI);
  }

  ChangeStatus setReachesReturn(const OffsetInfo &ReachedReturnedOffsets) {
    if (ReturnedOffsets.isUnknown())
      return ChangeStatus::UNCHANGED;
    if (ReachedReturnedOffsets.isUnknown()) {
      ReturnedOffsets.setUnknown();
      return ChangeStatus::CHANGED;
    }
    if (ReturnedOffsets.merge(ReachedReturnedOffsets))
      return ChangeStatus::CHANGED;
    return ChangeStatus::UNCHANGED;
  }

  bool forallInterferingAccesses(
      AA::RangeTy Range,
      function_ref<bool(const AAPointerInfo::Access &, bool)> CB)
      const override {
    return State::forallInterferingAccesses(Range, CB);
  }

  bool forallInterferingAccesses(
      Attributor &A, const AbstractAttribute &QueryingAA, Instruction &I,
      bool FindInterferingWrites, bool FindInterferingReads,
      function_ref<bool(const Access &, bool)> UserCB, bool &HasBeenWrittenTo,
      AA::RangeTy &Range,
      function_ref<bool(const Access &)> SkipCB) const override {
    HasBeenWrittenTo = false;

    SmallPtrSet<const Access *, 8> DominatingWrites;
    SmallVector<std::pair<const Access *, bool>, 8> InterferingAccesses;

    Function &Scope = *I.getFunction();
    bool IsKnownNoSync;
    bool IsAssumedNoSync = AA::hasAssumedIRAttr<Attribute::NoSync>(
        A, &QueryingAA, IRPosition::function(Scope), DepClassTy::OPTIONAL,
        IsKnownNoSync);
    const auto *ExecDomainAA = A.lookupAAFor<AAExecutionDomain>(
        IRPosition::function(Scope), &QueryingAA, DepClassTy::NONE);
    bool AllInSameNoSyncFn = IsAssumedNoSync;
    bool InstIsExecutedByInitialThreadOnly =
        ExecDomainAA && ExecDomainAA->isExecutedByInitialThreadOnly(I);

    // If the function is not ending in aligned barriers, we need the stores to
    // be in aligned barriers. The load being in one is not sufficient since the
    // store might be executed by a thread that disappears after, causing the
    // aligned barrier guarding the load to unblock and the load to read a value
    // that has no CFG path to the load.
    bool InstIsExecutedInAlignedRegion =
        FindInterferingReads && ExecDomainAA &&
        ExecDomainAA->isExecutedInAlignedRegion(A, I);

    if (InstIsExecutedInAlignedRegion || InstIsExecutedByInitialThreadOnly)
      A.recordDependence(*ExecDomainAA, QueryingAA, DepClassTy::OPTIONAL);

    InformationCache &InfoCache = A.getInfoCache();
    bool IsThreadLocalObj =
        AA::isAssumedThreadLocalObject(A, getAssociatedValue(), *this);

    // Helper to determine if we need to consider threading, which we cannot
    // right now. However, if the function is (assumed) nosync or the thread
    // executing all instructions is the main thread only we can ignore
    // threading. Also, thread-local objects do not require threading reasoning.
    // Finally, we can ignore threading if either access is executed in an
    // aligned region.
    auto CanIgnoreThreadingForInst = [&](const Instruction &I) -> bool {
      if (IsThreadLocalObj || AllInSameNoSyncFn)
        return true;
      const auto *FnExecDomainAA =
          I.getFunction() == &Scope
              ? ExecDomainAA
              : A.lookupAAFor<AAExecutionDomain>(
                    IRPosition::function(*I.getFunction()), &QueryingAA,
                    DepClassTy::NONE);
      if (!FnExecDomainAA)
        return false;
      if (InstIsExecutedInAlignedRegion ||
          (FindInterferingWrites &&
           FnExecDomainAA->isExecutedInAlignedRegion(A, I))) {
        A.recordDependence(*FnExecDomainAA, QueryingAA, DepClassTy::OPTIONAL);
        return true;
      }
      if (InstIsExecutedByInitialThreadOnly &&
          FnExecDomainAA->isExecutedByInitialThreadOnly(I)) {
        A.recordDependence(*FnExecDomainAA, QueryingAA, DepClassTy::OPTIONAL);
        return true;
      }
      return false;
    };

    // Helper to determine if the access is executed by the same thread as the
    // given instruction, for now it is sufficient to avoid any potential
    // threading effects as we cannot deal with them anyway.
    auto CanIgnoreThreading = [&](const Access &Acc) -> bool {
      return CanIgnoreThreadingForInst(*Acc.getRemoteInst()) ||
             (Acc.getRemoteInst() != Acc.getLocalInst() &&
              CanIgnoreThreadingForInst(*Acc.getLocalInst()));
    };

    // TODO: Use inter-procedural reachability and dominance.
    bool IsKnownNoRecurse;
    AA::hasAssumedIRAttr<Attribute::NoRecurse>(
        A, this, IRPosition::function(Scope), DepClassTy::OPTIONAL,
        IsKnownNoRecurse);

    // TODO: Use reaching kernels from AAKernelInfo (or move it to
    // AAExecutionDomain) such that we allow scopes other than kernels as long
    // as the reaching kernels are disjoint.
    bool InstInKernel = A.getInfoCache().isKernel(Scope);
    bool ObjHasKernelLifetime = false;
    const bool UseDominanceReasoning =
        FindInterferingWrites && IsKnownNoRecurse;
    const DominatorTree *DT =
        InfoCache.getAnalysisResultForFunction<DominatorTreeAnalysis>(Scope);

    // Helper to check if a value has "kernel lifetime", that is it will not
    // outlive a GPU kernel. This is true for shared, constant, and local
    // globals on AMD and NVIDIA GPUs.
    auto HasKernelLifetime = [&](Value *V, Module &M) {
      if (!AA::isGPU(M))
        return false;
      switch (AA::GPUAddressSpace(V->getType()->getPointerAddressSpace())) {
      case AA::GPUAddressSpace::Shared:
      case AA::GPUAddressSpace::Constant:
      case AA::GPUAddressSpace::Local:
        return true;
      default:
        return false;
      };
    };

    // The IsLiveInCalleeCB will be used by the AA::isPotentiallyReachable query
    // to determine if we should look at reachability from the callee. For
    // certain pointers we know the lifetime and we do not have to step into the
    // callee to determine reachability as the pointer would be dead in the
    // callee. See the conditional initialization below.
    std::function<bool(const Function &)> IsLiveInCalleeCB;

    if (auto *AI = dyn_cast<AllocaInst>(&getAssociatedValue())) {
      // If the alloca containing function is not recursive the alloca
      // must be dead in the callee.
      const Function *AIFn = AI->getFunction();
      ObjHasKernelLifetime = A.getInfoCache().isKernel(*AIFn);
      bool IsKnownNoRecurse;
      if (AA::hasAssumedIRAttr<Attribute::NoRecurse>(
              A, this, IRPosition::function(*AIFn), DepClassTy::OPTIONAL,
              IsKnownNoRecurse)) {
        IsLiveInCalleeCB = [AIFn](const Function &Fn) { return AIFn != &Fn; };
      }
    } else if (auto *GV = dyn_cast<GlobalValue>(&getAssociatedValue())) {
      // If the global has kernel lifetime we can stop if we reach a kernel
      // as it is "dead" in the (unknown) callees.
      ObjHasKernelLifetime = HasKernelLifetime(GV, *GV->getParent());
      if (ObjHasKernelLifetime)
        IsLiveInCalleeCB = [&A](const Function &Fn) {
          return !A.getInfoCache().isKernel(Fn);
        };
    }

    // Set of accesses/instructions that will overwrite the result and are
    // therefore blockers in the reachability traversal.
    AA::InstExclusionSetTy ExclusionSet;

    auto AccessCB = [&](const Access &Acc, bool Exact) {
      Function *AccScope = Acc.getRemoteInst()->getFunction();
      bool AccInSameScope = AccScope == &Scope;

      // If the object has kernel lifetime we can ignore accesses only reachable
      // by other kernels. For now we only skip accesses *in* other kernels.
      if (InstInKernel && ObjHasKernelLifetime && !AccInSameScope &&
          A.getInfoCache().isKernel(*AccScope))
        return true;

      if (Exact && Acc.isMustAccess() && Acc.getRemoteInst() != &I) {
        if (Acc.isWrite() || (isa<LoadInst>(I) && Acc.isWriteOrAssumption()))
          ExclusionSet.insert(Acc.getRemoteInst());
      }

      if ((!FindInterferingWrites || !Acc.isWriteOrAssumption()) &&
          (!FindInterferingReads || !Acc.isRead()))
        return true;

      bool Dominates = FindInterferingWrites && DT && Exact &&
                       Acc.isMustAccess() && AccInSameScope &&
                       DT->dominates(Acc.getRemoteInst(), &I);
      if (Dominates)
        DominatingWrites.insert(&Acc);

      // Track if all interesting accesses are in the same `nosync` function as
      // the given instruction.
      AllInSameNoSyncFn &= Acc.getRemoteInst()->getFunction() == &Scope;

      InterferingAccesses.push_back({&Acc, Exact});
      return true;
    };
    if (!State::forallInterferingAccesses(I, AccessCB, Range))
      return false;

    HasBeenWrittenTo = !DominatingWrites.empty();

    // Dominating writes form a chain, find the least/lowest member.
    Instruction *LeastDominatingWriteInst = nullptr;
    for (const Access *Acc : DominatingWrites) {
      if (!LeastDominatingWriteInst) {
        LeastDominatingWriteInst = Acc->getRemoteInst();
      } else if (DT->dominates(LeastDominatingWriteInst,
                               Acc->getRemoteInst())) {
        LeastDominatingWriteInst = Acc->getRemoteInst();
      }
    }

    // Helper to determine if we can skip a specific write access.
    auto CanSkipAccess = [&](const Access &Acc, bool Exact) {
      if (SkipCB && SkipCB(Acc))
        return true;
      if (!CanIgnoreThreading(Acc))
        return false;

      // Check read (RAW) dependences and write (WAR) dependences as necessary.
      // If we successfully excluded all effects we are interested in, the
      // access can be skipped.
      bool ReadChecked = !FindInterferingReads;
      bool WriteChecked = !FindInterferingWrites;

      // If the instruction cannot reach the access, the former does not
      // interfere with what the access reads.
      if (!ReadChecked) {
        if (!AA::isPotentiallyReachable(A, I, *Acc.getRemoteInst(), QueryingAA,
                                        &ExclusionSet, IsLiveInCalleeCB))
          ReadChecked = true;
      }
      // If the instruction cannot be reach from the access, the latter does not
      // interfere with what the instruction reads.
      if (!WriteChecked) {
        if (!AA::isPotentiallyReachable(A, *Acc.getRemoteInst(), I, QueryingAA,
                                        &ExclusionSet, IsLiveInCalleeCB))
          WriteChecked = true;
      }

      // If we still might be affected by the write of the access but there are
      // dominating writes in the function of the instruction
      // (HasBeenWrittenTo), we can try to reason that the access is overwritten
      // by them. This would have happend above if they are all in the same
      // function, so we only check the inter-procedural case. Effectively, we
      // want to show that there is no call after the dominting write that might
      // reach the access, and when it returns reach the instruction with the
      // updated value. To this end, we iterate all call sites, check if they
      // might reach the instruction without going through another access
      // (ExclusionSet) and at the same time might reach the access. However,
      // that is all part of AAInterFnReachability.
      if (!WriteChecked && HasBeenWrittenTo &&
          Acc.getRemoteInst()->getFunction() != &Scope) {

        const auto *FnReachabilityAA = A.getAAFor<AAInterFnReachability>(
            QueryingAA, IRPosition::function(Scope), DepClassTy::OPTIONAL);
        if (FnReachabilityAA) {
          // Without going backwards in the call tree, can we reach the access
          // from the least dominating write. Do not allow to pass the
          // instruction itself either.
          bool Inserted = ExclusionSet.insert(&I).second;

          if (!FnReachabilityAA->instructionCanReach(
                  A, *LeastDominatingWriteInst,
                  *Acc.getRemoteInst()->getFunction(), &ExclusionSet))
            WriteChecked = true;

          if (Inserted)
            ExclusionSet.erase(&I);
        }
      }

      if (ReadChecked && WriteChecked)
        return true;

      if (!DT || !UseDominanceReasoning)
        return false;
      if (!DominatingWrites.count(&Acc))
        return false;
      return LeastDominatingWriteInst != Acc.getRemoteInst();
    };

    // Run the user callback on all accesses we cannot skip and return if
    // that succeeded for all or not.
    for (auto &It : InterferingAccesses) {
      if ((!AllInSameNoSyncFn && !IsThreadLocalObj && !ExecDomainAA) ||
          !CanSkipAccess(*It.first, It.second)) {
        if (!UserCB(*It.first, It.second))
          return false;
      }
    }
    return true;
  }

  ChangeStatus translateAndAddStateFromCallee(Attributor &A,
                                              const AAPointerInfo &OtherAA,
                                              CallBase &CB) {
    using namespace AA::PointerInfo;
    if (!OtherAA.getState().isValidState() || !isValidState())
      return indicatePessimisticFixpoint();

    ChangeStatus Changed = ChangeStatus::UNCHANGED;
    const auto &OtherAAImpl = static_cast<const AAPointerInfoImpl &>(OtherAA);
    bool IsByval = OtherAAImpl.getAssociatedArgument()->hasByValAttr();
    Changed |= setReachesReturn(OtherAAImpl.ReturnedOffsets);

    // Combine the accesses bin by bin.
    const auto &State = OtherAAImpl.getState();
    for (const auto &It : State) {
      for (auto Index : It.getSecond()) {
        const auto &RAcc = State.getAccess(Index);
        if (IsByval && !RAcc.isRead())
          continue;
        bool UsedAssumedInformation = false;
        AccessKind AK = RAcc.getKind();
        auto Content = A.translateArgumentToCallSiteContent(
            RAcc.getContent(), CB, *this, UsedAssumedInformation);
        AK = AccessKind(AK & (IsByval ? AccessKind::AK_R : AccessKind::AK_RW));
        AK = AccessKind(AK | (RAcc.isMayAccess() ? AK_MAY : AK_MUST));

        Changed |= addAccess(A, RAcc.getRanges(), CB, Content, AK,
                             RAcc.getType(), RAcc.getRemoteInst());
      }
    }
    return Changed;
  }

  ChangeStatus translateAndAddState(Attributor &A, const AAPointerInfo &OtherAA,
                                    const OffsetInfo &Offsets, CallBase &CB,
                                    bool IsMustAcc) {
    using namespace AA::PointerInfo;
    if (!OtherAA.getState().isValidState() || !isValidState())
      return indicatePessimisticFixpoint();

    const auto &OtherAAImpl = static_cast<const AAPointerInfoImpl &>(OtherAA);

    // Combine the accesses bin by bin.
    ChangeStatus Changed = ChangeStatus::UNCHANGED;
    const auto &State = OtherAAImpl.getState();
    for (const auto &It : State) {
      for (auto Index : It.getSecond()) {
        const auto &RAcc = State.getAccess(Index);
        if (!IsMustAcc && RAcc.isAssumption())
          continue;
        for (auto Offset : Offsets) {
          auto NewRanges = Offset == AA::RangeTy::Unknown
                               ? AA::RangeTy::getUnknown()
                               : RAcc.getRanges();
          if (!NewRanges.isUnknown()) {
            NewRanges.addToAllOffsets(Offset);
          }
          AccessKind AK = RAcc.getKind();
          if (!IsMustAcc)
            AK = AccessKind((AK & ~AK_MUST) | AK_MAY);
          Changed |= addAccess(A, NewRanges, CB, RAcc.getContent(), AK,
                               RAcc.getType(), RAcc.getRemoteInst());
        }
      }
    }
    return Changed;
  }

  /// Statistic tracking for all AAPointerInfo implementations.
  /// See AbstractAttribute::trackStatistics().
  void trackPointerInfoStatistics(const IRPosition &IRP) const {}

  /// Dump the state into \p O.
  void dumpState(raw_ostream &O) {
    for (auto &It : OffsetBins) {
      O << "[" << It.first.Offset << "-" << It.first.Offset + It.first.Size
        << "] : " << It.getSecond().size() << "\n";
      for (auto AccIndex : It.getSecond()) {
        auto &Acc = AccessList[AccIndex];
        O << "     - " << Acc.getKind() << " - " << *Acc.getLocalInst() << "\n";
        if (Acc.getLocalInst() != Acc.getRemoteInst())
          O << "     -->                         " << *Acc.getRemoteInst()
            << "\n";
        if (!Acc.isWrittenValueYetUndetermined()) {
          if (isa_and_nonnull<Function>(Acc.getWrittenValue()))
            O << "       - c: func " << Acc.getWrittenValue()->getName()
              << "\n";
          else if (Acc.getWrittenValue())
            O << "       - c: " << *Acc.getWrittenValue() << "\n";
          else
            O << "       - c: <unknown>\n";
        }
      }
    }
  }
};

struct AAPointerInfoFloating : public AAPointerInfoImpl {
  using AccessKind = AAPointerInfo::AccessKind;
  AAPointerInfoFloating(const IRPosition &IRP, Attributor &A)
      : AAPointerInfoImpl(IRP, A) {}

  /// Deal with an access and signal if it was handled successfully.
  bool handleAccess(Attributor &A, Instruction &I,
                    std::optional<Value *> Content, AccessKind Kind,
                    OffsetInfo::VecTy &Offsets, ChangeStatus &Changed,
                    Type &Ty) {
    using namespace AA::PointerInfo;
    auto Size = AA::RangeTy::Unknown;
    const DataLayout &DL = A.getDataLayout();
    TypeSize AccessSize = DL.getTypeStoreSize(&Ty);
    if (!AccessSize.isScalable())
      Size = AccessSize.getFixedValue();

    // Make a strictly ascending list of offsets as required by addAccess()
    SmallVector<int64_t> OffsetsSorted(Offsets.begin(), Offsets.end());
    llvm::sort(OffsetsSorted);

    VectorType *VT = dyn_cast<VectorType>(&Ty);
    if (!VT || VT->getElementCount().isScalable() ||
        !Content.value_or(nullptr) || !isa<Constant>(*Content) ||
        (*Content)->getType() != VT ||
        DL.getTypeStoreSize(VT->getElementType()).isScalable()) {
      Changed =
          Changed | addAccess(A, {OffsetsSorted, Size}, I, Content, Kind, &Ty);
    } else {
      // Handle vector stores with constant content element-wise.
      // TODO: We could look for the elements or create instructions
      //       representing them.
      // TODO: We need to push the Content into the range abstraction
      //       (AA::RangeTy) to allow different content values for different
      //       ranges. ranges. Hence, support vectors storing different values.
      Type *ElementType = VT->getElementType();
      int64_t ElementSize = DL.getTypeStoreSize(ElementType).getFixedValue();
      auto *ConstContent = cast<Constant>(*Content);
      Type *Int32Ty = Type::getInt32Ty(ElementType->getContext());
      SmallVector<int64_t> ElementOffsets(Offsets.begin(), Offsets.end());

      for (int i = 0, e = VT->getElementCount().getFixedValue(); i != e; ++i) {
        Value *ElementContent = ConstantExpr::getExtractElement(
            ConstContent, ConstantInt::get(Int32Ty, i));

        // Add the element access.
        Changed = Changed | addAccess(A, {ElementOffsets, ElementSize}, I,
                                      ElementContent, Kind, ElementType);

        // Advance the offsets for the next element.
        for (auto &ElementOffset : ElementOffsets)
          ElementOffset += ElementSize;
      }
    }
    return true;
  };

  /// See AbstractAttribute::updateImpl(...).
  ChangeStatus updateImpl(Attributor &A) override;

  /// If the indices to \p GEP can be traced to constants, incorporate all
  /// of these into \p UsrOI.
  ///
  /// \return true iff \p UsrOI is updated.
  bool collectConstantsForGEP(Attributor &A, const DataLayout &DL,
                              OffsetInfo &UsrOI, const OffsetInfo &PtrOI,
                              const GEPOperator *GEP);

  /// See AbstractAttribute::trackStatistics()
  void trackStatistics() const override {
    AAPointerInfoImpl::trackPointerInfoStatistics(getIRPosition());
  }
};

bool AAPointerInfoFloating::collectConstantsForGEP(Attributor &A,
                                                   const DataLayout &DL,
                                                   OffsetInfo &UsrOI,
                                                   const OffsetInfo &PtrOI,
                                                   const GEPOperator *GEP) {
  unsigned BitWidth = DL.getIndexTypeSizeInBits(GEP->getType());
  SmallMapVector<Value *, APInt, 4> VariableOffsets;
  APInt ConstantOffset(BitWidth, 0);

  assert(!UsrOI.isUnknown() && !PtrOI.isUnknown() &&
         "Don't look for constant values if the offset has already been "
         "determined to be unknown.");

  if (!GEP->collectOffset(DL, BitWidth, VariableOffsets, ConstantOffset)) {
    UsrOI.setUnknown();
    return true;
  }

  LLVM_DEBUG(dbgs() << "[AAPointerInfo] GEP offset is "
                    << (VariableOffsets.empty() ? "" : "not") << " constant "
                    << *GEP << "\n");

  auto Union = PtrOI;
  Union.addToAll(ConstantOffset.getSExtValue());

  // Each VI in VariableOffsets has a set of potential constant values. Every
  // combination of elements, picked one each from these sets, is separately
  // added to the original set of offsets, thus resulting in more offsets.
  for (const auto &VI : VariableOffsets) {
    auto *PotentialConstantsAA = A.getAAFor<AAPotentialConstantValues>(
        *this, IRPosition::value(*VI.first), DepClassTy::OPTIONAL);
    if (!PotentialConstantsAA || !PotentialConstantsAA->isValidState()) {
      UsrOI.setUnknown();
      return true;
    }

    // UndefValue is treated as a zero, which leaves Union as is.
    if (PotentialConstantsAA->undefIsContained())
      continue;

    // We need at least one constant in every set to compute an actual offset.
    // Otherwise, we end up pessimizing AAPointerInfo by respecting offsets that
    // don't actually exist. In other words, the absence of constant values
    // implies that the operation can be assumed dead for now.
    auto &AssumedSet = PotentialConstantsAA->getAssumedSet();
    if (AssumedSet.empty())
      return false;

    OffsetInfo Product;
    for (const auto &ConstOffset : AssumedSet) {
      auto CopyPerOffset = Union;
      CopyPerOffset.addToAll(ConstOffset.getSExtValue() *
                             VI.second.getZExtValue());
      Product.merge(CopyPerOffset);
    }
    Union = Product;
  }

  UsrOI = std::move(Union);
  return true;
}

ChangeStatus AAPointerInfoFloating::updateImpl(Attributor &A) {
  using namespace AA::PointerInfo;
  ChangeStatus Changed = ChangeStatus::UNCHANGED;
  const DataLayout &DL = A.getDataLayout();
  Value &AssociatedValue = getAssociatedValue();

  DenseMap<Value *, OffsetInfo> OffsetInfoMap;
  OffsetInfoMap[&AssociatedValue].insert(0);

  auto HandlePassthroughUser = [&](Value *Usr, Value *CurPtr, bool &Follow) {
    // One does not simply walk into a map and assign a reference to a possibly
    // new location. That can cause an invalidation before the assignment
    // happens, like so:
    //
    //   OffsetInfoMap[Usr] = OffsetInfoMap[CurPtr]; /* bad idea! */
    //
    // The RHS is a reference that may be invalidated by an insertion caused by
    // the LHS. So we ensure that the side-effect of the LHS happens first.

    assert(OffsetInfoMap.contains(CurPtr) &&
           "CurPtr does not exist in the map!");

    auto &UsrOI = OffsetInfoMap[Usr];
    auto &PtrOI = OffsetInfoMap[CurPtr];
    assert(!PtrOI.isUnassigned() &&
           "Cannot pass through if the input Ptr was not visited!");
    UsrOI.merge(PtrOI);
    Follow = true;
    return true;
  };

  auto UsePred = [&](const Use &U, bool &Follow) -> bool {
    Value *CurPtr = U.get();
    User *Usr = U.getUser();
    LLVM_DEBUG(dbgs() << "[AAPointerInfo] Analyze " << *CurPtr << " in " << *Usr
                      << "\n");
    assert(OffsetInfoMap.count(CurPtr) &&
           "The current pointer offset should have been seeded!");
    assert(!OffsetInfoMap[CurPtr].isUnassigned() &&
           "Current pointer should be assigned");

    if (ConstantExpr *CE = dyn_cast<ConstantExpr>(Usr)) {
      if (CE->isCast())
        return HandlePassthroughUser(Usr, CurPtr, Follow);
      if (!isa<GEPOperator>(CE)) {
        LLVM_DEBUG(dbgs() << "[AAPointerInfo] Unhandled constant user " << *CE
                          << "\n");
        return false;
      }
    }
    if (auto *GEP = dyn_cast<GEPOperator>(Usr)) {
      // Note the order here, the Usr access might change the map, CurPtr is
      // already in it though.
      auto &UsrOI = OffsetInfoMap[Usr];
      auto &PtrOI = OffsetInfoMap[CurPtr];

      if (UsrOI.isUnknown())
        return true;

      if (PtrOI.isUnknown()) {
        Follow = true;
        UsrOI.setUnknown();
        return true;
      }

      Follow = collectConstantsForGEP(A, DL, UsrOI, PtrOI, GEP);
      return true;
    }
    if (isa<PtrToIntInst>(Usr))
      return false;
    if (isa<CastInst>(Usr) || isa<SelectInst>(Usr))
      return HandlePassthroughUser(Usr, CurPtr, Follow);
    // Returns are allowed if they are in the associated functions. Users can
    // then check the call site return. Returns from other functions can't be
    // tracked and are cause for invalidation.
    if (auto *RI = dyn_cast<ReturnInst>(Usr)) {
      if (RI->getFunction() == getAssociatedFunction()) {
        auto &PtrOI = OffsetInfoMap[CurPtr];
        Changed |= setReachesReturn(PtrOI);
        return true;
      }
      return false;
    }

    // For PHIs we need to take care of the recurrence explicitly as the value
    // might change while we iterate through a loop. For now, we give up if
    // the PHI is not invariant.
    if (auto *PHI = dyn_cast<PHINode>(Usr)) {
      // Note the order here, the Usr access might change the map, CurPtr is
      // already in it though.
      auto [PhiIt, IsFirstPHIUser] = OffsetInfoMap.try_emplace(PHI);
      auto &UsrOI = PhiIt->second;
      auto &PtrOI = OffsetInfoMap[CurPtr];

      // Check if the PHI operand has already an unknown offset as we can't
      // improve on that anymore.
      if (PtrOI.isUnknown()) {
        LLVM_DEBUG(dbgs() << "[AAPointerInfo] PHI operand offset unknown "
                          << *CurPtr << " in " << *PHI << "\n");
        Follow = !UsrOI.isUnknown();
        UsrOI.setUnknown();
        return true;
      }

      // Check if the PHI is invariant (so far).
      if (UsrOI == PtrOI) {
        assert(!PtrOI.isUnassigned() &&
               "Cannot assign if the current Ptr was not visited!");
        LLVM_DEBUG(dbgs() << "[AAPointerInfo] PHI is invariant (so far)");
        return true;
      }

      // Check if the PHI operand can be traced back to AssociatedValue.
      APInt Offset(
          DL.getIndexSizeInBits(CurPtr->getType()->getPointerAddressSpace()),
          0);
      Value *CurPtrBase = CurPtr->stripAndAccumulateConstantOffsets(
          DL, Offset, /* AllowNonInbounds */ true);
      auto It = OffsetInfoMap.find(CurPtrBase);
      if (It == OffsetInfoMap.end()) {
        LLVM_DEBUG(dbgs() << "[AAPointerInfo] PHI operand is too complex "
                          << *CurPtr << " in " << *PHI
                          << " (base: " << *CurPtrBase << ")\n");
        UsrOI.setUnknown();
        Follow = true;
        return true;
      }

      // Check if the PHI operand is not dependent on the PHI itself. Every
      // recurrence is a cyclic net of PHIs in the data flow, and has an
      // equivalent Cycle in the control flow. One of those PHIs must be in the
      // header of that control flow Cycle. This is independent of the choice of
      // Cycles reported by CycleInfo. It is sufficient to check the PHIs in
      // every Cycle header; if such a node is marked unknown, this will
      // eventually propagate through the whole net of PHIs in the recurrence.
      const auto *CI =
          A.getInfoCache().getAnalysisResultForFunction<CycleAnalysis>(
              *PHI->getFunction());
      if (mayBeInCycle(CI, cast<Instruction>(Usr), /* HeaderOnly */ true)) {
        auto BaseOI = It->getSecond();
        BaseOI.addToAll(Offset.getZExtValue());
        if (IsFirstPHIUser || BaseOI == UsrOI) {
          LLVM_DEBUG(dbgs() << "[AAPointerInfo] PHI is invariant " << *CurPtr
                            << " in " << *Usr << "\n");
          return HandlePassthroughUser(Usr, CurPtr, Follow);
        }

        LLVM_DEBUG(
            dbgs() << "[AAPointerInfo] PHI operand pointer offset mismatch "
                   << *CurPtr << " in " << *PHI << "\n");
        UsrOI.setUnknown();
        Follow = true;
        return true;
      }

      UsrOI.merge(PtrOI);
      Follow = true;
      return true;
    }

    if (auto *LoadI = dyn_cast<LoadInst>(Usr)) {
      // If the access is to a pointer that may or may not be the associated
      // value, e.g. due to a PHI, we cannot assume it will be read.
      AccessKind AK = AccessKind::AK_R;
      if (getUnderlyingObject(CurPtr) == &AssociatedValue)
        AK = AccessKind(AK | AccessKind::AK_MUST);
      else
        AK = AccessKind(AK | AccessKind::AK_MAY);
      if (!handleAccess(A, *LoadI, /* Content */ nullptr, AK,
                        OffsetInfoMap[CurPtr].Offsets, Changed,
                        *LoadI->getType()))
        return false;

      auto IsAssumption = [](Instruction &I) {
        if (auto *II = dyn_cast<IntrinsicInst>(&I))
          return II->isAssumeLikeIntrinsic();
        return false;
      };

      auto IsImpactedInRange = [&](Instruction *FromI, Instruction *ToI) {
        // Check if the assumption and the load are executed together without
        // memory modification.
        do {
          if (FromI->mayWriteToMemory() && !IsAssumption(*FromI))
            return true;
          FromI = FromI->getNextNonDebugInstruction();
        } while (FromI && FromI != ToI);
        return false;
      };

      BasicBlock *BB = LoadI->getParent();
      auto IsValidAssume = [&](IntrinsicInst &IntrI) {
        if (IntrI.getIntrinsicID() != Intrinsic::assume)
          return false;
        BasicBlock *IntrBB = IntrI.getParent();
        if (IntrI.getParent() == BB) {
          if (IsImpactedInRange(LoadI->getNextNonDebugInstruction(), &IntrI))
            return false;
        } else {
          auto PredIt = pred_begin(IntrBB);
          if (PredIt == pred_end(IntrBB))
            return false;
          if ((*PredIt) != BB)
            return false;
          if (++PredIt != pred_end(IntrBB))
            return false;
          for (auto *SuccBB : successors(BB)) {
            if (SuccBB == IntrBB)
              continue;
            if (isa<UnreachableInst>(SuccBB->getTerminator()))
              continue;
            return false;
          }
          if (IsImpactedInRange(LoadI->getNextNonDebugInstruction(),
                                BB->getTerminator()))
            return false;
          if (IsImpactedInRange(&IntrBB->front(), &IntrI))
            return false;
        }
        return true;
      };

      std::pair<Value *, IntrinsicInst *> Assumption;
      for (const Use &LoadU : LoadI->uses()) {
        if (auto *CmpI = dyn_cast<CmpInst>(LoadU.getUser())) {
          if (!CmpI->isEquality() || !CmpI->isTrueWhenEqual())
            continue;
          for (const Use &CmpU : CmpI->uses()) {
            if (auto *IntrI = dyn_cast<IntrinsicInst>(CmpU.getUser())) {
              if (!IsValidAssume(*IntrI))
                continue;
              int Idx = CmpI->getOperandUse(0) == LoadU;
              Assumption = {CmpI->getOperand(Idx), IntrI};
              break;
            }
          }
        }
        if (Assumption.first)
          break;
      }

      // Check if we found an assumption associated with this load.
      if (!Assumption.first || !Assumption.second)
        return true;

      LLVM_DEBUG(dbgs() << "[AAPointerInfo] Assumption found "
                        << *Assumption.second << ": " << *LoadI
                        << " == " << *Assumption.first << "\n");
      bool UsedAssumedInformation = false;
      std::optional<Value *> Content = nullptr;
      if (Assumption.first)
        Content =
            A.getAssumedSimplified(*Assumption.first, *this,
                                   UsedAssumedInformation, AA::Interprocedural);
      return handleAccess(
          A, *Assumption.second, Content, AccessKind::AK_ASSUMPTION,
          OffsetInfoMap[CurPtr].Offsets, Changed, *LoadI->getType());
    }

    auto HandleStoreLike = [&](Instruction &I, Value *ValueOp, Type &ValueTy,
                               ArrayRef<Value *> OtherOps, AccessKind AK) {
      for (auto *OtherOp : OtherOps) {
        if (OtherOp == CurPtr) {
          LLVM_DEBUG(
              dbgs()
              << "[AAPointerInfo] Escaping use in store like instruction " << I
              << "\n");
          return false;
        }
      }

      // If the access is to a pointer that may or may not be the associated
      // value, e.g. due to a PHI, we cannot assume it will be written.
      if (getUnderlyingObject(CurPtr) == &AssociatedValue)
        AK = AccessKind(AK | AccessKind::AK_MUST);
      else
        AK = AccessKind(AK | AccessKind::AK_MAY);
      bool UsedAssumedInformation = false;
      std::optional<Value *> Content = nullptr;
      if (ValueOp)
        Content = A.getAssumedSimplified(
            *ValueOp, *this, UsedAssumedInformation, AA::Interprocedural);
      return handleAccess(A, I, Content, AK, OffsetInfoMap[CurPtr].Offsets,
                          Changed, ValueTy);
    };

    if (auto *StoreI = dyn_cast<StoreInst>(Usr))
      return HandleStoreLike(*StoreI, StoreI->getValueOperand(),
                             *StoreI->getValueOperand()->getType(),
                             {StoreI->getValueOperand()}, AccessKind::AK_W);
    if (auto *RMWI = dyn_cast<AtomicRMWInst>(Usr))
      return HandleStoreLike(*RMWI, nullptr, *RMWI->getValOperand()->getType(),
                             {RMWI->getValOperand()}, AccessKind::AK_RW);
    if (auto *CXI = dyn_cast<AtomicCmpXchgInst>(Usr))
      return HandleStoreLike(
          *CXI, nullptr, *CXI->getNewValOperand()->getType(),
          {CXI->getCompareOperand(), CXI->getNewValOperand()},
          AccessKind::AK_RW);

    if (auto *CB = dyn_cast<CallBase>(Usr)) {
      if (CB->isLifetimeStartOrEnd())
        return true;
      const auto *TLI =
          A.getInfoCache().getTargetLibraryInfoForFunction(*CB->getFunction());
      if (getFreedOperand(CB, TLI) == U)
        return true;
      if (CB->isArgOperand(&U)) {
        unsigned ArgNo = CB->getArgOperandNo(&U);
        const auto *CSArgPI = A.getAAFor<AAPointerInfo>(
            *this, IRPosition::callsite_argument(*CB, ArgNo),
            DepClassTy::REQUIRED);
        if (!CSArgPI)
          return false;
        bool IsArgMustAcc = (getUnderlyingObject(CurPtr) == &AssociatedValue);
        Changed = translateAndAddState(A, *CSArgPI, OffsetInfoMap[CurPtr], *CB,
                                       IsArgMustAcc) |
                  Changed;
        if (!CSArgPI->reachesReturn())
          return isValidState();

        Function *Callee = CB->getCalledFunction();
        if (!Callee || Callee->arg_size() <= ArgNo)
          return false;
        bool UsedAssumedInformation = false;
        auto ReturnedValue = A.getAssumedSimplified(
            IRPosition::returned(*Callee), *this, UsedAssumedInformation,
            AA::ValueScope::Intraprocedural);
        auto *ReturnedArg =
            dyn_cast_or_null<Argument>(ReturnedValue.value_or(nullptr));
        auto *Arg = Callee->getArg(ArgNo);
        if (ReturnedArg && Arg != ReturnedArg)
          return true;
        bool IsRetMustAcc = IsArgMustAcc && (ReturnedArg == Arg);
        const auto *CSRetPI = A.getAAFor<AAPointerInfo>(
            *this, IRPosition::callsite_returned(*CB), DepClassTy::REQUIRED);
        if (!CSRetPI)
          return false;
        OffsetInfo OI = OffsetInfoMap[CurPtr];
        CSArgPI->addReturnedOffsetsTo(OI);
        Changed =
            translateAndAddState(A, *CSRetPI, OI, *CB, IsRetMustAcc) | Changed;
        return isValidState();
      }
      LLVM_DEBUG(dbgs() << "[AAPointerInfo] Call user not handled " << *CB
                        << "\n");
      return false;
    }

    LLVM_DEBUG(dbgs() << "[AAPointerInfo] User not handled " << *Usr << "\n");
    return false;
  };
  auto EquivalentUseCB = [&](const Use &OldU, const Use &NewU) {
    assert(OffsetInfoMap.count(OldU) && "Old use should be known already!");
    assert(!OffsetInfoMap[OldU].isUnassigned() && "Old use should be assinged");
    if (OffsetInfoMap.count(NewU)) {
      LLVM_DEBUG({
        if (!(OffsetInfoMap[NewU] == OffsetInfoMap[OldU])) {
          dbgs() << "[AAPointerInfo] Equivalent use callback failed: "
                 << OffsetInfoMap[NewU] << " vs " << OffsetInfoMap[OldU]
                 << "\n";
        }
      });
      return OffsetInfoMap[NewU] == OffsetInfoMap[OldU];
    }
    bool Unused;
    return HandlePassthroughUser(NewU.get(), OldU.get(), Unused);
  };
  if (!A.checkForAllUses(UsePred, *this, AssociatedValue,
                         /* CheckBBLivenessOnly */ true, DepClassTy::OPTIONAL,
                         /* IgnoreDroppableUses */ true, EquivalentUseCB)) {
    LLVM_DEBUG(dbgs() << "[AAPointerInfo] Check for all uses failed, abort!\n");
    return indicatePessimisticFixpoint();
  }

  LLVM_DEBUG({
    dbgs() << "Accesses by bin after update:\n";
    dumpState(dbgs());
  });

  return Changed;
}

struct AAPointerInfoReturned final : AAPointerInfoImpl {
  AAPointerInfoReturned(const IRPosition &IRP, Attributor &A)
      : AAPointerInfoImpl(IRP, A) {}

  /// See AbstractAttribute::updateImpl(...).
  ChangeStatus updateImpl(Attributor &A) override {
    return indicatePessimisticFixpoint();
  }

  /// See AbstractAttribute::trackStatistics()
  void trackStatistics() const override {
    AAPointerInfoImpl::trackPointerInfoStatistics(getIRPosition());
  }
};

struct AAPointerInfoArgument final : AAPointerInfoFloating {
  AAPointerInfoArgument(const IRPosition &IRP, Attributor &A)
      : AAPointerInfoFloating(IRP, A) {}

  /// See AbstractAttribute::trackStatistics()
  void trackStatistics() const override {
    AAPointerInfoImpl::trackPointerInfoStatistics(getIRPosition());
  }
};

struct AAPointerInfoCallSiteArgument final : AAPointerInfoFloating {
  AAPointerInfoCallSiteArgument(const IRPosition &IRP, Attributor &A)
      : AAPointerInfoFloating(IRP, A) {}

  /// See AbstractAttribute::updateImpl(...).
  ChangeStatus updateImpl(Attributor &A) override {
    using namespace AA::PointerInfo;
    // We handle memory intrinsics explicitly, at least the first (=
    // destination) and second (=source) arguments as we know how they are
    // accessed.
    if (auto *MI = dyn_cast_or_null<MemIntrinsic>(getCtxI())) {
      ConstantInt *Length = dyn_cast<ConstantInt>(MI->getLength());
      int64_t LengthVal = AA::RangeTy::Unknown;
      if (Length)
        LengthVal = Length->getSExtValue();
      unsigned ArgNo = getIRPosition().getCallSiteArgNo();
      ChangeStatus Changed = ChangeStatus::UNCHANGED;
      if (ArgNo > 1) {
        LLVM_DEBUG(dbgs() << "[AAPointerInfo] Unhandled memory intrinsic "
                          << *MI << "\n");
        return indicatePessimisticFixpoint();
      } else {
        auto Kind =
            ArgNo == 0 ? AccessKind::AK_MUST_WRITE : AccessKind::AK_MUST_READ;
        Changed =
            Changed | addAccess(A, {0, LengthVal}, *MI, nullptr, Kind, nullptr);
      }
      LLVM_DEBUG({
        dbgs() << "Accesses by bin after update:\n";
        dumpState(dbgs());
      });

      return Changed;
    }

    // TODO: Once we have call site specific value information we can provide
    //       call site specific liveness information and then it makes
    //       sense to specialize attributes for call sites arguments instead of
    //       redirecting requests to the callee argument.
    Argument *Arg = getAssociatedArgument();
    if (Arg) {
      const IRPosition &ArgPos = IRPosition::argument(*Arg);
      auto *ArgAA =
          A.getAAFor<AAPointerInfo>(*this, ArgPos, DepClassTy::REQUIRED);
      if (ArgAA && ArgAA->getState().isValidState())
        return translateAndAddStateFromCallee(A, *ArgAA,
                                              *cast<CallBase>(getCtxI()));
      if (!Arg->getParent()->isDeclaration())
        return indicatePessimisticFixpoint();
    }

    bool IsKnownNoCapture;
    if (!AA::hasAssumedIRAttr<Attribute::Captures>(
            A, this, getIRPosition(), DepClassTy::OPTIONAL, IsKnownNoCapture))
      return indicatePessimisticFixpoint();

    bool IsKnown = false;
    if (AA::isAssumedReadNone(A, getIRPosition(), *this, IsKnown))
      return ChangeStatus::UNCHANGED;
    bool ReadOnly = AA::isAssumedReadOnly(A, getIRPosition(), *this, IsKnown);
    auto Kind =
        ReadOnly ? AccessKind::AK_MAY_READ : AccessKind::AK_MAY_READ_WRITE;
    return addAccess(A, AA::RangeTy::getUnknown(), *getCtxI(), nullptr, Kind,
                     nullptr);
  }

  /// See AbstractAttribute::trackStatistics()
  void trackStatistics() const override {
    AAPointerInfoImpl::trackPointerInfoStatistics(getIRPosition());
  }
};

struct AAPointerInfoCallSiteReturned final : AAPointerInfoFloating {
  AAPointerInfoCallSiteReturned(const IRPosition &IRP, Attributor &A)
      : AAPointerInfoFloating(IRP, A) {}

  /// See AbstractAttribute::trackStatistics()
  void trackStatistics() const override {
    AAPointerInfoImpl::trackPointerInfoStatistics(getIRPosition());
  }
};
} // namespace

/// -----------------------NoUnwind Function Attribute--------------------------

namespace {
struct AANoUnwindImpl : AANoUnwind {
  AANoUnwindImpl(const IRPosition &IRP, Attributor &A) : AANoUnwind(IRP, A) {}

  /// See AbstractAttribute::initialize(...).
  void initialize(Attributor &A) override {
    bool IsKnown;
    assert(!AA::hasAssumedIRAttr<Attribute::NoUnwind>(
        A, nullptr, getIRPosition(), DepClassTy::NONE, IsKnown));
    (void)IsKnown;
  }

  const std::string getAsStr(Attributor *A) const override {
    return getAssumed() ? "nounwind" : "may-unwind";
  }

  /// See AbstractAttribute::updateImpl(...).
  ChangeStatus updateImpl(Attributor &A) override {
    auto Opcodes = {
        (unsigned)Instruction::Invoke,      (unsigned)Instruction::CallBr,
        (unsigned)Instruction::Call,        (unsigned)Instruction::CleanupRet,
        (unsigned)Instruction::CatchSwitch, (unsigned)Instruction::Resume};

    auto CheckForNoUnwind = [&](Instruction &I) {
      if (!I.mayThrow(/* IncludePhaseOneUnwind */ true))
        return true;

      if (const auto *CB = dyn_cast<CallBase>(&I)) {
        bool IsKnownNoUnwind;
        return AA::hasAssumedIRAttr<Attribute::NoUnwind>(
            A, this, IRPosition::callsite_function(*CB), DepClassTy::REQUIRED,
            IsKnownNoUnwind);
      }
      return false;
    };

    bool UsedAssumedInformation = false;
    if (!A.checkForAllInstructions(CheckForNoUnwind, *this, Opcodes,
                                   UsedAssumedInformation))
      return indicatePessimisticFixpoint();

    return ChangeStatus::UNCHANGED;
  }
};

struct AANoUnwindFunction final : public AANoUnwindImpl {
  AANoUnwindFunction(const IRPosition &IRP, Attributor &A)
      : AANoUnwindImpl(IRP, A) {}

  /// See AbstractAttribute::trackStatistics()
  void trackStatistics() const override { STATS_DECLTRACK_FN_ATTR(nounwind) }
};

/// NoUnwind attribute deduction for a call sites.
struct AANoUnwindCallSite final
    : AACalleeToCallSite<AANoUnwind, AANoUnwindImpl> {
  AANoUnwindCallSite(const IRPosition &IRP, Attributor &A)
      : AACalleeToCallSite<AANoUnwind, AANoUnwindImpl>(IRP, A) {}

  /// See AbstractAttribute::trackStatistics()
  void trackStatistics() const override { STATS_DECLTRACK_CS_ATTR(nounwind); }
};
} // namespace

/// ------------------------ NoSync Function Attribute -------------------------

bool AANoSync::isAlignedBarrier(const CallBase &CB, bool ExecutedAligned) {
  switch (CB.getIntrinsicID()) {
  case Intrinsic::nvvm_barrier_cta_sync_aligned_all:
  case Intrinsic::nvvm_barrier_cta_sync_aligned_count:
  case Intrinsic::nvvm_barrier0_and:
  case Intrinsic::nvvm_barrier0_or:
  case Intrinsic::nvvm_barrier0_popc:
    return true;
  case Intrinsic::amdgcn_s_barrier:
    if (ExecutedAligned)
      return true;
    break;
  default:
    break;
  }
  return hasAssumption(CB, KnownAssumptionString("ompx_aligned_barrier"));
}

bool AANoSync::isNonRelaxedAtomic(const Instruction *I) {
  if (!I->isAtomic())
    return false;

  if (auto *FI = dyn_cast<FenceInst>(I))
    // All legal orderings for fence are stronger than monotonic.
    return FI->getSyncScopeID() != SyncScope::SingleThread;
  if (auto *AI = dyn_cast<AtomicCmpXchgInst>(I)) {
    // Unordered is not a legal ordering for cmpxchg.
    return (AI->getSuccessOrdering() != AtomicOrdering::Monotonic ||
            AI->getFailureOrdering() != AtomicOrdering::Monotonic);
  }

  AtomicOrdering Ordering;
  switch (I->getOpcode()) {
  case Instruction::AtomicRMW:
    Ordering = cast<AtomicRMWInst>(I)->getOrdering();
    break;
  case Instruction::Store:
    Ordering = cast<StoreInst>(I)->getOrdering();
    break;
  case Instruction::Load:
    Ordering = cast<LoadInst>(I)->getOrdering();
    break;
  default:
    llvm_unreachable(
        "New atomic operations need to be known in the attributor.");
  }

  return (Ordering != AtomicOrdering::Unordered &&
          Ordering != AtomicOrdering::Monotonic);
}

/// Return true if this intrinsic is nosync.  This is only used for intrinsics
/// which would be nosync except that they have a volatile flag.  All other
/// intrinsics are simply annotated with the nosync attribute in Intrinsics.td.
bool AANoSync::isNoSyncIntrinsic(const Instruction *I) {
  if (auto *MI = dyn_cast<MemIntrinsic>(I))
    return !MI->isVolatile();
  return false;
}

namespace {
struct AANoSyncImpl : AANoSync {
  AANoSyncImpl(const IRPosition &IRP, Attributor &A) : AANoSync(IRP, A) {}

  /// See AbstractAttribute::initialize(...).
  void initialize(Attributor &A) override {
    bool IsKnown;
    assert(!AA::hasAssumedIRAttr<Attribute::NoSync>(A, nullptr, getIRPosition(),
                                                    DepClassTy::NONE, IsKnown));
    (void)IsKnown;
  }

  const std::string getAsStr(Attributor *A) const override {
    return getAssumed() ? "nosync" : "may-sync";
  }

  /// See AbstractAttribute::updateImpl(...).
  ChangeStatus updateImpl(Attributor &A) override;
};

ChangeStatus AANoSyncImpl::updateImpl(Attributor &A) {

  auto CheckRWInstForNoSync = [&](Instruction &I) {
    return AA::isNoSyncInst(A, I, *this);
  };

  auto CheckForNoSync = [&](Instruction &I) {
    // At this point we handled all read/write effects and they are all
    // nosync, so they can be skipped.
    if (I.mayReadOrWriteMemory())
      return true;

    bool IsKnown;
    CallBase &CB = cast<CallBase>(I);
    if (AA::hasAssumedIRAttr<Attribute::NoSync>(
            A, this, IRPosition::callsite_function(CB), DepClassTy::OPTIONAL,
            IsKnown))
      return true;

    // non-convergent and readnone imply nosync.
    return !CB.isConvergent();
  };

  bool UsedAssumedInformation = false;
  if (!A.checkForAllReadWriteInstructions(CheckRWInstForNoSync, *this,
                                          UsedAssumedInformation) ||
      !A.checkForAllCallLikeInstructions(CheckForNoSync, *this,
                                         UsedAssumedInformation))
    return indicatePessimisticFixpoint();

  return ChangeStatus::UNCHANGED;
}

struct AANoSyncFunction final : public AANoSyncImpl {
  AANoSyncFunction(const IRPosition &IRP, Attributor &A)
      : AANoSyncImpl(IRP, A) {}

  /// See AbstractAttribute::trackStatistics()
  void trackStatistics() const override { STATS_DECLTRACK_FN_ATTR(nosync) }
};

/// NoSync attribute deduction for a call sites.
struct AANoSyncCallSite final : AACalleeToCallSite<AANoSync, AANoSyncImpl> {
  AANoSyncCallSite(const IRPosition &IRP, Attributor &A)
      : AACalleeToCallSite<AANoSync, AANoSyncImpl>(IRP, A) {}

  /// See AbstractAttribute::trackStatistics()
  void trackStatistics() const override { STATS_DECLTRACK_CS_ATTR(nosync); }
};
} // namespace

/// ------------------------ No-Free Attributes ----------------------------

namespace {
struct AANoFreeImpl : public AANoFree {
  AANoFreeImpl(const IRPosition &IRP, Attributor &A) : AANoFree(IRP, A) {}

  /// See AbstractAttribute::initialize(...).
  void initialize(Attributor &A) override {
    bool IsKnown;
    assert(!AA::hasAssumedIRAttr<Attribute::NoFree>(A, nullptr, getIRPosition(),
                                                    DepClassTy::NONE, IsKnown));
    (void)IsKnown;
  }

  /// See AbstractAttribute::updateImpl(...).
  ChangeStatus updateImpl(Attributor &A) override {
    auto CheckForNoFree = [&](Instruction &I) {
      bool IsKnown;
      return AA::hasAssumedIRAttr<Attribute::NoFree>(
          A, this, IRPosition::callsite_function(cast<CallBase>(I)),
          DepClassTy::REQUIRED, IsKnown);
    };

    bool UsedAssumedInformation = false;
    if (!A.checkForAllCallLikeInstructions(CheckForNoFree, *this,
                                           UsedAssumedInformation))
      return indicatePessimisticFixpoint();
    return ChangeStatus::UNCHANGED;
  }

  /// See AbstractAttribute::getAsStr().
  const std::string getAsStr(Attributor *A) const override {
    return getAssumed() ? "nofree" : "may-free";
  }
};

struct AANoFreeFunction final : public AANoFreeImpl {
  AANoFreeFunction(const IRPosition &IRP, Attributor &A)
      : AANoFreeImpl(IRP, A) {}

  /// See AbstractAttribute::trackStatistics()
  void trackStatistics() const override { STATS_DECLTRACK_FN_ATTR(nofree) }
};

/// NoFree attribute deduction for a call sites.
struct AANoFreeCallSite final : AACalleeToCallSite<AANoFree, AANoFreeImpl> {
  AANoFreeCallSite(const IRPosition &IRP, Attributor &A)
      : AACalleeToCallSite<AANoFree, AANoFreeImpl>(IRP, A) {}

  /// See AbstractAttribute::trackStatistics()
  void trackStatistics() const override { STATS_DECLTRACK_CS_ATTR(nofree); }
};

/// NoFree attribute for floating values.
struct AANoFreeFloating : AANoFreeImpl {
  AANoFreeFloating(const IRPosition &IRP, Attributor &A)
      : AANoFreeImpl(IRP, A) {}

  /// See AbstractAttribute::trackStatistics()
  void trackStatistics() const override{STATS_DECLTRACK_FLOATING_ATTR(nofree)}

  /// See Abstract Attribute::updateImpl(...).
  ChangeStatus updateImpl(Attributor &A) override {
    const IRPosition &IRP = getIRPosition();

    bool IsKnown;
    if (AA::hasAssumedIRAttr<Attribute::NoFree>(A, this,
                                                IRPosition::function_scope(IRP),
                                                DepClassTy::OPTIONAL, IsKnown))
      return ChangeStatus::UNCHANGED;

    Value &AssociatedValue = getIRPosition().getAssociatedValue();
    auto Pred = [&](const Use &U, bool &Follow) -> bool {
      Instruction *UserI = cast<Instruction>(U.getUser());
      if (auto *CB = dyn_cast<CallBase>(UserI)) {
        if (CB->isBundleOperand(&U))
          return false;
        if (!CB->isArgOperand(&U))
          return true;
        unsigned ArgNo = CB->getArgOperandNo(&U);

        bool IsKnown;
        return AA::hasAssumedIRAttr<Attribute::NoFree>(
            A, this, IRPosition::callsite_argument(*CB, ArgNo),
            DepClassTy::REQUIRED, IsKnown);
      }

      if (isa<GetElementPtrInst>(UserI) || isa<PHINode>(UserI) ||
          isa<SelectInst>(UserI)) {
        Follow = true;
        return true;
      }
      if (isa<StoreInst>(UserI) || isa<LoadInst>(UserI))
        return true;

      if (isa<ReturnInst>(UserI) && getIRPosition().isArgumentPosition())
        return true;

      // Unknown user.
      return false;
    };
    if (!A.checkForAllUses(Pred, *this, AssociatedValue))
      return indicatePessimisticFixpoint();

    return ChangeStatus::UNCHANGED;
  }
};

/// NoFree attribute for a call site argument.
struct AANoFreeArgument final : AANoFreeFloating {
  AANoFreeArgument(const IRPosition &IRP, Attributor &A)
      : AANoFreeFloating(IRP, A) {}

  /// See AbstractAttribute::trackStatistics()
  void trackStatistics() const override { STATS_DECLTRACK_ARG_ATTR(nofree) }
};

/// NoFree attribute for call site arguments.
struct AANoFreeCallSiteArgument final : AANoFreeFloating {
  AANoFreeCallSiteArgument(const IRPosition &IRP, Attributor &A)
      : AANoFreeFloating(IRP, A) {}

  /// See AbstractAttribute::updateImpl(...).
  ChangeStatus updateImpl(Attributor &A) override {
    // TODO: Once we have call site specific value information we can provide
    //       call site specific liveness information and then it makes
    //       sense to specialize attributes for call sites arguments instead of
    //       redirecting requests to the callee argument.
    Argument *Arg = getAssociatedArgument();
    if (!Arg)
      return indicatePessimisticFixpoint();
    const IRPosition &ArgPos = IRPosition::argument(*Arg);
    bool IsKnown;
    if (AA::hasAssumedIRAttr<Attribute::NoFree>(A, this, ArgPos,
                                                DepClassTy::REQUIRED, IsKnown))
      return ChangeStatus::UNCHANGED;
    return indicatePessimisticFixpoint();
  }

  /// See AbstractAttribute::trackStatistics()
  void trackStatistics() const override { STATS_DECLTRACK_CSARG_ATTR(nofree) };
};

/// NoFree attribute for function return value.
struct AANoFreeReturned final : AANoFreeFloating {
  AANoFreeReturned(const IRPosition &IRP, Attributor &A)
      : AANoFreeFloating(IRP, A) {
    llvm_unreachable("NoFree is not applicable to function returns!");
  }

  /// See AbstractAttribute::initialize(...).
  void initialize(Attributor &A) override {
    llvm_unreachable("NoFree is not applicable to function returns!");
  }

  /// See AbstractAttribute::updateImpl(...).
  ChangeStatus updateImpl(Attributor &A) override {
    llvm_unreachable("NoFree is not applicable to function returns!");
  }

  /// See AbstractAttribute::trackStatistics()
  void trackStatistics() const override {}
};

/// NoFree attribute deduction for a call site return value.
struct AANoFreeCallSiteReturned final : AANoFreeFloating {
  AANoFreeCallSiteReturned(const IRPosition &IRP, Attributor &A)
      : AANoFreeFloating(IRP, A) {}

  ChangeStatus manifest(Attributor &A) override {
    return ChangeStatus::UNCHANGED;
  }
  /// See AbstractAttribute::trackStatistics()
  void trackStatistics() const override { STATS_DECLTRACK_CSRET_ATTR(nofree) }
};
} // namespace

/// ------------------------ NonNull Argument Attribute ------------------------

bool AANonNull::isImpliedByIR(Attributor &A, const IRPosition &IRP,
                              Attribute::AttrKind ImpliedAttributeKind,
                              bool IgnoreSubsumingPositions) {
  SmallVector<Attribute::AttrKind, 2> AttrKinds;
  AttrKinds.push_back(Attribute::NonNull);
  if (!NullPointerIsDefined(IRP.getAnchorScope(),
                            IRP.getAssociatedType()->getPointerAddressSpace()))
    AttrKinds.push_back(Attribute::Dereferenceable);
  if (A.hasAttr(IRP, AttrKinds, IgnoreSubsumingPositions, Attribute::NonNull))
    return true;

  DominatorTree *DT = nullptr;
  AssumptionCache *AC = nullptr;
  InformationCache &InfoCache = A.getInfoCache();
  if (const Function *Fn = IRP.getAnchorScope()) {
    if (!Fn->isDeclaration()) {
      DT = InfoCache.getAnalysisResultForFunction<DominatorTreeAnalysis>(*Fn);
      AC = InfoCache.getAnalysisResultForFunction<AssumptionAnalysis>(*Fn);
    }
  }

  SmallVector<AA::ValueAndContext> Worklist;
  if (IRP.getPositionKind() != IRP_RETURNED) {
    Worklist.push_back({IRP.getAssociatedValue(), IRP.getCtxI()});
  } else {
    bool UsedAssumedInformation = false;
    if (!A.checkForAllInstructions(
            [&](Instruction &I) {
              Worklist.push_back({*cast<ReturnInst>(I).getReturnValue(), &I});
              return true;
            },
            IRP.getAssociatedFunction(), nullptr, {Instruction::Ret},
            UsedAssumedInformation, false, /*CheckPotentiallyDead=*/true))
      return false;
  }

  if (llvm::any_of(Worklist, [&](AA::ValueAndContext VAC) {
        return !isKnownNonZero(
            VAC.getValue(),
            SimplifyQuery(A.getDataLayout(), DT, AC, VAC.getCtxI()));
      }))
    return false;

  A.manifestAttrs(IRP, {Attribute::get(IRP.getAnchorValue().getContext(),
                                       Attribute::NonNull)});
  return true;
}

namespace {
static int64_t getKnownNonNullAndDerefBytesForUse(
    Attributor &A, const AbstractAttribute &QueryingAA, Value &AssociatedValue,
    const Use *U, const Instruction *I, bool &IsNonNull, bool &TrackUse) {
  TrackUse = false;

  const Value *UseV = U->get();
  if (!UseV->getType()->isPointerTy())
    return 0;

  // We need to follow common pointer manipulation uses to the accesses they
  // feed into. We can try to be smart to avoid looking through things we do not
  // like for now, e.g., non-inbounds GEPs.
  if (isa<CastInst>(I)) {
    TrackUse = true;
    return 0;
  }

  if (isa<GetElementPtrInst>(I)) {
    TrackUse = true;
    return 0;
  }

  Type *PtrTy = UseV->getType();
  const Function *F = I->getFunction();
  bool NullPointerIsDefined =
      F ? llvm::NullPointerIsDefined(F, PtrTy->getPointerAddressSpace()) : true;
  const DataLayout &DL = A.getInfoCache().getDL();
  if (const auto *CB = dyn_cast<CallBase>(I)) {
    if (CB->isBundleOperand(U)) {
      if (RetainedKnowledge RK = getKnowledgeFromUse(
              U, {Attribute::NonNull, Attribute::Dereferenceable})) {
        IsNonNull |=
            (RK.AttrKind == Attribute::NonNull || !NullPointerIsDefined);
        return RK.ArgValue;
      }
      return 0;
    }

    if (CB->isCallee(U)) {
      IsNonNull |= !NullPointerIsDefined;
      return 0;
    }

    unsigned ArgNo = CB->getArgOperandNo(U);
    IRPosition IRP = IRPosition::callsite_argument(*CB, ArgNo);
    // As long as we only use known information there is no need to track
    // dependences here.
    bool IsKnownNonNull;
    AA::hasAssumedIRAttr<Attribute::NonNull>(A, &QueryingAA, IRP,
                                             DepClassTy::NONE, IsKnownNonNull);
    IsNonNull |= IsKnownNonNull;
    auto *DerefAA =
        A.getAAFor<AADereferenceable>(QueryingAA, IRP, DepClassTy::NONE);
    return DerefAA ? DerefAA->getKnownDereferenceableBytes() : 0;
  }

  std::optional<MemoryLocation> Loc = MemoryLocation::getOrNone(I);
  if (!Loc || Loc->Ptr != UseV || !Loc->Size.isPrecise() ||
      Loc->Size.isScalable() || I->isVolatile())
    return 0;

  int64_t Offset;
  const Value *Base =
      getMinimalBaseOfPointer(A, QueryingAA, Loc->Ptr, Offset, DL);
  if (Base && Base == &AssociatedValue) {
    int64_t DerefBytes = Loc->Size.getValue() + Offset;
    IsNonNull |= !NullPointerIsDefined;
    return std::max(int64_t(0), DerefBytes);
  }

  /// Corner case when an offset is 0.
  Base = GetPointerBaseWithConstantOffset(Loc->Ptr, Offset, DL,
                                          /*AllowNonInbounds*/ true);
  if (Base && Base == &AssociatedValue && Offset == 0) {
    int64_t DerefBytes = Loc->Size.getValue();
    IsNonNull |= !NullPointerIsDefined;
    return std::max(int64_t(0), DerefBytes);
  }

  return 0;
}

struct AANonNullImpl : AANonNull {
  AANonNullImpl(const IRPosition &IRP, Attributor &A) : AANonNull(IRP, A) {}

  /// See AbstractAttribute::initialize(...).
  void initialize(Attributor &A) override {
    Value &V = *getAssociatedValue().stripPointerCasts();
    if (isa<ConstantPointerNull>(V)) {
      indicatePessimisticFixpoint();
      return;
    }

    if (Instruction *CtxI = getCtxI())
      followUsesInMBEC(*this, A, getState(), *CtxI);
  }

  /// See followUsesInMBEC
  bool followUseInMBEC(Attributor &A, const Use *U, const Instruction *I,
                       AANonNull::StateType &State) {
    bool IsNonNull = false;
    bool TrackUse = false;
    getKnownNonNullAndDerefBytesForUse(A, *this, getAssociatedValue(), U, I,
                                       IsNonNull, TrackUse);
    State.setKnown(IsNonNull);
    return TrackUse;
  }

  /// See AbstractAttribute::getAsStr().
  const std::string getAsStr(Attributor *A) const override {
    return getAssumed() ? "nonnull" : "may-null";
  }
};

/// NonNull attribute for a floating value.
struct AANonNullFloating : public AANonNullImpl {
  AANonNullFloating(const IRPosition &IRP, Attributor &A)
      : AANonNullImpl(IRP, A) {}

  /// See AbstractAttribute::updateImpl(...).
  ChangeStatus updateImpl(Attributor &A) override {
    auto CheckIRP = [&](const IRPosition &IRP) {
      bool IsKnownNonNull;
      return AA::hasAssumedIRAttr<Attribute::NonNull>(
          A, *this, IRP, DepClassTy::OPTIONAL, IsKnownNonNull);
    };

    bool Stripped;
    bool UsedAssumedInformation = false;
    Value *AssociatedValue = &getAssociatedValue();
    SmallVector<AA::ValueAndContext> Values;
    if (!A.getAssumedSimplifiedValues(getIRPosition(), *this, Values,
                                      AA::AnyScope, UsedAssumedInformation))
      Stripped = false;
    else
      Stripped =
          Values.size() != 1 || Values.front().getValue() != AssociatedValue;

    if (!Stripped) {
      bool IsKnown;
      if (auto *PHI = dyn_cast<PHINode>(AssociatedValue))
        if (llvm::all_of(PHI->incoming_values(), [&](Value *Op) {
              return AA::hasAssumedIRAttr<Attribute::NonNull>(
                  A, this, IRPosition::value(*Op), DepClassTy::OPTIONAL,
                  IsKnown);
            }))
          return ChangeStatus::UNCHANGED;
      if (auto *Select = dyn_cast<SelectInst>(AssociatedValue))
        if (AA::hasAssumedIRAttr<Attribute::NonNull>(
                A, this, IRPosition::value(*Select->getFalseValue()),
                DepClassTy::OPTIONAL, IsKnown) &&
            AA::hasAssumedIRAttr<Attribute::NonNull>(
                A, this, IRPosition::value(*Select->getTrueValue()),
                DepClassTy::OPTIONAL, IsKnown))
          return ChangeStatus::UNCHANGED;

      // If we haven't stripped anything we might still be able to use a
      // different AA, but only if the IRP changes. Effectively when we
      // interpret this not as a call site value but as a floating/argument
      // value.
      const IRPosition AVIRP = IRPosition::value(*AssociatedValue);
      if (AVIRP == getIRPosition() || !CheckIRP(AVIRP))
        return indicatePessimisticFixpoint();
      return ChangeStatus::UNCHANGED;
    }

    for (const auto &VAC : Values)
      if (!CheckIRP(IRPosition::value(*VAC.getValue())))
        return indicatePessimisticFixpoint();

    return ChangeStatus::UNCHANGED;
  }

  /// See AbstractAttribute::trackStatistics()
  void trackStatistics() const override { STATS_DECLTRACK_FNRET_ATTR(nonnull) }
};

/// NonNull attribute for function return value.
struct AANonNullReturned final
    : AAReturnedFromReturnedValues<AANonNull, AANonNull, AANonNull::StateType,
                                   false, AANonNull::IRAttributeKind, false> {
  AANonNullReturned(const IRPosition &IRP, Attributor &A)
      : AAReturnedFromReturnedValues<AANonNull, AANonNull, AANonNull::StateType,
                                     false, Attribute::NonNull, false>(IRP, A) {
  }

  /// See AbstractAttribute::getAsStr().
  const std::string getAsStr(Attributor *A) const override {
    return getAssumed() ? "nonnull" : "may-null";
  }

  /// See AbstractAttribute::trackStatistics()
  void trackStatistics() const override { STATS_DECLTRACK_FNRET_ATTR(nonnull) }
};

/// NonNull attribute for function argument.
struct AANonNullArgument final
    : AAArgumentFromCallSiteArguments<AANonNull, AANonNullImpl> {
  AANonNullArgument(const IRPosition &IRP, Attributor &A)
      : AAArgumentFromCallSiteArguments<AANonNull, AANonNullImpl>(IRP, A) {}

  /// See AbstractAttribute::trackStatistics()
  void trackStatistics() const override { STATS_DECLTRACK_ARG_ATTR(nonnull) }
};

struct AANonNullCallSiteArgument final : AANonNullFloating {
  AANonNullCallSiteArgument(const IRPosition &IRP, Attributor &A)
      : AANonNullFloating(IRP, A) {}

  /// See AbstractAttribute::trackStatistics()
  void trackStatistics() const override { STATS_DECLTRACK_CSARG_ATTR(nonnull) }
};

/// NonNull attribute for a call site return position.
struct AANonNullCallSiteReturned final
    : AACalleeToCallSite<AANonNull, AANonNullImpl> {
  AANonNullCallSiteReturned(const IRPosition &IRP, Attributor &A)
      : AACalleeToCallSite<AANonNull, AANonNullImpl>(IRP, A) {}

  /// See AbstractAttribute::trackStatistics()
  void trackStatistics() const override { STATS_DECLTRACK_CSRET_ATTR(nonnull) }
};
} // namespace

/// ------------------------ Must-Progress Attributes --------------------------
namespace {
struct AAMustProgressImpl : public AAMustProgress {
  AAMustProgressImpl(const IRPosition &IRP, Attributor &A)
      : AAMustProgress(IRP, A) {}

  /// See AbstractAttribute::initialize(...).
  void initialize(Attributor &A) override {
    bool IsKnown;
    assert(!AA::hasAssumedIRAttr<Attribute::MustProgress>(
        A, nullptr, getIRPosition(), DepClassTy::NONE, IsKnown));
    (void)IsKnown;
  }

  /// See AbstractAttribute::getAsStr()
  const std::string getAsStr(Attributor *A) const override {
    return getAssumed() ? "mustprogress" : "may-not-progress";
  }
};

struct AAMustProgressFunction final : AAMustProgressImpl {
  AAMustProgressFunction(const IRPosition &IRP, Attributor &A)
      : AAMustProgressImpl(IRP, A) {}

  /// See AbstractAttribute::updateImpl(...).
  ChangeStatus updateImpl(Attributor &A) override {
    bool IsKnown;
    if (AA::hasAssumedIRAttr<Attribute::WillReturn>(
            A, this, getIRPosition(), DepClassTy::OPTIONAL, IsKnown)) {
      if (IsKnown)
        return indicateOptimisticFixpoint();
      return ChangeStatus::UNCHANGED;
    }

    auto CheckForMustProgress = [&](AbstractCallSite ACS) {
      IRPosition IPos = IRPosition::callsite_function(*ACS.getInstruction());
      bool IsKnownMustProgress;
      return AA::hasAssumedIRAttr<Attribute::MustProgress>(
          A, this, IPos, DepClassTy::REQUIRED, IsKnownMustProgress,
          /* IgnoreSubsumingPositions */ true);
    };

    bool AllCallSitesKnown = true;
    if (!A.checkForAllCallSites(CheckForMustProgress, *this,
                                /* RequireAllCallSites */ true,
                                AllCallSitesKnown))
      return indicatePessimisticFixpoint();

    return ChangeStatus::UNCHANGED;
  }

  /// See AbstractAttribute::trackStatistics()
  void trackStatistics() const override {
    STATS_DECLTRACK_FN_ATTR(mustprogress)
  }
};

/// MustProgress attribute deduction for a call sites.
struct AAMustProgressCallSite final : AAMustProgressImpl {
  AAMustProgressCallSite(const IRPosition &IRP, Attributor &A)
      : AAMustProgressImpl(IRP, A) {}

  /// See AbstractAttribute::updateImpl(...).
  ChangeStatus updateImpl(Attributor &A) override {
    // TODO: Once we have call site specific value information we can provide
    //       call site specific liveness information and then it makes
    //       sense to specialize attributes for call sites arguments instead of
    //       redirecting requests to the callee argument.
    const IRPosition &FnPos = IRPosition::function(*getAnchorScope());
    bool IsKnownMustProgress;
    if (!AA::hasAssumedIRAttr<Attribute::MustProgress>(
            A, this, FnPos, DepClassTy::REQUIRED, IsKnownMustProgress))
      return indicatePessimisticFixpoint();
    return ChangeStatus::UNCHANGED;
  }

  /// See AbstractAttribute::trackStatistics()
  void trackStatistics() const override {
    STATS_DECLTRACK_CS_ATTR(mustprogress);
  }
};
} // namespace

/// ------------------------ No-Recurse Attributes ----------------------------

namespace {
struct AANoRecurseImpl : public AANoRecurse {
  AANoRecurseImpl(const IRPosition &IRP, Attributor &A) : AANoRecurse(IRP, A) {}

  /// See AbstractAttribute::initialize(...).
  void initialize(Attributor &A) override {
    bool IsKnown;
    assert(!AA::hasAssumedIRAttr<Attribute::NoRecurse>(
        A, nullptr, getIRPosition(), DepClassTy::NONE, IsKnown));
    (void)IsKnown;
  }

  /// See AbstractAttribute::getAsStr()
  const std::string getAsStr(Attributor *A) const override {
    return getAssumed() ? "norecurse" : "may-recurse";
  }
};

struct AANoRecurseFunction final : AANoRecurseImpl {
  AANoRecurseFunction(const IRPosition &IRP, Attributor &A)
      : AANoRecurseImpl(IRP, A) {}

  /// See AbstractAttribute::updateImpl(...).
  ChangeStatus updateImpl(Attributor &A) override {

    // If all live call sites are known to be no-recurse, we are as well.
    auto CallSitePred = [&](AbstractCallSite ACS) {
      bool IsKnownNoRecurse;
      if (!AA::hasAssumedIRAttr<Attribute::NoRecurse>(
              A, this,
              IRPosition::function(*ACS.getInstruction()->getFunction()),
              DepClassTy::NONE, IsKnownNoRecurse))
        return false;
      return IsKnownNoRecurse;
    };
    bool UsedAssumedInformation = false;
    if (A.checkForAllCallSites(CallSitePred, *this, true,
                               UsedAssumedInformation)) {
      // If we know all call sites and all are known no-recurse, we are done.
      // If all known call sites, which might not be all that exist, are known
      // to be no-recurse, we are not done but we can continue to assume
      // no-recurse. If one of the call sites we have not visited will become
      // live, another update is triggered.
      if (!UsedAssumedInformation)
        indicateOptimisticFixpoint();
      return ChangeStatus::UNCHANGED;
    }

    const AAInterFnReachability *EdgeReachability =
        A.getAAFor<AAInterFnReachability>(*this, getIRPosition(),
                                          DepClassTy::REQUIRED);
    if (EdgeReachability && EdgeReachability->canReach(A, *getAnchorScope()))
      return indicatePessimisticFixpoint();
    return ChangeStatus::UNCHANGED;
  }

  void trackStatistics() const override { STATS_DECLTRACK_FN_ATTR(norecurse) }
};

/// NoRecurse attribute deduction for a call sites.
struct AANoRecurseCallSite final
    : AACalleeToCallSite<AANoRecurse, AANoRecurseImpl> {
  AANoRecurseCallSite(const IRPosition &IRP, Attributor &A)
      : AACalleeToCallSite<AANoRecurse, AANoRecurseImpl>(IRP, A) {}

  /// See AbstractAttribute::trackStatistics()
  void trackStatistics() const override { STATS_DECLTRACK_CS_ATTR(norecurse); }
};
} // namespace

/// ------------------------ No-Convergent Attribute --------------------------

namespace {
struct AANonConvergentImpl : public AANonConvergent {
  AANonConvergentImpl(const IRPosition &IRP, Attributor &A)
      : AANonConvergent(IRP, A) {}

  /// See AbstractAttribute::getAsStr()
  const std::string getAsStr(Attributor *A) const override {
    return getAssumed() ? "non-convergent" : "may-be-convergent";
  }
};

struct AANonConvergentFunction final : AANonConvergentImpl {
  AANonConvergentFunction(const IRPosition &IRP, Attributor &A)
      : AANonConvergentImpl(IRP, A) {}

  /// See AbstractAttribute::updateImpl(...).
  ChangeStatus updateImpl(Attributor &A) override {
    // If all function calls are known to not be convergent, we are not
    // convergent.
    auto CalleeIsNotConvergent = [&](Instruction &Inst) {
      CallBase &CB = cast<CallBase>(Inst);
      auto *Callee = dyn_cast_if_present<Function>(CB.getCalledOperand());
      if (!Callee || Callee->isIntrinsic()) {
        return false;
      }
      if (Callee->isDeclaration()) {
        return !Callee->hasFnAttribute(Attribute::Convergent);
      }
      const auto *ConvergentAA = A.getAAFor<AANonConvergent>(
          *this, IRPosition::function(*Callee), DepClassTy::REQUIRED);
      return ConvergentAA && ConvergentAA->isAssumedNotConvergent();
    };

    bool UsedAssumedInformation = false;
    if (!A.checkForAllCallLikeInstructions(CalleeIsNotConvergent, *this,
                                           UsedAssumedInformation)) {
      return indicatePessimisticFixpoint();
    }
    return ChangeStatus::UNCHANGED;
  }

  ChangeStatus manifest(Attributor &A) override {
    if (isKnownNotConvergent() &&
        A.hasAttr(getIRPosition(), Attribute::Convergent)) {
      A.removeAttrs(getIRPosition(), {Attribute::Convergent});
      return ChangeStatus::CHANGED;
    }
    return ChangeStatus::UNCHANGED;
  }

  void trackStatistics() const override { STATS_DECLTRACK_FN_ATTR(convergent) }
};
} // namespace

/// -------------------- Undefined-Behavior Attributes ------------------------

namespace {
struct AAUndefinedBehaviorImpl : public AAUndefinedBehavior {
  AAUndefinedBehaviorImpl(const IRPosition &IRP, Attributor &A)
      : AAUndefinedBehavior(IRP, A) {}

  /// See AbstractAttribute::updateImpl(...).
  // through a pointer (i.e. also branches etc.)
  ChangeStatus updateImpl(Attributor &A) override {
    const size_t UBPrevSize = KnownUBInsts.size();
    const size_t NoUBPrevSize = AssumedNoUBInsts.size();

    auto InspectMemAccessInstForUB = [&](Instruction &I) {
      // Lang ref now states volatile store is not UB, let's skip them.
      if (I.isVolatile() && I.mayWriteToMemory())
        return true;

      // Skip instructions that are already saved.
      if (AssumedNoUBInsts.count(&I) || KnownUBInsts.count(&I))
        return true;

      // If we reach here, we know we have an instruction
      // that accesses memory through a pointer operand,
      // for which getPointerOperand() should give it to us.
      Value *PtrOp =
          const_cast<Value *>(getPointerOperand(&I, /* AllowVolatile */ true));
      assert(PtrOp &&
             "Expected pointer operand of memory accessing instruction");

      // Either we stopped and the appropriate action was taken,
      // or we got back a simplified value to continue.
      std::optional<Value *> SimplifiedPtrOp =
          stopOnUndefOrAssumed(A, PtrOp, &I);
      if (!SimplifiedPtrOp || !*SimplifiedPtrOp)
        return true;
      const Value *PtrOpVal = *SimplifiedPtrOp;

      // A memory access through a pointer is considered UB
      // only if the pointer has constant null value.
      // TODO: Expand it to not only check constant values.
      if (!isa<ConstantPointerNull>(PtrOpVal)) {
        AssumedNoUBInsts.insert(&I);
        return true;
      }
      const Type *PtrTy = PtrOpVal->getType();

      // Because we only consider instructions inside functions,
      // assume that a parent function exists.
      const Function *F = I.getFunction();

      // A memory access using constant null pointer is only considered UB
      // if null pointer is _not_ defined for the target platform.
      if (llvm::NullPointerIsDefined(F, PtrTy->getPointerAddressSpace()))
        AssumedNoUBInsts.insert(&I);
      else
        KnownUBInsts.insert(&I);
      return true;
    };

    auto InspectBrInstForUB = [&](Instruction &I) {
      // A conditional branch instruction is considered UB if it has `undef`
      // condition.

      // Skip instructions that are already saved.
      if (AssumedNoUBInsts.count(&I) || KnownUBInsts.count(&I))
        return true;

      // We know we have a branch instruction.
      auto *BrInst = cast<BranchInst>(&I);

      // Unconditional branches are never considered UB.
      if (BrInst->isUnconditional())
        return true;

      // Either we stopped and the appropriate action was taken,
      // or we got back a simplified value to continue.
      std::optional<Value *> SimplifiedCond =
          stopOnUndefOrAssumed(A, BrInst->getCondition(), BrInst);
      if (!SimplifiedCond || !*SimplifiedCond)
        return true;
      AssumedNoUBInsts.insert(&I);
      return true;
    };

    auto InspectCallSiteForUB = [&](Instruction &I) {
      // Check whether a callsite always cause UB or not

      // Skip instructions that are already saved.
      if (AssumedNoUBInsts.count(&I) || KnownUBInsts.count(&I))
        return true;

      // Check nonnull and noundef argument attribute violation for each
      // callsite.
      CallBase &CB = cast<CallBase>(I);
      auto *Callee = dyn_cast_if_present<Function>(CB.getCalledOperand());
      if (!Callee)
        return true;
      for (unsigned idx = 0; idx < CB.arg_size(); idx++) {
        // If current argument is known to be simplified to null pointer and the
        // corresponding argument position is known to have nonnull attribute,
        // the argument is poison. Furthermore, if the argument is poison and
        // the position is known to have noundef attriubte, this callsite is
        // considered UB.
        if (idx >= Callee->arg_size())
          break;
        Value *ArgVal = CB.getArgOperand(idx);
        if (!ArgVal)
          continue;
        // Here, we handle three cases.
        //   (1) Not having a value means it is dead. (we can replace the value
        //       with undef)
        //   (2) Simplified to undef. The argument violate noundef attriubte.
        //   (3) Simplified to null pointer where known to be nonnull.
        //       The argument is a poison value and violate noundef attribute.
        IRPosition CalleeArgumentIRP = IRPosition::callsite_argument(CB, idx);
        bool IsKnownNoUndef;
        AA::hasAssumedIRAttr<Attribute::NoUndef>(
            A, this, CalleeArgumentIRP, DepClassTy::NONE, IsKnownNoUndef);
        if (!IsKnownNoUndef)
          continue;
        bool UsedAssumedInformation = false;
        std::optional<Value *> SimplifiedVal =
            A.getAssumedSimplified(IRPosition::value(*ArgVal), *this,
                                   UsedAssumedInformation, AA::Interprocedural);
        if (UsedAssumedInformation)
          continue;
        if (SimplifiedVal && !*SimplifiedVal)
          return true;
        if (!SimplifiedVal || isa<UndefValue>(**SimplifiedVal)) {
          KnownUBInsts.insert(&I);
          continue;
        }
        if (!ArgVal->getType()->isPointerTy() ||
            !isa<ConstantPointerNull>(**SimplifiedVal))
          continue;
        bool IsKnownNonNull;
        AA::hasAssumedIRAttr<Attribute::NonNull>(
            A, this, CalleeArgumentIRP, DepClassTy::NONE, IsKnownNonNull);
        if (IsKnownNonNull)
          KnownUBInsts.insert(&I);
      }
      return true;
    };

    auto InspectReturnInstForUB = [&](Instruction &I) {
      auto &RI = cast<ReturnInst>(I);
      // Either we stopped and the appropriate action was taken,
      // or we got back a simplified return value to continue.
      std::optional<Value *> SimplifiedRetValue =
          stopOnUndefOrAssumed(A, RI.getReturnValue(), &I);
      if (!SimplifiedRetValue || !*SimplifiedRetValue)
        return true;

      // Check if a return instruction always cause UB or not
      // Note: It is guaranteed that the returned position of the anchor
      //       scope has noundef attribute when this is called.
      //       We also ensure the return position is not "assumed dead"
      //       because the returned value was then potentially simplified to
      //       `undef` in AAReturnedValues without removing the `noundef`
      //       attribute yet.

      // When the returned position has noundef attriubte, UB occurs in the
      // following cases.
      //   (1) Returned value is known to be undef.
      //   (2) The value is known to be a null pointer and the returned
      //       position has nonnull attribute (because the returned value is
      //       poison).
      if (isa<ConstantPointerNull>(*SimplifiedRetValue)) {
        bool IsKnownNonNull;
        AA::hasAssumedIRAttr<Attribute::NonNull>(
            A, this, IRPosition::returned(*getAnchorScope()), DepClassTy::NONE,
            IsKnownNonNull);
        if (IsKnownNonNull)
          KnownUBInsts.insert(&I);
      }

      return true;
    };

    bool UsedAssumedInformation = false;
    A.checkForAllInstructions(InspectMemAccessInstForUB, *this,
                              {Instruction::Load, Instruction::Store,
                               Instruction::AtomicCmpXchg,
                               Instruction::AtomicRMW},
                              UsedAssumedInformation,
                              /* CheckBBLivenessOnly */ true);
    A.checkForAllInstructions(InspectBrInstForUB, *this, {Instruction::Br},
                              UsedAssumedInformation,
                              /* CheckBBLivenessOnly */ true);
    A.checkForAllCallLikeInstructions(InspectCallSiteForUB, *this,
                                      UsedAssumedInformation);

    // If the returned position of the anchor scope has noundef attriubte, check
    // all returned instructions.
    if (!getAnchorScope()->getReturnType()->isVoidTy()) {
      const IRPosition &ReturnIRP = IRPosition::returned(*getAnchorScope());
      if (!A.isAssumedDead(ReturnIRP, this, nullptr, UsedAssumedInformation)) {
        bool IsKnownNoUndef;
        AA::hasAssumedIRAttr<Attribute::NoUndef>(
            A, this, ReturnIRP, DepClassTy::NONE, IsKnownNoUndef);
        if (IsKnownNoUndef)
          A.checkForAllInstructions(InspectReturnInstForUB, *this,
                                    {Instruction::Ret}, UsedAssumedInformation,
                                    /* CheckBBLivenessOnly */ true);
      }
    }

    if (NoUBPrevSize != AssumedNoUBInsts.size() ||
        UBPrevSize != KnownUBInsts.size())
      return ChangeStatus::CHANGED;
    return ChangeStatus::UNCHANGED;
  }

  bool isKnownToCauseUB(Instruction *I) const override {
    return KnownUBInsts.count(I);
  }

  bool isAssumedToCauseUB(Instruction *I) const override {
    // In simple words, if an instruction is not in the assumed to _not_
    // cause UB, then it is assumed UB (that includes those
    // in the KnownUBInsts set). The rest is boilerplate
    // is to ensure that it is one of the instructions we test
    // for UB.

    switch (I->getOpcode()) {
    case Instruction::Load:
    case Instruction::Store:
    case Instruction::AtomicCmpXchg:
    case Instruction::AtomicRMW:
      return !AssumedNoUBInsts.count(I);
    case Instruction::Br: {
      auto *BrInst = cast<BranchInst>(I);
      if (BrInst->isUnconditional())
        return false;
      return !AssumedNoUBInsts.count(I);
    } break;
    default:
      return false;
    }
    return false;
  }

  ChangeStatus manifest(Attributor &A) override {
    if (KnownUBInsts.empty())
      return ChangeStatus::UNCHANGED;
    for (Instruction *I : KnownUBInsts)
      A.changeToUnreachableAfterManifest(I);
    return ChangeStatus::CHANGED;
  }

  /// See AbstractAttribute::getAsStr()
  const std::string getAsStr(Attributor *A) const override {
    return getAssumed() ? "undefined-behavior" : "no-ub";
  }

  /// Note: The correctness of this analysis depends on the fact that the
  /// following 2 sets will stop changing after some point.
  /// "Change" here means that their size changes.
  /// The size of each set is monotonically increasing
  /// (we only add items to them) and it is upper bounded by the number of
  /// instructions in the processed function (we can never save more
  /// elements in either set than this number). Hence, at some point,
  /// they will stop increasing.
  /// Consequently, at some point, both sets will have stopped
  /// changing, effectively making the analysis reach a fixpoint.

  /// Note: These 2 sets are disjoint and an instruction can be considered
  /// one of 3 things:
  /// 1) Known to cause UB (AAUndefinedBehavior could prove it) and put it in
  ///    the KnownUBInsts set.
  /// 2) Assumed to cause UB (in every updateImpl, AAUndefinedBehavior
  ///    has a reason to assume it).
  /// 3) Assumed to not cause UB. very other instruction - AAUndefinedBehavior
  ///    could not find a reason to assume or prove that it can cause UB,
  ///    hence it assumes it doesn't. We have a set for these instructions
  ///    so that we don't reprocess them in every update.
  ///    Note however that instructions in this set may cause UB.

protected:
  /// A set of all live instructions _known_ to cause UB.
  SmallPtrSet<Instruction *, 8> KnownUBInsts;

private:
  /// A set of all the (live) instructions that are assumed to _not_ cause UB.
  SmallPtrSet<Instruction *, 8> AssumedNoUBInsts;

  // Should be called on updates in which if we're processing an instruction
  // \p I that depends on a value \p V, one of the following has to happen:
  // - If the value is assumed, then stop.
  // - If the value is known but undef, then consider it UB.
  // - Otherwise, do specific processing with the simplified value.
  // We return std::nullopt in the first 2 cases to signify that an appropriate
  // action was taken and the caller should stop.
  // Otherwise, we return the simplified value that the caller should
  // use for specific processing.
  std::optional<Value *> stopOnUndefOrAssumed(Attributor &A, Value *V,
                                              Instruction *I) {
    bool UsedAssumedInformation = false;
    std::optional<Value *> SimplifiedV =
        A.getAssumedSimplified(IRPosition::value(*V), *this,
                               UsedAssumedInformation, AA::Interprocedural);
    if (!UsedAssumedInformation) {
      // Don't depend on assumed values.
      if (!SimplifiedV) {
        // If it is known (which we tested above) but it doesn't have a value,
        // then we can assume `undef` and hence the instruction is UB.
        KnownUBInsts.insert(I);
        return std::nullopt;
      }
      if (!*SimplifiedV)
        return nullptr;
      V = *SimplifiedV;
    }
    if (isa<UndefValue>(V)) {
      KnownUBInsts.insert(I);
      return std::nullopt;
    }
    return V;
  }
};

struct AAUndefinedBehaviorFunction final : AAUndefinedBehaviorImpl {
  AAUndefinedBehaviorFunction(const IRPosition &IRP, Attributor &A)
      : AAUndefinedBehaviorImpl(IRP, A) {}

  /// See AbstractAttribute::trackStatistics()
  void trackStatistics() const override {
    STATS_DECL(UndefinedBehaviorInstruction, Instruction,
               "Number of instructions known to have UB");
    BUILD_STAT_NAME(UndefinedBehaviorInstruction, Instruction) +=
        KnownUBInsts.size();
  }
};
} // namespace

/// ------------------------ Will-Return Attributes ----------------------------

namespace {
// Helper function that checks whether a function has any cycle which we don't
// know if it is bounded or not.
// Loops with maximum trip count are considered bounded, any other cycle not.
static bool mayContainUnboundedCycle(Function &F, Attributor &A) {
  ScalarEvolution *SE =
      A.getInfoCache().getAnalysisResultForFunction<ScalarEvolutionAnalysis>(F);
  LoopInfo *LI = A.getInfoCache().getAnalysisResultForFunction<LoopAnalysis>(F);
  // If either SCEV or LoopInfo is not available for the function then we assume
  // any cycle to be unbounded cycle.
  // We use scc_iterator which uses Tarjan algorithm to find all the maximal
  // SCCs.To detect if there's a cycle, we only need to find the maximal ones.
  if (!SE || !LI) {
    for (scc_iterator<Function *> SCCI = scc_begin(&F); !SCCI.isAtEnd(); ++SCCI)
      if (SCCI.hasCycle())
        return true;
    return false;
  }

  // If there's irreducible control, the function may contain non-loop cycles.
  if (mayContainIrreducibleControl(F, LI))
    return true;

  // Any loop that does not have a max trip count is considered unbounded cycle.
  for (auto *L : LI->getLoopsInPreorder()) {
    if (!SE->getSmallConstantMaxTripCount(L))
      return true;
  }
  return false;
}

struct AAWillReturnImpl : public AAWillReturn {
  AAWillReturnImpl(const IRPosition &IRP, Attributor &A)
      : AAWillReturn(IRP, A) {}

  /// See AbstractAttribute::initialize(...).
  void initialize(Attributor &A) override {
    bool IsKnown;
    assert(!AA::hasAssumedIRAttr<Attribute::WillReturn>(
        A, nullptr, getIRPosition(), DepClassTy::NONE, IsKnown));
    (void)IsKnown;
  }

  /// Check for `mustprogress` and `readonly` as they imply `willreturn`.
  bool isImpliedByMustprogressAndReadonly(Attributor &A, bool KnownOnly) {
    if (!A.hasAttr(getIRPosition(), {Attribute::MustProgress}))
      return false;

    bool IsKnown;
    if (AA::isAssumedReadOnly(A, getIRPosition(), *this, IsKnown))
      return IsKnown || !KnownOnly;
    return false;
  }

  /// See AbstractAttribute::updateImpl(...).
  ChangeStatus updateImpl(Attributor &A) override {
    if (isImpliedByMustprogressAndReadonly(A, /* KnownOnly */ false))
      return ChangeStatus::UNCHANGED;

    auto CheckForWillReturn = [&](Instruction &I) {
      IRPosition IPos = IRPosition::callsite_function(cast<CallBase>(I));
      bool IsKnown;
      if (AA::hasAssumedIRAttr<Attribute::WillReturn>(
              A, this, IPos, DepClassTy::REQUIRED, IsKnown)) {
        if (IsKnown)
          return true;
      } else {
        return false;
      }
      bool IsKnownNoRecurse;
      return AA::hasAssumedIRAttr<Attribute::NoRecurse>(
          A, this, IPos, DepClassTy::REQUIRED, IsKnownNoRecurse);
    };

    bool UsedAssumedInformation = false;
    if (!A.checkForAllCallLikeInstructions(CheckForWillReturn, *this,
                                           UsedAssumedInformation))
      return indicatePessimisticFixpoint();

    return ChangeStatus::UNCHANGED;
  }

  /// See AbstractAttribute::getAsStr()
  const std::string getAsStr(Attributor *A) const override {
    return getAssumed() ? "willreturn" : "may-noreturn";
  }
};

struct AAWillReturnFunction final : AAWillReturnImpl {
  AAWillReturnFunction(const IRPosition &IRP, Attributor &A)
      : AAWillReturnImpl(IRP, A) {}

  /// See AbstractAttribute::initialize(...).
  void initialize(Attributor &A) override {
    AAWillReturnImpl::initialize(A);

    Function *F = getAnchorScope();
    assert(F && "Did expect an anchor function");
    if (F->isDeclaration() || mayContainUnboundedCycle(*F, A))
      indicatePessimisticFixpoint();
  }

  /// See AbstractAttribute::trackStatistics()
  void trackStatistics() const override { STATS_DECLTRACK_FN_ATTR(willreturn) }
};

/// WillReturn attribute deduction for a call sites.
struct AAWillReturnCallSite final
    : AACalleeToCallSite<AAWillReturn, AAWillReturnImpl> {
  AAWillReturnCallSite(const IRPosition &IRP, Attributor &A)
      : AACalleeToCallSite<AAWillReturn, AAWillReturnImpl>(IRP, A) {}

  /// See AbstractAttribute::updateImpl(...).
  ChangeStatus updateImpl(Attributor &A) override {
    if (isImpliedByMustprogressAndReadonly(A, /* KnownOnly */ false))
      return ChangeStatus::UNCHANGED;

    return AACalleeToCallSite::updateImpl(A);
  }

  /// See AbstractAttribute::trackStatistics()
  void trackStatistics() const override { STATS_DECLTRACK_CS_ATTR(willreturn); }
};
} // namespace

/// -------------------AAIntraFnReachability Attribute--------------------------

/// All information associated with a reachability query. This boilerplate code
/// is used by both AAIntraFnReachability and AAInterFnReachability, with
/// different \p ToTy values.
template <typename ToTy> struct ReachabilityQueryInfo {
  enum class Reachable {
    No,
    Yes,
  };

  /// Start here,
  const Instruction *From = nullptr;
  /// reach this place,
  const ToTy *To = nullptr;
  /// without going through any of these instructions,
  const AA::InstExclusionSetTy *ExclusionSet = nullptr;
  /// and remember if it worked:
  Reachable Result = Reachable::No;

  /// Precomputed hash for this RQI.
  unsigned Hash = 0;

  unsigned computeHashValue() const {
    assert(Hash == 0 && "Computed hash twice!");
    using InstSetDMI = DenseMapInfo<const AA::InstExclusionSetTy *>;
    using PairDMI = DenseMapInfo<std::pair<const Instruction *, const ToTy *>>;
    return const_cast<ReachabilityQueryInfo<ToTy> *>(this)->Hash =
               detail::combineHashValue(PairDMI ::getHashValue({From, To}),
                                        InstSetDMI::getHashValue(ExclusionSet));
  }

  ReachabilityQueryInfo(const Instruction *From, const ToTy *To)
      : From(From), To(To) {}

  /// Constructor replacement to ensure unique and stable sets are used for the
  /// cache.
  ReachabilityQueryInfo(Attributor &A, const Instruction &From, const ToTy &To,
                        const AA::InstExclusionSetTy *ES, bool MakeUnique)
      : From(&From), To(&To), ExclusionSet(ES) {

    if (!ES || ES->empty()) {
      ExclusionSet = nullptr;
    } else if (MakeUnique) {
      ExclusionSet = A.getInfoCache().getOrCreateUniqueBlockExecutionSet(ES);
    }
  }

  ReachabilityQueryInfo(const ReachabilityQueryInfo &RQI)
      : From(RQI.From), To(RQI.To), ExclusionSet(RQI.ExclusionSet) {}
};

namespace llvm {
template <typename ToTy> struct DenseMapInfo<ReachabilityQueryInfo<ToTy> *> {
  using InstSetDMI = DenseMapInfo<const AA::InstExclusionSetTy *>;
  using PairDMI = DenseMapInfo<std::pair<const Instruction *, const ToTy *>>;

  static ReachabilityQueryInfo<ToTy> EmptyKey;
  static ReachabilityQueryInfo<ToTy> TombstoneKey;

  static inline ReachabilityQueryInfo<ToTy> *getEmptyKey() { return &EmptyKey; }
  static inline ReachabilityQueryInfo<ToTy> *getTombstoneKey() {
    return &TombstoneKey;
  }
  static unsigned getHashValue(const ReachabilityQueryInfo<ToTy> *RQI) {
    return RQI->Hash ? RQI->Hash : RQI->computeHashValue();
  }
  static bool isEqual(const ReachabilityQueryInfo<ToTy> *LHS,
                      const ReachabilityQueryInfo<ToTy> *RHS) {
    if (!PairDMI::isEqual({LHS->From, LHS->To}, {RHS->From, RHS->To}))
      return false;
    return InstSetDMI::isEqual(LHS->ExclusionSet, RHS->ExclusionSet);
  }
};

#define DefineKeys(ToTy)                                                       \
  template <>                                                                  \
  ReachabilityQueryInfo<ToTy>                                                  \
      DenseMapInfo<ReachabilityQueryInfo<ToTy> *>::EmptyKey =                  \
          ReachabilityQueryInfo<ToTy>(                                         \
              DenseMapInfo<const Instruction *>::getEmptyKey(),                \
              DenseMapInfo<const ToTy *>::getEmptyKey());                      \
  template <>                                                                  \
  ReachabilityQueryInfo<ToTy>                                                  \
      DenseMapInfo<ReachabilityQueryInfo<ToTy> *>::TombstoneKey =              \
          ReachabilityQueryInfo<ToTy>(                                         \
              DenseMapInfo<const Instruction *>::getTombstoneKey(),            \
              DenseMapInfo<const ToTy *>::getTombstoneKey());

DefineKeys(Instruction) DefineKeys(Function)
#undef DefineKeys

} // namespace llvm

namespace {

template <typename BaseTy, typename ToTy>
struct CachedReachabilityAA : public BaseTy {
  using RQITy = ReachabilityQueryInfo<ToTy>;

  CachedReachabilityAA(const IRPosition &IRP, Attributor &A) : BaseTy(IRP, A) {}

  /// See AbstractAttribute::isQueryAA.
  bool isQueryAA() const override { return true; }

  /// See AbstractAttribute::updateImpl(...).
  ChangeStatus updateImpl(Attributor &A) override {
    ChangeStatus Changed = ChangeStatus::UNCHANGED;
    for (unsigned u = 0, e = QueryVector.size(); u < e; ++u) {
      RQITy *RQI = QueryVector[u];
      if (RQI->Result == RQITy::Reachable::No &&
          isReachableImpl(A, *RQI, /*IsTemporaryRQI=*/false))
        Changed = ChangeStatus::CHANGED;
    }
    return Changed;
  }

  virtual bool isReachableImpl(Attributor &A, RQITy &RQI,
                               bool IsTemporaryRQI) = 0;

  bool rememberResult(Attributor &A, typename RQITy::Reachable Result,
                      RQITy &RQI, bool UsedExclusionSet, bool IsTemporaryRQI) {
    RQI.Result = Result;

    // Remove the temporary RQI from the cache.
    if (IsTemporaryRQI)
      QueryCache.erase(&RQI);

    // Insert a plain RQI (w/o exclusion set) if that makes sense. Two options:
    // 1) If it is reachable, it doesn't matter if we have an exclusion set for
    // this query. 2) We did not use the exclusion set, potentially because
    // there is none.
    if (Result == RQITy::Reachable::Yes || !UsedExclusionSet) {
      RQITy PlainRQI(RQI.From, RQI.To);
      if (!QueryCache.count(&PlainRQI)) {
        RQITy *RQIPtr = new (A.Allocator) RQITy(RQI.From, RQI.To);
        RQIPtr->Result = Result;
        QueryVector.push_back(RQIPtr);
        QueryCache.insert(RQIPtr);
      }
    }

    // Check if we need to insert a new permanent RQI with the exclusion set.
    if (IsTemporaryRQI && Result != RQITy::Reachable::Yes && UsedExclusionSet) {
      assert((!RQI.ExclusionSet || !RQI.ExclusionSet->empty()) &&
             "Did not expect empty set!");
      RQITy *RQIPtr = new (A.Allocator)
          RQITy(A, *RQI.From, *RQI.To, RQI.ExclusionSet, true);
      assert(RQIPtr->Result == RQITy::Reachable::No && "Already reachable?");
      RQIPtr->Result = Result;
      assert(!QueryCache.count(RQIPtr));
      QueryVector.push_back(RQIPtr);
      QueryCache.insert(RQIPtr);
    }

    if (Result == RQITy::Reachable::No && IsTemporaryRQI)
      A.registerForUpdate(*this);
    return Result == RQITy::Reachable::Yes;
  }

  const std::string getAsStr(Attributor *A) const override {
    // TODO: Return the number of reachable queries.
    return "#queries(" + std::to_string(QueryVector.size()) + ")";
  }

  bool checkQueryCache(Attributor &A, RQITy &StackRQI,
                       typename RQITy::Reachable &Result) {
    if (!this->getState().isValidState()) {
      Result = RQITy::Reachable::Yes;
      return true;
    }

    // If we have an exclusion set we might be able to find our answer by
    // ignoring it first.
    if (StackRQI.ExclusionSet) {
      RQITy PlainRQI(StackRQI.From, StackRQI.To);
      auto It = QueryCache.find(&PlainRQI);
      if (It != QueryCache.end() && (*It)->Result == RQITy::Reachable::No) {
        Result = RQITy::Reachable::No;
        return true;
      }
    }

    auto It = QueryCache.find(&StackRQI);
    if (It != QueryCache.end()) {
      Result = (*It)->Result;
      return true;
    }

    // Insert a temporary for recursive queries. We will replace it with a
    // permanent entry later.
    QueryCache.insert(&StackRQI);
    return false;
  }

private:
  SmallVector<RQITy *> QueryVector;
  DenseSet<RQITy *> QueryCache;
};

struct AAIntraFnReachabilityFunction final
    : public CachedReachabilityAA<AAIntraFnReachability, Instruction> {
  using Base = CachedReachabilityAA<AAIntraFnReachability, Instruction>;
  AAIntraFnReachabilityFunction(const IRPosition &IRP, Attributor &A)
      : Base(IRP, A) {
    DT = A.getInfoCache().getAnalysisResultForFunction<DominatorTreeAnalysis>(
        *IRP.getAssociatedFunction());
  }

  bool isAssumedReachable(
      Attributor &A, const Instruction &From, const Instruction &To,
      const AA::InstExclusionSetTy *ExclusionSet) const override {
    auto *NonConstThis = const_cast<AAIntraFnReachabilityFunction *>(this);
    if (&From == &To)
      return true;

    RQITy StackRQI(A, From, To, ExclusionSet, false);
    typename RQITy::Reachable Result;
    if (!NonConstThis->checkQueryCache(A, StackRQI, Result))
      return NonConstThis->isReachableImpl(A, StackRQI,
                                           /*IsTemporaryRQI=*/true);
    return Result == RQITy::Reachable::Yes;
  }

  ChangeStatus updateImpl(Attributor &A) override {
    // We only depend on liveness. DeadEdges is all we care about, check if any
    // of them changed.
    auto *LivenessAA =
        A.getAAFor<AAIsDead>(*this, getIRPosition(), DepClassTy::OPTIONAL);
    if (LivenessAA &&
        llvm::all_of(DeadEdges,
                     [&](const auto &DeadEdge) {
                       return LivenessAA->isEdgeDead(DeadEdge.first,
                                                     DeadEdge.second);
                     }) &&
        llvm::all_of(DeadBlocks, [&](const BasicBlock *BB) {
          return LivenessAA->isAssumedDead(BB);
        })) {
      return ChangeStatus::UNCHANGED;
    }
    DeadEdges.clear();
    DeadBlocks.clear();
    return Base::updateImpl(A);
  }

  bool isReachableImpl(Attributor &A, RQITy &RQI,
                       bool IsTemporaryRQI) override {
    const Instruction *Origin = RQI.From;
    bool UsedExclusionSet = false;

    auto WillReachInBlock = [&](const Instruction &From, const Instruction &To,
                                const AA::InstExclusionSetTy *ExclusionSet) {
      const Instruction *IP = &From;
      while (IP && IP != &To) {
        if (ExclusionSet && IP != Origin && ExclusionSet->count(IP)) {
          UsedExclusionSet = true;
          break;
        }
        IP = IP->getNextNode();
      }
      return IP == &To;
    };

    const BasicBlock *FromBB = RQI.From->getParent();
    const BasicBlock *ToBB = RQI.To->getParent();
    assert(FromBB->getParent() == ToBB->getParent() &&
           "Not an intra-procedural query!");

    // Check intra-block reachability, however, other reaching paths are still
    // possible.
    if (FromBB == ToBB &&
        WillReachInBlock(*RQI.From, *RQI.To, RQI.ExclusionSet))
      return rememberResult(A, RQITy::Reachable::Yes, RQI, UsedExclusionSet,
                            IsTemporaryRQI);

    // Check if reaching the ToBB block is sufficient or if even that would not
    // ensure reaching the target. In the latter case we are done.
    if (!WillReachInBlock(ToBB->front(), *RQI.To, RQI.ExclusionSet))
      return rememberResult(A, RQITy::Reachable::No, RQI, UsedExclusionSet,
                            IsTemporaryRQI);

    const Function *Fn = FromBB->getParent();
    SmallPtrSet<const BasicBlock *, 16> ExclusionBlocks;
    if (RQI.ExclusionSet)
      for (auto *I : *RQI.ExclusionSet)
        if (I->getFunction() == Fn)
          ExclusionBlocks.insert(I->getParent());

    // Check if we make it out of the FromBB block at all.
    if (ExclusionBlocks.count(FromBB) &&
        !WillReachInBlock(*RQI.From, *FromBB->getTerminator(),
                          RQI.ExclusionSet))
      return rememberResult(A, RQITy::Reachable::No, RQI, true, IsTemporaryRQI);

    auto *LivenessAA =
        A.getAAFor<AAIsDead>(*this, getIRPosition(), DepClassTy::OPTIONAL);
    if (LivenessAA && LivenessAA->isAssumedDead(ToBB)) {
      DeadBlocks.insert(ToBB);
      return rememberResult(A, RQITy::Reachable::No, RQI, UsedExclusionSet,
                            IsTemporaryRQI);
    }

    SmallPtrSet<const BasicBlock *, 16> Visited;
    SmallVector<const BasicBlock *, 16> Worklist;
    Worklist.push_back(FromBB);

    DenseSet<std::pair<const BasicBlock *, const BasicBlock *>> LocalDeadEdges;
    while (!Worklist.empty()) {
      const BasicBlock *BB = Worklist.pop_back_val();
      if (!Visited.insert(BB).second)
        continue;
      for (const BasicBlock *SuccBB : successors(BB)) {
        if (LivenessAA && LivenessAA->isEdgeDead(BB, SuccBB)) {
          LocalDeadEdges.insert({BB, SuccBB});
          continue;
        }
        // We checked before if we just need to reach the ToBB block.
        if (SuccBB == ToBB)
          return rememberResult(A, RQITy::Reachable::Yes, RQI, UsedExclusionSet,
                                IsTemporaryRQI);
        if (DT && ExclusionBlocks.empty() && DT->dominates(BB, ToBB))
          return rememberResult(A, RQITy::Reachable::Yes, RQI, UsedExclusionSet,
                                IsTemporaryRQI);

        if (ExclusionBlocks.count(SuccBB)) {
          UsedExclusionSet = true;
          continue;
        }
        Worklist.push_back(SuccBB);
      }
    }

    DeadEdges.insert_range(LocalDeadEdges);
    return rememberResult(A, RQITy::Reachable::No, RQI, UsedExclusionSet,
                          IsTemporaryRQI);
  }

  /// See AbstractAttribute::trackStatistics()
  void trackStatistics() const override {}

private:
  // Set of assumed dead blocks we used in the last query. If any changes we
  // update the state.
  DenseSet<const BasicBlock *> DeadBlocks;

  // Set of assumed dead edges we used in the last query. If any changes we
  // update the state.
  DenseSet<std::pair<const BasicBlock *, const BasicBlock *>> DeadEdges;

  /// The dominator tree of the function to short-circuit reasoning.
  const DominatorTree *DT = nullptr;
};
} // namespace

/// ------------------------ NoAlias Argument Attribute ------------------------

bool AANoAlias::isImpliedByIR(Attributor &A, const IRPosition &IRP,
                              Attribute::AttrKind ImpliedAttributeKind,
                              bool IgnoreSubsumingPositions) {
  assert(ImpliedAttributeKind == Attribute::NoAlias &&
         "Unexpected attribute kind");
  Value *Val = &IRP.getAssociatedValue();
  if (IRP.getPositionKind() != IRP_CALL_SITE_ARGUMENT) {
    if (isa<AllocaInst>(Val))
      return true;
  } else {
    IgnoreSubsumingPositions = true;
  }

  if (isa<UndefValue>(Val))
    return true;

  if (isa<ConstantPointerNull>(Val) &&
      !NullPointerIsDefined(IRP.getAnchorScope(),
                            Val->getType()->getPointerAddressSpace()))
    return true;

  if (A.hasAttr(IRP, {Attribute::ByVal, Attribute::NoAlias},
                IgnoreSubsumingPositions, Attribute::NoAlias))
    return true;

  return false;
}

namespace {
struct AANoAliasImpl : AANoAlias {
  AANoAliasImpl(const IRPosition &IRP, Attributor &A) : AANoAlias(IRP, A) {
    assert(getAssociatedType()->isPointerTy() &&
           "Noalias is a pointer attribute");
  }

  const std::string getAsStr(Attributor *A) const override {
    return getAssumed() ? "noalias" : "may-alias";
  }
};

/// NoAlias attribute for a floating value.
struct AANoAliasFloating final : AANoAliasImpl {
  AANoAliasFloating(const IRPosition &IRP, Attributor &A)
      : AANoAliasImpl(IRP, A) {}

  /// See AbstractAttribute::updateImpl(...).
  ChangeStatus updateImpl(Attributor &A) override {
    // TODO: Implement this.
    return indicatePessimisticFixpoint();
  }

  /// See AbstractAttribute::trackStatistics()
  void trackStatistics() const override {
    STATS_DECLTRACK_FLOATING_ATTR(noalias)
  }
};

/// NoAlias attribute for an argument.
struct AANoAliasArgument final
    : AAArgumentFromCallSiteArguments<AANoAlias, AANoAliasImpl> {
  using Base = AAArgumentFromCallSiteArguments<AANoAlias, AANoAliasImpl>;
  AANoAliasArgument(const IRPosition &IRP, Attributor &A) : Base(IRP, A) {}

  /// See AbstractAttribute::update(...).
  ChangeStatus updateImpl(Attributor &A) override {
    // We have to make sure no-alias on the argument does not break
    // synchronization when this is a callback argument, see also [1] below.
    // If synchronization cannot be affected, we delegate to the base updateImpl
    // function, otherwise we give up for now.

    // If the function is no-sync, no-alias cannot break synchronization.
    bool IsKnownNoSycn;
    if (AA::hasAssumedIRAttr<Attribute::NoSync>(
            A, this, IRPosition::function_scope(getIRPosition()),
            DepClassTy::OPTIONAL, IsKnownNoSycn))
      return Base::updateImpl(A);

    // If the argument is read-only, no-alias cannot break synchronization.
    bool IsKnown;
    if (AA::isAssumedReadOnly(A, getIRPosition(), *this, IsKnown))
      return Base::updateImpl(A);

    // If the argument is never passed through callbacks, no-alias cannot break
    // synchronization.
    bool UsedAssumedInformation = false;
    if (A.checkForAllCallSites(
            [](AbstractCallSite ACS) { return !ACS.isCallbackCall(); }, *this,
            true, UsedAssumedInformation))
      return Base::updateImpl(A);

    // TODO: add no-alias but make sure it doesn't break synchronization by
    // introducing fake uses. See:
    // [1] Compiler Optimizations for OpenMP, J. Doerfert and H. Finkel,
    //     International Workshop on OpenMP 2018,
    //     http://compilers.cs.uni-saarland.de/people/doerfert/par_opt18.pdf

    return indicatePessimisticFixpoint();
  }

  /// See AbstractAttribute::trackStatistics()
  void trackStatistics() const override { STATS_DECLTRACK_ARG_ATTR(noalias) }
};

struct AANoAliasCallSiteArgument final : AANoAliasImpl {
  AANoAliasCallSiteArgument(const IRPosition &IRP, Attributor &A)
      : AANoAliasImpl(IRP, A) {}

  /// Determine if the underlying value may alias with the call site argument
  /// \p OtherArgNo of \p ICS (= the underlying call site).
  bool mayAliasWithArgument(Attributor &A, AAResults *&AAR,
                            const AAMemoryBehavior &MemBehaviorAA,
                            const CallBase &CB, unsigned OtherArgNo) {
    // We do not need to worry about aliasing with the underlying IRP.
    if (this->getCalleeArgNo() == (int)OtherArgNo)
      return false;

    // If it is not a pointer or pointer vector we do not alias.
    const Value *ArgOp = CB.getArgOperand(OtherArgNo);
    if (!ArgOp->getType()->isPtrOrPtrVectorTy())
      return false;

    auto *CBArgMemBehaviorAA = A.getAAFor<AAMemoryBehavior>(
        *this, IRPosition::callsite_argument(CB, OtherArgNo), DepClassTy::NONE);

    // If the argument is readnone, there is no read-write aliasing.
    if (CBArgMemBehaviorAA && CBArgMemBehaviorAA->isAssumedReadNone()) {
      A.recordDependence(*CBArgMemBehaviorAA, *this, DepClassTy::OPTIONAL);
      return false;
    }

    // If the argument is readonly and the underlying value is readonly, there
    // is no read-write aliasing.
    bool IsReadOnly = MemBehaviorAA.isAssumedReadOnly();
    if (CBArgMemBehaviorAA && CBArgMemBehaviorAA->isAssumedReadOnly() &&
        IsReadOnly) {
      A.recordDependence(MemBehaviorAA, *this, DepClassTy::OPTIONAL);
      A.recordDependence(*CBArgMemBehaviorAA, *this, DepClassTy::OPTIONAL);
      return false;
    }

    // We have to utilize actual alias analysis queries so we need the object.
    if (!AAR)
      AAR = A.getInfoCache().getAnalysisResultForFunction<AAManager>(
          *getAnchorScope());

    // Try to rule it out at the call site.
    bool IsAliasing = !AAR || !AAR->isNoAlias(&getAssociatedValue(), ArgOp);
    LLVM_DEBUG(dbgs() << "[NoAliasCSArg] Check alias between "
                         "callsite arguments: "
                      << getAssociatedValue() << " " << *ArgOp << " => "
                      << (IsAliasing ? "" : "no-") << "alias \n");

    return IsAliasing;
  }

  bool isKnownNoAliasDueToNoAliasPreservation(
      Attributor &A, AAResults *&AAR, const AAMemoryBehavior &MemBehaviorAA) {
    // We can deduce "noalias" if the following conditions hold.
    // (i)   Associated value is assumed to be noalias in the definition.
    // (ii)  Associated value is assumed to be no-capture in all the uses
    //       possibly executed before this callsite.
    // (iii) There is no other pointer argument which could alias with the
    //       value.

    const IRPosition &VIRP = IRPosition::value(getAssociatedValue());
    const Function *ScopeFn = VIRP.getAnchorScope();
    // Check whether the value is captured in the scope using AANoCapture.
    // Look at CFG and check only uses possibly executed before this
    // callsite.
    auto UsePred = [&](const Use &U, bool &Follow) -> bool {
      Instruction *UserI = cast<Instruction>(U.getUser());

      // If UserI is the curr instruction and there is a single potential use of
      // the value in UserI we allow the use.
      // TODO: We should inspect the operands and allow those that cannot alias
      //       with the value.
      if (UserI == getCtxI() && UserI->getNumOperands() == 1)
        return true;

      if (ScopeFn) {
        if (auto *CB = dyn_cast<CallBase>(UserI)) {
          if (CB->isArgOperand(&U)) {

            unsigned ArgNo = CB->getArgOperandNo(&U);

            bool IsKnownNoCapture;
            if (AA::hasAssumedIRAttr<Attribute::Captures>(
                    A, this, IRPosition::callsite_argument(*CB, ArgNo),
                    DepClassTy::OPTIONAL, IsKnownNoCapture))
              return true;
          }
        }

        if (!AA::isPotentiallyReachable(
                A, *UserI, *getCtxI(), *this, /* ExclusionSet */ nullptr,
                [ScopeFn](const Function &Fn) { return &Fn != ScopeFn; }))
          return true;
      }

      // TODO: We should track the capturing uses in AANoCapture but the problem
      //       is CGSCC runs. For those we would need to "allow" AANoCapture for
      //       a value in the module slice.
      // TODO(captures): Make this more precise.
      UseCaptureInfo CI = DetermineUseCaptureKind(U, /*Base=*/nullptr);
      if (capturesNothing(CI))
        return true;
      if (CI.isPassthrough()) {
        Follow = true;
        return true;
      }
      LLVM_DEBUG(dbgs() << "[AANoAliasCSArg] Unknown user: " << *UserI << "\n");
      return false;
    };

    bool IsKnownNoCapture;
    const AANoCapture *NoCaptureAA = nullptr;
    bool IsAssumedNoCapture = AA::hasAssumedIRAttr<Attribute::Captures>(
        A, this, VIRP, DepClassTy::NONE, IsKnownNoCapture, false, &NoCaptureAA);
    if (!IsAssumedNoCapture &&
        (!NoCaptureAA || !NoCaptureAA->isAssumedNoCaptureMaybeReturned())) {
      if (!A.checkForAllUses(UsePred, *this, getAssociatedValue())) {
        LLVM_DEBUG(
            dbgs() << "[AANoAliasCSArg] " << getAssociatedValue()
                   << " cannot be noalias as it is potentially captured\n");
        return false;
      }
    }
    if (NoCaptureAA)
      A.recordDependence(*NoCaptureAA, *this, DepClassTy::OPTIONAL);

    // Check there is no other pointer argument which could alias with the
    // value passed at this call site.
    // TODO: AbstractCallSite
    const auto &CB = cast<CallBase>(getAnchorValue());
    for (unsigned OtherArgNo = 0; OtherArgNo < CB.arg_size(); OtherArgNo++)
      if (mayAliasWithArgument(A, AAR, MemBehaviorAA, CB, OtherArgNo))
        return false;

    return true;
  }

  /// See AbstractAttribute::updateImpl(...).
  ChangeStatus updateImpl(Attributor &A) override {
    // If the argument is readnone we are done as there are no accesses via the
    // argument.
    auto *MemBehaviorAA =
        A.getAAFor<AAMemoryBehavior>(*this, getIRPosition(), DepClassTy::NONE);
    if (MemBehaviorAA && MemBehaviorAA->isAssumedReadNone()) {
      A.recordDependence(*MemBehaviorAA, *this, DepClassTy::OPTIONAL);
      return ChangeStatus::UNCHANGED;
    }

    bool IsKnownNoAlias;
    const IRPosition &VIRP = IRPosition::value(getAssociatedValue());
    if (!AA::hasAssumedIRAttr<Attribute::NoAlias>(
            A, this, VIRP, DepClassTy::REQUIRED, IsKnownNoAlias)) {
      LLVM_DEBUG(dbgs() << "[AANoAlias] " << getAssociatedValue()
                        << " is not no-alias at the definition\n");
      return indicatePessimisticFixpoint();
    }

    AAResults *AAR = nullptr;
    if (MemBehaviorAA &&
        isKnownNoAliasDueToNoAliasPreservation(A, AAR, *MemBehaviorAA)) {
      LLVM_DEBUG(
          dbgs() << "[AANoAlias] No-Alias deduced via no-alias preservation\n");
      return ChangeStatus::UNCHANGED;
    }

    return indicatePessimisticFixpoint();
  }

  /// See AbstractAttribute::trackStatistics()
  void trackStatistics() const override { STATS_DECLTRACK_CSARG_ATTR(noalias) }
};

/// NoAlias attribute for function return value.
struct AANoAliasReturned final : AANoAliasImpl {
  AANoAliasReturned(const IRPosition &IRP, Attributor &A)
      : AANoAliasImpl(IRP, A) {}

  /// See AbstractAttribute::updateImpl(...).
  ChangeStatus updateImpl(Attributor &A) override {

    auto CheckReturnValue = [&](Value &RV) -> bool {
      if (Constant *C = dyn_cast<Constant>(&RV))
        if (C->isNullValue() || isa<UndefValue>(C))
          return true;

      /// For now, we can only deduce noalias if we have call sites.
      /// FIXME: add more support.
      if (!isa<CallBase>(&RV))
        return false;

      const IRPosition &RVPos = IRPosition::value(RV);
      bool IsKnownNoAlias;
      if (!AA::hasAssumedIRAttr<Attribute::NoAlias>(
              A, this, RVPos, DepClassTy::REQUIRED, IsKnownNoAlias))
        return false;

      bool IsKnownNoCapture;
      const AANoCapture *NoCaptureAA = nullptr;
      bool IsAssumedNoCapture = AA::hasAssumedIRAttr<Attribute::Captures>(
          A, this, RVPos, DepClassTy::REQUIRED, IsKnownNoCapture, false,
          &NoCaptureAA);
      return IsAssumedNoCapture ||
             (NoCaptureAA && NoCaptureAA->isAssumedNoCaptureMaybeReturned());
    };

    if (!A.checkForAllReturnedValues(CheckReturnValue, *this))
      return indicatePessimisticFixpoint();

    return ChangeStatus::UNCHANGED;
  }

  /// See AbstractAttribute::trackStatistics()
  void trackStatistics() const override { STATS_DECLTRACK_FNRET_ATTR(noalias) }
};

/// NoAlias attribute deduction for a call site return value.
struct AANoAliasCallSiteReturned final
    : AACalleeToCallSite<AANoAlias, AANoAliasImpl> {
  AANoAliasCallSiteReturned(const IRPosition &IRP, Attributor &A)
      : AACalleeToCallSite<AANoAlias, AANoAliasImpl>(IRP, A) {}

  /// See AbstractAttribute::trackStatistics()
  void trackStatistics() const override { STATS_DECLTRACK_CSRET_ATTR(noalias); }
};
} // namespace

/// -------------------AAIsDead Function Attribute-----------------------

namespace {
struct AAIsDeadValueImpl : public AAIsDead {
  AAIsDeadValueImpl(const IRPosition &IRP, Attributor &A) : AAIsDead(IRP, A) {}

  /// See AAIsDead::isAssumedDead().
  bool isAssumedDead() const override { return isAssumed(IS_DEAD); }

  /// See AAIsDead::isKnownDead().
  bool isKnownDead() const override { return isKnown(IS_DEAD); }

  /// See AAIsDead::isAssumedDead(BasicBlock *).
  bool isAssumedDead(const BasicBlock *BB) const override { return false; }

  /// See AAIsDead::isKnownDead(BasicBlock *).
  bool isKnownDead(const BasicBlock *BB) const override { return false; }

  /// See AAIsDead::isAssumedDead(Instruction *I).
  bool isAssumedDead(const Instruction *I) const override {
    return I == getCtxI() && isAssumedDead();
  }

  /// See AAIsDead::isKnownDead(Instruction *I).
  bool isKnownDead(const Instruction *I) const override {
    return isAssumedDead(I) && isKnownDead();
  }

  /// See AbstractAttribute::getAsStr().
  const std::string getAsStr(Attributor *A) const override {
    return isAssumedDead() ? "assumed-dead" : "assumed-live";
  }

  /// Check if all uses are assumed dead.
  bool areAllUsesAssumedDead(Attributor &A, Value &V) {
    // Callers might not check the type, void has no uses.
    if (V.getType()->isVoidTy() || V.use_empty())
      return true;

    // If we replace a value with a constant there are no uses left afterwards.
    if (!isa<Constant>(V)) {
      if (auto *I = dyn_cast<Instruction>(&V))
        if (!A.isRunOn(*I->getFunction()))
          return false;
      bool UsedAssumedInformation = false;
      std::optional<Constant *> C =
          A.getAssumedConstant(V, *this, UsedAssumedInformation);
      if (!C || *C)
        return true;
    }

    auto UsePred = [&](const Use &U, bool &Follow) { return false; };
    // Explicitly set the dependence class to required because we want a long
    // chain of N dependent instructions to be considered live as soon as one is
    // without going through N update cycles. This is not required for
    // correctness.
    return A.checkForAllUses(UsePred, *this, V, /* CheckBBLivenessOnly */ false,
                             DepClassTy::REQUIRED,
                             /* IgnoreDroppableUses */ false);
  }

  /// Determine if \p I is assumed to be side-effect free.
  bool isAssumedSideEffectFree(Attributor &A, Instruction *I) {
    if (!I || wouldInstructionBeTriviallyDead(I))
      return true;

    auto *CB = dyn_cast<CallBase>(I);
    if (!CB || isa<IntrinsicInst>(CB))
      return false;

    const IRPosition &CallIRP = IRPosition::callsite_function(*CB);

    bool IsKnownNoUnwind;
    if (!AA::hasAssumedIRAttr<Attribute::NoUnwind>(
            A, this, CallIRP, DepClassTy::OPTIONAL, IsKnownNoUnwind))
      return false;

    bool IsKnown;
    return AA::isAssumedReadOnly(A, CallIRP, *this, IsKnown);
  }
};

struct AAIsDeadFloating : public AAIsDeadValueImpl {
  AAIsDeadFloating(const IRPosition &IRP, Attributor &A)
      : AAIsDeadValueImpl(IRP, A) {}

  /// See AbstractAttribute::initialize(...).
  void initialize(Attributor &A) override {
    AAIsDeadValueImpl::initialize(A);

    if (isa<UndefValue>(getAssociatedValue())) {
      indicatePessimisticFixpoint();
      return;
    }

    Instruction *I = dyn_cast<Instruction>(&getAssociatedValue());
    if (!isAssumedSideEffectFree(A, I)) {
      if (!isa_and_nonnull<StoreInst>(I) && !isa_and_nonnull<FenceInst>(I))
        indicatePessimisticFixpoint();
      else
        removeAssumedBits(HAS_NO_EFFECT);
    }
  }

  bool isDeadFence(Attributor &A, FenceInst &FI) {
    const auto *ExecDomainAA = A.lookupAAFor<AAExecutionDomain>(
        IRPosition::function(*FI.getFunction()), *this, DepClassTy::NONE);
    if (!ExecDomainAA || !ExecDomainAA->isNoOpFence(FI))
      return false;
    A.recordDependence(*ExecDomainAA, *this, DepClassTy::OPTIONAL);
    return true;
  }

  bool isDeadStore(Attributor &A, StoreInst &SI,
                   SmallSetVector<Instruction *, 8> *AssumeOnlyInst = nullptr) {
    // Lang ref now states volatile store is not UB/dead, let's skip them.
    if (SI.isVolatile())
      return false;

    // If we are collecting assumes to be deleted we are in the manifest stage.
    // It's problematic to collect the potential copies again now so we use the
    // cached ones.
    bool UsedAssumedInformation = false;
    if (!AssumeOnlyInst) {
      PotentialCopies.clear();
      if (!AA::getPotentialCopiesOfStoredValue(A, SI, PotentialCopies, *this,
                                               UsedAssumedInformation)) {
        LLVM_DEBUG(
            dbgs()
            << "[AAIsDead] Could not determine potential copies of store!\n");
        return false;
      }
    }
    LLVM_DEBUG(dbgs() << "[AAIsDead] Store has " << PotentialCopies.size()
                      << " potential copies.\n");

    InformationCache &InfoCache = A.getInfoCache();
    return llvm::all_of(PotentialCopies, [&](Value *V) {
      if (A.isAssumedDead(IRPosition::value(*V), this, nullptr,
                          UsedAssumedInformation))
        return true;
      if (auto *LI = dyn_cast<LoadInst>(V)) {
        if (llvm::all_of(LI->uses(), [&](const Use &U) {
              auto &UserI = cast<Instruction>(*U.getUser());
              if (InfoCache.isOnlyUsedByAssume(UserI)) {
                if (AssumeOnlyInst)
                  AssumeOnlyInst->insert(&UserI);
                return true;
              }
              return A.isAssumedDead(U, this, nullptr, UsedAssumedInformation);
            })) {
          return true;
        }
      }
      LLVM_DEBUG(dbgs() << "[AAIsDead] Potential copy " << *V
                        << " is assumed live!\n");
      return false;
    });
  }

  /// See AbstractAttribute::getAsStr().
  const std::string getAsStr(Attributor *A) const override {
    Instruction *I = dyn_cast<Instruction>(&getAssociatedValue());
    if (isa_and_nonnull<StoreInst>(I))
      if (isValidState())
        return "assumed-dead-store";
    if (isa_and_nonnull<FenceInst>(I))
      if (isValidState())
        return "assumed-dead-fence";
    return AAIsDeadValueImpl::getAsStr(A);
  }

  /// See AbstractAttribute::updateImpl(...).
  ChangeStatus updateImpl(Attributor &A) override {
    Instruction *I = dyn_cast<Instruction>(&getAssociatedValue());
    if (auto *SI = dyn_cast_or_null<StoreInst>(I)) {
      if (!isDeadStore(A, *SI))
        return indicatePessimisticFixpoint();
    } else if (auto *FI = dyn_cast_or_null<FenceInst>(I)) {
      if (!isDeadFence(A, *FI))
        return indicatePessimisticFixpoint();
    } else {
      if (!isAssumedSideEffectFree(A, I))
        return indicatePessimisticFixpoint();
      if (!areAllUsesAssumedDead(A, getAssociatedValue()))
        return indicatePessimisticFixpoint();
    }
    return ChangeStatus::UNCHANGED;
  }

  bool isRemovableStore() const override {
    return isAssumed(IS_REMOVABLE) && isa<StoreInst>(&getAssociatedValue());
  }

  /// See AbstractAttribute::manifest(...).
  ChangeStatus manifest(Attributor &A) override {
    Value &V = getAssociatedValue();
    if (auto *I = dyn_cast<Instruction>(&V)) {
      // If we get here we basically know the users are all dead. We check if
      // isAssumedSideEffectFree returns true here again because it might not be
      // the case and only the users are dead but the instruction (=call) is
      // still needed.
      if (auto *SI = dyn_cast<StoreInst>(I)) {
        SmallSetVector<Instruction *, 8> AssumeOnlyInst;
        bool IsDead = isDeadStore(A, *SI, &AssumeOnlyInst);
        (void)IsDead;
        assert(IsDead && "Store was assumed to be dead!");
        A.deleteAfterManifest(*I);
        for (size_t i = 0; i < AssumeOnlyInst.size(); ++i) {
          Instruction *AOI = AssumeOnlyInst[i];
          for (auto *Usr : AOI->users())
            AssumeOnlyInst.insert(cast<Instruction>(Usr));
          A.deleteAfterManifest(*AOI);
        }
        return ChangeStatus::CHANGED;
      }
      if (auto *FI = dyn_cast<FenceInst>(I)) {
        assert(isDeadFence(A, *FI));
        A.deleteAfterManifest(*FI);
        return ChangeStatus::CHANGED;
      }
      if (isAssumedSideEffectFree(A, I) && !isa<InvokeInst>(I)) {
        A.deleteAfterManifest(*I);
        return ChangeStatus::CHANGED;
      }
    }
    return ChangeStatus::UNCHANGED;
  }

  /// See AbstractAttribute::trackStatistics()
  void trackStatistics() const override {
    STATS_DECLTRACK_FLOATING_ATTR(IsDead)
  }

private:
  // The potential copies of a dead store, used for deletion during manifest.
  SmallSetVector<Value *, 4> PotentialCopies;
};

struct AAIsDeadArgument : public AAIsDeadFloating {
  AAIsDeadArgument(const IRPosition &IRP, Attributor &A)
      : AAIsDeadFloating(IRP, A) {}

  /// See AbstractAttribute::manifest(...).
  ChangeStatus manifest(Attributor &A) override {
    Argument &Arg = *getAssociatedArgument();
    if (A.isValidFunctionSignatureRewrite(Arg, /* ReplacementTypes */ {}))
      if (A.registerFunctionSignatureRewrite(
              Arg, /* ReplacementTypes */ {},
              Attributor::ArgumentReplacementInfo::CalleeRepairCBTy{},
              Attributor::ArgumentReplacementInfo::ACSRepairCBTy{})) {
        return ChangeStatus::CHANGED;
      }
    return ChangeStatus::UNCHANGED;
  }

  /// See AbstractAttribute::trackStatistics()
  void trackStatistics() const override { STATS_DECLTRACK_ARG_ATTR(IsDead) }
};

struct AAIsDeadCallSiteArgument : public AAIsDeadValueImpl {
  AAIsDeadCallSiteArgument(const IRPosition &IRP, Attributor &A)
      : AAIsDeadValueImpl(IRP, A) {}

  /// See AbstractAttribute::initialize(...).
  void initialize(Attributor &A) override {
    AAIsDeadValueImpl::initialize(A);
    if (isa<UndefValue>(getAssociatedValue()))
      indicatePessimisticFixpoint();
  }

  /// See AbstractAttribute::updateImpl(...).
  ChangeStatus updateImpl(Attributor &A) override {
    // TODO: Once we have call site specific value information we can provide
    //       call site specific liveness information and then it makes
    //       sense to specialize attributes for call sites arguments instead of
    //       redirecting requests to the callee argument.
    Argument *Arg = getAssociatedArgument();
    if (!Arg)
      return indicatePessimisticFixpoint();
    const IRPosition &ArgPos = IRPosition::argument(*Arg);
    auto *ArgAA = A.getAAFor<AAIsDead>(*this, ArgPos, DepClassTy::REQUIRED);
    if (!ArgAA)
      return indicatePessimisticFixpoint();
    return clampStateAndIndicateChange(getState(), ArgAA->getState());
  }

  /// See AbstractAttribute::manifest(...).
  ChangeStatus manifest(Attributor &A) override {
    CallBase &CB = cast<CallBase>(getAnchorValue());
    Use &U = CB.getArgOperandUse(getCallSiteArgNo());
    assert(!isa<UndefValue>(U.get()) &&
           "Expected undef values to be filtered out!");
    UndefValue &UV = *UndefValue::get(U->getType());
    if (A.changeUseAfterManifest(U, UV))
      return ChangeStatus::CHANGED;
    return ChangeStatus::UNCHANGED;
  }

  /// See AbstractAttribute::trackStatistics()
  void trackStatistics() const override { STATS_DECLTRACK_CSARG_ATTR(IsDead) }
};

struct AAIsDeadCallSiteReturned : public AAIsDeadFloating {
  AAIsDeadCallSiteReturned(const IRPosition &IRP, Attributor &A)
      : AAIsDeadFloating(IRP, A) {}

  /// See AAIsDead::isAssumedDead().
  bool isAssumedDead() const override {
    return AAIsDeadFloating::isAssumedDead() && IsAssumedSideEffectFree;
  }

  /// See AbstractAttribute::initialize(...).
  void initialize(Attributor &A) override {
    AAIsDeadFloating::initialize(A);
    if (isa<UndefValue>(getAssociatedValue())) {
      indicatePessimisticFixpoint();
      return;
    }

    // We track this separately as a secondary state.
    IsAssumedSideEffectFree = isAssumedSideEffectFree(A, getCtxI());
  }

  /// See AbstractAttribute::updateImpl(...).
  ChangeStatus updateImpl(Attributor &A) override {
    ChangeStatus Changed = ChangeStatus::UNCHANGED;
    if (IsAssumedSideEffectFree && !isAssumedSideEffectFree(A, getCtxI())) {
      IsAssumedSideEffectFree = false;
      Changed = ChangeStatus::CHANGED;
    }
    if (!areAllUsesAssumedDead(A, getAssociatedValue()))
      return indicatePessimisticFixpoint();
    return Changed;
  }

  /// See AbstractAttribute::trackStatistics()
  void trackStatistics() const override {
    if (IsAssumedSideEffectFree)
      STATS_DECLTRACK_CSRET_ATTR(IsDead)
    else
      STATS_DECLTRACK_CSRET_ATTR(UnusedResult)
  }

  /// See AbstractAttribute::getAsStr().
  const std::string getAsStr(Attributor *A) const override {
    return isAssumedDead()
               ? "assumed-dead"
               : (getAssumed() ? "assumed-dead-users" : "assumed-live");
  }

private:
  bool IsAssumedSideEffectFree = true;
};

struct AAIsDeadReturned : public AAIsDeadValueImpl {
  AAIsDeadReturned(const IRPosition &IRP, Attributor &A)
      : AAIsDeadValueImpl(IRP, A) {}

  /// See AbstractAttribute::updateImpl(...).
  ChangeStatus updateImpl(Attributor &A) override {

    bool UsedAssumedInformation = false;
    A.checkForAllInstructions([](Instruction &) { return true; }, *this,
                              {Instruction::Ret}, UsedAssumedInformation);

    auto PredForCallSite = [&](AbstractCallSite ACS) {
      if (ACS.isCallbackCall() || !ACS.getInstruction())
        return false;
      return areAllUsesAssumedDead(A, *ACS.getInstruction());
    };

    if (!A.checkForAllCallSites(PredForCallSite, *this, true,
                                UsedAssumedInformation))
      return indicatePessimisticFixpoint();

    return ChangeStatus::UNCHANGED;
  }

  /// See AbstractAttribute::manifest(...).
  ChangeStatus manifest(Attributor &A) override {
    // TODO: Rewrite the signature to return void?
    bool AnyChange = false;
    UndefValue &UV = *UndefValue::get(getAssociatedFunction()->getReturnType());
    auto RetInstPred = [&](Instruction &I) {
      ReturnInst &RI = cast<ReturnInst>(I);
      if (!isa<UndefValue>(RI.getReturnValue()))
        AnyChange |= A.changeUseAfterManifest(RI.getOperandUse(0), UV);
      return true;
    };
    bool UsedAssumedInformation = false;
    A.checkForAllInstructions(RetInstPred, *this, {Instruction::Ret},
                              UsedAssumedInformation);
    return AnyChange ? ChangeStatus::CHANGED : ChangeStatus::UNCHANGED;
  }

  /// See AbstractAttribute::trackStatistics()
  void trackStatistics() const override { STATS_DECLTRACK_FNRET_ATTR(IsDead) }
};

struct AAIsDeadFunction : public AAIsDead {
  AAIsDeadFunction(const IRPosition &IRP, Attributor &A) : AAIsDead(IRP, A) {}

  /// See AbstractAttribute::initialize(...).
  void initialize(Attributor &A) override {
    Function *F = getAnchorScope();
    assert(F && "Did expect an anchor function");
    if (!isAssumedDeadInternalFunction(A)) {
      ToBeExploredFrom.insert(&F->getEntryBlock().front());
      assumeLive(A, F->getEntryBlock());
    }
  }

  bool isAssumedDeadInternalFunction(Attributor &A) {
    if (!getAnchorScope()->hasLocalLinkage())
      return false;
    bool UsedAssumedInformation = false;
    return A.checkForAllCallSites([](AbstractCallSite) { return false; }, *this,
                                  true, UsedAssumedInformation);
  }

  /// See AbstractAttribute::getAsStr().
  const std::string getAsStr(Attributor *A) const override {
    return "Live[#BB " + std::to_string(AssumedLiveBlocks.size()) + "/" +
           std::to_string(getAnchorScope()->size()) + "][#TBEP " +
           std::to_string(ToBeExploredFrom.size()) + "][#KDE " +
           std::to_string(KnownDeadEnds.size()) + "]";
  }

  /// See AbstractAttribute::manifest(...).
  ChangeStatus manifest(Attributor &A) override {
    assert(getState().isValidState() &&
           "Attempted to manifest an invalid state!");

    ChangeStatus HasChanged = ChangeStatus::UNCHANGED;
    Function &F = *getAnchorScope();

    if (AssumedLiveBlocks.empty()) {
      A.deleteAfterManifest(F);
      return ChangeStatus::CHANGED;
    }

    // Flag to determine if we can change an invoke to a call assuming the
    // callee is nounwind. This is not possible if the personality of the
    // function allows to catch asynchronous exceptions.
    bool Invoke2CallAllowed = !mayCatchAsynchronousExceptions(F);

    KnownDeadEnds.set_union(ToBeExploredFrom);
    for (const Instruction *DeadEndI : KnownDeadEnds) {
      auto *CB = dyn_cast<CallBase>(DeadEndI);
      if (!CB)
        continue;
      bool IsKnownNoReturn;
      bool MayReturn = !AA::hasAssumedIRAttr<Attribute::NoReturn>(
          A, this, IRPosition::callsite_function(*CB), DepClassTy::OPTIONAL,
          IsKnownNoReturn);
      if (MayReturn && (!Invoke2CallAllowed || !isa<InvokeInst>(CB)))
        continue;

      if (auto *II = dyn_cast<InvokeInst>(DeadEndI))
        A.registerInvokeWithDeadSuccessor(const_cast<InvokeInst &>(*II));
      else
        A.changeToUnreachableAfterManifest(
            const_cast<Instruction *>(DeadEndI->getNextNode()));
      HasChanged = ChangeStatus::CHANGED;
    }

    STATS_DECL(AAIsDead, BasicBlock, "Number of dead basic blocks deleted.");
    for (BasicBlock &BB : F)
      if (!AssumedLiveBlocks.count(&BB)) {
        A.deleteAfterManifest(BB);
        ++BUILD_STAT_NAME(AAIsDead, BasicBlock);
        HasChanged = ChangeStatus::CHANGED;
      }

    return HasChanged;
  }

  /// See AbstractAttribute::updateImpl(...).
  ChangeStatus updateImpl(Attributor &A) override;

  bool isEdgeDead(const BasicBlock *From, const BasicBlock *To) const override {
    assert(From->getParent() == getAnchorScope() &&
           To->getParent() == getAnchorScope() &&
           "Used AAIsDead of the wrong function");
    return isValidState() && !AssumedLiveEdges.count(std::make_pair(From, To));
  }

  /// See AbstractAttribute::trackStatistics()
  void trackStatistics() const override {}

  /// Returns true if the function is assumed dead.
  bool isAssumedDead() const override { return false; }

  /// See AAIsDead::isKnownDead().
  bool isKnownDead() const override { return false; }

  /// See AAIsDead::isAssumedDead(BasicBlock *).
  bool isAssumedDead(const BasicBlock *BB) const override {
    assert(BB->getParent() == getAnchorScope() &&
           "BB must be in the same anchor scope function.");

    if (!getAssumed())
      return false;
    return !AssumedLiveBlocks.count(BB);
  }

  /// See AAIsDead::isKnownDead(BasicBlock *).
  bool isKnownDead(const BasicBlock *BB) const override {
    return getKnown() && isAssumedDead(BB);
  }

  /// See AAIsDead::isAssumed(Instruction *I).
  bool isAssumedDead(const Instruction *I) const override {
    assert(I->getParent()->getParent() == getAnchorScope() &&
           "Instruction must be in the same anchor scope function.");

    if (!getAssumed())
      return false;

    // If it is not in AssumedLiveBlocks then it for sure dead.
    // Otherwise, it can still be after noreturn call in a live block.
    if (!AssumedLiveBlocks.count(I->getParent()))
      return true;

    // If it is not after a liveness barrier it is live.
    const Instruction *PrevI = I->getPrevNode();
    while (PrevI) {
      if (KnownDeadEnds.count(PrevI) || ToBeExploredFrom.count(PrevI))
        return true;
      PrevI = PrevI->getPrevNode();
    }
    return false;
  }

  /// See AAIsDead::isKnownDead(Instruction *I).
  bool isKnownDead(const Instruction *I) const override {
    return getKnown() && isAssumedDead(I);
  }

  /// Assume \p BB is (partially) live now and indicate to the Attributor \p A
  /// that internal function called from \p BB should now be looked at.
  bool assumeLive(Attributor &A, const BasicBlock &BB) {
    if (!AssumedLiveBlocks.insert(&BB).second)
      return false;

    // We assume that all of BB is (probably) live now and if there are calls to
    // internal functions we will assume that those are now live as well. This
    // is a performance optimization for blocks with calls to a lot of internal
    // functions. It can however cause dead functions to be treated as live.
    for (const Instruction &I : BB)
      if (const auto *CB = dyn_cast<CallBase>(&I))
        if (auto *F = dyn_cast_if_present<Function>(CB->getCalledOperand()))
          if (F->hasLocalLinkage())
            A.markLiveInternalFunction(*F);
    return true;
  }

  /// Collection of instructions that need to be explored again, e.g., we
  /// did assume they do not transfer control to (one of their) successors.
  SmallSetVector<const Instruction *, 8> ToBeExploredFrom;

  /// Collection of instructions that are known to not transfer control.
  SmallSetVector<const Instruction *, 8> KnownDeadEnds;

  /// Collection of all assumed live edges
  DenseSet<std::pair<const BasicBlock *, const BasicBlock *>> AssumedLiveEdges;

  /// Collection of all assumed live BasicBlocks.
  DenseSet<const BasicBlock *> AssumedLiveBlocks;
};

static bool
identifyAliveSuccessors(Attributor &A, const CallBase &CB,
                        AbstractAttribute &AA,
                        SmallVectorImpl<const Instruction *> &AliveSuccessors) {
  const IRPosition &IPos = IRPosition::callsite_function(CB);

  bool IsKnownNoReturn;
  if (AA::hasAssumedIRAttr<Attribute::NoReturn>(
          A, &AA, IPos, DepClassTy::OPTIONAL, IsKnownNoReturn))
    return !IsKnownNoReturn;
  if (CB.isTerminator())
    AliveSuccessors.push_back(&CB.getSuccessor(0)->front());
  else
    AliveSuccessors.push_back(CB.getNextNode());
  return false;
}

static bool
identifyAliveSuccessors(Attributor &A, const InvokeInst &II,
                        AbstractAttribute &AA,
                        SmallVectorImpl<const Instruction *> &AliveSuccessors) {
  bool UsedAssumedInformation =
      identifyAliveSuccessors(A, cast<CallBase>(II), AA, AliveSuccessors);

  // First, determine if we can change an invoke to a call assuming the
  // callee is nounwind. This is not possible if the personality of the
  // function allows to catch asynchronous exceptions.
  if (AAIsDeadFunction::mayCatchAsynchronousExceptions(*II.getFunction())) {
    AliveSuccessors.push_back(&II.getUnwindDest()->front());
  } else {
    const IRPosition &IPos = IRPosition::callsite_function(II);

    bool IsKnownNoUnwind;
    if (AA::hasAssumedIRAttr<Attribute::NoUnwind>(
            A, &AA, IPos, DepClassTy::OPTIONAL, IsKnownNoUnwind)) {
      UsedAssumedInformation |= !IsKnownNoUnwind;
    } else {
      AliveSuccessors.push_back(&II.getUnwindDest()->front());
    }
  }
  return UsedAssumedInformation;
}

static bool
identifyAliveSuccessors(Attributor &A, const BranchInst &BI,
                        AbstractAttribute &AA,
                        SmallVectorImpl<const Instruction *> &AliveSuccessors) {
  bool UsedAssumedInformation = false;
  if (BI.getNumSuccessors() == 1) {
    AliveSuccessors.push_back(&BI.getSuccessor(0)->front());
  } else {
    std::optional<Constant *> C =
        A.getAssumedConstant(*BI.getCondition(), AA, UsedAssumedInformation);
    if (!C || isa_and_nonnull<UndefValue>(*C)) {
      // No value yet, assume both edges are dead.
    } else if (isa_and_nonnull<ConstantInt>(*C)) {
      const BasicBlock *SuccBB =
          BI.getSuccessor(1 - cast<ConstantInt>(*C)->getValue().getZExtValue());
      AliveSuccessors.push_back(&SuccBB->front());
    } else {
      AliveSuccessors.push_back(&BI.getSuccessor(0)->front());
      AliveSuccessors.push_back(&BI.getSuccessor(1)->front());
      UsedAssumedInformation = false;
    }
  }
  return UsedAssumedInformation;
}

static bool
identifyAliveSuccessors(Attributor &A, const SwitchInst &SI,
                        AbstractAttribute &AA,
                        SmallVectorImpl<const Instruction *> &AliveSuccessors) {
  bool UsedAssumedInformation = false;
  SmallVector<AA::ValueAndContext> Values;
  if (!A.getAssumedSimplifiedValues(IRPosition::value(*SI.getCondition()), &AA,
                                    Values, AA::AnyScope,
                                    UsedAssumedInformation)) {
    // Something went wrong, assume all successors are live.
    for (const BasicBlock *SuccBB : successors(SI.getParent()))
      AliveSuccessors.push_back(&SuccBB->front());
    return false;
  }

  if (Values.empty() ||
      (Values.size() == 1 &&
       isa_and_nonnull<UndefValue>(Values.front().getValue()))) {
    // No valid value yet, assume all edges are dead.
    return UsedAssumedInformation;
  }

  Type &Ty = *SI.getCondition()->getType();
  SmallPtrSet<ConstantInt *, 8> Constants;
  auto CheckForConstantInt = [&](Value *V) {
    if (auto *CI = dyn_cast_if_present<ConstantInt>(AA::getWithType(*V, Ty))) {
      Constants.insert(CI);
      return true;
    }
    return false;
  };

  if (!all_of(Values, [&](AA::ValueAndContext &VAC) {
        return CheckForConstantInt(VAC.getValue());
      })) {
    for (const BasicBlock *SuccBB : successors(SI.getParent()))
      AliveSuccessors.push_back(&SuccBB->front());
    return UsedAssumedInformation;
  }

  unsigned MatchedCases = 0;
  for (const auto &CaseIt : SI.cases()) {
    if (Constants.count(CaseIt.getCaseValue())) {
      ++MatchedCases;
      AliveSuccessors.push_back(&CaseIt.getCaseSuccessor()->front());
    }
  }

  // If all potential values have been matched, we will not visit the default
  // case.
  if (MatchedCases < Constants.size())
    AliveSuccessors.push_back(&SI.getDefaultDest()->front());
  return UsedAssumedInformation;
}

ChangeStatus AAIsDeadFunction::updateImpl(Attributor &A) {
  ChangeStatus Change = ChangeStatus::UNCHANGED;

  if (AssumedLiveBlocks.empty()) {
    if (isAssumedDeadInternalFunction(A))
      return ChangeStatus::UNCHANGED;

    Function *F = getAnchorScope();
    ToBeExploredFrom.insert(&F->getEntryBlock().front());
    assumeLive(A, F->getEntryBlock());
    Change = ChangeStatus::CHANGED;
  }

  LLVM_DEBUG(dbgs() << "[AAIsDead] Live [" << AssumedLiveBlocks.size() << "/"
                    << getAnchorScope()->size() << "] BBs and "
                    << ToBeExploredFrom.size() << " exploration points and "
                    << KnownDeadEnds.size() << " known dead ends\n");

  // Copy and clear the list of instructions we need to explore from. It is
  // refilled with instructions the next update has to look at.
  SmallVector<const Instruction *, 8> Worklist(ToBeExploredFrom.begin(),
                                               ToBeExploredFrom.end());
  decltype(ToBeExploredFrom) NewToBeExploredFrom;

  SmallVector<const Instruction *, 8> AliveSuccessors;
  while (!Worklist.empty()) {
    const Instruction *I = Worklist.pop_back_val();
    LLVM_DEBUG(dbgs() << "[AAIsDead] Exploration inst: " << *I << "\n");

    // Fast forward for uninteresting instructions. We could look for UB here
    // though.
    while (!I->isTerminator() && !isa<CallBase>(I))
      I = I->getNextNode();

    AliveSuccessors.clear();

    bool UsedAssumedInformation = false;
    switch (I->getOpcode()) {
    // TODO: look for (assumed) UB to backwards propagate "deadness".
    default:
      assert(I->isTerminator() &&
             "Expected non-terminators to be handled already!");
      for (const BasicBlock *SuccBB : successors(I->getParent()))
        AliveSuccessors.push_back(&SuccBB->front());
      break;
    case Instruction::Call:
      UsedAssumedInformation = identifyAliveSuccessors(A, cast<CallInst>(*I),
                                                       *this, AliveSuccessors);
      break;
    case Instruction::Invoke:
      UsedAssumedInformation = identifyAliveSuccessors(A, cast<InvokeInst>(*I),
                                                       *this, AliveSuccessors);
      break;
    case Instruction::Br:
      UsedAssumedInformation = identifyAliveSuccessors(A, cast<BranchInst>(*I),
                                                       *this, AliveSuccessors);
      break;
    case Instruction::Switch:
      UsedAssumedInformation = identifyAliveSuccessors(A, cast<SwitchInst>(*I),
                                                       *this, AliveSuccessors);
      break;
    }

    if (UsedAssumedInformation) {
      NewToBeExploredFrom.insert(I);
    } else if (AliveSuccessors.empty() ||
               (I->isTerminator() &&
                AliveSuccessors.size() < I->getNumSuccessors())) {
      if (KnownDeadEnds.insert(I))
        Change = ChangeStatus::CHANGED;
    }

    LLVM_DEBUG(dbgs() << "[AAIsDead] #AliveSuccessors: "
                      << AliveSuccessors.size() << " UsedAssumedInformation: "
                      << UsedAssumedInformation << "\n");

    for (const Instruction *AliveSuccessor : AliveSuccessors) {
      if (!I->isTerminator()) {
        assert(AliveSuccessors.size() == 1 &&
               "Non-terminator expected to have a single successor!");
        Worklist.push_back(AliveSuccessor);
      } else {
        // record the assumed live edge
        auto Edge = std::make_pair(I->getParent(), AliveSuccessor->getParent());
        if (AssumedLiveEdges.insert(Edge).second)
          Change = ChangeStatus::CHANGED;
        if (assumeLive(A, *AliveSuccessor->getParent()))
          Worklist.push_back(AliveSuccessor);
      }
    }
  }

  // Check if the content of ToBeExploredFrom changed, ignore the order.
  if (NewToBeExploredFrom.size() != ToBeExploredFrom.size() ||
      llvm::any_of(NewToBeExploredFrom, [&](const Instruction *I) {
        return !ToBeExploredFrom.count(I);
      })) {
    Change = ChangeStatus::CHANGED;
    ToBeExploredFrom = std::move(NewToBeExploredFrom);
  }

  // If we know everything is live there is no need to query for liveness.
  // Instead, indicating a pessimistic fixpoint will cause the state to be
  // "invalid" and all queries to be answered conservatively without lookups.
  // To be in this state we have to (1) finished the exploration and (3) not
  // discovered any non-trivial dead end and (2) not ruled unreachable code
  // dead.
  if (ToBeExploredFrom.empty() &&
      getAnchorScope()->size() == AssumedLiveBlocks.size() &&
      llvm::all_of(KnownDeadEnds, [](const Instruction *DeadEndI) {
        return DeadEndI->isTerminator() && DeadEndI->getNumSuccessors() == 0;
      }))
    return indicatePessimisticFixpoint();
  return Change;
}

/// Liveness information for a call sites.
struct AAIsDeadCallSite final : AAIsDeadFunction {
  AAIsDeadCallSite(const IRPosition &IRP, Attributor &A)
      : AAIsDeadFunction(IRP, A) {}

  /// See AbstractAttribute::initialize(...).
  void initialize(Attributor &A) override {
    // TODO: Once we have call site specific value information we can provide
    //       call site specific liveness information and then it makes
    //       sense to specialize attributes for call sites instead of
    //       redirecting requests to the callee.
    llvm_unreachable("Abstract attributes for liveness are not "
                     "supported for call sites yet!");
  }

  /// See AbstractAttribute::updateImpl(...).
  ChangeStatus updateImpl(Attributor &A) override {
    return indicatePessimisticFixpoint();
  }

  /// See AbstractAttribute::trackStatistics()
  void trackStatistics() const override {}
};
} // namespace

/// -------------------- Dereferenceable Argument Attribute --------------------

namespace {
struct AADereferenceableImpl : AADereferenceable {
  AADereferenceableImpl(const IRPosition &IRP, Attributor &A)
      : AADereferenceable(IRP, A) {}
  using StateType = DerefState;

  /// See AbstractAttribute::initialize(...).
  void initialize(Attributor &A) override {
    Value &V = *getAssociatedValue().stripPointerCasts();
    SmallVector<Attribute, 4> Attrs;
    A.getAttrs(getIRPosition(),
               {Attribute::Dereferenceable, Attribute::DereferenceableOrNull},
               Attrs, /* IgnoreSubsumingPositions */ false);
    for (const Attribute &Attr : Attrs)
      takeKnownDerefBytesMaximum(Attr.getValueAsInt());

    // Ensure we initialize the non-null AA (if necessary).
    bool IsKnownNonNull;
    AA::hasAssumedIRAttr<Attribute::NonNull>(
        A, this, getIRPosition(), DepClassTy::OPTIONAL, IsKnownNonNull);

    bool CanBeNull, CanBeFreed;
    takeKnownDerefBytesMaximum(V.getPointerDereferenceableBytes(
        A.getDataLayout(), CanBeNull, CanBeFreed));

    if (Instruction *CtxI = getCtxI())
      followUsesInMBEC(*this, A, getState(), *CtxI);
  }

  /// See AbstractAttribute::getState()
  /// {
  StateType &getState() override { return *this; }
  const StateType &getState() const override { return *this; }
  /// }

  /// Helper function for collecting accessed bytes in must-be-executed-context
  void addAccessedBytesForUse(Attributor &A, const Use *U, const Instruction *I,
                              DerefState &State) {
    const Value *UseV = U->get();
    if (!UseV->getType()->isPointerTy())
      return;

    std::optional<MemoryLocation> Loc = MemoryLocation::getOrNone(I);
    if (!Loc || Loc->Ptr != UseV || !Loc->Size.isPrecise() || I->isVolatile())
      return;

    int64_t Offset;
    const Value *Base = GetPointerBaseWithConstantOffset(
        Loc->Ptr, Offset, A.getDataLayout(), /*AllowNonInbounds*/ true);
    if (Base && Base == &getAssociatedValue())
      State.addAccessedBytes(Offset, Loc->Size.getValue());
  }

  /// See followUsesInMBEC
  bool followUseInMBEC(Attributor &A, const Use *U, const Instruction *I,
                       AADereferenceable::StateType &State) {
    bool IsNonNull = false;
    bool TrackUse = false;
    int64_t DerefBytes = getKnownNonNullAndDerefBytesForUse(
        A, *this, getAssociatedValue(), U, I, IsNonNull, TrackUse);
    LLVM_DEBUG(dbgs() << "[AADereferenceable] Deref bytes: " << DerefBytes
                      << " for instruction " << *I << "\n");

    addAccessedBytesForUse(A, U, I, State);
    State.takeKnownDerefBytesMaximum(DerefBytes);
    return TrackUse;
  }

  /// See AbstractAttribute::manifest(...).
  ChangeStatus manifest(Attributor &A) override {
    ChangeStatus Change = AADereferenceable::manifest(A);
    bool IsKnownNonNull;
    bool IsAssumedNonNull = AA::hasAssumedIRAttr<Attribute::NonNull>(
        A, this, getIRPosition(), DepClassTy::NONE, IsKnownNonNull);
    if (IsAssumedNonNull &&
        A.hasAttr(getIRPosition(), Attribute::DereferenceableOrNull)) {
      A.removeAttrs(getIRPosition(), {Attribute::DereferenceableOrNull});
      return ChangeStatus::CHANGED;
    }
    return Change;
  }

  void getDeducedAttributes(Attributor &A, LLVMContext &Ctx,
                            SmallVectorImpl<Attribute> &Attrs) const override {
    // TODO: Add *_globally support
    bool IsKnownNonNull;
    bool IsAssumedNonNull = AA::hasAssumedIRAttr<Attribute::NonNull>(
        A, this, getIRPosition(), DepClassTy::NONE, IsKnownNonNull);
    if (IsAssumedNonNull)
      Attrs.emplace_back(Attribute::getWithDereferenceableBytes(
          Ctx, getAssumedDereferenceableBytes()));
    else
      Attrs.emplace_back(Attribute::getWithDereferenceableOrNullBytes(
          Ctx, getAssumedDereferenceableBytes()));
  }

  /// See AbstractAttribute::getAsStr().
  const std::string getAsStr(Attributor *A) const override {
    if (!getAssumedDereferenceableBytes())
      return "unknown-dereferenceable";
    bool IsKnownNonNull;
    bool IsAssumedNonNull = false;
    if (A)
      IsAssumedNonNull = AA::hasAssumedIRAttr<Attribute::NonNull>(
          *A, this, getIRPosition(), DepClassTy::NONE, IsKnownNonNull);
    return std::string("dereferenceable") +
           (IsAssumedNonNull ? "" : "_or_null") +
           (isAssumedGlobal() ? "_globally" : "") + "<" +
           std::to_string(getKnownDereferenceableBytes()) + "-" +
           std::to_string(getAssumedDereferenceableBytes()) + ">" +
           (!A ? " [non-null is unknown]" : "");
  }
};

/// Dereferenceable attribute for a floating value.
struct AADereferenceableFloating : AADereferenceableImpl {
  AADereferenceableFloating(const IRPosition &IRP, Attributor &A)
      : AADereferenceableImpl(IRP, A) {}

  /// See AbstractAttribute::updateImpl(...).
  ChangeStatus updateImpl(Attributor &A) override {
    bool Stripped;
    bool UsedAssumedInformation = false;
    SmallVector<AA::ValueAndContext> Values;
    if (!A.getAssumedSimplifiedValues(getIRPosition(), *this, Values,
                                      AA::AnyScope, UsedAssumedInformation)) {
      Values.push_back({getAssociatedValue(), getCtxI()});
      Stripped = false;
    } else {
      Stripped = Values.size() != 1 ||
                 Values.front().getValue() != &getAssociatedValue();
    }

    const DataLayout &DL = A.getDataLayout();
    DerefState T;

    auto VisitValueCB = [&](const Value &V) -> bool {
      unsigned IdxWidth =
          DL.getIndexSizeInBits(V.getType()->getPointerAddressSpace());
      APInt Offset(IdxWidth, 0);
      const Value *Base = stripAndAccumulateOffsets(
          A, *this, &V, DL, Offset, /* GetMinOffset */ false,
          /* AllowNonInbounds */ true);

      const auto *AA = A.getAAFor<AADereferenceable>(
          *this, IRPosition::value(*Base), DepClassTy::REQUIRED);
      int64_t DerefBytes = 0;
      if (!AA || (!Stripped && this == AA)) {
        // Use IR information if we did not strip anything.
        // TODO: track globally.
        bool CanBeNull, CanBeFreed;
        DerefBytes =
            Base->getPointerDereferenceableBytes(DL, CanBeNull, CanBeFreed);
        T.GlobalState.indicatePessimisticFixpoint();
      } else {
        const DerefState &DS = AA->getState();
        DerefBytes = DS.DerefBytesState.getAssumed();
        T.GlobalState &= DS.GlobalState;
      }

      // For now we do not try to "increase" dereferenceability due to negative
      // indices as we first have to come up with code to deal with loops and
      // for overflows of the dereferenceable bytes.
      int64_t OffsetSExt = Offset.getSExtValue();
      if (OffsetSExt < 0)
        OffsetSExt = 0;

      T.takeAssumedDerefBytesMinimum(
          std::max(int64_t(0), DerefBytes - OffsetSExt));

      if (this == AA) {
        if (!Stripped) {
          // If nothing was stripped IR information is all we got.
          T.takeKnownDerefBytesMaximum(
              std::max(int64_t(0), DerefBytes - OffsetSExt));
          T.indicatePessimisticFixpoint();
        } else if (OffsetSExt > 0) {
          // If something was stripped but there is circular reasoning we look
          // for the offset. If it is positive we basically decrease the
          // dereferenceable bytes in a circular loop now, which will simply
          // drive them down to the known value in a very slow way which we
          // can accelerate.
          T.indicatePessimisticFixpoint();
        }
      }

      return T.isValidState();
    };

    for (const auto &VAC : Values)
      if (!VisitValueCB(*VAC.getValue()))
        return indicatePessimisticFixpoint();

    return clampStateAndIndicateChange(getState(), T);
  }

  /// See AbstractAttribute::trackStatistics()
  void trackStatistics() const override {
    STATS_DECLTRACK_FLOATING_ATTR(dereferenceable)
  }
};

/// Dereferenceable attribute for a return value.
struct AADereferenceableReturned final
    : AAReturnedFromReturnedValues<AADereferenceable, AADereferenceableImpl> {
  using Base =
      AAReturnedFromReturnedValues<AADereferenceable, AADereferenceableImpl>;
  AADereferenceableReturned(const IRPosition &IRP, Attributor &A)
      : Base(IRP, A) {}

  /// See AbstractAttribute::trackStatistics()
  void trackStatistics() const override {
    STATS_DECLTRACK_FNRET_ATTR(dereferenceable)
  }
};

/// Dereferenceable attribute for an argument
struct AADereferenceableArgument final
    : AAArgumentFromCallSiteArguments<AADereferenceable,
                                      AADereferenceableImpl> {
  using Base =
      AAArgumentFromCallSiteArguments<AADereferenceable, AADereferenceableImpl>;
  AADereferenceableArgument(const IRPosition &IRP, Attributor &A)
      : Base(IRP, A) {}

  /// See AbstractAttribute::trackStatistics()
  void trackStatistics() const override {
    STATS_DECLTRACK_ARG_ATTR(dereferenceable)
  }
};

/// Dereferenceable attribute for a call site argument.
struct AADereferenceableCallSiteArgument final : AADereferenceableFloating {
  AADereferenceableCallSiteArgument(const IRPosition &IRP, Attributor &A)
      : AADereferenceableFloating(IRP, A) {}

  /// See AbstractAttribute::trackStatistics()
  void trackStatistics() const override {
    STATS_DECLTRACK_CSARG_ATTR(dereferenceable)
  }
};

/// Dereferenceable attribute deduction for a call site return value.
struct AADereferenceableCallSiteReturned final
    : AACalleeToCallSite<AADereferenceable, AADereferenceableImpl> {
  using Base = AACalleeToCallSite<AADereferenceable, AADereferenceableImpl>;
  AADereferenceableCallSiteReturned(const IRPosition &IRP, Attributor &A)
      : Base(IRP, A) {}

  /// See AbstractAttribute::trackStatistics()
  void trackStatistics() const override {
    STATS_DECLTRACK_CS_ATTR(dereferenceable);
  }
};
} // namespace

// ------------------------ Align Argument Attribute ------------------------

namespace {
static unsigned getKnownAlignForUse(Attributor &A, AAAlign &QueryingAA,
                                    Value &AssociatedValue, const Use *U,
                                    const Instruction *I, bool &TrackUse) {
  // We need to follow common pointer manipulation uses to the accesses they
  // feed into.
  if (isa<CastInst>(I)) {
    // Follow all but ptr2int casts.
    TrackUse = !isa<PtrToIntInst>(I);
    return 0;
  }
  if (auto *GEP = dyn_cast<GetElementPtrInst>(I)) {
    if (GEP->hasAllConstantIndices())
      TrackUse = true;
    return 0;
  }

  MaybeAlign MA;
  if (const auto *CB = dyn_cast<CallBase>(I)) {
    if (CB->isBundleOperand(U) || CB->isCallee(U))
      return 0;

    unsigned ArgNo = CB->getArgOperandNo(U);
    IRPosition IRP = IRPosition::callsite_argument(*CB, ArgNo);
    // As long as we only use known information there is no need to track
    // dependences here.
    auto *AlignAA = A.getAAFor<AAAlign>(QueryingAA, IRP, DepClassTy::NONE);
    if (AlignAA)
      MA = MaybeAlign(AlignAA->getKnownAlign());
  }

  const DataLayout &DL = A.getDataLayout();
  const Value *UseV = U->get();
  if (auto *SI = dyn_cast<StoreInst>(I)) {
    if (SI->getPointerOperand() == UseV)
      MA = SI->getAlign();
  } else if (auto *LI = dyn_cast<LoadInst>(I)) {
    if (LI->getPointerOperand() == UseV)
      MA = LI->getAlign();
  } else if (auto *AI = dyn_cast<AtomicRMWInst>(I)) {
    if (AI->getPointerOperand() == UseV)
      MA = AI->getAlign();
  } else if (auto *AI = dyn_cast<AtomicCmpXchgInst>(I)) {
    if (AI->getPointerOperand() == UseV)
      MA = AI->getAlign();
  }

  if (!MA || *MA <= QueryingAA.getKnownAlign())
    return 0;

  unsigned Alignment = MA->value();
  int64_t Offset;

  if (const Value *Base = GetPointerBaseWithConstantOffset(UseV, Offset, DL)) {
    if (Base == &AssociatedValue) {
      // BasePointerAddr + Offset = Alignment * Q for some integer Q.
      // So we can say that the maximum power of two which is a divisor of
      // gcd(Offset, Alignment) is an alignment.

      uint32_t gcd = std::gcd(uint32_t(abs((int32_t)Offset)), Alignment);
      Alignment = llvm::bit_floor(gcd);
    }
  }

  return Alignment;
}

struct AAAlignImpl : AAAlign {
  AAAlignImpl(const IRPosition &IRP, Attributor &A) : AAAlign(IRP, A) {}

  /// See AbstractAttribute::initialize(...).
  void initialize(Attributor &A) override {
    SmallVector<Attribute, 4> Attrs;
    A.getAttrs(getIRPosition(), {Attribute::Alignment}, Attrs);
    for (const Attribute &Attr : Attrs)
      takeKnownMaximum(Attr.getValueAsInt());

    Value &V = *getAssociatedValue().stripPointerCasts();
    takeKnownMaximum(V.getPointerAlignment(A.getDataLayout()).value());

    if (Instruction *CtxI = getCtxI())
      followUsesInMBEC(*this, A, getState(), *CtxI);
  }

  /// See AbstractAttribute::manifest(...).
  ChangeStatus manifest(Attributor &A) override {
    ChangeStatus InstrChanged = ChangeStatus::UNCHANGED;

    // Check for users that allow alignment annotations.
    Value &AssociatedValue = getAssociatedValue();
    if (isa<ConstantData>(AssociatedValue))
      return ChangeStatus::UNCHANGED;

    for (const Use &U : AssociatedValue.uses()) {
      if (auto *SI = dyn_cast<StoreInst>(U.getUser())) {
        if (SI->getPointerOperand() == &AssociatedValue)
          if (SI->getAlign() < getAssumedAlign()) {
            STATS_DECLTRACK(AAAlign, Store,
                            "Number of times alignment added to a store");
            SI->setAlignment(getAssumedAlign());
            InstrChanged = ChangeStatus::CHANGED;
          }
      } else if (auto *LI = dyn_cast<LoadInst>(U.getUser())) {
        if (LI->getPointerOperand() == &AssociatedValue)
          if (LI->getAlign() < getAssumedAlign()) {
            LI->setAlignment(getAssumedAlign());
            STATS_DECLTRACK(AAAlign, Load,
                            "Number of times alignment added to a load");
            InstrChanged = ChangeStatus::CHANGED;
          }
      } else if (auto *RMW = dyn_cast<AtomicRMWInst>(U.getUser())) {
        if (RMW->getPointerOperand() == &AssociatedValue) {
          if (RMW->getAlign() < getAssumedAlign()) {
            STATS_DECLTRACK(AAAlign, AtomicRMW,
                            "Number of times alignment added to atomicrmw");

            RMW->setAlignment(getAssumedAlign());
            InstrChanged = ChangeStatus::CHANGED;
          }
        }
      } else if (auto *CAS = dyn_cast<AtomicCmpXchgInst>(U.getUser())) {
        if (CAS->getPointerOperand() == &AssociatedValue) {
          if (CAS->getAlign() < getAssumedAlign()) {
            STATS_DECLTRACK(AAAlign, AtomicCmpXchg,
                            "Number of times alignment added to cmpxchg");
            CAS->setAlignment(getAssumedAlign());
            InstrChanged = ChangeStatus::CHANGED;
          }
        }
      }
    }

    ChangeStatus Changed = AAAlign::manifest(A);

    Align InheritAlign =
        getAssociatedValue().getPointerAlignment(A.getDataLayout());
    if (InheritAlign >= getAssumedAlign())
      return InstrChanged;
    return Changed | InstrChanged;
  }

  // TODO: Provide a helper to determine the implied ABI alignment and check in
  //       the existing manifest method and a new one for AAAlignImpl that value
  //       to avoid making the alignment explicit if it did not improve.

  /// See AbstractAttribute::getDeducedAttributes
  void getDeducedAttributes(Attributor &A, LLVMContext &Ctx,
                            SmallVectorImpl<Attribute> &Attrs) const override {
    if (getAssumedAlign() > 1)
      Attrs.emplace_back(
          Attribute::getWithAlignment(Ctx, Align(getAssumedAlign())));
  }

  /// See followUsesInMBEC
  bool followUseInMBEC(Attributor &A, const Use *U, const Instruction *I,
                       AAAlign::StateType &State) {
    bool TrackUse = false;

    unsigned int KnownAlign =
        getKnownAlignForUse(A, *this, getAssociatedValue(), U, I, TrackUse);
    State.takeKnownMaximum(KnownAlign);

    return TrackUse;
  }

  /// See AbstractAttribute::getAsStr().
  const std::string getAsStr(Attributor *A) const override {
    return "align<" + std::to_string(getKnownAlign().value()) + "-" +
           std::to_string(getAssumedAlign().value()) + ">";
  }
};

/// Align attribute for a floating value.
struct AAAlignFloating : AAAlignImpl {
  AAAlignFloating(const IRPosition &IRP, Attributor &A) : AAAlignImpl(IRP, A) {}

  /// See AbstractAttribute::updateImpl(...).
  ChangeStatus updateImpl(Attributor &A) override {
    const DataLayout &DL = A.getDataLayout();

    bool Stripped;
    bool UsedAssumedInformation = false;
    SmallVector<AA::ValueAndContext> Values;
    if (!A.getAssumedSimplifiedValues(getIRPosition(), *this, Values,
                                      AA::AnyScope, UsedAssumedInformation)) {
      Values.push_back({getAssociatedValue(), getCtxI()});
      Stripped = false;
    } else {
      Stripped = Values.size() != 1 ||
                 Values.front().getValue() != &getAssociatedValue();
    }

    StateType T;
    auto VisitValueCB = [&](Value &V) -> bool {
      if (isa<UndefValue>(V) || isa<ConstantPointerNull>(V))
        return true;
      const auto *AA = A.getAAFor<AAAlign>(*this, IRPosition::value(V),
                                           DepClassTy::REQUIRED);
      if (!AA || (!Stripped && this == AA)) {
        int64_t Offset;
        unsigned Alignment = 1;
        if (const Value *Base =
                GetPointerBaseWithConstantOffset(&V, Offset, DL)) {
          // TODO: Use AAAlign for the base too.
          Align PA = Base->getPointerAlignment(DL);
          // BasePointerAddr + Offset = Alignment * Q for some integer Q.
          // So we can say that the maximum power of two which is a divisor of
          // gcd(Offset, Alignment) is an alignment.

          uint32_t gcd =
              std::gcd(uint32_t(abs((int32_t)Offset)), uint32_t(PA.value()));
          Alignment = llvm::bit_floor(gcd);
        } else {
          Alignment = V.getPointerAlignment(DL).value();
        }
        // Use only IR information if we did not strip anything.
        T.takeKnownMaximum(Alignment);
        T.indicatePessimisticFixpoint();
      } else {
        // Use abstract attribute information.
        const AAAlign::StateType &DS = AA->getState();
        T ^= DS;
      }
      return T.isValidState();
    };

    for (const auto &VAC : Values) {
      if (!VisitValueCB(*VAC.getValue()))
        return indicatePessimisticFixpoint();
    }

    //  TODO: If we know we visited all incoming values, thus no are assumed
    //  dead, we can take the known information from the state T.
    return clampStateAndIndicateChange(getState(), T);
  }

  /// See AbstractAttribute::trackStatistics()
  void trackStatistics() const override { STATS_DECLTRACK_FLOATING_ATTR(align) }
};

/// Align attribute for function return value.
struct AAAlignReturned final
    : AAReturnedFromReturnedValues<AAAlign, AAAlignImpl> {
  using Base = AAReturnedFromReturnedValues<AAAlign, AAAlignImpl>;
  AAAlignReturned(const IRPosition &IRP, Attributor &A) : Base(IRP, A) {}

  /// See AbstractAttribute::trackStatistics()
  void trackStatistics() const override { STATS_DECLTRACK_FNRET_ATTR(aligned) }
};

/// Align attribute for function argument.
struct AAAlignArgument final
    : AAArgumentFromCallSiteArguments<AAAlign, AAAlignImpl> {
  using Base = AAArgumentFromCallSiteArguments<AAAlign, AAAlignImpl>;
  AAAlignArgument(const IRPosition &IRP, Attributor &A) : Base(IRP, A) {}

  /// See AbstractAttribute::manifest(...).
  ChangeStatus manifest(Attributor &A) override {
    // If the associated argument is involved in a must-tail call we give up
    // because we would need to keep the argument alignments of caller and
    // callee in-sync. Just does not seem worth the trouble right now.
    if (A.getInfoCache().isInvolvedInMustTailCall(*getAssociatedArgument()))
      return ChangeStatus::UNCHANGED;
    return Base::manifest(A);
  }

  /// See AbstractAttribute::trackStatistics()
  void trackStatistics() const override { STATS_DECLTRACK_ARG_ATTR(aligned) }
};

struct AAAlignCallSiteArgument final : AAAlignFloating {
  AAAlignCallSiteArgument(const IRPosition &IRP, Attributor &A)
      : AAAlignFloating(IRP, A) {}

  /// See AbstractAttribute::manifest(...).
  ChangeStatus manifest(Attributor &A) override {
    // If the associated argument is involved in a must-tail call we give up
    // because we would need to keep the argument alignments of caller and
    // callee in-sync. Just does not seem worth the trouble right now.
    if (Argument *Arg = getAssociatedArgument())
      if (A.getInfoCache().isInvolvedInMustTailCall(*Arg))
        return ChangeStatus::UNCHANGED;
    ChangeStatus Changed = AAAlignImpl::manifest(A);
    Align InheritAlign =
        getAssociatedValue().getPointerAlignment(A.getDataLayout());
    if (InheritAlign >= getAssumedAlign())
      Changed = ChangeStatus::UNCHANGED;
    return Changed;
  }

  /// See AbstractAttribute::updateImpl(Attributor &A).
  ChangeStatus updateImpl(Attributor &A) override {
    ChangeStatus Changed = AAAlignFloating::updateImpl(A);
    if (Argument *Arg = getAssociatedArgument()) {
      // We only take known information from the argument
      // so we do not need to track a dependence.
      const auto *ArgAlignAA = A.getAAFor<AAAlign>(
          *this, IRPosition::argument(*Arg), DepClassTy::NONE);
      if (ArgAlignAA)
        takeKnownMaximum(ArgAlignAA->getKnownAlign().value());
    }
    return Changed;
  }

  /// See AbstractAttribute::trackStatistics()
  void trackStatistics() const override { STATS_DECLTRACK_CSARG_ATTR(aligned) }
};

/// Align attribute deduction for a call site return value.
struct AAAlignCallSiteReturned final
    : AACalleeToCallSite<AAAlign, AAAlignImpl> {
  using Base = AACalleeToCallSite<AAAlign, AAAlignImpl>;
  AAAlignCallSiteReturned(const IRPosition &IRP, Attributor &A)
      : Base(IRP, A) {}

  /// See AbstractAttribute::trackStatistics()
  void trackStatistics() const override { STATS_DECLTRACK_CS_ATTR(align); }
};
} // namespace

/// ------------------ Function No-Return Attribute ----------------------------
namespace {
struct AANoReturnImpl : public AANoReturn {
  AANoReturnImpl(const IRPosition &IRP, Attributor &A) : AANoReturn(IRP, A) {}

  /// See AbstractAttribute::initialize(...).
  void initialize(Attributor &A) override {
    bool IsKnown;
    assert(!AA::hasAssumedIRAttr<Attribute::NoReturn>(
        A, nullptr, getIRPosition(), DepClassTy::NONE, IsKnown));
    (void)IsKnown;
  }

  /// See AbstractAttribute::getAsStr().
  const std::string getAsStr(Attributor *A) const override {
    return getAssumed() ? "noreturn" : "may-return";
  }

  /// See AbstractAttribute::updateImpl(Attributor &A).
  ChangeStatus updateImpl(Attributor &A) override {
    auto CheckForNoReturn = [](Instruction &) { return false; };
    bool UsedAssumedInformation = false;
    if (!A.checkForAllInstructions(CheckForNoReturn, *this,
                                   {(unsigned)Instruction::Ret},
                                   UsedAssumedInformation))
      return indicatePessimisticFixpoint();
    return ChangeStatus::UNCHANGED;
  }
};

struct AANoReturnFunction final : AANoReturnImpl {
  AANoReturnFunction(const IRPosition &IRP, Attributor &A)
      : AANoReturnImpl(IRP, A) {}

  /// See AbstractAttribute::trackStatistics()
  void trackStatistics() const override { STATS_DECLTRACK_FN_ATTR(noreturn) }
};

/// NoReturn attribute deduction for a call sites.
struct AANoReturnCallSite final
    : AACalleeToCallSite<AANoReturn, AANoReturnImpl> {
  AANoReturnCallSite(const IRPosition &IRP, Attributor &A)
      : AACalleeToCallSite<AANoReturn, AANoReturnImpl>(IRP, A) {}

  /// See AbstractAttribute::trackStatistics()
  void trackStatistics() const override { STATS_DECLTRACK_CS_ATTR(noreturn); }
};
} // namespace

/// ----------------------- Instance Info ---------------------------------

namespace {
/// A class to hold the state of for no-capture attributes.
struct AAInstanceInfoImpl : public AAInstanceInfo {
  AAInstanceInfoImpl(const IRPosition &IRP, Attributor &A)
      : AAInstanceInfo(IRP, A) {}

  /// See AbstractAttribute::initialize(...).
  void initialize(Attributor &A) override {
    Value &V = getAssociatedValue();
    if (auto *C = dyn_cast<Constant>(&V)) {
      if (C->isThreadDependent())
        indicatePessimisticFixpoint();
      else
        indicateOptimisticFixpoint();
      return;
    }
    if (auto *CB = dyn_cast<CallBase>(&V))
      if (CB->arg_size() == 0 && !CB->mayHaveSideEffects() &&
          !CB->mayReadFromMemory()) {
        indicateOptimisticFixpoint();
        return;
      }
    if (auto *I = dyn_cast<Instruction>(&V)) {
      const auto *CI =
          A.getInfoCache().getAnalysisResultForFunction<CycleAnalysis>(
              *I->getFunction());
      if (mayBeInCycle(CI, I, /* HeaderOnly */ false)) {
        indicatePessimisticFixpoint();
        return;
      }
    }
  }

  /// See AbstractAttribute::updateImpl(...).
  ChangeStatus updateImpl(Attributor &A) override {
    ChangeStatus Changed = ChangeStatus::UNCHANGED;

    Value &V = getAssociatedValue();
    const Function *Scope = nullptr;
    if (auto *I = dyn_cast<Instruction>(&V))
      Scope = I->getFunction();
    if (auto *A = dyn_cast<Argument>(&V)) {
      Scope = A->getParent();
      if (!Scope->hasLocalLinkage())
        return Changed;
    }
    if (!Scope)
      return indicateOptimisticFixpoint();

    bool IsKnownNoRecurse;
    if (AA::hasAssumedIRAttr<Attribute::NoRecurse>(
            A, this, IRPosition::function(*Scope), DepClassTy::OPTIONAL,
            IsKnownNoRecurse))
      return Changed;

    auto UsePred = [&](const Use &U, bool &Follow) {
      const Instruction *UserI = dyn_cast<Instruction>(U.getUser());
      if (!UserI || isa<GetElementPtrInst>(UserI) || isa<CastInst>(UserI) ||
          isa<PHINode>(UserI) || isa<SelectInst>(UserI)) {
        Follow = true;
        return true;
      }
      if (isa<LoadInst>(UserI) || isa<CmpInst>(UserI) ||
          (isa<StoreInst>(UserI) &&
           cast<StoreInst>(UserI)->getValueOperand() != U.get()))
        return true;
      if (auto *CB = dyn_cast<CallBase>(UserI)) {
        // This check is not guaranteeing uniqueness but for now that we cannot
        // end up with two versions of \p U thinking it was one.
        auto *Callee = dyn_cast_if_present<Function>(CB->getCalledOperand());
        if (!Callee || !Callee->hasLocalLinkage())
          return true;
        if (!CB->isArgOperand(&U))
          return false;
        const auto *ArgInstanceInfoAA = A.getAAFor<AAInstanceInfo>(
            *this, IRPosition::callsite_argument(*CB, CB->getArgOperandNo(&U)),
            DepClassTy::OPTIONAL);
        if (!ArgInstanceInfoAA ||
            !ArgInstanceInfoAA->isAssumedUniqueForAnalysis())
          return false;
        // If this call base might reach the scope again we might forward the
        // argument back here. This is very conservative.
        if (AA::isPotentiallyReachable(
                A, *CB, *Scope, *this, /* ExclusionSet */ nullptr,
                [Scope](const Function &Fn) { return &Fn != Scope; }))
          return false;
        return true;
      }
      return false;
    };

    auto EquivalentUseCB = [&](const Use &OldU, const Use &NewU) {
      if (auto *SI = dyn_cast<StoreInst>(OldU.getUser())) {
        auto *Ptr = SI->getPointerOperand()->stripPointerCasts();
        if ((isa<AllocaInst>(Ptr) || isNoAliasCall(Ptr)) &&
            AA::isDynamicallyUnique(A, *this, *Ptr))
          return true;
      }
      return false;
    };

    if (!A.checkForAllUses(UsePred, *this, V, /* CheckBBLivenessOnly */ true,
                           DepClassTy::OPTIONAL,
                           /* IgnoreDroppableUses */ true, EquivalentUseCB))
      return indicatePessimisticFixpoint();

    return Changed;
  }

  /// See AbstractState::getAsStr().
  const std::string getAsStr(Attributor *A) const override {
    return isAssumedUniqueForAnalysis() ? "<unique [fAa]>" : "<unknown>";
  }

  /// See AbstractAttribute::trackStatistics()
  void trackStatistics() const override {}
};

/// InstanceInfo attribute for floating values.
struct AAInstanceInfoFloating : AAInstanceInfoImpl {
  AAInstanceInfoFloating(const IRPosition &IRP, Attributor &A)
      : AAInstanceInfoImpl(IRP, A) {}
};

/// NoCapture attribute for function arguments.
struct AAInstanceInfoArgument final : AAInstanceInfoFloating {
  AAInstanceInfoArgument(const IRPosition &IRP, Attributor &A)
      : AAInstanceInfoFloating(IRP, A) {}
};

/// InstanceInfo attribute for call site arguments.
struct AAInstanceInfoCallSiteArgument final : AAInstanceInfoImpl {
  AAInstanceInfoCallSiteArgument(const IRPosition &IRP, Attributor &A)
      : AAInstanceInfoImpl(IRP, A) {}

  /// See AbstractAttribute::updateImpl(...).
  ChangeStatus updateImpl(Attributor &A) override {
    // TODO: Once we have call site specific value information we can provide
    //       call site specific liveness information and then it makes
    //       sense to specialize attributes for call sites arguments instead of
    //       redirecting requests to the callee argument.
    Argument *Arg = getAssociatedArgument();
    if (!Arg)
      return indicatePessimisticFixpoint();
    const IRPosition &ArgPos = IRPosition::argument(*Arg);
    auto *ArgAA =
        A.getAAFor<AAInstanceInfo>(*this, ArgPos, DepClassTy::REQUIRED);
    if (!ArgAA)
      return indicatePessimisticFixpoint();
    return clampStateAndIndicateChange(getState(), ArgAA->getState());
  }
};

/// InstanceInfo attribute for function return value.
struct AAInstanceInfoReturned final : AAInstanceInfoImpl {
  AAInstanceInfoReturned(const IRPosition &IRP, Attributor &A)
      : AAInstanceInfoImpl(IRP, A) {
    llvm_unreachable("InstanceInfo is not applicable to function returns!");
  }

  /// See AbstractAttribute::initialize(...).
  void initialize(Attributor &A) override {
    llvm_unreachable("InstanceInfo is not applicable to function returns!");
  }

  /// See AbstractAttribute::updateImpl(...).
  ChangeStatus updateImpl(Attributor &A) override {
    llvm_unreachable("InstanceInfo is not applicable to function returns!");
  }
};

/// InstanceInfo attribute deduction for a call site return value.
struct AAInstanceInfoCallSiteReturned final : AAInstanceInfoFloating {
  AAInstanceInfoCallSiteReturned(const IRPosition &IRP, Attributor &A)
      : AAInstanceInfoFloating(IRP, A) {}
};
} // namespace

/// ----------------------- Variable Capturing ---------------------------------
bool AANoCapture::isImpliedByIR(Attributor &A, const IRPosition &IRP,
                                Attribute::AttrKind ImpliedAttributeKind,
                                bool IgnoreSubsumingPositions) {
  assert(ImpliedAttributeKind == Attribute::Captures &&
         "Unexpected attribute kind");
  Value &V = IRP.getAssociatedValue();
  if (!isa<Constant>(V) && !IRP.isArgumentPosition())
    return V.use_empty();

  // You cannot "capture" null in the default address space.
  //
  // FIXME: This should use NullPointerIsDefined to account for the function
  // attribute.
  if (isa<UndefValue>(V) || (isa<ConstantPointerNull>(V) &&
                             V.getType()->getPointerAddressSpace() == 0)) {
    return true;
  }

  SmallVector<Attribute, 1> Attrs;
  A.getAttrs(IRP, {Attribute::Captures}, Attrs,
             /* IgnoreSubsumingPositions */ true);
  for (const Attribute &Attr : Attrs)
    if (capturesNothing(Attr.getCaptureInfo()))
      return true;

  if (IRP.getPositionKind() == IRP_CALL_SITE_ARGUMENT)
    if (Argument *Arg = IRP.getAssociatedArgument()) {
      SmallVector<Attribute, 1> Attrs;
      A.getAttrs(IRPosition::argument(*Arg),
                 {Attribute::Captures, Attribute::ByVal}, Attrs,
                 /* IgnoreSubsumingPositions */ true);
      bool ArgNoCapture = any_of(Attrs, [](Attribute Attr) {
        return Attr.getKindAsEnum() == Attribute::ByVal ||
               capturesNothing(Attr.getCaptureInfo());
      });
      if (ArgNoCapture) {
        A.manifestAttrs(IRP, Attribute::getWithCaptureInfo(
                                 V.getContext(), CaptureInfo::none()));
        return true;
      }
    }

  if (const Function *F = IRP.getAssociatedFunction()) {
    // Check what state the associated function can actually capture.
    AANoCapture::StateType State;
    determineFunctionCaptureCapabilities(IRP, *F, State);
    if (State.isKnown(NO_CAPTURE)) {
      A.manifestAttrs(IRP, Attribute::getWithCaptureInfo(V.getContext(),
                                                         CaptureInfo::none()));
      return true;
    }
  }

  return false;
}

/// Set the NOT_CAPTURED_IN_MEM and NOT_CAPTURED_IN_RET bits in \p Known
/// depending on the ability of the function associated with \p IRP to capture
/// state in memory and through "returning/throwing", respectively.
void AANoCapture::determineFunctionCaptureCapabilities(const IRPosition &IRP,
                                                       const Function &F,
                                                       BitIntegerState &State) {
  // TODO: Once we have memory behavior attributes we should use them here.

  // If we know we cannot communicate or write to memory, we do not care about
  // ptr2int anymore.
  bool ReadOnly = F.onlyReadsMemory();
  bool NoThrow = F.doesNotThrow();
  bool IsVoidReturn = F.getReturnType()->isVoidTy();
  if (ReadOnly && NoThrow && IsVoidReturn) {
    State.addKnownBits(NO_CAPTURE);
    return;
  }

  // A function cannot capture state in memory if it only reads memory, it can
  // however return/throw state and the state might be influenced by the
  // pointer value, e.g., loading from a returned pointer might reveal a bit.
  if (ReadOnly)
    State.addKnownBits(NOT_CAPTURED_IN_MEM);

  // A function cannot communicate state back if it does not through
  // exceptions and doesn not return values.
  if (NoThrow && IsVoidReturn)
    State.addKnownBits(NOT_CAPTURED_IN_RET);

  // Check existing "returned" attributes.
  int ArgNo = IRP.getCalleeArgNo();
  if (!NoThrow || ArgNo < 0 ||
      !F.getAttributes().hasAttrSomewhere(Attribute::Returned))
    return;

  for (unsigned U = 0, E = F.arg_size(); U < E; ++U)
    if (F.hasParamAttribute(U, Attribute::Returned)) {
      if (U == unsigned(ArgNo))
        State.removeAssumedBits(NOT_CAPTURED_IN_RET);
      else if (ReadOnly)
        State.addKnownBits(NO_CAPTURE);
      else
        State.addKnownBits(NOT_CAPTURED_IN_RET);
      break;
    }
}

namespace {
/// A class to hold the state of for no-capture attributes.
struct AANoCaptureImpl : public AANoCapture {
  AANoCaptureImpl(const IRPosition &IRP, Attributor &A) : AANoCapture(IRP, A) {}

  /// See AbstractAttribute::initialize(...).
  void initialize(Attributor &A) override {
    bool IsKnown;
    assert(!AA::hasAssumedIRAttr<Attribute::Captures>(
        A, nullptr, getIRPosition(), DepClassTy::NONE, IsKnown));
    (void)IsKnown;
  }

  /// See AbstractAttribute::updateImpl(...).
  ChangeStatus updateImpl(Attributor &A) override;

  /// see AbstractAttribute::isAssumedNoCaptureMaybeReturned(...).
  void getDeducedAttributes(Attributor &A, LLVMContext &Ctx,
                            SmallVectorImpl<Attribute> &Attrs) const override {
    if (!isAssumedNoCaptureMaybeReturned())
      return;

    if (isArgumentPosition()) {
      if (isAssumedNoCapture())
        Attrs.emplace_back(Attribute::get(Ctx, Attribute::Captures));
      else if (ManifestInternal)
        Attrs.emplace_back(Attribute::get(Ctx, "no-capture-maybe-returned"));
    }
  }

  /// See AbstractState::getAsStr().
  const std::string getAsStr(Attributor *A) const override {
    if (isKnownNoCapture())
      return "known not-captured";
    if (isAssumedNoCapture())
      return "assumed not-captured";
    if (isKnownNoCaptureMaybeReturned())
      return "known not-captured-maybe-returned";
    if (isAssumedNoCaptureMaybeReturned())
      return "assumed not-captured-maybe-returned";
    return "assumed-captured";
  }

  /// Check the use \p U and update \p State accordingly. Return true if we
  /// should continue to update the state.
  bool checkUse(Attributor &A, AANoCapture::StateType &State, const Use &U,
                bool &Follow) {
    Instruction *UInst = cast<Instruction>(U.getUser());
    LLVM_DEBUG(dbgs() << "[AANoCapture] Check use: " << *U.get() << " in "
                      << *UInst << "\n");

    // Deal with ptr2int by following uses.
    if (isa<PtrToIntInst>(UInst)) {
      LLVM_DEBUG(dbgs() << " - ptr2int assume the worst!\n");
      return isCapturedIn(State, /* Memory */ true, /* Integer */ true,
                          /* Return */ true);
    }

    // For stores we already checked if we can follow them, if they make it
    // here we give up.
    if (isa<StoreInst>(UInst))
      return isCapturedIn(State, /* Memory */ true, /* Integer */ true,
                          /* Return */ true);

    // Explicitly catch return instructions.
    if (isa<ReturnInst>(UInst)) {
      if (UInst->getFunction() == getAnchorScope())
        return isCapturedIn(State, /* Memory */ false, /* Integer */ false,
                            /* Return */ true);
      return isCapturedIn(State, /* Memory */ true, /* Integer */ true,
                          /* Return */ true);
    }

    // For now we only use special logic for call sites. However, the tracker
    // itself knows about a lot of other non-capturing cases already.
    auto *CB = dyn_cast<CallBase>(UInst);
    if (!CB || !CB->isArgOperand(&U))
      return isCapturedIn(State, /* Memory */ true, /* Integer */ true,
                          /* Return */ true);

    unsigned ArgNo = CB->getArgOperandNo(&U);
    const IRPosition &CSArgPos = IRPosition::callsite_argument(*CB, ArgNo);
    // If we have a abstract no-capture attribute for the argument we can use
    // it to justify a non-capture attribute here. This allows recursion!
    bool IsKnownNoCapture;
    const AANoCapture *ArgNoCaptureAA = nullptr;
    bool IsAssumedNoCapture = AA::hasAssumedIRAttr<Attribute::Captures>(
        A, this, CSArgPos, DepClassTy::REQUIRED, IsKnownNoCapture, false,
        &ArgNoCaptureAA);
    if (IsAssumedNoCapture)
      return isCapturedIn(State, /* Memory */ false, /* Integer */ false,
                          /* Return */ false);
    if (ArgNoCaptureAA && ArgNoCaptureAA->isAssumedNoCaptureMaybeReturned()) {
      Follow = true;
      return isCapturedIn(State, /* Memory */ false, /* Integer */ false,
                          /* Return */ false);
    }

    // Lastly, we could not find a reason no-capture can be assumed so we don't.
    return isCapturedIn(State, /* Memory */ true, /* Integer */ true,
                        /* Return */ true);
  }

  /// Update \p State according to \p CapturedInMem, \p CapturedInInt, and
  /// \p CapturedInRet, then return true if we should continue updating the
  /// state.
  static bool isCapturedIn(AANoCapture::StateType &State, bool CapturedInMem,
                           bool CapturedInInt, bool CapturedInRet) {
    LLVM_DEBUG(dbgs() << " - captures [Mem " << CapturedInMem << "|Int "
                      << CapturedInInt << "|Ret " << CapturedInRet << "]\n");
    if (CapturedInMem)
      State.removeAssumedBits(AANoCapture::NOT_CAPTURED_IN_MEM);
    if (CapturedInInt)
      State.removeAssumedBits(AANoCapture::NOT_CAPTURED_IN_INT);
    if (CapturedInRet)
      State.removeAssumedBits(AANoCapture::NOT_CAPTURED_IN_RET);
    return State.isAssumed(AANoCapture::NO_CAPTURE_MAYBE_RETURNED);
  }
};

ChangeStatus AANoCaptureImpl::updateImpl(Attributor &A) {
  const IRPosition &IRP = getIRPosition();
  Value *V = isArgumentPosition() ? IRP.getAssociatedArgument()
                                  : &IRP.getAssociatedValue();
  if (!V)
    return indicatePessimisticFixpoint();

  const Function *F =
      isArgumentPosition() ? IRP.getAssociatedFunction() : IRP.getAnchorScope();

  // TODO: Is the checkForAllUses below useful for constants?
  if (!F)
    return indicatePessimisticFixpoint();

  AANoCapture::StateType T;
  const IRPosition &FnPos = IRPosition::function(*F);

  // Readonly means we cannot capture through memory.
  bool IsKnown;
  if (AA::isAssumedReadOnly(A, FnPos, *this, IsKnown)) {
    T.addKnownBits(NOT_CAPTURED_IN_MEM);
    if (IsKnown)
      addKnownBits(NOT_CAPTURED_IN_MEM);
  }

  // Make sure all returned values are different than the underlying value.
  // TODO: we could do this in a more sophisticated way inside
  //       AAReturnedValues, e.g., track all values that escape through returns
  //       directly somehow.
  auto CheckReturnedArgs = [&](bool &UsedAssumedInformation) {
    SmallVector<AA::ValueAndContext> Values;
    if (!A.getAssumedSimplifiedValues(IRPosition::returned(*F), this, Values,
                                      AA::ValueScope::Intraprocedural,
                                      UsedAssumedInformation))
      return false;
    bool SeenConstant = false;
    for (const AA::ValueAndContext &VAC : Values) {
      if (isa<Constant>(VAC.getValue())) {
        if (SeenConstant)
          return false;
        SeenConstant = true;
      } else if (!isa<Argument>(VAC.getValue()) ||
                 VAC.getValue() == getAssociatedArgument())
        return false;
    }
    return true;
  };

  bool IsKnownNoUnwind;
  if (AA::hasAssumedIRAttr<Attribute::NoUnwind>(
          A, this, FnPos, DepClassTy::OPTIONAL, IsKnownNoUnwind)) {
    bool IsVoidTy = F->getReturnType()->isVoidTy();
    bool UsedAssumedInformation = false;
    if (IsVoidTy || CheckReturnedArgs(UsedAssumedInformation)) {
      T.addKnownBits(NOT_CAPTURED_IN_RET);
      if (T.isKnown(NOT_CAPTURED_IN_MEM))
        return ChangeStatus::UNCHANGED;
      if (IsKnownNoUnwind && (IsVoidTy || !UsedAssumedInformation)) {
        addKnownBits(NOT_CAPTURED_IN_RET);
        if (isKnown(NOT_CAPTURED_IN_MEM))
          return indicateOptimisticFixpoint();
      }
    }
  }

  auto UseCheck = [&](const Use &U, bool &Follow) -> bool {
    // TODO(captures): Make this more precise.
    UseCaptureInfo CI = DetermineUseCaptureKind(U, /*Base=*/nullptr);
    if (capturesNothing(CI))
      return true;
    if (CI.isPassthrough()) {
      Follow = true;
      return true;
    }
    return checkUse(A, T, U, Follow);
  };

  if (!A.checkForAllUses(UseCheck, *this, *V))
    return indicatePessimisticFixpoint();

  AANoCapture::StateType &S = getState();
  auto Assumed = S.getAssumed();
  S.intersectAssumedBits(T.getAssumed());
  if (!isAssumedNoCaptureMaybeReturned())
    return indicatePessimisticFixpoint();
  return Assumed == S.getAssumed() ? ChangeStatus::UNCHANGED
                                   : ChangeStatus::CHANGED;
}

/// NoCapture attribute for function arguments.
struct AANoCaptureArgument final : AANoCaptureImpl {
  AANoCaptureArgument(const IRPosition &IRP, Attributor &A)
      : AANoCaptureImpl(IRP, A) {}

  /// See AbstractAttribute::trackStatistics()
  void trackStatistics() const override { STATS_DECLTRACK_ARG_ATTR(nocapture) }
};

/// NoCapture attribute for call site arguments.
struct AANoCaptureCallSiteArgument final : AANoCaptureImpl {
  AANoCaptureCallSiteArgument(const IRPosition &IRP, Attributor &A)
      : AANoCaptureImpl(IRP, A) {}

  /// See AbstractAttribute::updateImpl(...).
  ChangeStatus updateImpl(Attributor &A) override {
    // TODO: Once we have call site specific value information we can provide
    //       call site specific liveness information and then it makes
    //       sense to specialize attributes for call sites arguments instead of
    //       redirecting requests to the callee argument.
    Argument *Arg = getAssociatedArgument();
    if (!Arg)
      return indicatePessimisticFixpoint();
    const IRPosition &ArgPos = IRPosition::argument(*Arg);
    bool IsKnownNoCapture;
    const AANoCapture *ArgAA = nullptr;
    if (AA::hasAssumedIRAttr<Attribute::Captures>(
            A, this, ArgPos, DepClassTy::REQUIRED, IsKnownNoCapture, false,
            &ArgAA))
      return ChangeStatus::UNCHANGED;
    if (!ArgAA || !ArgAA->isAssumedNoCaptureMaybeReturned())
      return indicatePessimisticFixpoint();
    return clampStateAndIndicateChange(getState(), ArgAA->getState());
  }

  /// See AbstractAttribute::trackStatistics()
  void trackStatistics() const override {
    STATS_DECLTRACK_CSARG_ATTR(nocapture)
  };
};

/// NoCapture attribute for floating values.
struct AANoCaptureFloating final : AANoCaptureImpl {
  AANoCaptureFloating(const IRPosition &IRP, Attributor &A)
      : AANoCaptureImpl(IRP, A) {}

  /// See AbstractAttribute::trackStatistics()
  void trackStatistics() const override {
    STATS_DECLTRACK_FLOATING_ATTR(nocapture)
  }
};

/// NoCapture attribute for function return value.
struct AANoCaptureReturned final : AANoCaptureImpl {
  AANoCaptureReturned(const IRPosition &IRP, Attributor &A)
      : AANoCaptureImpl(IRP, A) {
    llvm_unreachable("NoCapture is not applicable to function returns!");
  }

  /// See AbstractAttribute::initialize(...).
  void initialize(Attributor &A) override {
    llvm_unreachable("NoCapture is not applicable to function returns!");
  }

  /// See AbstractAttribute::updateImpl(...).
  ChangeStatus updateImpl(Attributor &A) override {
    llvm_unreachable("NoCapture is not applicable to function returns!");
  }

  /// See AbstractAttribute::trackStatistics()
  void trackStatistics() const override {}
};

/// NoCapture attribute deduction for a call site return value.
struct AANoCaptureCallSiteReturned final : AANoCaptureImpl {
  AANoCaptureCallSiteReturned(const IRPosition &IRP, Attributor &A)
      : AANoCaptureImpl(IRP, A) {}

  /// See AbstractAttribute::initialize(...).
  void initialize(Attributor &A) override {
    const Function *F = getAnchorScope();
    // Check what state the associated function can actually capture.
    determineFunctionCaptureCapabilities(getIRPosition(), *F, *this);
  }

  /// See AbstractAttribute::trackStatistics()
  void trackStatistics() const override {
    STATS_DECLTRACK_CSRET_ATTR(nocapture)
  }
};
} // namespace

/// ------------------ Value Simplify Attribute ----------------------------

bool ValueSimplifyStateType::unionAssumed(std::optional<Value *> Other) {
  // FIXME: Add a typecast support.
  SimplifiedAssociatedValue = AA::combineOptionalValuesInAAValueLatice(
      SimplifiedAssociatedValue, Other, Ty);
  if (SimplifiedAssociatedValue == std::optional<Value *>(nullptr))
    return false;

  LLVM_DEBUG({
    if (SimplifiedAssociatedValue)
      dbgs() << "[ValueSimplify] is assumed to be "
             << **SimplifiedAssociatedValue << "\n";
    else
      dbgs() << "[ValueSimplify] is assumed to be <none>\n";
  });
  return true;
}

namespace {
struct AAValueSimplifyImpl : AAValueSimplify {
  AAValueSimplifyImpl(const IRPosition &IRP, Attributor &A)
      : AAValueSimplify(IRP, A) {}

  /// See AbstractAttribute::initialize(...).
  void initialize(Attributor &A) override {
    if (getAssociatedValue().getType()->isVoidTy())
      indicatePessimisticFixpoint();
    if (A.hasSimplificationCallback(getIRPosition()))
      indicatePessimisticFixpoint();
  }

  /// See AbstractAttribute::getAsStr().
  const std::string getAsStr(Attributor *A) const override {
    LLVM_DEBUG({
      dbgs() << "SAV: " << (bool)SimplifiedAssociatedValue << " ";
      if (SimplifiedAssociatedValue && *SimplifiedAssociatedValue)
        dbgs() << "SAV: " << **SimplifiedAssociatedValue << " ";
    });
    return isValidState() ? (isAtFixpoint() ? "simplified" : "maybe-simple")
                          : "not-simple";
  }

  /// See AbstractAttribute::trackStatistics()
  void trackStatistics() const override {}

  /// See AAValueSimplify::getAssumedSimplifiedValue()
  std::optional<Value *>
  getAssumedSimplifiedValue(Attributor &A) const override {
    return SimplifiedAssociatedValue;
  }

  /// Ensure the return value is \p V with type \p Ty, if not possible return
  /// nullptr. If \p Check is true we will only verify such an operation would
  /// suceed and return a non-nullptr value if that is the case. No IR is
  /// generated or modified.
  static Value *ensureType(Attributor &A, Value &V, Type &Ty, Instruction *CtxI,
                           bool Check) {
    if (auto *TypedV = AA::getWithType(V, Ty))
      return TypedV;
    if (CtxI && V.getType()->canLosslesslyBitCastTo(&Ty))
      return Check ? &V
                   : BitCastInst::CreatePointerBitCastOrAddrSpaceCast(
                         &V, &Ty, "", CtxI->getIterator());
    return nullptr;
  }

  /// Reproduce \p I with type \p Ty or return nullptr if that is not posisble.
  /// If \p Check is true we will only verify such an operation would suceed and
  /// return a non-nullptr value if that is the case. No IR is generated or
  /// modified.
  static Value *reproduceInst(Attributor &A,
                              const AbstractAttribute &QueryingAA,
                              Instruction &I, Type &Ty, Instruction *CtxI,
                              bool Check, ValueToValueMapTy &VMap) {
    assert(CtxI && "Cannot reproduce an instruction without context!");
    if (Check && (I.mayReadFromMemory() ||
                  !isSafeToSpeculativelyExecute(&I, CtxI, /* DT */ nullptr,
                                                /* TLI */ nullptr)))
      return nullptr;
    for (Value *Op : I.operands()) {
      Value *NewOp = reproduceValue(A, QueryingAA, *Op, Ty, CtxI, Check, VMap);
      if (!NewOp) {
        assert(Check && "Manifest of new value unexpectedly failed!");
        return nullptr;
      }
      if (!Check)
        VMap[Op] = NewOp;
    }
    if (Check)
      return &I;

    Instruction *CloneI = I.clone();
    // TODO: Try to salvage debug information here.
    CloneI->setDebugLoc(DebugLoc());
    VMap[&I] = CloneI;
    CloneI->insertBefore(CtxI->getIterator());
    RemapInstruction(CloneI, VMap);
    return CloneI;
  }

  /// Reproduce \p V with type \p Ty or return nullptr if that is not posisble.
  /// If \p Check is true we will only verify such an operation would suceed and
  /// return a non-nullptr value if that is the case. No IR is generated or
  /// modified.
  static Value *reproduceValue(Attributor &A,
                               const AbstractAttribute &QueryingAA, Value &V,
                               Type &Ty, Instruction *CtxI, bool Check,
                               ValueToValueMapTy &VMap) {
    if (const auto &NewV = VMap.lookup(&V))
      return NewV;
    bool UsedAssumedInformation = false;
    std::optional<Value *> SimpleV = A.getAssumedSimplified(
        V, QueryingAA, UsedAssumedInformation, AA::Interprocedural);
    if (!SimpleV.has_value())
      return PoisonValue::get(&Ty);
    Value *EffectiveV = &V;
    if (*SimpleV)
      EffectiveV = *SimpleV;
    if (auto *C = dyn_cast<Constant>(EffectiveV))
      return C;
    if (CtxI && AA::isValidAtPosition(AA::ValueAndContext(*EffectiveV, *CtxI),
                                      A.getInfoCache()))
      return ensureType(A, *EffectiveV, Ty, CtxI, Check);
    if (auto *I = dyn_cast<Instruction>(EffectiveV))
      if (Value *NewV = reproduceInst(A, QueryingAA, *I, Ty, CtxI, Check, VMap))
        return ensureType(A, *NewV, Ty, CtxI, Check);
    return nullptr;
  }

  /// Return a value we can use as replacement for the associated one, or
  /// nullptr if we don't have one that makes sense.
  Value *manifestReplacementValue(Attributor &A, Instruction *CtxI) const {
    Value *NewV = SimplifiedAssociatedValue
                      ? *SimplifiedAssociatedValue
                      : UndefValue::get(getAssociatedType());
    if (NewV && NewV != &getAssociatedValue()) {
      ValueToValueMapTy VMap;
      // First verify we can reprduce the value with the required type at the
      // context location before we actually start modifying the IR.
      if (reproduceValue(A, *this, *NewV, *getAssociatedType(), CtxI,
                         /* CheckOnly */ true, VMap))
        return reproduceValue(A, *this, *NewV, *getAssociatedType(), CtxI,
                              /* CheckOnly */ false, VMap);
    }
    return nullptr;
  }

  /// Helper function for querying AAValueSimplify and updating candidate.
  /// \param IRP The value position we are trying to unify with SimplifiedValue
  bool checkAndUpdate(Attributor &A, const AbstractAttribute &QueryingAA,
                      const IRPosition &IRP, bool Simplify = true) {
    bool UsedAssumedInformation = false;
    std::optional<Value *> QueryingValueSimplified = &IRP.getAssociatedValue();
    if (Simplify)
      QueryingValueSimplified = A.getAssumedSimplified(
          IRP, QueryingAA, UsedAssumedInformation, AA::Interprocedural);
    return unionAssumed(QueryingValueSimplified);
  }

  /// Returns a candidate is found or not
  template <typename AAType> bool askSimplifiedValueFor(Attributor &A) {
    if (!getAssociatedValue().getType()->isIntegerTy())
      return false;

    // This will also pass the call base context.
    const auto *AA =
        A.getAAFor<AAType>(*this, getIRPosition(), DepClassTy::NONE);
    if (!AA)
      return false;

    std::optional<Constant *> COpt = AA->getAssumedConstant(A);

    if (!COpt) {
      SimplifiedAssociatedValue = std::nullopt;
      A.recordDependence(*AA, *this, DepClassTy::OPTIONAL);
      return true;
    }
    if (auto *C = *COpt) {
      SimplifiedAssociatedValue = C;
      A.recordDependence(*AA, *this, DepClassTy::OPTIONAL);
      return true;
    }
    return false;
  }

  bool askSimplifiedValueForOtherAAs(Attributor &A) {
    if (askSimplifiedValueFor<AAValueConstantRange>(A))
      return true;
    if (askSimplifiedValueFor<AAPotentialConstantValues>(A))
      return true;
    return false;
  }

  /// See AbstractAttribute::manifest(...).
  ChangeStatus manifest(Attributor &A) override {
    ChangeStatus Changed = ChangeStatus::UNCHANGED;
    for (auto &U : getAssociatedValue().uses()) {
      // Check if we need to adjust the insertion point to make sure the IR is
      // valid.
      Instruction *IP = dyn_cast<Instruction>(U.getUser());
      if (auto *PHI = dyn_cast_or_null<PHINode>(IP))
        IP = PHI->getIncomingBlock(U)->getTerminator();
      if (auto *NewV = manifestReplacementValue(A, IP)) {
        LLVM_DEBUG(dbgs() << "[ValueSimplify] " << getAssociatedValue()
                          << " -> " << *NewV << " :: " << *this << "\n");
        if (A.changeUseAfterManifest(U, *NewV))
          Changed = ChangeStatus::CHANGED;
      }
    }

    return Changed | AAValueSimplify::manifest(A);
  }

  /// See AbstractState::indicatePessimisticFixpoint(...).
  ChangeStatus indicatePessimisticFixpoint() override {
    SimplifiedAssociatedValue = &getAssociatedValue();
    return AAValueSimplify::indicatePessimisticFixpoint();
  }
};

struct AAValueSimplifyArgument final : AAValueSimplifyImpl {
  AAValueSimplifyArgument(const IRPosition &IRP, Attributor &A)
      : AAValueSimplifyImpl(IRP, A) {}

  void initialize(Attributor &A) override {
    AAValueSimplifyImpl::initialize(A);
    if (A.hasAttr(getIRPosition(),
                  {Attribute::InAlloca, Attribute::Preallocated,
                   Attribute::StructRet, Attribute::Nest, Attribute::ByVal},
                  /* IgnoreSubsumingPositions */ true))
      indicatePessimisticFixpoint();
  }

  /// See AbstractAttribute::updateImpl(...).
  ChangeStatus updateImpl(Attributor &A) override {
    // Byval is only replacable if it is readonly otherwise we would write into
    // the replaced value and not the copy that byval creates implicitly.
    Argument *Arg = getAssociatedArgument();
    if (Arg->hasByValAttr()) {
      // TODO: We probably need to verify synchronization is not an issue, e.g.,
      //       there is no race by not copying a constant byval.
      bool IsKnown;
      if (!AA::isAssumedReadOnly(A, getIRPosition(), *this, IsKnown))
        return indicatePessimisticFixpoint();
    }

    auto Before = SimplifiedAssociatedValue;

    auto PredForCallSite = [&](AbstractCallSite ACS) {
      const IRPosition &ACSArgPos =
          IRPosition::callsite_argument(ACS, getCallSiteArgNo());
      // Check if a coresponding argument was found or if it is on not
      // associated (which can happen for callback calls).
      if (ACSArgPos.getPositionKind() == IRPosition::IRP_INVALID)
        return false;

      // Simplify the argument operand explicitly and check if the result is
      // valid in the current scope. This avoids refering to simplified values
      // in other functions, e.g., we don't want to say a an argument in a
      // static function is actually an argument in a different function.
      bool UsedAssumedInformation = false;
      std::optional<Constant *> SimpleArgOp =
          A.getAssumedConstant(ACSArgPos, *this, UsedAssumedInformation);
      if (!SimpleArgOp)
        return true;
      if (!*SimpleArgOp)
        return false;
      if (!AA::isDynamicallyUnique(A, *this, **SimpleArgOp))
        return false;
      return unionAssumed(*SimpleArgOp);
    };

    // Generate a answer specific to a call site context.
    bool Success;
    bool UsedAssumedInformation = false;
    if (hasCallBaseContext() &&
        getCallBaseContext()->getCalledOperand() == Arg->getParent())
      Success = PredForCallSite(
          AbstractCallSite(&getCallBaseContext()->getCalledOperandUse()));
    else
      Success = A.checkForAllCallSites(PredForCallSite, *this, true,
                                       UsedAssumedInformation);

    if (!Success)
      if (!askSimplifiedValueForOtherAAs(A))
        return indicatePessimisticFixpoint();

    // If a candidate was found in this update, return CHANGED.
    return Before == SimplifiedAssociatedValue ? ChangeStatus::UNCHANGED
                                               : ChangeStatus ::CHANGED;
  }

  /// See AbstractAttribute::trackStatistics()
  void trackStatistics() const override {
    STATS_DECLTRACK_ARG_ATTR(value_simplify)
  }
};

struct AAValueSimplifyReturned : AAValueSimplifyImpl {
  AAValueSimplifyReturned(const IRPosition &IRP, Attributor &A)
      : AAValueSimplifyImpl(IRP, A) {}

  /// See AAValueSimplify::getAssumedSimplifiedValue()
  std::optional<Value *>
  getAssumedSimplifiedValue(Attributor &A) const override {
    if (!isValidState())
      return nullptr;
    return SimplifiedAssociatedValue;
  }

  /// See AbstractAttribute::updateImpl(...).
  ChangeStatus updateImpl(Attributor &A) override {
    auto Before = SimplifiedAssociatedValue;

    auto ReturnInstCB = [&](Instruction &I) {
      auto &RI = cast<ReturnInst>(I);
      return checkAndUpdate(
          A, *this,
          IRPosition::value(*RI.getReturnValue(), getCallBaseContext()));
    };

    bool UsedAssumedInformation = false;
    if (!A.checkForAllInstructions(ReturnInstCB, *this, {Instruction::Ret},
                                   UsedAssumedInformation))
      if (!askSimplifiedValueForOtherAAs(A))
        return indicatePessimisticFixpoint();

    // If a candidate was found in this update, return CHANGED.
    return Before == SimplifiedAssociatedValue ? ChangeStatus::UNCHANGED
                                               : ChangeStatus ::CHANGED;
  }

  ChangeStatus manifest(Attributor &A) override {
    // We queried AAValueSimplify for the returned values so they will be
    // replaced if a simplified form was found. Nothing to do here.
    return ChangeStatus::UNCHANGED;
  }

  /// See AbstractAttribute::trackStatistics()
  void trackStatistics() const override {
    STATS_DECLTRACK_FNRET_ATTR(value_simplify)
  }
};

struct AAValueSimplifyFloating : AAValueSimplifyImpl {
  AAValueSimplifyFloating(const IRPosition &IRP, Attributor &A)
      : AAValueSimplifyImpl(IRP, A) {}

  /// See AbstractAttribute::initialize(...).
  void initialize(Attributor &A) override {
    AAValueSimplifyImpl::initialize(A);
    Value &V = getAnchorValue();

    // TODO: add other stuffs
    if (isa<Constant>(V))
      indicatePessimisticFixpoint();
  }

  /// See AbstractAttribute::updateImpl(...).
  ChangeStatus updateImpl(Attributor &A) override {
    auto Before = SimplifiedAssociatedValue;
    if (!askSimplifiedValueForOtherAAs(A))
      return indicatePessimisticFixpoint();

    // If a candidate was found in this update, return CHANGED.
    return Before == SimplifiedAssociatedValue ? ChangeStatus::UNCHANGED
                                               : ChangeStatus ::CHANGED;
  }

  /// See AbstractAttribute::trackStatistics()
  void trackStatistics() const override {
    STATS_DECLTRACK_FLOATING_ATTR(value_simplify)
  }
};

struct AAValueSimplifyFunction : AAValueSimplifyImpl {
  AAValueSimplifyFunction(const IRPosition &IRP, Attributor &A)
      : AAValueSimplifyImpl(IRP, A) {}

  /// See AbstractAttribute::initialize(...).
  void initialize(Attributor &A) override {
    SimplifiedAssociatedValue = nullptr;
    indicateOptimisticFixpoint();
  }
  /// See AbstractAttribute::initialize(...).
  ChangeStatus updateImpl(Attributor &A) override {
    llvm_unreachable(
        "AAValueSimplify(Function|CallSite)::updateImpl will not be called");
  }
  /// See AbstractAttribute::trackStatistics()
  void trackStatistics() const override {
    STATS_DECLTRACK_FN_ATTR(value_simplify)
  }
};

struct AAValueSimplifyCallSite : AAValueSimplifyFunction {
  AAValueSimplifyCallSite(const IRPosition &IRP, Attributor &A)
      : AAValueSimplifyFunction(IRP, A) {}
  /// See AbstractAttribute::trackStatistics()
  void trackStatistics() const override {
    STATS_DECLTRACK_CS_ATTR(value_simplify)
  }
};

struct AAValueSimplifyCallSiteReturned : AAValueSimplifyImpl {
  AAValueSimplifyCallSiteReturned(const IRPosition &IRP, Attributor &A)
      : AAValueSimplifyImpl(IRP, A) {}

  void initialize(Attributor &A) override {
    AAValueSimplifyImpl::initialize(A);
    Function *Fn = getAssociatedFunction();
    assert(Fn && "Did expect an associted function");
    for (Argument &Arg : Fn->args()) {
      if (Arg.hasReturnedAttr()) {
        auto IRP = IRPosition::callsite_argument(*cast<CallBase>(getCtxI()),
                                                 Arg.getArgNo());
        if (IRP.getPositionKind() == IRPosition::IRP_CALL_SITE_ARGUMENT &&
            checkAndUpdate(A, *this, IRP))
          indicateOptimisticFixpoint();
        else
          indicatePessimisticFixpoint();
        return;
      }
    }
  }

  /// See AbstractAttribute::updateImpl(...).
  ChangeStatus updateImpl(Attributor &A) override {
    return indicatePessimisticFixpoint();
  }

  void trackStatistics() const override {
    STATS_DECLTRACK_CSRET_ATTR(value_simplify)
  }
};

struct AAValueSimplifyCallSiteArgument : AAValueSimplifyFloating {
  AAValueSimplifyCallSiteArgument(const IRPosition &IRP, Attributor &A)
      : AAValueSimplifyFloating(IRP, A) {}

  /// See AbstractAttribute::manifest(...).
  ChangeStatus manifest(Attributor &A) override {
    ChangeStatus Changed = ChangeStatus::UNCHANGED;
    // TODO: We should avoid simplification duplication to begin with.
    auto *FloatAA = A.lookupAAFor<AAValueSimplify>(
        IRPosition::value(getAssociatedValue()), this, DepClassTy::NONE);
    if (FloatAA && FloatAA->getState().isValidState())
      return Changed;

    if (auto *NewV = manifestReplacementValue(A, getCtxI())) {
      Use &U = cast<CallBase>(&getAnchorValue())
                   ->getArgOperandUse(getCallSiteArgNo());
      if (A.changeUseAfterManifest(U, *NewV))
        Changed = ChangeStatus::CHANGED;
    }

    return Changed | AAValueSimplify::manifest(A);
  }

  void trackStatistics() const override {
    STATS_DECLTRACK_CSARG_ATTR(value_simplify)
  }
};
} // namespace

/// ----------------------- Heap-To-Stack Conversion ---------------------------
namespace {
struct AAHeapToStackFunction final : public AAHeapToStack {

  struct AllocationInfo {
    /// The call that allocates the memory.
    CallBase *const CB;

    /// The library function id for the allocation.
    LibFunc LibraryFunctionId = NotLibFunc;

    /// The status wrt. a rewrite.
    enum {
      STACK_DUE_TO_USE,
      STACK_DUE_TO_FREE,
      INVALID,
    } Status = STACK_DUE_TO_USE;

    /// Flag to indicate if we encountered a use that might free this allocation
    /// but which is not in the deallocation infos.
    bool HasPotentiallyFreeingUnknownUses = false;

    /// Flag to indicate that we should place the new alloca in the function
    /// entry block rather than where the call site (CB) is.
    bool MoveAllocaIntoEntry = true;

    /// The set of free calls that use this allocation.
    SmallSetVector<CallBase *, 1> PotentialFreeCalls{};
  };

  struct DeallocationInfo {
    /// The call that deallocates the memory.
    CallBase *const CB;
    /// The value freed by the call.
    Value *FreedOp;

    /// Flag to indicate if we don't know all objects this deallocation might
    /// free.
    bool MightFreeUnknownObjects = false;

    /// The set of allocation calls that are potentially freed.
    SmallSetVector<CallBase *, 1> PotentialAllocationCalls{};
  };

  AAHeapToStackFunction(const IRPosition &IRP, Attributor &A)
      : AAHeapToStack(IRP, A) {}

  ~AAHeapToStackFunction() {
    // Ensure we call the destructor so we release any memory allocated in the
    // sets.
    for (auto &It : AllocationInfos)
      It.second->~AllocationInfo();
    for (auto &It : DeallocationInfos)
      It.second->~DeallocationInfo();
  }

  void initialize(Attributor &A) override {
    AAHeapToStack::initialize(A);

    const Function *F = getAnchorScope();
    const auto *TLI = A.getInfoCache().getTargetLibraryInfoForFunction(*F);

    auto AllocationIdentifierCB = [&](Instruction &I) {
      CallBase *CB = dyn_cast<CallBase>(&I);
      if (!CB)
        return true;
      if (Value *FreedOp = getFreedOperand(CB, TLI)) {
        DeallocationInfos[CB] = new (A.Allocator) DeallocationInfo{CB, FreedOp};
        return true;
      }
      // To do heap to stack, we need to know that the allocation itself is
      // removable once uses are rewritten, and that we can initialize the
      // alloca to the same pattern as the original allocation result.
      if (isRemovableAlloc(CB, TLI)) {
        auto *I8Ty = Type::getInt8Ty(CB->getParent()->getContext());
        if (nullptr != getInitialValueOfAllocation(CB, TLI, I8Ty)) {
          AllocationInfo *AI = new (A.Allocator) AllocationInfo{CB};
          AllocationInfos[CB] = AI;
          if (TLI)
            TLI->getLibFunc(*CB, AI->LibraryFunctionId);
        }
      }
      return true;
    };

    bool UsedAssumedInformation = false;
    bool Success = A.checkForAllCallLikeInstructions(
        AllocationIdentifierCB, *this, UsedAssumedInformation,
        /* CheckBBLivenessOnly */ false,
        /* CheckPotentiallyDead */ true);
    (void)Success;
    assert(Success && "Did not expect the call base visit callback to fail!");

    Attributor::SimplifictionCallbackTy SCB =
        [](const IRPosition &, const AbstractAttribute *,
           bool &) -> std::optional<Value *> { return nullptr; };
    for (const auto &It : AllocationInfos)
      A.registerSimplificationCallback(IRPosition::callsite_returned(*It.first),
                                       SCB);
    for (const auto &It : DeallocationInfos)
      A.registerSimplificationCallback(IRPosition::callsite_returned(*It.first),
                                       SCB);
  }

  const std::string getAsStr(Attributor *A) const override {
    unsigned NumH2SMallocs = 0, NumInvalidMallocs = 0;
    for (const auto &It : AllocationInfos) {
      if (It.second->Status == AllocationInfo::INVALID)
        ++NumInvalidMallocs;
      else
        ++NumH2SMallocs;
    }
    return "[H2S] Mallocs Good/Bad: " + std::to_string(NumH2SMallocs) + "/" +
           std::to_string(NumInvalidMallocs);
  }

  /// See AbstractAttribute::trackStatistics().
  void trackStatistics() const override {
    STATS_DECL(
        MallocCalls, Function,
        "Number of malloc/calloc/aligned_alloc calls converted to allocas");
    for (const auto &It : AllocationInfos)
      if (It.second->Status != AllocationInfo::INVALID)
        ++BUILD_STAT_NAME(MallocCalls, Function);
  }

  bool isAssumedHeapToStack(const CallBase &CB) const override {
    if (isValidState())
      if (AllocationInfo *AI =
              AllocationInfos.lookup(const_cast<CallBase *>(&CB)))
        return AI->Status != AllocationInfo::INVALID;
    return false;
  }

  bool isAssumedHeapToStackRemovedFree(CallBase &CB) const override {
    if (!isValidState())
      return false;

    for (const auto &It : AllocationInfos) {
      AllocationInfo &AI = *It.second;
      if (AI.Status == AllocationInfo::INVALID)
        continue;

      if (AI.PotentialFreeCalls.count(&CB))
        return true;
    }

    return false;
  }

  ChangeStatus manifest(Attributor &A) override {
    assert(getState().isValidState() &&
           "Attempted to manifest an invalid state!");

    ChangeStatus HasChanged = ChangeStatus::UNCHANGED;
    Function *F = getAnchorScope();
    const auto *TLI = A.getInfoCache().getTargetLibraryInfoForFunction(*F);

    for (auto &It : AllocationInfos) {
      AllocationInfo &AI = *It.second;
      if (AI.Status == AllocationInfo::INVALID)
        continue;

      for (CallBase *FreeCall : AI.PotentialFreeCalls) {
        LLVM_DEBUG(dbgs() << "H2S: Removing free call: " << *FreeCall << "\n");
        A.deleteAfterManifest(*FreeCall);
        HasChanged = ChangeStatus::CHANGED;
      }

      LLVM_DEBUG(dbgs() << "H2S: Removing malloc-like call: " << *AI.CB
                        << "\n");

      auto Remark = [&](OptimizationRemark OR) {
        LibFunc IsAllocShared;
        if (TLI->getLibFunc(*AI.CB, IsAllocShared))
          if (IsAllocShared == LibFunc___kmpc_alloc_shared)
            return OR << "Moving globalized variable to the stack.";
        return OR << "Moving memory allocation from the heap to the stack.";
      };
      if (AI.LibraryFunctionId == LibFunc___kmpc_alloc_shared)
        A.emitRemark<OptimizationRemark>(AI.CB, "OMP110", Remark);
      else
        A.emitRemark<OptimizationRemark>(AI.CB, "HeapToStack", Remark);

      const DataLayout &DL = A.getInfoCache().getDL();
      Value *Size;
      std::optional<APInt> SizeAPI = getSize(A, *this, AI);
      if (SizeAPI) {
        Size = ConstantInt::get(AI.CB->getContext(), *SizeAPI);
      } else {
        LLVMContext &Ctx = AI.CB->getContext();
        ObjectSizeOpts Opts;
        ObjectSizeOffsetEvaluator Eval(DL, TLI, Ctx, Opts);
        SizeOffsetValue SizeOffsetPair = Eval.compute(AI.CB);
        assert(SizeOffsetPair != ObjectSizeOffsetEvaluator::unknown() &&
               cast<ConstantInt>(SizeOffsetPair.Offset)->isZero());
        Size = SizeOffsetPair.Size;
      }

      BasicBlock::iterator IP = AI.MoveAllocaIntoEntry
                                    ? F->getEntryBlock().begin()
                                    : AI.CB->getIterator();

      Align Alignment(1);
      if (MaybeAlign RetAlign = AI.CB->getRetAlign())
        Alignment = std::max(Alignment, *RetAlign);
      if (Value *Align = getAllocAlignment(AI.CB, TLI)) {
        std::optional<APInt> AlignmentAPI = getAPInt(A, *this, *Align);
        assert(AlignmentAPI && AlignmentAPI->getZExtValue() > 0 &&
               "Expected an alignment during manifest!");
        Alignment =
            std::max(Alignment, assumeAligned(AlignmentAPI->getZExtValue()));
      }

      // TODO: Hoist the alloca towards the function entry.
      unsigned AS = DL.getAllocaAddrSpace();
      Instruction *Alloca =
          new AllocaInst(Type::getInt8Ty(F->getContext()), AS, Size, Alignment,
                         AI.CB->getName() + ".h2s", IP);

      if (Alloca->getType() != AI.CB->getType())
        Alloca = BitCastInst::CreatePointerBitCastOrAddrSpaceCast(
            Alloca, AI.CB->getType(), "malloc_cast", AI.CB->getIterator());

      auto *I8Ty = Type::getInt8Ty(F->getContext());
      auto *InitVal = getInitialValueOfAllocation(AI.CB, TLI, I8Ty);
      assert(InitVal &&
             "Must be able to materialize initial memory state of allocation");

      A.changeAfterManifest(IRPosition::inst(*AI.CB), *Alloca);

      if (auto *II = dyn_cast<InvokeInst>(AI.CB)) {
        auto *NBB = II->getNormalDest();
        BranchInst::Create(NBB, AI.CB->getParent());
        A.deleteAfterManifest(*AI.CB);
      } else {
        A.deleteAfterManifest(*AI.CB);
      }

      // Initialize the alloca with the same value as used by the allocation
      // function.  We can skip undef as the initial value of an alloc is
      // undef, and the memset would simply end up being DSEd.
      if (!isa<UndefValue>(InitVal)) {
        IRBuilder<> Builder(Alloca->getNextNode());
        // TODO: Use alignment above if align!=1
        Builder.CreateMemSet(Alloca, InitVal, Size, std::nullopt);
      }
      HasChanged = ChangeStatus::CHANGED;
    }

    return HasChanged;
  }

  std::optional<APInt> getAPInt(Attributor &A, const AbstractAttribute &AA,
                                Value &V) {
    bool UsedAssumedInformation = false;
    std::optional<Constant *> SimpleV =
        A.getAssumedConstant(V, AA, UsedAssumedInformation);
    if (!SimpleV)
      return APInt(64, 0);
    if (auto *CI = dyn_cast_or_null<ConstantInt>(*SimpleV))
      return CI->getValue();
    return std::nullopt;
  }

  std::optional<APInt> getSize(Attributor &A, const AbstractAttribute &AA,
                               AllocationInfo &AI) {
    auto Mapper = [&](const Value *V) -> const Value * {
      bool UsedAssumedInformation = false;
      if (std::optional<Constant *> SimpleV =
              A.getAssumedConstant(*V, AA, UsedAssumedInformation))
        if (*SimpleV)
          return *SimpleV;
      return V;
    };

    const Function *F = getAnchorScope();
    const auto *TLI = A.getInfoCache().getTargetLibraryInfoForFunction(*F);
    return getAllocSize(AI.CB, TLI, Mapper);
  }

  /// Collection of all malloc-like calls in a function with associated
  /// information.
  MapVector<CallBase *, AllocationInfo *> AllocationInfos;

  /// Collection of all free-like calls in a function with associated
  /// information.
  MapVector<CallBase *, DeallocationInfo *> DeallocationInfos;

  ChangeStatus updateImpl(Attributor &A) override;
};

ChangeStatus AAHeapToStackFunction::updateImpl(Attributor &A) {
  ChangeStatus Changed = ChangeStatus::UNCHANGED;
  const Function *F = getAnchorScope();
  const auto *TLI = A.getInfoCache().getTargetLibraryInfoForFunction(*F);

  const auto *LivenessAA =
      A.getAAFor<AAIsDead>(*this, IRPosition::function(*F), DepClassTy::NONE);

  MustBeExecutedContextExplorer *Explorer =
      A.getInfoCache().getMustBeExecutedContextExplorer();

  bool StackIsAccessibleByOtherThreads =
      A.getInfoCache().stackIsAccessibleByOtherThreads();

  LoopInfo *LI =
      A.getInfoCache().getAnalysisResultForFunction<LoopAnalysis>(*F);
  std::optional<bool> MayContainIrreducibleControl;
  auto IsInLoop = [&](BasicBlock &BB) {
    if (&F->getEntryBlock() == &BB)
      return false;
    if (!MayContainIrreducibleControl.has_value())
      MayContainIrreducibleControl = mayContainIrreducibleControl(*F, LI);
    if (*MayContainIrreducibleControl)
      return true;
    if (!LI)
      return true;
    return LI->getLoopFor(&BB) != nullptr;
  };

  // Flag to ensure we update our deallocation information at most once per
  // updateImpl call and only if we use the free check reasoning.
  bool HasUpdatedFrees = false;

  auto UpdateFrees = [&]() {
    HasUpdatedFrees = true;

    for (auto &It : DeallocationInfos) {
      DeallocationInfo &DI = *It.second;
      // For now we cannot use deallocations that have unknown inputs, skip
      // them.
      if (DI.MightFreeUnknownObjects)
        continue;

      // No need to analyze dead calls, ignore them instead.
      bool UsedAssumedInformation = false;
      if (A.isAssumedDead(*DI.CB, this, LivenessAA, UsedAssumedInformation,
                          /* CheckBBLivenessOnly */ true))
        continue;

      // Use the non-optimistic version to get the freed object.
      Value *Obj = getUnderlyingObject(DI.FreedOp);
      if (!Obj) {
        LLVM_DEBUG(dbgs() << "[H2S] Unknown underlying object for free!\n");
        DI.MightFreeUnknownObjects = true;
        continue;
      }

      // Free of null and undef can be ignored as no-ops (or UB in the latter
      // case).
      if (isa<ConstantPointerNull>(Obj) || isa<UndefValue>(Obj))
        continue;

      CallBase *ObjCB = dyn_cast<CallBase>(Obj);
      if (!ObjCB) {
        LLVM_DEBUG(dbgs() << "[H2S] Free of a non-call object: " << *Obj
                          << "\n");
        DI.MightFreeUnknownObjects = true;
        continue;
      }

      AllocationInfo *AI = AllocationInfos.lookup(ObjCB);
      if (!AI) {
        LLVM_DEBUG(dbgs() << "[H2S] Free of a non-allocation object: " << *Obj
                          << "\n");
        DI.MightFreeUnknownObjects = true;
        continue;
      }

      DI.PotentialAllocationCalls.insert(ObjCB);
    }
  };

  auto FreeCheck = [&](AllocationInfo &AI) {
    // If the stack is not accessible by other threads, the "must-free" logic
    // doesn't apply as the pointer could be shared and needs to be places in
    // "shareable" memory.
    if (!StackIsAccessibleByOtherThreads) {
      bool IsKnownNoSycn;
      if (!AA::hasAssumedIRAttr<Attribute::NoSync>(
              A, this, getIRPosition(), DepClassTy::OPTIONAL, IsKnownNoSycn)) {
        LLVM_DEBUG(
            dbgs() << "[H2S] found an escaping use, stack is not accessible by "
                      "other threads and function is not nosync:\n");
        return false;
      }
    }
    if (!HasUpdatedFrees)
      UpdateFrees();

    // TODO: Allow multi exit functions that have different free calls.
    if (AI.PotentialFreeCalls.size() != 1) {
      LLVM_DEBUG(dbgs() << "[H2S] did not find one free call but "
                        << AI.PotentialFreeCalls.size() << "\n");
      return false;
    }
    CallBase *UniqueFree = *AI.PotentialFreeCalls.begin();
    DeallocationInfo *DI = DeallocationInfos.lookup(UniqueFree);
    if (!DI) {
      LLVM_DEBUG(
          dbgs() << "[H2S] unique free call was not known as deallocation call "
                 << *UniqueFree << "\n");
      return false;
    }
    if (DI->MightFreeUnknownObjects) {
      LLVM_DEBUG(
          dbgs() << "[H2S] unique free call might free unknown allocations\n");
      return false;
    }
    if (DI->PotentialAllocationCalls.empty())
      return true;
    if (DI->PotentialAllocationCalls.size() > 1) {
      LLVM_DEBUG(dbgs() << "[H2S] unique free call might free "
                        << DI->PotentialAllocationCalls.size()
                        << " different allocations\n");
      return false;
    }
    if (*DI->PotentialAllocationCalls.begin() != AI.CB) {
      LLVM_DEBUG(
          dbgs()
          << "[H2S] unique free call not known to free this allocation but "
          << **DI->PotentialAllocationCalls.begin() << "\n");
      return false;
    }

    // __kmpc_alloc_shared and __kmpc_alloc_free are by construction matched.
    if (AI.LibraryFunctionId != LibFunc___kmpc_alloc_shared) {
      Instruction *CtxI = isa<InvokeInst>(AI.CB) ? AI.CB : AI.CB->getNextNode();
      if (!Explorer || !Explorer->findInContextOf(UniqueFree, CtxI)) {
        LLVM_DEBUG(dbgs() << "[H2S] unique free call might not be executed "
                             "with the allocation "
                          << *UniqueFree << "\n");
        return false;
      }
    }
    return true;
  };

  auto UsesCheck = [&](AllocationInfo &AI) {
    bool ValidUsesOnly = true;

    auto Pred = [&](const Use &U, bool &Follow) -> bool {
      Instruction *UserI = cast<Instruction>(U.getUser());
      if (isa<LoadInst>(UserI))
        return true;
      if (auto *SI = dyn_cast<StoreInst>(UserI)) {
        if (SI->getValueOperand() == U.get()) {
          LLVM_DEBUG(dbgs()
                     << "[H2S] escaping store to memory: " << *UserI << "\n");
          ValidUsesOnly = false;
        } else {
          // A store into the malloc'ed memory is fine.
        }
        return true;
      }
      if (auto *CB = dyn_cast<CallBase>(UserI)) {
        if (!CB->isArgOperand(&U) || CB->isLifetimeStartOrEnd())
          return true;
        if (DeallocationInfos.count(CB)) {
          AI.PotentialFreeCalls.insert(CB);
          return true;
        }

        unsigned ArgNo = CB->getArgOperandNo(&U);
        auto CBIRP = IRPosition::callsite_argument(*CB, ArgNo);

        bool IsKnownNoCapture;
        bool IsAssumedNoCapture = AA::hasAssumedIRAttr<Attribute::Captures>(
            A, this, CBIRP, DepClassTy::OPTIONAL, IsKnownNoCapture);

        // If a call site argument use is nofree, we are fine.
        bool IsKnownNoFree;
        bool IsAssumedNoFree = AA::hasAssumedIRAttr<Attribute::NoFree>(
            A, this, CBIRP, DepClassTy::OPTIONAL, IsKnownNoFree);

        if (!IsAssumedNoCapture ||
            (AI.LibraryFunctionId != LibFunc___kmpc_alloc_shared &&
             !IsAssumedNoFree)) {
          AI.HasPotentiallyFreeingUnknownUses |= !IsAssumedNoFree;

          // Emit a missed remark if this is missed OpenMP globalization.
          auto Remark = [&](OptimizationRemarkMissed ORM) {
            return ORM
                   << "Could not move globalized variable to the stack. "
                      "Variable is potentially captured in call. Mark "
                      "parameter as `__attribute__((noescape))` to override.";
          };

          if (ValidUsesOnly &&
              AI.LibraryFunctionId == LibFunc___kmpc_alloc_shared)
            A.emitRemark<OptimizationRemarkMissed>(CB, "OMP113", Remark);

          LLVM_DEBUG(dbgs() << "[H2S] Bad user: " << *UserI << "\n");
          ValidUsesOnly = false;
        }
        return true;
      }

      if (isa<GetElementPtrInst>(UserI) || isa<BitCastInst>(UserI) ||
          isa<PHINode>(UserI) || isa<SelectInst>(UserI)) {
        Follow = true;
        return true;
      }
      // Unknown user for which we can not track uses further (in a way that
      // makes sense).
      LLVM_DEBUG(dbgs() << "[H2S] Unknown user: " << *UserI << "\n");
      ValidUsesOnly = false;
      return true;
    };
    if (!A.checkForAllUses(Pred, *this, *AI.CB, /* CheckBBLivenessOnly */ false,
                           DepClassTy::OPTIONAL, /* IgnoreDroppableUses */ true,
                           [&](const Use &OldU, const Use &NewU) {
                             auto *SI = dyn_cast<StoreInst>(OldU.getUser());
                             return !SI || StackIsAccessibleByOtherThreads ||
                                    AA::isAssumedThreadLocalObject(
                                        A, *SI->getPointerOperand(), *this);
                           }))
      return false;
    return ValidUsesOnly;
  };

  // The actual update starts here. We look at all allocations and depending on
  // their status perform the appropriate check(s).
  for (auto &It : AllocationInfos) {
    AllocationInfo &AI = *It.second;
    if (AI.Status == AllocationInfo::INVALID)
      continue;

    if (Value *Align = getAllocAlignment(AI.CB, TLI)) {
      std::optional<APInt> APAlign = getAPInt(A, *this, *Align);
      if (!APAlign) {
        // Can't generate an alloca which respects the required alignment
        // on the allocation.
        LLVM_DEBUG(dbgs() << "[H2S] Unknown allocation alignment: " << *AI.CB
                          << "\n");
        AI.Status = AllocationInfo::INVALID;
        Changed = ChangeStatus::CHANGED;
        continue;
      }
      if (APAlign->ugt(llvm::Value::MaximumAlignment) ||
          !APAlign->isPowerOf2()) {
        LLVM_DEBUG(dbgs() << "[H2S] Invalid allocation alignment: " << APAlign
                          << "\n");
        AI.Status = AllocationInfo::INVALID;
        Changed = ChangeStatus::CHANGED;
        continue;
      }
    }

    std::optional<APInt> Size = getSize(A, *this, AI);
    if (AI.LibraryFunctionId != LibFunc___kmpc_alloc_shared &&
        MaxHeapToStackSize != -1) {
      if (!Size || Size->ugt(MaxHeapToStackSize)) {
        LLVM_DEBUG({
          if (!Size)
            dbgs() << "[H2S] Unknown allocation size: " << *AI.CB << "\n";
          else
            dbgs() << "[H2S] Allocation size too large: " << *AI.CB << " vs. "
                   << MaxHeapToStackSize << "\n";
        });

        AI.Status = AllocationInfo::INVALID;
        Changed = ChangeStatus::CHANGED;
        continue;
      }
    }

    switch (AI.Status) {
    case AllocationInfo::STACK_DUE_TO_USE:
      if (UsesCheck(AI))
        break;
      AI.Status = AllocationInfo::STACK_DUE_TO_FREE;
      [[fallthrough]];
    case AllocationInfo::STACK_DUE_TO_FREE:
      if (FreeCheck(AI))
        break;
      AI.Status = AllocationInfo::INVALID;
      Changed = ChangeStatus::CHANGED;
      break;
    case AllocationInfo::INVALID:
      llvm_unreachable("Invalid allocations should never reach this point!");
    };

    // Check if we still think we can move it into the entry block. If the
    // alloca comes from a converted __kmpc_alloc_shared then we can usually
    // ignore the potential compilations associated with loops.
    bool IsGlobalizedLocal =
        AI.LibraryFunctionId == LibFunc___kmpc_alloc_shared;
    if (AI.MoveAllocaIntoEntry &&
        (!Size.has_value() ||
         (!IsGlobalizedLocal && IsInLoop(*AI.CB->getParent()))))
      AI.MoveAllocaIntoEntry = false;
  }

  return Changed;
}
} // namespace

/// ----------------------- Privatizable Pointers ------------------------------
namespace {
struct AAPrivatizablePtrImpl : public AAPrivatizablePtr {
  AAPrivatizablePtrImpl(const IRPosition &IRP, Attributor &A)
      : AAPrivatizablePtr(IRP, A), PrivatizableType(std::nullopt) {}

  ChangeStatus indicatePessimisticFixpoint() override {
    AAPrivatizablePtr::indicatePessimisticFixpoint();
    PrivatizableType = nullptr;
    return ChangeStatus::CHANGED;
  }

  /// Identify the type we can chose for a private copy of the underlying
  /// argument. std::nullopt means it is not clear yet, nullptr means there is
  /// none.
  virtual std::optional<Type *> identifyPrivatizableType(Attributor &A) = 0;

  /// Return a privatizable type that encloses both T0 and T1.
  /// TODO: This is merely a stub for now as we should manage a mapping as well.
  std::optional<Type *> combineTypes(std::optional<Type *> T0,
                                     std::optional<Type *> T1) {
    if (!T0)
      return T1;
    if (!T1)
      return T0;
    if (T0 == T1)
      return T0;
    return nullptr;
  }

  std::optional<Type *> getPrivatizableType() const override {
    return PrivatizableType;
  }

  const std::string getAsStr(Attributor *A) const override {
    return isAssumedPrivatizablePtr() ? "[priv]" : "[no-priv]";
  }

protected:
  std::optional<Type *> PrivatizableType;
};

// TODO: Do this for call site arguments (probably also other values) as well.

struct AAPrivatizablePtrArgument final : public AAPrivatizablePtrImpl {
  AAPrivatizablePtrArgument(const IRPosition &IRP, Attributor &A)
      : AAPrivatizablePtrImpl(IRP, A) {}

  /// See AAPrivatizablePtrImpl::identifyPrivatizableType(...)
  std::optional<Type *> identifyPrivatizableType(Attributor &A) override {
    // If this is a byval argument and we know all the call sites (so we can
    // rewrite them), there is no need to check them explicitly.
    bool UsedAssumedInformation = false;
    SmallVector<Attribute, 1> Attrs;
    A.getAttrs(getIRPosition(), {Attribute::ByVal}, Attrs,
               /* IgnoreSubsumingPositions */ true);
    if (!Attrs.empty() &&
        A.checkForAllCallSites([](AbstractCallSite ACS) { return true; }, *this,
                               true, UsedAssumedInformation))
      return Attrs[0].getValueAsType();

    std::optional<Type *> Ty;
    unsigned ArgNo = getIRPosition().getCallSiteArgNo();

    // Make sure the associated call site argument has the same type at all call
    // sites and it is an allocation we know is safe to privatize, for now that
    // means we only allow alloca instructions.
    // TODO: We can additionally analyze the accesses in the callee to  create
    //       the type from that information instead. That is a little more
    //       involved and will be done in a follow up patch.
    auto CallSiteCheck = [&](AbstractCallSite ACS) {
      IRPosition ACSArgPos = IRPosition::callsite_argument(ACS, ArgNo);
      // Check if a coresponding argument was found or if it is one not
      // associated (which can happen for callback calls).
      if (ACSArgPos.getPositionKind() == IRPosition::IRP_INVALID)
        return false;

      // Check that all call sites agree on a type.
      auto *PrivCSArgAA =
          A.getAAFor<AAPrivatizablePtr>(*this, ACSArgPos, DepClassTy::REQUIRED);
      if (!PrivCSArgAA)
        return false;
      std::optional<Type *> CSTy = PrivCSArgAA->getPrivatizableType();

      LLVM_DEBUG({
        dbgs() << "[AAPrivatizablePtr] ACSPos: " << ACSArgPos << ", CSTy: ";
        if (CSTy && *CSTy)
          (*CSTy)->print(dbgs());
        else if (CSTy)
          dbgs() << "<nullptr>";
        else
          dbgs() << "<none>";
      });

      Ty = combineTypes(Ty, CSTy);

      LLVM_DEBUG({
        dbgs() << " : New Type: ";
        if (Ty && *Ty)
          (*Ty)->print(dbgs());
        else if (Ty)
          dbgs() << "<nullptr>";
        else
          dbgs() << "<none>";
        dbgs() << "\n";
      });

      return !Ty || *Ty;
    };

    if (!A.checkForAllCallSites(CallSiteCheck, *this, true,
                                UsedAssumedInformation))
      return nullptr;
    return Ty;
  }

  /// See AbstractAttribute::updateImpl(...).
  ChangeStatus updateImpl(Attributor &A) override {
    PrivatizableType = identifyPrivatizableType(A);
    if (!PrivatizableType)
      return ChangeStatus::UNCHANGED;
    if (!*PrivatizableType)
      return indicatePessimisticFixpoint();

    // The dependence is optional so we don't give up once we give up on the
    // alignment.
    A.getAAFor<AAAlign>(*this, IRPosition::value(getAssociatedValue()),
                        DepClassTy::OPTIONAL);

    // Avoid arguments with padding for now.
    if (!A.hasAttr(getIRPosition(), Attribute::ByVal) &&
        !isDenselyPacked(*PrivatizableType, A.getInfoCache().getDL())) {
      LLVM_DEBUG(dbgs() << "[AAPrivatizablePtr] Padding detected\n");
      return indicatePessimisticFixpoint();
    }

    // Collect the types that will replace the privatizable type in the function
    // signature.
    SmallVector<Type *, 16> ReplacementTypes;
    identifyReplacementTypes(*PrivatizableType, ReplacementTypes);

    // Verify callee and caller agree on how the promoted argument would be
    // passed.
    Function &Fn = *getIRPosition().getAnchorScope();
    const auto *TTI =
        A.getInfoCache().getAnalysisResultForFunction<TargetIRAnalysis>(Fn);
    if (!TTI) {
      LLVM_DEBUG(dbgs() << "[AAPrivatizablePtr] Missing TTI for function "
                        << Fn.getName() << "\n");
      return indicatePessimisticFixpoint();
    }

    auto CallSiteCheck = [&](AbstractCallSite ACS) {
      CallBase *CB = ACS.getInstruction();
      return TTI->areTypesABICompatible(
          CB->getCaller(),
          dyn_cast_if_present<Function>(CB->getCalledOperand()),
          ReplacementTypes);
    };
    bool UsedAssumedInformation = false;
    if (!A.checkForAllCallSites(CallSiteCheck, *this, true,
                                UsedAssumedInformation)) {
      LLVM_DEBUG(
          dbgs() << "[AAPrivatizablePtr] ABI incompatibility detected for "
                 << Fn.getName() << "\n");
      return indicatePessimisticFixpoint();
    }

    // Register a rewrite of the argument.
    Argument *Arg = getAssociatedArgument();
    if (!A.isValidFunctionSignatureRewrite(*Arg, ReplacementTypes)) {
      LLVM_DEBUG(dbgs() << "[AAPrivatizablePtr] Rewrite not valid\n");
      return indicatePessimisticFixpoint();
    }

    unsigned ArgNo = Arg->getArgNo();

    // Helper to check if for the given call site the associated argument is
    // passed to a callback where the privatization would be different.
    auto IsCompatiblePrivArgOfCallback = [&](CallBase &CB) {
      SmallVector<const Use *, 4> CallbackUses;
      AbstractCallSite::getCallbackUses(CB, CallbackUses);
      for (const Use *U : CallbackUses) {
        AbstractCallSite CBACS(U);
        assert(CBACS && CBACS.isCallbackCall());
        for (Argument &CBArg : CBACS.getCalledFunction()->args()) {
          int CBArgNo = CBACS.getCallArgOperandNo(CBArg);

          LLVM_DEBUG({
            dbgs()
                << "[AAPrivatizablePtr] Argument " << *Arg
                << "check if can be privatized in the context of its parent ("
                << Arg->getParent()->getName()
                << ")\n[AAPrivatizablePtr] because it is an argument in a "
                   "callback ("
                << CBArgNo << "@" << CBACS.getCalledFunction()->getName()
                << ")\n[AAPrivatizablePtr] " << CBArg << " : "
                << CBACS.getCallArgOperand(CBArg) << " vs "
                << CB.getArgOperand(ArgNo) << "\n"
                << "[AAPrivatizablePtr] " << CBArg << " : "
                << CBACS.getCallArgOperandNo(CBArg) << " vs " << ArgNo << "\n";
          });

          if (CBArgNo != int(ArgNo))
            continue;
          const auto *CBArgPrivAA = A.getAAFor<AAPrivatizablePtr>(
              *this, IRPosition::argument(CBArg), DepClassTy::REQUIRED);
          if (CBArgPrivAA && CBArgPrivAA->isValidState()) {
            auto CBArgPrivTy = CBArgPrivAA->getPrivatizableType();
            if (!CBArgPrivTy)
              continue;
            if (*CBArgPrivTy == PrivatizableType)
              continue;
          }

          LLVM_DEBUG({
            dbgs() << "[AAPrivatizablePtr] Argument " << *Arg
                   << " cannot be privatized in the context of its parent ("
                   << Arg->getParent()->getName()
                   << ")\n[AAPrivatizablePtr] because it is an argument in a "
                      "callback ("
                   << CBArgNo << "@" << CBACS.getCalledFunction()->getName()
                   << ").\n[AAPrivatizablePtr] for which the argument "
                      "privatization is not compatible.\n";
          });
          return false;
        }
      }
      return true;
    };

    // Helper to check if for the given call site the associated argument is
    // passed to a direct call where the privatization would be different.
    auto IsCompatiblePrivArgOfDirectCS = [&](AbstractCallSite ACS) {
      CallBase *DC = cast<CallBase>(ACS.getInstruction());
      int DCArgNo = ACS.getCallArgOperandNo(ArgNo);
      assert(DCArgNo >= 0 && unsigned(DCArgNo) < DC->arg_size() &&
             "Expected a direct call operand for callback call operand");

      Function *DCCallee =
          dyn_cast_if_present<Function>(DC->getCalledOperand());
      LLVM_DEBUG({
        dbgs() << "[AAPrivatizablePtr] Argument " << *Arg
               << " check if be privatized in the context of its parent ("
               << Arg->getParent()->getName()
               << ")\n[AAPrivatizablePtr] because it is an argument in a "
                  "direct call of ("
               << DCArgNo << "@" << DCCallee->getName() << ").\n";
      });

      if (unsigned(DCArgNo) < DCCallee->arg_size()) {
        const auto *DCArgPrivAA = A.getAAFor<AAPrivatizablePtr>(
            *this, IRPosition::argument(*DCCallee->getArg(DCArgNo)),
            DepClassTy::REQUIRED);
        if (DCArgPrivAA && DCArgPrivAA->isValidState()) {
          auto DCArgPrivTy = DCArgPrivAA->getPrivatizableType();
          if (!DCArgPrivTy)
            return true;
          if (*DCArgPrivTy == PrivatizableType)
            return true;
        }
      }

      LLVM_DEBUG({
        dbgs() << "[AAPrivatizablePtr] Argument " << *Arg
               << " cannot be privatized in the context of its parent ("
               << Arg->getParent()->getName()
               << ")\n[AAPrivatizablePtr] because it is an argument in a "
                  "direct call of ("
               << ACS.getInstruction()->getCalledOperand()->getName()
               << ").\n[AAPrivatizablePtr] for which the argument "
                  "privatization is not compatible.\n";
      });
      return false;
    };

    // Helper to check if the associated argument is used at the given abstract
    // call site in a way that is incompatible with the privatization assumed
    // here.
    auto IsCompatiblePrivArgOfOtherCallSite = [&](AbstractCallSite ACS) {
      if (ACS.isDirectCall())
        return IsCompatiblePrivArgOfCallback(*ACS.getInstruction());
      if (ACS.isCallbackCall())
        return IsCompatiblePrivArgOfDirectCS(ACS);
      return false;
    };

    if (!A.checkForAllCallSites(IsCompatiblePrivArgOfOtherCallSite, *this, true,
                                UsedAssumedInformation))
      return indicatePessimisticFixpoint();

    return ChangeStatus::UNCHANGED;
  }

  /// Given a type to private \p PrivType, collect the constituates (which are
  /// used) in \p ReplacementTypes.
  static void
  identifyReplacementTypes(Type *PrivType,
                           SmallVectorImpl<Type *> &ReplacementTypes) {
    // TODO: For now we expand the privatization type to the fullest which can
    //       lead to dead arguments that need to be removed later.
    assert(PrivType && "Expected privatizable type!");

    // Traverse the type, extract constituate types on the outermost level.
    if (auto *PrivStructType = dyn_cast<StructType>(PrivType)) {
      for (unsigned u = 0, e = PrivStructType->getNumElements(); u < e; u++)
        ReplacementTypes.push_back(PrivStructType->getElementType(u));
    } else if (auto *PrivArrayType = dyn_cast<ArrayType>(PrivType)) {
      ReplacementTypes.append(PrivArrayType->getNumElements(),
                              PrivArrayType->getElementType());
    } else {
      ReplacementTypes.push_back(PrivType);
    }
  }

  /// Initialize \p Base according to the type \p PrivType at position \p IP.
  /// The values needed are taken from the arguments of \p F starting at
  /// position \p ArgNo.
  static void createInitialization(Type *PrivType, Value &Base, Function &F,
                                   unsigned ArgNo, BasicBlock::iterator IP) {
    assert(PrivType && "Expected privatizable type!");

    IRBuilder<NoFolder> IRB(IP->getParent(), IP);
    const DataLayout &DL = F.getDataLayout();

    // Traverse the type, build GEPs and stores.
    if (auto *PrivStructType = dyn_cast<StructType>(PrivType)) {
      const StructLayout *PrivStructLayout = DL.getStructLayout(PrivStructType);
      for (unsigned u = 0, e = PrivStructType->getNumElements(); u < e; u++) {
        Value *Ptr =
            constructPointer(&Base, PrivStructLayout->getElementOffset(u), IRB);
        new StoreInst(F.getArg(ArgNo + u), Ptr, IP);
      }
    } else if (auto *PrivArrayType = dyn_cast<ArrayType>(PrivType)) {
      Type *PointeeTy = PrivArrayType->getElementType();
      uint64_t PointeeTySize = DL.getTypeStoreSize(PointeeTy);
      for (unsigned u = 0, e = PrivArrayType->getNumElements(); u < e; u++) {
        Value *Ptr = constructPointer(&Base, u * PointeeTySize, IRB);
        new StoreInst(F.getArg(ArgNo + u), Ptr, IP);
      }
    } else {
      new StoreInst(F.getArg(ArgNo), &Base, IP);
    }
  }

  /// Extract values from \p Base according to the type \p PrivType at the
  /// call position \p ACS. The values are appended to \p ReplacementValues.
  void createReplacementValues(Align Alignment, Type *PrivType,
                               AbstractCallSite ACS, Value *Base,
                               SmallVectorImpl<Value *> &ReplacementValues) {
    assert(Base && "Expected base value!");
    assert(PrivType && "Expected privatizable type!");
    Instruction *IP = ACS.getInstruction();

    IRBuilder<NoFolder> IRB(IP);
    const DataLayout &DL = IP->getDataLayout();

    // Traverse the type, build GEPs and loads.
    if (auto *PrivStructType = dyn_cast<StructType>(PrivType)) {
      const StructLayout *PrivStructLayout = DL.getStructLayout(PrivStructType);
      for (unsigned u = 0, e = PrivStructType->getNumElements(); u < e; u++) {
        Type *PointeeTy = PrivStructType->getElementType(u);
        Value *Ptr =
            constructPointer(Base, PrivStructLayout->getElementOffset(u), IRB);
        LoadInst *L = new LoadInst(PointeeTy, Ptr, "", IP->getIterator());
        L->setAlignment(Alignment);
        ReplacementValues.push_back(L);
      }
    } else if (auto *PrivArrayType = dyn_cast<ArrayType>(PrivType)) {
      Type *PointeeTy = PrivArrayType->getElementType();
      uint64_t PointeeTySize = DL.getTypeStoreSize(PointeeTy);
      for (unsigned u = 0, e = PrivArrayType->getNumElements(); u < e; u++) {
        Value *Ptr = constructPointer(Base, u * PointeeTySize, IRB);
        LoadInst *L = new LoadInst(PointeeTy, Ptr, "", IP->getIterator());
        L->setAlignment(Alignment);
        ReplacementValues.push_back(L);
      }
    } else {
      LoadInst *L = new LoadInst(PrivType, Base, "", IP->getIterator());
      L->setAlignment(Alignment);
      ReplacementValues.push_back(L);
    }
  }

  /// See AbstractAttribute::manifest(...)
  ChangeStatus manifest(Attributor &A) override {
    if (!PrivatizableType)
      return ChangeStatus::UNCHANGED;
    assert(*PrivatizableType && "Expected privatizable type!");

    // Collect all tail calls in the function as we cannot allow new allocas to
    // escape into tail recursion.
    // TODO: Be smarter about new allocas escaping into tail calls.
    SmallVector<CallInst *, 16> TailCalls;
    bool UsedAssumedInformation = false;
    if (!A.checkForAllInstructions(
            [&](Instruction &I) {
              CallInst &CI = cast<CallInst>(I);
              if (CI.isTailCall())
                TailCalls.push_back(&CI);
              return true;
            },
            *this, {Instruction::Call}, UsedAssumedInformation))
      return ChangeStatus::UNCHANGED;

    Argument *Arg = getAssociatedArgument();
    // Query AAAlign attribute for alignment of associated argument to
    // determine the best alignment of loads.
    const auto *AlignAA =
        A.getAAFor<AAAlign>(*this, IRPosition::value(*Arg), DepClassTy::NONE);

    // Callback to repair the associated function. A new alloca is placed at the
    // beginning and initialized with the values passed through arguments. The
    // new alloca replaces the use of the old pointer argument.
    Attributor::ArgumentReplacementInfo::CalleeRepairCBTy FnRepairCB =
        [=](const Attributor::ArgumentReplacementInfo &ARI,
            Function &ReplacementFn, Function::arg_iterator ArgIt) {
          BasicBlock &EntryBB = ReplacementFn.getEntryBlock();
          BasicBlock::iterator IP = EntryBB.getFirstInsertionPt();
          const DataLayout &DL = IP->getDataLayout();
          unsigned AS = DL.getAllocaAddrSpace();
          Instruction *AI = new AllocaInst(*PrivatizableType, AS,
                                           Arg->getName() + ".priv", IP);
          createInitialization(*PrivatizableType, *AI, ReplacementFn,
                               ArgIt->getArgNo(), IP);

          if (AI->getType() != Arg->getType())
            AI = BitCastInst::CreatePointerBitCastOrAddrSpaceCast(
                AI, Arg->getType(), "", IP);
          Arg->replaceAllUsesWith(AI);

          for (CallInst *CI : TailCalls)
            CI->setTailCall(false);
        };

    // Callback to repair a call site of the associated function. The elements
    // of the privatizable type are loaded prior to the call and passed to the
    // new function version.
    Attributor::ArgumentReplacementInfo::ACSRepairCBTy ACSRepairCB =
        [=](const Attributor::ArgumentReplacementInfo &ARI,
            AbstractCallSite ACS, SmallVectorImpl<Value *> &NewArgOperands) {
          // When no alignment is specified for the load instruction,
          // natural alignment is assumed.
          createReplacementValues(
              AlignAA ? AlignAA->getAssumedAlign() : Align(0),
              *PrivatizableType, ACS,
              ACS.getCallArgOperand(ARI.getReplacedArg().getArgNo()),
              NewArgOperands);
        };

    // Collect the types that will replace the privatizable type in the function
    // signature.
    SmallVector<Type *, 16> ReplacementTypes;
    identifyReplacementTypes(*PrivatizableType, ReplacementTypes);

    // Register a rewrite of the argument.
    if (A.registerFunctionSignatureRewrite(*Arg, ReplacementTypes,
                                           std::move(FnRepairCB),
                                           std::move(ACSRepairCB)))
      return ChangeStatus::CHANGED;
    return ChangeStatus::UNCHANGED;
  }

  /// See AbstractAttribute::trackStatistics()
  void trackStatistics() const override {
    STATS_DECLTRACK_ARG_ATTR(privatizable_ptr);
  }
};

struct AAPrivatizablePtrFloating : public AAPrivatizablePtrImpl {
  AAPrivatizablePtrFloating(const IRPosition &IRP, Attributor &A)
      : AAPrivatizablePtrImpl(IRP, A) {}

  /// See AbstractAttribute::initialize(...).
  void initialize(Attributor &A) override {
    // TODO: We can privatize more than arguments.
    indicatePessimisticFixpoint();
  }

  ChangeStatus updateImpl(Attributor &A) override {
    llvm_unreachable("AAPrivatizablePtr(Floating|Returned|CallSiteReturned)::"
                     "updateImpl will not be called");
  }

  /// See AAPrivatizablePtrImpl::identifyPrivatizableType(...)
  std::optional<Type *> identifyPrivatizableType(Attributor &A) override {
    Value *Obj = getUnderlyingObject(&getAssociatedValue());
    if (!Obj) {
      LLVM_DEBUG(dbgs() << "[AAPrivatizablePtr] No underlying object found!\n");
      return nullptr;
    }

    if (auto *AI = dyn_cast<AllocaInst>(Obj))
      if (auto *CI = dyn_cast<ConstantInt>(AI->getArraySize()))
        if (CI->isOne())
          return AI->getAllocatedType();
    if (auto *Arg = dyn_cast<Argument>(Obj)) {
      auto *PrivArgAA = A.getAAFor<AAPrivatizablePtr>(
          *this, IRPosition::argument(*Arg), DepClassTy::REQUIRED);
      if (PrivArgAA && PrivArgAA->isAssumedPrivatizablePtr())
        return PrivArgAA->getPrivatizableType();
    }

    LLVM_DEBUG(dbgs() << "[AAPrivatizablePtr] Underlying object neither valid "
                         "alloca nor privatizable argument: "
                      << *Obj << "!\n");
    return nullptr;
  }

  /// See AbstractAttribute::trackStatistics()
  void trackStatistics() const override {
    STATS_DECLTRACK_FLOATING_ATTR(privatizable_ptr);
  }
};

struct AAPrivatizablePtrCallSiteArgument final
    : public AAPrivatizablePtrFloating {
  AAPrivatizablePtrCallSiteArgument(const IRPosition &IRP, Attributor &A)
      : AAPrivatizablePtrFloating(IRP, A) {}

  /// See AbstractAttribute::initialize(...).
  void initialize(Attributor &A) override {
    if (A.hasAttr(getIRPosition(), Attribute::ByVal))
      indicateOptimisticFixpoint();
  }

  /// See AbstractAttribute::updateImpl(...).
  ChangeStatus updateImpl(Attributor &A) override {
    PrivatizableType = identifyPrivatizableType(A);
    if (!PrivatizableType)
      return ChangeStatus::UNCHANGED;
    if (!*PrivatizableType)
      return indicatePessimisticFixpoint();

    const IRPosition &IRP = getIRPosition();
    bool IsKnownNoCapture;
    bool IsAssumedNoCapture = AA::hasAssumedIRAttr<Attribute::Captures>(
        A, this, IRP, DepClassTy::REQUIRED, IsKnownNoCapture);
    if (!IsAssumedNoCapture) {
      LLVM_DEBUG(dbgs() << "[AAPrivatizablePtr] pointer might be captured!\n");
      return indicatePessimisticFixpoint();
    }

    bool IsKnownNoAlias;
    if (!AA::hasAssumedIRAttr<Attribute::NoAlias>(
            A, this, IRP, DepClassTy::REQUIRED, IsKnownNoAlias)) {
      LLVM_DEBUG(dbgs() << "[AAPrivatizablePtr] pointer might alias!\n");
      return indicatePessimisticFixpoint();
    }

    bool IsKnown;
    if (!AA::isAssumedReadOnly(A, IRP, *this, IsKnown)) {
      LLVM_DEBUG(dbgs() << "[AAPrivatizablePtr] pointer is written!\n");
      return indicatePessimisticFixpoint();
    }

    return ChangeStatus::UNCHANGED;
  }

  /// See AbstractAttribute::trackStatistics()
  void trackStatistics() const override {
    STATS_DECLTRACK_CSARG_ATTR(privatizable_ptr);
  }
};

struct AAPrivatizablePtrCallSiteReturned final
    : public AAPrivatizablePtrFloating {
  AAPrivatizablePtrCallSiteReturned(const IRPosition &IRP, Attributor &A)
      : AAPrivatizablePtrFloating(IRP, A) {}

  /// See AbstractAttribute::initialize(...).
  void initialize(Attributor &A) override {
    // TODO: We can privatize more than arguments.
    indicatePessimisticFixpoint();
  }

  /// See AbstractAttribute::trackStatistics()
  void trackStatistics() const override {
    STATS_DECLTRACK_CSRET_ATTR(privatizable_ptr);
  }
};

struct AAPrivatizablePtrReturned final : public AAPrivatizablePtrFloating {
  AAPrivatizablePtrReturned(const IRPosition &IRP, Attributor &A)
      : AAPrivatizablePtrFloating(IRP, A) {}

  /// See AbstractAttribute::initialize(...).
  void initialize(Attributor &A) override {
    // TODO: We can privatize more than arguments.
    indicatePessimisticFixpoint();
  }

  /// See AbstractAttribute::trackStatistics()
  void trackStatistics() const override {
    STATS_DECLTRACK_FNRET_ATTR(privatizable_ptr);
  }
};
} // namespace

/// -------------------- Memory Behavior Attributes ----------------------------
/// Includes read-none, read-only, and write-only.
/// ----------------------------------------------------------------------------
namespace {
struct AAMemoryBehaviorImpl : public AAMemoryBehavior {
  AAMemoryBehaviorImpl(const IRPosition &IRP, Attributor &A)
      : AAMemoryBehavior(IRP, A) {}

  /// See AbstractAttribute::initialize(...).
  void initialize(Attributor &A) override {
    intersectAssumedBits(BEST_STATE);
    getKnownStateFromValue(A, getIRPosition(), getState());
    AAMemoryBehavior::initialize(A);
  }

  /// Return the memory behavior information encoded in the IR for \p IRP.
  static void getKnownStateFromValue(Attributor &A, const IRPosition &IRP,
                                     BitIntegerState &State,
                                     bool IgnoreSubsumingPositions = false) {
    SmallVector<Attribute, 2> Attrs;
    A.getAttrs(IRP, AttrKinds, Attrs, IgnoreSubsumingPositions);
    for (const Attribute &Attr : Attrs) {
      switch (Attr.getKindAsEnum()) {
      case Attribute::ReadNone:
        State.addKnownBits(NO_ACCESSES);
        break;
      case Attribute::ReadOnly:
        State.addKnownBits(NO_WRITES);
        break;
      case Attribute::WriteOnly:
        State.addKnownBits(NO_READS);
        break;
      default:
        llvm_unreachable("Unexpected attribute!");
      }
    }

    if (auto *I = dyn_cast<Instruction>(&IRP.getAnchorValue())) {
      if (!I->mayReadFromMemory())
        State.addKnownBits(NO_READS);
      if (!I->mayWriteToMemory())
        State.addKnownBits(NO_WRITES);
    }
  }

  /// See AbstractAttribute::getDeducedAttributes(...).
  void getDeducedAttributes(Attributor &A, LLVMContext &Ctx,
                            SmallVectorImpl<Attribute> &Attrs) const override {
    assert(Attrs.size() == 0);
    if (isAssumedReadNone())
      Attrs.push_back(Attribute::get(Ctx, Attribute::ReadNone));
    else if (isAssumedReadOnly())
      Attrs.push_back(Attribute::get(Ctx, Attribute::ReadOnly));
    else if (isAssumedWriteOnly())
      Attrs.push_back(Attribute::get(Ctx, Attribute::WriteOnly));
    assert(Attrs.size() <= 1);
  }

  /// See AbstractAttribute::manifest(...).
  ChangeStatus manifest(Attributor &A) override {
    const IRPosition &IRP = getIRPosition();

    if (A.hasAttr(IRP, Attribute::ReadNone,
                  /* IgnoreSubsumingPositions */ true))
      return ChangeStatus::UNCHANGED;

    // Check if we would improve the existing attributes first.
    SmallVector<Attribute, 4> DeducedAttrs;
    getDeducedAttributes(A, IRP.getAnchorValue().getContext(), DeducedAttrs);
    if (llvm::all_of(DeducedAttrs, [&](const Attribute &Attr) {
          return A.hasAttr(IRP, Attr.getKindAsEnum(),
                           /* IgnoreSubsumingPositions */ true);
        }))
      return ChangeStatus::UNCHANGED;

    // Clear existing attributes.
    A.removeAttrs(IRP, AttrKinds);
    // Clear conflicting writable attribute.
    if (isAssumedReadOnly())
      A.removeAttrs(IRP, Attribute::Writable);

    // Use the generic manifest method.
    return IRAttribute::manifest(A);
  }

  /// See AbstractState::getAsStr().
  const std::string getAsStr(Attributor *A) const override {
    if (isAssumedReadNone())
      return "readnone";
    if (isAssumedReadOnly())
      return "readonly";
    if (isAssumedWriteOnly())
      return "writeonly";
    return "may-read/write";
  }

  /// The set of IR attributes AAMemoryBehavior deals with.
  static const Attribute::AttrKind AttrKinds[3];
};

const Attribute::AttrKind AAMemoryBehaviorImpl::AttrKinds[] = {
    Attribute::ReadNone, Attribute::ReadOnly, Attribute::WriteOnly};

/// Memory behavior attribute for a floating value.
struct AAMemoryBehaviorFloating : AAMemoryBehaviorImpl {
  AAMemoryBehaviorFloating(const IRPosition &IRP, Attributor &A)
      : AAMemoryBehaviorImpl(IRP, A) {}

  /// See AbstractAttribute::updateImpl(...).
  ChangeStatus updateImpl(Attributor &A) override;

  /// See AbstractAttribute::trackStatistics()
  void trackStatistics() const override {
    if (isAssumedReadNone())
      STATS_DECLTRACK_FLOATING_ATTR(readnone)
    else if (isAssumedReadOnly())
      STATS_DECLTRACK_FLOATING_ATTR(readonly)
    else if (isAssumedWriteOnly())
      STATS_DECLTRACK_FLOATING_ATTR(writeonly)
  }

private:
  /// Return true if users of \p UserI might access the underlying
  /// variable/location described by \p U and should therefore be analyzed.
  bool followUsersOfUseIn(Attributor &A, const Use &U,
                          const Instruction *UserI);

  /// Update the state according to the effect of use \p U in \p UserI.
  void analyzeUseIn(Attributor &A, const Use &U, const Instruction *UserI);
};

/// Memory behavior attribute for function argument.
struct AAMemoryBehaviorArgument : AAMemoryBehaviorFloating {
  AAMemoryBehaviorArgument(const IRPosition &IRP, Attributor &A)
      : AAMemoryBehaviorFloating(IRP, A) {}

  /// See AbstractAttribute::initialize(...).
  void initialize(Attributor &A) override {
    intersectAssumedBits(BEST_STATE);
    const IRPosition &IRP = getIRPosition();
    // TODO: Make IgnoreSubsumingPositions a property of an IRAttribute so we
    // can query it when we use has/getAttr. That would allow us to reuse the
    // initialize of the base class here.
    bool HasByVal = A.hasAttr(IRP, {Attribute::ByVal},
                              /* IgnoreSubsumingPositions */ true);
    getKnownStateFromValue(A, IRP, getState(),
                           /* IgnoreSubsumingPositions */ HasByVal);
  }

  ChangeStatus manifest(Attributor &A) override {
    // TODO: Pointer arguments are not supported on vectors of pointers yet.
    if (!getAssociatedValue().getType()->isPointerTy())
      return ChangeStatus::UNCHANGED;

    // TODO: From readattrs.ll: "inalloca parameters are always
    //                           considered written"
    if (A.hasAttr(getIRPosition(),
                  {Attribute::InAlloca, Attribute::Preallocated})) {
      removeKnownBits(NO_WRITES);
      removeAssumedBits(NO_WRITES);
    }
    A.removeAttrs(getIRPosition(), AttrKinds);
    return AAMemoryBehaviorFloating::manifest(A);
  }

  /// See AbstractAttribute::trackStatistics()
  void trackStatistics() const override {
    if (isAssumedReadNone())
      STATS_DECLTRACK_ARG_ATTR(readnone)
    else if (isAssumedReadOnly())
      STATS_DECLTRACK_ARG_ATTR(readonly)
    else if (isAssumedWriteOnly())
      STATS_DECLTRACK_ARG_ATTR(writeonly)
  }
};

struct AAMemoryBehaviorCallSiteArgument final : AAMemoryBehaviorArgument {
  AAMemoryBehaviorCallSiteArgument(const IRPosition &IRP, Attributor &A)
      : AAMemoryBehaviorArgument(IRP, A) {}

  /// See AbstractAttribute::initialize(...).
  void initialize(Attributor &A) override {
    // If we don't have an associated attribute this is either a variadic call
    // or an indirect call, either way, nothing to do here.
    Argument *Arg = getAssociatedArgument();
    if (!Arg) {
      indicatePessimisticFixpoint();
      return;
    }
    if (Arg->hasByValAttr()) {
      addKnownBits(NO_WRITES);
      removeKnownBits(NO_READS);
      removeAssumedBits(NO_READS);
    }
    AAMemoryBehaviorArgument::initialize(A);
    if (getAssociatedFunction()->isDeclaration())
      indicatePessimisticFixpoint();
  }

  /// See AbstractAttribute::updateImpl(...).
  ChangeStatus updateImpl(Attributor &A) override {
    // TODO: Once we have call site specific value information we can provide
    //       call site specific liveness liveness information and then it makes
    //       sense to specialize attributes for call sites arguments instead of
    //       redirecting requests to the callee argument.
    Argument *Arg = getAssociatedArgument();
    const IRPosition &ArgPos = IRPosition::argument(*Arg);
    auto *ArgAA =
        A.getAAFor<AAMemoryBehavior>(*this, ArgPos, DepClassTy::REQUIRED);
    if (!ArgAA)
      return indicatePessimisticFixpoint();
    return clampStateAndIndicateChange(getState(), ArgAA->getState());
  }

  /// See AbstractAttribute::trackStatistics()
  void trackStatistics() const override {
    if (isAssumedReadNone())
      STATS_DECLTRACK_CSARG_ATTR(readnone)
    else if (isAssumedReadOnly())
      STATS_DECLTRACK_CSARG_ATTR(readonly)
    else if (isAssumedWriteOnly())
      STATS_DECLTRACK_CSARG_ATTR(writeonly)
  }
};

/// Memory behavior attribute for a call site return position.
struct AAMemoryBehaviorCallSiteReturned final : AAMemoryBehaviorFloating {
  AAMemoryBehaviorCallSiteReturned(const IRPosition &IRP, Attributor &A)
      : AAMemoryBehaviorFloating(IRP, A) {}

  /// See AbstractAttribute::initialize(...).
  void initialize(Attributor &A) override {
    AAMemoryBehaviorImpl::initialize(A);
  }
  /// See AbstractAttribute::manifest(...).
  ChangeStatus manifest(Attributor &A) override {
    // We do not annotate returned values.
    return ChangeStatus::UNCHANGED;
  }

  /// See AbstractAttribute::trackStatistics()
  void trackStatistics() const override {}
};

/// An AA to represent the memory behavior function attributes.
struct AAMemoryBehaviorFunction final : public AAMemoryBehaviorImpl {
  AAMemoryBehaviorFunction(const IRPosition &IRP, Attributor &A)
      : AAMemoryBehaviorImpl(IRP, A) {}

  /// See AbstractAttribute::updateImpl(Attributor &A).
  ChangeStatus updateImpl(Attributor &A) override;

  /// See AbstractAttribute::manifest(...).
  ChangeStatus manifest(Attributor &A) override {
    // TODO: It would be better to merge this with AAMemoryLocation, so that
    // we could determine read/write per location. This would also have the
    // benefit of only one place trying to manifest the memory attribute.
    Function &F = cast<Function>(getAnchorValue());
    MemoryEffects ME = MemoryEffects::unknown();
    if (isAssumedReadNone())
      ME = MemoryEffects::none();
    else if (isAssumedReadOnly())
      ME = MemoryEffects::readOnly();
    else if (isAssumedWriteOnly())
      ME = MemoryEffects::writeOnly();

    A.removeAttrs(getIRPosition(), AttrKinds);
    // Clear conflicting writable attribute.
    if (ME.onlyReadsMemory())
      for (Argument &Arg : F.args())
        A.removeAttrs(IRPosition::argument(Arg), Attribute::Writable);
    return A.manifestAttrs(getIRPosition(),
                           Attribute::getWithMemoryEffects(F.getContext(), ME));
  }

  /// See AbstractAttribute::trackStatistics()
  void trackStatistics() const override {
    if (isAssumedReadNone())
      STATS_DECLTRACK_FN_ATTR(readnone)
    else if (isAssumedReadOnly())
      STATS_DECLTRACK_FN_ATTR(readonly)
    else if (isAssumedWriteOnly())
      STATS_DECLTRACK_FN_ATTR(writeonly)
  }
};

/// AAMemoryBehavior attribute for call sites.
struct AAMemoryBehaviorCallSite final
    : AACalleeToCallSite<AAMemoryBehavior, AAMemoryBehaviorImpl> {
  AAMemoryBehaviorCallSite(const IRPosition &IRP, Attributor &A)
      : AACalleeToCallSite<AAMemoryBehavior, AAMemoryBehaviorImpl>(IRP, A) {}

  /// See AbstractAttribute::manifest(...).
  ChangeStatus manifest(Attributor &A) override {
    // TODO: Deduplicate this with AAMemoryBehaviorFunction.
    CallBase &CB = cast<CallBase>(getAnchorValue());
    MemoryEffects ME = MemoryEffects::unknown();
    if (isAssumedReadNone())
      ME = MemoryEffects::none();
    else if (isAssumedReadOnly())
      ME = MemoryEffects::readOnly();
    else if (isAssumedWriteOnly())
      ME = MemoryEffects::writeOnly();

    A.removeAttrs(getIRPosition(), AttrKinds);
    // Clear conflicting writable attribute.
    if (ME.onlyReadsMemory())
      for (Use &U : CB.args())
        A.removeAttrs(IRPosition::callsite_argument(CB, U.getOperandNo()),
                      Attribute::Writable);
    return A.manifestAttrs(
        getIRPosition(), Attribute::getWithMemoryEffects(CB.getContext(), ME));
  }

  /// See AbstractAttribute::trackStatistics()
  void trackStatistics() const override {
    if (isAssumedReadNone())
      STATS_DECLTRACK_CS_ATTR(readnone)
    else if (isAssumedReadOnly())
      STATS_DECLTRACK_CS_ATTR(readonly)
    else if (isAssumedWriteOnly())
      STATS_DECLTRACK_CS_ATTR(writeonly)
  }
};

ChangeStatus AAMemoryBehaviorFunction::updateImpl(Attributor &A) {

  // The current assumed state used to determine a change.
  auto AssumedState = getAssumed();

  auto CheckRWInst = [&](Instruction &I) {
    // If the instruction has an own memory behavior state, use it to restrict
    // the local state. No further analysis is required as the other memory
    // state is as optimistic as it gets.
    if (const auto *CB = dyn_cast<CallBase>(&I)) {
      const auto *MemBehaviorAA = A.getAAFor<AAMemoryBehavior>(
          *this, IRPosition::callsite_function(*CB), DepClassTy::REQUIRED);
      if (MemBehaviorAA) {
        intersectAssumedBits(MemBehaviorAA->getAssumed());
        return !isAtFixpoint();
      }
    }

    // Remove access kind modifiers if necessary.
    if (I.mayReadFromMemory())
      removeAssumedBits(NO_READS);
    if (I.mayWriteToMemory())
      removeAssumedBits(NO_WRITES);
    return !isAtFixpoint();
  };

  bool UsedAssumedInformation = false;
  if (!A.checkForAllReadWriteInstructions(CheckRWInst, *this,
                                          UsedAssumedInformation))
    return indicatePessimisticFixpoint();

  return (AssumedState != getAssumed()) ? ChangeStatus::CHANGED
                                        : ChangeStatus::UNCHANGED;
}

ChangeStatus AAMemoryBehaviorFloating::updateImpl(Attributor &A) {

  const IRPosition &IRP = getIRPosition();
  const IRPosition &FnPos = IRPosition::function_scope(IRP);
  AAMemoryBehavior::StateType &S = getState();

  // First, check the function scope. We take the known information and we avoid
  // work if the assumed information implies the current assumed information for
  // this attribute. This is a valid for all but byval arguments.
  Argument *Arg = IRP.getAssociatedArgument();
  AAMemoryBehavior::base_t FnMemAssumedState =
      AAMemoryBehavior::StateType::getWorstState();
  if (!Arg || !Arg->hasByValAttr()) {
    const auto *FnMemAA =
        A.getAAFor<AAMemoryBehavior>(*this, FnPos, DepClassTy::OPTIONAL);
    if (FnMemAA) {
      FnMemAssumedState = FnMemAA->getAssumed();
      S.addKnownBits(FnMemAA->getKnown());
      if ((S.getAssumed() & FnMemAA->getAssumed()) == S.getAssumed())
        return ChangeStatus::UNCHANGED;
    }
  }

  // The current assumed state used to determine a change.
  auto AssumedState = S.getAssumed();

  // Make sure the value is not captured (except through "return"), if
  // it is, any information derived would be irrelevant anyway as we cannot
  // check the potential aliases introduced by the capture. However, no need
  // to fall back to anythign less optimistic than the function state.
  bool IsKnownNoCapture;
  const AANoCapture *ArgNoCaptureAA = nullptr;
  bool IsAssumedNoCapture = AA::hasAssumedIRAttr<Attribute::Captures>(
      A, this, IRP, DepClassTy::OPTIONAL, IsKnownNoCapture, false,
      &ArgNoCaptureAA);

  if (!IsAssumedNoCapture &&
      (!ArgNoCaptureAA || !ArgNoCaptureAA->isAssumedNoCaptureMaybeReturned())) {
    S.intersectAssumedBits(FnMemAssumedState);
    return (AssumedState != getAssumed()) ? ChangeStatus::CHANGED
                                          : ChangeStatus::UNCHANGED;
  }

  // Visit and expand uses until all are analyzed or a fixpoint is reached.
  auto UsePred = [&](const Use &U, bool &Follow) -> bool {
    Instruction *UserI = cast<Instruction>(U.getUser());
    LLVM_DEBUG(dbgs() << "[AAMemoryBehavior] Use: " << *U << " in " << *UserI
                      << " \n");

    // Droppable users, e.g., llvm::assume does not actually perform any action.
    if (UserI->isDroppable())
      return true;

    // Check if the users of UserI should also be visited.
    Follow = followUsersOfUseIn(A, U, UserI);

    // If UserI might touch memory we analyze the use in detail.
    if (UserI->mayReadOrWriteMemory())
      analyzeUseIn(A, U, UserI);

    return !isAtFixpoint();
  };

  if (!A.checkForAllUses(UsePred, *this, getAssociatedValue()))
    return indicatePessimisticFixpoint();

  return (AssumedState != getAssumed()) ? ChangeStatus::CHANGED
                                        : ChangeStatus::UNCHANGED;
}

bool AAMemoryBehaviorFloating::followUsersOfUseIn(Attributor &A, const Use &U,
                                                  const Instruction *UserI) {
  // The loaded value is unrelated to the pointer argument, no need to
  // follow the users of the load.
  if (isa<LoadInst>(UserI) || isa<ReturnInst>(UserI))
    return false;

  // By default we follow all uses assuming UserI might leak information on U,
  // we have special handling for call sites operands though.
  const auto *CB = dyn_cast<CallBase>(UserI);
  if (!CB || !CB->isArgOperand(&U))
    return true;

  // If the use is a call argument known not to be captured, the users of
  // the call do not need to be visited because they have to be unrelated to
  // the input. Note that this check is not trivial even though we disallow
  // general capturing of the underlying argument. The reason is that the
  // call might the argument "through return", which we allow and for which we
  // need to check call users.
  if (U.get()->getType()->isPointerTy()) {
    unsigned ArgNo = CB->getArgOperandNo(&U);
    bool IsKnownNoCapture;
    return !AA::hasAssumedIRAttr<Attribute::Captures>(
        A, this, IRPosition::callsite_argument(*CB, ArgNo),
        DepClassTy::OPTIONAL, IsKnownNoCapture);
  }

  return true;
}

void AAMemoryBehaviorFloating::analyzeUseIn(Attributor &A, const Use &U,
                                            const Instruction *UserI) {
  assert(UserI->mayReadOrWriteMemory());

  switch (UserI->getOpcode()) {
  default:
    // TODO: Handle all atomics and other side-effect operations we know of.
    break;
  case Instruction::Load:
    // Loads cause the NO_READS property to disappear.
    removeAssumedBits(NO_READS);
    return;

  case Instruction::Store:
    // Stores cause the NO_WRITES property to disappear if the use is the
    // pointer operand. Note that while capturing was taken care of somewhere
    // else we need to deal with stores of the value that is not looked through.
    if (cast<StoreInst>(UserI)->getPointerOperand() == U.get())
      removeAssumedBits(NO_WRITES);
    else
      indicatePessimisticFixpoint();
    return;

  case Instruction::Call:
  case Instruction::CallBr:
  case Instruction::Invoke: {
    // For call sites we look at the argument memory behavior attribute (this
    // could be recursive!) in order to restrict our own state.
    const auto *CB = cast<CallBase>(UserI);

    // Give up on operand bundles.
    if (CB->isBundleOperand(&U)) {
      indicatePessimisticFixpoint();
      return;
    }

    // Calling a function does read the function pointer, maybe write it if the
    // function is self-modifying.
    if (CB->isCallee(&U)) {
      removeAssumedBits(NO_READS);
      break;
    }

    // Adjust the possible access behavior based on the information on the
    // argument.
    IRPosition Pos;
    if (U.get()->getType()->isPointerTy())
      Pos = IRPosition::callsite_argument(*CB, CB->getArgOperandNo(&U));
    else
      Pos = IRPosition::callsite_function(*CB);
    const auto *MemBehaviorAA =
        A.getAAFor<AAMemoryBehavior>(*this, Pos, DepClassTy::OPTIONAL);
    if (!MemBehaviorAA)
      break;
    // "assumed" has at most the same bits as the MemBehaviorAA assumed
    // and at least "known".
    intersectAssumedBits(MemBehaviorAA->getAssumed());
    return;
  }
  };

  // Generally, look at the "may-properties" and adjust the assumed state if we
  // did not trigger special handling before.
  if (UserI->mayReadFromMemory())
    removeAssumedBits(NO_READS);
  if (UserI->mayWriteToMemory())
    removeAssumedBits(NO_WRITES);
}
} // namespace

/// -------------------- Memory Locations Attributes ---------------------------
/// Includes read-none, argmemonly, inaccessiblememonly,
/// inaccessiblememorargmemonly
/// ----------------------------------------------------------------------------

std::string AAMemoryLocation::getMemoryLocationsAsStr(
    AAMemoryLocation::MemoryLocationsKind MLK) {
  if (0 == (MLK & AAMemoryLocation::NO_LOCATIONS))
    return "all memory";
  if (MLK == AAMemoryLocation::NO_LOCATIONS)
    return "no memory";
  std::string S = "memory:";
  if (0 == (MLK & AAMemoryLocation::NO_LOCAL_MEM))
    S += "stack,";
  if (0 == (MLK & AAMemoryLocation::NO_CONST_MEM))
    S += "constant,";
  if (0 == (MLK & AAMemoryLocation::NO_GLOBAL_INTERNAL_MEM))
    S += "internal global,";
  if (0 == (MLK & AAMemoryLocation::NO_GLOBAL_EXTERNAL_MEM))
    S += "external global,";
  if (0 == (MLK & AAMemoryLocation::NO_ARGUMENT_MEM))
    S += "argument,";
  if (0 == (MLK & AAMemoryLocation::NO_INACCESSIBLE_MEM))
    S += "inaccessible,";
  if (0 == (MLK & AAMemoryLocation::NO_MALLOCED_MEM))
    S += "malloced,";
  if (0 == (MLK & AAMemoryLocation::NO_UNKOWN_MEM))
    S += "unknown,";
  S.pop_back();
  return S;
}

namespace {
struct AAMemoryLocationImpl : public AAMemoryLocation {

  AAMemoryLocationImpl(const IRPosition &IRP, Attributor &A)
      : AAMemoryLocation(IRP, A), Allocator(A.Allocator) {
    AccessKind2Accesses.fill(nullptr);
  }

  ~AAMemoryLocationImpl() {
    // The AccessSets are allocated via a BumpPtrAllocator, we call
    // the destructor manually.
    for (AccessSet *AS : AccessKind2Accesses)
      if (AS)
        AS->~AccessSet();
  }

  /// See AbstractAttribute::initialize(...).
  void initialize(Attributor &A) override {
    intersectAssumedBits(BEST_STATE);
    getKnownStateFromValue(A, getIRPosition(), getState());
    AAMemoryLocation::initialize(A);
  }

  /// Return the memory behavior information encoded in the IR for \p IRP.
  static void getKnownStateFromValue(Attributor &A, const IRPosition &IRP,
                                     BitIntegerState &State,
                                     bool IgnoreSubsumingPositions = false) {
    // For internal functions we ignore `argmemonly` and
    // `inaccessiblememorargmemonly` as we might break it via interprocedural
    // constant propagation. It is unclear if this is the best way but it is
    // unlikely this will cause real performance problems. If we are deriving
    // attributes for the anchor function we even remove the attribute in
    // addition to ignoring it.
    // TODO: A better way to handle this would be to add ~NO_GLOBAL_MEM /
    // MemoryEffects::Other as a possible location.
    bool UseArgMemOnly = true;
    Function *AnchorFn = IRP.getAnchorScope();
    if (AnchorFn && A.isRunOn(*AnchorFn))
      UseArgMemOnly = !AnchorFn->hasLocalLinkage();

    SmallVector<Attribute, 2> Attrs;
    A.getAttrs(IRP, {Attribute::Memory}, Attrs, IgnoreSubsumingPositions);
    for (const Attribute &Attr : Attrs) {
      // TODO: We can map MemoryEffects to Attributor locations more precisely.
      MemoryEffects ME = Attr.getMemoryEffects();
      if (ME.doesNotAccessMemory()) {
        State.addKnownBits(NO_LOCAL_MEM | NO_CONST_MEM);
        continue;
      }
      if (ME.onlyAccessesInaccessibleMem()) {
        State.addKnownBits(inverseLocation(NO_INACCESSIBLE_MEM, true, true));
        continue;
      }
      if (ME.onlyAccessesArgPointees()) {
        if (UseArgMemOnly)
          State.addKnownBits(inverseLocation(NO_ARGUMENT_MEM, true, true));
        else {
          // Remove location information, only keep read/write info.
          ME = MemoryEffects(ME.getModRef());
          A.manifestAttrs(IRP,
                          Attribute::getWithMemoryEffects(
                              IRP.getAnchorValue().getContext(), ME),
                          /*ForceReplace*/ true);
        }
        continue;
      }
      if (ME.onlyAccessesInaccessibleOrArgMem()) {
        if (UseArgMemOnly)
          State.addKnownBits(inverseLocation(
              NO_INACCESSIBLE_MEM | NO_ARGUMENT_MEM, true, true));
        else {
          // Remove location information, only keep read/write info.
          ME = MemoryEffects(ME.getModRef());
          A.manifestAttrs(IRP,
                          Attribute::getWithMemoryEffects(
                              IRP.getAnchorValue().getContext(), ME),
                          /*ForceReplace*/ true);
        }
        continue;
      }
    }
  }

  /// See AbstractAttribute::getDeducedAttributes(...).
  void getDeducedAttributes(Attributor &A, LLVMContext &Ctx,
                            SmallVectorImpl<Attribute> &Attrs) const override {
    // TODO: We can map Attributor locations to MemoryEffects more precisely.
    assert(Attrs.size() == 0);
    if (getIRPosition().getPositionKind() == IRPosition::IRP_FUNCTION) {
      if (isAssumedReadNone())
        Attrs.push_back(
            Attribute::getWithMemoryEffects(Ctx, MemoryEffects::none()));
      else if (isAssumedInaccessibleMemOnly())
        Attrs.push_back(Attribute::getWithMemoryEffects(
            Ctx, MemoryEffects::inaccessibleMemOnly()));
      else if (isAssumedArgMemOnly())
        Attrs.push_back(
            Attribute::getWithMemoryEffects(Ctx, MemoryEffects::argMemOnly()));
      else if (isAssumedInaccessibleOrArgMemOnly())
        Attrs.push_back(Attribute::getWithMemoryEffects(
            Ctx, MemoryEffects::inaccessibleOrArgMemOnly()));
    }
    assert(Attrs.size() <= 1);
  }

  /// See AbstractAttribute::manifest(...).
  ChangeStatus manifest(Attributor &A) override {
    // TODO: If AAMemoryLocation and AAMemoryBehavior are merged, we could
    // provide per-location modref information here.
    const IRPosition &IRP = getIRPosition();

    SmallVector<Attribute, 1> DeducedAttrs;
    getDeducedAttributes(A, IRP.getAnchorValue().getContext(), DeducedAttrs);
    if (DeducedAttrs.size() != 1)
      return ChangeStatus::UNCHANGED;
    MemoryEffects ME = DeducedAttrs[0].getMemoryEffects();

    return A.manifestAttrs(IRP, Attribute::getWithMemoryEffects(
                                    IRP.getAnchorValue().getContext(), ME));
  }

  /// See AAMemoryLocation::checkForAllAccessesToMemoryKind(...).
  bool checkForAllAccessesToMemoryKind(
      function_ref<bool(const Instruction *, const Value *, AccessKind,
                        MemoryLocationsKind)>
          Pred,
      MemoryLocationsKind RequestedMLK) const override {
    if (!isValidState())
      return false;

    MemoryLocationsKind AssumedMLK = getAssumedNotAccessedLocation();
    if (AssumedMLK == NO_LOCATIONS)
      return true;

    unsigned Idx = 0;
    for (MemoryLocationsKind CurMLK = 1; CurMLK < NO_LOCATIONS;
         CurMLK *= 2, ++Idx) {
      if (CurMLK & RequestedMLK)
        continue;

      if (const AccessSet *Accesses = AccessKind2Accesses[Idx])
        for (const AccessInfo &AI : *Accesses)
          if (!Pred(AI.I, AI.Ptr, AI.Kind, CurMLK))
            return false;
    }

    return true;
  }

  ChangeStatus indicatePessimisticFixpoint() override {
    // If we give up and indicate a pessimistic fixpoint this instruction will
    // become an access for all potential access kinds:
    // TODO: Add pointers for argmemonly and globals to improve the results of
    //       checkForAllAccessesToMemoryKind.
    bool Changed = false;
    MemoryLocationsKind KnownMLK = getKnown();
    Instruction *I = dyn_cast<Instruction>(&getAssociatedValue());
    for (MemoryLocationsKind CurMLK = 1; CurMLK < NO_LOCATIONS; CurMLK *= 2)
      if (!(CurMLK & KnownMLK))
        updateStateAndAccessesMap(getState(), CurMLK, I, nullptr, Changed,
                                  getAccessKindFromInst(I));
    return AAMemoryLocation::indicatePessimisticFixpoint();
  }

protected:
  /// Helper struct to tie together an instruction that has a read or write
  /// effect with the pointer it accesses (if any).
  struct AccessInfo {

    /// The instruction that caused the access.
    const Instruction *I;

    /// The base pointer that is accessed, or null if unknown.
    const Value *Ptr;

    /// The kind of access (read/write/read+write).
    AccessKind Kind;

    bool operator==(const AccessInfo &RHS) const {
      return I == RHS.I && Ptr == RHS.Ptr && Kind == RHS.Kind;
    }
    bool operator()(const AccessInfo &LHS, const AccessInfo &RHS) const {
      if (LHS.I != RHS.I)
        return LHS.I < RHS.I;
      if (LHS.Ptr != RHS.Ptr)
        return LHS.Ptr < RHS.Ptr;
      if (LHS.Kind != RHS.Kind)
        return LHS.Kind < RHS.Kind;
      return false;
    }
  };

  /// Mapping from *single* memory location kinds, e.g., LOCAL_MEM with the
  /// value of NO_LOCAL_MEM, to the accesses encountered for this memory kind.
  using AccessSet = SmallSet<AccessInfo, 2, AccessInfo>;
  std::array<AccessSet *, llvm::CTLog2<VALID_STATE>()> AccessKind2Accesses;

  /// Categorize the pointer arguments of CB that might access memory in
  /// AccessedLoc and update the state and access map accordingly.
  void
  categorizeArgumentPointerLocations(Attributor &A, CallBase &CB,
                                     AAMemoryLocation::StateType &AccessedLocs,
                                     bool &Changed);

  /// Return the kind(s) of location that may be accessed by \p V.
  AAMemoryLocation::MemoryLocationsKind
  categorizeAccessedLocations(Attributor &A, Instruction &I, bool &Changed);

  /// Return the access kind as determined by \p I.
  AccessKind getAccessKindFromInst(const Instruction *I) {
    AccessKind AK = READ_WRITE;
    if (I) {
      AK = I->mayReadFromMemory() ? READ : NONE;
      AK = AccessKind(AK | (I->mayWriteToMemory() ? WRITE : NONE));
    }
    return AK;
  }

  /// Update the state \p State and the AccessKind2Accesses given that \p I is
  /// an access of kind \p AK to a \p MLK memory location with the access
  /// pointer \p Ptr.
  void updateStateAndAccessesMap(AAMemoryLocation::StateType &State,
                                 MemoryLocationsKind MLK, const Instruction *I,
                                 const Value *Ptr, bool &Changed,
                                 AccessKind AK = READ_WRITE) {

    assert(isPowerOf2_32(MLK) && "Expected a single location set!");
    auto *&Accesses = AccessKind2Accesses[llvm::Log2_32(MLK)];
    if (!Accesses)
      Accesses = new (Allocator) AccessSet();
    Changed |= Accesses->insert(AccessInfo{I, Ptr, AK}).second;
    if (MLK == NO_UNKOWN_MEM)
      MLK = NO_LOCATIONS;
    State.removeAssumedBits(MLK);
  }

  /// Determine the underlying locations kinds for \p Ptr, e.g., globals or
  /// arguments, and update the state and access map accordingly.
  void categorizePtrValue(Attributor &A, const Instruction &I, const Value &Ptr,
                          AAMemoryLocation::StateType &State, bool &Changed,
                          unsigned AccessAS = 0);

  /// Used to allocate access sets.
  BumpPtrAllocator &Allocator;
};

void AAMemoryLocationImpl::categorizePtrValue(
    Attributor &A, const Instruction &I, const Value &Ptr,
    AAMemoryLocation::StateType &State, bool &Changed, unsigned AccessAS) {
  LLVM_DEBUG(dbgs() << "[AAMemoryLocation] Categorize pointer locations for "
                    << Ptr << " ["
                    << getMemoryLocationsAsStr(State.getAssumed()) << "]\n");

  auto Pred = [&](Value &Obj) {
    unsigned ObjectAS = Obj.getType()->getPointerAddressSpace();
    // TODO: recognize the TBAA used for constant accesses.
    MemoryLocationsKind MLK = NO_LOCATIONS;

    // Filter accesses to constant (GPU) memory if we have an AS at the access
    // site or the object is known to actually have the associated AS.
    if ((AccessAS == (unsigned)AA::GPUAddressSpace::Constant ||
         (ObjectAS == (unsigned)AA::GPUAddressSpace::Constant &&
          isIdentifiedObject(&Obj))) &&
        AA::isGPU(*I.getModule()))
      return true;

    if (isa<UndefValue>(&Obj))
      return true;
    if (isa<Argument>(&Obj)) {
      // TODO: For now we do not treat byval arguments as local copies performed
      // on the call edge, though, we should. To make that happen we need to
      // teach various passes, e.g., DSE, about the copy effect of a byval. That
      // would also allow us to mark functions only accessing byval arguments as
      // readnone again, arguably their accesses have no effect outside of the
      // function, like accesses to allocas.
      MLK = NO_ARGUMENT_MEM;
    } else if (auto *GV = dyn_cast<GlobalValue>(&Obj)) {
      // Reading constant memory is not treated as a read "effect" by the
      // function attr pass so we won't neither. Constants defined by TBAA are
      // similar. (We know we do not write it because it is constant.)
      if (auto *GVar = dyn_cast<GlobalVariable>(GV))
        if (GVar->isConstant())
          return true;

      if (GV->hasLocalLinkage())
        MLK = NO_GLOBAL_INTERNAL_MEM;
      else
        MLK = NO_GLOBAL_EXTERNAL_MEM;
    } else if (isa<ConstantPointerNull>(&Obj) &&
               (!NullPointerIsDefined(getAssociatedFunction(), AccessAS) ||
                !NullPointerIsDefined(getAssociatedFunction(), ObjectAS))) {
      return true;
    } else if (isa<AllocaInst>(&Obj)) {
      MLK = NO_LOCAL_MEM;
    } else if (const auto *CB = dyn_cast<CallBase>(&Obj)) {
      bool IsKnownNoAlias;
      if (AA::hasAssumedIRAttr<Attribute::NoAlias>(
              A, this, IRPosition::callsite_returned(*CB), DepClassTy::OPTIONAL,
              IsKnownNoAlias))
        MLK = NO_MALLOCED_MEM;
      else
        MLK = NO_UNKOWN_MEM;
    } else {
      MLK = NO_UNKOWN_MEM;
    }

    assert(MLK != NO_LOCATIONS && "No location specified!");
    LLVM_DEBUG(dbgs() << "[AAMemoryLocation] Ptr value can be categorized: "
                      << Obj << " -> " << getMemoryLocationsAsStr(MLK) << "\n");
    updateStateAndAccessesMap(State, MLK, &I, &Obj, Changed,
                              getAccessKindFromInst(&I));

    return true;
  };

  const auto *AA = A.getAAFor<AAUnderlyingObjects>(
      *this, IRPosition::value(Ptr), DepClassTy::OPTIONAL);
  if (!AA || !AA->forallUnderlyingObjects(Pred, AA::Intraprocedural)) {
    LLVM_DEBUG(
        dbgs() << "[AAMemoryLocation] Pointer locations not categorized\n");
    updateStateAndAccessesMap(State, NO_UNKOWN_MEM, &I, nullptr, Changed,
                              getAccessKindFromInst(&I));
    return;
  }

  LLVM_DEBUG(
      dbgs() << "[AAMemoryLocation] Accessed locations with pointer locations: "
             << getMemoryLocationsAsStr(State.getAssumed()) << "\n");
}

void AAMemoryLocationImpl::categorizeArgumentPointerLocations(
    Attributor &A, CallBase &CB, AAMemoryLocation::StateType &AccessedLocs,
    bool &Changed) {
  for (unsigned ArgNo = 0, E = CB.arg_size(); ArgNo < E; ++ArgNo) {

    // Skip non-pointer arguments.
    const Value *ArgOp = CB.getArgOperand(ArgNo);
    if (!ArgOp->getType()->isPtrOrPtrVectorTy())
      continue;

    // Skip readnone arguments.
    const IRPosition &ArgOpIRP = IRPosition::callsite_argument(CB, ArgNo);
    const auto *ArgOpMemLocationAA =
        A.getAAFor<AAMemoryBehavior>(*this, ArgOpIRP, DepClassTy::OPTIONAL);

    if (ArgOpMemLocationAA && ArgOpMemLocationAA->isAssumedReadNone())
      continue;

    // Categorize potentially accessed pointer arguments as if there was an
    // access instruction with them as pointer.
    categorizePtrValue(A, CB, *ArgOp, AccessedLocs, Changed);
  }
}

AAMemoryLocation::MemoryLocationsKind
AAMemoryLocationImpl::categorizeAccessedLocations(Attributor &A, Instruction &I,
                                                  bool &Changed) {
  LLVM_DEBUG(dbgs() << "[AAMemoryLocation] Categorize accessed locations for "
                    << I << "\n");

  AAMemoryLocation::StateType AccessedLocs;
  AccessedLocs.intersectAssumedBits(NO_LOCATIONS);

  if (auto *CB = dyn_cast<CallBase>(&I)) {

    // First check if we assume any memory is access is visible.
    const auto *CBMemLocationAA = A.getAAFor<AAMemoryLocation>(
        *this, IRPosition::callsite_function(*CB), DepClassTy::OPTIONAL);
    LLVM_DEBUG(dbgs() << "[AAMemoryLocation] Categorize call site: " << I
                      << " [" << CBMemLocationAA << "]\n");
    if (!CBMemLocationAA) {
      updateStateAndAccessesMap(AccessedLocs, NO_UNKOWN_MEM, &I, nullptr,
                                Changed, getAccessKindFromInst(&I));
      return NO_UNKOWN_MEM;
    }

    if (CBMemLocationAA->isAssumedReadNone())
      return NO_LOCATIONS;

    if (CBMemLocationAA->isAssumedInaccessibleMemOnly()) {
      updateStateAndAccessesMap(AccessedLocs, NO_INACCESSIBLE_MEM, &I, nullptr,
                                Changed, getAccessKindFromInst(&I));
      return AccessedLocs.getAssumed();
    }

    uint32_t CBAssumedNotAccessedLocs =
        CBMemLocationAA->getAssumedNotAccessedLocation();

    // Set the argmemonly and global bit as we handle them separately below.
    uint32_t CBAssumedNotAccessedLocsNoArgMem =
        CBAssumedNotAccessedLocs | NO_ARGUMENT_MEM | NO_GLOBAL_MEM;

    for (MemoryLocationsKind CurMLK = 1; CurMLK < NO_LOCATIONS; CurMLK *= 2) {
      if (CBAssumedNotAccessedLocsNoArgMem & CurMLK)
        continue;
      updateStateAndAccessesMap(AccessedLocs, CurMLK, &I, nullptr, Changed,
                                getAccessKindFromInst(&I));
    }

    // Now handle global memory if it might be accessed. This is slightly tricky
    // as NO_GLOBAL_MEM has multiple bits set.
    bool HasGlobalAccesses = ((~CBAssumedNotAccessedLocs) & NO_GLOBAL_MEM);
    if (HasGlobalAccesses) {
      auto AccessPred = [&](const Instruction *, const Value *Ptr,
                            AccessKind Kind, MemoryLocationsKind MLK) {
        updateStateAndAccessesMap(AccessedLocs, MLK, &I, Ptr, Changed,
                                  getAccessKindFromInst(&I));
        return true;
      };
      if (!CBMemLocationAA->checkForAllAccessesToMemoryKind(
              AccessPred, inverseLocation(NO_GLOBAL_MEM, false, false)))
        return AccessedLocs.getWorstState();
    }

    LLVM_DEBUG(
        dbgs() << "[AAMemoryLocation] Accessed state before argument handling: "
               << getMemoryLocationsAsStr(AccessedLocs.getAssumed()) << "\n");

    // Now handle argument memory if it might be accessed.
    bool HasArgAccesses = ((~CBAssumedNotAccessedLocs) & NO_ARGUMENT_MEM);
    if (HasArgAccesses)
      categorizeArgumentPointerLocations(A, *CB, AccessedLocs, Changed);

    LLVM_DEBUG(
        dbgs() << "[AAMemoryLocation] Accessed state after argument handling: "
               << getMemoryLocationsAsStr(AccessedLocs.getAssumed()) << "\n");

    return AccessedLocs.getAssumed();
  }

  if (const Value *Ptr = getPointerOperand(&I, /* AllowVolatile */ true)) {
    LLVM_DEBUG(
        dbgs() << "[AAMemoryLocation] Categorize memory access with pointer: "
               << I << " [" << *Ptr << "]\n");
    categorizePtrValue(A, I, *Ptr, AccessedLocs, Changed,
                       Ptr->getType()->getPointerAddressSpace());
    return AccessedLocs.getAssumed();
  }

  LLVM_DEBUG(dbgs() << "[AAMemoryLocation] Failed to categorize instruction: "
                    << I << "\n");
  updateStateAndAccessesMap(AccessedLocs, NO_UNKOWN_MEM, &I, nullptr, Changed,
                            getAccessKindFromInst(&I));
  return AccessedLocs.getAssumed();
}

/// An AA to represent the memory behavior function attributes.
struct AAMemoryLocationFunction final : public AAMemoryLocationImpl {
  AAMemoryLocationFunction(const IRPosition &IRP, Attributor &A)
      : AAMemoryLocationImpl(IRP, A) {}

  /// See AbstractAttribute::updateImpl(Attributor &A).
  ChangeStatus updateImpl(Attributor &A) override {

    const auto *MemBehaviorAA =
        A.getAAFor<AAMemoryBehavior>(*this, getIRPosition(), DepClassTy::NONE);
    if (MemBehaviorAA && MemBehaviorAA->isAssumedReadNone()) {
      if (MemBehaviorAA->isKnownReadNone())
        return indicateOptimisticFixpoint();
      assert(isAssumedReadNone() &&
             "AAMemoryLocation was not read-none but AAMemoryBehavior was!");
      A.recordDependence(*MemBehaviorAA, *this, DepClassTy::OPTIONAL);
      return ChangeStatus::UNCHANGED;
    }

    // The current assumed state used to determine a change.
    auto AssumedState = getAssumed();
    bool Changed = false;

    auto CheckRWInst = [&](Instruction &I) {
      MemoryLocationsKind MLK = categorizeAccessedLocations(A, I, Changed);
      LLVM_DEBUG(dbgs() << "[AAMemoryLocation] Accessed locations for " << I
                        << ": " << getMemoryLocationsAsStr(MLK) << "\n");
      removeAssumedBits(inverseLocation(MLK, false, false));
      // Stop once only the valid bit set in the *not assumed location*, thus
      // once we don't actually exclude any memory locations in the state.
      return getAssumedNotAccessedLocation() != VALID_STATE;
    };

    bool UsedAssumedInformation = false;
    if (!A.checkForAllReadWriteInstructions(CheckRWInst, *this,
                                            UsedAssumedInformation))
      return indicatePessimisticFixpoint();

    Changed |= AssumedState != getAssumed();
    return Changed ? ChangeStatus::CHANGED : ChangeStatus::UNCHANGED;
  }

  /// See AbstractAttribute::trackStatistics()
  void trackStatistics() const override {
    if (isAssumedReadNone())
      STATS_DECLTRACK_FN_ATTR(readnone)
    else if (isAssumedArgMemOnly())
      STATS_DECLTRACK_FN_ATTR(argmemonly)
    else if (isAssumedInaccessibleMemOnly())
      STATS_DECLTRACK_FN_ATTR(inaccessiblememonly)
    else if (isAssumedInaccessibleOrArgMemOnly())
      STATS_DECLTRACK_FN_ATTR(inaccessiblememorargmemonly)
  }
};

/// AAMemoryLocation attribute for call sites.
struct AAMemoryLocationCallSite final : AAMemoryLocationImpl {
  AAMemoryLocationCallSite(const IRPosition &IRP, Attributor &A)
      : AAMemoryLocationImpl(IRP, A) {}

  /// See AbstractAttribute::updateImpl(...).
  ChangeStatus updateImpl(Attributor &A) override {
    // TODO: Once we have call site specific value information we can provide
    //       call site specific liveness liveness information and then it makes
    //       sense to specialize attributes for call sites arguments instead of
    //       redirecting requests to the callee argument.
    Function *F = getAssociatedFunction();
    const IRPosition &FnPos = IRPosition::function(*F);
    auto *FnAA =
        A.getAAFor<AAMemoryLocation>(*this, FnPos, DepClassTy::REQUIRED);
    if (!FnAA)
      return indicatePessimisticFixpoint();
    bool Changed = false;
    auto AccessPred = [&](const Instruction *I, const Value *Ptr,
                          AccessKind Kind, MemoryLocationsKind MLK) {
      updateStateAndAccessesMap(getState(), MLK, I, Ptr, Changed,
                                getAccessKindFromInst(I));
      return true;
    };
    if (!FnAA->checkForAllAccessesToMemoryKind(AccessPred, ALL_LOCATIONS))
      return indicatePessimisticFixpoint();
    return Changed ? ChangeStatus::CHANGED : ChangeStatus::UNCHANGED;
  }

  /// See AbstractAttribute::trackStatistics()
  void trackStatistics() const override {
    if (isAssumedReadNone())
      STATS_DECLTRACK_CS_ATTR(readnone)
  }
};
} // namespace

/// ------------------ denormal-fp-math Attribute -------------------------

namespace {
struct AADenormalFPMathImpl : public AADenormalFPMath {
  AADenormalFPMathImpl(const IRPosition &IRP, Attributor &A)
      : AADenormalFPMath(IRP, A) {}

  const std::string getAsStr(Attributor *A) const override {
    std::string Str("AADenormalFPMath[");
    raw_string_ostream OS(Str);

    DenormalState Known = getKnown();
    if (Known.Mode.isValid())
      OS << "denormal-fp-math=" << Known.Mode;
    else
      OS << "invalid";

    if (Known.ModeF32.isValid())
      OS << " denormal-fp-math-f32=" << Known.ModeF32;
    OS << ']';
    return Str;
  }
};

struct AADenormalFPMathFunction final : AADenormalFPMathImpl {
  AADenormalFPMathFunction(const IRPosition &IRP, Attributor &A)
      : AADenormalFPMathImpl(IRP, A) {}

  void initialize(Attributor &A) override {
    const Function *F = getAnchorScope();
    DenormalMode Mode = F->getDenormalModeRaw();
    DenormalMode ModeF32 = F->getDenormalModeF32Raw();

    // TODO: Handling this here prevents handling the case where a callee has a
    // fixed denormal-fp-math with dynamic denormal-fp-math-f32, but called from
    // a function with a fully fixed mode.
    if (ModeF32 == DenormalMode::getInvalid())
      ModeF32 = Mode;
    Known = DenormalState{Mode, ModeF32};
    if (isModeFixed())
      indicateFixpoint();
  }

  ChangeStatus updateImpl(Attributor &A) override {
    ChangeStatus Change = ChangeStatus::UNCHANGED;

    auto CheckCallSite = [=, &Change, &A](AbstractCallSite CS) {
      Function *Caller = CS.getInstruction()->getFunction();
      LLVM_DEBUG(dbgs() << "[AADenormalFPMath] Call " << Caller->getName()
                        << "->" << getAssociatedFunction()->getName() << '\n');

      const auto *CallerInfo = A.getAAFor<AADenormalFPMath>(
          *this, IRPosition::function(*Caller), DepClassTy::REQUIRED);
      if (!CallerInfo)
        return false;

      Change = Change | clampStateAndIndicateChange(this->getState(),
                                                    CallerInfo->getState());
      return true;
    };

    bool AllCallSitesKnown = true;
    if (!A.checkForAllCallSites(CheckCallSite, *this, true, AllCallSitesKnown))
      return indicatePessimisticFixpoint();

    if (Change == ChangeStatus::CHANGED && isModeFixed())
      indicateFixpoint();
    return Change;
  }

  ChangeStatus manifest(Attributor &A) override {
    LLVMContext &Ctx = getAssociatedFunction()->getContext();

    SmallVector<Attribute, 2> AttrToAdd;
    SmallVector<StringRef, 2> AttrToRemove;
    if (Known.Mode == DenormalMode::getDefault()) {
      AttrToRemove.push_back("denormal-fp-math");
    } else {
      AttrToAdd.push_back(
          Attribute::get(Ctx, "denormal-fp-math", Known.Mode.str()));
    }

    if (Known.ModeF32 != Known.Mode) {
      AttrToAdd.push_back(
          Attribute::get(Ctx, "denormal-fp-math-f32", Known.ModeF32.str()));
    } else {
      AttrToRemove.push_back("denormal-fp-math-f32");
    }

    auto &IRP = getIRPosition();

    // TODO: There should be a combined add and remove API.
    return A.removeAttrs(IRP, AttrToRemove) |
           A.manifestAttrs(IRP, AttrToAdd, /*ForceReplace=*/true);
  }

  void trackStatistics() const override {
    STATS_DECLTRACK_FN_ATTR(denormal_fp_math)
  }
};
} // namespace

/// ------------------ Value Constant Range Attribute -------------------------

namespace {
struct AAValueConstantRangeImpl : AAValueConstantRange {
  using StateType = IntegerRangeState;
  AAValueConstantRangeImpl(const IRPosition &IRP, Attributor &A)
      : AAValueConstantRange(IRP, A) {}

  /// See AbstractAttribute::initialize(..).
  void initialize(Attributor &A) override {
    if (A.hasSimplificationCallback(getIRPosition())) {
      indicatePessimisticFixpoint();
      return;
    }

    // Intersect a range given by SCEV.
    intersectKnown(getConstantRangeFromSCEV(A, getCtxI()));

    // Intersect a range given by LVI.
    intersectKnown(getConstantRangeFromLVI(A, getCtxI()));
  }

  /// See AbstractAttribute::getAsStr().
  const std::string getAsStr(Attributor *A) const override {
    std::string Str;
    llvm::raw_string_ostream OS(Str);
    OS << "range(" << getBitWidth() << ")<";
    getKnown().print(OS);
    OS << " / ";
    getAssumed().print(OS);
    OS << ">";
    return Str;
  }

  /// Helper function to get a SCEV expr for the associated value at program
  /// point \p I.
  const SCEV *getSCEV(Attributor &A, const Instruction *I = nullptr) const {
    if (!getAnchorScope())
      return nullptr;

    ScalarEvolution *SE =
        A.getInfoCache().getAnalysisResultForFunction<ScalarEvolutionAnalysis>(
            *getAnchorScope());

    LoopInfo *LI = A.getInfoCache().getAnalysisResultForFunction<LoopAnalysis>(
        *getAnchorScope());

    if (!SE || !LI)
      return nullptr;

    const SCEV *S = SE->getSCEV(&getAssociatedValue());
    if (!I)
      return S;

    return SE->getSCEVAtScope(S, LI->getLoopFor(I->getParent()));
  }

  /// Helper function to get a range from SCEV for the associated value at
  /// program point \p I.
  ConstantRange getConstantRangeFromSCEV(Attributor &A,
                                         const Instruction *I = nullptr) const {
    if (!getAnchorScope())
      return getWorstState(getBitWidth());

    ScalarEvolution *SE =
        A.getInfoCache().getAnalysisResultForFunction<ScalarEvolutionAnalysis>(
            *getAnchorScope());

    const SCEV *S = getSCEV(A, I);
    if (!SE || !S)
      return getWorstState(getBitWidth());

    return SE->getUnsignedRange(S);
  }

  /// Helper function to get a range from LVI for the associated value at
  /// program point \p I.
  ConstantRange
  getConstantRangeFromLVI(Attributor &A,
                          const Instruction *CtxI = nullptr) const {
    if (!getAnchorScope())
      return getWorstState(getBitWidth());

    LazyValueInfo *LVI =
        A.getInfoCache().getAnalysisResultForFunction<LazyValueAnalysis>(
            *getAnchorScope());

    if (!LVI || !CtxI)
      return getWorstState(getBitWidth());
    return LVI->getConstantRange(&getAssociatedValue(),
                                 const_cast<Instruction *>(CtxI),
                                 /*UndefAllowed*/ false);
  }

  /// Return true if \p CtxI is valid for querying outside analyses.
  /// This basically makes sure we do not ask intra-procedural analysis
  /// about a context in the wrong function or a context that violates
  /// dominance assumptions they might have. The \p AllowAACtxI flag indicates
  /// if the original context of this AA is OK or should be considered invalid.
  bool isValidCtxInstructionForOutsideAnalysis(Attributor &A,
                                               const Instruction *CtxI,
                                               bool AllowAACtxI) const {
    if (!CtxI || (!AllowAACtxI && CtxI == getCtxI()))
      return false;

    // Our context might be in a different function, neither intra-procedural
    // analysis (ScalarEvolution nor LazyValueInfo) can handle that.
    if (!AA::isValidInScope(getAssociatedValue(), CtxI->getFunction()))
      return false;

    // If the context is not dominated by the value there are paths to the
    // context that do not define the value. This cannot be handled by
    // LazyValueInfo so we need to bail.
    if (auto *I = dyn_cast<Instruction>(&getAssociatedValue())) {
      InformationCache &InfoCache = A.getInfoCache();
      const DominatorTree *DT =
          InfoCache.getAnalysisResultForFunction<DominatorTreeAnalysis>(
              *I->getFunction());
      return DT && DT->dominates(I, CtxI);
    }

    return true;
  }

  /// See AAValueConstantRange::getKnownConstantRange(..).
  ConstantRange
  getKnownConstantRange(Attributor &A,
                        const Instruction *CtxI = nullptr) const override {
    if (!isValidCtxInstructionForOutsideAnalysis(A, CtxI,
                                                 /* AllowAACtxI */ false))
      return getKnown();

    ConstantRange LVIR = getConstantRangeFromLVI(A, CtxI);
    ConstantRange SCEVR = getConstantRangeFromSCEV(A, CtxI);
    return getKnown().intersectWith(SCEVR).intersectWith(LVIR);
  }

  /// See AAValueConstantRange::getAssumedConstantRange(..).
  ConstantRange
  getAssumedConstantRange(Attributor &A,
                          const Instruction *CtxI = nullptr) const override {
    // TODO: Make SCEV use Attributor assumption.
    //       We may be able to bound a variable range via assumptions in
    //       Attributor. ex.) If x is assumed to be in [1, 3] and y is known to
    //       evolve to x^2 + x, then we can say that y is in [2, 12].
    if (!isValidCtxInstructionForOutsideAnalysis(A, CtxI,
                                                 /* AllowAACtxI */ false))
      return getAssumed();

    ConstantRange LVIR = getConstantRangeFromLVI(A, CtxI);
    ConstantRange SCEVR = getConstantRangeFromSCEV(A, CtxI);
    return getAssumed().intersectWith(SCEVR).intersectWith(LVIR);
  }

  /// Helper function to create MDNode for range metadata.
  static MDNode *
  getMDNodeForConstantRange(Type *Ty, LLVMContext &Ctx,
                            const ConstantRange &AssumedConstantRange) {
    Metadata *LowAndHigh[] = {ConstantAsMetadata::get(ConstantInt::get(
                                  Ty, AssumedConstantRange.getLower())),
                              ConstantAsMetadata::get(ConstantInt::get(
                                  Ty, AssumedConstantRange.getUpper()))};
    return MDNode::get(Ctx, LowAndHigh);
  }

  /// Return true if \p Assumed is included in \p KnownRanges.
  static bool isBetterRange(const ConstantRange &Assumed, MDNode *KnownRanges) {

    if (Assumed.isFullSet())
      return false;

    if (!KnownRanges)
      return true;

    // If multiple ranges are annotated in IR, we give up to annotate assumed
    // range for now.

    // TODO:  If there exists a known range which containts assumed range, we
    // can say assumed range is better.
    if (KnownRanges->getNumOperands() > 2)
      return false;

    ConstantInt *Lower =
        mdconst::extract<ConstantInt>(KnownRanges->getOperand(0));
    ConstantInt *Upper =
        mdconst::extract<ConstantInt>(KnownRanges->getOperand(1));

    ConstantRange Known(Lower->getValue(), Upper->getValue());
    return Known.contains(Assumed) && Known != Assumed;
  }

  /// Helper function to set range metadata.
  static bool
  setRangeMetadataIfisBetterRange(Instruction *I,
                                  const ConstantRange &AssumedConstantRange) {
    auto *OldRangeMD = I->getMetadata(LLVMContext::MD_range);
    if (isBetterRange(AssumedConstantRange, OldRangeMD)) {
      if (!AssumedConstantRange.isEmptySet()) {
        I->setMetadata(LLVMContext::MD_range,
                       getMDNodeForConstantRange(I->getType(), I->getContext(),
                                                 AssumedConstantRange));
        return true;
      }
    }
    return false;
  }

  /// See AbstractAttribute::manifest()
  ChangeStatus manifest(Attributor &A) override {
    ChangeStatus Changed = ChangeStatus::UNCHANGED;
    ConstantRange AssumedConstantRange = getAssumedConstantRange(A);
    assert(!AssumedConstantRange.isFullSet() && "Invalid state");

    auto &V = getAssociatedValue();
    if (!AssumedConstantRange.isEmptySet() &&
        !AssumedConstantRange.isSingleElement()) {
      if (Instruction *I = dyn_cast<Instruction>(&V)) {
        assert(I == getCtxI() && "Should not annotate an instruction which is "
                                 "not the context instruction");
        if (isa<CallInst>(I) || isa<LoadInst>(I))
          if (setRangeMetadataIfisBetterRange(I, AssumedConstantRange))
            Changed = ChangeStatus::CHANGED;
      }
    }

    return Changed;
  }
};

struct AAValueConstantRangeArgument final
    : AAArgumentFromCallSiteArguments<
          AAValueConstantRange, AAValueConstantRangeImpl, IntegerRangeState,
          true /* BridgeCallBaseContext */> {
  using Base = AAArgumentFromCallSiteArguments<
      AAValueConstantRange, AAValueConstantRangeImpl, IntegerRangeState,
      true /* BridgeCallBaseContext */>;
  AAValueConstantRangeArgument(const IRPosition &IRP, Attributor &A)
      : Base(IRP, A) {}

  /// See AbstractAttribute::trackStatistics()
  void trackStatistics() const override {
    STATS_DECLTRACK_ARG_ATTR(value_range)
  }
};

struct AAValueConstantRangeReturned
    : AAReturnedFromReturnedValues<AAValueConstantRange,
                                   AAValueConstantRangeImpl,
                                   AAValueConstantRangeImpl::StateType,
                                   /* PropagateCallBaseContext */ true> {
  using Base =
      AAReturnedFromReturnedValues<AAValueConstantRange,
                                   AAValueConstantRangeImpl,
                                   AAValueConstantRangeImpl::StateType,
                                   /* PropagateCallBaseContext */ true>;
  AAValueConstantRangeReturned(const IRPosition &IRP, Attributor &A)
      : Base(IRP, A) {}

  /// See AbstractAttribute::initialize(...).
  void initialize(Attributor &A) override {
    if (!A.isFunctionIPOAmendable(*getAssociatedFunction()))
      indicatePessimisticFixpoint();
  }

  /// See AbstractAttribute::trackStatistics()
  void trackStatistics() const override {
    STATS_DECLTRACK_FNRET_ATTR(value_range)
  }
};

struct AAValueConstantRangeFloating : AAValueConstantRangeImpl {
  AAValueConstantRangeFloating(const IRPosition &IRP, Attributor &A)
      : AAValueConstantRangeImpl(IRP, A) {}

  /// See AbstractAttribute::initialize(...).
  void initialize(Attributor &A) override {
    AAValueConstantRangeImpl::initialize(A);
    if (isAtFixpoint())
      return;

    Value &V = getAssociatedValue();

    if (auto *C = dyn_cast<ConstantInt>(&V)) {
      unionAssumed(ConstantRange(C->getValue()));
      indicateOptimisticFixpoint();
      return;
    }

    if (isa<UndefValue>(&V)) {
      // Collapse the undef state to 0.
      unionAssumed(ConstantRange(APInt(getBitWidth(), 0)));
      indicateOptimisticFixpoint();
      return;
    }

    if (isa<CallBase>(&V))
      return;

    if (isa<BinaryOperator>(&V) || isa<CmpInst>(&V) || isa<CastInst>(&V))
      return;

    // If it is a load instruction with range metadata, use it.
    if (LoadInst *LI = dyn_cast<LoadInst>(&V))
      if (auto *RangeMD = LI->getMetadata(LLVMContext::MD_range)) {
        intersectKnown(getConstantRangeFromMetadata(*RangeMD));
        return;
      }

    // We can work with PHI and select instruction as we traverse their operands
    // during update.
    if (isa<SelectInst>(V) || isa<PHINode>(V))
      return;

    // Otherwise we give up.
    indicatePessimisticFixpoint();

    LLVM_DEBUG(dbgs() << "[AAValueConstantRange] We give up: "
                      << getAssociatedValue() << "\n");
  }

  bool calculateBinaryOperator(
      Attributor &A, BinaryOperator *BinOp, IntegerRangeState &T,
      const Instruction *CtxI,
      SmallVectorImpl<const AAValueConstantRange *> &QuerriedAAs) {
    Value *LHS = BinOp->getOperand(0);
    Value *RHS = BinOp->getOperand(1);

    // Simplify the operands first.
    bool UsedAssumedInformation = false;
    const auto &SimplifiedLHS = A.getAssumedSimplified(
        IRPosition::value(*LHS, getCallBaseContext()), *this,
        UsedAssumedInformation, AA::Interprocedural);
    if (!SimplifiedLHS.has_value())
      return true;
    if (!*SimplifiedLHS)
      return false;
    LHS = *SimplifiedLHS;

    const auto &SimplifiedRHS = A.getAssumedSimplified(
        IRPosition::value(*RHS, getCallBaseContext()), *this,
        UsedAssumedInformation, AA::Interprocedural);
    if (!SimplifiedRHS.has_value())
      return true;
    if (!*SimplifiedRHS)
      return false;
    RHS = *SimplifiedRHS;

    // TODO: Allow non integers as well.
    if (!LHS->getType()->isIntegerTy() || !RHS->getType()->isIntegerTy())
      return false;

    auto *LHSAA = A.getAAFor<AAValueConstantRange>(
        *this, IRPosition::value(*LHS, getCallBaseContext()),
        DepClassTy::REQUIRED);
    if (!LHSAA)
      return false;
    QuerriedAAs.push_back(LHSAA);
    auto LHSAARange = LHSAA->getAssumedConstantRange(A, CtxI);

    auto *RHSAA = A.getAAFor<AAValueConstantRange>(
        *this, IRPosition::value(*RHS, getCallBaseContext()),
        DepClassTy::REQUIRED);
    if (!RHSAA)
      return false;
    QuerriedAAs.push_back(RHSAA);
    auto RHSAARange = RHSAA->getAssumedConstantRange(A, CtxI);

    auto AssumedRange = LHSAARange.binaryOp(BinOp->getOpcode(), RHSAARange);

    T.unionAssumed(AssumedRange);

    // TODO: Track a known state too.

    return T.isValidState();
  }

  bool calculateCastInst(
      Attributor &A, CastInst *CastI, IntegerRangeState &T,
      const Instruction *CtxI,
      SmallVectorImpl<const AAValueConstantRange *> &QuerriedAAs) {
    assert(CastI->getNumOperands() == 1 && "Expected cast to be unary!");
    // TODO: Allow non integers as well.
    Value *OpV = CastI->getOperand(0);

    // Simplify the operand first.
    bool UsedAssumedInformation = false;
    const auto &SimplifiedOpV = A.getAssumedSimplified(
        IRPosition::value(*OpV, getCallBaseContext()), *this,
        UsedAssumedInformation, AA::Interprocedural);
    if (!SimplifiedOpV.has_value())
      return true;
    if (!*SimplifiedOpV)
      return false;
    OpV = *SimplifiedOpV;

    if (!OpV->getType()->isIntegerTy())
      return false;

    auto *OpAA = A.getAAFor<AAValueConstantRange>(
        *this, IRPosition::value(*OpV, getCallBaseContext()),
        DepClassTy::REQUIRED);
    if (!OpAA)
      return false;
    QuerriedAAs.push_back(OpAA);
    T.unionAssumed(OpAA->getAssumed().castOp(CastI->getOpcode(),
                                             getState().getBitWidth()));
    return T.isValidState();
  }

  bool
  calculateCmpInst(Attributor &A, CmpInst *CmpI, IntegerRangeState &T,
                   const Instruction *CtxI,
                   SmallVectorImpl<const AAValueConstantRange *> &QuerriedAAs) {
    Value *LHS = CmpI->getOperand(0);
    Value *RHS = CmpI->getOperand(1);

    // Simplify the operands first.
    bool UsedAssumedInformation = false;
    const auto &SimplifiedLHS = A.getAssumedSimplified(
        IRPosition::value(*LHS, getCallBaseContext()), *this,
        UsedAssumedInformation, AA::Interprocedural);
    if (!SimplifiedLHS.has_value())
      return true;
    if (!*SimplifiedLHS)
      return false;
    LHS = *SimplifiedLHS;

    const auto &SimplifiedRHS = A.getAssumedSimplified(
        IRPosition::value(*RHS, getCallBaseContext()), *this,
        UsedAssumedInformation, AA::Interprocedural);
    if (!SimplifiedRHS.has_value())
      return true;
    if (!*SimplifiedRHS)
      return false;
    RHS = *SimplifiedRHS;

    // TODO: Allow non integers as well.
    if (!LHS->getType()->isIntegerTy() || !RHS->getType()->isIntegerTy())
      return false;

    auto *LHSAA = A.getAAFor<AAValueConstantRange>(
        *this, IRPosition::value(*LHS, getCallBaseContext()),
        DepClassTy::REQUIRED);
    if (!LHSAA)
      return false;
    QuerriedAAs.push_back(LHSAA);
    auto *RHSAA = A.getAAFor<AAValueConstantRange>(
        *this, IRPosition::value(*RHS, getCallBaseContext()),
        DepClassTy::REQUIRED);
    if (!RHSAA)
      return false;
    QuerriedAAs.push_back(RHSAA);
    auto LHSAARange = LHSAA->getAssumedConstantRange(A, CtxI);
    auto RHSAARange = RHSAA->getAssumedConstantRange(A, CtxI);

    // If one of them is empty set, we can't decide.
    if (LHSAARange.isEmptySet() || RHSAARange.isEmptySet())
      return true;

    bool MustTrue = false, MustFalse = false;

    auto AllowedRegion =
        ConstantRange::makeAllowedICmpRegion(CmpI->getPredicate(), RHSAARange);

    if (AllowedRegion.intersectWith(LHSAARange).isEmptySet())
      MustFalse = true;

    if (LHSAARange.icmp(CmpI->getPredicate(), RHSAARange))
      MustTrue = true;

    assert((!MustTrue || !MustFalse) &&
           "Either MustTrue or MustFalse should be false!");

    if (MustTrue)
      T.unionAssumed(ConstantRange(APInt(/* numBits */ 1, /* val */ 1)));
    else if (MustFalse)
      T.unionAssumed(ConstantRange(APInt(/* numBits */ 1, /* val */ 0)));
    else
      T.unionAssumed(ConstantRange(/* BitWidth */ 1, /* isFullSet */ true));

    LLVM_DEBUG(dbgs() << "[AAValueConstantRange] " << *CmpI << " after "
                      << (MustTrue ? "true" : (MustFalse ? "false" : "unknown"))
                      << ": " << T << "\n\t" << *LHSAA << "\t<op>\n\t"
                      << *RHSAA);

    // TODO: Track a known state too.
    return T.isValidState();
  }

  /// See AbstractAttribute::updateImpl(...).
  ChangeStatus updateImpl(Attributor &A) override {

    IntegerRangeState T(getBitWidth());
    auto VisitValueCB = [&](Value &V, const Instruction *CtxI) -> bool {
      Instruction *I = dyn_cast<Instruction>(&V);
      if (!I || isa<CallBase>(I)) {

        // Simplify the operand first.
        bool UsedAssumedInformation = false;
        const auto &SimplifiedOpV = A.getAssumedSimplified(
            IRPosition::value(V, getCallBaseContext()), *this,
            UsedAssumedInformation, AA::Interprocedural);
        if (!SimplifiedOpV.has_value())
          return true;
        if (!*SimplifiedOpV)
          return false;
        Value *VPtr = *SimplifiedOpV;

        // If the value is not instruction, we query AA to Attributor.
        const auto *AA = A.getAAFor<AAValueConstantRange>(
            *this, IRPosition::value(*VPtr, getCallBaseContext()),
            DepClassTy::REQUIRED);

        // Clamp operator is not used to utilize a program point CtxI.
        if (AA)
          T.unionAssumed(AA->getAssumedConstantRange(A, CtxI));
        else
          return false;

        return T.isValidState();
      }

      SmallVector<const AAValueConstantRange *, 4> QuerriedAAs;
      if (auto *BinOp = dyn_cast<BinaryOperator>(I)) {
        if (!calculateBinaryOperator(A, BinOp, T, CtxI, QuerriedAAs))
          return false;
      } else if (auto *CmpI = dyn_cast<CmpInst>(I)) {
        if (!calculateCmpInst(A, CmpI, T, CtxI, QuerriedAAs))
          return false;
      } else if (auto *CastI = dyn_cast<CastInst>(I)) {
        if (!calculateCastInst(A, CastI, T, CtxI, QuerriedAAs))
          return false;
      } else {
        // Give up with other instructions.
        // TODO: Add other instructions

        T.indicatePessimisticFixpoint();
        return false;
      }

      // Catch circular reasoning in a pessimistic way for now.
      // TODO: Check how the range evolves and if we stripped anything, see also
      //       AADereferenceable or AAAlign for similar situations.
      for (const AAValueConstantRange *QueriedAA : QuerriedAAs) {
        if (QueriedAA != this)
          continue;
        // If we are in a stady state we do not need to worry.
        if (T.getAssumed() == getState().getAssumed())
          continue;
        T.indicatePessimisticFixpoint();
      }

      return T.isValidState();
    };

    if (!VisitValueCB(getAssociatedValue(), getCtxI()))
      return indicatePessimisticFixpoint();

    // Ensure that long def-use chains can't cause circular reasoning either by
    // introducing a cutoff below.
    if (clampStateAndIndicateChange(getState(), T) == ChangeStatus::UNCHANGED)
      return ChangeStatus::UNCHANGED;
    if (++NumChanges > MaxNumChanges) {
      LLVM_DEBUG(dbgs() << "[AAValueConstantRange] performed " << NumChanges
                        << " but only " << MaxNumChanges
                        << " are allowed to avoid cyclic reasoning.");
      return indicatePessimisticFixpoint();
    }
    return ChangeStatus::CHANGED;
  }

  /// See AbstractAttribute::trackStatistics()
  void trackStatistics() const override {
    STATS_DECLTRACK_FLOATING_ATTR(value_range)
  }

  /// Tracker to bail after too many widening steps of the constant range.
  int NumChanges = 0;

  /// Upper bound for the number of allowed changes (=widening steps) for the
  /// constant range before we give up.
  static constexpr int MaxNumChanges = 5;
};

struct AAValueConstantRangeFunction : AAValueConstantRangeImpl {
  AAValueConstantRangeFunction(const IRPosition &IRP, Attributor &A)
      : AAValueConstantRangeImpl(IRP, A) {}

  /// See AbstractAttribute::initialize(...).
  ChangeStatus updateImpl(Attributor &A) override {
    llvm_unreachable("AAValueConstantRange(Function|CallSite)::updateImpl will "
                     "not be called");
  }

  /// See AbstractAttribute::trackStatistics()
  void trackStatistics() const override { STATS_DECLTRACK_FN_ATTR(value_range) }
};

struct AAValueConstantRangeCallSite : AAValueConstantRangeFunction {
  AAValueConstantRangeCallSite(const IRPosition &IRP, Attributor &A)
      : AAValueConstantRangeFunction(IRP, A) {}

  /// See AbstractAttribute::trackStatistics()
  void trackStatistics() const override { STATS_DECLTRACK_CS_ATTR(value_range) }
};

struct AAValueConstantRangeCallSiteReturned
    : AACalleeToCallSite<AAValueConstantRange, AAValueConstantRangeImpl,
                         AAValueConstantRangeImpl::StateType,
                         /* IntroduceCallBaseContext */ true> {
  AAValueConstantRangeCallSiteReturned(const IRPosition &IRP, Attributor &A)
      : AACalleeToCallSite<AAValueConstantRange, AAValueConstantRangeImpl,
                           AAValueConstantRangeImpl::StateType,
                           /* IntroduceCallBaseContext */ true>(IRP, A) {}

  /// See AbstractAttribute::initialize(...).
  void initialize(Attributor &A) override {
    // If it is a load instruction with range metadata, use the metadata.
    if (CallInst *CI = dyn_cast<CallInst>(&getAssociatedValue()))
      if (auto *RangeMD = CI->getMetadata(LLVMContext::MD_range))
        intersectKnown(getConstantRangeFromMetadata(*RangeMD));

    AAValueConstantRangeImpl::initialize(A);
  }

  /// See AbstractAttribute::trackStatistics()
  void trackStatistics() const override {
    STATS_DECLTRACK_CSRET_ATTR(value_range)
  }
};
struct AAValueConstantRangeCallSiteArgument : AAValueConstantRangeFloating {
  AAValueConstantRangeCallSiteArgument(const IRPosition &IRP, Attributor &A)
      : AAValueConstantRangeFloating(IRP, A) {}

  /// See AbstractAttribute::manifest()
  ChangeStatus manifest(Attributor &A) override {
    return ChangeStatus::UNCHANGED;
  }

  /// See AbstractAttribute::trackStatistics()
  void trackStatistics() const override {
    STATS_DECLTRACK_CSARG_ATTR(value_range)
  }
};
} // namespace

/// ------------------ Potential Values Attribute -------------------------

namespace {
struct AAPotentialConstantValuesImpl : AAPotentialConstantValues {
  using StateType = PotentialConstantIntValuesState;

  AAPotentialConstantValuesImpl(const IRPosition &IRP, Attributor &A)
      : AAPotentialConstantValues(IRP, A) {}

  /// See AbstractAttribute::initialize(..).
  void initialize(Attributor &A) override {
    if (A.hasSimplificationCallback(getIRPosition()))
      indicatePessimisticFixpoint();
    else
      AAPotentialConstantValues::initialize(A);
  }

  bool fillSetWithConstantValues(Attributor &A, const IRPosition &IRP, SetTy &S,
                                 bool &ContainsUndef, bool ForSelf) {
    SmallVector<AA::ValueAndContext> Values;
    bool UsedAssumedInformation = false;
    if (!A.getAssumedSimplifiedValues(IRP, *this, Values, AA::Interprocedural,
                                      UsedAssumedInformation)) {
      // Avoid recursion when the caller is computing constant values for this
      // IRP itself.
      if (ForSelf)
        return false;
      if (!IRP.getAssociatedType()->isIntegerTy())
        return false;
      auto *PotentialValuesAA = A.getAAFor<AAPotentialConstantValues>(
          *this, IRP, DepClassTy::REQUIRED);
      if (!PotentialValuesAA || !PotentialValuesAA->getState().isValidState())
        return false;
      ContainsUndef = PotentialValuesAA->getState().undefIsContained();
      S = PotentialValuesAA->getState().getAssumedSet();
      return true;
    }

    // Copy all the constant values, except UndefValue. ContainsUndef is true
    // iff Values contains only UndefValue instances. If there are other known
    // constants, then UndefValue is dropped.
    ContainsUndef = false;
    for (auto &It : Values) {
      if (isa<UndefValue>(It.getValue())) {
        ContainsUndef = true;
        continue;
      }
      auto *CI = dyn_cast<ConstantInt>(It.getValue());
      if (!CI)
        return false;
      S.insert(CI->getValue());
    }
    ContainsUndef &= S.empty();

    return true;
  }

  /// See AbstractAttribute::getAsStr().
  const std::string getAsStr(Attributor *A) const override {
    std::string Str;
    llvm::raw_string_ostream OS(Str);
    OS << getState();
    return Str;
  }

  /// See AbstractAttribute::updateImpl(...).
  ChangeStatus updateImpl(Attributor &A) override {
    return indicatePessimisticFixpoint();
  }
};

struct AAPotentialConstantValuesArgument final
    : AAArgumentFromCallSiteArguments<AAPotentialConstantValues,
                                      AAPotentialConstantValuesImpl,
                                      PotentialConstantIntValuesState> {
  using Base = AAArgumentFromCallSiteArguments<AAPotentialConstantValues,
                                               AAPotentialConstantValuesImpl,
                                               PotentialConstantIntValuesState>;
  AAPotentialConstantValuesArgument(const IRPosition &IRP, Attributor &A)
      : Base(IRP, A) {}

  /// See AbstractAttribute::trackStatistics()
  void trackStatistics() const override {
    STATS_DECLTRACK_ARG_ATTR(potential_values)
  }
};

struct AAPotentialConstantValuesReturned
    : AAReturnedFromReturnedValues<AAPotentialConstantValues,
                                   AAPotentialConstantValuesImpl> {
  using Base = AAReturnedFromReturnedValues<AAPotentialConstantValues,
                                            AAPotentialConstantValuesImpl>;
  AAPotentialConstantValuesReturned(const IRPosition &IRP, Attributor &A)
      : Base(IRP, A) {}

  void initialize(Attributor &A) override {
    if (!A.isFunctionIPOAmendable(*getAssociatedFunction()))
      indicatePessimisticFixpoint();
    Base::initialize(A);
  }

  /// See AbstractAttribute::trackStatistics()
  void trackStatistics() const override {
    STATS_DECLTRACK_FNRET_ATTR(potential_values)
  }
};

struct AAPotentialConstantValuesFloating : AAPotentialConstantValuesImpl {
  AAPotentialConstantValuesFloating(const IRPosition &IRP, Attributor &A)
      : AAPotentialConstantValuesImpl(IRP, A) {}

  /// See AbstractAttribute::initialize(..).
  void initialize(Attributor &A) override {
    AAPotentialConstantValuesImpl::initialize(A);
    if (isAtFixpoint())
      return;

    Value &V = getAssociatedValue();

    if (auto *C = dyn_cast<ConstantInt>(&V)) {
      unionAssumed(C->getValue());
      indicateOptimisticFixpoint();
      return;
    }

    if (isa<UndefValue>(&V)) {
      unionAssumedWithUndef();
      indicateOptimisticFixpoint();
      return;
    }

    if (isa<BinaryOperator>(&V) || isa<ICmpInst>(&V) || isa<CastInst>(&V))
      return;

    if (isa<SelectInst>(V) || isa<PHINode>(V) || isa<LoadInst>(V))
      return;

    indicatePessimisticFixpoint();

    LLVM_DEBUG(dbgs() << "[AAPotentialConstantValues] We give up: "
                      << getAssociatedValue() << "\n");
  }

  static bool calculateICmpInst(const ICmpInst *ICI, const APInt &LHS,
                                const APInt &RHS) {
    return ICmpInst::compare(LHS, RHS, ICI->getPredicate());
  }

  static APInt calculateCastInst(const CastInst *CI, const APInt &Src,
                                 uint32_t ResultBitWidth) {
    Instruction::CastOps CastOp = CI->getOpcode();
    switch (CastOp) {
    default:
      llvm_unreachable("unsupported or not integer cast");
    case Instruction::Trunc:
      return Src.trunc(ResultBitWidth);
    case Instruction::SExt:
      return Src.sext(ResultBitWidth);
    case Instruction::ZExt:
      return Src.zext(ResultBitWidth);
    case Instruction::BitCast:
      return Src;
    }
  }

  static APInt calculateBinaryOperator(const BinaryOperator *BinOp,
                                       const APInt &LHS, const APInt &RHS,
                                       bool &SkipOperation, bool &Unsupported) {
    Instruction::BinaryOps BinOpcode = BinOp->getOpcode();
    // Unsupported is set to true when the binary operator is not supported.
    // SkipOperation is set to true when UB occur with the given operand pair
    // (LHS, RHS).
    // TODO: we should look at nsw and nuw keywords to handle operations
    //       that create poison or undef value.
    switch (BinOpcode) {
    default:
      Unsupported = true;
      return LHS;
    case Instruction::Add:
      return LHS + RHS;
    case Instruction::Sub:
      return LHS - RHS;
    case Instruction::Mul:
      return LHS * RHS;
    case Instruction::UDiv:
      if (RHS.isZero()) {
        SkipOperation = true;
        return LHS;
      }
      return LHS.udiv(RHS);
    case Instruction::SDiv:
      if (RHS.isZero()) {
        SkipOperation = true;
        return LHS;
      }
      return LHS.sdiv(RHS);
    case Instruction::URem:
      if (RHS.isZero()) {
        SkipOperation = true;
        return LHS;
      }
      return LHS.urem(RHS);
    case Instruction::SRem:
      if (RHS.isZero()) {
        SkipOperation = true;
        return LHS;
      }
      return LHS.srem(RHS);
    case Instruction::Shl:
      return LHS.shl(RHS);
    case Instruction::LShr:
      return LHS.lshr(RHS);
    case Instruction::AShr:
      return LHS.ashr(RHS);
    case Instruction::And:
      return LHS & RHS;
    case Instruction::Or:
      return LHS | RHS;
    case Instruction::Xor:
      return LHS ^ RHS;
    }
  }

  bool calculateBinaryOperatorAndTakeUnion(const BinaryOperator *BinOp,
                                           const APInt &LHS, const APInt &RHS) {
    bool SkipOperation = false;
    bool Unsupported = false;
    APInt Result =
        calculateBinaryOperator(BinOp, LHS, RHS, SkipOperation, Unsupported);
    if (Unsupported)
      return false;
    // If SkipOperation is true, we can ignore this operand pair (L, R).
    if (!SkipOperation)
      unionAssumed(Result);
    return isValidState();
  }

  ChangeStatus updateWithICmpInst(Attributor &A, ICmpInst *ICI) {
    auto AssumedBefore = getAssumed();
    Value *LHS = ICI->getOperand(0);
    Value *RHS = ICI->getOperand(1);

    bool LHSContainsUndef = false, RHSContainsUndef = false;
    SetTy LHSAAPVS, RHSAAPVS;
    if (!fillSetWithConstantValues(A, IRPosition::value(*LHS), LHSAAPVS,
                                   LHSContainsUndef, /* ForSelf */ false) ||
        !fillSetWithConstantValues(A, IRPosition::value(*RHS), RHSAAPVS,
                                   RHSContainsUndef, /* ForSelf */ false))
      return indicatePessimisticFixpoint();

    // TODO: make use of undef flag to limit potential values aggressively.
    bool MaybeTrue = false, MaybeFalse = false;
    const APInt Zero(RHS->getType()->getIntegerBitWidth(), 0);
    if (LHSContainsUndef && RHSContainsUndef) {
      // The result of any comparison between undefs can be soundly replaced
      // with undef.
      unionAssumedWithUndef();
    } else if (LHSContainsUndef) {
      for (const APInt &R : RHSAAPVS) {
        bool CmpResult = calculateICmpInst(ICI, Zero, R);
        MaybeTrue |= CmpResult;
        MaybeFalse |= !CmpResult;
        if (MaybeTrue & MaybeFalse)
          return indicatePessimisticFixpoint();
      }
    } else if (RHSContainsUndef) {
      for (const APInt &L : LHSAAPVS) {
        bool CmpResult = calculateICmpInst(ICI, L, Zero);
        MaybeTrue |= CmpResult;
        MaybeFalse |= !CmpResult;
        if (MaybeTrue & MaybeFalse)
          return indicatePessimisticFixpoint();
      }
    } else {
      for (const APInt &L : LHSAAPVS) {
        for (const APInt &R : RHSAAPVS) {
          bool CmpResult = calculateICmpInst(ICI, L, R);
          MaybeTrue |= CmpResult;
          MaybeFalse |= !CmpResult;
          if (MaybeTrue & MaybeFalse)
            return indicatePessimisticFixpoint();
        }
      }
    }
    if (MaybeTrue)
      unionAssumed(APInt(/* numBits */ 1, /* val */ 1));
    if (MaybeFalse)
      unionAssumed(APInt(/* numBits */ 1, /* val */ 0));
    return AssumedBefore == getAssumed() ? ChangeStatus::UNCHANGED
                                         : ChangeStatus::CHANGED;
  }

  ChangeStatus updateWithSelectInst(Attributor &A, SelectInst *SI) {
    auto AssumedBefore = getAssumed();
    Value *LHS = SI->getTrueValue();
    Value *RHS = SI->getFalseValue();

    bool UsedAssumedInformation = false;
    std::optional<Constant *> C = A.getAssumedConstant(
        *SI->getCondition(), *this, UsedAssumedInformation);

    // Check if we only need one operand.
    bool OnlyLeft = false, OnlyRight = false;
    if (C && *C && (*C)->isOneValue())
      OnlyLeft = true;
    else if (C && *C && (*C)->isZeroValue())
      OnlyRight = true;

    bool LHSContainsUndef = false, RHSContainsUndef = false;
    SetTy LHSAAPVS, RHSAAPVS;
    if (!OnlyRight &&
        !fillSetWithConstantValues(A, IRPosition::value(*LHS), LHSAAPVS,
                                   LHSContainsUndef, /* ForSelf */ false))
      return indicatePessimisticFixpoint();

    if (!OnlyLeft &&
        !fillSetWithConstantValues(A, IRPosition::value(*RHS), RHSAAPVS,
                                   RHSContainsUndef, /* ForSelf */ false))
      return indicatePessimisticFixpoint();

    if (OnlyLeft || OnlyRight) {
      // select (true/false), lhs, rhs
      auto *OpAA = OnlyLeft ? &LHSAAPVS : &RHSAAPVS;
      auto Undef = OnlyLeft ? LHSContainsUndef : RHSContainsUndef;

      if (Undef)
        unionAssumedWithUndef();
      else {
        for (const auto &It : *OpAA)
          unionAssumed(It);
      }

    } else if (LHSContainsUndef && RHSContainsUndef) {
      // select i1 *, undef , undef => undef
      unionAssumedWithUndef();
    } else {
      for (const auto &It : LHSAAPVS)
        unionAssumed(It);
      for (const auto &It : RHSAAPVS)
        unionAssumed(It);
    }
    return AssumedBefore == getAssumed() ? ChangeStatus::UNCHANGED
                                         : ChangeStatus::CHANGED;
  }

  ChangeStatus updateWithCastInst(Attributor &A, CastInst *CI) {
    auto AssumedBefore = getAssumed();
    if (!CI->isIntegerCast())
      return indicatePessimisticFixpoint();
    assert(CI->getNumOperands() == 1 && "Expected cast to be unary!");
    uint32_t ResultBitWidth = CI->getDestTy()->getIntegerBitWidth();
    Value *Src = CI->getOperand(0);

    bool SrcContainsUndef = false;
    SetTy SrcPVS;
    if (!fillSetWithConstantValues(A, IRPosition::value(*Src), SrcPVS,
                                   SrcContainsUndef, /* ForSelf */ false))
      return indicatePessimisticFixpoint();

    if (SrcContainsUndef)
      unionAssumedWithUndef();
    else {
      for (const APInt &S : SrcPVS) {
        APInt T = calculateCastInst(CI, S, ResultBitWidth);
        unionAssumed(T);
      }
    }
    return AssumedBefore == getAssumed() ? ChangeStatus::UNCHANGED
                                         : ChangeStatus::CHANGED;
  }

  ChangeStatus updateWithBinaryOperator(Attributor &A, BinaryOperator *BinOp) {
    auto AssumedBefore = getAssumed();
    Value *LHS = BinOp->getOperand(0);
    Value *RHS = BinOp->getOperand(1);

    bool LHSContainsUndef = false, RHSContainsUndef = false;
    SetTy LHSAAPVS, RHSAAPVS;
    if (!fillSetWithConstantValues(A, IRPosition::value(*LHS), LHSAAPVS,
                                   LHSContainsUndef, /* ForSelf */ false) ||
        !fillSetWithConstantValues(A, IRPosition::value(*RHS), RHSAAPVS,
                                   RHSContainsUndef, /* ForSelf */ false))
      return indicatePessimisticFixpoint();

    const APInt Zero = APInt(LHS->getType()->getIntegerBitWidth(), 0);

    // TODO: make use of undef flag to limit potential values aggressively.
    if (LHSContainsUndef && RHSContainsUndef) {
      if (!calculateBinaryOperatorAndTakeUnion(BinOp, Zero, Zero))
        return indicatePessimisticFixpoint();
    } else if (LHSContainsUndef) {
      for (const APInt &R : RHSAAPVS) {
        if (!calculateBinaryOperatorAndTakeUnion(BinOp, Zero, R))
          return indicatePessimisticFixpoint();
      }
    } else if (RHSContainsUndef) {
      for (const APInt &L : LHSAAPVS) {
        if (!calculateBinaryOperatorAndTakeUnion(BinOp, L, Zero))
          return indicatePessimisticFixpoint();
      }
    } else {
      for (const APInt &L : LHSAAPVS) {
        for (const APInt &R : RHSAAPVS) {
          if (!calculateBinaryOperatorAndTakeUnion(BinOp, L, R))
            return indicatePessimisticFixpoint();
        }
      }
    }
    return AssumedBefore == getAssumed() ? ChangeStatus::UNCHANGED
                                         : ChangeStatus::CHANGED;
  }

  ChangeStatus updateWithInstruction(Attributor &A, Instruction *Inst) {
    auto AssumedBefore = getAssumed();
    SetTy Incoming;
    bool ContainsUndef;
    if (!fillSetWithConstantValues(A, IRPosition::value(*Inst), Incoming,
                                   ContainsUndef, /* ForSelf */ true))
      return indicatePessimisticFixpoint();
    if (ContainsUndef) {
      unionAssumedWithUndef();
    } else {
      for (const auto &It : Incoming)
        unionAssumed(It);
    }
    return AssumedBefore == getAssumed() ? ChangeStatus::UNCHANGED
                                         : ChangeStatus::CHANGED;
  }

  /// See AbstractAttribute::updateImpl(...).
  ChangeStatus updateImpl(Attributor &A) override {
    Value &V = getAssociatedValue();
    Instruction *I = dyn_cast<Instruction>(&V);

    if (auto *ICI = dyn_cast<ICmpInst>(I))
      return updateWithICmpInst(A, ICI);

    if (auto *SI = dyn_cast<SelectInst>(I))
      return updateWithSelectInst(A, SI);

    if (auto *CI = dyn_cast<CastInst>(I))
      return updateWithCastInst(A, CI);

    if (auto *BinOp = dyn_cast<BinaryOperator>(I))
      return updateWithBinaryOperator(A, BinOp);

    if (isa<PHINode>(I) || isa<LoadInst>(I))
      return updateWithInstruction(A, I);

    return indicatePessimisticFixpoint();
  }

  /// See AbstractAttribute::trackStatistics()
  void trackStatistics() const override {
    STATS_DECLTRACK_FLOATING_ATTR(potential_values)
  }
};

struct AAPotentialConstantValuesFunction : AAPotentialConstantValuesImpl {
  AAPotentialConstantValuesFunction(const IRPosition &IRP, Attributor &A)
      : AAPotentialConstantValuesImpl(IRP, A) {}

  /// See AbstractAttribute::initialize(...).
  ChangeStatus updateImpl(Attributor &A) override {
    llvm_unreachable(
        "AAPotentialConstantValues(Function|CallSite)::updateImpl will "
        "not be called");
  }

  /// See AbstractAttribute::trackStatistics()
  void trackStatistics() const override {
    STATS_DECLTRACK_FN_ATTR(potential_values)
  }
};

struct AAPotentialConstantValuesCallSite : AAPotentialConstantValuesFunction {
  AAPotentialConstantValuesCallSite(const IRPosition &IRP, Attributor &A)
      : AAPotentialConstantValuesFunction(IRP, A) {}

  /// See AbstractAttribute::trackStatistics()
  void trackStatistics() const override {
    STATS_DECLTRACK_CS_ATTR(potential_values)
  }
};

struct AAPotentialConstantValuesCallSiteReturned
    : AACalleeToCallSite<AAPotentialConstantValues,
                         AAPotentialConstantValuesImpl> {
  AAPotentialConstantValuesCallSiteReturned(const IRPosition &IRP,
                                            Attributor &A)
      : AACalleeToCallSite<AAPotentialConstantValues,
                           AAPotentialConstantValuesImpl>(IRP, A) {}

  /// See AbstractAttribute::trackStatistics()
  void trackStatistics() const override {
    STATS_DECLTRACK_CSRET_ATTR(potential_values)
  }
};

struct AAPotentialConstantValuesCallSiteArgument
    : AAPotentialConstantValuesFloating {
  AAPotentialConstantValuesCallSiteArgument(const IRPosition &IRP,
                                            Attributor &A)
      : AAPotentialConstantValuesFloating(IRP, A) {}

  /// See AbstractAttribute::initialize(..).
  void initialize(Attributor &A) override {
    AAPotentialConstantValuesImpl::initialize(A);
    if (isAtFixpoint())
      return;

    Value &V = getAssociatedValue();

    if (auto *C = dyn_cast<ConstantInt>(&V)) {
      unionAssumed(C->getValue());
      indicateOptimisticFixpoint();
      return;
    }

    if (isa<UndefValue>(&V)) {
      unionAssumedWithUndef();
      indicateOptimisticFixpoint();
      return;
    }
  }

  /// See AbstractAttribute::updateImpl(...).
  ChangeStatus updateImpl(Attributor &A) override {
    Value &V = getAssociatedValue();
    auto AssumedBefore = getAssumed();
    auto *AA = A.getAAFor<AAPotentialConstantValues>(
        *this, IRPosition::value(V), DepClassTy::REQUIRED);
    if (!AA)
      return indicatePessimisticFixpoint();
    const auto &S = AA->getAssumed();
    unionAssumed(S);
    return AssumedBefore == getAssumed() ? ChangeStatus::UNCHANGED
                                         : ChangeStatus::CHANGED;
  }

  /// See AbstractAttribute::trackStatistics()
  void trackStatistics() const override {
    STATS_DECLTRACK_CSARG_ATTR(potential_values)
  }
};
} // namespace

/// ------------------------ NoUndef Attribute ---------------------------------
bool AANoUndef::isImpliedByIR(Attributor &A, const IRPosition &IRP,
                              Attribute::AttrKind ImpliedAttributeKind,
                              bool IgnoreSubsumingPositions) {
  assert(ImpliedAttributeKind == Attribute::NoUndef &&
         "Unexpected attribute kind");
  if (A.hasAttr(IRP, {Attribute::NoUndef}, IgnoreSubsumingPositions,
                Attribute::NoUndef))
    return true;

  Value &Val = IRP.getAssociatedValue();
  if (IRP.getPositionKind() != IRPosition::IRP_RETURNED &&
      isGuaranteedNotToBeUndefOrPoison(&Val)) {
    LLVMContext &Ctx = Val.getContext();
    A.manifestAttrs(IRP, Attribute::get(Ctx, Attribute::NoUndef));
    return true;
  }

  return false;
}

namespace {
struct AANoUndefImpl : AANoUndef {
  AANoUndefImpl(const IRPosition &IRP, Attributor &A) : AANoUndef(IRP, A) {}

  /// See AbstractAttribute::initialize(...).
  void initialize(Attributor &A) override {
    Value &V = getAssociatedValue();
    if (isa<UndefValue>(V))
      indicatePessimisticFixpoint();
    assert(!isImpliedByIR(A, getIRPosition(), Attribute::NoUndef));
  }

  /// See followUsesInMBEC
  bool followUseInMBEC(Attributor &A, const Use *U, const Instruction *I,
                       AANoUndef::StateType &State) {
    const Value *UseV = U->get();
    const DominatorTree *DT = nullptr;
    AssumptionCache *AC = nullptr;
    InformationCache &InfoCache = A.getInfoCache();
    if (Function *F = getAnchorScope()) {
      DT = InfoCache.getAnalysisResultForFunction<DominatorTreeAnalysis>(*F);
      AC = InfoCache.getAnalysisResultForFunction<AssumptionAnalysis>(*F);
    }
    State.setKnown(isGuaranteedNotToBeUndefOrPoison(UseV, AC, I, DT));
    bool TrackUse = false;
    // Track use for instructions which must produce undef or poison bits when
    // at least one operand contains such bits.
    if (isa<CastInst>(*I) || isa<GetElementPtrInst>(*I))
      TrackUse = true;
    return TrackUse;
  }

  /// See AbstractAttribute::getAsStr().
  const std::string getAsStr(Attributor *A) const override {
    return getAssumed() ? "noundef" : "may-undef-or-poison";
  }

  ChangeStatus manifest(Attributor &A) override {
    // We don't manifest noundef attribute for dead positions because the
    // associated values with dead positions would be replaced with undef
    // values.
    bool UsedAssumedInformation = false;
    if (A.isAssumedDead(getIRPosition(), nullptr, nullptr,
                        UsedAssumedInformation))
      return ChangeStatus::UNCHANGED;
    // A position whose simplified value does not have any value is
    // considered to be dead. We don't manifest noundef in such positions for
    // the same reason above.
    if (!A.getAssumedSimplified(getIRPosition(), *this, UsedAssumedInformation,
                                AA::Interprocedural)
             .has_value())
      return ChangeStatus::UNCHANGED;
    return AANoUndef::manifest(A);
  }
};

struct AANoUndefFloating : public AANoUndefImpl {
  AANoUndefFloating(const IRPosition &IRP, Attributor &A)
      : AANoUndefImpl(IRP, A) {}

  /// See AbstractAttribute::initialize(...).
  void initialize(Attributor &A) override {
    AANoUndefImpl::initialize(A);
    if (!getState().isAtFixpoint() && getAnchorScope() &&
        !getAnchorScope()->isDeclaration())
      if (Instruction *CtxI = getCtxI())
        followUsesInMBEC(*this, A, getState(), *CtxI);
  }

  /// See AbstractAttribute::updateImpl(...).
  ChangeStatus updateImpl(Attributor &A) override {
    auto VisitValueCB = [&](const IRPosition &IRP) -> bool {
      bool IsKnownNoUndef;
      return AA::hasAssumedIRAttr<Attribute::NoUndef>(
          A, this, IRP, DepClassTy::REQUIRED, IsKnownNoUndef);
    };

    bool Stripped;
    bool UsedAssumedInformation = false;
    Value *AssociatedValue = &getAssociatedValue();
    SmallVector<AA::ValueAndContext> Values;
    if (!A.getAssumedSimplifiedValues(getIRPosition(), *this, Values,
                                      AA::AnyScope, UsedAssumedInformation))
      Stripped = false;
    else
      Stripped =
          Values.size() != 1 || Values.front().getValue() != AssociatedValue;

    if (!Stripped) {
      // If we haven't stripped anything we might still be able to use a
      // different AA, but only if the IRP changes. Effectively when we
      // interpret this not as a call site value but as a floating/argument
      // value.
      const IRPosition AVIRP = IRPosition::value(*AssociatedValue);
      if (AVIRP == getIRPosition() || !VisitValueCB(AVIRP))
        return indicatePessimisticFixpoint();
      return ChangeStatus::UNCHANGED;
    }

    for (const auto &VAC : Values)
      if (!VisitValueCB(IRPosition::value(*VAC.getValue())))
        return indicatePessimisticFixpoint();

    return ChangeStatus::UNCHANGED;
  }

  /// See AbstractAttribute::trackStatistics()
  void trackStatistics() const override { STATS_DECLTRACK_FNRET_ATTR(noundef) }
};

struct AANoUndefReturned final
    : AAReturnedFromReturnedValues<AANoUndef, AANoUndefImpl> {
  AANoUndefReturned(const IRPosition &IRP, Attributor &A)
      : AAReturnedFromReturnedValues<AANoUndef, AANoUndefImpl>(IRP, A) {}

  /// See AbstractAttribute::trackStatistics()
  void trackStatistics() const override { STATS_DECLTRACK_FNRET_ATTR(noundef) }
};

struct AANoUndefArgument final
    : AAArgumentFromCallSiteArguments<AANoUndef, AANoUndefImpl> {
  AANoUndefArgument(const IRPosition &IRP, Attributor &A)
      : AAArgumentFromCallSiteArguments<AANoUndef, AANoUndefImpl>(IRP, A) {}

  /// See AbstractAttribute::trackStatistics()
  void trackStatistics() const override { STATS_DECLTRACK_ARG_ATTR(noundef) }
};

struct AANoUndefCallSiteArgument final : AANoUndefFloating {
  AANoUndefCallSiteArgument(const IRPosition &IRP, Attributor &A)
      : AANoUndefFloating(IRP, A) {}

  /// See AbstractAttribute::trackStatistics()
  void trackStatistics() const override { STATS_DECLTRACK_CSARG_ATTR(noundef) }
};

struct AANoUndefCallSiteReturned final
    : AACalleeToCallSite<AANoUndef, AANoUndefImpl> {
  AANoUndefCallSiteReturned(const IRPosition &IRP, Attributor &A)
      : AACalleeToCallSite<AANoUndef, AANoUndefImpl>(IRP, A) {}

  /// See AbstractAttribute::trackStatistics()
  void trackStatistics() const override { STATS_DECLTRACK_CSRET_ATTR(noundef) }
};

/// ------------------------ NoFPClass Attribute -------------------------------

struct AANoFPClassImpl : AANoFPClass {
  AANoFPClassImpl(const IRPosition &IRP, Attributor &A) : AANoFPClass(IRP, A) {}

  void initialize(Attributor &A) override {
    const IRPosition &IRP = getIRPosition();

    Value &V = IRP.getAssociatedValue();
    if (isa<UndefValue>(V)) {
      indicateOptimisticFixpoint();
      return;
    }

    SmallVector<Attribute> Attrs;
    A.getAttrs(getIRPosition(), {Attribute::NoFPClass}, Attrs, false);
    for (const auto &Attr : Attrs) {
      addKnownBits(Attr.getNoFPClass());
    }

    const DataLayout &DL = A.getDataLayout();
    if (getPositionKind() != IRPosition::IRP_RETURNED) {
      KnownFPClass KnownFPClass = computeKnownFPClass(&V, DL);
      addKnownBits(~KnownFPClass.KnownFPClasses);
    }

    if (Instruction *CtxI = getCtxI())
      followUsesInMBEC(*this, A, getState(), *CtxI);
  }

  /// See followUsesInMBEC
  bool followUseInMBEC(Attributor &A, const Use *U, const Instruction *I,
                       AANoFPClass::StateType &State) {
    // TODO: Determine what instructions can be looked through.
    auto *CB = dyn_cast<CallBase>(I);
    if (!CB)
      return false;

    if (!CB->isArgOperand(U))
      return false;

    unsigned ArgNo = CB->getArgOperandNo(U);
    IRPosition IRP = IRPosition::callsite_argument(*CB, ArgNo);
    if (auto *NoFPAA = A.getAAFor<AANoFPClass>(*this, IRP, DepClassTy::NONE))
      State.addKnownBits(NoFPAA->getState().getKnown());
    return false;
  }

  const std::string getAsStr(Attributor *A) const override {
    std::string Result = "nofpclass";
    raw_string_ostream OS(Result);
    OS << getKnownNoFPClass() << '/' << getAssumedNoFPClass();
    return Result;
  }

  void getDeducedAttributes(Attributor &A, LLVMContext &Ctx,
                            SmallVectorImpl<Attribute> &Attrs) const override {
    Attrs.emplace_back(Attribute::getWithNoFPClass(Ctx, getAssumedNoFPClass()));
  }
};

struct AANoFPClassFloating : public AANoFPClassImpl {
  AANoFPClassFloating(const IRPosition &IRP, Attributor &A)
      : AANoFPClassImpl(IRP, A) {}

  /// See AbstractAttribute::updateImpl(...).
  ChangeStatus updateImpl(Attributor &A) override {
    SmallVector<AA::ValueAndContext> Values;
    bool UsedAssumedInformation = false;
    if (!A.getAssumedSimplifiedValues(getIRPosition(), *this, Values,
                                      AA::AnyScope, UsedAssumedInformation)) {
      Values.push_back({getAssociatedValue(), getCtxI()});
    }

    StateType T;
    auto VisitValueCB = [&](Value &V, const Instruction *CtxI) -> bool {
      const auto *AA = A.getAAFor<AANoFPClass>(*this, IRPosition::value(V),
                                               DepClassTy::REQUIRED);
      if (!AA || this == AA) {
        T.indicatePessimisticFixpoint();
      } else {
        const AANoFPClass::StateType &S =
            static_cast<const AANoFPClass::StateType &>(AA->getState());
        T ^= S;
      }
      return T.isValidState();
    };

    for (const auto &VAC : Values)
      if (!VisitValueCB(*VAC.getValue(), VAC.getCtxI()))
        return indicatePessimisticFixpoint();

    return clampStateAndIndicateChange(getState(), T);
  }

  /// See AbstractAttribute::trackStatistics()
  void trackStatistics() const override {
    STATS_DECLTRACK_FNRET_ATTR(nofpclass)
  }
};

struct AANoFPClassReturned final
    : AAReturnedFromReturnedValues<AANoFPClass, AANoFPClassImpl,
                                   AANoFPClassImpl::StateType, false,
                                   Attribute::None, false> {
  AANoFPClassReturned(const IRPosition &IRP, Attributor &A)
      : AAReturnedFromReturnedValues<AANoFPClass, AANoFPClassImpl,
                                     AANoFPClassImpl::StateType, false,
                                     Attribute::None, false>(IRP, A) {}

  /// See AbstractAttribute::trackStatistics()
  void trackStatistics() const override {
    STATS_DECLTRACK_FNRET_ATTR(nofpclass)
  }
};

struct AANoFPClassArgument final
    : AAArgumentFromCallSiteArguments<AANoFPClass, AANoFPClassImpl> {
  AANoFPClassArgument(const IRPosition &IRP, Attributor &A)
      : AAArgumentFromCallSiteArguments<AANoFPClass, AANoFPClassImpl>(IRP, A) {}

  /// See AbstractAttribute::trackStatistics()
  void trackStatistics() const override { STATS_DECLTRACK_ARG_ATTR(nofpclass) }
};

struct AANoFPClassCallSiteArgument final : AANoFPClassFloating {
  AANoFPClassCallSiteArgument(const IRPosition &IRP, Attributor &A)
      : AANoFPClassFloating(IRP, A) {}

  /// See AbstractAttribute::trackStatistics()
  void trackStatistics() const override {
    STATS_DECLTRACK_CSARG_ATTR(nofpclass)
  }
};

struct AANoFPClassCallSiteReturned final
    : AACalleeToCallSite<AANoFPClass, AANoFPClassImpl> {
  AANoFPClassCallSiteReturned(const IRPosition &IRP, Attributor &A)
      : AACalleeToCallSite<AANoFPClass, AANoFPClassImpl>(IRP, A) {}

  /// See AbstractAttribute::trackStatistics()
  void trackStatistics() const override {
    STATS_DECLTRACK_CSRET_ATTR(nofpclass)
  }
};

struct AACallEdgesImpl : public AACallEdges {
  AACallEdgesImpl(const IRPosition &IRP, Attributor &A) : AACallEdges(IRP, A) {}

  const SetVector<Function *> &getOptimisticEdges() const override {
    return CalledFunctions;
  }

  bool hasUnknownCallee() const override { return HasUnknownCallee; }

  bool hasNonAsmUnknownCallee() const override {
    return HasUnknownCalleeNonAsm;
  }

  const std::string getAsStr(Attributor *A) const override {
    return "CallEdges[" + std::to_string(HasUnknownCallee) + "," +
           std::to_string(CalledFunctions.size()) + "]";
  }

  void trackStatistics() const override {}

protected:
  void addCalledFunction(Function *Fn, ChangeStatus &Change) {
    if (CalledFunctions.insert(Fn)) {
      Change = ChangeStatus::CHANGED;
      LLVM_DEBUG(dbgs() << "[AACallEdges] New call edge: " << Fn->getName()
                        << "\n");
    }
  }

  void setHasUnknownCallee(bool NonAsm, ChangeStatus &Change) {
    if (!HasUnknownCallee)
      Change = ChangeStatus::CHANGED;
    if (NonAsm && !HasUnknownCalleeNonAsm)
      Change = ChangeStatus::CHANGED;
    HasUnknownCalleeNonAsm |= NonAsm;
    HasUnknownCallee = true;
  }

private:
  /// Optimistic set of functions that might be called by this position.
  SetVector<Function *> CalledFunctions;

  /// Is there any call with a unknown callee.
  bool HasUnknownCallee = false;

  /// Is there any call with a unknown callee, excluding any inline asm.
  bool HasUnknownCalleeNonAsm = false;
};

struct AACallEdgesCallSite : public AACallEdgesImpl {
  AACallEdgesCallSite(const IRPosition &IRP, Attributor &A)
      : AACallEdgesImpl(IRP, A) {}
  /// See AbstractAttribute::updateImpl(...).
  ChangeStatus updateImpl(Attributor &A) override {
    ChangeStatus Change = ChangeStatus::UNCHANGED;

    auto VisitValue = [&](Value &V, const Instruction *CtxI) -> bool {
      if (Function *Fn = dyn_cast<Function>(&V)) {
        addCalledFunction(Fn, Change);
      } else {
        LLVM_DEBUG(dbgs() << "[AACallEdges] Unrecognized value: " << V << "\n");
        setHasUnknownCallee(true, Change);
      }

      // Explore all values.
      return true;
    };

    SmallVector<AA::ValueAndContext> Values;
    // Process any value that we might call.
    auto ProcessCalledOperand = [&](Value *V, Instruction *CtxI) {
      if (isa<Constant>(V)) {
        VisitValue(*V, CtxI);
        return;
      }

      bool UsedAssumedInformation = false;
      Values.clear();
      if (!A.getAssumedSimplifiedValues(IRPosition::value(*V), *this, Values,
                                        AA::AnyScope, UsedAssumedInformation)) {
        Values.push_back({*V, CtxI});
      }
      for (auto &VAC : Values)
        VisitValue(*VAC.getValue(), VAC.getCtxI());
    };

    CallBase *CB = cast<CallBase>(getCtxI());

    if (auto *IA = dyn_cast<InlineAsm>(CB->getCalledOperand())) {
      if (IA->hasSideEffects() &&
          !hasAssumption(*CB->getCaller(), "ompx_no_call_asm") &&
          !hasAssumption(*CB, "ompx_no_call_asm")) {
        setHasUnknownCallee(false, Change);
      }
      return Change;
    }

    if (CB->isIndirectCall())
      if (auto *IndirectCallAA = A.getAAFor<AAIndirectCallInfo>(
              *this, getIRPosition(), DepClassTy::OPTIONAL))
        if (IndirectCallAA->foreachCallee(
                [&](Function *Fn) { return VisitValue(*Fn, CB); }))
          return Change;

    // The most simple case.
    ProcessCalledOperand(CB->getCalledOperand(), CB);

    // Process callback functions.
    SmallVector<const Use *, 4u> CallbackUses;
    AbstractCallSite::getCallbackUses(*CB, CallbackUses);
    for (const Use *U : CallbackUses)
      ProcessCalledOperand(U->get(), CB);

    return Change;
  }
};

struct AACallEdgesFunction : public AACallEdgesImpl {
  AACallEdgesFunction(const IRPosition &IRP, Attributor &A)
      : AACallEdgesImpl(IRP, A) {}

  /// See AbstractAttribute::updateImpl(...).
  ChangeStatus updateImpl(Attributor &A) override {
    ChangeStatus Change = ChangeStatus::UNCHANGED;

    auto ProcessCallInst = [&](Instruction &Inst) {
      CallBase &CB = cast<CallBase>(Inst);

      auto *CBEdges = A.getAAFor<AACallEdges>(
          *this, IRPosition::callsite_function(CB), DepClassTy::REQUIRED);
      if (!CBEdges)
        return false;
      if (CBEdges->hasNonAsmUnknownCallee())
        setHasUnknownCallee(true, Change);
      if (CBEdges->hasUnknownCallee())
        setHasUnknownCallee(false, Change);

      for (Function *F : CBEdges->getOptimisticEdges())
        addCalledFunction(F, Change);

      return true;
    };

    // Visit all callable instructions.
    bool UsedAssumedInformation = false;
    if (!A.checkForAllCallLikeInstructions(ProcessCallInst, *this,
                                           UsedAssumedInformation,
                                           /* CheckBBLivenessOnly */ true)) {
      // If we haven't looked at all call like instructions, assume that there
      // are unknown callees.
      setHasUnknownCallee(true, Change);
    }

    return Change;
  }
};

/// -------------------AAInterFnReachability Attribute--------------------------

struct AAInterFnReachabilityFunction
    : public CachedReachabilityAA<AAInterFnReachability, Function> {
  using Base = CachedReachabilityAA<AAInterFnReachability, Function>;
  AAInterFnReachabilityFunction(const IRPosition &IRP, Attributor &A)
      : Base(IRP, A) {}

  bool instructionCanReach(
      Attributor &A, const Instruction &From, const Function &To,
      const AA::InstExclusionSetTy *ExclusionSet) const override {
    assert(From.getFunction() == getAnchorScope() && "Queried the wrong AA!");
    auto *NonConstThis = const_cast<AAInterFnReachabilityFunction *>(this);

    RQITy StackRQI(A, From, To, ExclusionSet, false);
    typename RQITy::Reachable Result;
    if (!NonConstThis->checkQueryCache(A, StackRQI, Result))
      return NonConstThis->isReachableImpl(A, StackRQI,
                                           /*IsTemporaryRQI=*/true);
    return Result == RQITy::Reachable::Yes;
  }

  bool isReachableImpl(Attributor &A, RQITy &RQI,
                       bool IsTemporaryRQI) override {
    const Instruction *EntryI =
        &RQI.From->getFunction()->getEntryBlock().front();
    if (EntryI != RQI.From &&
        !instructionCanReach(A, *EntryI, *RQI.To, nullptr))
      return rememberResult(A, RQITy::Reachable::No, RQI, false,
                            IsTemporaryRQI);

    auto CheckReachableCallBase = [&](CallBase *CB) {
      auto *CBEdges = A.getAAFor<AACallEdges>(
          *this, IRPosition::callsite_function(*CB), DepClassTy::OPTIONAL);
      if (!CBEdges || !CBEdges->getState().isValidState())
        return false;
      // TODO Check To backwards in this case.
      if (CBEdges->hasUnknownCallee())
        return false;

      for (Function *Fn : CBEdges->getOptimisticEdges()) {
        if (Fn == RQI.To)
          return false;

        if (Fn->isDeclaration()) {
          if (Fn->hasFnAttribute(Attribute::NoCallback))
            continue;
          // TODO Check To backwards in this case.
          return false;
        }

        if (Fn == getAnchorScope()) {
          if (EntryI == RQI.From)
            continue;
          return false;
        }

        const AAInterFnReachability *InterFnReachability =
            A.getAAFor<AAInterFnReachability>(*this, IRPosition::function(*Fn),
                                              DepClassTy::OPTIONAL);

        const Instruction &FnFirstInst = Fn->getEntryBlock().front();
        if (!InterFnReachability ||
            InterFnReachability->instructionCanReach(A, FnFirstInst, *RQI.To,
                                                     RQI.ExclusionSet))
          return false;
      }
      return true;
    };

    const auto *IntraFnReachability = A.getAAFor<AAIntraFnReachability>(
        *this, IRPosition::function(*RQI.From->getFunction()),
        DepClassTy::OPTIONAL);

    // Determine call like instructions that we can reach from the inst.
    auto CheckCallBase = [&](Instruction &CBInst) {
      // There are usually less nodes in the call graph, check inter function
      // reachability first.
      if (CheckReachableCallBase(cast<CallBase>(&CBInst)))
        return true;
      return IntraFnReachability && !IntraFnReachability->isAssumedReachable(
                                        A, *RQI.From, CBInst, RQI.ExclusionSet);
    };

    bool UsedExclusionSet = /* conservative */ true;
    bool UsedAssumedInformation = false;
    if (!A.checkForAllCallLikeInstructions(CheckCallBase, *this,
                                           UsedAssumedInformation,
                                           /* CheckBBLivenessOnly */ true))
      return rememberResult(A, RQITy::Reachable::Yes, RQI, UsedExclusionSet,
                            IsTemporaryRQI);

    return rememberResult(A, RQITy::Reachable::No, RQI, UsedExclusionSet,
                          IsTemporaryRQI);
  }

  void trackStatistics() const override {}
};
} // namespace

template <typename AAType>
static std::optional<Constant *>
askForAssumedConstant(Attributor &A, const AbstractAttribute &QueryingAA,
                      const IRPosition &IRP, Type &Ty) {
  if (!Ty.isIntegerTy())
    return nullptr;

  // This will also pass the call base context.
  const auto *AA = A.getAAFor<AAType>(QueryingAA, IRP, DepClassTy::NONE);
  if (!AA)
    return nullptr;

  std::optional<Constant *> COpt = AA->getAssumedConstant(A);

  if (!COpt.has_value()) {
    A.recordDependence(*AA, QueryingAA, DepClassTy::OPTIONAL);
    return std::nullopt;
  }
  if (auto *C = *COpt) {
    A.recordDependence(*AA, QueryingAA, DepClassTy::OPTIONAL);
    return C;
  }
  return nullptr;
}

Value *AAPotentialValues::getSingleValue(
    Attributor &A, const AbstractAttribute &AA, const IRPosition &IRP,
    SmallVectorImpl<AA::ValueAndContext> &Values) {
  Type &Ty = *IRP.getAssociatedType();
  std::optional<Value *> V;
  for (auto &It : Values) {
    V = AA::combineOptionalValuesInAAValueLatice(V, It.getValue(), &Ty);
    if (V.has_value() && !*V)
      break;
  }
  if (!V.has_value())
    return UndefValue::get(&Ty);
  return *V;
}

namespace {
struct AAPotentialValuesImpl : AAPotentialValues {
  using StateType = PotentialLLVMValuesState;

  AAPotentialValuesImpl(const IRPosition &IRP, Attributor &A)
      : AAPotentialValues(IRP, A) {}

  /// See AbstractAttribute::initialize(..).
  void initialize(Attributor &A) override {
    if (A.hasSimplificationCallback(getIRPosition())) {
      indicatePessimisticFixpoint();
      return;
    }
    Value *Stripped = getAssociatedValue().stripPointerCasts();
    if (isa<Constant>(Stripped) && !isa<ConstantExpr>(Stripped)) {
      addValue(A, getState(), *Stripped, getCtxI(), AA::AnyScope,
               getAnchorScope());
      indicateOptimisticFixpoint();
      return;
    }
    AAPotentialValues::initialize(A);
  }

  /// See AbstractAttribute::getAsStr().
  const std::string getAsStr(Attributor *A) const override {
    std::string Str;
    llvm::raw_string_ostream OS(Str);
    OS << getState();
    return Str;
  }

  template <typename AAType>
  static std::optional<Value *> askOtherAA(Attributor &A,
                                           const AbstractAttribute &AA,
                                           const IRPosition &IRP, Type &Ty) {
    if (isa<Constant>(IRP.getAssociatedValue()))
      return &IRP.getAssociatedValue();
    std::optional<Constant *> C = askForAssumedConstant<AAType>(A, AA, IRP, Ty);
    if (!C)
      return std::nullopt;
    if (*C)
      if (auto *CC = AA::getWithType(**C, Ty))
        return CC;
    return nullptr;
  }

  virtual void addValue(Attributor &A, StateType &State, Value &V,
                        const Instruction *CtxI, AA::ValueScope S,
                        Function *AnchorScope) const {

    IRPosition ValIRP = IRPosition::value(V);
    if (auto *CB = dyn_cast_or_null<CallBase>(CtxI)) {
      for (const auto &U : CB->args()) {
        if (U.get() != &V)
          continue;
        ValIRP = IRPosition::callsite_argument(*CB, CB->getArgOperandNo(&U));
        break;
      }
    }

    Value *VPtr = &V;
    if (ValIRP.getAssociatedType()->isIntegerTy()) {
      Type &Ty = *getAssociatedType();
      std::optional<Value *> SimpleV =
          askOtherAA<AAValueConstantRange>(A, *this, ValIRP, Ty);
      if (SimpleV.has_value() && !*SimpleV) {
        auto *PotentialConstantsAA = A.getAAFor<AAPotentialConstantValues>(
            *this, ValIRP, DepClassTy::OPTIONAL);
        if (PotentialConstantsAA && PotentialConstantsAA->isValidState()) {
          for (const auto &It : PotentialConstantsAA->getAssumedSet())
            State.unionAssumed({{*ConstantInt::get(&Ty, It), nullptr}, S});
          if (PotentialConstantsAA->undefIsContained())
            State.unionAssumed({{*UndefValue::get(&Ty), nullptr}, S});
          return;
        }
      }
      if (!SimpleV.has_value())
        return;

      if (*SimpleV)
        VPtr = *SimpleV;
    }

    if (isa<ConstantInt>(VPtr))
      CtxI = nullptr;
    if (!AA::isValidInScope(*VPtr, AnchorScope))
      S = AA::ValueScope(S | AA::Interprocedural);

    State.unionAssumed({{*VPtr, CtxI}, S});
  }

  /// Helper struct to tie a value+context pair together with the scope for
  /// which this is the simplified version.
  struct ItemInfo {
    AA::ValueAndContext I;
    AA::ValueScope S;

    bool operator==(const ItemInfo &II) const {
      return II.I == I && II.S == S;
    };
    bool operator<(const ItemInfo &II) const {
      return std::tie(I, S) < std::tie(II.I, II.S);
    };
  };

  bool recurseForValue(Attributor &A, const IRPosition &IRP, AA::ValueScope S) {
    SmallMapVector<AA::ValueAndContext, int, 8> ValueScopeMap;
    for (auto CS : {AA::Intraprocedural, AA::Interprocedural}) {
      if (!(CS & S))
        continue;

      bool UsedAssumedInformation = false;
      SmallVector<AA::ValueAndContext> Values;
      if (!A.getAssumedSimplifiedValues(IRP, this, Values, CS,
                                        UsedAssumedInformation))
        return false;

      for (auto &It : Values)
        ValueScopeMap[It] += CS;
    }
    for (auto &It : ValueScopeMap)
      addValue(A, getState(), *It.first.getValue(), It.first.getCtxI(),
               AA::ValueScope(It.second), getAnchorScope());

    return true;
  }

  void giveUpOnIntraprocedural(Attributor &A) {
    auto NewS = StateType::getBestState(getState());
    for (const auto &It : getAssumedSet()) {
      if (It.second == AA::Intraprocedural)
        continue;
      addValue(A, NewS, *It.first.getValue(), It.first.getCtxI(),
               AA::Interprocedural, getAnchorScope());
    }
    assert(!undefIsContained() && "Undef should be an explicit value!");
    addValue(A, NewS, getAssociatedValue(), getCtxI(), AA::Intraprocedural,
             getAnchorScope());
    getState() = NewS;
  }

  /// See AbstractState::indicatePessimisticFixpoint(...).
  ChangeStatus indicatePessimisticFixpoint() override {
    getState() = StateType::getBestState(getState());
    getState().unionAssumed({{getAssociatedValue(), getCtxI()}, AA::AnyScope});
    AAPotentialValues::indicateOptimisticFixpoint();
    return ChangeStatus::CHANGED;
  }

  /// See AbstractAttribute::updateImpl(...).
  ChangeStatus updateImpl(Attributor &A) override {
    return indicatePessimisticFixpoint();
  }

  /// See AbstractAttribute::manifest(...).
  ChangeStatus manifest(Attributor &A) override {
    SmallVector<AA::ValueAndContext> Values;
    for (AA::ValueScope S : {AA::Interprocedural, AA::Intraprocedural}) {
      Values.clear();
      if (!getAssumedSimplifiedValues(A, Values, S))
        continue;
      Value &OldV = getAssociatedValue();
      if (isa<UndefValue>(OldV))
        continue;
      Value *NewV = getSingleValue(A, *this, getIRPosition(), Values);
      if (!NewV || NewV == &OldV)
        continue;
      if (getCtxI() &&
          !AA::isValidAtPosition({*NewV, *getCtxI()}, A.getInfoCache()))
        continue;
      if (A.changeAfterManifest(getIRPosition(), *NewV))
        return ChangeStatus::CHANGED;
    }
    return ChangeStatus::UNCHANGED;
  }

  bool getAssumedSimplifiedValues(
      Attributor &A, SmallVectorImpl<AA::ValueAndContext> &Values,
      AA::ValueScope S, bool RecurseForSelectAndPHI = false) const override {
    if (!isValidState())
      return false;
    bool UsedAssumedInformation = false;
    for (const auto &It : getAssumedSet())
      if (It.second & S) {
        if (RecurseForSelectAndPHI && (isa<PHINode>(It.first.getValue()) ||
                                       isa<SelectInst>(It.first.getValue()))) {
          if (A.getAssumedSimplifiedValues(
                  IRPosition::inst(*cast<Instruction>(It.first.getValue())),
                  this, Values, S, UsedAssumedInformation))
            continue;
        }
        Values.push_back(It.first);
      }
    assert(!undefIsContained() && "Undef should be an explicit value!");
    return true;
  }
};

struct AAPotentialValuesFloating : AAPotentialValuesImpl {
  AAPotentialValuesFloating(const IRPosition &IRP, Attributor &A)
      : AAPotentialValuesImpl(IRP, A) {}

  /// See AbstractAttribute::updateImpl(...).
  ChangeStatus updateImpl(Attributor &A) override {
    auto AssumedBefore = getAssumed();

    genericValueTraversal(A, &getAssociatedValue());

    return (AssumedBefore == getAssumed()) ? ChangeStatus::UNCHANGED
                                           : ChangeStatus::CHANGED;
  }

  /// Helper struct to remember which AAIsDead instances we actually used.
  struct LivenessInfo {
    const AAIsDead *LivenessAA = nullptr;
    bool AnyDead = false;
  };

  /// Check if \p Cmp is a comparison we can simplify.
  ///
  /// We handle multiple cases, one in which at least one operand is an
  /// (assumed) nullptr. If so, try to simplify it using AANonNull on the other
  /// operand. Return true if successful, in that case Worklist will be updated.
  bool handleCmp(Attributor &A, Value &Cmp, Value *LHS, Value *RHS,
                 CmpInst::Predicate Pred, ItemInfo II,
                 SmallVectorImpl<ItemInfo> &Worklist) {

    // Simplify the operands first.
    bool UsedAssumedInformation = false;
    SmallVector<AA::ValueAndContext> LHSValues, RHSValues;
    auto GetSimplifiedValues = [&](Value &V,
                                   SmallVector<AA::ValueAndContext> &Values) {
      if (!A.getAssumedSimplifiedValues(
              IRPosition::value(V, getCallBaseContext()), this, Values,
              AA::Intraprocedural, UsedAssumedInformation)) {
        Values.clear();
        Values.push_back(AA::ValueAndContext{V, II.I.getCtxI()});
      }
      return Values.empty();
    };
    if (GetSimplifiedValues(*LHS, LHSValues))
      return true;
    if (GetSimplifiedValues(*RHS, RHSValues))
      return true;

    LLVMContext &Ctx = LHS->getContext();

    InformationCache &InfoCache = A.getInfoCache();
    Instruction *CmpI = dyn_cast<Instruction>(&Cmp);
    Function *F = CmpI ? CmpI->getFunction() : nullptr;
    const auto *DT =
        F ? InfoCache.getAnalysisResultForFunction<DominatorTreeAnalysis>(*F)
          : nullptr;
    const auto *TLI =
        F ? A.getInfoCache().getTargetLibraryInfoForFunction(*F) : nullptr;
    auto *AC =
        F ? InfoCache.getAnalysisResultForFunction<AssumptionAnalysis>(*F)
          : nullptr;

    const DataLayout &DL = A.getDataLayout();
    SimplifyQuery Q(DL, TLI, DT, AC, CmpI);

    auto CheckPair = [&](Value &LHSV, Value &RHSV) {
      if (isa<UndefValue>(LHSV) || isa<UndefValue>(RHSV)) {
        addValue(A, getState(), *UndefValue::get(Cmp.getType()),
                 /* CtxI */ nullptr, II.S, getAnchorScope());
        return true;
      }

      // Handle the trivial case first in which we don't even need to think
      // about null or non-null.
      if (&LHSV == &RHSV &&
          (CmpInst::isTrueWhenEqual(Pred) || CmpInst::isFalseWhenEqual(Pred))) {
        Constant *NewV = ConstantInt::get(Type::getInt1Ty(Ctx),
                                          CmpInst::isTrueWhenEqual(Pred));
        addValue(A, getState(), *NewV, /* CtxI */ nullptr, II.S,
                 getAnchorScope());
        return true;
      }

      auto *TypedLHS = AA::getWithType(LHSV, *LHS->getType());
      auto *TypedRHS = AA::getWithType(RHSV, *RHS->getType());
      if (TypedLHS && TypedRHS) {
        Value *NewV = simplifyCmpInst(Pred, TypedLHS, TypedRHS, Q);
        if (NewV && NewV != &Cmp) {
          addValue(A, getState(), *NewV, /* CtxI */ nullptr, II.S,
                   getAnchorScope());
          return true;
        }
      }

      // From now on we only handle equalities (==, !=).
      if (!CmpInst::isEquality(Pred))
        return false;

      bool LHSIsNull = isa<ConstantPointerNull>(LHSV);
      bool RHSIsNull = isa<ConstantPointerNull>(RHSV);
      if (!LHSIsNull && !RHSIsNull)
        return false;

      // Left is the nullptr ==/!= non-nullptr case. We'll use AANonNull on the
      // non-nullptr operand and if we assume it's non-null we can conclude the
      // result of the comparison.
      assert((LHSIsNull || RHSIsNull) &&
             "Expected nullptr versus non-nullptr comparison at this point");

      // The index is the operand that we assume is not null.
      unsigned PtrIdx = LHSIsNull;
      bool IsKnownNonNull;
      bool IsAssumedNonNull = AA::hasAssumedIRAttr<Attribute::NonNull>(
          A, this, IRPosition::value(*(PtrIdx ? &RHSV : &LHSV)),
          DepClassTy::REQUIRED, IsKnownNonNull);
      if (!IsAssumedNonNull)
        return false;

      // The new value depends on the predicate, true for != and false for ==.
      Constant *NewV =
          ConstantInt::get(Type::getInt1Ty(Ctx), Pred == CmpInst::ICMP_NE);
      addValue(A, getState(), *NewV, /* CtxI */ nullptr, II.S,
               getAnchorScope());
      return true;
    };

    for (auto &LHSValue : LHSValues)
      for (auto &RHSValue : RHSValues)
        if (!CheckPair(*LHSValue.getValue(), *RHSValue.getValue()))
          return false;
    return true;
  }

  bool handleSelectInst(Attributor &A, SelectInst &SI, ItemInfo II,
                        SmallVectorImpl<ItemInfo> &Worklist) {
    const Instruction *CtxI = II.I.getCtxI();
    bool UsedAssumedInformation = false;

    std::optional<Constant *> C =
        A.getAssumedConstant(*SI.getCondition(), *this, UsedAssumedInformation);
    bool NoValueYet = !C.has_value();
    if (NoValueYet || isa_and_nonnull<UndefValue>(*C))
      return true;
    if (auto *CI = dyn_cast_or_null<ConstantInt>(*C)) {
      if (CI->isZero())
        Worklist.push_back({{*SI.getFalseValue(), CtxI}, II.S});
      else
        Worklist.push_back({{*SI.getTrueValue(), CtxI}, II.S});
    } else if (&SI == &getAssociatedValue()) {
      // We could not simplify the condition, assume both values.
      Worklist.push_back({{*SI.getTrueValue(), CtxI}, II.S});
      Worklist.push_back({{*SI.getFalseValue(), CtxI}, II.S});
    } else {
      std::optional<Value *> SimpleV = A.getAssumedSimplified(
          IRPosition::inst(SI), *this, UsedAssumedInformation, II.S);
      if (!SimpleV.has_value())
        return true;
      if (*SimpleV) {
        addValue(A, getState(), **SimpleV, CtxI, II.S, getAnchorScope());
        return true;
      }
      return false;
    }
    return true;
  }

  bool handleLoadInst(Attributor &A, LoadInst &LI, ItemInfo II,
                      SmallVectorImpl<ItemInfo> &Worklist) {
    SmallSetVector<Value *, 4> PotentialCopies;
    SmallSetVector<Instruction *, 4> PotentialValueOrigins;
    bool UsedAssumedInformation = false;
    if (!AA::getPotentiallyLoadedValues(A, LI, PotentialCopies,
                                        PotentialValueOrigins, *this,
                                        UsedAssumedInformation,
                                        /* OnlyExact */ true)) {
      LLVM_DEBUG(dbgs() << "[AAPotentialValues] Failed to get potentially "
                           "loaded values for load instruction "
                        << LI << "\n");
      return false;
    }

    // Do not simplify loads that are only used in llvm.assume if we cannot also
    // remove all stores that may feed into the load. The reason is that the
    // assume is probably worth something as long as the stores are around.
    InformationCache &InfoCache = A.getInfoCache();
    if (InfoCache.isOnlyUsedByAssume(LI)) {
      if (!llvm::all_of(PotentialValueOrigins, [&](Instruction *I) {
            if (!I || isa<AssumeInst>(I))
              return true;
            if (auto *SI = dyn_cast<StoreInst>(I))
              return A.isAssumedDead(SI->getOperandUse(0), this,
                                     /* LivenessAA */ nullptr,
                                     UsedAssumedInformation,
                                     /* CheckBBLivenessOnly */ false);
            return A.isAssumedDead(*I, this, /* LivenessAA */ nullptr,
                                   UsedAssumedInformation,
                                   /* CheckBBLivenessOnly */ false);
          })) {
        LLVM_DEBUG(dbgs() << "[AAPotentialValues] Load is onl used by assumes "
                             "and we cannot delete all the stores: "
                          << LI << "\n");
        return false;
      }
    }

    // Values have to be dynamically unique or we loose the fact that a
    // single llvm::Value might represent two runtime values (e.g.,
    // stack locations in different recursive calls).
    const Instruction *CtxI = II.I.getCtxI();
    bool ScopeIsLocal = (II.S & AA::Intraprocedural);
    bool AllLocal = ScopeIsLocal;
    bool DynamicallyUnique = llvm::all_of(PotentialCopies, [&](Value *PC) {
      AllLocal &= AA::isValidInScope(*PC, getAnchorScope());
      return AA::isDynamicallyUnique(A, *this, *PC);
    });
    if (!DynamicallyUnique) {
      LLVM_DEBUG(dbgs() << "[AAPotentialValues] Not all potentially loaded "
                           "values are dynamically unique: "
                        << LI << "\n");
      return false;
    }

    for (auto *PotentialCopy : PotentialCopies) {
      if (AllLocal) {
        Worklist.push_back({{*PotentialCopy, CtxI}, II.S});
      } else {
        Worklist.push_back({{*PotentialCopy, CtxI}, AA::Interprocedural});
      }
    }
    if (!AllLocal && ScopeIsLocal)
      addValue(A, getState(), LI, CtxI, AA::Intraprocedural, getAnchorScope());
    return true;
  }

  bool handlePHINode(
      Attributor &A, PHINode &PHI, ItemInfo II,
      SmallVectorImpl<ItemInfo> &Worklist,
      SmallMapVector<const Function *, LivenessInfo, 4> &LivenessAAs) {
    auto GetLivenessInfo = [&](const Function &F) -> LivenessInfo & {
      LivenessInfo &LI = LivenessAAs[&F];
      if (!LI.LivenessAA)
        LI.LivenessAA = A.getAAFor<AAIsDead>(*this, IRPosition::function(F),
                                             DepClassTy::NONE);
      return LI;
    };

    if (&PHI == &getAssociatedValue()) {
      LivenessInfo &LI = GetLivenessInfo(*PHI.getFunction());
      const auto *CI =
          A.getInfoCache().getAnalysisResultForFunction<CycleAnalysis>(
              *PHI.getFunction());

      Cycle *C = nullptr;
      bool CyclePHI = mayBeInCycle(CI, &PHI, /* HeaderOnly */ true, &C);
      for (unsigned u = 0, e = PHI.getNumIncomingValues(); u < e; u++) {
        BasicBlock *IncomingBB = PHI.getIncomingBlock(u);
        if (LI.LivenessAA &&
            LI.LivenessAA->isEdgeDead(IncomingBB, PHI.getParent())) {
          LI.AnyDead = true;
          continue;
        }
        Value *V = PHI.getIncomingValue(u);
        if (V == &PHI)
          continue;

        // If the incoming value is not the PHI but an instruction in the same
        // cycle we might have multiple versions of it flying around.
        if (CyclePHI && isa<Instruction>(V) &&
            (!C || C->contains(cast<Instruction>(V)->getParent())))
          return false;

        Worklist.push_back({{*V, IncomingBB->getTerminator()}, II.S});
      }
      return true;
    }

    bool UsedAssumedInformation = false;
    std::optional<Value *> SimpleV = A.getAssumedSimplified(
        IRPosition::inst(PHI), *this, UsedAssumedInformation, II.S);
    if (!SimpleV.has_value())
      return true;
    if (!(*SimpleV))
      return false;
    addValue(A, getState(), **SimpleV, &PHI, II.S, getAnchorScope());
    return true;
  }

  /// Use the generic, non-optimistic InstSimplfy functionality if we managed to
  /// simplify any operand of the instruction \p I. Return true if successful,
  /// in that case Worklist will be updated.
  bool handleGenericInst(Attributor &A, Instruction &I, ItemInfo II,
                         SmallVectorImpl<ItemInfo> &Worklist) {
    bool SomeSimplified = false;
    bool UsedAssumedInformation = false;

    SmallVector<Value *, 8> NewOps(I.getNumOperands());
    int Idx = 0;
    for (Value *Op : I.operands()) {
      const auto &SimplifiedOp = A.getAssumedSimplified(
          IRPosition::value(*Op, getCallBaseContext()), *this,
          UsedAssumedInformation, AA::Intraprocedural);
      // If we are not sure about any operand we are not sure about the entire
      // instruction, we'll wait.
      if (!SimplifiedOp.has_value())
        return true;

      if (*SimplifiedOp)
        NewOps[Idx] = *SimplifiedOp;
      else
        NewOps[Idx] = Op;

      SomeSimplified |= (NewOps[Idx] != Op);
      ++Idx;
    }

    // We won't bother with the InstSimplify interface if we didn't simplify any
    // operand ourselves.
    if (!SomeSimplified)
      return false;

    InformationCache &InfoCache = A.getInfoCache();
    Function *F = I.getFunction();
    const auto *DT =
        InfoCache.getAnalysisResultForFunction<DominatorTreeAnalysis>(*F);
    const auto *TLI = A.getInfoCache().getTargetLibraryInfoForFunction(*F);
    auto *AC = InfoCache.getAnalysisResultForFunction<AssumptionAnalysis>(*F);

    const DataLayout &DL = I.getDataLayout();
    SimplifyQuery Q(DL, TLI, DT, AC, &I);
    Value *NewV = simplifyInstructionWithOperands(&I, NewOps, Q);
    if (!NewV || NewV == &I)
      return false;

    LLVM_DEBUG(dbgs() << "Generic inst " << I << " assumed simplified to "
                      << *NewV << "\n");
    Worklist.push_back({{*NewV, II.I.getCtxI()}, II.S});
    return true;
  }

  bool simplifyInstruction(
      Attributor &A, Instruction &I, ItemInfo II,
      SmallVectorImpl<ItemInfo> &Worklist,
      SmallMapVector<const Function *, LivenessInfo, 4> &LivenessAAs) {
    if (auto *CI = dyn_cast<CmpInst>(&I))
      return handleCmp(A, *CI, CI->getOperand(0), CI->getOperand(1),
                       CI->getPredicate(), II, Worklist);

    switch (I.getOpcode()) {
    case Instruction::Select:
      return handleSelectInst(A, cast<SelectInst>(I), II, Worklist);
    case Instruction::PHI:
      return handlePHINode(A, cast<PHINode>(I), II, Worklist, LivenessAAs);
    case Instruction::Load:
      return handleLoadInst(A, cast<LoadInst>(I), II, Worklist);
    default:
      return handleGenericInst(A, I, II, Worklist);
    };
    return false;
  }

  void genericValueTraversal(Attributor &A, Value *InitialV) {
    SmallMapVector<const Function *, LivenessInfo, 4> LivenessAAs;

    SmallSet<ItemInfo, 16> Visited;
    SmallVector<ItemInfo, 16> Worklist;
    Worklist.push_back({{*InitialV, getCtxI()}, AA::AnyScope});

    int Iteration = 0;
    do {
      ItemInfo II = Worklist.pop_back_val();
      Value *V = II.I.getValue();
      assert(V);
      const Instruction *CtxI = II.I.getCtxI();
      AA::ValueScope S = II.S;

      // Check if we should process the current value. To prevent endless
      // recursion keep a record of the values we followed!
      if (!Visited.insert(II).second)
        continue;

      // Make sure we limit the compile time for complex expressions.
      if (Iteration++ >= MaxPotentialValuesIterations) {
        LLVM_DEBUG(dbgs() << "Generic value traversal reached iteration limit: "
                          << Iteration << "!\n");
        addValue(A, getState(), *V, CtxI, S, getAnchorScope());
        continue;
      }

      // Explicitly look through calls with a "returned" attribute if we do
      // not have a pointer as stripPointerCasts only works on them.
      Value *NewV = nullptr;
      if (V->getType()->isPointerTy()) {
        NewV = AA::getWithType(*V->stripPointerCasts(), *V->getType());
      } else {
        if (auto *CB = dyn_cast<CallBase>(V))
          if (auto *Callee =
                  dyn_cast_if_present<Function>(CB->getCalledOperand())) {
            for (Argument &Arg : Callee->args())
              if (Arg.hasReturnedAttr()) {
                NewV = CB->getArgOperand(Arg.getArgNo());
                break;
              }
          }
      }
      if (NewV && NewV != V) {
        Worklist.push_back({{*NewV, CtxI}, S});
        continue;
      }

      if (auto *I = dyn_cast<Instruction>(V)) {
        if (simplifyInstruction(A, *I, II, Worklist, LivenessAAs))
          continue;
      }

      if (V != InitialV || isa<Argument>(V))
        if (recurseForValue(A, IRPosition::value(*V), II.S))
          continue;

      // If we haven't stripped anything we give up.
      if (V == InitialV && CtxI == getCtxI()) {
        indicatePessimisticFixpoint();
        return;
      }

      addValue(A, getState(), *V, CtxI, S, getAnchorScope());
    } while (!Worklist.empty());

    // If we actually used liveness information so we have to record a
    // dependence.
    for (auto &It : LivenessAAs)
      if (It.second.AnyDead)
        A.recordDependence(*It.second.LivenessAA, *this, DepClassTy::OPTIONAL);
  }

  /// See AbstractAttribute::trackStatistics()
  void trackStatistics() const override {
    STATS_DECLTRACK_FLOATING_ATTR(potential_values)
  }
};

struct AAPotentialValuesArgument final : AAPotentialValuesImpl {
  using Base = AAPotentialValuesImpl;
  AAPotentialValuesArgument(const IRPosition &IRP, Attributor &A)
      : Base(IRP, A) {}

  /// See AbstractAttribute::initialize(..).
  void initialize(Attributor &A) override {
    auto &Arg = cast<Argument>(getAssociatedValue());
    if (Arg.hasPointeeInMemoryValueAttr())
      indicatePessimisticFixpoint();
  }

  /// See AbstractAttribute::updateImpl(...).
  ChangeStatus updateImpl(Attributor &A) override {
    auto AssumedBefore = getAssumed();

    unsigned ArgNo = getCalleeArgNo();

    bool UsedAssumedInformation = false;
    SmallVector<AA::ValueAndContext> Values;
    auto CallSitePred = [&](AbstractCallSite ACS) {
      const auto CSArgIRP = IRPosition::callsite_argument(ACS, ArgNo);
      if (CSArgIRP.getPositionKind() == IRP_INVALID)
        return false;

      if (!A.getAssumedSimplifiedValues(CSArgIRP, this, Values,
                                        AA::Interprocedural,
                                        UsedAssumedInformation))
        return false;

      return isValidState();
    };

    if (!A.checkForAllCallSites(CallSitePred, *this,
                                /* RequireAllCallSites */ true,
                                UsedAssumedInformation))
      return indicatePessimisticFixpoint();

    Function *Fn = getAssociatedFunction();
    bool AnyNonLocal = false;
    for (auto &It : Values) {
      if (isa<Constant>(It.getValue())) {
        addValue(A, getState(), *It.getValue(), It.getCtxI(), AA::AnyScope,
                 getAnchorScope());
        continue;
      }
      if (!AA::isDynamicallyUnique(A, *this, *It.getValue()))
        return indicatePessimisticFixpoint();

      if (auto *Arg = dyn_cast<Argument>(It.getValue()))
        if (Arg->getParent() == Fn) {
          addValue(A, getState(), *It.getValue(), It.getCtxI(), AA::AnyScope,
                   getAnchorScope());
          continue;
        }
      addValue(A, getState(), *It.getValue(), It.getCtxI(), AA::Interprocedural,
               getAnchorScope());
      AnyNonLocal = true;
    }
    assert(!undefIsContained() && "Undef should be an explicit value!");
    if (AnyNonLocal)
      giveUpOnIntraprocedural(A);

    return (AssumedBefore == getAssumed()) ? ChangeStatus::UNCHANGED
                                           : ChangeStatus::CHANGED;
  }

  /// See AbstractAttribute::trackStatistics()
  void trackStatistics() const override {
    STATS_DECLTRACK_ARG_ATTR(potential_values)
  }
};

struct AAPotentialValuesReturned : public AAPotentialValuesFloating {
  using Base = AAPotentialValuesFloating;
  AAPotentialValuesReturned(const IRPosition &IRP, Attributor &A)
      : Base(IRP, A) {}

  /// See AbstractAttribute::initialize(..).
  void initialize(Attributor &A) override {
    Function *F = getAssociatedFunction();
    if (!F || F->isDeclaration() || F->getReturnType()->isVoidTy()) {
      indicatePessimisticFixpoint();
      return;
    }

    for (Argument &Arg : F->args())
      if (Arg.hasReturnedAttr()) {
        addValue(A, getState(), Arg, nullptr, AA::AnyScope, F);
        ReturnedArg = &Arg;
        break;
      }
    if (!A.isFunctionIPOAmendable(*F) ||
        A.hasSimplificationCallback(getIRPosition())) {
      if (!ReturnedArg)
        indicatePessimisticFixpoint();
      else
        indicateOptimisticFixpoint();
    }
  }

  /// See AbstractAttribute::updateImpl(...).
  ChangeStatus updateImpl(Attributor &A) override {
    auto AssumedBefore = getAssumed();
    bool UsedAssumedInformation = false;

    SmallVector<AA::ValueAndContext> Values;
    Function *AnchorScope = getAnchorScope();
    auto HandleReturnedValue = [&](Value &V, Instruction *CtxI,
                                   bool AddValues) {
      for (AA::ValueScope S : {AA::Interprocedural, AA::Intraprocedural}) {
        Values.clear();
        if (!A.getAssumedSimplifiedValues(IRPosition::value(V), this, Values, S,
                                          UsedAssumedInformation,
                                          /* RecurseForSelectAndPHI */ true))
          return false;
        if (!AddValues)
          continue;

        bool AllInterAreIntra = false;
        if (S == AA::Interprocedural)
          AllInterAreIntra =
              llvm::all_of(Values, [&](const AA::ValueAndContext &VAC) {
                return AA::isValidInScope(*VAC.getValue(), AnchorScope);
              });

        for (const AA::ValueAndContext &VAC : Values) {
          addValue(A, getState(), *VAC.getValue(),
                   VAC.getCtxI() ? VAC.getCtxI() : CtxI,
                   AllInterAreIntra ? AA::AnyScope : S, AnchorScope);
        }
        if (AllInterAreIntra)
          break;
      }
      return true;
    };

    if (ReturnedArg) {
      HandleReturnedValue(*ReturnedArg, nullptr, true);
    } else {
      auto RetInstPred = [&](Instruction &RetI) {
        bool AddValues = true;
        if (isa<PHINode>(RetI.getOperand(0)) ||
            isa<SelectInst>(RetI.getOperand(0))) {
          addValue(A, getState(), *RetI.getOperand(0), &RetI, AA::AnyScope,
                   AnchorScope);
          AddValues = false;
        }
        return HandleReturnedValue(*RetI.getOperand(0), &RetI, AddValues);
      };

      if (!A.checkForAllInstructions(RetInstPred, *this, {Instruction::Ret},
                                     UsedAssumedInformation,
                                     /* CheckBBLivenessOnly */ true))
        return indicatePessimisticFixpoint();
    }

    return (AssumedBefore == getAssumed()) ? ChangeStatus::UNCHANGED
                                           : ChangeStatus::CHANGED;
  }

  ChangeStatus manifest(Attributor &A) override {
    if (ReturnedArg)
      return ChangeStatus::UNCHANGED;
    SmallVector<AA::ValueAndContext> Values;
    if (!getAssumedSimplifiedValues(A, Values, AA::ValueScope::Intraprocedural,
                                    /* RecurseForSelectAndPHI */ true))
      return ChangeStatus::UNCHANGED;
    Value *NewVal = getSingleValue(A, *this, getIRPosition(), Values);
    if (!NewVal)
      return ChangeStatus::UNCHANGED;

    ChangeStatus Changed = ChangeStatus::UNCHANGED;
    if (auto *Arg = dyn_cast<Argument>(NewVal)) {
      STATS_DECLTRACK(UniqueReturnValue, FunctionReturn,
                      "Number of function with unique return");
      Changed |= A.manifestAttrs(
          IRPosition::argument(*Arg),
          {Attribute::get(Arg->getContext(), Attribute::Returned)});
      STATS_DECLTRACK_ARG_ATTR(returned);
    }

    auto RetInstPred = [&](Instruction &RetI) {
      Value *RetOp = RetI.getOperand(0);
      if (isa<UndefValue>(RetOp) || RetOp == NewVal)
        return true;
      if (AA::isValidAtPosition({*NewVal, RetI}, A.getInfoCache()))
        if (A.changeUseAfterManifest(RetI.getOperandUse(0), *NewVal))
          Changed = ChangeStatus::CHANGED;
      return true;
    };
    bool UsedAssumedInformation = false;
    (void)A.checkForAllInstructions(RetInstPred, *this, {Instruction::Ret},
                                    UsedAssumedInformation,
                                    /* CheckBBLivenessOnly */ true);
    return Changed;
  }

  ChangeStatus indicatePessimisticFixpoint() override {
    return AAPotentialValues::indicatePessimisticFixpoint();
  }

  /// See AbstractAttribute::trackStatistics()
  void trackStatistics() const override{
      STATS_DECLTRACK_FNRET_ATTR(potential_values)}

  /// The argumented with an existing `returned` attribute.
  Argument *ReturnedArg = nullptr;
};

struct AAPotentialValuesFunction : AAPotentialValuesImpl {
  AAPotentialValuesFunction(const IRPosition &IRP, Attributor &A)
      : AAPotentialValuesImpl(IRP, A) {}

  /// See AbstractAttribute::updateImpl(...).
  ChangeStatus updateImpl(Attributor &A) override {
    llvm_unreachable("AAPotentialValues(Function|CallSite)::updateImpl will "
                     "not be called");
  }

  /// See AbstractAttribute::trackStatistics()
  void trackStatistics() const override {
    STATS_DECLTRACK_FN_ATTR(potential_values)
  }
};

struct AAPotentialValuesCallSite : AAPotentialValuesFunction {
  AAPotentialValuesCallSite(const IRPosition &IRP, Attributor &A)
      : AAPotentialValuesFunction(IRP, A) {}

  /// See AbstractAttribute::trackStatistics()
  void trackStatistics() const override {
    STATS_DECLTRACK_CS_ATTR(potential_values)
  }
};

struct AAPotentialValuesCallSiteReturned : AAPotentialValuesImpl {
  AAPotentialValuesCallSiteReturned(const IRPosition &IRP, Attributor &A)
      : AAPotentialValuesImpl(IRP, A) {}

  /// See AbstractAttribute::updateImpl(...).
  ChangeStatus updateImpl(Attributor &A) override {
    auto AssumedBefore = getAssumed();

    Function *Callee = getAssociatedFunction();
    if (!Callee)
      return indicatePessimisticFixpoint();

    bool UsedAssumedInformation = false;
    auto *CB = cast<CallBase>(getCtxI());
    if (CB->isMustTailCall() &&
        !A.isAssumedDead(IRPosition::inst(*CB), this, nullptr,
                         UsedAssumedInformation))
      return indicatePessimisticFixpoint();

    Function *Caller = CB->getCaller();

    auto AddScope = [&](AA::ValueScope S) {
      SmallVector<AA::ValueAndContext> Values;
      if (!A.getAssumedSimplifiedValues(IRPosition::returned(*Callee), this,
                                        Values, S, UsedAssumedInformation))
        return false;

      for (auto &It : Values) {
        Value *V = It.getValue();
        std::optional<Value *> CallerV = A.translateArgumentToCallSiteContent(
            V, *CB, *this, UsedAssumedInformation);
        if (!CallerV.has_value()) {
          // Nothing to do as long as no value was determined.
          continue;
        }
        V = *CallerV ? *CallerV : V;
        if (*CallerV && AA::isDynamicallyUnique(A, *this, *V)) {
          if (recurseForValue(A, IRPosition::value(*V), S))
            continue;
        }
        if (S == AA::Intraprocedural && !AA::isValidInScope(*V, Caller)) {
          giveUpOnIntraprocedural(A);
          return true;
        }
        addValue(A, getState(), *V, CB, S, getAnchorScope());
      }
      return true;
    };
    if (!AddScope(AA::Intraprocedural))
      return indicatePessimisticFixpoint();
    if (!AddScope(AA::Interprocedural))
      return indicatePessimisticFixpoint();
    return (AssumedBefore == getAssumed()) ? ChangeStatus::UNCHANGED
                                           : ChangeStatus::CHANGED;
  }

  ChangeStatus indicatePessimisticFixpoint() override {
    return AAPotentialValues::indicatePessimisticFixpoint();
  }

  /// See AbstractAttribute::trackStatistics()
  void trackStatistics() const override {
    STATS_DECLTRACK_CSRET_ATTR(potential_values)
  }
};

struct AAPotentialValuesCallSiteArgument : AAPotentialValuesFloating {
  AAPotentialValuesCallSiteArgument(const IRPosition &IRP, Attributor &A)
      : AAPotentialValuesFloating(IRP, A) {}

  /// See AbstractAttribute::trackStatistics()
  void trackStatistics() const override {
    STATS_DECLTRACK_CSARG_ATTR(potential_values)
  }
};
} // namespace

/// ---------------------- Assumption Propagation ------------------------------
namespace {
struct AAAssumptionInfoImpl : public AAAssumptionInfo {
  AAAssumptionInfoImpl(const IRPosition &IRP, Attributor &A,
                       const DenseSet<StringRef> &Known)
      : AAAssumptionInfo(IRP, A, Known) {}

  /// See AbstractAttribute::manifest(...).
  ChangeStatus manifest(Attributor &A) override {
    // Don't manifest a universal set if it somehow made it here.
    if (getKnown().isUniversal())
      return ChangeStatus::UNCHANGED;

    const IRPosition &IRP = getIRPosition();
    SmallVector<StringRef, 0> Set(getAssumed().getSet().begin(),
                                  getAssumed().getSet().end());
    llvm::sort(Set);
    return A.manifestAttrs(IRP,
                           Attribute::get(IRP.getAnchorValue().getContext(),
                                          AssumptionAttrKey,
                                          llvm::join(Set, ",")),
                           /*ForceReplace=*/true);
  }

  bool hasAssumption(const StringRef Assumption) const override {
    return isValidState() && setContains(Assumption);
  }

  /// See AbstractAttribute::getAsStr()
  const std::string getAsStr(Attributor *A) const override {
    const SetContents &Known = getKnown();
    const SetContents &Assumed = getAssumed();

    SmallVector<StringRef, 0> Set(Known.getSet().begin(), Known.getSet().end());
    llvm::sort(Set);
    const std::string KnownStr = llvm::join(Set, ",");

    std::string AssumedStr = "Universal";
    if (!Assumed.isUniversal()) {
      Set.assign(Assumed.getSet().begin(), Assumed.getSet().end());
      AssumedStr = llvm::join(Set, ",");
    }
    return "Known [" + KnownStr + "]," + " Assumed [" + AssumedStr + "]";
  }
};

/// Propagates assumption information from parent functions to all of their
/// successors. An assumption can be propagated if the containing function
/// dominates the called function.
///
/// We start with a "known" set of assumptions already valid for the associated
/// function and an "assumed" set that initially contains all possible
/// assumptions. The assumed set is inter-procedurally updated by narrowing its
/// contents as concrete values are known. The concrete values are seeded by the
/// first nodes that are either entries into the call graph, or contains no
/// assumptions. Each node is updated as the intersection of the assumed state
/// with all of its predecessors.
struct AAAssumptionInfoFunction final : AAAssumptionInfoImpl {
  AAAssumptionInfoFunction(const IRPosition &IRP, Attributor &A)
      : AAAssumptionInfoImpl(IRP, A,
                             getAssumptions(*IRP.getAssociatedFunction())) {}

  /// See AbstractAttribute::updateImpl(...).
  ChangeStatus updateImpl(Attributor &A) override {
    bool Changed = false;

    auto CallSitePred = [&](AbstractCallSite ACS) {
      const auto *AssumptionAA = A.getAAFor<AAAssumptionInfo>(
          *this, IRPosition::callsite_function(*ACS.getInstruction()),
          DepClassTy::REQUIRED);
      if (!AssumptionAA)
        return false;
      // Get the set of assumptions shared by all of this function's callers.
      Changed |= getIntersection(AssumptionAA->getAssumed());
      return !getAssumed().empty() || !getKnown().empty();
    };

    bool UsedAssumedInformation = false;
    // Get the intersection of all assumptions held by this node's predecessors.
    // If we don't know all the call sites then this is either an entry into the
    // call graph or an empty node. This node is known to only contain its own
    // assumptions and can be propagated to its successors.
    if (!A.checkForAllCallSites(CallSitePred, *this, true,
                                UsedAssumedInformation))
      return indicatePessimisticFixpoint();

    return Changed ? ChangeStatus::CHANGED : ChangeStatus::UNCHANGED;
  }

  void trackStatistics() const override {}
};

/// Assumption Info defined for call sites.
struct AAAssumptionInfoCallSite final : AAAssumptionInfoImpl {

  AAAssumptionInfoCallSite(const IRPosition &IRP, Attributor &A)
      : AAAssumptionInfoImpl(IRP, A, getInitialAssumptions(IRP)) {}

  /// See AbstractAttribute::initialize(...).
  void initialize(Attributor &A) override {
    const IRPosition &FnPos = IRPosition::function(*getAnchorScope());
    A.getAAFor<AAAssumptionInfo>(*this, FnPos, DepClassTy::REQUIRED);
  }

  /// See AbstractAttribute::updateImpl(...).
  ChangeStatus updateImpl(Attributor &A) override {
    const IRPosition &FnPos = IRPosition::function(*getAnchorScope());
    auto *AssumptionAA =
        A.getAAFor<AAAssumptionInfo>(*this, FnPos, DepClassTy::REQUIRED);
    if (!AssumptionAA)
      return indicatePessimisticFixpoint();
    bool Changed = getIntersection(AssumptionAA->getAssumed());
    return Changed ? ChangeStatus::CHANGED : ChangeStatus::UNCHANGED;
  }

  /// See AbstractAttribute::trackStatistics()
  void trackStatistics() const override {}

private:
  /// Helper to initialized the known set as all the assumptions this call and
  /// the callee contain.
  DenseSet<StringRef> getInitialAssumptions(const IRPosition &IRP) {
    const CallBase &CB = cast<CallBase>(IRP.getAssociatedValue());
    auto Assumptions = getAssumptions(CB);
    if (const Function *F = CB.getCaller())
      set_union(Assumptions, getAssumptions(*F));
    if (Function *F = IRP.getAssociatedFunction())
      set_union(Assumptions, getAssumptions(*F));
    return Assumptions;
  }
};
} // namespace

AACallGraphNode *AACallEdgeIterator::operator*() const {
  return static_cast<AACallGraphNode *>(const_cast<AACallEdges *>(
      A.getOrCreateAAFor<AACallEdges>(IRPosition::function(**I))));
}

void AttributorCallGraph::print() { llvm::WriteGraph(outs(), this); }

/// ------------------------ UnderlyingObjects ---------------------------------

namespace {
struct AAUnderlyingObjectsImpl
    : StateWrapper<BooleanState, AAUnderlyingObjects> {
  using BaseTy = StateWrapper<BooleanState, AAUnderlyingObjects>;
  AAUnderlyingObjectsImpl(const IRPosition &IRP, Attributor &A) : BaseTy(IRP) {}

  /// See AbstractAttribute::getAsStr().
  const std::string getAsStr(Attributor *A) const override {
    if (!isValidState())
      return "<invalid>";
    std::string Str;
    llvm::raw_string_ostream OS(Str);
    OS << "underlying objects: inter " << InterAssumedUnderlyingObjects.size()
       << " objects, intra " << IntraAssumedUnderlyingObjects.size()
       << " objects.\n";
    if (!InterAssumedUnderlyingObjects.empty()) {
      OS << "inter objects:\n";
      for (auto *Obj : InterAssumedUnderlyingObjects)
        OS << *Obj << '\n';
    }
    if (!IntraAssumedUnderlyingObjects.empty()) {
      OS << "intra objects:\n";
      for (auto *Obj : IntraAssumedUnderlyingObjects)
        OS << *Obj << '\n';
    }
    return Str;
  }

  /// See AbstractAttribute::trackStatistics()
  void trackStatistics() const override {}

  /// See AbstractAttribute::updateImpl(...).
  ChangeStatus updateImpl(Attributor &A) override {
    auto &Ptr = getAssociatedValue();

    bool UsedAssumedInformation = false;
    auto DoUpdate = [&](SmallSetVector<Value *, 8> &UnderlyingObjects,
                        AA::ValueScope Scope) {
      SmallPtrSet<Value *, 8> SeenObjects;
      SmallVector<AA::ValueAndContext> Values;

      if (!A.getAssumedSimplifiedValues(IRPosition::value(Ptr), *this, Values,
                                        Scope, UsedAssumedInformation))
        return UnderlyingObjects.insert(&Ptr);

      bool Changed = false;

      for (unsigned I = 0; I < Values.size(); ++I) {
        auto &VAC = Values[I];
        auto *Obj = VAC.getValue();
        Value *UO = getUnderlyingObject(Obj);
        if (!SeenObjects.insert(UO ? UO : Obj).second)
          continue;
        if (UO && UO != Obj) {
          if (isa<AllocaInst>(UO) || isa<GlobalValue>(UO)) {
            Changed |= UnderlyingObjects.insert(UO);
            continue;
          }

          const auto *OtherAA = A.getAAFor<AAUnderlyingObjects>(
              *this, IRPosition::value(*UO), DepClassTy::OPTIONAL);
          auto Pred = [&](Value &V) {
            if (&V == UO)
              Changed |= UnderlyingObjects.insert(UO);
            else
              Values.emplace_back(V, nullptr);
            return true;
          };

          if (!OtherAA || !OtherAA->forallUnderlyingObjects(Pred, Scope))
            llvm_unreachable(
                "The forall call should not return false at this position");
          UsedAssumedInformation |= !OtherAA->getState().isAtFixpoint();
          continue;
        }

        if (isa<SelectInst>(Obj)) {
          Changed |= handleIndirect(A, *Obj, UnderlyingObjects, Scope,
                                    UsedAssumedInformation);
          continue;
        }
        if (auto *PHI = dyn_cast<PHINode>(Obj)) {
          // Explicitly look through PHIs as we do not care about dynamically
          // uniqueness.
          for (unsigned u = 0, e = PHI->getNumIncomingValues(); u < e; u++) {
            Changed |=
                handleIndirect(A, *PHI->getIncomingValue(u), UnderlyingObjects,
                               Scope, UsedAssumedInformation);
          }
          continue;
        }

        Changed |= UnderlyingObjects.insert(Obj);
      }

      return Changed;
    };

    bool Changed = false;
    Changed |= DoUpdate(IntraAssumedUnderlyingObjects, AA::Intraprocedural);
    Changed |= DoUpdate(InterAssumedUnderlyingObjects, AA::Interprocedural);
    if (!UsedAssumedInformation)
      indicateOptimisticFixpoint();
    return Changed ? ChangeStatus::CHANGED : ChangeStatus::UNCHANGED;
  }

  bool forallUnderlyingObjects(
      function_ref<bool(Value &)> Pred,
      AA::ValueScope Scope = AA::Interprocedural) const override {
    if (!isValidState())
      return Pred(getAssociatedValue());

    auto &AssumedUnderlyingObjects = Scope == AA::Intraprocedural
                                         ? IntraAssumedUnderlyingObjects
                                         : InterAssumedUnderlyingObjects;
    for (Value *Obj : AssumedUnderlyingObjects)
      if (!Pred(*Obj))
        return false;

    return true;
  }

private:
  /// Handle the case where the value is not the actual underlying value, such
  /// as a phi node or a select instruction.
  bool handleIndirect(Attributor &A, Value &V,
                      SmallSetVector<Value *, 8> &UnderlyingObjects,
                      AA::ValueScope Scope, bool &UsedAssumedInformation) {
    bool Changed = false;
    const auto *AA = A.getAAFor<AAUnderlyingObjects>(
        *this, IRPosition::value(V), DepClassTy::OPTIONAL);
    auto Pred = [&](Value &V) {
      Changed |= UnderlyingObjects.insert(&V);
      return true;
    };
    if (!AA || !AA->forallUnderlyingObjects(Pred, Scope))
      llvm_unreachable(
          "The forall call should not return false at this position");
    UsedAssumedInformation |= !AA->getState().isAtFixpoint();
    return Changed;
  }

  /// All the underlying objects collected so far via intra procedural scope.
  SmallSetVector<Value *, 8> IntraAssumedUnderlyingObjects;
  /// All the underlying objects collected so far via inter procedural scope.
  SmallSetVector<Value *, 8> InterAssumedUnderlyingObjects;
};

struct AAUnderlyingObjectsFloating final : AAUnderlyingObjectsImpl {
  AAUnderlyingObjectsFloating(const IRPosition &IRP, Attributor &A)
      : AAUnderlyingObjectsImpl(IRP, A) {}
};

struct AAUnderlyingObjectsArgument final : AAUnderlyingObjectsImpl {
  AAUnderlyingObjectsArgument(const IRPosition &IRP, Attributor &A)
      : AAUnderlyingObjectsImpl(IRP, A) {}
};

struct AAUnderlyingObjectsCallSite final : AAUnderlyingObjectsImpl {
  AAUnderlyingObjectsCallSite(const IRPosition &IRP, Attributor &A)
      : AAUnderlyingObjectsImpl(IRP, A) {}
};

struct AAUnderlyingObjectsCallSiteArgument final : AAUnderlyingObjectsImpl {
  AAUnderlyingObjectsCallSiteArgument(const IRPosition &IRP, Attributor &A)
      : AAUnderlyingObjectsImpl(IRP, A) {}
};

struct AAUnderlyingObjectsReturned final : AAUnderlyingObjectsImpl {
  AAUnderlyingObjectsReturned(const IRPosition &IRP, Attributor &A)
      : AAUnderlyingObjectsImpl(IRP, A) {}
};

struct AAUnderlyingObjectsCallSiteReturned final : AAUnderlyingObjectsImpl {
  AAUnderlyingObjectsCallSiteReturned(const IRPosition &IRP, Attributor &A)
      : AAUnderlyingObjectsImpl(IRP, A) {}
};

struct AAUnderlyingObjectsFunction final : AAUnderlyingObjectsImpl {
  AAUnderlyingObjectsFunction(const IRPosition &IRP, Attributor &A)
      : AAUnderlyingObjectsImpl(IRP, A) {}
};
} // namespace

/// ------------------------ Global Value Info  -------------------------------
namespace {
struct AAGlobalValueInfoFloating : public AAGlobalValueInfo {
  AAGlobalValueInfoFloating(const IRPosition &IRP, Attributor &A)
      : AAGlobalValueInfo(IRP, A) {}

  /// See AbstractAttribute::initialize(...).
  void initialize(Attributor &A) override {}

  bool checkUse(Attributor &A, const Use &U, bool &Follow,
                SmallVectorImpl<const Value *> &Worklist) {
    Instruction *UInst = dyn_cast<Instruction>(U.getUser());
    if (!UInst) {
      Follow = true;
      return true;
    }

    LLVM_DEBUG(dbgs() << "[AAGlobalValueInfo] Check use: " << *U.get() << " in "
                      << *UInst << "\n");

    if (auto *Cmp = dyn_cast<ICmpInst>(U.getUser())) {
      int Idx = &Cmp->getOperandUse(0) == &U;
      if (isa<Constant>(Cmp->getOperand(Idx)))
        return true;
      return U == &getAnchorValue();
    }

    // Explicitly catch return instructions.
    if (isa<ReturnInst>(UInst)) {
      auto CallSitePred = [&](AbstractCallSite ACS) {
        Worklist.push_back(ACS.getInstruction());
        return true;
      };
      bool UsedAssumedInformation = false;
      // TODO: We should traverse the uses or add a "non-call-site" CB.
      if (!A.checkForAllCallSites(CallSitePred, *UInst->getFunction(),
                                  /*RequireAllCallSites=*/true, this,
                                  UsedAssumedInformation))
        return false;
      return true;
    }

    // For now we only use special logic for call sites. However, the tracker
    // itself knows about a lot of other non-capturing cases already.
    auto *CB = dyn_cast<CallBase>(UInst);
    if (!CB)
      return false;
    // Direct calls are OK uses.
    if (CB->isCallee(&U))
      return true;
    // Non-argument uses are scary.
    if (!CB->isArgOperand(&U))
      return false;
    // TODO: Iterate callees.
    auto *Fn = dyn_cast<Function>(CB->getCalledOperand());
    if (!Fn || !A.isFunctionIPOAmendable(*Fn))
      return false;

    unsigned ArgNo = CB->getArgOperandNo(&U);
    Worklist.push_back(Fn->getArg(ArgNo));
    return true;
  }

  ChangeStatus updateImpl(Attributor &A) override {
    unsigned NumUsesBefore = Uses.size();

    SmallPtrSet<const Value *, 8> Visited;
    SmallVector<const Value *> Worklist;
    Worklist.push_back(&getAnchorValue());

    auto UsePred = [&](const Use &U, bool &Follow) -> bool {
      Uses.insert(&U);
      // TODO(captures): Make this more precise.
      UseCaptureInfo CI = DetermineUseCaptureKind(U, /*Base=*/nullptr);
      if (CI.isPassthrough()) {
        Follow = true;
        return true;
      }
      return checkUse(A, U, Follow, Worklist);
    };
    auto EquivalentUseCB = [&](const Use &OldU, const Use &NewU) {
      Uses.insert(&OldU);
      return true;
    };

    while (!Worklist.empty()) {
      const Value *V = Worklist.pop_back_val();
      if (!Visited.insert(V).second)
        continue;
      if (!A.checkForAllUses(UsePred, *this, *V,
                             /* CheckBBLivenessOnly */ true,
                             DepClassTy::OPTIONAL,
                             /* IgnoreDroppableUses */ true, EquivalentUseCB)) {
        return indicatePessimisticFixpoint();
      }
    }

    return Uses.size() == NumUsesBefore ? ChangeStatus::UNCHANGED
                                        : ChangeStatus::CHANGED;
  }

  bool isPotentialUse(const Use &U) const override {
    return !isValidState() || Uses.contains(&U);
  }

  /// See AbstractAttribute::manifest(...).
  ChangeStatus manifest(Attributor &A) override {
    return ChangeStatus::UNCHANGED;
  }

  /// See AbstractAttribute::getAsStr().
  const std::string getAsStr(Attributor *A) const override {
    return "[" + std::to_string(Uses.size()) + " uses]";
  }

  void trackStatistics() const override {
    STATS_DECLTRACK_FLOATING_ATTR(GlobalValuesTracked);
  }

private:
  /// Set of (transitive) uses of this GlobalValue.
  SmallPtrSet<const Use *, 8> Uses;
};
} // namespace

/// ------------------------ Indirect Call Info  -------------------------------
namespace {
struct AAIndirectCallInfoCallSite : public AAIndirectCallInfo {
  AAIndirectCallInfoCallSite(const IRPosition &IRP, Attributor &A)
      : AAIndirectCallInfo(IRP, A) {}

  /// See AbstractAttribute::initialize(...).
  void initialize(Attributor &A) override {
    auto *MD = getCtxI()->getMetadata(LLVMContext::MD_callees);
    if (!MD && !A.isClosedWorldModule())
      return;

    if (MD) {
      for (const auto &Op : MD->operands())
        if (Function *Callee = mdconst::dyn_extract_or_null<Function>(Op))
          PotentialCallees.insert(Callee);
    } else if (A.isClosedWorldModule()) {
      ArrayRef<Function *> IndirectlyCallableFunctions =
          A.getInfoCache().getIndirectlyCallableFunctions(A);
      PotentialCallees.insert_range(IndirectlyCallableFunctions);
    }

    if (PotentialCallees.empty())
      indicateOptimisticFixpoint();
  }

  ChangeStatus updateImpl(Attributor &A) override {
    CallBase *CB = cast<CallBase>(getCtxI());
    const Use &CalleeUse = CB->getCalledOperandUse();
    Value *FP = CB->getCalledOperand();

    SmallSetVector<Function *, 4> AssumedCalleesNow;
    bool AllCalleesKnownNow = AllCalleesKnown;

    auto CheckPotentialCalleeUse = [&](Function &PotentialCallee,
                                       bool &UsedAssumedInformation) {
      const auto *GIAA = A.getAAFor<AAGlobalValueInfo>(
          *this, IRPosition::value(PotentialCallee), DepClassTy::OPTIONAL);
      if (!GIAA || GIAA->isPotentialUse(CalleeUse))
        return true;
      UsedAssumedInformation = !GIAA->isAtFixpoint();
      return false;
    };

    auto AddPotentialCallees = [&]() {
      for (auto *PotentialCallee : PotentialCallees) {
        bool UsedAssumedInformation = false;
        if (CheckPotentialCalleeUse(*PotentialCallee, UsedAssumedInformation))
          AssumedCalleesNow.insert(PotentialCallee);
      }
    };

    // Use simplification to find potential callees, if !callees was present,
    // fallback to that set if necessary.
    bool UsedAssumedInformation = false;
    SmallVector<AA::ValueAndContext> Values;
    if (!A.getAssumedSimplifiedValues(IRPosition::value(*FP), this, Values,
                                      AA::ValueScope::AnyScope,
                                      UsedAssumedInformation)) {
      if (PotentialCallees.empty())
        return indicatePessimisticFixpoint();
      AddPotentialCallees();
    }

    // Try to find a reason for \p Fn not to be a potential callee. If none was
    // found, add it to the assumed callees set.
    auto CheckPotentialCallee = [&](Function &Fn) {
      if (!PotentialCallees.empty() && !PotentialCallees.count(&Fn))
        return false;

      auto &CachedResult = FilterResults[&Fn];
      if (CachedResult.has_value())
        return CachedResult.value();

      bool UsedAssumedInformation = false;
      if (!CheckPotentialCalleeUse(Fn, UsedAssumedInformation)) {
        if (!UsedAssumedInformation)
          CachedResult = false;
        return false;
      }

      int NumFnArgs = Fn.arg_size();
      int NumCBArgs = CB->arg_size();

      // Check if any excess argument (which we fill up with poison) is known to
      // be UB on undef.
      for (int I = NumCBArgs; I < NumFnArgs; ++I) {
        bool IsKnown = false;
        if (AA::hasAssumedIRAttr<Attribute::NoUndef>(
                A, this, IRPosition::argument(*Fn.getArg(I)),
                DepClassTy::OPTIONAL, IsKnown)) {
          if (IsKnown)
            CachedResult = false;
          return false;
        }
      }

      CachedResult = true;
      return true;
    };

    // Check simplification result, prune known UB callees, also restrict it to
    // the !callees set, if present.
    for (auto &VAC : Values) {
      if (isa<UndefValue>(VAC.getValue()))
        continue;
      if (isa<ConstantPointerNull>(VAC.getValue()) &&
          VAC.getValue()->getType()->getPointerAddressSpace() == 0)
        continue;
      // TODO: Check for known UB, e.g., poison + noundef.
      if (auto *VACFn = dyn_cast<Function>(VAC.getValue())) {
        if (CheckPotentialCallee(*VACFn))
          AssumedCalleesNow.insert(VACFn);
        continue;
      }
      if (!PotentialCallees.empty()) {
        AddPotentialCallees();
        break;
      }
      AllCalleesKnownNow = false;
    }

    if (AssumedCalleesNow == AssumedCallees &&
        AllCalleesKnown == AllCalleesKnownNow)
      return ChangeStatus::UNCHANGED;

    std::swap(AssumedCallees, AssumedCalleesNow);
    AllCalleesKnown = AllCalleesKnownNow;
    return ChangeStatus::CHANGED;
  }

  /// See AbstractAttribute::manifest(...).
  ChangeStatus manifest(Attributor &A) override {
    // If we can't specialize at all, give up now.
    if (!AllCalleesKnown && AssumedCallees.empty())
      return ChangeStatus::UNCHANGED;

    CallBase *CB = cast<CallBase>(getCtxI());
    bool UsedAssumedInformation = false;
    if (A.isAssumedDead(*CB, this, /*LivenessAA=*/nullptr,
                        UsedAssumedInformation))
      return ChangeStatus::UNCHANGED;

    ChangeStatus Changed = ChangeStatus::UNCHANGED;
    Value *FP = CB->getCalledOperand();
    if (FP->getType()->getPointerAddressSpace())
      FP = new AddrSpaceCastInst(FP, PointerType::get(FP->getContext(), 0),
                                 FP->getName() + ".as0", CB->getIterator());

    bool CBIsVoid = CB->getType()->isVoidTy();
    BasicBlock::iterator IP = CB->getIterator();
    FunctionType *CSFT = CB->getFunctionType();
    SmallVector<Value *> CSArgs(CB->args());

    // If we know all callees and there are none, the call site is (effectively)
    // dead (or UB).
    if (AssumedCallees.empty()) {
      assert(AllCalleesKnown &&
             "Expected all callees to be known if there are none.");
      A.changeToUnreachableAfterManifest(CB);
      return ChangeStatus::CHANGED;
    }

    // Special handling for the single callee case.
    if (AllCalleesKnown && AssumedCallees.size() == 1) {
      auto *NewCallee = AssumedCallees.front();
      if (isLegalToPromote(*CB, NewCallee)) {
        promoteCall(*CB, NewCallee, nullptr);
        NumIndirectCallsPromoted++;
        return ChangeStatus::CHANGED;
      }
      Instruction *NewCall =
          CallInst::Create(FunctionCallee(CSFT, NewCallee), CSArgs,
                           CB->getName(), CB->getIterator());
      if (!CBIsVoid)
        A.changeAfterManifest(IRPosition::callsite_returned(*CB), *NewCall);
      A.deleteAfterManifest(*CB);
      return ChangeStatus::CHANGED;
    }

    // For each potential value we create a conditional
    //
    // ```
    // if (ptr == value) value(args);
    // else ...
    // ```
    //
    bool SpecializedForAnyCallees = false;
    bool SpecializedForAllCallees = AllCalleesKnown;
    ICmpInst *LastCmp = nullptr;
    SmallVector<Function *, 8> SkippedAssumedCallees;
    SmallVector<std::pair<CallInst *, Instruction *>> NewCalls;
    for (Function *NewCallee : AssumedCallees) {
      if (!A.shouldSpecializeCallSiteForCallee(*this, *CB, *NewCallee,
                                               AssumedCallees.size())) {
        SkippedAssumedCallees.push_back(NewCallee);
        SpecializedForAllCallees = false;
        continue;
      }
      SpecializedForAnyCallees = true;

      LastCmp = new ICmpInst(IP, llvm::CmpInst::ICMP_EQ, FP, NewCallee);
      Instruction *ThenTI =
          SplitBlockAndInsertIfThen(LastCmp, IP, /* Unreachable */ false);
      BasicBlock *CBBB = CB->getParent();
      A.registerManifestAddedBasicBlock(*ThenTI->getParent());
      A.registerManifestAddedBasicBlock(*IP->getParent());
      auto *SplitTI = cast<BranchInst>(LastCmp->getNextNode());
      BasicBlock *ElseBB;
      if (&*IP == CB) {
        ElseBB = BasicBlock::Create(ThenTI->getContext(), "",
                                    ThenTI->getFunction(), CBBB);
        A.registerManifestAddedBasicBlock(*ElseBB);
        IP = BranchInst::Create(CBBB, ElseBB)->getIterator();
        SplitTI->replaceUsesOfWith(CBBB, ElseBB);
      } else {
        ElseBB = IP->getParent();
        ThenTI->replaceUsesOfWith(ElseBB, CBBB);
      }
      CastInst *RetBC = nullptr;
      CallInst *NewCall = nullptr;
      if (isLegalToPromote(*CB, NewCallee)) {
        auto *CBClone = cast<CallBase>(CB->clone());
        CBClone->insertBefore(ThenTI->getIterator());
        NewCall = &cast<CallInst>(promoteCall(*CBClone, NewCallee, &RetBC));
        NumIndirectCallsPromoted++;
      } else {
        NewCall = CallInst::Create(FunctionCallee(CSFT, NewCallee), CSArgs,
                                   CB->getName(), ThenTI->getIterator());
      }
      NewCalls.push_back({NewCall, RetBC});
    }

    auto AttachCalleeMetadata = [&](CallBase &IndirectCB) {
      if (!AllCalleesKnown)
        return ChangeStatus::UNCHANGED;
      MDBuilder MDB(IndirectCB.getContext());
      MDNode *Callees = MDB.createCallees(SkippedAssumedCallees);
      IndirectCB.setMetadata(LLVMContext::MD_callees, Callees);
      return ChangeStatus::CHANGED;
    };

    if (!SpecializedForAnyCallees)
      return AttachCalleeMetadata(*CB);

    // Check if we need the fallback indirect call still.
    if (SpecializedForAllCallees) {
      LastCmp->replaceAllUsesWith(ConstantInt::getTrue(LastCmp->getContext()));
      LastCmp->eraseFromParent();
      new UnreachableInst(IP->getContext(), IP);
      IP->eraseFromParent();
    } else {
      auto *CBClone = cast<CallInst>(CB->clone());
      CBClone->setName(CB->getName());
      CBClone->insertBefore(*IP->getParent(), IP);
      NewCalls.push_back({CBClone, nullptr});
      AttachCalleeMetadata(*CBClone);
    }

    // Check if we need a PHI to merge the results.
    if (!CBIsVoid) {
      auto *PHI = PHINode::Create(CB->getType(), NewCalls.size(),
                                  CB->getName() + ".phi",
                                  CB->getParent()->getFirstInsertionPt());
      for (auto &It : NewCalls) {
        CallBase *NewCall = It.first;
        Instruction *CallRet = It.second ? It.second : It.first;
        if (CallRet->getType() == CB->getType())
          PHI->addIncoming(CallRet, CallRet->getParent());
        else if (NewCall->getType()->isVoidTy())
          PHI->addIncoming(PoisonValue::get(CB->getType()),
                           NewCall->getParent());
        else
          llvm_unreachable("Call return should match or be void!");
      }
      A.changeAfterManifest(IRPosition::callsite_returned(*CB), *PHI);
    }

    A.deleteAfterManifest(*CB);
    Changed = ChangeStatus::CHANGED;

    return Changed;
  }

  /// See AbstractAttribute::getAsStr().
  const std::string getAsStr(Attributor *A) const override {
    return std::string(AllCalleesKnown ? "eliminate" : "specialize") +
           " indirect call site with " + std::to_string(AssumedCallees.size()) +
           " functions";
  }

  void trackStatistics() const override {
    if (AllCalleesKnown) {
      STATS_DECLTRACK(
          Eliminated, CallSites,
          "Number of indirect call sites eliminated via specialization")
    } else {
      STATS_DECLTRACK(Specialized, CallSites,
                      "Number of indirect call sites specialized")
    }
  }

  bool foreachCallee(function_ref<bool(Function *)> CB) const override {
    return isValidState() && AllCalleesKnown && all_of(AssumedCallees, CB);
  }

private:
  /// Map to remember filter results.
  DenseMap<Function *, std::optional<bool>> FilterResults;

  /// If the !callee metadata was present, this set will contain all potential
  /// callees (superset).
  SmallSetVector<Function *, 4> PotentialCallees;

  /// This set contains all currently assumed calllees, which might grow over
  /// time.
  SmallSetVector<Function *, 4> AssumedCallees;

  /// Flag to indicate if all possible callees are in the AssumedCallees set or
  /// if there could be others.
  bool AllCalleesKnown = true;
};
} // namespace

/// ------------------------ Address Space  ------------------------------------
namespace {

template <typename InstType>
static bool makeChange(Attributor &A, InstType *MemInst, const Use &U,
                       Value *OriginalValue, PointerType *NewPtrTy,
                       bool UseOriginalValue) {
  if (U.getOperandNo() != InstType::getPointerOperandIndex())
    return false;

  if (MemInst->isVolatile()) {
    auto *TTI = A.getInfoCache().getAnalysisResultForFunction<TargetIRAnalysis>(
        *MemInst->getFunction());
    unsigned NewAS = NewPtrTy->getPointerAddressSpace();
    if (!TTI || !TTI->hasVolatileVariant(MemInst, NewAS))
      return false;
  }

  if (UseOriginalValue) {
    A.changeUseAfterManifest(const_cast<Use &>(U), *OriginalValue);
    return true;
  }

  Instruction *CastInst = new AddrSpaceCastInst(OriginalValue, NewPtrTy);
  CastInst->insertBefore(MemInst->getIterator());
  A.changeUseAfterManifest(const_cast<Use &>(U), *CastInst);
  return true;
}

struct AAAddressSpaceImpl : public AAAddressSpace {
  AAAddressSpaceImpl(const IRPosition &IRP, Attributor &A)
      : AAAddressSpace(IRP, A) {}

  uint32_t getAddressSpace() const override {
    assert(isValidState() && "the AA is invalid");
    return AssumedAddressSpace;
  }

  /// See AbstractAttribute::initialize(...).
  void initialize(Attributor &A) override {
    assert(getAssociatedType()->isPtrOrPtrVectorTy() &&
           "Associated value is not a pointer");

    if (!A.getInfoCache().getFlatAddressSpace().has_value()) {
      indicatePessimisticFixpoint();
      return;
    }

    unsigned FlatAS = A.getInfoCache().getFlatAddressSpace().value();
    unsigned AS = getAssociatedType()->getPointerAddressSpace();
    if (AS != FlatAS) {
      [[maybe_unused]] bool R = takeAddressSpace(AS);
      assert(R && "The take should happen");
      indicateOptimisticFixpoint();
    }
  }

  ChangeStatus updateImpl(Attributor &A) override {
    uint32_t OldAddressSpace = AssumedAddressSpace;
<<<<<<< HEAD

    auto CheckAddressSpace = [&](Value &Obj) {
      if (isa<UndefValue>(&Obj))
        return true;
      if (auto *Arg = dyn_cast<Argument>(&Obj)) {
        auto *TTI =
            A.getInfoCache().getAnalysisResultForFunction<TargetIRAnalysis>(
                *Arg->getParent());
        unsigned AssumedAS = TTI->getAssumedAddrSpace(Arg);
        if (AssumedAS != ~0U)
          return takeAddressSpace(AssumedAS);
      }
      return takeAddressSpace(Obj.getType()->getPointerAddressSpace());
=======
    unsigned FlatAS = A.getInfoCache().getFlatAddressSpace().value();

    auto CheckAddressSpace = [&](Value &Obj) {
      // Ignore undef.
      if (isa<UndefValue>(&Obj))
        return true;

      // If the object already has a non-flat address space, we simply take it.
      unsigned ObjAS = Obj.getType()->getPointerAddressSpace();
      if (ObjAS != FlatAS)
        return takeAddressSpace(ObjAS);

      // At this point, we know Obj is in the flat address space. For a final
      // attempt, we want to use getAssumedAddrSpace, but first we must get the
      // associated function, if possible.
      Function *F = nullptr;
      if (auto *Arg = dyn_cast<Argument>(&Obj))
        F = Arg->getParent();
      else if (auto *I = dyn_cast<Instruction>(&Obj))
        F = I->getFunction();

      // Use getAssumedAddrSpace if the associated function exists.
      if (F) {
        auto *TTI =
            A.getInfoCache().getAnalysisResultForFunction<TargetIRAnalysis>(*F);
        unsigned AssumedAS = TTI->getAssumedAddrSpace(&Obj);
        if (AssumedAS != ~0U)
          return takeAddressSpace(AssumedAS);
      }

      // Now we can't do anything else but to take the flat AS.
      return takeAddressSpace(FlatAS);
>>>>>>> eb0f1dc0
    };

    auto *AUO = A.getOrCreateAAFor<AAUnderlyingObjects>(getIRPosition(), this,
                                                        DepClassTy::REQUIRED);
    if (!AUO->forallUnderlyingObjects(CheckAddressSpace))
      return indicatePessimisticFixpoint();

    return OldAddressSpace == AssumedAddressSpace ? ChangeStatus::UNCHANGED
                                                  : ChangeStatus::CHANGED;
  }

  /// See AbstractAttribute::manifest(...).
  ChangeStatus manifest(Attributor &A) override {
    unsigned NewAS = getAddressSpace();

    if (NewAS == InvalidAddressSpace ||
        NewAS == getAssociatedType()->getPointerAddressSpace())
      return ChangeStatus::UNCHANGED;

    unsigned FlatAS = A.getInfoCache().getFlatAddressSpace().value();

    Value *AssociatedValue = &getAssociatedValue();
    Value *OriginalValue = peelAddrspacecast(AssociatedValue, FlatAS);

    PointerType *NewPtrTy =
        PointerType::get(getAssociatedType()->getContext(), NewAS);
    bool UseOriginalValue =
        OriginalValue->getType()->getPointerAddressSpace() == NewAS;

    bool Changed = false;

    auto Pred = [&](const Use &U, bool &) {
      if (U.get() != AssociatedValue)
        return true;
      auto *Inst = dyn_cast<Instruction>(U.getUser());
      if (!Inst)
        return true;
      // This is a WA to make sure we only change uses from the corresponding
      // CGSCC if the AA is run on CGSCC instead of the entire module.
      if (!A.isRunOn(Inst->getFunction()))
        return true;
      if (auto *LI = dyn_cast<LoadInst>(Inst)) {
        Changed |=
            makeChange(A, LI, U, OriginalValue, NewPtrTy, UseOriginalValue);
      } else if (auto *SI = dyn_cast<StoreInst>(Inst)) {
        Changed |=
            makeChange(A, SI, U, OriginalValue, NewPtrTy, UseOriginalValue);
      } else if (auto *RMW = dyn_cast<AtomicRMWInst>(Inst)) {
        Changed |=
            makeChange(A, RMW, U, OriginalValue, NewPtrTy, UseOriginalValue);
      } else if (auto *CmpX = dyn_cast<AtomicCmpXchgInst>(Inst)) {
        Changed |=
            makeChange(A, CmpX, U, OriginalValue, NewPtrTy, UseOriginalValue);
      }
      return true;
    };

    // It doesn't matter if we can't check all uses as we can simply
    // conservatively ignore those that can not be visited.
    (void)A.checkForAllUses(Pred, *this, getAssociatedValue(),
                            /* CheckBBLivenessOnly */ true);

    return Changed ? ChangeStatus::CHANGED : ChangeStatus::UNCHANGED;
  }

  /// See AbstractAttribute::getAsStr().
  const std::string getAsStr(Attributor *A) const override {
    if (!isValidState())
      return "addrspace(<invalid>)";
    return "addrspace(" +
           (AssumedAddressSpace == InvalidAddressSpace
                ? "none"
                : std::to_string(AssumedAddressSpace)) +
           ")";
  }

private:
  uint32_t AssumedAddressSpace = InvalidAddressSpace;

  bool takeAddressSpace(uint32_t AS) {
    if (AssumedAddressSpace == InvalidAddressSpace) {
      AssumedAddressSpace = AS;
      return true;
    }
    return AssumedAddressSpace == AS;
  }

  static Value *peelAddrspacecast(Value *V, unsigned FlatAS) {
    if (auto *I = dyn_cast<AddrSpaceCastInst>(V)) {
      assert(I->getSrcAddressSpace() != FlatAS &&
             "there should not be flat AS -> non-flat AS");
      return I->getPointerOperand();
    }
    if (auto *C = dyn_cast<ConstantExpr>(V))
      if (C->getOpcode() == Instruction::AddrSpaceCast) {
        assert(C->getOperand(0)->getType()->getPointerAddressSpace() !=
                   FlatAS &&
               "there should not be flat AS -> non-flat AS X");
        return C->getOperand(0);
      }
    return V;
  }
};

struct AAAddressSpaceFloating final : AAAddressSpaceImpl {
  AAAddressSpaceFloating(const IRPosition &IRP, Attributor &A)
      : AAAddressSpaceImpl(IRP, A) {}

  void trackStatistics() const override {
    STATS_DECLTRACK_FLOATING_ATTR(addrspace);
  }
};

struct AAAddressSpaceReturned final : AAAddressSpaceImpl {
  AAAddressSpaceReturned(const IRPosition &IRP, Attributor &A)
      : AAAddressSpaceImpl(IRP, A) {}

  /// See AbstractAttribute::initialize(...).
  void initialize(Attributor &A) override {
    // TODO: we don't rewrite function argument for now because it will need to
    // rewrite the function signature and all call sites.
    (void)indicatePessimisticFixpoint();
  }

  void trackStatistics() const override {
    STATS_DECLTRACK_FNRET_ATTR(addrspace);
  }
};

struct AAAddressSpaceCallSiteReturned final : AAAddressSpaceImpl {
  AAAddressSpaceCallSiteReturned(const IRPosition &IRP, Attributor &A)
      : AAAddressSpaceImpl(IRP, A) {}

  void trackStatistics() const override {
    STATS_DECLTRACK_CSRET_ATTR(addrspace);
  }
};

struct AAAddressSpaceArgument final : AAAddressSpaceImpl {
  AAAddressSpaceArgument(const IRPosition &IRP, Attributor &A)
      : AAAddressSpaceImpl(IRP, A) {}

  void trackStatistics() const override { STATS_DECLTRACK_ARG_ATTR(addrspace); }
};

struct AAAddressSpaceCallSiteArgument final : AAAddressSpaceImpl {
  AAAddressSpaceCallSiteArgument(const IRPosition &IRP, Attributor &A)
      : AAAddressSpaceImpl(IRP, A) {}

  /// See AbstractAttribute::initialize(...).
  void initialize(Attributor &A) override {
    // TODO: we don't rewrite call site argument for now because it will need to
    // rewrite the function signature of the callee.
    (void)indicatePessimisticFixpoint();
  }

  void trackStatistics() const override {
    STATS_DECLTRACK_CSARG_ATTR(addrspace);
  }
};
} // namespace

/// ----------- Allocation Info ----------
namespace {
struct AAAllocationInfoImpl : public AAAllocationInfo {
  AAAllocationInfoImpl(const IRPosition &IRP, Attributor &A)
      : AAAllocationInfo(IRP, A) {}

  std::optional<TypeSize> getAllocatedSize() const override {
    assert(isValidState() && "the AA is invalid");
    return AssumedAllocatedSize;
  }

  std::optional<TypeSize> findInitialAllocationSize(Instruction *I,
                                                    const DataLayout &DL) {

    // TODO: implement case for malloc like instructions
    switch (I->getOpcode()) {
    case Instruction::Alloca: {
      AllocaInst *AI = cast<AllocaInst>(I);
      return AI->getAllocationSize(DL);
    }
    default:
      return std::nullopt;
    }
  }

  ChangeStatus updateImpl(Attributor &A) override {

    const IRPosition &IRP = getIRPosition();
    Instruction *I = IRP.getCtxI();

    // TODO: update check for malloc like calls
    if (!isa<AllocaInst>(I))
      return indicatePessimisticFixpoint();

    bool IsKnownNoCapture;
    if (!AA::hasAssumedIRAttr<Attribute::Captures>(
            A, this, IRP, DepClassTy::OPTIONAL, IsKnownNoCapture))
      return indicatePessimisticFixpoint();

    const AAPointerInfo *PI =
        A.getOrCreateAAFor<AAPointerInfo>(IRP, *this, DepClassTy::REQUIRED);

    if (!PI)
      return indicatePessimisticFixpoint();

    if (!PI->getState().isValidState() || PI->reachesReturn())
      return indicatePessimisticFixpoint();

    const DataLayout &DL = A.getDataLayout();
    const auto AllocationSize = findInitialAllocationSize(I, DL);

    // If allocation size is nullopt, we give up.
    if (!AllocationSize)
      return indicatePessimisticFixpoint();

    // For zero sized allocations, we give up.
    // Since we can't reduce further
    if (*AllocationSize == 0)
      return indicatePessimisticFixpoint();

    int64_t BinSize = PI->numOffsetBins();

    // TODO: implement for multiple bins
    if (BinSize > 1)
      return indicatePessimisticFixpoint();

    if (BinSize == 0) {
      auto NewAllocationSize = std::optional<TypeSize>(TypeSize(0, false));
      if (!changeAllocationSize(NewAllocationSize))
        return ChangeStatus::UNCHANGED;
      return ChangeStatus::CHANGED;
    }

    // TODO: refactor this to be part of multiple bin case
    const auto &It = PI->begin();

    // TODO: handle if Offset is not zero
    if (It->first.Offset != 0)
      return indicatePessimisticFixpoint();

    uint64_t SizeOfBin = It->first.Offset + It->first.Size;

    if (SizeOfBin >= *AllocationSize)
      return indicatePessimisticFixpoint();

    auto NewAllocationSize =
        std::optional<TypeSize>(TypeSize(SizeOfBin * 8, false));

    if (!changeAllocationSize(NewAllocationSize))
      return ChangeStatus::UNCHANGED;

    return ChangeStatus::CHANGED;
  }

  /// See AbstractAttribute::manifest(...).
  ChangeStatus manifest(Attributor &A) override {

    assert(isValidState() &&
           "Manifest should only be called if the state is valid.");

    Instruction *I = getIRPosition().getCtxI();

    auto FixedAllocatedSizeInBits = getAllocatedSize()->getFixedValue();

    unsigned long NumBytesToAllocate = (FixedAllocatedSizeInBits + 7) / 8;

    switch (I->getOpcode()) {
    // TODO: add case for malloc like calls
    case Instruction::Alloca: {

      AllocaInst *AI = cast<AllocaInst>(I);

      Type *CharType = Type::getInt8Ty(I->getContext());

      auto *NumBytesToValue =
          ConstantInt::get(I->getContext(), APInt(32, NumBytesToAllocate));

      BasicBlock::iterator insertPt = AI->getIterator();
      insertPt = std::next(insertPt);
      AllocaInst *NewAllocaInst =
          new AllocaInst(CharType, AI->getAddressSpace(), NumBytesToValue,
                         AI->getAlign(), AI->getName(), insertPt);

      if (A.changeAfterManifest(IRPosition::inst(*AI), *NewAllocaInst))
        return ChangeStatus::CHANGED;

      break;
    }
    default:
      break;
    }

    return ChangeStatus::UNCHANGED;
  }

  /// See AbstractAttribute::getAsStr().
  const std::string getAsStr(Attributor *A) const override {
    if (!isValidState())
      return "allocationinfo(<invalid>)";
    return "allocationinfo(" +
           (AssumedAllocatedSize == HasNoAllocationSize
                ? "none"
                : std::to_string(AssumedAllocatedSize->getFixedValue())) +
           ")";
  }

private:
  std::optional<TypeSize> AssumedAllocatedSize = HasNoAllocationSize;

  // Maintain the computed allocation size of the object.
  // Returns (bool) weather the size of the allocation was modified or not.
  bool changeAllocationSize(std::optional<TypeSize> Size) {
    if (AssumedAllocatedSize == HasNoAllocationSize ||
        AssumedAllocatedSize != Size) {
      AssumedAllocatedSize = Size;
      return true;
    }
    return false;
  }
};

struct AAAllocationInfoFloating : AAAllocationInfoImpl {
  AAAllocationInfoFloating(const IRPosition &IRP, Attributor &A)
      : AAAllocationInfoImpl(IRP, A) {}

  void trackStatistics() const override {
    STATS_DECLTRACK_FLOATING_ATTR(allocationinfo);
  }
};

struct AAAllocationInfoReturned : AAAllocationInfoImpl {
  AAAllocationInfoReturned(const IRPosition &IRP, Attributor &A)
      : AAAllocationInfoImpl(IRP, A) {}

  /// See AbstractAttribute::initialize(...).
  void initialize(Attributor &A) override {
    // TODO: we don't rewrite function argument for now because it will need to
    // rewrite the function signature and all call sites
    (void)indicatePessimisticFixpoint();
  }

  void trackStatistics() const override {
    STATS_DECLTRACK_FNRET_ATTR(allocationinfo);
  }
};

struct AAAllocationInfoCallSiteReturned : AAAllocationInfoImpl {
  AAAllocationInfoCallSiteReturned(const IRPosition &IRP, Attributor &A)
      : AAAllocationInfoImpl(IRP, A) {}

  void trackStatistics() const override {
    STATS_DECLTRACK_CSRET_ATTR(allocationinfo);
  }
};

struct AAAllocationInfoArgument : AAAllocationInfoImpl {
  AAAllocationInfoArgument(const IRPosition &IRP, Attributor &A)
      : AAAllocationInfoImpl(IRP, A) {}

  void trackStatistics() const override {
    STATS_DECLTRACK_ARG_ATTR(allocationinfo);
  }
};

struct AAAllocationInfoCallSiteArgument : AAAllocationInfoImpl {
  AAAllocationInfoCallSiteArgument(const IRPosition &IRP, Attributor &A)
      : AAAllocationInfoImpl(IRP, A) {}

  /// See AbstractAttribute::initialize(...).
  void initialize(Attributor &A) override {

    (void)indicatePessimisticFixpoint();
  }

  void trackStatistics() const override {
    STATS_DECLTRACK_CSARG_ATTR(allocationinfo);
  }
};
} // namespace

const char AANoUnwind::ID = 0;
const char AANoSync::ID = 0;
const char AANoFree::ID = 0;
const char AANonNull::ID = 0;
const char AAMustProgress::ID = 0;
const char AANoRecurse::ID = 0;
const char AANonConvergent::ID = 0;
const char AAWillReturn::ID = 0;
const char AAUndefinedBehavior::ID = 0;
const char AANoAlias::ID = 0;
const char AAIntraFnReachability::ID = 0;
const char AANoReturn::ID = 0;
const char AAIsDead::ID = 0;
const char AADereferenceable::ID = 0;
const char AAAlign::ID = 0;
const char AAInstanceInfo::ID = 0;
const char AANoCapture::ID = 0;
const char AAValueSimplify::ID = 0;
const char AAHeapToStack::ID = 0;
const char AAPrivatizablePtr::ID = 0;
const char AAMemoryBehavior::ID = 0;
const char AAMemoryLocation::ID = 0;
const char AAValueConstantRange::ID = 0;
const char AAPotentialConstantValues::ID = 0;
const char AAPotentialValues::ID = 0;
const char AANoUndef::ID = 0;
const char AANoFPClass::ID = 0;
const char AACallEdges::ID = 0;
const char AAInterFnReachability::ID = 0;
const char AAPointerInfo::ID = 0;
const char AAAssumptionInfo::ID = 0;
const char AAUnderlyingObjects::ID = 0;
const char AAAddressSpace::ID = 0;
const char AAAllocationInfo::ID = 0;
const char AAIndirectCallInfo::ID = 0;
const char AAGlobalValueInfo::ID = 0;
const char AADenormalFPMath::ID = 0;

// Macro magic to create the static generator function for attributes that
// follow the naming scheme.

#define SWITCH_PK_INV(CLASS, PK, POS_NAME)                                     \
  case IRPosition::PK:                                                         \
    llvm_unreachable("Cannot create " #CLASS " for a " POS_NAME " position!");

#define SWITCH_PK_CREATE(CLASS, IRP, PK, SUFFIX)                               \
  case IRPosition::PK:                                                         \
    AA = new (A.Allocator) CLASS##SUFFIX(IRP, A);                              \
    ++NumAAs;                                                                  \
    break;

#define CREATE_FUNCTION_ABSTRACT_ATTRIBUTE_FOR_POSITION(CLASS)                 \
  CLASS &CLASS::createForPosition(const IRPosition &IRP, Attributor &A) {      \
    CLASS *AA = nullptr;                                                       \
    switch (IRP.getPositionKind()) {                                           \
      SWITCH_PK_INV(CLASS, IRP_INVALID, "invalid")                             \
      SWITCH_PK_INV(CLASS, IRP_FLOAT, "floating")                              \
      SWITCH_PK_INV(CLASS, IRP_ARGUMENT, "argument")                           \
      SWITCH_PK_INV(CLASS, IRP_RETURNED, "returned")                           \
      SWITCH_PK_INV(CLASS, IRP_CALL_SITE_RETURNED, "call site returned")       \
      SWITCH_PK_INV(CLASS, IRP_CALL_SITE_ARGUMENT, "call site argument")       \
      SWITCH_PK_CREATE(CLASS, IRP, IRP_FUNCTION, Function)                     \
      SWITCH_PK_CREATE(CLASS, IRP, IRP_CALL_SITE, CallSite)                    \
    }                                                                          \
    return *AA;                                                                \
  }

#define CREATE_VALUE_ABSTRACT_ATTRIBUTE_FOR_POSITION(CLASS)                    \
  CLASS &CLASS::createForPosition(const IRPosition &IRP, Attributor &A) {      \
    CLASS *AA = nullptr;                                                       \
    switch (IRP.getPositionKind()) {                                           \
      SWITCH_PK_INV(CLASS, IRP_INVALID, "invalid")                             \
      SWITCH_PK_INV(CLASS, IRP_FUNCTION, "function")                           \
      SWITCH_PK_INV(CLASS, IRP_CALL_SITE, "call site")                         \
      SWITCH_PK_CREATE(CLASS, IRP, IRP_FLOAT, Floating)                        \
      SWITCH_PK_CREATE(CLASS, IRP, IRP_ARGUMENT, Argument)                     \
      SWITCH_PK_CREATE(CLASS, IRP, IRP_RETURNED, Returned)                     \
      SWITCH_PK_CREATE(CLASS, IRP, IRP_CALL_SITE_RETURNED, CallSiteReturned)   \
      SWITCH_PK_CREATE(CLASS, IRP, IRP_CALL_SITE_ARGUMENT, CallSiteArgument)   \
    }                                                                          \
    return *AA;                                                                \
  }

#define CREATE_ABSTRACT_ATTRIBUTE_FOR_ONE_POSITION(POS, SUFFIX, CLASS)         \
  CLASS &CLASS::createForPosition(const IRPosition &IRP, Attributor &A) {      \
    CLASS *AA = nullptr;                                                       \
    switch (IRP.getPositionKind()) {                                           \
      SWITCH_PK_CREATE(CLASS, IRP, POS, SUFFIX)                                \
    default:                                                                   \
      llvm_unreachable("Cannot create " #CLASS " for position otherthan " #POS \
                       " position!");                                          \
    }                                                                          \
    return *AA;                                                                \
  }

#define CREATE_ALL_ABSTRACT_ATTRIBUTE_FOR_POSITION(CLASS)                      \
  CLASS &CLASS::createForPosition(const IRPosition &IRP, Attributor &A) {      \
    CLASS *AA = nullptr;                                                       \
    switch (IRP.getPositionKind()) {                                           \
      SWITCH_PK_INV(CLASS, IRP_INVALID, "invalid")                             \
      SWITCH_PK_CREATE(CLASS, IRP, IRP_FUNCTION, Function)                     \
      SWITCH_PK_CREATE(CLASS, IRP, IRP_CALL_SITE, CallSite)                    \
      SWITCH_PK_CREATE(CLASS, IRP, IRP_FLOAT, Floating)                        \
      SWITCH_PK_CREATE(CLASS, IRP, IRP_ARGUMENT, Argument)                     \
      SWITCH_PK_CREATE(CLASS, IRP, IRP_RETURNED, Returned)                     \
      SWITCH_PK_CREATE(CLASS, IRP, IRP_CALL_SITE_RETURNED, CallSiteReturned)   \
      SWITCH_PK_CREATE(CLASS, IRP, IRP_CALL_SITE_ARGUMENT, CallSiteArgument)   \
    }                                                                          \
    return *AA;                                                                \
  }

#define CREATE_FUNCTION_ONLY_ABSTRACT_ATTRIBUTE_FOR_POSITION(CLASS)            \
  CLASS &CLASS::createForPosition(const IRPosition &IRP, Attributor &A) {      \
    CLASS *AA = nullptr;                                                       \
    switch (IRP.getPositionKind()) {                                           \
      SWITCH_PK_INV(CLASS, IRP_INVALID, "invalid")                             \
      SWITCH_PK_INV(CLASS, IRP_ARGUMENT, "argument")                           \
      SWITCH_PK_INV(CLASS, IRP_FLOAT, "floating")                              \
      SWITCH_PK_INV(CLASS, IRP_RETURNED, "returned")                           \
      SWITCH_PK_INV(CLASS, IRP_CALL_SITE_RETURNED, "call site returned")       \
      SWITCH_PK_INV(CLASS, IRP_CALL_SITE_ARGUMENT, "call site argument")       \
      SWITCH_PK_INV(CLASS, IRP_CALL_SITE, "call site")                         \
      SWITCH_PK_CREATE(CLASS, IRP, IRP_FUNCTION, Function)                     \
    }                                                                          \
    return *AA;                                                                \
  }

#define CREATE_NON_RET_ABSTRACT_ATTRIBUTE_FOR_POSITION(CLASS)                  \
  CLASS &CLASS::createForPosition(const IRPosition &IRP, Attributor &A) {      \
    CLASS *AA = nullptr;                                                       \
    switch (IRP.getPositionKind()) {                                           \
      SWITCH_PK_INV(CLASS, IRP_INVALID, "invalid")                             \
      SWITCH_PK_INV(CLASS, IRP_RETURNED, "returned")                           \
      SWITCH_PK_CREATE(CLASS, IRP, IRP_FUNCTION, Function)                     \
      SWITCH_PK_CREATE(CLASS, IRP, IRP_CALL_SITE, CallSite)                    \
      SWITCH_PK_CREATE(CLASS, IRP, IRP_FLOAT, Floating)                        \
      SWITCH_PK_CREATE(CLASS, IRP, IRP_ARGUMENT, Argument)                     \
      SWITCH_PK_CREATE(CLASS, IRP, IRP_CALL_SITE_RETURNED, CallSiteReturned)   \
      SWITCH_PK_CREATE(CLASS, IRP, IRP_CALL_SITE_ARGUMENT, CallSiteArgument)   \
    }                                                                          \
    return *AA;                                                                \
  }

CREATE_FUNCTION_ABSTRACT_ATTRIBUTE_FOR_POSITION(AANoUnwind)
CREATE_FUNCTION_ABSTRACT_ATTRIBUTE_FOR_POSITION(AANoSync)
CREATE_FUNCTION_ABSTRACT_ATTRIBUTE_FOR_POSITION(AANoRecurse)
CREATE_FUNCTION_ABSTRACT_ATTRIBUTE_FOR_POSITION(AAWillReturn)
CREATE_FUNCTION_ABSTRACT_ATTRIBUTE_FOR_POSITION(AANoReturn)
CREATE_FUNCTION_ABSTRACT_ATTRIBUTE_FOR_POSITION(AAMemoryLocation)
CREATE_FUNCTION_ABSTRACT_ATTRIBUTE_FOR_POSITION(AACallEdges)
CREATE_FUNCTION_ABSTRACT_ATTRIBUTE_FOR_POSITION(AAAssumptionInfo)
CREATE_FUNCTION_ABSTRACT_ATTRIBUTE_FOR_POSITION(AAMustProgress)

CREATE_VALUE_ABSTRACT_ATTRIBUTE_FOR_POSITION(AANonNull)
CREATE_VALUE_ABSTRACT_ATTRIBUTE_FOR_POSITION(AANoAlias)
CREATE_VALUE_ABSTRACT_ATTRIBUTE_FOR_POSITION(AAPrivatizablePtr)
CREATE_VALUE_ABSTRACT_ATTRIBUTE_FOR_POSITION(AADereferenceable)
CREATE_VALUE_ABSTRACT_ATTRIBUTE_FOR_POSITION(AAAlign)
CREATE_VALUE_ABSTRACT_ATTRIBUTE_FOR_POSITION(AAInstanceInfo)
CREATE_VALUE_ABSTRACT_ATTRIBUTE_FOR_POSITION(AANoCapture)
CREATE_VALUE_ABSTRACT_ATTRIBUTE_FOR_POSITION(AAValueConstantRange)
CREATE_VALUE_ABSTRACT_ATTRIBUTE_FOR_POSITION(AAPotentialConstantValues)
CREATE_VALUE_ABSTRACT_ATTRIBUTE_FOR_POSITION(AAPotentialValues)
CREATE_VALUE_ABSTRACT_ATTRIBUTE_FOR_POSITION(AANoUndef)
CREATE_VALUE_ABSTRACT_ATTRIBUTE_FOR_POSITION(AANoFPClass)
CREATE_VALUE_ABSTRACT_ATTRIBUTE_FOR_POSITION(AAPointerInfo)
CREATE_VALUE_ABSTRACT_ATTRIBUTE_FOR_POSITION(AAAddressSpace)
CREATE_VALUE_ABSTRACT_ATTRIBUTE_FOR_POSITION(AAAllocationInfo)

CREATE_ALL_ABSTRACT_ATTRIBUTE_FOR_POSITION(AAValueSimplify)
CREATE_ALL_ABSTRACT_ATTRIBUTE_FOR_POSITION(AAIsDead)
CREATE_ALL_ABSTRACT_ATTRIBUTE_FOR_POSITION(AANoFree)
CREATE_ALL_ABSTRACT_ATTRIBUTE_FOR_POSITION(AAUnderlyingObjects)

CREATE_ABSTRACT_ATTRIBUTE_FOR_ONE_POSITION(IRP_CALL_SITE, CallSite,
                                           AAIndirectCallInfo)
CREATE_ABSTRACT_ATTRIBUTE_FOR_ONE_POSITION(IRP_FLOAT, Floating,
                                           AAGlobalValueInfo)

CREATE_FUNCTION_ONLY_ABSTRACT_ATTRIBUTE_FOR_POSITION(AAHeapToStack)
CREATE_FUNCTION_ONLY_ABSTRACT_ATTRIBUTE_FOR_POSITION(AAUndefinedBehavior)
CREATE_FUNCTION_ONLY_ABSTRACT_ATTRIBUTE_FOR_POSITION(AANonConvergent)
CREATE_FUNCTION_ONLY_ABSTRACT_ATTRIBUTE_FOR_POSITION(AAIntraFnReachability)
CREATE_FUNCTION_ONLY_ABSTRACT_ATTRIBUTE_FOR_POSITION(AAInterFnReachability)
CREATE_FUNCTION_ONLY_ABSTRACT_ATTRIBUTE_FOR_POSITION(AADenormalFPMath)

CREATE_NON_RET_ABSTRACT_ATTRIBUTE_FOR_POSITION(AAMemoryBehavior)

#undef CREATE_FUNCTION_ONLY_ABSTRACT_ATTRIBUTE_FOR_POSITION
#undef CREATE_FUNCTION_ABSTRACT_ATTRIBUTE_FOR_POSITION
#undef CREATE_NON_RET_ABSTRACT_ATTRIBUTE_FOR_POSITION
#undef CREATE_VALUE_ABSTRACT_ATTRIBUTE_FOR_POSITION
#undef CREATE_ALL_ABSTRACT_ATTRIBUTE_FOR_POSITION
#undef CREATE_ABSTRACT_ATTRIBUTE_FOR_ONE_POSITION
#undef SWITCH_PK_CREATE
#undef SWITCH_PK_INV<|MERGE_RESOLUTION|>--- conflicted
+++ resolved
@@ -12592,21 +12592,6 @@
 
   ChangeStatus updateImpl(Attributor &A) override {
     uint32_t OldAddressSpace = AssumedAddressSpace;
-<<<<<<< HEAD
-
-    auto CheckAddressSpace = [&](Value &Obj) {
-      if (isa<UndefValue>(&Obj))
-        return true;
-      if (auto *Arg = dyn_cast<Argument>(&Obj)) {
-        auto *TTI =
-            A.getInfoCache().getAnalysisResultForFunction<TargetIRAnalysis>(
-                *Arg->getParent());
-        unsigned AssumedAS = TTI->getAssumedAddrSpace(Arg);
-        if (AssumedAS != ~0U)
-          return takeAddressSpace(AssumedAS);
-      }
-      return takeAddressSpace(Obj.getType()->getPointerAddressSpace());
-=======
     unsigned FlatAS = A.getInfoCache().getFlatAddressSpace().value();
 
     auto CheckAddressSpace = [&](Value &Obj) {
@@ -12639,7 +12624,6 @@
 
       // Now we can't do anything else but to take the flat AS.
       return takeAddressSpace(FlatAS);
->>>>>>> eb0f1dc0
     };
 
     auto *AUO = A.getOrCreateAAFor<AAUnderlyingObjects>(getIRPosition(), this,
