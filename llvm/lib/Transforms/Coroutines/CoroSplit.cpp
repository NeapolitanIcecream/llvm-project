--- conflicted
+++ resolved
@@ -913,31 +913,6 @@
     assert(SP != OrigF.getSubprogram() && SP->isDistinct());
     updateScopeLine(ActiveSuspend, *SP);
 
-<<<<<<< HEAD
-    // Update the linkage name to reflect the modified symbol name. It
-    // is necessary to update the linkage name in Swift, since the
-    // mangling changes for resume functions. It might also be the
-    // right thing to do in C++, but due to a limitation in LLVM's
-    // AsmPrinter we can only do this if the function doesn't have an
-    // abstract specification, since the DWARF backend expects the
-    // abstract specification to contain the linkage name and asserts
-    // that they are identical.
-    if (SP->getUnit() &&
-        SP->getUnit()->getSourceLanguage() == dwarf::DW_LANG_Swift) {
-      SP->replaceLinkageName(MDString::get(Context, NewF->getName()));
-      if (auto *Decl = SP->getDeclaration()) {
-        auto *NewDecl = DISubprogram::get(
-            Decl->getContext(), Decl->getScope(), Decl->getName(),
-            NewF->getName(), Decl->getFile(), Decl->getLine(), Decl->getType(),
-            Decl->getScopeLine(), Decl->getContainingType(),
-            Decl->getVirtualIndex(), Decl->getThisAdjustment(),
-            Decl->getFlags(), Decl->getSPFlags(), Decl->getUnit(),
-            Decl->getTemplateParams(), nullptr, Decl->getRetainedNodes(),
-            Decl->getThrownTypes(), Decl->getAnnotations(),
-            Decl->getTargetFuncName());
-        SP->replaceDeclaration(NewDecl);
-      }
-=======
     // Update the linkage name and the function name to reflect the modified
     // name.
     MDString *NewLinkageName = MDString::get(Context, NewF->getName());
@@ -946,7 +921,6 @@
       TempDISubprogram NewDecl = Decl->clone();
       NewDecl->replaceLinkageName(NewLinkageName);
       SP->replaceDeclaration(MDNode::replaceWithUniqued(std::move(NewDecl)));
->>>>>>> eb0f1dc0
     }
   }
 
