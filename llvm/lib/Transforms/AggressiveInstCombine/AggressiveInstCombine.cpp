--- conflicted
+++ resolved
@@ -331,15 +331,6 @@
         const APInt *AndMask;
         if (match(AndOp0, m_Sub(m_Value(Root), m_Value(SubOp1))) &&
             match(SubOp1, m_And(m_LShr(m_Specific(Root), m_SpecificInt(1)),
-<<<<<<< HEAD
-                                m_SpecificInt(Mask55)))) {
-          LLVM_DEBUG(dbgs() << "Recognized popcount intrinsic\n");
-          IRBuilder<> Builder(&I);
-          I.replaceAllUsesWith(
-              Builder.CreateIntrinsic(Intrinsic::ctpop, I.getType(), {Root}));
-          ++NumPopCountRecognized;
-          return true;
-=======
                                 m_APInt(AndMask)))) {
           auto CheckAndMask = [&]() {
             if (*AndMask == Mask55)
@@ -364,7 +355,6 @@
             ++NumPopCountRecognized;
             return true;
           }
->>>>>>> 4084ffcf
         }
       }
     }
