#include "llvm/Transforms/Utils/VNCoercion.h"
#include "llvm/Analysis/ConstantFolding.h"
#include "llvm/Analysis/ValueTracking.h"
#include "llvm/IR/IRBuilder.h"
#include "llvm/IR/IntrinsicInst.h"
#include "llvm/Support/Debug.h"

#define DEBUG_TYPE "vncoerce"

namespace llvm {
namespace VNCoercion {

static bool isFirstClassAggregateOrScalableType(Type *Ty) {
  return Ty->isStructTy() || Ty->isArrayTy() || isa<ScalableVectorType>(Ty);
}

/// Return true if coerceAvailableValueToLoadType will succeed.
bool canCoerceMustAliasedValueToLoad(Value *StoredVal, Type *LoadTy,
                                     const DataLayout &DL) {
  Type *StoredTy = StoredVal->getType();

  if (StoredTy == LoadTy)
    return true;

  // If the loaded/stored value is a first class array/struct, or scalable type,
  // don't try to transform them. We need to be able to bitcast to integer.
  if (isFirstClassAggregateOrScalableType(LoadTy) ||
      isFirstClassAggregateOrScalableType(StoredTy))
    return false;

  uint64_t StoreSize = DL.getTypeSizeInBits(StoredTy).getFixedValue();

  // The store size must be byte-aligned to support future type casts.
  if (llvm::alignTo(StoreSize, 8) != StoreSize)
    return false;

  // The store has to be at least as big as the load.
  if (StoreSize < DL.getTypeSizeInBits(LoadTy).getFixedValue())
    return false;

  bool StoredNI = DL.isNonIntegralPointerType(StoredTy->getScalarType());
  bool LoadNI = DL.isNonIntegralPointerType(LoadTy->getScalarType());
  // Don't coerce non-integral pointers to integers or vice versa.
  if (StoredNI != LoadNI) {
    // As a special case, allow coercion of memset used to initialize
    // an array w/null.  Despite non-integral pointers not generally having a
    // specific bit pattern, we do assume null is zero.
    if (auto *CI = dyn_cast<Constant>(StoredVal))
      return CI->isNullValue();
    return false;
  } else if (StoredNI && LoadNI &&
             StoredTy->getPointerAddressSpace() !=
                 LoadTy->getPointerAddressSpace()) {
    return false;
  }


  // The implementation below uses inttoptr for vectors of unequal size; we
  // can't allow this for non integral pointers. We could teach it to extract
  // exact subvectors if desired.
<<<<<<< HEAD
  if (StoredNI && StoreSize != DL.getTypeSizeInBits(LoadTy).getFixedSize())
=======
  if (StoredNI && StoreSize != DL.getTypeSizeInBits(LoadTy).getFixedValue())
    return false;

  if (StoredTy->isTargetExtTy() || LoadTy->isTargetExtTy())
>>>>>>> e1acf65b
    return false;

  if (StoredTy->isTargetExtTy() || LoadTy->isTargetExtTy())
    return false;

  return true;
}

/// If we saw a store of a value to memory, and
/// then a load from a must-aliased pointer of a different type, try to coerce
/// the stored value.  LoadedTy is the type of the load we want to replace.
/// IRB is IRBuilder used to insert new instructions.
///
/// If we can't do it, return null.
Value *coerceAvailableValueToLoadType(Value *StoredVal, Type *LoadedTy,
                                      IRBuilderBase &Helper,
                                      const DataLayout &DL) {
  assert(canCoerceMustAliasedValueToLoad(StoredVal, LoadedTy, DL) &&
         "precondition violation - materialization can't fail");
  if (auto *C = dyn_cast<Constant>(StoredVal))
    StoredVal = ConstantFoldConstant(C, DL);

  // If this is already the right type, just return it.
  Type *StoredValTy = StoredVal->getType();

  uint64_t StoredValSize = DL.getTypeSizeInBits(StoredValTy).getFixedValue();
  uint64_t LoadedValSize = DL.getTypeSizeInBits(LoadedTy).getFixedValue();

  // If the store and reload are the same size, we can always reuse it.
  if (StoredValSize == LoadedValSize) {
    // Pointer to Pointer -> use bitcast.
    if (StoredValTy->isPtrOrPtrVectorTy() && LoadedTy->isPtrOrPtrVectorTy()) {
      StoredVal = Helper.CreateBitCast(StoredVal, LoadedTy);
    } else {
      // Convert source pointers to integers, which can be bitcast.
      if (StoredValTy->isPtrOrPtrVectorTy()) {
        StoredValTy = DL.getIntPtrType(StoredValTy);
        StoredVal = Helper.CreatePtrToInt(StoredVal, StoredValTy);
      }

      Type *TypeToCastTo = LoadedTy;
      if (TypeToCastTo->isPtrOrPtrVectorTy())
        TypeToCastTo = DL.getIntPtrType(TypeToCastTo);

      if (StoredValTy != TypeToCastTo)
        StoredVal = Helper.CreateBitCast(StoredVal, TypeToCastTo);

      // Cast to pointer if the load needs a pointer type.
      if (LoadedTy->isPtrOrPtrVectorTy())
        StoredVal = Helper.CreateIntToPtr(StoredVal, LoadedTy);
    }

    if (auto *C = dyn_cast<ConstantExpr>(StoredVal))
      StoredVal = ConstantFoldConstant(C, DL);

    return StoredVal;
  }
  // If the loaded value is smaller than the available value, then we can
  // extract out a piece from it.  If the available value is too small, then we
  // can't do anything.
  assert(StoredValSize >= LoadedValSize &&
         "canCoerceMustAliasedValueToLoad fail");

  // Convert source pointers to integers, which can be manipulated.
  if (StoredValTy->isPtrOrPtrVectorTy()) {
    StoredValTy = DL.getIntPtrType(StoredValTy);
    StoredVal = Helper.CreatePtrToInt(StoredVal, StoredValTy);
  }

  // Convert vectors and fp to integer, which can be manipulated.
  if (!StoredValTy->isIntegerTy()) {
    StoredValTy = IntegerType::get(StoredValTy->getContext(), StoredValSize);
    StoredVal = Helper.CreateBitCast(StoredVal, StoredValTy);
  }

  // If this is a big-endian system, we need to shift the value down to the low
  // bits so that a truncate will work.
  if (DL.isBigEndian()) {
    uint64_t ShiftAmt = DL.getTypeStoreSizeInBits(StoredValTy).getFixedValue() -
                        DL.getTypeStoreSizeInBits(LoadedTy).getFixedValue();
    StoredVal = Helper.CreateLShr(
        StoredVal, ConstantInt::get(StoredVal->getType(), ShiftAmt));
  }

  // Truncate the integer to the right size now.
  Type *NewIntTy = IntegerType::get(StoredValTy->getContext(), LoadedValSize);
  StoredVal = Helper.CreateTruncOrBitCast(StoredVal, NewIntTy);

  if (LoadedTy != NewIntTy) {
    // If the result is a pointer, inttoptr.
    if (LoadedTy->isPtrOrPtrVectorTy())
      StoredVal = Helper.CreateIntToPtr(StoredVal, LoadedTy);
    else
      // Otherwise, bitcast.
      StoredVal = Helper.CreateBitCast(StoredVal, LoadedTy);
  }

  if (auto *C = dyn_cast<Constant>(StoredVal))
    StoredVal = ConstantFoldConstant(C, DL);

  return StoredVal;
}

/// This function is called when we have a memdep query of a load that ends up
/// being a clobbering memory write (store, memset, memcpy, memmove).  This
/// means that the write *may* provide bits used by the load but we can't be
/// sure because the pointers don't must-alias.
///
/// Check this case to see if there is anything more we can do before we give
/// up.  This returns -1 if we have to give up, or a byte number in the stored
/// value of the piece that feeds the load.
static int analyzeLoadFromClobberingWrite(Type *LoadTy, Value *LoadPtr,
                                          Value *WritePtr,
                                          uint64_t WriteSizeInBits,
                                          const DataLayout &DL) {
  // If the loaded/stored value is a first class array/struct, or scalable type,
  // don't try to transform them. We need to be able to bitcast to integer.
  if (isFirstClassAggregateOrScalableType(LoadTy))
    return -1;

  int64_t StoreOffset = 0, LoadOffset = 0;
  Value *StoreBase =
      GetPointerBaseWithConstantOffset(WritePtr, StoreOffset, DL);
  Value *LoadBase = GetPointerBaseWithConstantOffset(LoadPtr, LoadOffset, DL);
  if (StoreBase != LoadBase)
    return -1;

  uint64_t LoadSize = DL.getTypeSizeInBits(LoadTy).getFixedValue();

  if ((WriteSizeInBits & 7) | (LoadSize & 7))
    return -1;
  uint64_t StoreSize = WriteSizeInBits / 8; // Convert to bytes.
  LoadSize /= 8;

  // If the Load isn't completely contained within the stored bits, we don't
  // have all the bits to feed it.  We could do something crazy in the future
  // (issue a smaller load then merge the bits in) but this seems unlikely to be
  // valuable.
  if (StoreOffset > LoadOffset ||
      StoreOffset + int64_t(StoreSize) < LoadOffset + int64_t(LoadSize))
    return -1;

  // Okay, we can do this transformation.  Return the number of bytes into the
  // store that the load is.
  return LoadOffset - StoreOffset;
}

/// This function is called when we have a
/// memdep query of a load that ends up being a clobbering store.
int analyzeLoadFromClobberingStore(Type *LoadTy, Value *LoadPtr,
                                   StoreInst *DepSI, const DataLayout &DL) {
  auto *StoredVal = DepSI->getValueOperand();

  // Cannot handle reading from store of first-class aggregate or scalable type.
  if (isFirstClassAggregateOrScalableType(StoredVal->getType()))
    return -1;

  if (!canCoerceMustAliasedValueToLoad(StoredVal, LoadTy, DL))
    return -1;

  Value *StorePtr = DepSI->getPointerOperand();
  uint64_t StoreSize =
      DL.getTypeSizeInBits(DepSI->getValueOperand()->getType()).getFixedValue();
  return analyzeLoadFromClobberingWrite(LoadTy, LoadPtr, StorePtr, StoreSize,
                                        DL);
}

/// Looks at a memory location for a load (specified by MemLocBase, Offs, and
/// Size) and compares it against a load.
///
/// If the specified load could be safely widened to a larger integer load
/// that is 1) still efficient, 2) safe for the target, and 3) would provide
/// the specified memory location value, then this function returns the size
/// in bytes of the load width to use.  If not, this returns zero.
static unsigned getLoadLoadClobberFullWidthSize(const Value *MemLocBase,
                                                int64_t MemLocOffs,
                                                unsigned MemLocSize,
                                                const LoadInst *LI) {
  // We can only extend simple integer loads.
  if (!isa<IntegerType>(LI->getType()) || !LI->isSimple())
    return 0;

  // Load widening is hostile to ThreadSanitizer: it may cause false positives
  // or make the reports more cryptic (access sizes are wrong).
  if (LI->getParent()->getParent()->hasFnAttribute(Attribute::SanitizeThread))
    return 0;

  const DataLayout &DL = LI->getModule()->getDataLayout();

  // Get the base of this load.
  int64_t LIOffs = 0;
  const Value *LIBase =
      GetPointerBaseWithConstantOffset(LI->getPointerOperand(), LIOffs, DL);

  // If the two pointers are not based on the same pointer, we can't tell that
  // they are related.
  if (LIBase != MemLocBase)
    return 0;

  // Okay, the two values are based on the same pointer, but returned as
  // no-alias.  This happens when we have things like two byte loads at "P+1"
  // and "P+3".  Check to see if increasing the size of the "LI" load up to its
  // alignment (or the largest native integer type) will allow us to load all
  // the bits required by MemLoc.

  // If MemLoc is before LI, then no widening of LI will help us out.
  if (MemLocOffs < LIOffs)
    return 0;

  // Get the alignment of the load in bytes.  We assume that it is safe to load
  // any legal integer up to this size without a problem.  For example, if we're
  // looking at an i8 load on x86-32 that is known 1024 byte aligned, we can
  // widen it up to an i32 load.  If it is known 2-byte aligned, we can widen it
  // to i16.
  unsigned LoadAlign = LI->getAlign().value();

  int64_t MemLocEnd = MemLocOffs + MemLocSize;

  // If no amount of rounding up will let MemLoc fit into LI, then bail out.
  if (LIOffs + LoadAlign < MemLocEnd)
    return 0;

  // This is the size of the load to try.  Start with the next larger power of
  // two.
  unsigned NewLoadByteSize = LI->getType()->getPrimitiveSizeInBits() / 8U;
  NewLoadByteSize = NextPowerOf2(NewLoadByteSize);

  while (true) {
    // If this load size is bigger than our known alignment or would not fit
    // into a native integer register, then we fail.
    if (NewLoadByteSize > LoadAlign ||
        !DL.fitsInLegalInteger(NewLoadByteSize * 8))
      return 0;

    if (LIOffs + NewLoadByteSize > MemLocEnd &&
        (LI->getParent()->getParent()->hasFnAttribute(
             Attribute::SanitizeAddress) ||
         LI->getParent()->getParent()->hasFnAttribute(
             Attribute::SanitizeHWAddress)))
      // We will be reading past the location accessed by the original program.
      // While this is safe in a regular build, Address Safety analysis tools
      // may start reporting false warnings. So, don't do widening.
      return 0;

    // If a load of this width would include all of MemLoc, then we succeed.
    if (LIOffs + NewLoadByteSize >= MemLocEnd)
      return NewLoadByteSize;

    NewLoadByteSize <<= 1;
  }
}

/// This function is called when we have a
/// memdep query of a load that ends up being clobbered by another load.  See if
/// the other load can feed into the second load.
int analyzeLoadFromClobberingLoad(Type *LoadTy, Value *LoadPtr, LoadInst *DepLI,
                                  const DataLayout &DL) {
  // Cannot handle reading from store of first-class aggregate yet.
  if (DepLI->getType()->isStructTy() || DepLI->getType()->isArrayTy())
    return -1;

  if (!canCoerceMustAliasedValueToLoad(DepLI, LoadTy, DL))
    return -1;

  Value *DepPtr = DepLI->getPointerOperand();
  uint64_t DepSize = DL.getTypeSizeInBits(DepLI->getType()).getFixedValue();
  int R = analyzeLoadFromClobberingWrite(LoadTy, LoadPtr, DepPtr, DepSize, DL);
  if (R != -1)
    return R;

  // If we have a load/load clobber an DepLI can be widened to cover this load,
  // then we should widen it!
  int64_t LoadOffs = 0;
  const Value *LoadBase =
      GetPointerBaseWithConstantOffset(LoadPtr, LoadOffs, DL);
  unsigned LoadSize = DL.getTypeStoreSize(LoadTy).getFixedValue();

  unsigned Size =
      getLoadLoadClobberFullWidthSize(LoadBase, LoadOffs, LoadSize, DepLI);
  if (Size == 0)
    return -1;

  // Check non-obvious conditions enforced by MDA which we rely on for being
  // able to materialize this potentially available value
  assert(DepLI->isSimple() && "Cannot widen volatile/atomic load!");
  assert(DepLI->getType()->isIntegerTy() && "Can't widen non-integer load");

  return analyzeLoadFromClobberingWrite(LoadTy, LoadPtr, DepPtr, Size * 8, DL);
}

int analyzeLoadFromClobberingMemInst(Type *LoadTy, Value *LoadPtr,
                                     MemIntrinsic *MI, const DataLayout &DL) {
  // If the mem operation is a non-constant size, we can't handle it.
  ConstantInt *SizeCst = dyn_cast<ConstantInt>(MI->getLength());
  if (!SizeCst)
    return -1;
  uint64_t MemSizeInBits = SizeCst->getZExtValue() * 8;

  // If this is memset, we just need to see if the offset is valid in the size
  // of the memset..
  if (const auto *memset_inst = dyn_cast<MemSetInst>(MI)) {
    if (DL.isNonIntegralPointerType(LoadTy->getScalarType())) {
      auto *CI = dyn_cast<ConstantInt>(memset_inst->getValue());
      if (!CI || !CI->isZero())
        return -1;
    }
    return analyzeLoadFromClobberingWrite(LoadTy, LoadPtr, MI->getDest(),
                                          MemSizeInBits, DL);
  }

  // If we have a memcpy/memmove, the only case we can handle is if this is a
  // copy from constant memory.  In that case, we can read directly from the
  // constant memory.
  MemTransferInst *MTI = cast<MemTransferInst>(MI);

  Constant *Src = dyn_cast<Constant>(MTI->getSource());
  if (!Src)
    return -1;

  GlobalVariable *GV = dyn_cast<GlobalVariable>(getUnderlyingObject(Src));
  if (!GV || !GV->isConstant() || !GV->hasDefinitiveInitializer())
    return -1;

  // See if the access is within the bounds of the transfer.
  int Offset = analyzeLoadFromClobberingWrite(LoadTy, LoadPtr, MI->getDest(),
                                              MemSizeInBits, DL);
  if (Offset == -1)
    return Offset;

  // Otherwise, see if we can constant fold a load from the constant with the
  // offset applied as appropriate.
  unsigned IndexSize = DL.getIndexTypeSizeInBits(Src->getType());
  if (ConstantFoldLoadFromConstPtr(Src, LoadTy, APInt(IndexSize, Offset), DL))
    return Offset;
  return -1;
}

static Value *getStoreValueForLoadHelper(Value *SrcVal, unsigned Offset,
                                         Type *LoadTy, IRBuilderBase &Builder,
                                         const DataLayout &DL) {
  LLVMContext &Ctx = SrcVal->getType()->getContext();

  // If two pointers are in the same address space, they have the same size,
  // so we don't need to do any truncation, etc. This avoids introducing
  // ptrtoint instructions for pointers that may be non-integral.
  if (SrcVal->getType()->isPointerTy() && LoadTy->isPointerTy() &&
      cast<PointerType>(SrcVal->getType())->getAddressSpace() ==
          cast<PointerType>(LoadTy)->getAddressSpace()) {
    return SrcVal;
  }

  uint64_t StoreSize =
      (DL.getTypeSizeInBits(SrcVal->getType()).getFixedValue() + 7) / 8;
  uint64_t LoadSize = (DL.getTypeSizeInBits(LoadTy).getFixedValue() + 7) / 8;
  // Compute which bits of the stored value are being used by the load.  Convert
  // to an integer type to start with.
  if (SrcVal->getType()->isPtrOrPtrVectorTy())
    SrcVal =
        Builder.CreatePtrToInt(SrcVal, DL.getIntPtrType(SrcVal->getType()));
  if (!SrcVal->getType()->isIntegerTy())
    SrcVal =
        Builder.CreateBitCast(SrcVal, IntegerType::get(Ctx, StoreSize * 8));

  // Shift the bits to the least significant depending on endianness.
  unsigned ShiftAmt;
  if (DL.isLittleEndian())
    ShiftAmt = Offset * 8;
  else
    ShiftAmt = (StoreSize - LoadSize - Offset) * 8;
  if (ShiftAmt)
    SrcVal = Builder.CreateLShr(SrcVal,
                                ConstantInt::get(SrcVal->getType(), ShiftAmt));

  if (LoadSize != StoreSize)
    SrcVal = Builder.CreateTruncOrBitCast(SrcVal,
                                          IntegerType::get(Ctx, LoadSize * 8));
  return SrcVal;
}

/// This function is called when we have a memdep query of a load that ends up
/// being a clobbering store.  This means that the store provides bits used by
/// the load but the pointers don't must-alias.  Check this case to see if
/// there is anything more we can do before we give up.
Value *getStoreValueForLoad(Value *SrcVal, unsigned Offset, Type *LoadTy,
                            Instruction *InsertPt, const DataLayout &DL) {

  IRBuilder<> Builder(InsertPt);
  SrcVal = getStoreValueForLoadHelper(SrcVal, Offset, LoadTy, Builder, DL);
  return coerceAvailableValueToLoadType(SrcVal, LoadTy, Builder, DL);
}

Constant *getConstantStoreValueForLoad(Constant *SrcVal, unsigned Offset,
                                       Type *LoadTy, const DataLayout &DL) {
  return ConstantFoldLoadFromConst(SrcVal, LoadTy, APInt(32, Offset), DL);
}

/// This function is called when we have a memdep query of a load that ends up
/// being a clobbering load.  This means that the load *may* provide bits used
/// by the load but we can't be sure because the pointers don't must-alias.
/// Check this case to see if there is anything more we can do before we give
/// up.
Value *getLoadValueForLoad(LoadInst *SrcVal, unsigned Offset, Type *LoadTy,
                           Instruction *InsertPt, const DataLayout &DL) {
  // If Offset+LoadTy exceeds the size of SrcVal, then we must be wanting to
  // widen SrcVal out to a larger load.
  unsigned SrcValStoreSize =
      DL.getTypeStoreSize(SrcVal->getType()).getFixedValue();
  unsigned LoadSize = DL.getTypeStoreSize(LoadTy).getFixedValue();
  if (Offset + LoadSize > SrcValStoreSize) {
    assert(SrcVal->isSimple() && "Cannot widen volatile/atomic load!");
    assert(SrcVal->getType()->isIntegerTy() && "Can't widen non-integer load");
    // If we have a load/load clobber an DepLI can be widened to cover this
    // load, then we should widen it to the next power of 2 size big enough!
    unsigned NewLoadSize = Offset + LoadSize;
    if (!isPowerOf2_32(NewLoadSize))
      NewLoadSize = NextPowerOf2(NewLoadSize);

    Value *PtrVal = SrcVal->getPointerOperand();
    // Insert the new load after the old load.  This ensures that subsequent
    // memdep queries will find the new load.  We can't easily remove the old
    // load completely because it is already in the value numbering table.
    IRBuilder<> Builder(SrcVal->getParent(), ++BasicBlock::iterator(SrcVal));
    Type *DestTy = IntegerType::get(LoadTy->getContext(), NewLoadSize * 8);
    Type *DestPTy =
        PointerType::get(DestTy, PtrVal->getType()->getPointerAddressSpace());
    Builder.SetCurrentDebugLocation(SrcVal->getDebugLoc());
    PtrVal = Builder.CreateBitCast(PtrVal, DestPTy);
    LoadInst *NewLoad = Builder.CreateLoad(DestTy, PtrVal);
    NewLoad->takeName(SrcVal);
    NewLoad->setAlignment(SrcVal->getAlign());

    LLVM_DEBUG(dbgs() << "GVN WIDENED LOAD: " << *SrcVal << "\n");
    LLVM_DEBUG(dbgs() << "TO: " << *NewLoad << "\n");

    // Replace uses of the original load with the wider load.  On a big endian
    // system, we need to shift down to get the relevant bits.
    Value *RV = NewLoad;
    if (DL.isBigEndian())
      RV = Builder.CreateLShr(RV, (NewLoadSize - SrcValStoreSize) * 8);
    RV = Builder.CreateTrunc(RV, SrcVal->getType());
    SrcVal->replaceAllUsesWith(RV);

    SrcVal = NewLoad;
  }

  return getStoreValueForLoad(SrcVal, Offset, LoadTy, InsertPt, DL);
}

Constant *getConstantLoadValueForLoad(Constant *SrcVal, unsigned Offset,
                                      Type *LoadTy, const DataLayout &DL) {
  unsigned SrcValStoreSize =
      DL.getTypeStoreSize(SrcVal->getType()).getFixedValue();
  unsigned LoadSize = DL.getTypeStoreSize(LoadTy).getFixedValue();
  if (Offset + LoadSize > SrcValStoreSize)
    return nullptr;
  return getConstantStoreValueForLoad(SrcVal, Offset, LoadTy, DL);
}

/// This function is called when we have a
/// memdep query of a load that ends up being a clobbering mem intrinsic.
Value *getMemInstValueForLoad(MemIntrinsic *SrcInst, unsigned Offset,
                              Type *LoadTy, Instruction *InsertPt,
                              const DataLayout &DL) {
  LLVMContext &Ctx = LoadTy->getContext();
  uint64_t LoadSize = DL.getTypeSizeInBits(LoadTy).getFixedValue() / 8;
  IRBuilder<> Builder(InsertPt);

  // We know that this method is only called when the mem transfer fully
  // provides the bits for the load.
  if (MemSetInst *MSI = dyn_cast<MemSetInst>(SrcInst)) {
    // memset(P, 'x', 1234) -> splat('x'), even if x is a variable, and
    // independently of what the offset is.
    Value *Val = MSI->getValue();
    if (LoadSize != 1)
      Val =
          Builder.CreateZExtOrBitCast(Val, IntegerType::get(Ctx, LoadSize * 8));
    Value *OneElt = Val;

    // Splat the value out to the right number of bits.
    for (unsigned NumBytesSet = 1; NumBytesSet != LoadSize;) {
      // If we can double the number of bytes set, do it.
      if (NumBytesSet * 2 <= LoadSize) {
        Value *ShVal = Builder.CreateShl(
            Val, ConstantInt::get(Val->getType(), NumBytesSet * 8));
        Val = Builder.CreateOr(Val, ShVal);
        NumBytesSet <<= 1;
        continue;
      }

      // Otherwise insert one byte at a time.
      Value *ShVal =
          Builder.CreateShl(Val, ConstantInt::get(Val->getType(), 1 * 8));
      Val = Builder.CreateOr(OneElt, ShVal);
      ++NumBytesSet;
    }

    return coerceAvailableValueToLoadType(Val, LoadTy, Builder, DL);
  }

  // Otherwise, this is a memcpy/memmove from a constant global.
  MemTransferInst *MTI = cast<MemTransferInst>(SrcInst);
  Constant *Src = cast<Constant>(MTI->getSource());
  unsigned IndexSize = DL.getIndexTypeSizeInBits(Src->getType());
  return ConstantFoldLoadFromConstPtr(Src, LoadTy, APInt(IndexSize, Offset),
                                      DL);
}

Constant *getConstantMemInstValueForLoad(MemIntrinsic *SrcInst, unsigned Offset,
                                         Type *LoadTy, const DataLayout &DL) {
  LLVMContext &Ctx = LoadTy->getContext();
  uint64_t LoadSize = DL.getTypeSizeInBits(LoadTy).getFixedValue() / 8;

  // We know that this method is only called when the mem transfer fully
  // provides the bits for the load.
  if (MemSetInst *MSI = dyn_cast<MemSetInst>(SrcInst)) {
    auto *Val = dyn_cast<ConstantInt>(MSI->getValue());
    if (!Val)
      return nullptr;

    Val = ConstantInt::get(Ctx, APInt::getSplat(LoadSize * 8, Val->getValue()));
    return ConstantFoldLoadFromConst(Val, LoadTy, DL);
  }

  // Otherwise, this is a memcpy/memmove from a constant global.
  MemTransferInst *MTI = cast<MemTransferInst>(SrcInst);
  Constant *Src = cast<Constant>(MTI->getSource());
  unsigned IndexSize = DL.getIndexTypeSizeInBits(Src->getType());
  return ConstantFoldLoadFromConstPtr(Src, LoadTy, APInt(IndexSize, Offset),
                                      DL);
}
} // namespace VNCoercion
} // namespace llvm<|MERGE_RESOLUTION|>--- conflicted
+++ resolved
@@ -58,14 +58,7 @@
   // The implementation below uses inttoptr for vectors of unequal size; we
   // can't allow this for non integral pointers. We could teach it to extract
   // exact subvectors if desired.
-<<<<<<< HEAD
-  if (StoredNI && StoreSize != DL.getTypeSizeInBits(LoadTy).getFixedSize())
-=======
   if (StoredNI && StoreSize != DL.getTypeSizeInBits(LoadTy).getFixedValue())
-    return false;
-
-  if (StoredTy->isTargetExtTy() || LoadTy->isTargetExtTy())
->>>>>>> e1acf65b
     return false;
 
   if (StoredTy->isTargetExtTy() || LoadTy->isTargetExtTy())
