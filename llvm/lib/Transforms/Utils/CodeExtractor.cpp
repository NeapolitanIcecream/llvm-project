//===- CodeExtractor.cpp - Pull code region into a new function -----------===//
//
// Part of the LLVM Project, under the Apache License v2.0 with LLVM Exceptions.
// See https://llvm.org/LICENSE.txt for license information.
// SPDX-License-Identifier: Apache-2.0 WITH LLVM-exception
//
//===----------------------------------------------------------------------===//
//
// This file implements the interface to tear out a code region, such as an
// individual loop or a parallel section, into a new function, replacing it with
// a call to the new function.
//
//===----------------------------------------------------------------------===//

#include "llvm/Transforms/Utils/CodeExtractor.h"
#include "llvm/ADT/ArrayRef.h"
#include "llvm/ADT/DenseMap.h"
#include "llvm/ADT/STLExtras.h"
#include "llvm/ADT/SetVector.h"
#include "llvm/ADT/SmallPtrSet.h"
#include "llvm/ADT/SmallVector.h"
#include "llvm/Analysis/AssumptionCache.h"
#include "llvm/Analysis/BlockFrequencyInfo.h"
#include "llvm/Analysis/BlockFrequencyInfoImpl.h"
#include "llvm/Analysis/BranchProbabilityInfo.h"
#include "llvm/Analysis/LoopInfo.h"
#include "llvm/IR/Argument.h"
#include "llvm/IR/Attributes.h"
#include "llvm/IR/BasicBlock.h"
#include "llvm/IR/CFG.h"
#include "llvm/IR/Constant.h"
#include "llvm/IR/Constants.h"
#include "llvm/IR/DIBuilder.h"
#include "llvm/IR/DataLayout.h"
#include "llvm/IR/DebugInfo.h"
#include "llvm/IR/DebugInfoMetadata.h"
#include "llvm/IR/DerivedTypes.h"
#include "llvm/IR/Dominators.h"
#include "llvm/IR/Function.h"
#include "llvm/IR/GlobalValue.h"
#include "llvm/IR/InstIterator.h"
#include "llvm/IR/InstrTypes.h"
#include "llvm/IR/Instruction.h"
#include "llvm/IR/Instructions.h"
#include "llvm/IR/IntrinsicInst.h"
#include "llvm/IR/Intrinsics.h"
#include "llvm/IR/LLVMContext.h"
#include "llvm/IR/MDBuilder.h"
#include "llvm/IR/Module.h"
#include "llvm/IR/PatternMatch.h"
#include "llvm/IR/Type.h"
#include "llvm/IR/User.h"
#include "llvm/IR/Value.h"
#include "llvm/IR/Verifier.h"
#include "llvm/Support/BlockFrequency.h"
#include "llvm/Support/BranchProbability.h"
#include "llvm/Support/Casting.h"
#include "llvm/Support/CommandLine.h"
#include "llvm/Support/Debug.h"
#include "llvm/Support/ErrorHandling.h"
#include "llvm/Support/raw_ostream.h"
#include "llvm/Transforms/Utils/BasicBlockUtils.h"
#include "llvm/Transforms/Utils/Cloning.h"
#include "llvm/Transforms/Utils/SSAUpdater.h"
#include <cassert>
#include <cstdint>
#include <iterator>
#include <map>
#include <utility>
#include <vector>

using namespace llvm;
using namespace llvm::PatternMatch;
using ProfileCount = Function::ProfileCount;

#define DEBUG_TYPE "code-extractor"

// Provide a command-line option to aggregate function arguments into a struct
// for functions produced by the code extractor. This is useful when converting
// extracted functions to pthread-based code, as only one argument (void*) can
// be passed in to pthread_create().
static cl::opt<bool>
AggregateArgsOpt("aggregate-extracted-args", cl::Hidden,
                 cl::desc("Aggregate arguments to code-extracted functions"));

/// Test whether a block is valid for extraction.
static bool isBlockValidForExtraction(const BasicBlock &BB,
                                      const SetVector<BasicBlock *> &Result,
                                      bool AllowVarArgs, bool AllowAlloca) {
  // taking the address of a basic block moved to another function is illegal
  if (BB.hasAddressTaken())
    return false;

  // don't hoist code that uses another basicblock address, as it's likely to
  // lead to unexpected behavior, like cross-function jumps
  SmallPtrSet<User const *, 16> Visited;
  SmallVector<User const *, 16> ToVisit;

  for (Instruction const &Inst : BB)
    ToVisit.push_back(&Inst);

  while (!ToVisit.empty()) {
    User const *Curr = ToVisit.pop_back_val();
    if (!Visited.insert(Curr).second)
      continue;
    if (isa<BlockAddress const>(Curr))
      return false; // even a reference to self is likely to be not compatible

    if (isa<Instruction>(Curr) && cast<Instruction>(Curr)->getParent() != &BB)
      continue;

    for (auto const &U : Curr->operands()) {
      if (auto *UU = dyn_cast<User>(U))
        ToVisit.push_back(UU);
    }
  }

  // If explicitly requested, allow vastart and alloca. For invoke instructions
  // verify that extraction is valid.
  for (BasicBlock::const_iterator I = BB.begin(), E = BB.end(); I != E; ++I) {
    if (isa<AllocaInst>(I)) {
       if (!AllowAlloca)
         return false;
       continue;
    }

    if (const auto *II = dyn_cast<InvokeInst>(I)) {
      // Unwind destination (either a landingpad, catchswitch, or cleanuppad)
      // must be a part of the subgraph which is being extracted.
      if (auto *UBB = II->getUnwindDest())
        if (!Result.count(UBB))
          return false;
      continue;
    }

    // All catch handlers of a catchswitch instruction as well as the unwind
    // destination must be in the subgraph.
    if (const auto *CSI = dyn_cast<CatchSwitchInst>(I)) {
      if (auto *UBB = CSI->getUnwindDest())
        if (!Result.count(UBB))
          return false;
      for (const auto *HBB : CSI->handlers())
        if (!Result.count(const_cast<BasicBlock*>(HBB)))
          return false;
      continue;
    }

    // Make sure that entire catch handler is within subgraph. It is sufficient
    // to check that catch return's block is in the list.
    if (const auto *CPI = dyn_cast<CatchPadInst>(I)) {
      for (const auto *U : CPI->users())
        if (const auto *CRI = dyn_cast<CatchReturnInst>(U))
          if (!Result.count(const_cast<BasicBlock*>(CRI->getParent())))
            return false;
      continue;
    }

    // And do similar checks for cleanup handler - the entire handler must be
    // in subgraph which is going to be extracted. For cleanup return should
    // additionally check that the unwind destination is also in the subgraph.
    if (const auto *CPI = dyn_cast<CleanupPadInst>(I)) {
      for (const auto *U : CPI->users())
        if (const auto *CRI = dyn_cast<CleanupReturnInst>(U))
          if (!Result.count(const_cast<BasicBlock*>(CRI->getParent())))
            return false;
      continue;
    }
    if (const auto *CRI = dyn_cast<CleanupReturnInst>(I)) {
      if (auto *UBB = CRI->getUnwindDest())
        if (!Result.count(UBB))
          return false;
      continue;
    }

    if (const CallInst *CI = dyn_cast<CallInst>(I)) {
      if (const Function *F = CI->getCalledFunction()) {
        auto IID = F->getIntrinsicID();
        if (IID == Intrinsic::vastart) {
          if (AllowVarArgs)
            continue;
          else
            return false;
        }

        // Currently, we miscompile outlined copies of eh_typid_for. There are
        // proposals for fixing this in llvm.org/PR39545.
        if (IID == Intrinsic::eh_typeid_for)
          return false;
      }
    }
  }

  return true;
}

/// Build a set of blocks to extract if the input blocks are viable.
static SetVector<BasicBlock *>
buildExtractionBlockSet(ArrayRef<BasicBlock *> BBs, DominatorTree *DT,
                        bool AllowVarArgs, bool AllowAlloca,
                        bool KeepOldBlocks) {
  assert(!BBs.empty() && "The set of blocks to extract must be non-empty");
  SetVector<BasicBlock *> Result;

  // Loop over the blocks, adding them to our set-vector, and aborting with an
  // empty set if we encounter invalid blocks.
  for (BasicBlock *BB : BBs) {
    // If this block is dead, don't process it.
    if (DT && !DT->isReachableFromEntry(BB))
      continue;

    if (!Result.insert(BB))
      llvm_unreachable("Repeated basic blocks in extraction input");
  }

  LLVM_DEBUG(dbgs() << "Region front block: " << Result.front()->getName()
                    << '\n');

  for (auto *BB : Result) {
    if (!isBlockValidForExtraction(*BB, Result, AllowVarArgs, AllowAlloca))
      return {};

    // Make sure that the first block is not a landing pad.
    if (BB == Result.front()) {
      if (BB->isEHPad()) {
        LLVM_DEBUG(dbgs() << "The first block cannot be an unwind block\n");
        return {};
      }
      continue;
    }

    // All blocks other than the first must not have predecessors outside of
    // the subgraph which is being extracted. KeepOldBlocks relaxes this
    // requirement.
    if (!KeepOldBlocks) {
      for (auto *PBB : predecessors(BB))
        if (!Result.count(PBB)) {
          LLVM_DEBUG(dbgs()
                     << "No blocks in this region may have entries from "
                        "outside the region except for the first block!\n"
                     << "Problematic source BB: " << BB->getName() << "\n"
                     << "Problematic destination BB: " << PBB->getName()
                     << "\n");
          return {};
        }
    }
  }

  return Result;
}

CodeExtractor::CodeExtractor(ArrayRef<BasicBlock *> BBs, DominatorTree *DT,
                             bool AggregateArgs, BlockFrequencyInfo *BFI,
                             BranchProbabilityInfo *BPI, AssumptionCache *AC,
                             bool AllowVarArgs, bool AllowAlloca,
                             BasicBlock *AllocationBlock, std::string Suffix,
<<<<<<< HEAD
                             bool KeepOldBlocks)
    : DT(DT), AggregateArgs(AggregateArgs || AggregateArgsOpt), BFI(BFI),
      BPI(BPI), AC(AC), AllocationBlock(AllocationBlock),
      AllowVarArgs(AllowVarArgs), KeepOldBlocks(KeepOldBlocks),
      Blocks(buildExtractionBlockSet(BBs, DT, AllowVarArgs, AllowAlloca,
                                     KeepOldBlocks)),
      Suffix(Suffix) {}
=======
                             bool ArgsInZeroAddressSpace)
    : DT(DT), AggregateArgs(AggregateArgs || AggregateArgsOpt), BFI(BFI),
      BPI(BPI), AC(AC), AllocationBlock(AllocationBlock),
      AllowVarArgs(AllowVarArgs),
      Blocks(buildExtractionBlockSet(BBs, DT, AllowVarArgs, AllowAlloca)),
      Suffix(Suffix), ArgsInZeroAddressSpace(ArgsInZeroAddressSpace) {}
>>>>>>> 376df21b

CodeExtractor::CodeExtractor(DominatorTree &DT, Loop &L, bool AggregateArgs,
                             BlockFrequencyInfo *BFI,
                             BranchProbabilityInfo *BPI, AssumptionCache *AC,
                             std::string Suffix)
    : DT(&DT), AggregateArgs(AggregateArgs || AggregateArgsOpt), BFI(BFI),
      BPI(BPI), AC(AC), AllocationBlock(nullptr), AllowVarArgs(false),
      KeepOldBlocks(false),
      Blocks(buildExtractionBlockSet(L.getBlocks(), &DT,
                                     /* AllowVarArgs */ false,
                                     /* AllowAlloca */ false,
                                     /* KeepOldBlocks */ false)),
      Suffix(Suffix) {}

/// definedInRegion - Return true if the specified value is defined in the
/// extracted region.
static bool definedInRegion(const SetVector<BasicBlock *> &Blocks, Value *V) {
  if (Instruction *I = dyn_cast<Instruction>(V))
    if (Blocks.count(I->getParent()))
      return true;
  return false;
}

/// definedInCaller - Return true if the specified value is defined in the
/// function being code extracted, but not in the region being extracted.
/// These values must be passed in as live-ins to the function.
static bool definedInCaller(const SetVector<BasicBlock *> &Blocks, Value *V) {
  if (isa<Argument>(V)) return true;
  if (Instruction *I = dyn_cast<Instruction>(V))
    if (!Blocks.count(I->getParent()))
      return true;
  return false;
}

static BasicBlock *getCommonExitBlock(const SetVector<BasicBlock *> &Blocks) {
  BasicBlock *CommonExitBlock = nullptr;
  auto hasNonCommonExitSucc = [&](BasicBlock *Block) {
    for (auto *Succ : successors(Block)) {
      // Internal edges, ok.
      if (Blocks.count(Succ))
        continue;
      if (!CommonExitBlock) {
        CommonExitBlock = Succ;
        continue;
      }
      if (CommonExitBlock != Succ)
        return true;
    }
    return false;
  };

  if (any_of(Blocks, hasNonCommonExitSucc))
    return nullptr;

  return CommonExitBlock;
}

CodeExtractorAnalysisCache::CodeExtractorAnalysisCache(Function &F) {
  for (BasicBlock &BB : F) {
    for (Instruction &II : BB.instructionsWithoutDebug())
      if (auto *AI = dyn_cast<AllocaInst>(&II))
        Allocas.push_back(AI);

    findSideEffectInfoForBlock(BB);
  }
}

void CodeExtractorAnalysisCache::findSideEffectInfoForBlock(BasicBlock &BB) {
  for (Instruction &II : BB.instructionsWithoutDebug()) {
    unsigned Opcode = II.getOpcode();
    Value *MemAddr = nullptr;
    switch (Opcode) {
    case Instruction::Store:
    case Instruction::Load: {
      if (Opcode == Instruction::Store) {
        StoreInst *SI = cast<StoreInst>(&II);
        MemAddr = SI->getPointerOperand();
      } else {
        LoadInst *LI = cast<LoadInst>(&II);
        MemAddr = LI->getPointerOperand();
      }
      // Global variable can not be aliased with locals.
      if (isa<Constant>(MemAddr))
        break;
      Value *Base = MemAddr->stripInBoundsConstantOffsets();
      if (!isa<AllocaInst>(Base)) {
        SideEffectingBlocks.insert(&BB);
        return;
      }
      BaseMemAddrs[&BB].insert(Base);
      break;
    }
    default: {
      IntrinsicInst *IntrInst = dyn_cast<IntrinsicInst>(&II);
      if (IntrInst) {
        if (IntrInst->isLifetimeStartOrEnd())
          break;
        SideEffectingBlocks.insert(&BB);
        return;
      }
      // Treat all the other cases conservatively if it has side effects.
      if (II.mayHaveSideEffects()) {
        SideEffectingBlocks.insert(&BB);
        return;
      }
    }
    }
  }
}

bool CodeExtractorAnalysisCache::doesBlockContainClobberOfAddr(
    BasicBlock &BB, AllocaInst *Addr) const {
  if (SideEffectingBlocks.count(&BB))
    return true;
  auto It = BaseMemAddrs.find(&BB);
  if (It != BaseMemAddrs.end())
    return It->second.count(Addr);
  return false;
}

bool CodeExtractor::isLegalToShrinkwrapLifetimeMarkers(
    const CodeExtractorAnalysisCache &CEAC, Instruction *Addr) const {
  AllocaInst *AI = cast<AllocaInst>(Addr->stripInBoundsConstantOffsets());
  Function *Func = (*Blocks.begin())->getParent();
  for (BasicBlock &BB : *Func) {
    if (Blocks.count(&BB))
      continue;
    if (CEAC.doesBlockContainClobberOfAddr(BB, AI))
      return false;
  }
  return true;
}

BasicBlock *
CodeExtractor::findOrCreateBlockForHoisting(BasicBlock *CommonExitBlock) {
  BasicBlock *SinglePredFromOutlineRegion = nullptr;
  assert(!Blocks.count(CommonExitBlock) &&
         "Expect a block outside the region!");
  for (auto *Pred : predecessors(CommonExitBlock)) {
    if (!Blocks.count(Pred))
      continue;
    if (!SinglePredFromOutlineRegion) {
      SinglePredFromOutlineRegion = Pred;
    } else if (SinglePredFromOutlineRegion != Pred) {
      SinglePredFromOutlineRegion = nullptr;
      break;
    }
  }

  if (SinglePredFromOutlineRegion)
    return SinglePredFromOutlineRegion;

#ifndef NDEBUG
  auto getFirstPHI = [](BasicBlock *BB) {
    BasicBlock::iterator I = BB->begin();
    PHINode *FirstPhi = nullptr;
    while (I != BB->end()) {
      PHINode *Phi = dyn_cast<PHINode>(I);
      if (!Phi)
        break;
      if (!FirstPhi) {
        FirstPhi = Phi;
        break;
      }
    }
    return FirstPhi;
  };
  // If there are any phi nodes, the single pred either exists or has already
  // be created before code extraction.
  assert(!getFirstPHI(CommonExitBlock) && "Phi not expected");
#endif

  BasicBlock *NewExitBlock = CommonExitBlock->splitBasicBlock(
      CommonExitBlock->getFirstNonPHI()->getIterator());

  for (BasicBlock *Pred :
       llvm::make_early_inc_range(predecessors(CommonExitBlock))) {
    if (Blocks.count(Pred))
      continue;
    Pred->getTerminator()->replaceUsesOfWith(CommonExitBlock, NewExitBlock);
  }
  // Now add the old exit block to the outline region.
  Blocks.insert(CommonExitBlock);
  return CommonExitBlock;
}

// Find the pair of life time markers for address 'Addr' that are either
// defined inside the outline region or can legally be shrinkwrapped into the
// outline region. If there are not other untracked uses of the address, return
// the pair of markers if found; otherwise return a pair of nullptr.
CodeExtractor::LifetimeMarkerInfo
CodeExtractor::getLifetimeMarkers(const CodeExtractorAnalysisCache &CEAC,
                                  Instruction *Addr,
                                  BasicBlock *ExitBlock) const {
  LifetimeMarkerInfo Info;

  for (User *U : Addr->users()) {
    IntrinsicInst *IntrInst = dyn_cast<IntrinsicInst>(U);
    if (IntrInst) {
      // We don't model addresses with multiple start/end markers, but the
      // markers do not need to be in the region.
      if (IntrInst->getIntrinsicID() == Intrinsic::lifetime_start) {
        if (Info.LifeStart)
          return {};
        Info.LifeStart = IntrInst;
        continue;
      }
      if (IntrInst->getIntrinsicID() == Intrinsic::lifetime_end) {
        if (Info.LifeEnd)
          return {};
        Info.LifeEnd = IntrInst;
        continue;
      }
      // At this point, permit debug uses outside of the region.
      // This is fixed in a later call to fixupDebugInfoPostExtraction().
      if (isa<DbgInfoIntrinsic>(IntrInst))
        continue;
    }
    // Find untracked uses of the address, bail.
    if (!definedInRegion(Blocks, U))
      return {};
  }

  if (!Info.LifeStart || !Info.LifeEnd)
    return {};

  Info.SinkLifeStart = !definedInRegion(Blocks, Info.LifeStart);
  Info.HoistLifeEnd = !definedInRegion(Blocks, Info.LifeEnd);
  // Do legality check.
  if ((Info.SinkLifeStart || Info.HoistLifeEnd) &&
      !isLegalToShrinkwrapLifetimeMarkers(CEAC, Addr))
    return {};

  // Check to see if we have a place to do hoisting, if not, bail.
  if (Info.HoistLifeEnd && !ExitBlock)
    return {};

  return Info;
}

void CodeExtractor::findAllocas(const CodeExtractorAnalysisCache &CEAC,
                                ValueSet &SinkCands, ValueSet &HoistCands,
                                BasicBlock *&ExitBlock) const {
  Function *Func = (*Blocks.begin())->getParent();
  ExitBlock = getCommonExitBlock(Blocks);

  auto moveOrIgnoreLifetimeMarkers =
      [&](const LifetimeMarkerInfo &LMI) -> bool {
    if (!LMI.LifeStart)
      return false;
    if (LMI.SinkLifeStart) {
      LLVM_DEBUG(dbgs() << "Sinking lifetime.start: " << *LMI.LifeStart
                        << "\n");
      SinkCands.insert(LMI.LifeStart);
    }
    if (LMI.HoistLifeEnd) {
      LLVM_DEBUG(dbgs() << "Hoisting lifetime.end: " << *LMI.LifeEnd << "\n");
      HoistCands.insert(LMI.LifeEnd);
    }
    return true;
  };

  // Look up allocas in the original function in CodeExtractorAnalysisCache, as
  // this is much faster than walking all the instructions.
  for (AllocaInst *AI : CEAC.getAllocas()) {
    BasicBlock *BB = AI->getParent();
    if (Blocks.count(BB))
      continue;

    // As a prior call to extractCodeRegion() may have shrinkwrapped the alloca,
    // check whether it is actually still in the original function.
    Function *AIFunc = BB->getParent();
    if (AIFunc != Func)
      continue;

    LifetimeMarkerInfo MarkerInfo = getLifetimeMarkers(CEAC, AI, ExitBlock);
    bool Moved = moveOrIgnoreLifetimeMarkers(MarkerInfo);
    if (Moved) {
      LLVM_DEBUG(dbgs() << "Sinking alloca: " << *AI << "\n");
      SinkCands.insert(AI);
      continue;
    }

    // Find bitcasts in the outlined region that have lifetime marker users
    // outside that region. Replace the lifetime marker use with an
    // outside region bitcast to avoid unnecessary alloca/reload instructions
    // and extra lifetime markers.
    SmallVector<Instruction *, 2> LifetimeBitcastUsers;
    for (User *U : AI->users()) {
      if (!definedInRegion(Blocks, U))
        continue;

      if (U->stripInBoundsConstantOffsets() != AI)
        continue;

      Instruction *Bitcast = cast<Instruction>(U);
      for (User *BU : Bitcast->users()) {
        IntrinsicInst *IntrInst = dyn_cast<IntrinsicInst>(BU);
        if (!IntrInst)
          continue;

        if (!IntrInst->isLifetimeStartOrEnd())
          continue;

        if (definedInRegion(Blocks, IntrInst))
          continue;

        LLVM_DEBUG(dbgs() << "Replace use of extracted region bitcast"
                          << *Bitcast << " in out-of-region lifetime marker "
                          << *IntrInst << "\n");
        LifetimeBitcastUsers.push_back(IntrInst);
      }
    }

    for (Instruction *I : LifetimeBitcastUsers) {
      Module *M = AIFunc->getParent();
      LLVMContext &Ctx = M->getContext();
      auto *Int8PtrTy = Type::getInt8PtrTy(Ctx);
      CastInst *CastI =
          CastInst::CreatePointerCast(AI, Int8PtrTy, "lt.cast", I);
      I->replaceUsesOfWith(I->getOperand(1), CastI);
    }

    // Follow any bitcasts.
    SmallVector<Instruction *, 2> Bitcasts;
    SmallVector<LifetimeMarkerInfo, 2> BitcastLifetimeInfo;
    for (User *U : AI->users()) {
      if (U->stripInBoundsConstantOffsets() == AI) {
        Instruction *Bitcast = cast<Instruction>(U);
        LifetimeMarkerInfo LMI = getLifetimeMarkers(CEAC, Bitcast, ExitBlock);
        if (LMI.LifeStart) {
          Bitcasts.push_back(Bitcast);
          BitcastLifetimeInfo.push_back(LMI);
          continue;
        }
      }

      // Found unknown use of AI.
      if (!definedInRegion(Blocks, U)) {
        Bitcasts.clear();
        break;
      }
    }

    // Either no bitcasts reference the alloca or there are unknown uses.
    if (Bitcasts.empty())
      continue;

    LLVM_DEBUG(dbgs() << "Sinking alloca (via bitcast): " << *AI << "\n");
    SinkCands.insert(AI);
    for (unsigned I = 0, E = Bitcasts.size(); I != E; ++I) {
      Instruction *BitcastAddr = Bitcasts[I];
      const LifetimeMarkerInfo &LMI = BitcastLifetimeInfo[I];
      assert(LMI.LifeStart &&
             "Unsafe to sink bitcast without lifetime markers");
      moveOrIgnoreLifetimeMarkers(LMI);
      if (!definedInRegion(Blocks, BitcastAddr)) {
        LLVM_DEBUG(dbgs() << "Sinking bitcast-of-alloca: " << *BitcastAddr
                          << "\n");
        SinkCands.insert(BitcastAddr);
      }
    }
  }
}

bool CodeExtractor::isEligible() const {
  if (Blocks.empty())
    return false;
  BasicBlock *Header = *Blocks.begin();
  Function *F = Header->getParent();

  // For functions with varargs, check that varargs handling is only done in the
  // outlined function, i.e vastart and vaend are only used in outlined blocks.
  if (AllowVarArgs && F->getFunctionType()->isVarArg()) {
    auto containsVarArgIntrinsic = [](const Instruction &I) {
      if (const CallInst *CI = dyn_cast<CallInst>(&I))
        if (const Function *Callee = CI->getCalledFunction())
          return Callee->getIntrinsicID() == Intrinsic::vastart ||
                 Callee->getIntrinsicID() == Intrinsic::vaend;
      return false;
    };

    for (auto &BB : *F) {
      if (Blocks.count(&BB))
        continue;
      if (llvm::any_of(BB, containsVarArgIntrinsic))
        return false;
    }
  }
  return true;
}

void CodeExtractor::findInputsOutputs(ValueSet &Inputs, ValueSet &Outputs,
                                      const ValueSet &SinkCands) const {
  for (BasicBlock *BB : Blocks) {
    // If a used value is defined outside the region, it's an input.  If an
    // instruction is used outside the region, it's an output.
    for (Instruction &II : *BB) {
      // Ignore assumptions if not been removed yet.
      if (isa<AssumeInst>(II))
        continue;

      for (auto &OI : II.operands()) {
        Value *V = OI;
        if (!SinkCands.count(V) && definedInCaller(Blocks, V))
          Inputs.insert(V);
      }

      for (User *U : II.users())
        if (!definedInRegion(Blocks, U)) {
          Outputs.insert(&II);
          break;
        }
    }
  }
}

/// severSplitPHINodesOfEntry - If a PHI node has multiple inputs from outside
/// of the region, we need to split the entry block of the region so that the
/// PHI node is easier to deal with.
void CodeExtractor::severSplitPHINodesOfEntry(BasicBlock *&Header) {
  unsigned NumPredsFromRegion = 0;
  unsigned NumPredsOutsideRegion = 0;

  if (Header != &Header->getParent()->getEntryBlock()) {
    PHINode *PN = dyn_cast<PHINode>(Header->begin());
    if (!PN) return;  // No PHI nodes.

    // If the header node contains any PHI nodes, check to see if there is more
    // than one entry from outside the region.  If so, we need to sever the
    // header block into two.
    for (unsigned i = 0, e = PN->getNumIncomingValues(); i != e; ++i)
      if (Blocks.count(PN->getIncomingBlock(i)))
        ++NumPredsFromRegion;
      else
        ++NumPredsOutsideRegion;

    // If there is one (or fewer) predecessor from outside the region, we don't
    // need to do anything special.
    if (NumPredsOutsideRegion <= 1) return;
  }

  // Otherwise, we need to split the header block into two pieces: one
  // containing PHI nodes merging values from outside of the region, and a
  // second that contains all of the code for the block and merges back any
  // incoming values from inside of the region.
  BasicBlock *NewBB = SplitBlock(Header, Header->getFirstNonPHI(), DT);

  // We only want to code extract the second block now, and it becomes the new
  // header of the region.
  BasicBlock *OldPred = Header;
  Blocks.remove(OldPred);
  Blocks.insert(NewBB);
  Header = NewBB;

  // Okay, now we need to adjust the PHI nodes and any branches from within the
  // region to go to the new header block instead of the old header block.
  if (NumPredsFromRegion) {
    PHINode *PN = cast<PHINode>(OldPred->begin());
    // Loop over all of the predecessors of OldPred that are in the region,
    // changing them to branch to NewBB instead.
    for (unsigned i = 0, e = PN->getNumIncomingValues(); i != e; ++i)
      if (Blocks.count(PN->getIncomingBlock(i))) {
        Instruction *TI = PN->getIncomingBlock(i)->getTerminator();
        TI->replaceUsesOfWith(OldPred, NewBB);
      }

    // Okay, everything within the region is now branching to the right block, we
    // just have to update the PHI nodes now, inserting PHI nodes into NewBB.
    BasicBlock::iterator AfterPHIs;
    for (AfterPHIs = OldPred->begin(); isa<PHINode>(AfterPHIs); ++AfterPHIs) {
      PHINode *PN = cast<PHINode>(AfterPHIs);
      // Create a new PHI node in the new region, which has an incoming value
      // from OldPred of PN.
      PHINode *NewPN = PHINode::Create(PN->getType(), 1 + NumPredsFromRegion,
                                       PN->getName() + ".ce");
      NewPN->insertBefore(NewBB->begin());
      PN->replaceAllUsesWith(NewPN);
      NewPN->addIncoming(PN, OldPred);

      // Loop over all of the incoming value in PN, moving them to NewPN if they
      // are from the extracted region.
      for (unsigned i = 0; i != PN->getNumIncomingValues(); ++i) {
        if (Blocks.count(PN->getIncomingBlock(i))) {
          NewPN->addIncoming(PN->getIncomingValue(i), PN->getIncomingBlock(i));
          PN->removeIncomingValue(i);
          --i;
        }
      }
    }
  }
}

/// severSplitPHINodesOfExits - if PHI nodes in exit blocks have inputs from
/// outlined region, we split these PHIs on two: one with inputs from region
/// and other with remaining incoming blocks; then first PHIs are placed in
/// outlined region.
void CodeExtractor::severSplitPHINodesOfExits() {
  for (BasicBlock *ExitBB : SwitchCases) {
    BasicBlock *NewBB = nullptr;

    for (PHINode &PN : ExitBB->phis()) {
      // Find all incoming values from the outlining region.
      SmallVector<unsigned, 2> IncomingVals;
      for (unsigned i = 0; i < PN.getNumIncomingValues(); ++i)
        if (Blocks.count(PN.getIncomingBlock(i)))
          IncomingVals.push_back(i);

      // Do not process PHI if there is one (or fewer) predecessor from region.
      // If PHI has exactly one predecessor from region, only this one incoming
      // will be replaced on codeRepl block, so it should be safe to skip PHI.
      if (IncomingVals.size() <= 1)
        continue;

      // Create block for new PHIs and add it to the list of outlined if it
      // wasn't done before.
      if (!NewBB) {
        NewBB = BasicBlock::Create(ExitBB->getContext(),
                                   ExitBB->getName() + ".split",
                                   ExitBB->getParent(), ExitBB);
        SmallVector<BasicBlock *, 4> Preds(predecessors(ExitBB));
        for (BasicBlock *PredBB : Preds)
          if (Blocks.count(PredBB))
            PredBB->getTerminator()->replaceUsesOfWith(ExitBB, NewBB);
        BranchInst::Create(ExitBB, NewBB);
        Blocks.insert(NewBB);
      }

      // Split this PHI.
      PHINode *NewPN = PHINode::Create(PN.getType(), IncomingVals.size(),
                                       PN.getName() + ".ce");
      NewPN->insertBefore(NewBB->getFirstNonPHIIt());
      for (unsigned i : IncomingVals)
        NewPN->addIncoming(PN.getIncomingValue(i), PN.getIncomingBlock(i));
      for (unsigned i : reverse(IncomingVals))
        PN.removeIncomingValue(i, false);
      PN.addIncoming(NewPN, NewBB);
    }
  }
}

void CodeExtractor::splitReturnBlocks() {
  for (BasicBlock *Block : Blocks)
    if (ReturnInst *RI = dyn_cast<ReturnInst>(Block->getTerminator())) {
      BasicBlock *New =
          Block->splitBasicBlock(RI->getIterator(), Block->getName() + ".ret");
      if (DT) {
        // Old dominates New. New node dominates all other nodes dominated
        // by Old.
        DomTreeNode *OldNode = DT->getNode(Block);
        SmallVector<DomTreeNode *, 8> Children(OldNode->begin(),
                                               OldNode->end());

        DomTreeNode *NewNode = DT->addNewBlock(New, Block);

        for (DomTreeNode *I : Children)
          DT->changeImmediateDominator(I, NewNode);
      }
    }
}

Function *CodeExtractor::constructFunctionDeclaration(
    const ValueSet &inputs, const ValueSet &outputs, BlockFrequency EntryFreq,
    const Twine &Name, ValueSet &StructValues, StructType *&StructTy) {
  LLVM_DEBUG(dbgs() << "inputs: " << inputs.size() << "\n");
  LLVM_DEBUG(dbgs() << "outputs: " << outputs.size() << "\n");

  Function *oldFunction = Blocks.front()->getParent();
  Module *M = Blocks.front()->getModule();

  // Assemble the function's parameter lists.
  std::vector<Type *> ParamTy;
  std::vector<Type *> AggParamTy;
  const DataLayout &DL = M->getDataLayout();

  // Add the types of the input values to the function's argument list
  for (Value *value : inputs) {
    LLVM_DEBUG(dbgs() << "value used in func: " << *value << "\n");
    if (AggregateArgs && !ExcludeArgsFromAggregate.contains(value)) {
      AggParamTy.push_back(value->getType());
      StructValues.insert(value);
    } else
      ParamTy.push_back(value->getType());
  }

  // Add the types of the output values to the function's argument list.
  for (Value *output : outputs) {
    LLVM_DEBUG(dbgs() << "instr used in func: " << *output << "\n");
    if (AggregateArgs && !ExcludeArgsFromAggregate.contains(output)) {
      AggParamTy.push_back(output->getType());
      StructValues.insert(output);
    } else
      ParamTy.push_back(
          PointerType::get(output->getType(), DL.getAllocaAddrSpace()));
  }

  assert(
      (ParamTy.size() + AggParamTy.size()) ==
          (inputs.size() + outputs.size()) &&
      "Number of scalar and aggregate params does not match inputs, outputs");
  assert((StructValues.empty() || AggregateArgs) &&
         "Expeced StructValues only with AggregateArgs set");

  // Concatenate scalar and aggregate params in ParamTy.
  if (!AggParamTy.empty()) {
    StructTy = StructType::get(M->getContext(), AggParamTy);
    ParamTy.push_back(PointerType::get(
        StructTy, ArgsInZeroAddressSpace ? 0 : DL.getAllocaAddrSpace()));
  }

  Type *RetTy = getSwitchType();
  LLVM_DEBUG({
    dbgs() << "Function type: " << *RetTy << " f(";
    for (Type *i : ParamTy)
      dbgs() << *i << ", ";
    dbgs() << ")\n";
  });

  FunctionType *funcType = FunctionType::get(
      RetTy, ParamTy, AllowVarArgs && oldFunction->isVarArg());

  // Create the new function
  Function *newFunction =
      Function::Create(funcType, GlobalValue::InternalLinkage,
                       oldFunction->getAddressSpace(), Name, M);

  // Propagate personality info to the new function if there is one.
  if (oldFunction->hasPersonalityFn())
    newFunction->setPersonalityFn(oldFunction->getPersonalityFn());

  // Inherit all of the target dependent attributes and white-listed
  // target independent attributes.
  //  (e.g. If the extracted region contains a call to an x86.sse
  //  instruction we need to make sure that the extracted region has the
  //  "target-features" attribute allowing it to be lowered.
  // FIXME: This should be changed to check to see if a specific
  //           attribute can not be inherited.
  for (const auto &Attr : oldFunction->getAttributes().getFnAttrs()) {
    if (Attr.isStringAttribute()) {
      if (Attr.getKindAsString() == "thunk")
        continue;
    } else
      switch (Attr.getKindAsEnum()) {
      // Those attributes cannot be propagated safely. Explicitly list them
      // here so we get a warning if new attributes are added.
      case Attribute::AllocSize:
      case Attribute::Builtin:
      case Attribute::Convergent:
      case Attribute::JumpTable:
      case Attribute::Naked:
      case Attribute::NoBuiltin:
      case Attribute::NoMerge:
      case Attribute::NoReturn:
      case Attribute::NoSync:
      case Attribute::ReturnsTwice:
      case Attribute::Speculatable:
      case Attribute::StackAlignment:
      case Attribute::WillReturn:
      case Attribute::AllocKind:
      case Attribute::PresplitCoroutine:
      case Attribute::Memory:
      case Attribute::NoFPClass:
        continue;
      // Those attributes should be safe to propagate to the extracted function.
      case Attribute::AlwaysInline:
      case Attribute::Cold:
      case Attribute::DisableSanitizerInstrumentation:
      case Attribute::FnRetThunkExtern:
      case Attribute::Hot:
      case Attribute::NoRecurse:
      case Attribute::InlineHint:
      case Attribute::MinSize:
      case Attribute::NoCallback:
      case Attribute::NoDuplicate:
      case Attribute::NoFree:
      case Attribute::NoImplicitFloat:
      case Attribute::NoInline:
      case Attribute::NonLazyBind:
      case Attribute::NoRedZone:
      case Attribute::NoUnwind:
      case Attribute::NoSanitizeBounds:
      case Attribute::NoSanitizeCoverage:
      case Attribute::NullPointerIsValid:
      case Attribute::OptimizeForDebugging:
      case Attribute::OptForFuzzing:
      case Attribute::OptimizeNone:
      case Attribute::OptimizeForSize:
      case Attribute::SafeStack:
      case Attribute::ShadowCallStack:
      case Attribute::SanitizeAddress:
      case Attribute::SanitizeMemory:
      case Attribute::SanitizeThread:
      case Attribute::SanitizeHWAddress:
      case Attribute::SanitizeMemTag:
      case Attribute::SpeculativeLoadHardening:
      case Attribute::StackProtect:
      case Attribute::StackProtectReq:
      case Attribute::StackProtectStrong:
      case Attribute::StrictFP:
      case Attribute::UWTable:
      case Attribute::VScaleRange:
      case Attribute::NoCfCheck:
      case Attribute::MustProgress:
      case Attribute::NoProfile:
      case Attribute::SkipProfile:
        break;
      // These attributes cannot be applied to functions.
      case Attribute::Alignment:
      case Attribute::AllocatedPointer:
      case Attribute::AllocAlign:
      case Attribute::ByVal:
      case Attribute::Dereferenceable:
      case Attribute::DereferenceableOrNull:
      case Attribute::ElementType:
      case Attribute::InAlloca:
      case Attribute::InReg:
      case Attribute::Nest:
      case Attribute::NoAlias:
      case Attribute::NoCapture:
      case Attribute::NoUndef:
      case Attribute::NonNull:
      case Attribute::Preallocated:
      case Attribute::ReadNone:
      case Attribute::ReadOnly:
      case Attribute::Returned:
      case Attribute::SExt:
      case Attribute::StructRet:
      case Attribute::SwiftError:
      case Attribute::SwiftSelf:
      case Attribute::SwiftAsync:
      case Attribute::ZExt:
      case Attribute::ImmArg:
      case Attribute::ByRef:
      case Attribute::WriteOnly:
      //  These are not really attributes.
      case Attribute::None:
      case Attribute::EndAttrKinds:
      case Attribute::EmptyKey:
      case Attribute::TombstoneKey:
        llvm_unreachable("Not a function attribute");
      }

    newFunction->addFnAttr(Attr);
  }

  // Create scalar and aggregate iterators to name all of the arguments we
  // inserted.
  Function::arg_iterator ScalarAI = newFunction->arg_begin();

  // Set names and attributes for input and output arguments.
  ScalarAI = newFunction->arg_begin();
  for (Value *input : inputs) {
    if (StructValues.contains(input))
      continue;

    ScalarAI->setName(input->getName());
    if (input->isSwiftError())
      newFunction->addParamAttr(ScalarAI - newFunction->arg_begin(),
                                Attribute::SwiftError);
    ++ScalarAI;
  }
  for (Value *output : outputs) {
    if (StructValues.contains(output))
      continue;

    ScalarAI->setName(output->getName() + ".out");
    ++ScalarAI;
  }

  // Update the entry count of the function.
  if (BFI) {
    auto Count = BFI->getProfileCountFromFreq(EntryFreq);
    if (Count.has_value())
      newFunction->setEntryCount(
          ProfileCount(*Count, Function::PCT_Real)); // FIXME
  }

  return newFunction;
}

static void applyFirstDebugLoc(Function *oldFunction,
                               ArrayRef<BasicBlock *> Blocks,
                               Instruction *BranchI) {
  if (oldFunction->getSubprogram()) {
    any_of(Blocks, [&BranchI](const BasicBlock *BB) {
      return any_of(*BB, [&BranchI](const Instruction &I) {
        if (!I.getDebugLoc())
          return false;
        BranchI->setDebugLoc(I.getDebugLoc());
        return true;
      });
    });
  }
}

/// Erase lifetime.start markers which reference inputs to the extraction
/// region, and insert the referenced memory into \p LifetimesStart.
///
/// The extraction region is defined by a set of blocks (\p Blocks), and a set
/// of allocas which will be moved from the caller function into the extracted
/// function (\p SunkAllocas).
static void eraseLifetimeMarkersOnInputs(const SetVector<BasicBlock *> &Blocks,
                                         const SetVector<Value *> &SunkAllocas,
                                         SetVector<Value *> &LifetimesStart) {
  for (BasicBlock *BB : Blocks) {
    for (Instruction &I : llvm::make_early_inc_range(*BB)) {
      auto *II = dyn_cast<IntrinsicInst>(&I);
      if (!II || !II->isLifetimeStartOrEnd())
        continue;

      // Get the memory operand of the lifetime marker. If the underlying
      // object is a sunk alloca, or is otherwise defined in the extraction
      // region, the lifetime marker must not be erased.
      Value *Mem = II->getOperand(1)->stripInBoundsOffsets();
      if (SunkAllocas.count(Mem) || definedInRegion(Blocks, Mem))
        continue;

      if (II->getIntrinsicID() == Intrinsic::lifetime_start)
        LifetimesStart.insert(Mem);
      II->eraseFromParent();
    }
  }
}

/// Insert lifetime start/end markers surrounding the call to the new function
/// for objects defined in the caller.
static void insertLifetimeMarkersSurroundingCall(
    Module *M, ArrayRef<Value *> LifetimesStart, ArrayRef<Value *> LifetimesEnd,
    CallInst *TheCall) {
  LLVMContext &Ctx = M->getContext();
  auto NegativeOne = ConstantInt::getSigned(Type::getInt64Ty(Ctx), -1);
  Instruction *Term = TheCall->getParent()->getTerminator();

  // Emit lifetime markers for the pointers given in \p Objects. Insert the
  // markers before the call if \p InsertBefore, and after the call otherwise.
  auto insertMarkers = [&](Intrinsic::ID MarkerFunc, ArrayRef<Value *> Objects,
                           bool InsertBefore) {
    for (Value *Mem : Objects) {
      assert((!isa<Instruction>(Mem) || cast<Instruction>(Mem)->getFunction() ==
                                            TheCall->getFunction()) &&
             "Input memory not defined in original function");

      Function *Func = Intrinsic::getDeclaration(M, MarkerFunc, Mem->getType());
      auto Marker = CallInst::Create(Func, {NegativeOne, Mem});
      if (InsertBefore)
        Marker->insertBefore(TheCall);
      else
        Marker->insertBefore(Term);
    }
  };

  if (!LifetimesStart.empty()) {
    insertMarkers(Intrinsic::lifetime_start, LifetimesStart,
                  /*InsertBefore=*/true);
  }

  if (!LifetimesEnd.empty()) {
    insertMarkers(Intrinsic::lifetime_end, LifetimesEnd,
                  /*InsertBefore=*/false);
  }
}

    if (ArgsInZeroAddressSpace && DL.getAllocaAddrSpace() != 0) {
      auto *StructSpaceCast = new AddrSpaceCastInst(
          Struct, PointerType ::get(Context, 0), "structArg.ascast");
      StructSpaceCast->insertAfter(Struct);
      params.push_back(StructSpaceCast);
    } else {
      params.push_back(Struct);
    }
void CodeExtractor::moveCodeToFunction(Function *newFunction) {
  Function *oldFunc = Blocks.front()->getParent();
  auto newFuncIt = newFunction->begin();
  for (BasicBlock *Block : Blocks) {
    // Delete the basic block from the old function, and the list of blocks
    Block->removeFromParent();

    // Insert this basic block into the new function
    // Insert the original blocks after the entry block created
    // for the new function. The entry block may be followed
    // by a set of exit blocks at this point, but these exit
    // blocks better be placed at the end of the new function.
    newFuncIt = newFunction->insert(std::next(newFuncIt), Block);
  }
}

void CodeExtractor::calculateNewCallTerminatorWeights(
    BasicBlock *CodeReplacer,
    const DenseMap<BasicBlock *, BlockFrequency> &ExitWeights,
    BranchProbabilityInfo *BPI) {
  using Distribution = BlockFrequencyInfoImplBase::Distribution;
  using BlockNode = BlockFrequencyInfoImplBase::BlockNode;

  // Update the branch weights for the exit block.
  Instruction *TI = CodeReplacer->getTerminator();
  SmallVector<unsigned, 8> BranchWeights(TI->getNumSuccessors(), 0);

  // Block Frequency distribution with dummy node.
  Distribution BranchDist;

  SmallVector<BranchProbability, 4> EdgeProbabilities(
      TI->getNumSuccessors(), BranchProbability::getUnknown());

  // Add each of the frequencies of the successors.
  for (unsigned i = 0, e = TI->getNumSuccessors(); i < e; ++i) {
    BlockNode ExitNode(i);
    uint64_t ExitFreq = ExitWeights.lookup(TI->getSuccessor(i)).getFrequency();
    if (ExitFreq != 0)
      BranchDist.addExit(ExitNode, ExitFreq);
    else
      EdgeProbabilities[i] = BranchProbability::getZero();
  }

  // Check for no total weight.
  if (BranchDist.Total == 0) {
    BPI->setEdgeProbability(CodeReplacer, EdgeProbabilities);
    return;
  }

  // Normalize the distribution so that they can fit in unsigned.
  BranchDist.normalize();

  // Create normalized branch weights and set the metadata.
  for (unsigned I = 0, E = BranchDist.Weights.size(); I < E; ++I) {
    const auto &Weight = BranchDist.Weights[I];

    // Get the weight and update the current BFI.
    BranchWeights[Weight.TargetNode.Index] = Weight.Amount;
    BranchProbability BP(Weight.Amount, BranchDist.Total);
    EdgeProbabilities[Weight.TargetNode.Index] = BP;
  }
  BPI->setEdgeProbability(CodeReplacer, EdgeProbabilities);
  TI->setMetadata(
      LLVMContext::MD_prof,
      MDBuilder(TI->getContext()).createBranchWeights(BranchWeights));
}

/// Erase debug info intrinsics which refer to values in \p F but aren't in
/// \p F.
static void eraseDebugIntrinsicsWithNonLocalRefs(Function &F) {
  for (Instruction &I : instructions(F)) {
    SmallVector<DbgVariableIntrinsic *, 4> DbgUsers;
    findDbgUsers(DbgUsers, &I);
    for (DbgVariableIntrinsic *DVI : DbgUsers)
      if (DVI->getFunction() != &F)
        DVI->eraseFromParent();
  }
}

/// Fix up the debug info in the old and new functions by pointing line
/// locations and debug intrinsics to the new subprogram scope, and by deleting
/// intrinsics which point to values outside of the new function.
static void fixupDebugInfoPostExtraction(Function &OldFunc, Function &NewFunc,
                                         CallInst &TheCall) {
  DISubprogram *OldSP = OldFunc.getSubprogram();
  LLVMContext &Ctx = OldFunc.getContext();

  if (!OldSP) {
    // Erase any debug info the new function contains.
    stripDebugInfo(NewFunc);
    // Make sure the old function doesn't contain any non-local metadata refs.
    eraseDebugIntrinsicsWithNonLocalRefs(NewFunc);
    return;
  }

  // Create a subprogram for the new function. Leave out a description of the
  // function arguments, as the parameters don't correspond to anything at the
  // source level.
  assert(OldSP->getUnit() && "Missing compile unit for subprogram");
  DIBuilder DIB(*OldFunc.getParent(), /*AllowUnresolved=*/false,
                OldSP->getUnit());
  auto SPType =
      DIB.createSubroutineType(DIB.getOrCreateTypeArray(std::nullopt));
  DISubprogram::DISPFlags SPFlags = DISubprogram::SPFlagDefinition |
                                    DISubprogram::SPFlagOptimized |
                                    DISubprogram::SPFlagLocalToUnit;
  auto NewSP = DIB.createFunction(
      OldSP->getUnit(), NewFunc.getName(), NewFunc.getName(), OldSP->getFile(),
      /*LineNo=*/0, SPType, /*ScopeLine=*/0, DINode::FlagZero, SPFlags);
  NewFunc.setSubprogram(NewSP);

  // Debug intrinsics in the new function need to be updated in one of two
  // ways:
  //  1) They need to be deleted, because they describe a value in the old
  //     function.
  //  2) They need to point to fresh metadata, e.g. because they currently
  //     point to a variable in the wrong scope.
  SmallDenseMap<DINode *, DINode *> RemappedMetadata;
  SmallVector<Instruction *, 4> DebugIntrinsicsToDelete;
  DenseMap<const MDNode *, MDNode *> Cache;
  for (Instruction &I : instructions(NewFunc)) {
    auto *DII = dyn_cast<DbgInfoIntrinsic>(&I);
    if (!DII)
      continue;

    // Point the intrinsic to a fresh label within the new function if the
    // intrinsic was not inlined from some other function.
    if (auto *DLI = dyn_cast<DbgLabelInst>(&I)) {
      if (DLI->getDebugLoc().getInlinedAt())
        continue;
      DILabel *OldLabel = DLI->getLabel();
      DINode *&NewLabel = RemappedMetadata[OldLabel];
      if (!NewLabel) {
        DILocalScope *NewScope = DILocalScope::cloneScopeForSubprogram(
            *OldLabel->getScope(), *NewSP, Ctx, Cache);
        NewLabel = DILabel::get(Ctx, NewScope, OldLabel->getName(),
                                OldLabel->getFile(), OldLabel->getLine());
      }
      DLI->setArgOperand(0, MetadataAsValue::get(Ctx, NewLabel));
      continue;
    }

    auto IsInvalidLocation = [&NewFunc](Value *Location) {
      // Location is invalid if it isn't a constant or an instruction, or is an
      // instruction but isn't in the new function.
      if (!Location ||
          (!isa<Constant>(Location) && !isa<Instruction>(Location)))
        return true;
      Instruction *LocationInst = dyn_cast<Instruction>(Location);
      return LocationInst && LocationInst->getFunction() != &NewFunc;
    };

    auto *DVI = cast<DbgVariableIntrinsic>(DII);
    // If any of the used locations are invalid, delete the intrinsic.
    if (any_of(DVI->location_ops(), IsInvalidLocation)) {
      DebugIntrinsicsToDelete.push_back(DVI);
      continue;
    }
    // DbgAssign intrinsics have an extra Value argument:
    if (auto *DAI = dyn_cast<DbgAssignIntrinsic>(DVI);
        DAI && IsInvalidLocation(DAI->getAddress())) {
      DebugIntrinsicsToDelete.push_back(DVI);
      continue;
    }
    // If the variable was in the scope of the old function, i.e. it was not
    // inlined, point the intrinsic to a fresh variable within the new function.
    if (!DVI->getDebugLoc().getInlinedAt()) {
      DILocalVariable *OldVar = DVI->getVariable();
      DINode *&NewVar = RemappedMetadata[OldVar];
      if (!NewVar) {
        DILocalScope *NewScope = DILocalScope::cloneScopeForSubprogram(
            *OldVar->getScope(), *NewSP, Ctx, Cache);
        NewVar = DIB.createAutoVariable(
            NewScope, OldVar->getName(), OldVar->getFile(), OldVar->getLine(),
            OldVar->getType(), /*AlwaysPreserve=*/false, DINode::FlagZero,
            OldVar->getAlignInBits());
      }
      DVI->setVariable(cast<DILocalVariable>(NewVar));
    }
  }

  for (auto *DII : DebugIntrinsicsToDelete)
    DII->eraseFromParent();
  DIB.finalizeSubprogram(NewSP);

  // Fix up the scope information attached to the line locations in the new
  // function.
  for (Instruction &I : instructions(NewFunc)) {
    if (const DebugLoc &DL = I.getDebugLoc())
      I.setDebugLoc(
          DebugLoc::replaceInlinedAtSubprogram(DL, *NewSP, Ctx, Cache));

    // Loop info metadata may contain line locations. Fix them up.
    auto updateLoopInfoLoc = [&Ctx, &Cache, NewSP](Metadata *MD) -> Metadata * {
      if (auto *Loc = dyn_cast_or_null<DILocation>(MD))
        return DebugLoc::replaceInlinedAtSubprogram(Loc, *NewSP, Ctx, Cache);
      return MD;
    };
    updateLoopMetadataDebugLocations(I, updateLoopInfoLoc);
  }
  if (!TheCall.getDebugLoc())
    TheCall.setDebugLoc(DILocation::get(Ctx, 0, 0, OldSP));

  eraseDebugIntrinsicsWithNonLocalRefs(NewFunc);
}

Function *
CodeExtractor::extractCodeRegion(const CodeExtractorAnalysisCache &CEAC) {
  ValueSet Inputs, Outputs;
  return extractCodeRegion(CEAC, Inputs, Outputs);
}

Function *
CodeExtractor::extractCodeRegion(const CodeExtractorAnalysisCache &CEAC,
                                 ValueSet &inputs, ValueSet &outputs) {
  if (!isEligible())
    return nullptr;

  // Assumption: this is a single-entry code region, and the header is the first
  // block in the region.
  BasicBlock *header = *Blocks.begin();
  Function *oldFunction = header->getParent();

  normalizeCFGForExtraction(header);

  if (!KeepOldBlocks) {
    // Remove @llvm.assume calls that will be moved to the new function from the
    // old function's assumption cache.
    for (BasicBlock *Block : Blocks) {
      for (Instruction &I : llvm::make_early_inc_range(*Block)) {
        if (auto *AI = dyn_cast<AssumeInst>(&I)) {
          if (AC)
            AC->unregisterAssumption(AI);
          AI->eraseFromParent();
        }
      }
    }
  }

  ValueSet SinkingCands, HoistingCands;
  BasicBlock *CommonExit = nullptr;
  findAllocas(CEAC, SinkingCands, HoistingCands, CommonExit);
  assert(HoistingCands.empty() || CommonExit);

  // Find inputs to, outputs from the code region.
  findInputsOutputs(inputs, outputs, SinkingCands);

  // Collect objects which are inputs to the extraction region and also
  // referenced by lifetime start markers within it. The effects of these
  // markers must be replicated in the calling function to prevent the stack
  // coloring pass from merging slots which store input objects.
  ValueSet LifetimesStart;
  eraseLifetimeMarkersOnInputs(Blocks, SinkingCands, LifetimesStart);

  if (!HoistingCands.empty()) {
    auto *HoistToBlock = findOrCreateBlockForHoisting(CommonExit);
    Instruction *TI = HoistToBlock->getTerminator();
    for (auto *II : HoistingCands)
      cast<Instruction>(II)->moveBefore(TI);
    recomputeSwitchCases();
  }

  // CFG/ExitBlocks must not change hereafter

  // Calculate the entry frequency of the new function before we change the root
  //   block.
  BlockFrequency EntryFreq;
  DenseMap<BasicBlock *, BlockFrequency> ExitWeights;
  if (BFI) {
    assert(BPI && "Both BPI and BFI are required to preserve profile info");
    for (BasicBlock *Pred : predecessors(header)) {
      if (Blocks.count(Pred))
        continue;
      EntryFreq +=
          BFI->getBlockFreq(Pred) * BPI->getEdgeProbability(Pred, header);
    }

    for (BasicBlock *Succ : SwitchCases) {
      for (BasicBlock *Block : predecessors(Succ)) {
        if (!Blocks.count(Block))
          continue;

        // Update the branch weight for this successor.
        BlockFrequency &BF = ExitWeights[Succ];
        BF += BFI->getBlockFreq(Block) * BPI->getEdgeProbability(Block, Succ);
      }
    }
  }

  // Determine position for the replacement code. Do so before header is moved
  // to the new function.
  BasicBlock *ReplIP = header;
  if (!KeepOldBlocks) {
    while (ReplIP && Blocks.count(ReplIP))
      ReplIP = ReplIP->getNextNode();
  }

  // Construct new function based on inputs/outputs & add allocas for all defs.
  std::string SuffixToUse =
      Suffix.empty()
          ? (header->getName().empty() ? "extracted" : header->getName().str())
          : Suffix;

  ValueSet StructValues;
  StructType *StructTy;
  Function *newFunction = constructFunctionDeclaration(
      inputs, outputs, EntryFreq, oldFunction->getName() + "." + SuffixToUse,
      StructValues, StructTy);

  emitFunctionBody(inputs, outputs, StructValues, newFunction, StructTy, header,
                   SinkingCands);

  std::vector<Value *> Reloads;
  CallInst *TheCall = emitReplacerCall(
      inputs, outputs, StructValues, newFunction, StructTy, oldFunction, ReplIP,
      EntryFreq, LifetimesStart.getArrayRef(), Reloads);

  insertReplacerCall(oldFunction, header, TheCall->getParent(), outputs,
                     Reloads, ExitWeights);

  fixupDebugInfoPostExtraction(*oldFunction, *newFunction, *TheCall);

  // Mark the new function `noreturn` if applicable. Terminators which resume
  // exception propagation are treated as returning instructions. This is to
  // avoid inserting traps after calls to outlined functions which unwind.
  bool doesNotReturn = none_of(*newFunction, [](const BasicBlock &BB) {
    const Instruction *Term = BB.getTerminator();
    return isa<ReturnInst>(Term) || isa<ResumeInst>(Term);
  });
  if (doesNotReturn)
    newFunction->setDoesNotReturn();

  LLVM_DEBUG(if (verifyFunction(*newFunction, &errs())) {
    newFunction->dump();
    report_fatal_error("verification of newFunction failed!");
  });
  LLVM_DEBUG(if (verifyFunction(*oldFunction))
                 report_fatal_error("verification of oldFunction failed!"));
  LLVM_DEBUG(if (AC && verifyAssumptionCache(*oldFunction, *newFunction, AC))
                 report_fatal_error("Stale Asumption cache for old Function!"));
  return newFunction;
}

void CodeExtractor::normalizeCFGForExtraction(BasicBlock *&header) {
  // If we have any return instructions in the region, split those blocks so
  // that the return is not in the region.
  splitReturnBlocks();

  // If we have to split PHI nodes of the entry or exit blocks, do so now.
  severSplitPHINodesOfEntry(header);

  // If a PHI in an exit block has multiple invoming values from the outlined
  // region, create a new PHI for those values within the region such that only
  // PHI itself becomes an output value, not each of its incoming values
  // individually.
  recomputeSwitchCases();
  severSplitPHINodesOfExits();

  // If the option was given, ensure there are no PHI nodes at all in the exit
  // nodes themselves.
  if (KeepOldBlocks) {
    for (BasicBlock *Block : Blocks) {
      for (BasicBlock *Succ : make_early_inc_range(successors(Block))) {
        if (Blocks.count(Succ))
          continue;

        if (!Succ->getSinglePredecessor())
          Succ = SplitEdge(Block, Succ, DT);

        // Ensure no PHI node in exit block (still possible with single
        // predecessor, e.g. LCSSA)
        while (auto *P = dyn_cast<PHINode>(&Succ->front())) {
          assert(P->getNumIncomingValues() == 1);
          P->replaceAllUsesWith(P->getIncomingValue(0));
          P->eraseFromParent();
        }
      }
    }

    // Exit nodes may have changed by SplitEdge.
    recomputeSwitchCases();
  }
}

void CodeExtractor::recomputeSwitchCases() {
  SwitchCases.clear();

  SmallPtrSet<BasicBlock *, 2> ExitBlocks;
  for (BasicBlock *Block : Blocks) {
    for (BasicBlock *Succ : successors(Block)) {
      if (Blocks.count(Succ))
        continue;

      bool IsNew = ExitBlocks.insert(Succ).second;
      if (IsNew)
        SwitchCases.push_back(Succ);
    }
  }
}

Type *CodeExtractor::getSwitchType() {
  LLVMContext &Context = Blocks.front()->getContext();

  assert(SwitchCases.size() < 0xffff && "too many exit blocks for switch");
  switch (SwitchCases.size()) {
  case 0:
  case 1:
    return Type::getVoidTy(Context);
  case 2:
    // Conditional branch, return a bool
    return Type::getInt1Ty(Context);
  default:
    return Type::getInt16Ty(Context);
  }
}

void CodeExtractor::emitFunctionBody(
    const ValueSet &inputs, const ValueSet &outputs,
    const ValueSet &StructValues, Function *newFunction,
    StructType *StructArgTy, BasicBlock *header, const ValueSet &SinkingCands) {
  Function *oldFunction = header->getParent();
  LLVMContext &Context = oldFunction->getContext();

  // The new function needs a root node because other nodes can branch to the
  // head of the region, but the entry node of a function cannot have preds.
  BasicBlock *newFuncRoot =
      BasicBlock::Create(Context, "newFuncRoot", newFunction);

  // The map of values from the original function to the corresponding values in
  // the extracted function; only used with KeepOldBlocks.
  ValueToValueMapTy VMap;

  // Additional instructions not in a extracted block whose operands need to be
  // remapped.
  SmallVector<Instruction *> AdditionalRemap;

  // Copy or move (depending on KeepOldBlocks) an instruction to the new
  // function.
  auto MoveOrCopyInst = [this, newFuncRoot, &VMap,
                         &AdditionalRemap](Instruction *I) -> Instruction * {
    BasicBlock::iterator IP = newFuncRoot->getFirstInsertionPt();
    if (!KeepOldBlocks) {
      I->moveBefore(*newFuncRoot, IP);
      return I;
    }

    Instruction *ClonedI = I->clone();
    ClonedI->setName(I->getName());
    ClonedI->insertInto(newFuncRoot, IP);
    AdditionalRemap.push_back(ClonedI);
    VMap[I] = ClonedI;
    return ClonedI;
  };

  // Now sink all instructions which only have non-phi uses inside the region.
  // Group the allocas at the start of the block, so that any bitcast uses of
  // the allocas are well-defined.
  for (auto *II : SinkingCands) {
    if (!isa<AllocaInst>(II)) {
      MoveOrCopyInst(cast<Instruction>(II));
    }
  }
  for (auto *II : SinkingCands) {
    if (auto *AI = dyn_cast<AllocaInst>(II)) {
      MoveOrCopyInst(AI);
    }
  }

  Function::arg_iterator ScalarAI = newFunction->arg_begin();
  Argument *AggArg = StructValues.empty()
                         ? nullptr
                         : newFunction->getArg(newFunction->arg_size() - 1);

  // Rewrite all users of the inputs in the extracted region to use the
  // arguments (or appropriate addressing into struct) instead.
  SmallVector<Value *> NewValues;
  for (unsigned i = 0, e = inputs.size(), aggIdx = 0; i != e; ++i) {
    Value *RewriteVal;
    if (StructValues.contains(inputs[i])) {
      Value *Idx[2];
      Idx[0] = Constant::getNullValue(Type::getInt32Ty(header->getContext()));
      Idx[1] = ConstantInt::get(Type::getInt32Ty(header->getContext()), aggIdx);
      GetElementPtrInst *GEP = GetElementPtrInst::Create(
          StructArgTy, AggArg, Idx, "gep_" + inputs[i]->getName(), newFuncRoot);
      RewriteVal = new LoadInst(StructArgTy->getElementType(aggIdx), GEP,
                                "loadgep_" + inputs[i]->getName(), newFuncRoot);
      ++aggIdx;
    } else
      RewriteVal = &*ScalarAI++;

    NewValues.push_back(RewriteVal);
  }

  if (KeepOldBlocks) {
    // Copy blocks and instrutions to newFunction.
    for (BasicBlock *Block : Blocks) {
      BasicBlock *CBB = CloneBasicBlock(
          Block, VMap, {}, newFunction, /* CodeInfo */ nullptr,
          /* DIFinder */ nullptr,
          [](const Instruction *I) -> bool { return !isa<AssumeInst>(I); });

      // Add basic block mapping.
      VMap[Block] = CBB;

      // It is only legal to clone a function if a block address within that
      // function is never referenced outside of the function.  Given that, we
      // want to map block addresses from the old function to block addresses in
      // the clone. (This is different from the generic ValueMapper
      // implementation, which generates an invalid blockaddress when
      // cloning a function.)
      if (Block->hasAddressTaken()) {
        Constant *OldBBAddr = BlockAddress::get(oldFunction, Block);
        VMap[OldBBAddr] = BlockAddress::get(newFunction, CBB);
      }

      // Non-header block may have branches from outside the region. These
      // continue to branch to the original blocks, hence remove their PHI
      // entries.
      if (Block != header)
        for (auto &&P : CBB->phis()) {
          unsigned NumIncoming = P.getNumIncomingValues();
          for (int Idx = NumIncoming - 1; Idx >= 0; --Idx) {
            BasicBlock *IncomingBlock = P.getIncomingBlock(Idx);
            if (Blocks.count(IncomingBlock))
              continue;
            P.removeIncomingValue(Idx, /*DeletePHIIfEmpty=*/false);
          }
        }
    }

    for (auto P : enumerate(inputs))
      VMap[P.value()] = NewValues[P.index()];

  } else {
    moveCodeToFunction(newFunction);

    for (unsigned i = 0, e = inputs.size(); i != e; ++i) {
      Value *RewriteVal = NewValues[i];

      std::vector<User *> Users(inputs[i]->user_begin(), inputs[i]->user_end());
      for (User *use : Users)
        if (Instruction *inst = dyn_cast<Instruction>(use))
          if (Blocks.count(inst->getParent()))
            inst->replaceUsesOfWith(inputs[i], RewriteVal);
    }
  }

  // Since there may be multiple exits from the original region, make the new
  // function return an unsigned, switch on that number.  This loop iterates
  // over all of the blocks in the extracted region, updating any terminator
  // instructions in the to-be-extracted region that branch to blocks that are
  // not in the region to be extracted.
  std::map<BasicBlock *, BasicBlock *> ExitBlockMap;

  // Iterate over the previously collected targets, and create new blocks inside
  // the function to branch to.
  for (auto P : enumerate(SwitchCases)) {
    BasicBlock *OldTarget = P.value();
    size_t SuccNum = P.index();

    BasicBlock *NewTarget = BasicBlock::Create(
        Context, OldTarget->getName() + ".exitStub", newFunction);
    ExitBlockMap[OldTarget] = NewTarget;
    if (KeepOldBlocks)
      VMap[OldTarget] = NewTarget;

    Value *brVal = nullptr;
    Type *RetTy = getSwitchType();
    assert(SwitchCases.size() < 0xffff && "too many exit blocks for switch");
    switch (SwitchCases.size()) {
    case 0:
    case 1:
      // No value needed.
      break;
    case 2: // Conditional branch, return a bool
      brVal = ConstantInt::get(RetTy, !SuccNum);
      break;
    default:
      brVal = ConstantInt::get(RetTy, SuccNum);
      break;
    }

    ReturnInst::Create(Context, brVal, NewTarget);
  }

  for (BasicBlock *Block : Blocks) {
    Instruction *TI = Block->getTerminator();
    for (unsigned i = 0, e = TI->getNumSuccessors(); i != e; ++i) {
      if (Blocks.count(TI->getSuccessor(i)))
        continue;
      BasicBlock *OldTarget = TI->getSuccessor(i);
      // add a new basic block which returns the appropriate value
      BasicBlock *NewTarget = ExitBlockMap[OldTarget];
      assert(NewTarget && "Unknown target block!");

      if (KeepOldBlocks) {
        VMap[OldTarget] = NewTarget;
      } else {
        // rewrite the original branch instruction with this new target
        TI->setSuccessor(i, NewTarget);
      }
    }
  }

  // Update values references to point to the new function.
  if (KeepOldBlocks) {
    for (BasicBlock *Pred : predecessors(header)) {
      if (VMap.count(Pred))
        continue;
      VMap[Pred] = newFuncRoot;
    }

    for (Instruction *II : AdditionalRemap)
      RemapInstruction(II, VMap, RF_NoModuleLevelChanges);

    // Loop over all of the instructions in the new function, fixing up operand
    // references as we go. This uses VMap to do all the hard work.
    for (BasicBlock *Block : Blocks) {
      WeakTrackingVH NewBlock = VMap.lookup(Block);
      if (!NewBlock)
        continue;

      // Loop over all instructions, fixing each one as we find it...
      for (Instruction &II : cast<BasicBlock>(*NewBlock))
        RemapInstruction(&II, VMap, RF_NoModuleLevelChanges);
    }
  } else {
    // Loop over all of the PHI nodes in the header and exit blocks, and change
    // any references to the old incoming edge to be the new incoming edge.
    for (BasicBlock::iterator I = header->begin(); isa<PHINode>(I); ++I) {
      PHINode *PN = cast<PHINode>(I);
      for (unsigned i = 0, e = PN->getNumIncomingValues(); i != e; ++i)
        if (!Blocks.count(PN->getIncomingBlock(i)))
          PN->setIncomingBlock(i, newFuncRoot);
    }
  }

  BasicBlock *NewHeader =
      KeepOldBlocks ? cast<BasicBlock>(VMap.lookup(header)) : header;
  assert(NewHeader && "Header must have been cloned/moved to newFunction");

  // Connect newFunction entry block to new header.
  BranchInst *BranchI = BranchInst::Create(NewHeader, newFuncRoot);
  applyFirstDebugLoc(oldFunction, Blocks.getArrayRef(), BranchI);

  // Store the arguments right after the definition of output value.
  // This should be proceeded after creating exit stubs to be ensure that invoke
  // result restore will be placed in the outlined function.
  ScalarAI = newFunction->arg_begin();
  unsigned AggIdx = 0;
  for (Value *Input : inputs) {
    if (StructValues.contains(Input))
      ++AggIdx;
    else
      ++ScalarAI;
  }

  for (Value *Output : outputs) {
    if (KeepOldBlocks)
      Output = VMap.lookup(Output);

    // Find proper insertion point.
    // In case Output is an invoke, we insert the store at the beginning in the
    // 'normal destination' BB. Otherwise we insert the store right after
    // Output.
    Instruction *InsertBefore = nullptr;
    if (auto *InvokeI = dyn_cast<InvokeInst>(Output))
      InsertBefore = &*InvokeI->getNormalDest()->getFirstInsertionPt();
    else if (auto *Phi = dyn_cast<PHINode>(Output))
      InsertBefore = &*Phi->getParent()->getFirstInsertionPt();
    else if (auto *OutI = dyn_cast<Instruction>(Output))
      InsertBefore = &*std::next(OutI->getIterator());

    assert((!InsertBefore || InsertBefore->getFunction() == newFunction ||
            Blocks.count(InsertBefore->getParent())) &&
           "InsertPt should be in new function");

    if (StructValues.contains(Output)) {
      if (InsertBefore) {
        assert(AggArg && "Number of aggregate output arguments should match "
                         "the number of defined values");
        Value *Idx[2];
        Idx[0] = Constant::getNullValue(Type::getInt32Ty(Context));
        Idx[1] = ConstantInt::get(Type::getInt32Ty(Context), AggIdx);
        GetElementPtrInst *GEP = GetElementPtrInst::Create(
            StructArgTy, AggArg, Idx, "gep_" + Output->getName(), InsertBefore);
        new StoreInst(Output, GEP, InsertBefore);
      }
      ++AggIdx;
    } else {
      if (InsertBefore) {
        assert(ScalarAI != newFunction->arg_end() &&
               "Number of scalar output arguments should match "
               "the number of defined values");
        new StoreInst(Output, &*ScalarAI, InsertBefore);
      }
      ++ScalarAI;
    }
  }
}

CallInst *CodeExtractor::emitReplacerCall(
    const ValueSet &inputs, const ValueSet &outputs,
    const ValueSet &StructValues, Function *newFunction,
    StructType *StructArgTy, Function *oldFunction, BasicBlock *ReplIP,
    BlockFrequency EntryFreq, ArrayRef<Value *> LifetimesStart,
    std::vector<Value *> &Reloads) {
  LLVMContext &Context = oldFunction->getContext();
  Module *M = oldFunction->getParent();
  const DataLayout &DL = M->getDataLayout();

  // This takes place of the original loop
  BasicBlock *codeReplacer =
      BasicBlock::Create(Context, "codeRepl", oldFunction, ReplIP);
  BasicBlock *AllocaBlock =
      AllocationBlock ? AllocationBlock : &oldFunction->getEntryBlock();

  // Update the entry count of the function.
  if (BFI)
    BFI->setBlockFreq(codeReplacer, EntryFreq);

  std::vector<Value *> params;

  // Add inputs as params, or to be filled into the struct
  for (Value *input : inputs) {
    if (StructValues.contains(input))
      continue;

    params.push_back(input);
  }

  // Create allocas for the outputs
  std::vector<Value *> ReloadOutputs;
  for (Value *output : outputs) {
    if (StructValues.contains(output))
      continue;

    AllocaInst *alloca = new AllocaInst(
        output->getType(), DL.getAllocaAddrSpace(), nullptr,
        output->getName() + ".loc", &*AllocaBlock->getFirstInsertionPt());
    params.push_back(alloca);
    ReloadOutputs.push_back(alloca);
  }

  AllocaInst *Struct = nullptr;
  if (!StructValues.empty()) {
    Struct = new AllocaInst(StructArgTy, DL.getAllocaAddrSpace(), nullptr,
                            "structArg", &*AllocaBlock->getFirstInsertionPt());
    params.push_back(Struct);

    unsigned AggIdx = 0;
    for (Value *input : inputs) {
      if (!StructValues.contains(input))
        continue;

      Value *Idx[2];
      Idx[0] = Constant::getNullValue(Type::getInt32Ty(Context));
      Idx[1] = ConstantInt::get(Type::getInt32Ty(Context), AggIdx);
      GetElementPtrInst *GEP = GetElementPtrInst::Create(
          StructArgTy, Struct, Idx, "gep_" + input->getName());
      GEP->insertInto(codeReplacer, codeReplacer->end());
      new StoreInst(input, GEP, codeReplacer);

      ++AggIdx;
    }
  }

  // Emit the call to the function
  CallInst *call = CallInst::Create(newFunction, params,
                                    SwitchCases.size() > 1 ? "targetBlock" : "",
                                    codeReplacer);

  // Set swifterror parameter attributes.
  unsigned ParamIdx = 0;
  unsigned AggIdx = 0;
  for (auto input : inputs) {
    if (StructValues.contains(input)) {
      ++AggIdx;
    } else {
      if (input->isSwiftError())
        call->addParamAttr(ParamIdx, Attribute::SwiftError);
      ++ParamIdx;
    }
  }

  // Add debug location to the new call, if the original function has debug
  // info. In that case, the terminator of the entry block of the extracted
  // function contains the first debug location of the extracted function,
  // set in extractCodeRegion.
  if (codeReplacer->getParent()->getSubprogram()) {
    if (auto DL = newFunction->getEntryBlock().getTerminator()->getDebugLoc())
      call->setDebugLoc(DL);
  }

  // Reload the outputs passed in by reference, use the struct if output is in
  // the aggregate or reload from the scalar argument.
  for (unsigned i = 0, e = outputs.size(), scalarIdx = 0; i != e; ++i) {
    Value *Output = nullptr;
    if (StructValues.contains(outputs[i])) {
      Value *Idx[2];
      Idx[0] = Constant::getNullValue(Type::getInt32Ty(Context));
      Idx[1] = ConstantInt::get(Type::getInt32Ty(Context), AggIdx);
      GetElementPtrInst *GEP = GetElementPtrInst::Create(
          StructArgTy, Struct, Idx, "gep_reload_" + outputs[i]->getName());
      GEP->insertInto(codeReplacer, codeReplacer->end());
      Output = GEP;
      ++AggIdx;
    } else {
      Output = ReloadOutputs[scalarIdx];
      ++scalarIdx;
    }
    LoadInst *load =
        new LoadInst(outputs[i]->getType(), Output,
                     outputs[i]->getName() + ".reload", codeReplacer);
    Reloads.push_back(load);
  }

  // Now we can emit a switch statement using the call as a value.
  SwitchInst *TheSwitch =
      SwitchInst::Create(Constant::getNullValue(Type::getInt16Ty(Context)),
                         codeReplacer, 0, codeReplacer);
  for (auto P : enumerate(SwitchCases)) {
    BasicBlock *OldTarget = P.value();
    size_t SuccNum = P.index();

    TheSwitch->addCase(ConstantInt::get(Type::getInt16Ty(Context), SuccNum),
                       OldTarget);
  }

  // Now that we've done the deed, simplify the switch instruction.
  Type *OldFnRetTy = TheSwitch->getParent()->getParent()->getReturnType();
  switch (SwitchCases.size()) {
  case 0:
    // There are no successors (the block containing the switch itself), which
    // means that previously this was the last part of the function, and hence
    // this should be rewritten as a `ret'

    // Check if the function should return a value
    if (OldFnRetTy->isVoidTy()) {
      ReturnInst::Create(Context, nullptr, TheSwitch); // Return void
    } else if (OldFnRetTy == TheSwitch->getCondition()->getType()) {
      // return what we have
      ReturnInst::Create(Context, TheSwitch->getCondition(), TheSwitch);
    } else {
      // Otherwise we must have code extracted an unwind or something, just
      // return whatever we want.
      ReturnInst::Create(Context, Constant::getNullValue(OldFnRetTy),
                         TheSwitch);
    }

    TheSwitch->eraseFromParent();
    break;
  case 1:
    // Only a single destination, change the switch into an unconditional
    // branch.
    BranchInst::Create(TheSwitch->getSuccessor(1), TheSwitch);
    TheSwitch->eraseFromParent();
    break;
  case 2:
    // Only two destinations, convert to a condition branch.
    // Remark: This also swaps the target branches:
    // 0 -> false -> getSuccessor(2); 1 -> true -> getSuccessor(1)
    BranchInst::Create(TheSwitch->getSuccessor(1), TheSwitch->getSuccessor(2),
                       call, TheSwitch);
    TheSwitch->eraseFromParent();
    break;
  default:
    // Otherwise, make the default destination of the switch instruction be one
    // of the other successors.
    TheSwitch->setCondition(call);
    TheSwitch->setDefaultDest(TheSwitch->getSuccessor(SwitchCases.size()));
    // Remove redundant case
    TheSwitch->removeCase(
        SwitchInst::CaseIt(TheSwitch, SwitchCases.size() - 1));
    break;
  }

  // Insert lifetime markers around the reloads of any output values. The
  // allocas output values are stored in are only in-use in the codeRepl block.
  insertLifetimeMarkersSurroundingCall(M, ReloadOutputs, ReloadOutputs, call);

  // Replicate the effects of any lifetime start/end markers which referenced
  // input objects in the extraction region by placing markers around the call.
  insertLifetimeMarkersSurroundingCall(oldFunction->getParent(), LifetimesStart,
                                       {}, call);

  return call;
}

void CodeExtractor::insertReplacerCall(
    Function *oldFunction, BasicBlock *header, BasicBlock *codeReplacer,
    const ValueSet &outputs, ArrayRef<Value *> Reloads,
    const DenseMap<BasicBlock *, BlockFrequency> &ExitWeights) {

  // Rewrite branches to basic blocks outside of the loop to new dummy blocks
  // within the new function. This must be done before we lose track of which
  // blocks were originally in the code region.
  std::vector<User *> Users(header->user_begin(), header->user_end());
  for (auto &U : Users)
    // The BasicBlock which contains the branch is not in the region
    // modify the branch target to a new block
    if (Instruction *I = dyn_cast<Instruction>(U))
      if (I->isTerminator() && I->getFunction() == oldFunction &&
          !Blocks.count(I->getParent()))
        I->replaceUsesOfWith(header, codeReplacer);

  if (KeepOldBlocks) {
    // Change references to output values after the call to use either the value
    // written by the extracted function or the original value if we skipped the
    // call. Use SSAUpdater to propagate the new PHI since the CFG has changed.

    SSAUpdater SSA;
    for (auto P : enumerate(outputs)) {
      size_t OutIdx = P.index();
      Instruction *OldVal = cast<Instruction>(P.value());
      Value *NewVal = Reloads[OutIdx];

      SSA.Initialize(OldVal->getType(),
                     (OldVal->getName() + ".merge_with_extracted").str());
      SSA.AddAvailableValue(codeReplacer, NewVal);

      // Could help SSAUpdater by determining in advance which output values are
      // available in which exit blocks (from DT).
      SSA.AddAvailableValue(OldVal->getParent(), OldVal);

      for (Use &U : make_early_inc_range(OldVal->uses())) {
        auto *User = dyn_cast<Instruction>(U.getUser());
        if (!User)
          continue;
        BasicBlock *EffectiveUser = User->getParent();
        if (auto *PHI = dyn_cast<PHINode>(User))
          EffectiveUser = PHI->getIncomingBlock(U);

        if (EffectiveUser == codeReplacer || Blocks.count(EffectiveUser))
          continue;

        SSA.RewriteUseAfterInsertions(U);
      }
    }
  } else {
    // When moving the code region it is sufficient to replace all uses to the
    // extracted function values. Since the original definition's block
    // dominated its use, it will also be dominated by codeReplacer's switch
    // which joined multiple exit blocks.

    for (BasicBlock *ExitBB : SwitchCases)
      for (PHINode &PN : ExitBB->phis()) {
        Value *IncomingCodeReplacerVal = nullptr;
        for (unsigned i = 0, e = PN.getNumIncomingValues(); i != e; ++i) {
          // Ignore incoming values from outside of the extracted region.
          if (!Blocks.count(PN.getIncomingBlock(i)))
            continue;

          // Ensure that there is only one incoming value from codeReplacer.
          if (!IncomingCodeReplacerVal) {
            PN.setIncomingBlock(i, codeReplacer);
            IncomingCodeReplacerVal = PN.getIncomingValue(i);
          } else
            assert(IncomingCodeReplacerVal == PN.getIncomingValue(i) &&
                   "PHI has two incompatbile incoming values from codeRepl");
        }
      }

    for (unsigned i = 0, e = outputs.size(); i != e; ++i) {
      Value *load = Reloads[i];
      std::vector<User *> Users(outputs[i]->user_begin(),
                                outputs[i]->user_end());
      for (User *U : Users) {
        Instruction *inst = cast<Instruction>(U);
        if (inst->getParent()->getParent() == oldFunction)
          inst->replaceUsesOfWith(outputs[i], load);
      }
    }
  }

  // Update the branch weights for the exit block.
  if (BFI && SwitchCases.size() > 1)
    calculateNewCallTerminatorWeights(codeReplacer, ExitWeights, BPI);
}

bool CodeExtractor::verifyAssumptionCache(const Function &OldFunc,
                                          const Function &NewFunc,
                                          AssumptionCache *AC) {
  for (auto AssumeVH : AC->assumptions()) {
    auto *I = dyn_cast_or_null<CallInst>(AssumeVH);
    if (!I)
      continue;

    // There shouldn't be any llvm.assume intrinsics in the new function.
    if (I->getFunction() != &OldFunc)
      return true;

    // There shouldn't be any stale affected values in the assumption cache
    // that were previously in the old function, but that have now been moved
    // to the new function.
    for (auto AffectedValVH : AC->assumptionsFor(I->getOperand(0))) {
      auto *AffectedCI = dyn_cast_or_null<CallInst>(AffectedValVH);
      if (!AffectedCI)
        continue;
      if (AffectedCI->getFunction() != &OldFunc)
        return true;
      auto *AssumedInst = cast<Instruction>(AffectedCI->getOperand(0));
      if (AssumedInst->getFunction() != &OldFunc)
        return true;
    }
  }
  return false;
}

void CodeExtractor::excludeArgFromAggregate(Value *Arg) {
  ExcludeArgsFromAggregate.insert(Arg);
}<|MERGE_RESOLUTION|>--- conflicted
+++ resolved
@@ -251,24 +251,14 @@
 CodeExtractor::CodeExtractor(ArrayRef<BasicBlock *> BBs, DominatorTree *DT,
                              bool AggregateArgs, BlockFrequencyInfo *BFI,
                              BranchProbabilityInfo *BPI, AssumptionCache *AC,
-                             bool AllowVarArgs, bool AllowAlloca,
-                             BasicBlock *AllocationBlock, std::string Suffix,
-<<<<<<< HEAD
-                             bool KeepOldBlocks)
-    : DT(DT), AggregateArgs(AggregateArgs || AggregateArgsOpt), BFI(BFI),
-      BPI(BPI), AC(AC), AllocationBlock(AllocationBlock),
-      AllowVarArgs(AllowVarArgs), KeepOldBlocks(KeepOldBlocks),
-      Blocks(buildExtractionBlockSet(BBs, DT, AllowVarArgs, AllowAlloca,
-                                     KeepOldBlocks)),
-      Suffix(Suffix) {}
-=======
-                             bool ArgsInZeroAddressSpace)
-    : DT(DT), AggregateArgs(AggregateArgs || AggregateArgsOpt), BFI(BFI),
-      BPI(BPI), AC(AC), AllocationBlock(AllocationBlock),
-      AllowVarArgs(AllowVarArgs),
-      Blocks(buildExtractionBlockSet(BBs, DT, AllowVarArgs, AllowAlloca)),
-      Suffix(Suffix), ArgsInZeroAddressSpace(ArgsInZeroAddressSpace) {}
->>>>>>> 376df21b
+                                   bool AllowVarArgs, bool AllowAlloca,
+                                   BasicBlock *AllocationBlock, std::string Suffix, bool KeepOldBlocks,
+                                   bool ArgsInZeroAddressSpace)
+        : DT(DT), AggregateArgs(AggregateArgs || AggregateArgsOpt), BFI(BFI),
+          BPI(BPI), AC(AC), AllocationBlock(AllocationBlock),
+          AllowVarArgs(AllowVarArgs), KeepOldBlocks(KeepOldBlocks),
+          Blocks(buildExtractionBlockSet(BBs, DT, AllowVarArgs, AllowAlloca,KeepOldBlocks)),
+          Suffix(Suffix), ArgsInZeroAddressSpace(ArgsInZeroAddressSpace) {}
 
 CodeExtractor::CodeExtractor(DominatorTree &DT, Loop &L, bool AggregateArgs,
                              BlockFrequencyInfo *BFI,
@@ -1131,14 +1121,6 @@
   }
 }
 
-    if (ArgsInZeroAddressSpace && DL.getAllocaAddrSpace() != 0) {
-      auto *StructSpaceCast = new AddrSpaceCastInst(
-          Struct, PointerType ::get(Context, 0), "structArg.ascast");
-      StructSpaceCast->insertAfter(Struct);
-      params.push_back(StructSpaceCast);
-    } else {
-      params.push_back(Struct);
-    }
 void CodeExtractor::moveCodeToFunction(Function *newFunction) {
   Function *oldFunc = Blocks.front()->getParent();
   auto newFuncIt = newFunction->begin();
@@ -1887,7 +1869,15 @@
   if (!StructValues.empty()) {
     Struct = new AllocaInst(StructArgTy, DL.getAllocaAddrSpace(), nullptr,
                             "structArg", &*AllocaBlock->getFirstInsertionPt());
-    params.push_back(Struct);
+
+          if (ArgsInZeroAddressSpace && DL.getAllocaAddrSpace() != 0) {
+            auto *StructSpaceCast = new AddrSpaceCastInst(
+                Struct, PointerType ::get(Context, 0), "structArg.ascast");
+            StructSpaceCast->insertAfter(Struct);
+            params.push_back(StructSpaceCast);
+          } else {
+            params.push_back(Struct);
+          }
 
     unsigned AggIdx = 0;
     for (Value *input : inputs) {
