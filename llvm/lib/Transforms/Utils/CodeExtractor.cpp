--- conflicted
+++ resolved
@@ -1073,13 +1073,6 @@
       return any_of(*BB, [&BranchI](const Instruction &I) {
         if (!I.getDebugLoc())
           return false;
-<<<<<<< HEAD
-        // Don't use source locations attached to debug-intrinsics: they could
-        // be from completely unrelated scopes.
-        if (isa<DbgInfoIntrinsic>(I))
-          return false;
-=======
->>>>>>> eb0f1dc0
         BranchI->setDebugLoc(I.getDebugLoc());
         return true;
       });
@@ -1160,7 +1153,6 @@
   for (BasicBlock *Block : Blocks) {
     // Delete the basic block from the old function, and the list of blocks
     Block->removeFromParent();
-<<<<<<< HEAD
 
     // Insert this basic block into the new function
     // Insert the original blocks after the entry block created
@@ -1196,19 +1188,8 @@
       BranchDist.addExit(ExitNode, ExitFreq);
     else
       EdgeProbabilities[i] = BranchProbability::getZero();
-=======
-
-    // Insert this basic block into the new function
-    // Insert the original blocks after the entry block created
-    // for the new function. The entry block may be followed
-    // by a set of exit blocks at this point, but these exit
-    // blocks better be placed at the end of the new function.
-    newFuncIt = newFunction->insert(std::next(newFuncIt), Block);
->>>>>>> eb0f1dc0
-  }
-}
-
-<<<<<<< HEAD
+  }
+
   // Check for no total weight.
   if (BranchDist.Total == 0) {
     BPI->setEdgeProbability(CodeReplacer, EdgeProbabilities);
@@ -1319,145 +1300,6 @@
       UpdateOrInsertDebugRecord(DVR, Input, NewVal, Expr, DVR->isDbgDeclare());
   }
 
-=======
-void CodeExtractor::calculateNewCallTerminatorWeights(
-    BasicBlock *CodeReplacer,
-    const DenseMap<BasicBlock *, BlockFrequency> &ExitWeights,
-    BranchProbabilityInfo *BPI) {
-  using Distribution = BlockFrequencyInfoImplBase::Distribution;
-  using BlockNode = BlockFrequencyInfoImplBase::BlockNode;
-
-  // Update the branch weights for the exit block.
-  Instruction *TI = CodeReplacer->getTerminator();
-  SmallVector<unsigned, 8> BranchWeights(TI->getNumSuccessors(), 0);
-
-  // Block Frequency distribution with dummy node.
-  Distribution BranchDist;
-
-  SmallVector<BranchProbability, 4> EdgeProbabilities(
-      TI->getNumSuccessors(), BranchProbability::getUnknown());
-
-  // Add each of the frequencies of the successors.
-  for (unsigned i = 0, e = TI->getNumSuccessors(); i < e; ++i) {
-    BlockNode ExitNode(i);
-    uint64_t ExitFreq = ExitWeights.lookup(TI->getSuccessor(i)).getFrequency();
-    if (ExitFreq != 0)
-      BranchDist.addExit(ExitNode, ExitFreq);
-    else
-      EdgeProbabilities[i] = BranchProbability::getZero();
-  }
-
-  // Check for no total weight.
-  if (BranchDist.Total == 0) {
-    BPI->setEdgeProbability(CodeReplacer, EdgeProbabilities);
-    return;
-  }
-
-  // Normalize the distribution so that they can fit in unsigned.
-  BranchDist.normalize();
-
-  // Create normalized branch weights and set the metadata.
-  for (unsigned I = 0, E = BranchDist.Weights.size(); I < E; ++I) {
-    const auto &Weight = BranchDist.Weights[I];
-
-    // Get the weight and update the current BFI.
-    BranchWeights[Weight.TargetNode.Index] = Weight.Amount;
-    BranchProbability BP(Weight.Amount, BranchDist.Total);
-    EdgeProbabilities[Weight.TargetNode.Index] = BP;
-  }
-  BPI->setEdgeProbability(CodeReplacer, EdgeProbabilities);
-  TI->setMetadata(
-      LLVMContext::MD_prof,
-      MDBuilder(TI->getContext()).createBranchWeights(BranchWeights));
-}
-
-/// Erase debug info intrinsics which refer to values in \p F but aren't in
-/// \p F.
-static void eraseDebugIntrinsicsWithNonLocalRefs(Function &F) {
-  for (Instruction &I : instructions(F)) {
-    SmallVector<DbgVariableIntrinsic *, 4> DbgUsers;
-    SmallVector<DbgVariableRecord *, 4> DbgVariableRecords;
-    findDbgUsers(DbgUsers, &I, &DbgVariableRecords);
-    for (DbgVariableIntrinsic *DVI : DbgUsers)
-      if (DVI->getFunction() != &F)
-        DVI->eraseFromParent();
-    for (DbgVariableRecord *DVR : DbgVariableRecords)
-      if (DVR->getFunction() != &F)
-        DVR->eraseFromParent();
-  }
-}
-
-/// Fix up the debug info in the old and new functions. Following changes are
-/// done.
-/// 1. If a debug record points to a value that has been replaced, update the
-///    record to use the new value.
-/// 2. If an Input value that has been replaced was used as a location of a
-///    debug record in the Parent function, then materealize a similar record in
-///    the new function.
-/// 3. Point line locations and debug intrinsics to the new subprogram scope
-/// 4. Remove intrinsics which point to values outside of the new function.
-static void fixupDebugInfoPostExtraction(Function &OldFunc, Function &NewFunc,
-                                         CallInst &TheCall,
-                                         const SetVector<Value *> &Inputs,
-                                         ArrayRef<Value *> NewValues) {
-  DISubprogram *OldSP = OldFunc.getSubprogram();
-  LLVMContext &Ctx = OldFunc.getContext();
-
-  if (!OldSP) {
-    // Erase any debug info the new function contains.
-    stripDebugInfo(NewFunc);
-    // Make sure the old function doesn't contain any non-local metadata refs.
-    eraseDebugIntrinsicsWithNonLocalRefs(NewFunc);
-    return;
-  }
-
-  // Create a subprogram for the new function. Leave out a description of the
-  // function arguments, as the parameters don't correspond to anything at the
-  // source level.
-  assert(OldSP->getUnit() && "Missing compile unit for subprogram");
-  DIBuilder DIB(*OldFunc.getParent(), /*AllowUnresolved=*/false,
-                OldSP->getUnit());
-  auto SPType = DIB.createSubroutineType(DIB.getOrCreateTypeArray({}));
-  DISubprogram::DISPFlags SPFlags = DISubprogram::SPFlagDefinition |
-                                    DISubprogram::SPFlagOptimized |
-                                    DISubprogram::SPFlagLocalToUnit;
-  auto NewSP = DIB.createFunction(
-      OldSP->getUnit(), NewFunc.getName(), NewFunc.getName(), OldSP->getFile(),
-      /*LineNo=*/0, SPType, /*ScopeLine=*/0, DINode::FlagZero, SPFlags);
-  NewFunc.setSubprogram(NewSP);
-
-  auto UpdateOrInsertDebugRecord = [&](auto *DR, Value *OldLoc, Value *NewLoc,
-                                       DIExpression *Expr, bool Declare) {
-    if (DR->getParent()->getParent() == &NewFunc) {
-      DR->replaceVariableLocationOp(OldLoc, NewLoc);
-      return;
-    }
-    if (Declare) {
-      DIB.insertDeclare(NewLoc, DR->getVariable(), Expr, DR->getDebugLoc(),
-                        &NewFunc.getEntryBlock());
-      return;
-    }
-    DIB.insertDbgValueIntrinsic(
-        NewLoc, DR->getVariable(), Expr, DR->getDebugLoc(),
-        NewFunc.getEntryBlock().getTerminator()->getIterator());
-  };
-  for (auto [Input, NewVal] : zip_equal(Inputs, NewValues)) {
-    SmallVector<DbgVariableIntrinsic *, 1> DbgUsers;
-    SmallVector<DbgVariableRecord *, 1> DPUsers;
-    findDbgUsers(DbgUsers, Input, &DPUsers);
-    DIExpression *Expr = DIB.createExpression();
-
-    // Iterate the debud users of the Input values. If they are in the extracted
-    // function then update their location with the new value. If they are in
-    // the parent function then create a similar debug record.
-    for (auto *DVI : DbgUsers)
-      UpdateOrInsertDebugRecord(DVI, Input, NewVal, Expr,
-                                isa<DbgDeclareInst>(DVI));
-    for (auto *DVR : DPUsers)
-      UpdateOrInsertDebugRecord(DVR, Input, NewVal, Expr, DVR->isDbgDeclare());
-  }
-
->>>>>>> eb0f1dc0
   auto IsInvalidLocation = [&NewFunc](Value *Location) {
     // Location is invalid if it isn't a constant, an instruction or an
     // argument, or is an instruction/argument but isn't in the new function.
@@ -1607,7 +1449,6 @@
   BasicBlock *CommonExit = nullptr;
   findAllocas(CEAC, SinkingCands, HoistingCands, CommonExit);
   assert(HoistingCands.empty() || CommonExit);
-<<<<<<< HEAD
 
   // Find inputs to, outputs from the code region.
   findInputsOutputs(inputs, outputs, SinkingCands);
@@ -1659,8 +1500,6 @@
   BasicBlock *ReplIP = header;
   while (ReplIP && Blocks.count(ReplIP))
     ReplIP = ReplIP->getNextNode();
-=======
->>>>>>> eb0f1dc0
 
   // Construct new function based on inputs/outputs & add allocas for all defs.
   std::string SuffixToUse =
@@ -1673,7 +1512,6 @@
   Function *newFunction = constructFunctionDeclaration(
       inputs, outputs, EntryFreq, oldFunction->getName() + "." + SuffixToUse,
       StructValues, StructTy);
-  newFunction->IsNewDbgInfoFormat = oldFunction->IsNewDbgInfoFormat;
   SmallVector<Value *> NewValues;
 
   emitFunctionBody(inputs, outputs, StructValues, newFunction, StructTy, header,
@@ -1762,9 +1600,7 @@
   // head of the region, but the entry node of a function cannot have preds.
   BasicBlock *newFuncRoot =
       BasicBlock::Create(Context, "newFuncRoot", newFunction);
-  newFuncRoot->IsNewDbgInfoFormat = oldFunction->IsNewDbgInfoFormat;
-
-<<<<<<< HEAD
+
   // Now sink all instructions which only have non-phi uses inside the region.
   // Group the allocas at the start of the block, so that any bitcast uses of
   // the allocas are well-defined.
@@ -1856,228 +1692,6 @@
   // instructions in the to-be-extracted region that branch to blocks that are
   // not in the region to be extracted.
   std::map<BasicBlock *, BasicBlock *> ExitBlockMap;
-=======
-  // Collect objects which are inputs to the extraction region and also
-  // referenced by lifetime start markers within it. The effects of these
-  // markers must be replicated in the calling function to prevent the stack
-  // coloring pass from merging slots which store input objects.
-  ValueSet LifetimesStart;
-  eraseLifetimeMarkersOnInputs(Blocks, SinkingCands, LifetimesStart);
-
-  if (!HoistingCands.empty()) {
-    auto *HoistToBlock = findOrCreateBlockForHoisting(CommonExit);
-    Instruction *TI = HoistToBlock->getTerminator();
-    for (auto *II : HoistingCands)
-      cast<Instruction>(II)->moveBefore(TI->getIterator());
-    computeExtractedFuncRetVals();
-  }
-
-  // CFG/ExitBlocks must not change hereafter
-
-  // Calculate the entry frequency of the new function before we change the root
-  //   block.
-  BlockFrequency EntryFreq;
-  DenseMap<BasicBlock *, BlockFrequency> ExitWeights;
-  if (BFI) {
-    assert(BPI && "Both BPI and BFI are required to preserve profile info");
-    for (BasicBlock *Pred : predecessors(header)) {
-      if (Blocks.count(Pred))
-        continue;
-      EntryFreq +=
-          BFI->getBlockFreq(Pred) * BPI->getEdgeProbability(Pred, header);
-    }
-
-    for (BasicBlock *Succ : ExtractedFuncRetVals) {
-      for (BasicBlock *Block : predecessors(Succ)) {
-        if (!Blocks.count(Block))
-          continue;
-
-        // Update the branch weight for this successor.
-        BlockFrequency &BF = ExitWeights[Succ];
-        BF += BFI->getBlockFreq(Block) * BPI->getEdgeProbability(Block, Succ);
-      }
-    }
-  }
-
-  // Determine position for the replacement code. Do so before header is moved
-  // to the new function.
-  BasicBlock *ReplIP = header;
-  while (ReplIP && Blocks.count(ReplIP))
-    ReplIP = ReplIP->getNextNode();
-
-  // Construct new function based on inputs/outputs & add allocas for all defs.
-  std::string SuffixToUse =
-      Suffix.empty()
-          ? (header->getName().empty() ? "extracted" : header->getName().str())
-          : Suffix;
-
-  ValueSet StructValues;
-  StructType *StructTy = nullptr;
-  Function *newFunction = constructFunctionDeclaration(
-      inputs, outputs, EntryFreq, oldFunction->getName() + "." + SuffixToUse,
-      StructValues, StructTy);
-  SmallVector<Value *> NewValues;
-
-  emitFunctionBody(inputs, outputs, StructValues, newFunction, StructTy, header,
-                   SinkingCands, NewValues);
-
-  std::vector<Value *> Reloads;
-  CallInst *TheCall = emitReplacerCall(
-      inputs, outputs, StructValues, newFunction, StructTy, oldFunction, ReplIP,
-      EntryFreq, LifetimesStart.getArrayRef(), Reloads);
-
-  insertReplacerCall(oldFunction, header, TheCall->getParent(), outputs,
-                     Reloads, ExitWeights);
-
-  fixupDebugInfoPostExtraction(*oldFunction, *newFunction, *TheCall, inputs,
-                               NewValues);
-
-  LLVM_DEBUG(if (verifyFunction(*newFunction, &errs())) {
-    newFunction->dump();
-    report_fatal_error("verification of newFunction failed!");
-  });
-  LLVM_DEBUG(if (verifyFunction(*oldFunction))
-                 report_fatal_error("verification of oldFunction failed!"));
-  LLVM_DEBUG(if (AC && verifyAssumptionCache(*oldFunction, *newFunction, AC))
-                 report_fatal_error("Stale Asumption cache for old Function!"));
-  return newFunction;
-}
-
-void CodeExtractor::normalizeCFGForExtraction(BasicBlock *&header) {
-  // If we have any return instructions in the region, split those blocks so
-  // that the return is not in the region.
-  splitReturnBlocks();
-
-  // If we have to split PHI nodes of the entry or exit blocks, do so now.
-  severSplitPHINodesOfEntry(header);
-
-  // If a PHI in an exit block has multiple incoming values from the outlined
-  // region, create a new PHI for those values within the region such that only
-  // PHI itself becomes an output value, not each of its incoming values
-  // individually.
-  computeExtractedFuncRetVals();
-  severSplitPHINodesOfExits();
-}
-
-void CodeExtractor::computeExtractedFuncRetVals() {
-  ExtractedFuncRetVals.clear();
-
-  SmallPtrSet<BasicBlock *, 2> ExitBlocks;
-  for (BasicBlock *Block : Blocks) {
-    for (BasicBlock *Succ : successors(Block)) {
-      if (Blocks.count(Succ))
-        continue;
-
-      bool IsNew = ExitBlocks.insert(Succ).second;
-      if (IsNew)
-        ExtractedFuncRetVals.push_back(Succ);
-    }
-  }
-}
-
-Type *CodeExtractor::getSwitchType() {
-  LLVMContext &Context = Blocks.front()->getContext();
-
-  assert(ExtractedFuncRetVals.size() < 0xffff &&
-         "too many exit blocks for switch");
-  switch (ExtractedFuncRetVals.size()) {
-  case 0:
-  case 1:
-    return Type::getVoidTy(Context);
-  case 2:
-    // Conditional branch, return a bool
-    return Type::getInt1Ty(Context);
-  default:
-    return Type::getInt16Ty(Context);
-  }
-}
-
-void CodeExtractor::emitFunctionBody(
-    const ValueSet &inputs, const ValueSet &outputs,
-    const ValueSet &StructValues, Function *newFunction,
-    StructType *StructArgTy, BasicBlock *header, const ValueSet &SinkingCands,
-    SmallVectorImpl<Value *> &NewValues) {
-  Function *oldFunction = header->getParent();
-  LLVMContext &Context = oldFunction->getContext();
-
-  // The new function needs a root node because other nodes can branch to the
-  // head of the region, but the entry node of a function cannot have preds.
-  BasicBlock *newFuncRoot =
-      BasicBlock::Create(Context, "newFuncRoot", newFunction);
-
-  // Now sink all instructions which only have non-phi uses inside the region.
-  // Group the allocas at the start of the block, so that any bitcast uses of
-  // the allocas are well-defined.
-  for (auto *II : SinkingCands) {
-    if (!isa<AllocaInst>(II)) {
-      cast<Instruction>(II)->moveBefore(*newFuncRoot,
-                                        newFuncRoot->getFirstInsertionPt());
-    }
-  }
-  for (auto *II : SinkingCands) {
-    if (auto *AI = dyn_cast<AllocaInst>(II)) {
-      AI->moveBefore(*newFuncRoot, newFuncRoot->getFirstInsertionPt());
-    }
-  }
-
-  Function::arg_iterator ScalarAI = newFunction->arg_begin();
-  Argument *AggArg = StructValues.empty()
-                         ? nullptr
-                         : newFunction->getArg(newFunction->arg_size() - 1);
-
-  // Rewrite all users of the inputs in the extracted region to use the
-  // arguments (or appropriate addressing into struct) instead.
-  for (unsigned i = 0, e = inputs.size(), aggIdx = 0; i != e; ++i) {
-    Value *RewriteVal;
-    if (StructValues.contains(inputs[i])) {
-      Value *Idx[2];
-      Idx[0] = Constant::getNullValue(Type::getInt32Ty(header->getContext()));
-      Idx[1] = ConstantInt::get(Type::getInt32Ty(header->getContext()), aggIdx);
-      GetElementPtrInst *GEP = GetElementPtrInst::Create(
-          StructArgTy, AggArg, Idx, "gep_" + inputs[i]->getName(), newFuncRoot);
-      LoadInst *LoadGEP =
-          new LoadInst(StructArgTy->getElementType(aggIdx), GEP,
-                       "loadgep_" + inputs[i]->getName(), newFuncRoot);
-      // If we load pointer, we can add optional !align metadata
-      // The existence of the !align metadata on the instruction tells
-      // the optimizer that the value loaded is known to be aligned to
-      // a boundary specified by the integer value in the metadata node.
-      // Example:
-      // %res = load ptr, ptr %input, align 8, !align !align_md_node
-      //                                 ^         ^
-      //                                 |         |
-      //            alignment of %input address    |
-      //                                           |
-      //                                     alignment of %res object
-      if (StructArgTy->getElementType(aggIdx)->isPointerTy()) {
-        unsigned AlignmentValue;
-        const Triple &TargetTriple =
-            newFunction->getParent()->getTargetTriple();
-        const DataLayout &DL = header->getDataLayout();
-        // Pointers without casting can provide more information about
-        // alignment. Use pointers without casts if given target preserves
-        // alignment information for cast the operation.
-        if (isAlignmentPreservedForAddrCast(TargetTriple))
-          AlignmentValue =
-              inputs[i]->stripPointerCasts()->getPointerAlignment(DL).value();
-        else
-          AlignmentValue = inputs[i]->getPointerAlignment(DL).value();
-        MDBuilder MDB(header->getContext());
-        LoadGEP->setMetadata(
-            LLVMContext::MD_align,
-            MDNode::get(
-                header->getContext(),
-                MDB.createConstant(ConstantInt::get(
-                    Type::getInt64Ty(header->getContext()), AlignmentValue))));
-      }
-      RewriteVal = LoadGEP;
-      ++aggIdx;
-    } else
-      RewriteVal = &*ScalarAI++;
-
-    NewValues.push_back(RewriteVal);
-  }
->>>>>>> eb0f1dc0
 
   // Iterate over the previously collected targets, and create new blocks inside
   // the function to branch to.
@@ -2085,7 +1699,6 @@
     BasicBlock *OldTarget = P.value();
     size_t SuccNum = P.index();
 
-<<<<<<< HEAD
     BasicBlock *NewTarget = BasicBlock::Create(
         Context, OldTarget->getName() + ".exitStub", newFunction);
     ExitBlockMap[OldTarget] = NewTarget;
@@ -2107,52 +1720,6 @@
       break;
     }
 
-=======
-  for (unsigned i = 0, e = inputs.size(); i != e; ++i) {
-    Value *RewriteVal = NewValues[i];
-
-    std::vector<User *> Users(inputs[i]->user_begin(), inputs[i]->user_end());
-    for (User *use : Users)
-      if (Instruction *inst = dyn_cast<Instruction>(use))
-        if (Blocks.count(inst->getParent()))
-          inst->replaceUsesOfWith(inputs[i], RewriteVal);
-  }
-
-  // Since there may be multiple exits from the original region, make the new
-  // function return an unsigned, switch on that number.  This loop iterates
-  // over all of the blocks in the extracted region, updating any terminator
-  // instructions in the to-be-extracted region that branch to blocks that are
-  // not in the region to be extracted.
-  std::map<BasicBlock *, BasicBlock *> ExitBlockMap;
-
-  // Iterate over the previously collected targets, and create new blocks inside
-  // the function to branch to.
-  for (auto P : enumerate(ExtractedFuncRetVals)) {
-    BasicBlock *OldTarget = P.value();
-    size_t SuccNum = P.index();
-
-    BasicBlock *NewTarget = BasicBlock::Create(
-        Context, OldTarget->getName() + ".exitStub", newFunction);
-    ExitBlockMap[OldTarget] = NewTarget;
-
-    Value *brVal = nullptr;
-    Type *RetTy = getSwitchType();
-    assert(ExtractedFuncRetVals.size() < 0xffff &&
-           "too many exit blocks for switch");
-    switch (ExtractedFuncRetVals.size()) {
-    case 0:
-    case 1:
-      // No value needed.
-      break;
-    case 2: // Conditional branch, return a bool
-      brVal = ConstantInt::get(RetTy, !SuccNum);
-      break;
-    default:
-      brVal = ConstantInt::get(RetTy, SuccNum);
-      break;
-    }
-
->>>>>>> eb0f1dc0
     ReturnInst::Create(Context, brVal, NewTarget);
   }
 
@@ -2266,15 +1833,8 @@
   // This takes place of the original loop
   BasicBlock *codeReplacer =
       BasicBlock::Create(Context, "codeRepl", oldFunction, ReplIP);
-<<<<<<< HEAD
-  codeReplacer->IsNewDbgInfoFormat = oldFunction->IsNewDbgInfoFormat;
   BasicBlock *AllocaBlock =
       AllocationBlock ? AllocationBlock : &oldFunction->getEntryBlock();
-  AllocaBlock->IsNewDbgInfoFormat = oldFunction->IsNewDbgInfoFormat;
-=======
-  BasicBlock *AllocaBlock =
-      AllocationBlock ? AllocationBlock : &oldFunction->getEntryBlock();
->>>>>>> eb0f1dc0
 
   // Update the entry count of the function.
   if (BFI)
