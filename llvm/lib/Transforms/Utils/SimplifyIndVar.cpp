--- conflicted
+++ resolved
@@ -1630,15 +1630,12 @@
 
   // Widen the other operand of the compare, if necessary.
   if (CastWidth < IVWidth) {
-<<<<<<< HEAD
-=======
     // If the narrow IV is always non-negative and the other operand is sext,
     // widen using sext so we can combine them. This works for all non-signed
     // comparison predicates.
     if (DU.NeverNegative && isa<SExtInst>(Op) && !Cmp->isSigned())
       CmpPreferredSign = true;
 
->>>>>>> eb0f1dc0
     Value *ExtOp = createExtendInst(Op, WideType, CmpPreferredSign, Cmp);
     DU.NarrowUse->replaceUsesOfWith(Op, ExtOp);
   }
