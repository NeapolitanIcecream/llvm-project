--- conflicted
+++ resolved
@@ -1430,16 +1430,9 @@
         if (NewInnerCB->paramHasAttr(I, Attribute::ByVal))
           continue;
 
-<<<<<<< HEAD
-        if (NewInnerCB->paramHasAttr(I, Attribute::ByVal))
-          // It's unsound to propagate memory attributes to byval arguments.
-          // Even if CalledFunction doesn't e.g. write to the argument,
-          // the call to NewInnerCB may write to its by-value copy.
-=======
         // Don't bother propagating attrs to constants.
         if (match(NewInnerCB->getArgOperand(I),
                   llvm::PatternMatch::m_ImmConstant()))
->>>>>>> f791cfc8
           continue;
 
         // Check if the underlying value for the parameter is an argument.
