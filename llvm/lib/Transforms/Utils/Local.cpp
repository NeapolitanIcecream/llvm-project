--- conflicted
+++ resolved
@@ -1689,23 +1689,10 @@
                                               DIExpression *DIExpr,
                                               const DebugLoc &NewLoc,
                                               BasicBlock::iterator Instr) {
-<<<<<<< HEAD
-  if (!UseNewDbgInfoFormat) {
-    Builder.insertDbgValueIntrinsic(DV, DIVar, DIExpr, NewLoc, Instr);
-  } else {
-    // RemoveDIs: if we're using the new debug-info format, allocate a
-    // DbgVariableRecord directly instead of a dbg.value intrinsic.
-    ValueAsMetadata *DVAM = ValueAsMetadata::get(DV);
-    DbgVariableRecord *DV =
-        new DbgVariableRecord(DVAM, DIVar, DIExpr, NewLoc.get());
-    Instr->getParent()->insertDbgRecordBefore(DV, Instr);
-  }
-=======
   ValueAsMetadata *DVAM = ValueAsMetadata::get(DV);
   DbgVariableRecord *DVRec =
       new DbgVariableRecord(DVAM, DIVar, DIExpr, NewLoc.get());
   Instr->getParent()->insertDbgRecordBefore(DVRec, Instr);
->>>>>>> 4084ffcf
 }
 
 static void insertDbgValueOrDbgVariableRecordAfter(
