--- conflicted
+++ resolved
@@ -889,11 +889,7 @@
 
       APInt LowBits = *Rem - 1;
       APInt Mask2 = LowBits | APInt::getSignMask(BitWidth);
-<<<<<<< HEAD
-      if (SimplifyDemandedBits(I, 0, Mask2, LHSKnown, Depth + 1, Q))
-=======
       if (SimplifyDemandedBits(I, 0, Mask2, LHSKnown, Q, Depth + 1))
->>>>>>> 4084ffcf
         return I;
       Known = KnownBits::srem(LHSKnown, KnownBits::makeConstant(*Rem));
       break;
@@ -1044,17 +1040,10 @@
         APInt DemandedMaskLHS(DemandedMask.lshr(ShiftAmt));
         APInt DemandedMaskRHS(DemandedMask.shl(BitWidth - ShiftAmt));
         if (I->getOperand(0) != I->getOperand(1)) {
-<<<<<<< HEAD
-          if (SimplifyDemandedBits(I, 0, DemandedMaskLHS, LHSKnown, Depth + 1,
-                                   Q) ||
-              SimplifyDemandedBits(I, 1, DemandedMaskRHS, RHSKnown, Depth + 1,
-                                   Q)) {
-=======
           if (SimplifyDemandedBits(I, 0, DemandedMaskLHS, LHSKnown, Q,
                                    Depth + 1) ||
               SimplifyDemandedBits(I, 1, DemandedMaskRHS, RHSKnown, Q,
                                    Depth + 1)) {
->>>>>>> 4084ffcf
             // Range attribute may no longer hold.
             I->dropPoisonGeneratingReturnAttributes();
             return I;
@@ -1979,13 +1968,8 @@
 Value *InstCombinerImpl::SimplifyDemandedUseFPClass(Value *V,
                                                     FPClassTest DemandedMask,
                                                     KnownFPClass &Known,
-<<<<<<< HEAD
-                                                    unsigned Depth,
-                                                    Instruction *CxtI) {
-=======
                                                     Instruction *CxtI,
                                                     unsigned Depth) {
->>>>>>> 4084ffcf
   assert(Depth <= MaxAnalysisRecursionDepth && "Limit Search Depth");
   Type *VTy = V->getType();
 
