--- conflicted
+++ resolved
@@ -11,11 +11,7 @@
   PartOffsets:     [ 60 ]
 Parts:
   - Name:            RTS0
-<<<<<<< HEAD
-    Size:            200
-=======
     Size:            96
->>>>>>> 9d0614e7
     RootSignature:
       Version: 2
       NumRootParameters: 3
@@ -41,63 +37,6 @@
           ShaderRegister: 31
           RegisterSpace: 32
           DATA_STATIC_WHILE_SET_AT_EXECUTE: true
-<<<<<<< HEAD
-      - ParameterType: 0 # SRV
-        ShaderVisibility: 3 # Domain
-        Table:
-          NumRanges: 1
-          Ranges:
-            - RangeType: 0
-              NumDescriptors: 41
-              BaseShaderRegister: 42
-              RegisterSpace: 43
-              OffsetInDescriptorsFromTableStart: -1
-              DESCRIPTORS_STATIC_KEEPING_BUFFER_BOUNDS_CHECKS: true
-      AllowInputAssemblerInputLayout: true
-      DenyGeometryShaderRootAccess: true
-
-#CHECK:  - Name:            RTS0
-#CHECK-NEXT:    Size:            200
-#CHECK-NEXT:    RootSignature:
-#CHECK-NEXT:      Version:         2
-#CHECK-NEXT:      NumRootParameters: 4
-#CHECK-NEXT:      RootParametersOffset: 24
-#CHECK-NEXT:      NumStaticSamplers: 0
-#CHECK-NEXT:      StaticSamplersOffset: 60
-#CHECK-NEXT:      Parameters:
-#CHECK-NEXT:        - ParameterType:   1
-#CHECK-NEXT:          ShaderVisibility: 2
-#CHECK-NEXT:          Constants:
-#CHECK-NEXT:            Num32BitValues:  16
-#CHECK-NEXT:            RegisterSpace:   14
-#CHECK-NEXT:            ShaderRegister:  15
-#CHECK-NEXT:        - ParameterType:   1
-#CHECK-NEXT:          ShaderVisibility: 4
-#CHECK-NEXT:          Constants:
-#CHECK-NEXT:            Num32BitValues:  21
-#CHECK-NEXT:            RegisterSpace:   23
-#CHECK-NEXT:            ShaderRegister:  22
-#CHECK-NEXT:        - ParameterType:   2
-#CHECK-NEXT:          ShaderVisibility: 3
-#CHECK-NEXT:          Descriptor:
-#CHECK-NEXT:            RegisterSpace:   32
-#CHECK-NEXT:            ShaderRegister:  31
-#CHECK-NEXT:            DATA_STATIC_WHILE_SET_AT_EXECUTE: true
-#CHECK-NEXT:        - ParameterType:   0
-#CHECK-NEXT:          ShaderVisibility: 3
-#CHECK-NEXT:          Table:
-#CHECK-NEXT:            NumRanges:       1
-#CHECK-NEXT:            RangesOffset:    116
-#CHECK-NEXT:            Ranges:
-#CHECK-NEXT:              - RangeType:       0
-#CHECK-NEXT:                NumDescriptors:  41
-#CHECK-NEXT:                BaseShaderRegister: 42
-#CHECK-NEXT:                RegisterSpace:   43
-#CHECK-NEXT:                OffsetInDescriptorsFromTableStart: -1
-#CHECK-NEXT:                DESCRIPTORS_STATIC_KEEPING_BUFFER_BOUNDS_CHECKS: true
-#CHECK-NEXT:      AllowInputAssemblerInputLayout: true
-#CHECK-NEXT:      DenyGeometryShaderRootAccess: true
-=======
       AllowInputAssemblerInputLayout: true
       DenyGeometryShaderRootAccess: true
 
@@ -129,5 +68,4 @@
 # CHECK-NEXT:            ShaderRegister:  31
 # CHECK-NEXT:            DATA_STATIC_WHILE_SET_AT_EXECUTE: true
 # CHECK-NEXT:      AllowInputAssemblerInputLayout: true
-# CHECK-NEXT:      DenyGeometryShaderRootAccess: true
->>>>>>> 9d0614e7
+# CHECK-NEXT:      DenyGeometryShaderRootAccess: true