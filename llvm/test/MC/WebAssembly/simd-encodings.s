--- conflicted
+++ resolved
@@ -914,8 +914,6 @@
     # CHECK: f16x8.nearest # encoding: [0xfd,0xbf,0x02]
     f16x8.nearest
 
-<<<<<<< HEAD
-=======
     # CHECK: f16x8.relaxed_madd # encoding: [0xfd,0xc6,0x02]
     f16x8.relaxed_madd
 
@@ -934,5 +932,4 @@
     # CHECK: f16x8.convert_i16x8_u # encoding: [0xfd,0xcb,0x02]
     f16x8.convert_i16x8_u
 
->>>>>>> 4ae23bcc
     end_function