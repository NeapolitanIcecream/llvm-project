--- conflicted
+++ resolved
@@ -34,36 +34,20 @@
 }
 
 // CHECK:      /* 0 */       MCD::OPC_ExtractField, 250, 3, 4,  // Inst{509-506} ...
-<<<<<<< HEAD
-// CHECK-NEXT: /* 4 */       MCD::OPC_FilterValue, 0, 17, 0, // Skip to: 25
-// CHECK-NEXT: /* 8 */       MCD::OPC_CheckField, 248, 3, 2, 0, 6, 0, // Skip to: 21
-// CHECK-NEXT: /* 15 */      MCD::OPC_TryDecode, {{[0-9]+}}, {{[0-9]+}}, 0, 0, 0, // Opcode: InstB, skip to: 21
-// CHECK-NEXT: /* 21 */      MCD::OPC_Decode, {{[0-9]+}}, {{[0-9]+}}, 1, // Opcode: InstA
-// CHECK-NEXT: /* 25 */      MCD::OPC_Fail,
-=======
 // CHECK-NEXT: /* 4 */       MCD::OPC_FilterValueOrFail, 0,
 // CHECK-NEXT: /* 6 */       MCD::OPC_CheckField, 248, 3, 2, 0, 6, 0, // Skip to: 19
 // CHECK-NEXT: /* 13 */      MCD::OPC_TryDecode, {{[0-9]+}}, {{[0-9]+}}, 0, 0, 0, // Opcode: InstB, DecodeIdx: {{[0-9]+}}, Skip to: 19
 // CHECK-NEXT: /* 19 */      MCD::OPC_Decode, {{[0-9]+}}, {{[0-9]+}}, 1, // Opcode: InstA, DecodeIdx: {{[0-9]+}}
 // CHECK-NEXT: /* 23 */      MCD::OPC_Fail,
->>>>>>> eb0f1dc0
 
 // CHECK: if (!Check(S, DecodeInstB(MI, insn, Address, Decoder))) { DecodeComplete = false; return MCDisassembler::Fail; }
 
 
 // CHECK-LARGE:      /* 0 */       MCD::OPC_ExtractField, 250, 3, 4,  // Inst{509-506} ...
-<<<<<<< HEAD
-// CHECK-LARGE-NEXT: /* 4 */       MCD::OPC_FilterValue, 0, 19, 0, 0, // Skip to: 28
-// CHECK-LARGE-NEXT: /* 9 */       MCD::OPC_CheckField, 248, 3, 2, 0, 7, 0, 0, // Skip to: 24
-// CHECK-LARGE-NEXT: /* 17 */      MCD::OPC_TryDecode, {{[0-9]+}}, {{[0-9]+}}, 0, 0, 0, 0, // Opcode: InstB, skip to: 24
-// CHECK-LARGE-NEXT: /* 24 */      MCD::OPC_Decode, {{[0-9]+}}, {{[0-9]+}}, 1, // Opcode: InstA
-// CHECK-LARGE-NEXT: /* 28 */      MCD::OPC_Fail,
-=======
 // CHECK-LARGE-NEXT: /* 4 */       MCD::OPC_FilterValueOrFail, 0,
 // CHECK-LARGE-NEXT: /* 6 */       MCD::OPC_CheckField, 248, 3, 2, 0, 7, 0, 0, // Skip to: 21
 // CHECK-LARGE-NEXT: /* 14 */      MCD::OPC_TryDecode, {{[0-9]+}}, {{[0-9]+}}, 0, 0, 0, 0, // Opcode: InstB, DecodeIdx: {{[0-9]+}}, Skip to: 21
 // CHECK-LARGE-NEXT: /* 21 */      MCD::OPC_Decode, {{[0-9]+}}, {{[0-9]+}}, 1, // Opcode: InstA, DecodeIdx: {{[0-9]+}}
 // CHECK-LARGE-NEXT: /* 25 */      MCD::OPC_Fail,
->>>>>>> eb0f1dc0
 
 // CHECK-LARGE: if (!Check(S, DecodeInstB(MI, insn, Address, Decoder))) { DecodeComplete = false; return MCDisassembler::Fail; }
