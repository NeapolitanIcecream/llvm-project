; NOTE: Assertions have been autogenerated by utils/update_llc_test_checks.py
; RUN: llc -mtriple=amdgcn-amd-amdpal -mcpu=gfx900 -verify-machineinstrs < %s | FileCheck --check-prefix=GFX9 %s
; RUN: llc -mtriple=amdgcn-amd-amdpal -mcpu=hawaii -verify-machineinstrs < %s | FileCheck --check-prefix=GFX7 %s
; RUN: llc -mtriple=amdgcn-amd-amdpal -mcpu=tahiti -verify-machineinstrs < %s | FileCheck --check-prefix=GFX6 %s
; RUN: llc -mtriple=amdgcn-amd-amdpal -mcpu=gfx1010 -verify-machineinstrs < %s | FileCheck --check-prefix=GFX10 %s
; RUN: llc -mtriple=amdgcn-amd-amdpal -mcpu=gfx1100 -verify-machineinstrs < %s | FileCheck --check-prefix=GFX11 %s

define amdgpu_kernel void @store_lds_v4i32(ptr addrspace(3) %out, <4 x i32> %x) {
; GFX9-LABEL: store_lds_v4i32:
; GFX9:       ; %bb.0:
; GFX9-NEXT:    s_load_dword s6, s[4:5], 0x0
; GFX9-NEXT:    s_load_dwordx4 s[0:3], s[4:5], 0x10
; GFX9-NEXT:    s_waitcnt lgkmcnt(0)
; GFX9-NEXT:    v_mov_b32_e32 v4, s6
; GFX9-NEXT:    v_mov_b32_e32 v0, s0
; GFX9-NEXT:    v_mov_b32_e32 v1, s1
; GFX9-NEXT:    v_mov_b32_e32 v2, s2
; GFX9-NEXT:    v_mov_b32_e32 v3, s3
; GFX9-NEXT:    ds_write_b128 v4, v[0:3]
; GFX9-NEXT:    s_endpgm
;
; GFX7-LABEL: store_lds_v4i32:
; GFX7:       ; %bb.0:
; GFX7-NEXT:    s_load_dword s6, s[4:5], 0x0
; GFX7-NEXT:    s_load_dwordx4 s[0:3], s[4:5], 0x4
; GFX7-NEXT:    s_mov_b32 m0, -1
; GFX7-NEXT:    s_waitcnt lgkmcnt(0)
; GFX7-NEXT:    v_mov_b32_e32 v4, s6
; GFX7-NEXT:    v_mov_b32_e32 v0, s0
; GFX7-NEXT:    v_mov_b32_e32 v1, s1
; GFX7-NEXT:    v_mov_b32_e32 v2, s2
; GFX7-NEXT:    v_mov_b32_e32 v3, s3
; GFX7-NEXT:    ds_write_b128 v4, v[0:3]
; GFX7-NEXT:    s_endpgm
;
; GFX6-LABEL: store_lds_v4i32:
; GFX6:       ; %bb.0:
; GFX6-NEXT:    s_load_dwordx4 s[0:3], s[4:5], 0x4
; GFX6-NEXT:    s_load_dword s4, s[4:5], 0x0
; GFX6-NEXT:    s_mov_b32 m0, -1
; GFX6-NEXT:    s_waitcnt lgkmcnt(0)
; GFX6-NEXT:    v_mov_b32_e32 v0, s2
; GFX6-NEXT:    v_mov_b32_e32 v1, s3
; GFX6-NEXT:    v_mov_b32_e32 v4, s4
; GFX6-NEXT:    v_mov_b32_e32 v2, s0
; GFX6-NEXT:    v_mov_b32_e32 v3, s1
; GFX6-NEXT:    ds_write2_b64 v4, v[2:3], v[0:1] offset1:1
; GFX6-NEXT:    s_endpgm
;
; GFX10-LABEL: store_lds_v4i32:
; GFX10:       ; %bb.0:
; GFX10-NEXT:    s_clause 0x1
; GFX10-NEXT:    s_load_dword s6, s[4:5], 0x0
; GFX10-NEXT:    s_load_dwordx4 s[0:3], s[4:5], 0x10
; GFX10-NEXT:    s_waitcnt lgkmcnt(0)
; GFX10-NEXT:    v_mov_b32_e32 v4, s6
; GFX10-NEXT:    v_mov_b32_e32 v0, s0
; GFX10-NEXT:    v_mov_b32_e32 v1, s1
; GFX10-NEXT:    v_mov_b32_e32 v2, s2
; GFX10-NEXT:    v_mov_b32_e32 v3, s3
; GFX10-NEXT:    ds_write_b128 v4, v[0:3]
; GFX10-NEXT:    s_endpgm
;
; GFX11-LABEL: store_lds_v4i32:
; GFX11:       ; %bb.0:
; GFX11-NEXT:    s_clause 0x1
; GFX11-NEXT:    s_load_b32 s6, s[4:5], 0x0
; GFX11-NEXT:    s_load_b128 s[0:3], s[4:5], 0x10
; GFX11-NEXT:    s_waitcnt lgkmcnt(0)
; GFX11-NEXT:    v_mov_b32_e32 v4, s6
; GFX11-NEXT:    v_dual_mov_b32 v0, s0 :: v_dual_mov_b32 v3, s3
; GFX11-NEXT:    v_dual_mov_b32 v1, s1 :: v_dual_mov_b32 v2, s2
; GFX11-NEXT:    ds_store_b128 v4, v[0:3]
; GFX11-NEXT:    s_endpgm
  store <4 x i32> %x, ptr addrspace(3) %out
  ret void
}

define amdgpu_kernel void @store_lds_v4i32_align1(ptr addrspace(3) %out, <4 x i32> %x) {
; GFX9-LABEL: store_lds_v4i32_align1:
; GFX9:       ; %bb.0:
; GFX9-NEXT:    s_load_dword s6, s[4:5], 0x0
; GFX9-NEXT:    s_load_dwordx4 s[0:3], s[4:5], 0x10
; GFX9-NEXT:    s_waitcnt lgkmcnt(0)
; GFX9-NEXT:    v_mov_b32_e32 v0, s6
; GFX9-NEXT:    v_mov_b32_e32 v1, s3
; GFX9-NEXT:    v_mov_b32_e32 v2, s2
; GFX9-NEXT:    ds_write_b8 v0, v1 offset:12
; GFX9-NEXT:    ds_write_b8_d16_hi v0, v1 offset:14
; GFX9-NEXT:    ds_write_b8 v0, v2 offset:8
; GFX9-NEXT:    ds_write_b8_d16_hi v0, v2 offset:10
; GFX9-NEXT:    v_mov_b32_e32 v1, s1
; GFX9-NEXT:    ds_write_b8 v0, v1 offset:4
; GFX9-NEXT:    ds_write_b8_d16_hi v0, v1 offset:6
; GFX9-NEXT:    v_mov_b32_e32 v1, s0
; GFX9-NEXT:    s_lshr_b32 s4, s3, 8
; GFX9-NEXT:    ds_write_b8 v0, v1
; GFX9-NEXT:    ds_write_b8_d16_hi v0, v1 offset:2
; GFX9-NEXT:    v_mov_b32_e32 v1, s4
; GFX9-NEXT:    s_lshr_b32 s3, s3, 24
; GFX9-NEXT:    ds_write_b8 v0, v1 offset:13
; GFX9-NEXT:    v_mov_b32_e32 v1, s3
; GFX9-NEXT:    s_lshr_b32 s3, s2, 8
; GFX9-NEXT:    ds_write_b8 v0, v1 offset:15
; GFX9-NEXT:    v_mov_b32_e32 v1, s3
; GFX9-NEXT:    s_lshr_b32 s2, s2, 24
; GFX9-NEXT:    ds_write_b8 v0, v1 offset:9
; GFX9-NEXT:    v_mov_b32_e32 v1, s2
; GFX9-NEXT:    s_lshr_b32 s2, s1, 8
; GFX9-NEXT:    ds_write_b8 v0, v1 offset:11
; GFX9-NEXT:    v_mov_b32_e32 v1, s2
; GFX9-NEXT:    s_lshr_b32 s1, s1, 24
; GFX9-NEXT:    ds_write_b8 v0, v1 offset:5
; GFX9-NEXT:    v_mov_b32_e32 v1, s1
; GFX9-NEXT:    s_lshr_b32 s1, s0, 8
; GFX9-NEXT:    ds_write_b8 v0, v1 offset:7
; GFX9-NEXT:    v_mov_b32_e32 v1, s1
; GFX9-NEXT:    s_lshr_b32 s0, s0, 24
; GFX9-NEXT:    ds_write_b8 v0, v1 offset:1
; GFX9-NEXT:    v_mov_b32_e32 v1, s0
; GFX9-NEXT:    ds_write_b8 v0, v1 offset:3
; GFX9-NEXT:    s_endpgm
;
; GFX7-LABEL: store_lds_v4i32_align1:
; GFX7:       ; %bb.0:
; GFX7-NEXT:    s_load_dword s6, s[4:5], 0x0
; GFX7-NEXT:    s_load_dwordx4 s[0:3], s[4:5], 0x4
; GFX7-NEXT:    s_mov_b32 m0, -1
; GFX7-NEXT:    s_waitcnt lgkmcnt(0)
; GFX7-NEXT:    v_mov_b32_e32 v0, s6
; GFX7-NEXT:    v_mov_b32_e32 v1, s3
; GFX7-NEXT:    v_mov_b32_e32 v2, s2
; GFX7-NEXT:    ds_write_b8 v0, v1 offset:12
; GFX7-NEXT:    ds_write_b8 v0, v2 offset:8
; GFX7-NEXT:    v_mov_b32_e32 v1, s1
; GFX7-NEXT:    ds_write_b8 v0, v1 offset:4
; GFX7-NEXT:    v_mov_b32_e32 v1, s0
; GFX7-NEXT:    s_lshr_b32 s4, s3, 8
; GFX7-NEXT:    ds_write_b8 v0, v1
; GFX7-NEXT:    v_mov_b32_e32 v1, s4
; GFX7-NEXT:    s_lshr_b32 s4, s3, 24
; GFX7-NEXT:    ds_write_b8 v0, v1 offset:13
; GFX7-NEXT:    v_mov_b32_e32 v1, s4
; GFX7-NEXT:    s_lshr_b32 s3, s3, 16
; GFX7-NEXT:    ds_write_b8 v0, v1 offset:15
; GFX7-NEXT:    v_mov_b32_e32 v1, s3
; GFX7-NEXT:    s_lshr_b32 s3, s2, 8
; GFX7-NEXT:    ds_write_b8 v0, v1 offset:14
; GFX7-NEXT:    v_mov_b32_e32 v1, s3
; GFX7-NEXT:    s_lshr_b32 s3, s2, 24
; GFX7-NEXT:    ds_write_b8 v0, v1 offset:9
; GFX7-NEXT:    v_mov_b32_e32 v1, s3
; GFX7-NEXT:    s_lshr_b32 s2, s2, 16
; GFX7-NEXT:    ds_write_b8 v0, v1 offset:11
; GFX7-NEXT:    v_mov_b32_e32 v1, s2
; GFX7-NEXT:    s_lshr_b32 s2, s1, 8
; GFX7-NEXT:    ds_write_b8 v0, v1 offset:10
; GFX7-NEXT:    v_mov_b32_e32 v1, s2
; GFX7-NEXT:    s_lshr_b32 s2, s1, 24
; GFX7-NEXT:    ds_write_b8 v0, v1 offset:5
; GFX7-NEXT:    v_mov_b32_e32 v1, s2
; GFX7-NEXT:    s_lshr_b32 s1, s1, 16
; GFX7-NEXT:    ds_write_b8 v0, v1 offset:7
; GFX7-NEXT:    v_mov_b32_e32 v1, s1
; GFX7-NEXT:    s_lshr_b32 s1, s0, 8
; GFX7-NEXT:    ds_write_b8 v0, v1 offset:6
; GFX7-NEXT:    v_mov_b32_e32 v1, s1
; GFX7-NEXT:    s_lshr_b32 s1, s0, 24
; GFX7-NEXT:    ds_write_b8 v0, v1 offset:1
; GFX7-NEXT:    v_mov_b32_e32 v1, s1
; GFX7-NEXT:    s_lshr_b32 s0, s0, 16
; GFX7-NEXT:    ds_write_b8 v0, v1 offset:3
; GFX7-NEXT:    v_mov_b32_e32 v1, s0
; GFX7-NEXT:    ds_write_b8 v0, v1 offset:2
; GFX7-NEXT:    s_endpgm
;
; GFX6-LABEL: store_lds_v4i32_align1:
; GFX6:       ; %bb.0:
; GFX6-NEXT:    s_load_dword s6, s[4:5], 0x0
; GFX6-NEXT:    s_load_dwordx4 s[0:3], s[4:5], 0x4
; GFX6-NEXT:    s_mov_b32 m0, -1
; GFX6-NEXT:    s_waitcnt lgkmcnt(0)
; GFX6-NEXT:    v_mov_b32_e32 v0, s6
; GFX6-NEXT:    v_mov_b32_e32 v1, s3
; GFX6-NEXT:    v_mov_b32_e32 v2, s2
; GFX6-NEXT:    ds_write_b8 v0, v1 offset:12
; GFX6-NEXT:    ds_write_b8 v0, v2 offset:8
; GFX6-NEXT:    v_mov_b32_e32 v1, s1
; GFX6-NEXT:    ds_write_b8 v0, v1 offset:4
; GFX6-NEXT:    v_mov_b32_e32 v1, s0
; GFX6-NEXT:    s_lshr_b32 s4, s3, 8
; GFX6-NEXT:    ds_write_b8 v0, v1
; GFX6-NEXT:    v_mov_b32_e32 v1, s4
; GFX6-NEXT:    s_lshr_b32 s4, s3, 24
; GFX6-NEXT:    ds_write_b8 v0, v1 offset:13
; GFX6-NEXT:    v_mov_b32_e32 v1, s4
; GFX6-NEXT:    s_lshr_b32 s3, s3, 16
; GFX6-NEXT:    ds_write_b8 v0, v1 offset:15
; GFX6-NEXT:    v_mov_b32_e32 v1, s3
; GFX6-NEXT:    s_lshr_b32 s3, s2, 8
; GFX6-NEXT:    ds_write_b8 v0, v1 offset:14
; GFX6-NEXT:    v_mov_b32_e32 v1, s3
; GFX6-NEXT:    s_lshr_b32 s3, s2, 24
; GFX6-NEXT:    ds_write_b8 v0, v1 offset:9
; GFX6-NEXT:    v_mov_b32_e32 v1, s3
; GFX6-NEXT:    s_lshr_b32 s2, s2, 16
; GFX6-NEXT:    ds_write_b8 v0, v1 offset:11
; GFX6-NEXT:    v_mov_b32_e32 v1, s2
; GFX6-NEXT:    s_lshr_b32 s2, s1, 8
; GFX6-NEXT:    ds_write_b8 v0, v1 offset:10
; GFX6-NEXT:    v_mov_b32_e32 v1, s2
; GFX6-NEXT:    s_lshr_b32 s2, s1, 24
; GFX6-NEXT:    ds_write_b8 v0, v1 offset:5
; GFX6-NEXT:    v_mov_b32_e32 v1, s2
; GFX6-NEXT:    s_lshr_b32 s1, s1, 16
; GFX6-NEXT:    ds_write_b8 v0, v1 offset:7
; GFX6-NEXT:    v_mov_b32_e32 v1, s1
; GFX6-NEXT:    s_lshr_b32 s1, s0, 8
; GFX6-NEXT:    ds_write_b8 v0, v1 offset:6
; GFX6-NEXT:    v_mov_b32_e32 v1, s1
; GFX6-NEXT:    s_lshr_b32 s1, s0, 24
; GFX6-NEXT:    ds_write_b8 v0, v1 offset:1
; GFX6-NEXT:    v_mov_b32_e32 v1, s1
; GFX6-NEXT:    s_lshr_b32 s0, s0, 16
; GFX6-NEXT:    ds_write_b8 v0, v1 offset:3
; GFX6-NEXT:    v_mov_b32_e32 v1, s0
; GFX6-NEXT:    ds_write_b8 v0, v1 offset:2
; GFX6-NEXT:    s_endpgm
;
; GFX10-LABEL: store_lds_v4i32_align1:
; GFX10:       ; %bb.0:
; GFX10-NEXT:    s_clause 0x1
; GFX10-NEXT:    s_load_dword s6, s[4:5], 0x0
; GFX10-NEXT:    s_load_dwordx4 s[0:3], s[4:5], 0x10
; GFX10-NEXT:    s_waitcnt lgkmcnt(0)
; GFX10-NEXT:    v_mov_b32_e32 v0, s6
; GFX10-NEXT:    v_mov_b32_e32 v1, s3
; GFX10-NEXT:    v_mov_b32_e32 v2, s2
; GFX10-NEXT:    s_lshr_b32 s5, s2, 8
; GFX10-NEXT:    s_lshr_b32 s2, s2, 24
; GFX10-NEXT:    v_mov_b32_e32 v3, s1
; GFX10-NEXT:    s_lshr_b32 s4, s3, 8
; GFX10-NEXT:    s_lshr_b32 s3, s3, 24
; GFX10-NEXT:    s_lshr_b32 s6, s1, 8
; GFX10-NEXT:    s_lshr_b32 s1, s1, 24
; GFX10-NEXT:    v_mov_b32_e32 v8, s2
; GFX10-NEXT:    v_mov_b32_e32 v4, s0
; GFX10-NEXT:    v_mov_b32_e32 v5, s4
; GFX10-NEXT:    v_mov_b32_e32 v6, s3
; GFX10-NEXT:    v_mov_b32_e32 v7, s5
; GFX10-NEXT:    v_mov_b32_e32 v9, s6
; GFX10-NEXT:    ds_write_b8 v0, v1 offset:12
; GFX10-NEXT:    ds_write_b8_d16_hi v0, v1 offset:14
; GFX10-NEXT:    ds_write_b8 v0, v2 offset:8
; GFX10-NEXT:    ds_write_b8_d16_hi v0, v2 offset:10
; GFX10-NEXT:    ds_write_b8 v0, v3 offset:4
; GFX10-NEXT:    ds_write_b8_d16_hi v0, v3 offset:6
; GFX10-NEXT:    ds_write_b8 v0, v4
; GFX10-NEXT:    ds_write_b8_d16_hi v0, v4 offset:2
; GFX10-NEXT:    ds_write_b8 v0, v5 offset:13
; GFX10-NEXT:    ds_write_b8 v0, v6 offset:15
; GFX10-NEXT:    ds_write_b8 v0, v7 offset:9
; GFX10-NEXT:    v_mov_b32_e32 v1, s1
; GFX10-NEXT:    s_lshr_b32 s1, s0, 8
; GFX10-NEXT:    s_lshr_b32 s0, s0, 24
; GFX10-NEXT:    v_mov_b32_e32 v2, s1
; GFX10-NEXT:    v_mov_b32_e32 v3, s0
; GFX10-NEXT:    ds_write_b8 v0, v8 offset:11
; GFX10-NEXT:    ds_write_b8 v0, v9 offset:5
; GFX10-NEXT:    ds_write_b8 v0, v1 offset:7
; GFX10-NEXT:    ds_write_b8 v0, v2 offset:1
; GFX10-NEXT:    ds_write_b8 v0, v3 offset:3
; GFX10-NEXT:    s_endpgm
;
; GFX11-LABEL: store_lds_v4i32_align1:
; GFX11:       ; %bb.0:
; GFX11-NEXT:    s_clause 0x1
; GFX11-NEXT:    s_load_b32 s6, s[4:5], 0x0
; GFX11-NEXT:    s_load_b128 s[0:3], s[4:5], 0x10
; GFX11-NEXT:    s_waitcnt lgkmcnt(0)
; GFX11-NEXT:    v_dual_mov_b32 v0, s6 :: v_dual_mov_b32 v1, s3
<<<<<<< HEAD
=======
; GFX11-NEXT:    v_dual_mov_b32 v2, s2 :: v_dual_mov_b32 v3, s1
>>>>>>> 4084ffcf
; GFX11-NEXT:    s_lshr_b32 s4, s3, 8
; GFX11-NEXT:    s_delay_alu instid0(SALU_CYCLE_1)
; GFX11-NEXT:    v_dual_mov_b32 v4, s0 :: v_dual_mov_b32 v5, s4
; GFX11-NEXT:    s_lshr_b32 s5, s2, 8
; GFX11-NEXT:    s_lshr_b32 s2, s2, 24
; GFX11-NEXT:    s_lshr_b32 s6, s1, 8
; GFX11-NEXT:    s_lshr_b32 s3, s3, 24
; GFX11-NEXT:    s_lshr_b32 s1, s1, 24
; GFX11-NEXT:    s_lshr_b32 s7, s0, 8
; GFX11-NEXT:    s_lshr_b32 s0, s0, 24
; GFX11-NEXT:    v_dual_mov_b32 v8, s2 :: v_dual_mov_b32 v9, s6
; GFX11-NEXT:    v_dual_mov_b32 v6, s3 :: v_dual_mov_b32 v7, s5
; GFX11-NEXT:    v_mov_b32_e32 v10, s1
; GFX11-NEXT:    ds_store_b8 v0, v2 offset:8
; GFX11-NEXT:    ds_store_b8_d16_hi v0, v2 offset:10
; GFX11-NEXT:    ds_store_b8 v0, v1 offset:12
; GFX11-NEXT:    ds_store_b8_d16_hi v0, v1 offset:14
; GFX11-NEXT:    ds_store_b8 v0, v5 offset:13
; GFX11-NEXT:    ds_store_b8 v0, v6 offset:15
; GFX11-NEXT:    ds_store_b8 v0, v7 offset:9
; GFX11-NEXT:    ds_store_b8 v0, v8 offset:11
; GFX11-NEXT:    v_dual_mov_b32 v1, s7 :: v_dual_mov_b32 v2, s0
; GFX11-NEXT:    ds_store_b8 v0, v4
; GFX11-NEXT:    ds_store_b8_d16_hi v0, v4 offset:2
; GFX11-NEXT:    ds_store_b8 v0, v3 offset:4
; GFX11-NEXT:    ds_store_b8_d16_hi v0, v3 offset:6
; GFX11-NEXT:    ds_store_b8 v0, v9 offset:5
; GFX11-NEXT:    ds_store_b8 v0, v10 offset:7
; GFX11-NEXT:    ds_store_b8 v0, v1 offset:1
; GFX11-NEXT:    ds_store_b8 v0, v2 offset:3
; GFX11-NEXT:    s_endpgm
  store <4 x i32> %x, ptr addrspace(3) %out, align 1
  ret void
}

define amdgpu_kernel void @store_lds_v4i32_align2(ptr addrspace(3) %out, <4 x i32> %x) {
; GFX9-LABEL: store_lds_v4i32_align2:
; GFX9:       ; %bb.0:
; GFX9-NEXT:    s_load_dword s6, s[4:5], 0x0
; GFX9-NEXT:    s_load_dwordx4 s[0:3], s[4:5], 0x10
; GFX9-NEXT:    s_waitcnt lgkmcnt(0)
; GFX9-NEXT:    v_mov_b32_e32 v0, s6
; GFX9-NEXT:    v_mov_b32_e32 v1, s3
; GFX9-NEXT:    v_mov_b32_e32 v2, s2
; GFX9-NEXT:    ds_write_b16 v0, v1 offset:12
; GFX9-NEXT:    ds_write_b16_d16_hi v0, v1 offset:14
; GFX9-NEXT:    ds_write_b16 v0, v2 offset:8
; GFX9-NEXT:    ds_write_b16_d16_hi v0, v2 offset:10
; GFX9-NEXT:    v_mov_b32_e32 v1, s1
; GFX9-NEXT:    ds_write_b16 v0, v1 offset:4
; GFX9-NEXT:    ds_write_b16_d16_hi v0, v1 offset:6
; GFX9-NEXT:    v_mov_b32_e32 v1, s0
; GFX9-NEXT:    ds_write_b16 v0, v1
; GFX9-NEXT:    ds_write_b16_d16_hi v0, v1 offset:2
; GFX9-NEXT:    s_endpgm
;
; GFX7-LABEL: store_lds_v4i32_align2:
; GFX7:       ; %bb.0:
; GFX7-NEXT:    s_load_dword s6, s[4:5], 0x0
; GFX7-NEXT:    s_load_dwordx4 s[0:3], s[4:5], 0x4
; GFX7-NEXT:    s_mov_b32 m0, -1
; GFX7-NEXT:    s_waitcnt lgkmcnt(0)
; GFX7-NEXT:    v_mov_b32_e32 v0, s6
; GFX7-NEXT:    v_mov_b32_e32 v1, s3
; GFX7-NEXT:    v_mov_b32_e32 v2, s2
; GFX7-NEXT:    ds_write_b16 v0, v1 offset:12
; GFX7-NEXT:    ds_write_b16 v0, v2 offset:8
; GFX7-NEXT:    v_mov_b32_e32 v1, s1
; GFX7-NEXT:    ds_write_b16 v0, v1 offset:4
; GFX7-NEXT:    v_mov_b32_e32 v1, s0
; GFX7-NEXT:    s_lshr_b32 s3, s3, 16
; GFX7-NEXT:    ds_write_b16 v0, v1
; GFX7-NEXT:    v_mov_b32_e32 v1, s3
; GFX7-NEXT:    s_lshr_b32 s2, s2, 16
; GFX7-NEXT:    ds_write_b16 v0, v1 offset:14
; GFX7-NEXT:    v_mov_b32_e32 v1, s2
; GFX7-NEXT:    s_lshr_b32 s1, s1, 16
; GFX7-NEXT:    ds_write_b16 v0, v1 offset:10
; GFX7-NEXT:    v_mov_b32_e32 v1, s1
; GFX7-NEXT:    s_lshr_b32 s0, s0, 16
; GFX7-NEXT:    ds_write_b16 v0, v1 offset:6
; GFX7-NEXT:    v_mov_b32_e32 v1, s0
; GFX7-NEXT:    ds_write_b16 v0, v1 offset:2
; GFX7-NEXT:    s_endpgm
;
; GFX6-LABEL: store_lds_v4i32_align2:
; GFX6:       ; %bb.0:
; GFX6-NEXT:    s_load_dword s6, s[4:5], 0x0
; GFX6-NEXT:    s_load_dwordx4 s[0:3], s[4:5], 0x4
; GFX6-NEXT:    s_mov_b32 m0, -1
; GFX6-NEXT:    s_waitcnt lgkmcnt(0)
; GFX6-NEXT:    v_mov_b32_e32 v0, s6
; GFX6-NEXT:    v_mov_b32_e32 v1, s3
; GFX6-NEXT:    v_mov_b32_e32 v2, s2
; GFX6-NEXT:    ds_write_b16 v0, v1 offset:12
; GFX6-NEXT:    ds_write_b16 v0, v2 offset:8
; GFX6-NEXT:    v_mov_b32_e32 v1, s1
; GFX6-NEXT:    ds_write_b16 v0, v1 offset:4
; GFX6-NEXT:    v_mov_b32_e32 v1, s0
; GFX6-NEXT:    s_lshr_b32 s3, s3, 16
; GFX6-NEXT:    ds_write_b16 v0, v1
; GFX6-NEXT:    v_mov_b32_e32 v1, s3
; GFX6-NEXT:    s_lshr_b32 s2, s2, 16
; GFX6-NEXT:    ds_write_b16 v0, v1 offset:14
; GFX6-NEXT:    v_mov_b32_e32 v1, s2
; GFX6-NEXT:    s_lshr_b32 s1, s1, 16
; GFX6-NEXT:    ds_write_b16 v0, v1 offset:10
; GFX6-NEXT:    v_mov_b32_e32 v1, s1
; GFX6-NEXT:    s_lshr_b32 s0, s0, 16
; GFX6-NEXT:    ds_write_b16 v0, v1 offset:6
; GFX6-NEXT:    v_mov_b32_e32 v1, s0
; GFX6-NEXT:    ds_write_b16 v0, v1 offset:2
; GFX6-NEXT:    s_endpgm
;
; GFX10-LABEL: store_lds_v4i32_align2:
; GFX10:       ; %bb.0:
; GFX10-NEXT:    s_clause 0x1
; GFX10-NEXT:    s_load_dword s6, s[4:5], 0x0
; GFX10-NEXT:    s_load_dwordx4 s[0:3], s[4:5], 0x10
; GFX10-NEXT:    s_waitcnt lgkmcnt(0)
; GFX10-NEXT:    v_mov_b32_e32 v0, s6
; GFX10-NEXT:    v_mov_b32_e32 v1, s3
; GFX10-NEXT:    v_mov_b32_e32 v2, s2
; GFX10-NEXT:    v_mov_b32_e32 v3, s1
; GFX10-NEXT:    v_mov_b32_e32 v4, s0
; GFX10-NEXT:    ds_write_b16 v0, v1 offset:12
; GFX10-NEXT:    ds_write_b16_d16_hi v0, v1 offset:14
; GFX10-NEXT:    ds_write_b16 v0, v2 offset:8
; GFX10-NEXT:    ds_write_b16_d16_hi v0, v2 offset:10
; GFX10-NEXT:    ds_write_b16 v0, v3 offset:4
; GFX10-NEXT:    ds_write_b16_d16_hi v0, v3 offset:6
; GFX10-NEXT:    ds_write_b16 v0, v4
; GFX10-NEXT:    ds_write_b16_d16_hi v0, v4 offset:2
; GFX10-NEXT:    s_endpgm
;
; GFX11-LABEL: store_lds_v4i32_align2:
; GFX11:       ; %bb.0:
; GFX11-NEXT:    s_clause 0x1
; GFX11-NEXT:    s_load_b32 s6, s[4:5], 0x0
; GFX11-NEXT:    s_load_b128 s[0:3], s[4:5], 0x10
; GFX11-NEXT:    s_waitcnt lgkmcnt(0)
<<<<<<< HEAD
; GFX11-NEXT:    v_dual_mov_b32 v0, s6 :: v_dual_mov_b32 v1, s3
; GFX11-NEXT:    v_dual_mov_b32 v2, s0 :: v_dual_mov_b32 v3, s1
; GFX11-NEXT:    v_mov_b32_e32 v4, s2
; GFX11-NEXT:    ds_store_b16_d16_hi v0, v1 offset:14
; GFX11-NEXT:    ds_store_b16 v0, v2
; GFX11-NEXT:    ds_store_b16 v0, v3 offset:4
; GFX11-NEXT:    ds_store_b16 v0, v4 offset:8
; GFX11-NEXT:    ds_store_b16 v0, v1 offset:12
; GFX11-NEXT:    ds_store_b16_d16_hi v0, v4 offset:10
; GFX11-NEXT:    ds_store_b16_d16_hi v0, v3 offset:6
; GFX11-NEXT:    ds_store_b16_d16_hi v0, v2 offset:2
=======
; GFX11-NEXT:    v_dual_mov_b32 v0, s6 :: v_dual_mov_b32 v1, s0
; GFX11-NEXT:    v_dual_mov_b32 v2, s1 :: v_dual_mov_b32 v3, s2
; GFX11-NEXT:    v_mov_b32_e32 v4, s3
; GFX11-NEXT:    ds_store_b16 v0, v1
; GFX11-NEXT:    ds_store_b16 v0, v2 offset:4
; GFX11-NEXT:    ds_store_b16 v0, v3 offset:8
; GFX11-NEXT:    ds_store_b16 v0, v4 offset:12
; GFX11-NEXT:    ds_store_b16_d16_hi v0, v4 offset:14
; GFX11-NEXT:    ds_store_b16_d16_hi v0, v3 offset:10
; GFX11-NEXT:    ds_store_b16_d16_hi v0, v2 offset:6
; GFX11-NEXT:    ds_store_b16_d16_hi v0, v1 offset:2
>>>>>>> 4084ffcf
; GFX11-NEXT:    s_endpgm
  store <4 x i32> %x, ptr addrspace(3) %out, align 2
  ret void
}

define amdgpu_kernel void @store_lds_v4i32_align4(ptr addrspace(3) %out, <4 x i32> %x) {
; GFX9-LABEL: store_lds_v4i32_align4:
; GFX9:       ; %bb.0:
; GFX9-NEXT:    s_load_dword s6, s[4:5], 0x0
; GFX9-NEXT:    s_load_dwordx4 s[0:3], s[4:5], 0x10
; GFX9-NEXT:    s_waitcnt lgkmcnt(0)
; GFX9-NEXT:    v_mov_b32_e32 v0, s6
; GFX9-NEXT:    v_mov_b32_e32 v1, s0
; GFX9-NEXT:    v_mov_b32_e32 v2, s1
; GFX9-NEXT:    v_mov_b32_e32 v3, s2
; GFX9-NEXT:    ds_write2_b32 v0, v1, v2 offset1:1
; GFX9-NEXT:    v_mov_b32_e32 v1, s3
; GFX9-NEXT:    ds_write2_b32 v0, v3, v1 offset0:2 offset1:3
; GFX9-NEXT:    s_endpgm
;
; GFX7-LABEL: store_lds_v4i32_align4:
; GFX7:       ; %bb.0:
; GFX7-NEXT:    s_load_dword s6, s[4:5], 0x0
; GFX7-NEXT:    s_load_dwordx4 s[0:3], s[4:5], 0x4
; GFX7-NEXT:    s_mov_b32 m0, -1
; GFX7-NEXT:    s_waitcnt lgkmcnt(0)
; GFX7-NEXT:    v_mov_b32_e32 v0, s6
; GFX7-NEXT:    v_mov_b32_e32 v1, s0
; GFX7-NEXT:    v_mov_b32_e32 v2, s1
; GFX7-NEXT:    ds_write2_b32 v0, v1, v2 offset1:1
; GFX7-NEXT:    v_mov_b32_e32 v1, s2
; GFX7-NEXT:    v_mov_b32_e32 v2, s3
; GFX7-NEXT:    ds_write2_b32 v0, v1, v2 offset0:2 offset1:3
; GFX7-NEXT:    s_endpgm
;
; GFX6-LABEL: store_lds_v4i32_align4:
; GFX6:       ; %bb.0:
; GFX6-NEXT:    s_load_dword s6, s[4:5], 0x0
; GFX6-NEXT:    s_load_dwordx4 s[0:3], s[4:5], 0x4
; GFX6-NEXT:    s_mov_b32 m0, -1
; GFX6-NEXT:    s_waitcnt lgkmcnt(0)
; GFX6-NEXT:    v_mov_b32_e32 v0, s6
; GFX6-NEXT:    v_mov_b32_e32 v1, s2
; GFX6-NEXT:    v_mov_b32_e32 v2, s3
; GFX6-NEXT:    ds_write2_b32 v0, v1, v2 offset0:2 offset1:3
; GFX6-NEXT:    v_mov_b32_e32 v1, s0
; GFX6-NEXT:    v_mov_b32_e32 v2, s1
; GFX6-NEXT:    ds_write2_b32 v0, v1, v2 offset1:1
; GFX6-NEXT:    s_endpgm
;
; GFX10-LABEL: store_lds_v4i32_align4:
; GFX10:       ; %bb.0:
; GFX10-NEXT:    s_clause 0x1
; GFX10-NEXT:    s_load_dword s6, s[4:5], 0x0
; GFX10-NEXT:    s_load_dwordx4 s[0:3], s[4:5], 0x10
; GFX10-NEXT:    s_waitcnt lgkmcnt(0)
; GFX10-NEXT:    v_mov_b32_e32 v0, s6
; GFX10-NEXT:    v_mov_b32_e32 v1, s2
; GFX10-NEXT:    v_mov_b32_e32 v2, s3
; GFX10-NEXT:    v_mov_b32_e32 v3, s0
; GFX10-NEXT:    v_mov_b32_e32 v4, s1
; GFX10-NEXT:    ds_write2_b32 v0, v1, v2 offset0:2 offset1:3
; GFX10-NEXT:    ds_write2_b32 v0, v3, v4 offset1:1
; GFX10-NEXT:    s_endpgm
;
; GFX11-LABEL: store_lds_v4i32_align4:
; GFX11:       ; %bb.0:
; GFX11-NEXT:    s_clause 0x1
; GFX11-NEXT:    s_load_b32 s6, s[4:5], 0x0
; GFX11-NEXT:    s_load_b128 s[0:3], s[4:5], 0x10
; GFX11-NEXT:    s_waitcnt lgkmcnt(0)
; GFX11-NEXT:    v_dual_mov_b32 v0, s6 :: v_dual_mov_b32 v1, s0
; GFX11-NEXT:    v_dual_mov_b32 v2, s1 :: v_dual_mov_b32 v3, s2
; GFX11-NEXT:    v_mov_b32_e32 v4, s3
; GFX11-NEXT:    ds_store_2addr_b32 v0, v1, v2 offset1:1
; GFX11-NEXT:    ds_store_2addr_b32 v0, v3, v4 offset0:2 offset1:3
; GFX11-NEXT:    s_endpgm
  store <4 x i32> %x, ptr addrspace(3) %out, align 4
  ret void
}

define amdgpu_kernel void @store_lds_v4i32_align8(ptr addrspace(3) %out, <4 x i32> %x) {
; GFX9-LABEL: store_lds_v4i32_align8:
; GFX9:       ; %bb.0:
; GFX9-NEXT:    s_load_dword s6, s[4:5], 0x0
; GFX9-NEXT:    s_load_dwordx4 s[0:3], s[4:5], 0x10
; GFX9-NEXT:    s_waitcnt lgkmcnt(0)
; GFX9-NEXT:    v_mov_b32_e32 v4, s6
; GFX9-NEXT:    v_mov_b32_e32 v0, s0
; GFX9-NEXT:    v_mov_b32_e32 v2, s2
; GFX9-NEXT:    v_mov_b32_e32 v1, s1
; GFX9-NEXT:    v_mov_b32_e32 v3, s3
; GFX9-NEXT:    ds_write2_b64 v4, v[0:1], v[2:3] offset1:1
; GFX9-NEXT:    s_endpgm
;
; GFX7-LABEL: store_lds_v4i32_align8:
; GFX7:       ; %bb.0:
; GFX7-NEXT:    s_load_dword s6, s[4:5], 0x0
; GFX7-NEXT:    s_load_dwordx4 s[0:3], s[4:5], 0x4
; GFX7-NEXT:    s_mov_b32 m0, -1
; GFX7-NEXT:    s_waitcnt lgkmcnt(0)
; GFX7-NEXT:    v_mov_b32_e32 v4, s6
; GFX7-NEXT:    v_mov_b32_e32 v0, s0
; GFX7-NEXT:    v_mov_b32_e32 v2, s2
; GFX7-NEXT:    v_mov_b32_e32 v1, s1
; GFX7-NEXT:    v_mov_b32_e32 v3, s3
; GFX7-NEXT:    ds_write2_b64 v4, v[0:1], v[2:3] offset1:1
; GFX7-NEXT:    s_endpgm
;
; GFX6-LABEL: store_lds_v4i32_align8:
; GFX6:       ; %bb.0:
; GFX6-NEXT:    s_load_dwordx4 s[0:3], s[4:5], 0x4
; GFX6-NEXT:    s_load_dword s4, s[4:5], 0x0
; GFX6-NEXT:    s_mov_b32 m0, -1
; GFX6-NEXT:    s_waitcnt lgkmcnt(0)
; GFX6-NEXT:    v_mov_b32_e32 v0, s0
; GFX6-NEXT:    v_mov_b32_e32 v1, s1
; GFX6-NEXT:    v_mov_b32_e32 v4, s4
; GFX6-NEXT:    v_mov_b32_e32 v2, s2
; GFX6-NEXT:    v_mov_b32_e32 v3, s3
; GFX6-NEXT:    ds_write2_b64 v4, v[0:1], v[2:3] offset1:1
; GFX6-NEXT:    s_endpgm
;
; GFX10-LABEL: store_lds_v4i32_align8:
; GFX10:       ; %bb.0:
; GFX10-NEXT:    s_clause 0x1
; GFX10-NEXT:    s_load_dwordx4 s[0:3], s[4:5], 0x10
; GFX10-NEXT:    s_load_dword s6, s[4:5], 0x0
; GFX10-NEXT:    s_waitcnt lgkmcnt(0)
; GFX10-NEXT:    v_mov_b32_e32 v0, s0
; GFX10-NEXT:    v_mov_b32_e32 v1, s1
; GFX10-NEXT:    v_mov_b32_e32 v4, s6
; GFX10-NEXT:    v_mov_b32_e32 v2, s2
; GFX10-NEXT:    v_mov_b32_e32 v3, s3
; GFX10-NEXT:    ds_write2_b64 v4, v[0:1], v[2:3] offset1:1
; GFX10-NEXT:    s_endpgm
;
; GFX11-LABEL: store_lds_v4i32_align8:
; GFX11:       ; %bb.0:
; GFX11-NEXT:    s_clause 0x1
; GFX11-NEXT:    s_load_b32 s6, s[4:5], 0x0
; GFX11-NEXT:    s_load_b128 s[0:3], s[4:5], 0x10
; GFX11-NEXT:    s_waitcnt lgkmcnt(0)
; GFX11-NEXT:    v_mov_b32_e32 v4, s6
; GFX11-NEXT:    v_mov_b32_e32 v0, s0
; GFX11-NEXT:    v_dual_mov_b32 v2, s2 :: v_dual_mov_b32 v1, s1
; GFX11-NEXT:    v_mov_b32_e32 v3, s3
; GFX11-NEXT:    ds_store_2addr_b64 v4, v[0:1], v[2:3] offset1:1
; GFX11-NEXT:    s_endpgm
  store <4 x i32> %x, ptr addrspace(3) %out, align 8
  ret void
}

define amdgpu_kernel void @store_lds_v4i32_align16(ptr addrspace(3) %out, <4 x i32> %x) {
; GFX9-LABEL: store_lds_v4i32_align16:
; GFX9:       ; %bb.0:
; GFX9-NEXT:    s_load_dword s6, s[4:5], 0x0
; GFX9-NEXT:    s_load_dwordx4 s[0:3], s[4:5], 0x10
; GFX9-NEXT:    s_waitcnt lgkmcnt(0)
; GFX9-NEXT:    v_mov_b32_e32 v4, s6
; GFX9-NEXT:    v_mov_b32_e32 v0, s0
; GFX9-NEXT:    v_mov_b32_e32 v1, s1
; GFX9-NEXT:    v_mov_b32_e32 v2, s2
; GFX9-NEXT:    v_mov_b32_e32 v3, s3
; GFX9-NEXT:    ds_write_b128 v4, v[0:3]
; GFX9-NEXT:    s_endpgm
;
; GFX7-LABEL: store_lds_v4i32_align16:
; GFX7:       ; %bb.0:
; GFX7-NEXT:    s_load_dword s6, s[4:5], 0x0
; GFX7-NEXT:    s_load_dwordx4 s[0:3], s[4:5], 0x4
; GFX7-NEXT:    s_mov_b32 m0, -1
; GFX7-NEXT:    s_waitcnt lgkmcnt(0)
; GFX7-NEXT:    v_mov_b32_e32 v4, s6
; GFX7-NEXT:    v_mov_b32_e32 v0, s0
; GFX7-NEXT:    v_mov_b32_e32 v1, s1
; GFX7-NEXT:    v_mov_b32_e32 v2, s2
; GFX7-NEXT:    v_mov_b32_e32 v3, s3
; GFX7-NEXT:    ds_write_b128 v4, v[0:3]
; GFX7-NEXT:    s_endpgm
;
; GFX6-LABEL: store_lds_v4i32_align16:
; GFX6:       ; %bb.0:
; GFX6-NEXT:    s_load_dwordx4 s[0:3], s[4:5], 0x4
; GFX6-NEXT:    s_load_dword s4, s[4:5], 0x0
; GFX6-NEXT:    s_mov_b32 m0, -1
; GFX6-NEXT:    s_waitcnt lgkmcnt(0)
; GFX6-NEXT:    v_mov_b32_e32 v0, s2
; GFX6-NEXT:    v_mov_b32_e32 v1, s3
; GFX6-NEXT:    v_mov_b32_e32 v4, s4
; GFX6-NEXT:    v_mov_b32_e32 v2, s0
; GFX6-NEXT:    v_mov_b32_e32 v3, s1
; GFX6-NEXT:    ds_write2_b64 v4, v[2:3], v[0:1] offset1:1
; GFX6-NEXT:    s_endpgm
;
; GFX10-LABEL: store_lds_v4i32_align16:
; GFX10:       ; %bb.0:
; GFX10-NEXT:    s_clause 0x1
; GFX10-NEXT:    s_load_dword s6, s[4:5], 0x0
; GFX10-NEXT:    s_load_dwordx4 s[0:3], s[4:5], 0x10
; GFX10-NEXT:    s_waitcnt lgkmcnt(0)
; GFX10-NEXT:    v_mov_b32_e32 v4, s6
; GFX10-NEXT:    v_mov_b32_e32 v0, s0
; GFX10-NEXT:    v_mov_b32_e32 v1, s1
; GFX10-NEXT:    v_mov_b32_e32 v2, s2
; GFX10-NEXT:    v_mov_b32_e32 v3, s3
; GFX10-NEXT:    ds_write_b128 v4, v[0:3]
; GFX10-NEXT:    s_endpgm
;
; GFX11-LABEL: store_lds_v4i32_align16:
; GFX11:       ; %bb.0:
; GFX11-NEXT:    s_clause 0x1
; GFX11-NEXT:    s_load_b32 s6, s[4:5], 0x0
; GFX11-NEXT:    s_load_b128 s[0:3], s[4:5], 0x10
; GFX11-NEXT:    s_waitcnt lgkmcnt(0)
; GFX11-NEXT:    v_mov_b32_e32 v4, s6
; GFX11-NEXT:    v_dual_mov_b32 v0, s0 :: v_dual_mov_b32 v3, s3
; GFX11-NEXT:    v_dual_mov_b32 v1, s1 :: v_dual_mov_b32 v2, s2
; GFX11-NEXT:    ds_store_b128 v4, v[0:3]
; GFX11-NEXT:    s_endpgm
  store <4 x i32> %x, ptr addrspace(3) %out, align 16
  ret void
}<|MERGE_RESOLUTION|>--- conflicted
+++ resolved
@@ -279,10 +279,7 @@
 ; GFX11-NEXT:    s_load_b128 s[0:3], s[4:5], 0x10
 ; GFX11-NEXT:    s_waitcnt lgkmcnt(0)
 ; GFX11-NEXT:    v_dual_mov_b32 v0, s6 :: v_dual_mov_b32 v1, s3
-<<<<<<< HEAD
-=======
 ; GFX11-NEXT:    v_dual_mov_b32 v2, s2 :: v_dual_mov_b32 v3, s1
->>>>>>> 4084ffcf
 ; GFX11-NEXT:    s_lshr_b32 s4, s3, 8
 ; GFX11-NEXT:    s_delay_alu instid0(SALU_CYCLE_1)
 ; GFX11-NEXT:    v_dual_mov_b32 v4, s0 :: v_dual_mov_b32 v5, s4
@@ -424,19 +421,6 @@
 ; GFX11-NEXT:    s_load_b32 s6, s[4:5], 0x0
 ; GFX11-NEXT:    s_load_b128 s[0:3], s[4:5], 0x10
 ; GFX11-NEXT:    s_waitcnt lgkmcnt(0)
-<<<<<<< HEAD
-; GFX11-NEXT:    v_dual_mov_b32 v0, s6 :: v_dual_mov_b32 v1, s3
-; GFX11-NEXT:    v_dual_mov_b32 v2, s0 :: v_dual_mov_b32 v3, s1
-; GFX11-NEXT:    v_mov_b32_e32 v4, s2
-; GFX11-NEXT:    ds_store_b16_d16_hi v0, v1 offset:14
-; GFX11-NEXT:    ds_store_b16 v0, v2
-; GFX11-NEXT:    ds_store_b16 v0, v3 offset:4
-; GFX11-NEXT:    ds_store_b16 v0, v4 offset:8
-; GFX11-NEXT:    ds_store_b16 v0, v1 offset:12
-; GFX11-NEXT:    ds_store_b16_d16_hi v0, v4 offset:10
-; GFX11-NEXT:    ds_store_b16_d16_hi v0, v3 offset:6
-; GFX11-NEXT:    ds_store_b16_d16_hi v0, v2 offset:2
-=======
 ; GFX11-NEXT:    v_dual_mov_b32 v0, s6 :: v_dual_mov_b32 v1, s0
 ; GFX11-NEXT:    v_dual_mov_b32 v2, s1 :: v_dual_mov_b32 v3, s2
 ; GFX11-NEXT:    v_mov_b32_e32 v4, s3
@@ -448,7 +432,6 @@
 ; GFX11-NEXT:    ds_store_b16_d16_hi v0, v3 offset:10
 ; GFX11-NEXT:    ds_store_b16_d16_hi v0, v2 offset:6
 ; GFX11-NEXT:    ds_store_b16_d16_hi v0, v1 offset:2
->>>>>>> 4084ffcf
 ; GFX11-NEXT:    s_endpgm
   store <4 x i32> %x, ptr addrspace(3) %out, align 2
   ret void
