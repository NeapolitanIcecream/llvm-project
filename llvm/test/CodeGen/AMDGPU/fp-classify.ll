; NOTE: Assertions have been autogenerated by utils/update_llc_test_checks.py UTC_ARGS: --version 2
; RUN: llc -mtriple=amdgcn -verify-machineinstrs < %s | FileCheck -enable-var-scope -check-prefixes=SI %s
; RUN: llc -mtriple=amdgcn -mcpu=tonga -verify-machineinstrs < %s | FileCheck -enable-var-scope -check-prefixes=VI %s
; RUN: llc -mtriple=amdgcn -mcpu=gfx1100 -mattr=+real-true16 -verify-machineinstrs < %s | FileCheck -enable-var-scope -check-prefixes=GFX11,GFX11-TRUE16 %s
; RUN: llc -mtriple=amdgcn -mcpu=gfx1100 -mattr=-real-true16 -verify-machineinstrs < %s | FileCheck -enable-var-scope -check-prefixes=GFX11,GFX11-FAKE16 %s

declare float @llvm.fabs.f32(float) #1
declare double @llvm.fabs.f64(double) #1

define amdgpu_kernel void @test_isinf_pattern(ptr addrspace(1) nocapture %out, float %x) #0 {
; SI-LABEL: test_isinf_pattern:
; SI:       ; %bb.0:
; SI-NEXT:    s_load_dwordx2 s[0:1], s[4:5], 0x9
; SI-NEXT:    s_load_dword s4, s[4:5], 0xb
; SI-NEXT:    s_mov_b32 s3, 0xf000
; SI-NEXT:    s_mov_b32 s2, -1
; SI-NEXT:    v_mov_b32_e32 v0, 0x204
; SI-NEXT:    s_waitcnt lgkmcnt(0)
; SI-NEXT:    v_cmp_class_f32_e32 vcc, s4, v0
; SI-NEXT:    v_cndmask_b32_e64 v0, 0, 1, vcc
; SI-NEXT:    buffer_store_dword v0, off, s[0:3], 0
; SI-NEXT:    s_endpgm
;
; VI-LABEL: test_isinf_pattern:
; VI:       ; %bb.0:
; VI-NEXT:    s_load_dword s2, s[4:5], 0x2c
; VI-NEXT:    s_load_dwordx2 s[0:1], s[4:5], 0x24
; VI-NEXT:    v_mov_b32_e32 v0, 0x204
; VI-NEXT:    s_waitcnt lgkmcnt(0)
; VI-NEXT:    v_cmp_class_f32_e32 vcc, s2, v0
; VI-NEXT:    v_mov_b32_e32 v0, s0
; VI-NEXT:    v_cndmask_b32_e64 v2, 0, 1, vcc
; VI-NEXT:    v_mov_b32_e32 v1, s1
; VI-NEXT:    flat_store_dword v[0:1], v2
; VI-NEXT:    s_endpgm
;
; GFX11-LABEL: test_isinf_pattern:
; GFX11:       ; %bb.0:
; GFX11-NEXT:    s_clause 0x1
; GFX11-NEXT:    s_load_b32 s2, s[4:5], 0x2c
; GFX11-NEXT:    s_load_b64 s[0:1], s[4:5], 0x24
; GFX11-NEXT:    v_mov_b32_e32 v0, 0
; GFX11-NEXT:    s_waitcnt lgkmcnt(0)
; GFX11-NEXT:    v_cmp_class_f32_e64 s2, s2, 0x204
; GFX11-NEXT:    s_delay_alu instid0(VALU_DEP_1)
; GFX11-NEXT:    v_cndmask_b32_e64 v1, 0, 1, s2
; GFX11-NEXT:    global_store_b32 v0, v1, s[0:1]
; GFX11-NEXT:    s_endpgm
  %fabs = tail call float @llvm.fabs.f32(float %x) #1
  %cmp = fcmp oeq float %fabs, 0x7FF0000000000000
  %ext = zext i1 %cmp to i32
  store i32 %ext, ptr addrspace(1) %out, align 4
  ret void
}

define amdgpu_kernel void @test_not_isinf_pattern_0(ptr addrspace(1) nocapture %out, float %x) #0 {
; SI-LABEL: test_not_isinf_pattern_0:
; SI:       ; %bb.0:
; SI-NEXT:    s_load_dwordx2 s[0:1], s[4:5], 0x9
; SI-NEXT:    s_load_dword s4, s[4:5], 0xb
; SI-NEXT:    s_mov_b32 s3, 0xf000
; SI-NEXT:    s_mov_b32 s2, -1
; SI-NEXT:    v_mov_b32_e32 v0, 0x7f800000
; SI-NEXT:    s_waitcnt lgkmcnt(0)
; SI-NEXT:    v_cmp_nlg_f32_e64 s[4:5], |s4|, v0
; SI-NEXT:    v_cndmask_b32_e64 v0, 0, 1, s[4:5]
; SI-NEXT:    buffer_store_dword v0, off, s[0:3], 0
; SI-NEXT:    s_endpgm
;
; VI-LABEL: test_not_isinf_pattern_0:
; VI:       ; %bb.0:
; VI-NEXT:    s_load_dword s2, s[4:5], 0x2c
; VI-NEXT:    s_load_dwordx2 s[0:1], s[4:5], 0x24
; VI-NEXT:    v_mov_b32_e32 v0, 0x7f800000
; VI-NEXT:    s_waitcnt lgkmcnt(0)
; VI-NEXT:    v_cmp_nlg_f32_e64 s[2:3], |s2|, v0
; VI-NEXT:    v_mov_b32_e32 v0, s0
; VI-NEXT:    v_cndmask_b32_e64 v2, 0, 1, s[2:3]
; VI-NEXT:    v_mov_b32_e32 v1, s1
; VI-NEXT:    flat_store_dword v[0:1], v2
; VI-NEXT:    s_endpgm
;
; GFX11-LABEL: test_not_isinf_pattern_0:
; GFX11:       ; %bb.0:
; GFX11-NEXT:    s_clause 0x1
; GFX11-NEXT:    s_load_b32 s2, s[4:5], 0x2c
; GFX11-NEXT:    s_load_b64 s[0:1], s[4:5], 0x24
; GFX11-NEXT:    v_mov_b32_e32 v0, 0
; GFX11-NEXT:    s_waitcnt lgkmcnt(0)
; GFX11-NEXT:    v_cmp_nlg_f32_e64 s2, 0x7f800000, |s2|
; GFX11-NEXT:    s_delay_alu instid0(VALU_DEP_1)
; GFX11-NEXT:    v_cndmask_b32_e64 v1, 0, 1, s2
; GFX11-NEXT:    global_store_b32 v0, v1, s[0:1]
; GFX11-NEXT:    s_endpgm
  %fabs = tail call float @llvm.fabs.f32(float %x) #1
  %cmp = fcmp ueq float %fabs, 0x7FF0000000000000
  %ext = zext i1 %cmp to i32
  store i32 %ext, ptr addrspace(1) %out, align 4
  ret void
}

define amdgpu_kernel void @test_not_isinf_pattern_1(ptr addrspace(1) nocapture %out, float %x) #0 {
; SI-LABEL: test_not_isinf_pattern_1:
; SI:       ; %bb.0:
; SI-NEXT:    s_load_dwordx2 s[0:1], s[4:5], 0x9
; SI-NEXT:    s_mov_b32 s3, 0xf000
; SI-NEXT:    s_mov_b32 s2, -1
; SI-NEXT:    v_mov_b32_e32 v0, 0
; SI-NEXT:    s_waitcnt lgkmcnt(0)
; SI-NEXT:    buffer_store_dword v0, off, s[0:3], 0
; SI-NEXT:    s_endpgm
;
; VI-LABEL: test_not_isinf_pattern_1:
; VI:       ; %bb.0:
; VI-NEXT:    s_load_dwordx2 s[0:1], s[4:5], 0x24
; VI-NEXT:    v_mov_b32_e32 v2, 0
; VI-NEXT:    s_waitcnt lgkmcnt(0)
; VI-NEXT:    v_mov_b32_e32 v0, s0
; VI-NEXT:    v_mov_b32_e32 v1, s1
; VI-NEXT:    flat_store_dword v[0:1], v2
; VI-NEXT:    s_endpgm
;
; GFX11-LABEL: test_not_isinf_pattern_1:
; GFX11:       ; %bb.0:
; GFX11-NEXT:    s_load_b64 s[0:1], s[4:5], 0x24
; GFX11-NEXT:    v_mov_b32_e32 v0, 0
; GFX11-NEXT:    s_waitcnt lgkmcnt(0)
; GFX11-NEXT:    global_store_b32 v0, v0, s[0:1]
; GFX11-NEXT:    s_endpgm
  %fabs = tail call float @llvm.fabs.f32(float %x) #1
  %cmp = fcmp oeq float %fabs, 0xFFF0000000000000
  %ext = zext i1 %cmp to i32
  store i32 %ext, ptr addrspace(1) %out, align 4
  ret void
}

define amdgpu_kernel void @test_isfinite_pattern_0(ptr addrspace(1) nocapture %out, float %x) #0 {
; SI-LABEL: test_isfinite_pattern_0:
; SI:       ; %bb.0:
; SI-NEXT:    s_load_dwordx2 s[0:1], s[4:5], 0x9
; SI-NEXT:    s_load_dword s4, s[4:5], 0xb
; SI-NEXT:    s_mov_b32 s3, 0xf000
; SI-NEXT:    s_mov_b32 s2, -1
; SI-NEXT:    v_mov_b32_e32 v0, 0x1f8
; SI-NEXT:    s_waitcnt lgkmcnt(0)
; SI-NEXT:    v_cmp_class_f32_e32 vcc, s4, v0
; SI-NEXT:    v_cndmask_b32_e64 v0, 0, 1, vcc
; SI-NEXT:    buffer_store_dword v0, off, s[0:3], 0
; SI-NEXT:    s_endpgm
;
; VI-LABEL: test_isfinite_pattern_0:
; VI:       ; %bb.0:
; VI-NEXT:    s_load_dword s2, s[4:5], 0x2c
; VI-NEXT:    s_load_dwordx2 s[0:1], s[4:5], 0x24
; VI-NEXT:    v_mov_b32_e32 v0, 0x1f8
; VI-NEXT:    s_waitcnt lgkmcnt(0)
; VI-NEXT:    v_cmp_class_f32_e32 vcc, s2, v0
; VI-NEXT:    v_mov_b32_e32 v0, s0
; VI-NEXT:    v_cndmask_b32_e64 v2, 0, 1, vcc
; VI-NEXT:    v_mov_b32_e32 v1, s1
; VI-NEXT:    flat_store_dword v[0:1], v2
; VI-NEXT:    s_endpgm
;
; GFX11-LABEL: test_isfinite_pattern_0:
; GFX11:       ; %bb.0:
; GFX11-NEXT:    s_clause 0x1
; GFX11-NEXT:    s_load_b32 s2, s[4:5], 0x2c
; GFX11-NEXT:    s_load_b64 s[0:1], s[4:5], 0x24
; GFX11-NEXT:    v_mov_b32_e32 v0, 0
; GFX11-NEXT:    s_waitcnt lgkmcnt(0)
; GFX11-NEXT:    v_cmp_class_f32_e64 s2, s2, 0x1f8
; GFX11-NEXT:    s_delay_alu instid0(VALU_DEP_1)
; GFX11-NEXT:    v_cndmask_b32_e64 v1, 0, 1, s2
; GFX11-NEXT:    global_store_b32 v0, v1, s[0:1]
; GFX11-NEXT:    s_endpgm
  %ord = fcmp ord float %x, 0.000000e+00
  %x.fabs = tail call float @llvm.fabs.f32(float %x) #1
  %ninf = fcmp une float %x.fabs, 0x7FF0000000000000
  %and = and i1 %ord, %ninf
  %ext = zext i1 %and to i32
  store i32 %ext, ptr addrspace(1) %out, align 4
  ret void
}

define amdgpu_kernel void @test_isfinite_pattern_1(ptr addrspace(1) nocapture %out, float %x) #0 {
; SI-LABEL: test_isfinite_pattern_1:
; SI:       ; %bb.0:
; SI-NEXT:    s_load_dwordx2 s[0:1], s[4:5], 0x9
; SI-NEXT:    s_load_dword s4, s[4:5], 0xb
; SI-NEXT:    s_mov_b32 s3, 0xf000
; SI-NEXT:    s_mov_b32 s2, -1
; SI-NEXT:    v_mov_b32_e32 v0, 0x1f8
; SI-NEXT:    s_waitcnt lgkmcnt(0)
; SI-NEXT:    v_cmp_class_f32_e32 vcc, s4, v0
; SI-NEXT:    v_cndmask_b32_e64 v0, 0, 1, vcc
; SI-NEXT:    buffer_store_dword v0, off, s[0:3], 0
; SI-NEXT:    s_endpgm
;
; VI-LABEL: test_isfinite_pattern_1:
; VI:       ; %bb.0:
; VI-NEXT:    s_load_dword s2, s[4:5], 0x2c
; VI-NEXT:    s_load_dwordx2 s[0:1], s[4:5], 0x24
; VI-NEXT:    v_mov_b32_e32 v0, 0x1f8
; VI-NEXT:    s_waitcnt lgkmcnt(0)
; VI-NEXT:    v_cmp_class_f32_e32 vcc, s2, v0
; VI-NEXT:    v_mov_b32_e32 v0, s0
; VI-NEXT:    v_cndmask_b32_e64 v2, 0, 1, vcc
; VI-NEXT:    v_mov_b32_e32 v1, s1
; VI-NEXT:    flat_store_dword v[0:1], v2
; VI-NEXT:    s_endpgm
;
; GFX11-LABEL: test_isfinite_pattern_1:
; GFX11:       ; %bb.0:
; GFX11-NEXT:    s_clause 0x1
; GFX11-NEXT:    s_load_b32 s2, s[4:5], 0x2c
; GFX11-NEXT:    s_load_b64 s[0:1], s[4:5], 0x24
; GFX11-NEXT:    v_mov_b32_e32 v0, 0
; GFX11-NEXT:    s_waitcnt lgkmcnt(0)
; GFX11-NEXT:    v_cmp_class_f32_e64 s2, s2, 0x1f8
; GFX11-NEXT:    s_delay_alu instid0(VALU_DEP_1)
; GFX11-NEXT:    v_cndmask_b32_e64 v1, 0, 1, s2
; GFX11-NEXT:    global_store_b32 v0, v1, s[0:1]
; GFX11-NEXT:    s_endpgm
  %x.fabs = tail call float @llvm.fabs.f32(float %x) #3
  %cmpinf = fcmp one float %x.fabs, 0x7FF0000000000000
  %ext = zext i1 %cmpinf to i32
  store i32 %ext, ptr addrspace(1) %out, align 4
  ret void
}

; Use negative infinity
define amdgpu_kernel void @test_isfinite_not_pattern_0(ptr addrspace(1) nocapture %out, float %x) #0 {
; SI-LABEL: test_isfinite_not_pattern_0:
; SI:       ; %bb.0:
; SI-NEXT:    s_load_dword s6, s[4:5], 0xb
; SI-NEXT:    s_load_dwordx2 s[0:1], s[4:5], 0x9
; SI-NEXT:    s_mov_b32 s3, 0xf000
; SI-NEXT:    s_mov_b32 s2, -1
; SI-NEXT:    s_waitcnt lgkmcnt(0)
; SI-NEXT:    v_cmp_o_f32_e64 s[4:5], s6, s6
; SI-NEXT:    v_cndmask_b32_e64 v0, 0, 1, s[4:5]
; SI-NEXT:    buffer_store_dword v0, off, s[0:3], 0
; SI-NEXT:    s_endpgm
;
; VI-LABEL: test_isfinite_not_pattern_0:
; VI:       ; %bb.0:
; VI-NEXT:    s_load_dword s2, s[4:5], 0x2c
; VI-NEXT:    s_load_dwordx2 s[0:1], s[4:5], 0x24
; VI-NEXT:    s_waitcnt lgkmcnt(0)
; VI-NEXT:    v_cmp_o_f32_e64 s[2:3], s2, s2
; VI-NEXT:    v_mov_b32_e32 v0, s0
; VI-NEXT:    v_cndmask_b32_e64 v2, 0, 1, s[2:3]
; VI-NEXT:    v_mov_b32_e32 v1, s1
; VI-NEXT:    flat_store_dword v[0:1], v2
; VI-NEXT:    s_endpgm
;
; GFX11-LABEL: test_isfinite_not_pattern_0:
; GFX11:       ; %bb.0:
; GFX11-NEXT:    s_clause 0x1
; GFX11-NEXT:    s_load_b32 s2, s[4:5], 0x2c
; GFX11-NEXT:    s_load_b64 s[0:1], s[4:5], 0x24
; GFX11-NEXT:    v_mov_b32_e32 v0, 0
; GFX11-NEXT:    s_waitcnt lgkmcnt(0)
; GFX11-NEXT:    v_cmp_o_f32_e64 s2, s2, s2
; GFX11-NEXT:    s_delay_alu instid0(VALU_DEP_1)
; GFX11-NEXT:    v_cndmask_b32_e64 v1, 0, 1, s2
; GFX11-NEXT:    global_store_b32 v0, v1, s[0:1]
; GFX11-NEXT:    s_endpgm
  %ord = fcmp ord float %x, 0.000000e+00
  %x.fabs = tail call float @llvm.fabs.f32(float %x) #1
  %ninf = fcmp une float %x.fabs, 0xFFF0000000000000
  %and = and i1 %ord, %ninf
  %ext = zext i1 %and to i32
  store i32 %ext, ptr addrspace(1) %out, align 4
  ret void
}

; No fabs
define amdgpu_kernel void @test_isfinite_not_pattern_1(ptr addrspace(1) nocapture %out, float %x) #0 {
; SI-LABEL: test_isfinite_not_pattern_1:
; SI:       ; %bb.0:
; SI-NEXT:    s_load_dwordx2 s[0:1], s[4:5], 0x9
; SI-NEXT:    s_load_dword s6, s[4:5], 0xb
; SI-NEXT:    s_mov_b32 s3, 0xf000
; SI-NEXT:    s_mov_b32 s2, -1
; SI-NEXT:    v_mov_b32_e32 v0, 0x7f800000
; SI-NEXT:    s_waitcnt lgkmcnt(0)
; SI-NEXT:    v_cmp_o_f32_e64 s[4:5], s6, s6
; SI-NEXT:    v_cmp_neq_f32_e32 vcc, s6, v0
; SI-NEXT:    s_and_b64 s[4:5], s[4:5], vcc
; SI-NEXT:    v_cndmask_b32_e64 v0, 0, 1, s[4:5]
; SI-NEXT:    buffer_store_dword v0, off, s[0:3], 0
; SI-NEXT:    s_endpgm
;
; VI-LABEL: test_isfinite_not_pattern_1:
; VI:       ; %bb.0:
; VI-NEXT:    s_load_dword s6, s[4:5], 0x2c
; VI-NEXT:    s_load_dwordx2 s[0:1], s[4:5], 0x24
; VI-NEXT:    v_mov_b32_e32 v0, 0x7f800000
; VI-NEXT:    s_waitcnt lgkmcnt(0)
; VI-NEXT:    v_cmp_o_f32_e64 s[2:3], s6, s6
; VI-NEXT:    v_cmp_neq_f32_e32 vcc, s6, v0
; VI-NEXT:    s_and_b64 s[2:3], s[2:3], vcc
; VI-NEXT:    v_mov_b32_e32 v0, s0
; VI-NEXT:    v_cndmask_b32_e64 v2, 0, 1, s[2:3]
; VI-NEXT:    v_mov_b32_e32 v1, s1
; VI-NEXT:    flat_store_dword v[0:1], v2
; VI-NEXT:    s_endpgm
;
; GFX11-LABEL: test_isfinite_not_pattern_1:
; GFX11:       ; %bb.0:
; GFX11-NEXT:    s_clause 0x1
; GFX11-NEXT:    s_load_b32 s2, s[4:5], 0x2c
; GFX11-NEXT:    s_load_b64 s[0:1], s[4:5], 0x24
; GFX11-NEXT:    v_mov_b32_e32 v0, 0
; GFX11-NEXT:    s_waitcnt lgkmcnt(0)
; GFX11-NEXT:    v_cmp_o_f32_e64 s3, s2, s2
; GFX11-NEXT:    v_cmp_neq_f32_e64 s2, 0x7f800000, s2
; GFX11-NEXT:    s_and_b32 s2, s3, s2
; GFX11-NEXT:    s_delay_alu instid0(SALU_CYCLE_1)
; GFX11-NEXT:    v_cndmask_b32_e64 v1, 0, 1, s2
; GFX11-NEXT:    global_store_b32 v0, v1, s[0:1]
; GFX11-NEXT:    s_endpgm
  %ord = fcmp ord float %x, 0.000000e+00
  %ninf = fcmp une float %x, 0x7FF0000000000000
  %and = and i1 %ord, %ninf
  %ext = zext i1 %and to i32
  store i32 %ext, ptr addrspace(1) %out, align 4
  ret void
}

; fabs of different value
define amdgpu_kernel void @test_isfinite_not_pattern_2(ptr addrspace(1) nocapture %out, float %x, float %y) #0 {
; SI-LABEL: test_isfinite_not_pattern_2:
; SI:       ; %bb.0:
; SI-NEXT:    s_load_dwordx4 s[0:3], s[4:5], 0x9
; SI-NEXT:    s_mov_b32 s7, 0xf000
; SI-NEXT:    s_mov_b32 s6, -1
; SI-NEXT:    v_mov_b32_e32 v0, 0x7f800000
; SI-NEXT:    s_waitcnt lgkmcnt(0)
; SI-NEXT:    s_mov_b32 s4, s0
; SI-NEXT:    s_mov_b32 s5, s1
; SI-NEXT:    v_cmp_o_f32_e64 s[0:1], s2, s2
; SI-NEXT:    v_cmp_neq_f32_e64 s[2:3], |s3|, v0
; SI-NEXT:    s_and_b64 s[0:1], s[0:1], s[2:3]
; SI-NEXT:    v_cndmask_b32_e64 v0, 0, 1, s[0:1]
; SI-NEXT:    buffer_store_dword v0, off, s[4:7], 0
; SI-NEXT:    s_endpgm
;
; VI-LABEL: test_isfinite_not_pattern_2:
; VI:       ; %bb.0:
; VI-NEXT:    s_load_dwordx4 s[0:3], s[4:5], 0x24
; VI-NEXT:    v_mov_b32_e32 v0, 0x7f800000
; VI-NEXT:    s_waitcnt lgkmcnt(0)
; VI-NEXT:    v_cmp_o_f32_e64 s[4:5], s2, s2
; VI-NEXT:    v_cmp_neq_f32_e64 s[2:3], |s3|, v0
; VI-NEXT:    s_and_b64 s[2:3], s[4:5], s[2:3]
; VI-NEXT:    v_mov_b32_e32 v0, s0
; VI-NEXT:    v_cndmask_b32_e64 v2, 0, 1, s[2:3]
; VI-NEXT:    v_mov_b32_e32 v1, s1
; VI-NEXT:    flat_store_dword v[0:1], v2
; VI-NEXT:    s_endpgm
;
; GFX11-LABEL: test_isfinite_not_pattern_2:
; GFX11:       ; %bb.0:
; GFX11-NEXT:    s_load_b128 s[0:3], s[4:5], 0x24
; GFX11-NEXT:    v_mov_b32_e32 v0, 0
; GFX11-NEXT:    s_waitcnt lgkmcnt(0)
; GFX11-NEXT:    v_cmp_o_f32_e64 s2, s2, s2
; GFX11-NEXT:    v_cmp_neq_f32_e64 s3, 0x7f800000, |s3|
; GFX11-NEXT:    s_and_b32 s2, s2, s3
; GFX11-NEXT:    s_delay_alu instid0(SALU_CYCLE_1)
; GFX11-NEXT:    v_cndmask_b32_e64 v1, 0, 1, s2
; GFX11-NEXT:    global_store_b32 v0, v1, s[0:1]
; GFX11-NEXT:    s_endpgm
  %ord = fcmp ord float %x, 0.000000e+00
  %x.fabs = tail call float @llvm.fabs.f32(float %y) #1
  %ninf = fcmp une float %x.fabs, 0x7FF0000000000000
  %and = and i1 %ord, %ninf
  %ext = zext i1 %and to i32
  store i32 %ext, ptr addrspace(1) %out, align 4
  ret void
}

; Wrong ordered compare type
define amdgpu_kernel void @test_isfinite_not_pattern_3(ptr addrspace(1) nocapture %out, float %x) #0 {
; SI-LABEL: test_isfinite_not_pattern_3:
; SI:       ; %bb.0:
; SI-NEXT:    s_load_dwordx2 s[0:1], s[4:5], 0x9
; SI-NEXT:    s_load_dword s6, s[4:5], 0xb
; SI-NEXT:    s_mov_b32 s3, 0xf000
; SI-NEXT:    s_mov_b32 s2, -1
; SI-NEXT:    v_mov_b32_e32 v0, 0x7f800000
; SI-NEXT:    s_waitcnt lgkmcnt(0)
; SI-NEXT:    v_cmp_u_f32_e64 s[4:5], s6, s6
; SI-NEXT:    v_cmp_neq_f32_e64 s[6:7], |s6|, v0
; SI-NEXT:    s_and_b64 s[4:5], s[4:5], s[6:7]
; SI-NEXT:    v_cndmask_b32_e64 v0, 0, 1, s[4:5]
; SI-NEXT:    buffer_store_dword v0, off, s[0:3], 0
; SI-NEXT:    s_endpgm
;
; VI-LABEL: test_isfinite_not_pattern_3:
; VI:       ; %bb.0:
; VI-NEXT:    s_load_dword s6, s[4:5], 0x2c
; VI-NEXT:    s_load_dwordx2 s[0:1], s[4:5], 0x24
; VI-NEXT:    v_mov_b32_e32 v0, 0x7f800000
; VI-NEXT:    s_waitcnt lgkmcnt(0)
; VI-NEXT:    v_cmp_u_f32_e64 s[2:3], s6, s6
; VI-NEXT:    v_cmp_neq_f32_e64 s[4:5], |s6|, v0
; VI-NEXT:    s_and_b64 s[2:3], s[2:3], s[4:5]
; VI-NEXT:    v_mov_b32_e32 v0, s0
; VI-NEXT:    v_cndmask_b32_e64 v2, 0, 1, s[2:3]
; VI-NEXT:    v_mov_b32_e32 v1, s1
; VI-NEXT:    flat_store_dword v[0:1], v2
; VI-NEXT:    s_endpgm
;
; GFX11-LABEL: test_isfinite_not_pattern_3:
; GFX11:       ; %bb.0:
; GFX11-NEXT:    s_clause 0x1
; GFX11-NEXT:    s_load_b32 s2, s[4:5], 0x2c
; GFX11-NEXT:    s_load_b64 s[0:1], s[4:5], 0x24
; GFX11-NEXT:    v_mov_b32_e32 v0, 0
; GFX11-NEXT:    s_waitcnt lgkmcnt(0)
; GFX11-NEXT:    v_cmp_u_f32_e64 s3, s2, s2
; GFX11-NEXT:    v_cmp_neq_f32_e64 s2, 0x7f800000, |s2|
; GFX11-NEXT:    s_and_b32 s2, s3, s2
; GFX11-NEXT:    s_delay_alu instid0(SALU_CYCLE_1)
; GFX11-NEXT:    v_cndmask_b32_e64 v1, 0, 1, s2
; GFX11-NEXT:    global_store_b32 v0, v1, s[0:1]
; GFX11-NEXT:    s_endpgm
  %ord = fcmp uno float %x, 0.000000e+00
  %x.fabs = tail call float @llvm.fabs.f32(float %x) #1
  %ninf = fcmp une float %x.fabs, 0x7FF0000000000000
  %and = and i1 %ord, %ninf
  %ext = zext i1 %and to i32
  store i32 %ext, ptr addrspace(1) %out, align 4
  ret void
}

define amdgpu_kernel void @test_isfinite_pattern_4(ptr addrspace(1) nocapture %out, float %x) #0 {
; SI-LABEL: test_isfinite_pattern_4:
; SI:       ; %bb.0:
; SI-NEXT:    s_load_dwordx2 s[0:1], s[4:5], 0x9
; SI-NEXT:    s_load_dword s4, s[4:5], 0xb
; SI-NEXT:    s_mov_b32 s3, 0xf000
; SI-NEXT:    s_mov_b32 s2, -1
; SI-NEXT:    v_mov_b32_e32 v0, 0x1f8
; SI-NEXT:    s_waitcnt lgkmcnt(0)
; SI-NEXT:    v_cmp_class_f32_e32 vcc, s4, v0
; SI-NEXT:    v_cndmask_b32_e64 v0, 0, 1, vcc
; SI-NEXT:    buffer_store_dword v0, off, s[0:3], 0
; SI-NEXT:    s_endpgm
;
; VI-LABEL: test_isfinite_pattern_4:
; VI:       ; %bb.0:
; VI-NEXT:    s_load_dword s2, s[4:5], 0x2c
; VI-NEXT:    s_load_dwordx2 s[0:1], s[4:5], 0x24
; VI-NEXT:    v_mov_b32_e32 v0, 0x1f8
; VI-NEXT:    s_waitcnt lgkmcnt(0)
; VI-NEXT:    v_cmp_class_f32_e32 vcc, s2, v0
; VI-NEXT:    v_mov_b32_e32 v0, s0
; VI-NEXT:    v_cndmask_b32_e64 v2, 0, 1, vcc
; VI-NEXT:    v_mov_b32_e32 v1, s1
; VI-NEXT:    flat_store_dword v[0:1], v2
; VI-NEXT:    s_endpgm
;
; GFX11-LABEL: test_isfinite_pattern_4:
; GFX11:       ; %bb.0:
; GFX11-NEXT:    s_clause 0x1
; GFX11-NEXT:    s_load_b32 s2, s[4:5], 0x2c
; GFX11-NEXT:    s_load_b64 s[0:1], s[4:5], 0x24
; GFX11-NEXT:    v_mov_b32_e32 v0, 0
; GFX11-NEXT:    s_waitcnt lgkmcnt(0)
; GFX11-NEXT:    v_cmp_class_f32_e64 s2, s2, 0x1f8
; GFX11-NEXT:    s_delay_alu instid0(VALU_DEP_1)
; GFX11-NEXT:    v_cndmask_b32_e64 v1, 0, 1, s2
; GFX11-NEXT:    global_store_b32 v0, v1, s[0:1]
; GFX11-NEXT:    s_endpgm
  %ord = fcmp ord float %x, 0.000000e+00
  %x.fabs = tail call float @llvm.fabs.f32(float %x) #1
  %ninf = fcmp one float %x.fabs, 0x7FF0000000000000
  %and = and i1 %ord, %ninf
  %ext = zext i1 %and to i32
  store i32 %ext, ptr addrspace(1) %out, align 4
  ret void
}

define amdgpu_kernel void @test_isfinite_pattern_4_commute_and(ptr addrspace(1) nocapture %out, float %x) #0 {
; SI-LABEL: test_isfinite_pattern_4_commute_and:
; SI:       ; %bb.0:
; SI-NEXT:    s_load_dwordx2 s[0:1], s[4:5], 0x9
; SI-NEXT:    s_load_dword s4, s[4:5], 0xb
; SI-NEXT:    s_mov_b32 s3, 0xf000
; SI-NEXT:    s_mov_b32 s2, -1
; SI-NEXT:    v_mov_b32_e32 v0, 0x1f8
; SI-NEXT:    s_waitcnt lgkmcnt(0)
; SI-NEXT:    v_cmp_class_f32_e32 vcc, s4, v0
; SI-NEXT:    v_cndmask_b32_e64 v0, 0, 1, vcc
; SI-NEXT:    buffer_store_dword v0, off, s[0:3], 0
; SI-NEXT:    s_endpgm
;
; VI-LABEL: test_isfinite_pattern_4_commute_and:
; VI:       ; %bb.0:
; VI-NEXT:    s_load_dword s2, s[4:5], 0x2c
; VI-NEXT:    s_load_dwordx2 s[0:1], s[4:5], 0x24
; VI-NEXT:    v_mov_b32_e32 v0, 0x1f8
; VI-NEXT:    s_waitcnt lgkmcnt(0)
; VI-NEXT:    v_cmp_class_f32_e32 vcc, s2, v0
; VI-NEXT:    v_mov_b32_e32 v0, s0
; VI-NEXT:    v_cndmask_b32_e64 v2, 0, 1, vcc
; VI-NEXT:    v_mov_b32_e32 v1, s1
; VI-NEXT:    flat_store_dword v[0:1], v2
; VI-NEXT:    s_endpgm
;
; GFX11-LABEL: test_isfinite_pattern_4_commute_and:
; GFX11:       ; %bb.0:
; GFX11-NEXT:    s_clause 0x1
; GFX11-NEXT:    s_load_b32 s2, s[4:5], 0x2c
; GFX11-NEXT:    s_load_b64 s[0:1], s[4:5], 0x24
; GFX11-NEXT:    v_mov_b32_e32 v0, 0
; GFX11-NEXT:    s_waitcnt lgkmcnt(0)
; GFX11-NEXT:    v_cmp_class_f32_e64 s2, s2, 0x1f8
; GFX11-NEXT:    s_delay_alu instid0(VALU_DEP_1)
; GFX11-NEXT:    v_cndmask_b32_e64 v1, 0, 1, s2
; GFX11-NEXT:    global_store_b32 v0, v1, s[0:1]
; GFX11-NEXT:    s_endpgm
  %ord = fcmp ord float %x, 0.000000e+00
  %x.fabs = tail call float @llvm.fabs.f32(float %x) #1
  %ninf = fcmp one float %x.fabs, 0x7FF0000000000000
  %and = and i1 %ninf, %ord
  %ext = zext i1 %and to i32
  store i32 %ext, ptr addrspace(1) %out, align 4
  ret void
}

define amdgpu_kernel void @test_not_isfinite_pattern_4_wrong_ord_test(ptr addrspace(1) nocapture %out, float %x, [8 x i32], float %y) #0 {
; SI-LABEL: test_not_isfinite_pattern_4_wrong_ord_test:
; SI:       ; %bb.0:
<<<<<<< HEAD
; SI-NEXT:    s_load_dword s0, s[4:5], 0x14
; SI-NEXT:    s_load_dwordx2 s[8:9], s[4:5], 0x9
=======
; SI-NEXT:    s_load_dwordx2 s[8:9], s[4:5], 0x9
; SI-NEXT:    s_load_dword s0, s[4:5], 0x14
>>>>>>> eb0f1dc0
; SI-NEXT:    s_load_dword s1, s[4:5], 0xb
; SI-NEXT:    s_mov_b32 s11, 0xf000
; SI-NEXT:    s_mov_b32 s10, -1
; SI-NEXT:    v_mov_b32_e32 v0, 0x1f8
; SI-NEXT:    s_waitcnt lgkmcnt(0)
; SI-NEXT:    v_mov_b32_e32 v1, s0
; SI-NEXT:    v_cmp_o_f32_e32 vcc, s1, v1
; SI-NEXT:    v_cmp_class_f32_e64 s[0:1], s1, v0
; SI-NEXT:    s_and_b64 s[0:1], vcc, s[0:1]
; SI-NEXT:    v_cndmask_b32_e64 v0, 0, 1, s[0:1]
; SI-NEXT:    buffer_store_dword v0, off, s[8:11], 0
; SI-NEXT:    s_endpgm
;
; VI-LABEL: test_not_isfinite_pattern_4_wrong_ord_test:
; VI:       ; %bb.0:
; VI-NEXT:    s_load_dword s0, s[4:5], 0x50
; VI-NEXT:    s_load_dword s1, s[4:5], 0x2c
; VI-NEXT:    s_load_dwordx2 s[2:3], s[4:5], 0x24
; VI-NEXT:    v_mov_b32_e32 v0, 0x1f8
; VI-NEXT:    s_waitcnt lgkmcnt(0)
; VI-NEXT:    v_mov_b32_e32 v1, s0
; VI-NEXT:    v_cmp_class_f32_e32 vcc, s1, v0
; VI-NEXT:    v_cmp_o_f32_e64 s[0:1], s1, v1
; VI-NEXT:    s_and_b64 s[0:1], s[0:1], vcc
; VI-NEXT:    v_mov_b32_e32 v0, s2
; VI-NEXT:    v_cndmask_b32_e64 v2, 0, 1, s[0:1]
; VI-NEXT:    v_mov_b32_e32 v1, s3
; VI-NEXT:    flat_store_dword v[0:1], v2
; VI-NEXT:    s_endpgm
;
; GFX11-LABEL: test_not_isfinite_pattern_4_wrong_ord_test:
; GFX11:       ; %bb.0:
; GFX11-NEXT:    s_clause 0x2
; GFX11-NEXT:    s_load_b32 s2, s[4:5], 0x2c
; GFX11-NEXT:    s_load_b32 s3, s[4:5], 0x50
; GFX11-NEXT:    s_load_b64 s[0:1], s[4:5], 0x24
; GFX11-NEXT:    v_mov_b32_e32 v0, 0
; GFX11-NEXT:    s_waitcnt lgkmcnt(0)
; GFX11-NEXT:    v_cmp_o_f32_e64 s3, s2, s3
; GFX11-NEXT:    v_cmp_class_f32_e64 s2, s2, 0x1f8
; GFX11-NEXT:    s_and_b32 s2, s3, s2
; GFX11-NEXT:    s_delay_alu instid0(SALU_CYCLE_1)
; GFX11-NEXT:    v_cndmask_b32_e64 v1, 0, 1, s2
; GFX11-NEXT:    global_store_b32 v0, v1, s[0:1]
; GFX11-NEXT:    s_endpgm
  %ord = fcmp ord float %x, %y
  %x.fabs = tail call float @llvm.fabs.f32(float %x) #1
  %ninf = fcmp one float %x.fabs, 0x7FF0000000000000
  %and = and i1 %ord, %ninf
  %ext = zext i1 %and to i32
  store i32 %ext, ptr addrspace(1) %out, align 4
  ret void
}

define amdgpu_kernel void @test_isinf_pattern_f16(ptr addrspace(1) nocapture %out, half %x) #0 {
; SI-LABEL: test_isinf_pattern_f16:
; SI:       ; %bb.0:
; SI-NEXT:    s_load_dword s6, s[4:5], 0xb
; SI-NEXT:    s_load_dwordx2 s[0:1], s[4:5], 0x9
; SI-NEXT:    s_mov_b32 s3, 0xf000
; SI-NEXT:    s_mov_b32 s2, -1
; SI-NEXT:    s_waitcnt lgkmcnt(0)
; SI-NEXT:    s_and_b32 s4, s6, 0x7fff
; SI-NEXT:    s_cmpk_eq_i32 s4, 0x7c00
; SI-NEXT:    s_cselect_b64 s[4:5], -1, 0
; SI-NEXT:    v_cndmask_b32_e64 v0, 0, 1, s[4:5]
; SI-NEXT:    buffer_store_dword v0, off, s[0:3], 0
; SI-NEXT:    s_endpgm
;
; VI-LABEL: test_isinf_pattern_f16:
; VI:       ; %bb.0:
; VI-NEXT:    s_load_dword s2, s[4:5], 0x2c
; VI-NEXT:    s_load_dwordx2 s[0:1], s[4:5], 0x24
; VI-NEXT:    v_mov_b32_e32 v0, 0x204
; VI-NEXT:    s_waitcnt lgkmcnt(0)
; VI-NEXT:    v_cmp_class_f16_e32 vcc, s2, v0
; VI-NEXT:    v_mov_b32_e32 v0, s0
; VI-NEXT:    v_cndmask_b32_e64 v2, 0, 1, vcc
; VI-NEXT:    v_mov_b32_e32 v1, s1
; VI-NEXT:    flat_store_dword v[0:1], v2
; VI-NEXT:    s_endpgm
;
; GFX11-LABEL: test_isinf_pattern_f16:
; GFX11:       ; %bb.0:
; GFX11-NEXT:    s_clause 0x1
; GFX11-NEXT:    s_load_b32 s2, s[4:5], 0x2c
; GFX11-NEXT:    s_load_b64 s[0:1], s[4:5], 0x24
; GFX11-NEXT:    v_mov_b32_e32 v0, 0
; GFX11-NEXT:    s_waitcnt lgkmcnt(0)
; GFX11-NEXT:    v_cmp_class_f16_e64 s2, s2, 0x204
; GFX11-NEXT:    s_delay_alu instid0(VALU_DEP_1)
; GFX11-NEXT:    v_cndmask_b32_e64 v1, 0, 1, s2
; GFX11-NEXT:    global_store_b32 v0, v1, s[0:1]
; GFX11-NEXT:    s_endpgm
  %fabs = tail call half @llvm.fabs.f16(half %x) #1
  %cmp = fcmp oeq half %fabs, 0xH7C00
  %ext = zext i1 %cmp to i32
  store i32 %ext, ptr addrspace(1) %out, align 4
  ret void
}

define amdgpu_kernel void @test_isfinite_pattern_0_f16(ptr addrspace(1) nocapture %out, half %x) #0 {
; SI-LABEL: test_isfinite_pattern_0_f16:
; SI:       ; %bb.0:
; SI-NEXT:    s_load_dword s6, s[4:5], 0xb
; SI-NEXT:    s_load_dwordx2 s[0:1], s[4:5], 0x9
; SI-NEXT:    s_mov_b32 s3, 0xf000
; SI-NEXT:    s_mov_b32 s2, -1
; SI-NEXT:    s_waitcnt lgkmcnt(0)
; SI-NEXT:    v_cvt_f32_f16_e32 v0, s6
; SI-NEXT:    s_and_b32 s4, s6, 0x7fff
; SI-NEXT:    v_cmp_o_f32_e32 vcc, v0, v0
; SI-NEXT:    s_cmpk_lg_i32 s4, 0x7c00
; SI-NEXT:    s_cselect_b64 s[4:5], -1, 0
; SI-NEXT:    s_and_b64 s[4:5], vcc, s[4:5]
; SI-NEXT:    v_cndmask_b32_e64 v0, 0, 1, s[4:5]
; SI-NEXT:    buffer_store_dword v0, off, s[0:3], 0
; SI-NEXT:    s_endpgm
;
; VI-LABEL: test_isfinite_pattern_0_f16:
; VI:       ; %bb.0:
; VI-NEXT:    s_load_dword s2, s[4:5], 0x2c
; VI-NEXT:    s_load_dwordx2 s[0:1], s[4:5], 0x24
; VI-NEXT:    v_mov_b32_e32 v0, 0x1f8
; VI-NEXT:    s_waitcnt lgkmcnt(0)
; VI-NEXT:    v_cmp_class_f16_e32 vcc, s2, v0
; VI-NEXT:    v_mov_b32_e32 v0, s0
; VI-NEXT:    v_cndmask_b32_e64 v2, 0, 1, vcc
; VI-NEXT:    v_mov_b32_e32 v1, s1
; VI-NEXT:    flat_store_dword v[0:1], v2
; VI-NEXT:    s_endpgm
;
; GFX11-LABEL: test_isfinite_pattern_0_f16:
; GFX11:       ; %bb.0:
; GFX11-NEXT:    s_clause 0x1
; GFX11-NEXT:    s_load_b32 s2, s[4:5], 0x2c
; GFX11-NEXT:    s_load_b64 s[0:1], s[4:5], 0x24
; GFX11-NEXT:    v_mov_b32_e32 v0, 0
; GFX11-NEXT:    s_waitcnt lgkmcnt(0)
; GFX11-NEXT:    v_cmp_class_f16_e64 s2, s2, 0x1f8
; GFX11-NEXT:    s_delay_alu instid0(VALU_DEP_1)
; GFX11-NEXT:    v_cndmask_b32_e64 v1, 0, 1, s2
; GFX11-NEXT:    global_store_b32 v0, v1, s[0:1]
; GFX11-NEXT:    s_endpgm
  %ord = fcmp ord half %x, 0.0
  %x.fabs = tail call half @llvm.fabs.f16(half %x) #1
  %ninf = fcmp une half %x.fabs, 0xH7C00
  %and = and i1 %ord, %ninf
  %ext = zext i1 %and to i32
  store i32 %ext, ptr addrspace(1) %out, align 4
  ret void
}

define amdgpu_kernel void @test_isfinite_pattern_4_f16(ptr addrspace(1) nocapture %out, half %x) #0 {
; SI-LABEL: test_isfinite_pattern_4_f16:
; SI:       ; %bb.0:
; SI-NEXT:    s_load_dword s6, s[4:5], 0xb
; SI-NEXT:    s_load_dwordx2 s[0:1], s[4:5], 0x9
; SI-NEXT:    s_mov_b32 s3, 0xf000
; SI-NEXT:    s_mov_b32 s2, -1
; SI-NEXT:    s_waitcnt lgkmcnt(0)
; SI-NEXT:    s_and_b32 s4, s6, 0x7fff
; SI-NEXT:    s_cmpk_lt_i32 s4, 0x7c00
; SI-NEXT:    s_cselect_b64 s[4:5], -1, 0
; SI-NEXT:    v_cndmask_b32_e64 v0, 0, 1, s[4:5]
; SI-NEXT:    buffer_store_dword v0, off, s[0:3], 0
; SI-NEXT:    s_endpgm
;
; VI-LABEL: test_isfinite_pattern_4_f16:
; VI:       ; %bb.0:
; VI-NEXT:    s_load_dword s2, s[4:5], 0x2c
; VI-NEXT:    s_load_dwordx2 s[0:1], s[4:5], 0x24
; VI-NEXT:    v_mov_b32_e32 v0, 0x1f8
; VI-NEXT:    s_waitcnt lgkmcnt(0)
; VI-NEXT:    v_cmp_class_f16_e32 vcc, s2, v0
; VI-NEXT:    v_mov_b32_e32 v0, s0
; VI-NEXT:    v_cndmask_b32_e64 v2, 0, 1, vcc
; VI-NEXT:    v_mov_b32_e32 v1, s1
; VI-NEXT:    flat_store_dword v[0:1], v2
; VI-NEXT:    s_endpgm
;
; GFX11-LABEL: test_isfinite_pattern_4_f16:
; GFX11:       ; %bb.0:
; GFX11-NEXT:    s_clause 0x1
; GFX11-NEXT:    s_load_b32 s2, s[4:5], 0x2c
; GFX11-NEXT:    s_load_b64 s[0:1], s[4:5], 0x24
; GFX11-NEXT:    v_mov_b32_e32 v0, 0
; GFX11-NEXT:    s_waitcnt lgkmcnt(0)
; GFX11-NEXT:    v_cmp_class_f16_e64 s2, s2, 0x1f8
; GFX11-NEXT:    s_delay_alu instid0(VALU_DEP_1)
; GFX11-NEXT:    v_cndmask_b32_e64 v1, 0, 1, s2
; GFX11-NEXT:    global_store_b32 v0, v1, s[0:1]
; GFX11-NEXT:    s_endpgm
  %ord = fcmp ord half %x, 0.0
  %x.fabs = tail call half @llvm.fabs.f16(half %x) #1
  %ninf = fcmp one half %x.fabs, 0xH7C00
  %and = and i1 %ord, %ninf
  %ext = zext i1 %and to i32
  store i32 %ext, ptr addrspace(1) %out, align 4
  ret void
}

declare half @llvm.fabs.f16(half) #1

attributes #0 = { nounwind }
attributes #1 = { nounwind readnone }
;; NOTE: These prefixes are unused and the list is autogenerated. Do not add tests below this line:
; GFX11-FAKE16: {{.*}}
; GFX11-TRUE16: {{.*}}<|MERGE_RESOLUTION|>--- conflicted
+++ resolved
@@ -536,13 +536,8 @@
 define amdgpu_kernel void @test_not_isfinite_pattern_4_wrong_ord_test(ptr addrspace(1) nocapture %out, float %x, [8 x i32], float %y) #0 {
 ; SI-LABEL: test_not_isfinite_pattern_4_wrong_ord_test:
 ; SI:       ; %bb.0:
-<<<<<<< HEAD
-; SI-NEXT:    s_load_dword s0, s[4:5], 0x14
-; SI-NEXT:    s_load_dwordx2 s[8:9], s[4:5], 0x9
-=======
 ; SI-NEXT:    s_load_dwordx2 s[8:9], s[4:5], 0x9
 ; SI-NEXT:    s_load_dword s0, s[4:5], 0x14
->>>>>>> eb0f1dc0
 ; SI-NEXT:    s_load_dword s1, s[4:5], 0xb
 ; SI-NEXT:    s_mov_b32 s11, 0xf000
 ; SI-NEXT:    s_mov_b32 s10, -1
