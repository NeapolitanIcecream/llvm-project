; RUN: llc -mtriple=amdgcn -mcpu=tahiti -enable-amdgpu-aa=0 -misched=gcn-iterative-minreg -verify-machineinstrs < %s | FileCheck --check-prefix=SI-MINREG %s
; RUN: llc -mtriple=amdgcn -mcpu=tahiti -enable-amdgpu-aa=0 -misched=gcn-iterative-max-occupancy-experimental -verify-machineinstrs < %s | FileCheck --check-prefix=SI-MAXOCC %s
; RUN: llc -mtriple=amdgcn -mcpu=tahiti -enable-amdgpu-aa=0 -amdgpu-sched-strategy=iterative-minreg -verify-machineinstrs < %s | FileCheck --check-prefix=SI-MINREG %s
; RUN: llc -mtriple=amdgcn -mcpu=tahiti -enable-amdgpu-aa=0 -amdgpu-sched-strategy=iterative-maxocc -verify-machineinstrs < %s | FileCheck --check-prefix=SI-MAXOCC %s
; RUN: llc -mtriple=amdgcn -mcpu=fiji -enable-amdgpu-aa=0 -misched=gcn-iterative-minreg -verify-machineinstrs < %s | FileCheck --check-prefix=VI-MINREG %s
; RUN: llc -mtriple=amdgcn -mcpu=fiji -enable-amdgpu-aa=0 -misched=gcn-iterative-max-occupancy-experimental -verify-machineinstrs < %s | FileCheck --check-prefix=VI-MAXOCC %s
; RUN: llc -mtriple=amdgcn -mcpu=fiji -enable-amdgpu-aa=0 -amdgpu-sched-strategy=iterative-minreg -verify-machineinstrs < %s | FileCheck --check-prefix=VI-MINREG %s
; RUN: llc -mtriple=amdgcn -mcpu=fiji -enable-amdgpu-aa=0 -amdgpu-sched-strategy=iterative-maxocc -verify-machineinstrs < %s | FileCheck --check-prefix=VI-MAXOCC %s

; SI-MINREG: NumSgprs: {{[1]?[1-9]$}}
; SI-MINREG: NumVgprs: {{[1]?[1-9]$}}

; SI-MAXOCC: NumSgprs: {{[1-4]?[0-9]$}}
; SI-MAXOCC: NumVgprs: {{[1-4]?[0-9]$}}

; stores may alias loads
<<<<<<< HEAD
; VI-MINREG: NumSgprs: {{[1]?[0-9]$}}
=======
; VI-MINREG: NumSgprs: {{[0-9]$}}
>>>>>>> 4084ffcf
; VI-MINREG: NumVgprs: {{[1-3][0-9]$}}

; stores may alias loads
; VI-MAXOCC: NumSgprs: {{[1-3][0-9]$}}
; VI-MAXOCC: NumVgprs: {{[1-6][0-9]$}}

define amdgpu_kernel void @load_fma_store(ptr addrspace(3) nocapture readonly %in_arg, ptr addrspace(1) nocapture %out_arg) {
bb:
  %adr.a.0 = getelementptr inbounds float, ptr addrspace(3) %in_arg, i32 20004
  %adr.b.0 = getelementptr inbounds float, ptr addrspace(3) %in_arg, i32 20252
  %adr.c.0 = getelementptr inbounds float, ptr addrspace(3) %in_arg, i32 20508
  %adr.a.1 = getelementptr inbounds float, ptr addrspace(3) %in_arg, i32 20772
  %adr.b.1 = getelementptr inbounds float, ptr addrspace(3) %in_arg, i32 21020
  %adr.c.1 = getelementptr inbounds float, ptr addrspace(3) %in_arg, i32 21276
  %adr.a.2 = getelementptr inbounds float, ptr addrspace(3) %in_arg, i32 21540
  %adr.b.2 = getelementptr inbounds float, ptr addrspace(3) %in_arg, i32 21788
  %adr.c.2 = getelementptr inbounds float, ptr addrspace(3) %in_arg, i32 22044
  %adr.a.3 = getelementptr inbounds float, ptr addrspace(3) %in_arg, i32 22308
  %adr.b.3 = getelementptr inbounds float, ptr addrspace(3) %in_arg, i32 22556
  %adr.c.3 = getelementptr inbounds float, ptr addrspace(3) %in_arg, i32 22812
  %adr.a.4 = getelementptr inbounds float, ptr addrspace(3) %in_arg, i32 23076
  %adr.b.4 = getelementptr inbounds float, ptr addrspace(3) %in_arg, i32 23324
  %adr.c.4 = getelementptr inbounds float, ptr addrspace(3) %in_arg, i32 23580
  %adr.a.5 = getelementptr inbounds float, ptr addrspace(3) %in_arg, i32 23844
  %adr.b.5 = getelementptr inbounds float, ptr addrspace(3) %in_arg, i32 24092
  %adr.c.5 = getelementptr inbounds float, ptr addrspace(3) %in_arg, i32 24348
  %adr.a.6 = getelementptr inbounds float, ptr addrspace(3) %in_arg, i32 24612
  %adr.b.6 = getelementptr inbounds float, ptr addrspace(3) %in_arg, i32 24860
  %adr.c.6 = getelementptr inbounds float, ptr addrspace(3) %in_arg, i32 25116
  %adr.a.7 = getelementptr inbounds float, ptr addrspace(3) %in_arg, i32 25380
  %adr.b.7 = getelementptr inbounds float, ptr addrspace(3) %in_arg, i32 25628
  %adr.c.7 = getelementptr inbounds float, ptr addrspace(3) %in_arg, i32 25884
  %adr.a.8 = getelementptr inbounds float, ptr addrspace(3) %in_arg, i32 26148
  %adr.b.8 = getelementptr inbounds float, ptr addrspace(3) %in_arg, i32 26396
  %adr.c.8 = getelementptr inbounds float, ptr addrspace(3) %in_arg, i32 26652
  %adr.a.9 = getelementptr inbounds float, ptr addrspace(3) %in_arg, i32 26916
  %adr.b.9 = getelementptr inbounds float, ptr addrspace(3) %in_arg, i32 27164
  %adr.c.9 = getelementptr inbounds float, ptr addrspace(3) %in_arg, i32 27420
  %adr.a.10 = getelementptr inbounds float, ptr addrspace(3) %in_arg, i32 27684
  %adr.b.10 = getelementptr inbounds float, ptr addrspace(3) %in_arg, i32 27932
  %adr.c.10 = getelementptr inbounds float, ptr addrspace(3) %in_arg, i32 28188
  %adr.a.11 = getelementptr inbounds float, ptr addrspace(3) %in_arg, i32 28452
  %adr.b.11 = getelementptr inbounds float, ptr addrspace(3) %in_arg, i32 28700
  %adr.c.11 = getelementptr inbounds float, ptr addrspace(3) %in_arg, i32 28956
  %adr.a.12 = getelementptr inbounds float, ptr addrspace(3) %in_arg, i32 29220
  %adr.b.12 = getelementptr inbounds float, ptr addrspace(3) %in_arg, i32 29468
  %adr.c.12 = getelementptr inbounds float, ptr addrspace(3) %in_arg, i32 29724
  %adr.a.13 = getelementptr inbounds float, ptr addrspace(3) %in_arg, i32 29988
  %adr.b.13 = getelementptr inbounds float, ptr addrspace(3) %in_arg, i32 30236
  %adr.c.13 = getelementptr inbounds float, ptr addrspace(3) %in_arg, i32 30492
  %adr.a.14 = getelementptr inbounds float, ptr addrspace(3) %in_arg, i32 30756
  %adr.b.14 = getelementptr inbounds float, ptr addrspace(3) %in_arg, i32 31004
  %adr.c.14 = getelementptr inbounds float, ptr addrspace(3) %in_arg, i32 31260
  %adr.a.15 = getelementptr inbounds float, ptr addrspace(3) %in_arg, i32 31524
  %adr.b.15 = getelementptr inbounds float, ptr addrspace(3) %in_arg, i32 31772
  %adr.c.15 = getelementptr inbounds float, ptr addrspace(3) %in_arg, i32 32028
  %adr.a.16 = getelementptr inbounds float, ptr addrspace(3) %in_arg, i32 32292
  %adr.b.16 = getelementptr inbounds float, ptr addrspace(3) %in_arg, i32 32540
  %adr.c.16 = getelementptr inbounds float, ptr addrspace(3) %in_arg, i32 32796
  %adr.a.17 = getelementptr inbounds float, ptr addrspace(3) %in_arg, i32 33060
  %adr.b.17 = getelementptr inbounds float, ptr addrspace(3) %in_arg, i32 33308
  %adr.c.17 = getelementptr inbounds float, ptr addrspace(3) %in_arg, i32 33564
  %adr.a.18 = getelementptr inbounds float, ptr addrspace(3) %in_arg, i32 33828
  %adr.b.18 = getelementptr inbounds float, ptr addrspace(3) %in_arg, i32 34076
  %adr.c.18 = getelementptr inbounds float, ptr addrspace(3) %in_arg, i32 34332
  %adr.a.19 = getelementptr inbounds float, ptr addrspace(3) %in_arg, i32 34596
  %adr.b.19 = getelementptr inbounds float, ptr addrspace(3) %in_arg, i32 34844
  %adr.c.19 = getelementptr inbounds float, ptr addrspace(3) %in_arg, i32 35100
  %adr.a.20 = getelementptr inbounds float, ptr addrspace(3) %in_arg, i32 35364
  %adr.b.20 = getelementptr inbounds float, ptr addrspace(3) %in_arg, i32 35612
  %adr.c.20 = getelementptr inbounds float, ptr addrspace(3) %in_arg, i32 35868
  %adr.a.21 = getelementptr inbounds float, ptr addrspace(3) %in_arg, i32 36132
  %adr.b.21 = getelementptr inbounds float, ptr addrspace(3) %in_arg, i32 36380
  %adr.c.21 = getelementptr inbounds float, ptr addrspace(3) %in_arg, i32 36636
  %adr.a.22 = getelementptr inbounds float, ptr addrspace(3) %in_arg, i32 36900
  %adr.b.22 = getelementptr inbounds float, ptr addrspace(3) %in_arg, i32 37148
  %adr.c.22 = getelementptr inbounds float, ptr addrspace(3) %in_arg, i32 37404
  %adr.a.23 = getelementptr inbounds float, ptr addrspace(3) %in_arg, i32 37668
  %adr.b.23 = getelementptr inbounds float, ptr addrspace(3) %in_arg, i32 37916
  %adr.c.23 = getelementptr inbounds float, ptr addrspace(3) %in_arg, i32 38172
  %adr.a.24 = getelementptr inbounds float, ptr addrspace(3) %in_arg, i32 38436
  %adr.b.24 = getelementptr inbounds float, ptr addrspace(3) %in_arg, i32 38684
  %adr.c.24 = getelementptr inbounds float, ptr addrspace(3) %in_arg, i32 38940
  %adr.a.25 = getelementptr inbounds float, ptr addrspace(3) %in_arg, i32 39204
  %adr.b.25 = getelementptr inbounds float, ptr addrspace(3) %in_arg, i32 39452
  %adr.c.25 = getelementptr inbounds float, ptr addrspace(3) %in_arg, i32 39708
  %adr.a.26 = getelementptr inbounds float, ptr addrspace(3) %in_arg, i32 39972
  %adr.b.26 = getelementptr inbounds float, ptr addrspace(3) %in_arg, i32 40220
  %adr.c.26 = getelementptr inbounds float, ptr addrspace(3) %in_arg, i32 40476
  %adr.a.27 = getelementptr inbounds float, ptr addrspace(3) %in_arg, i32 40740
  %adr.b.27 = getelementptr inbounds float, ptr addrspace(3) %in_arg, i32 40988
  %adr.c.27 = getelementptr inbounds float, ptr addrspace(3) %in_arg, i32 41244
  %adr.a.28 = getelementptr inbounds float, ptr addrspace(3) %in_arg, i32 41508
  %adr.b.28 = getelementptr inbounds float, ptr addrspace(3) %in_arg, i32 41756
  %adr.c.28 = getelementptr inbounds float, ptr addrspace(3) %in_arg, i32 42012
  %adr.a.29 = getelementptr inbounds float, ptr addrspace(3) %in_arg, i32 42276
  %adr.b.29 = getelementptr inbounds float, ptr addrspace(3) %in_arg, i32 42524
  %adr.c.29 = getelementptr inbounds float, ptr addrspace(3) %in_arg, i32 42780
  %a.0 = load float, ptr addrspace(3) %adr.a.0, align 4
  %b.0 = load float, ptr addrspace(3) %adr.b.0, align 4
  %c.0 = load float, ptr addrspace(3) %adr.c.0, align 4
  %a.1 = load float, ptr addrspace(3) %adr.a.1, align 4
  %b.1 = load float, ptr addrspace(3) %adr.b.1, align 4
  %c.1 = load float, ptr addrspace(3) %adr.c.1, align 4
  %a.2 = load float, ptr addrspace(3) %adr.a.2, align 4
  %b.2 = load float, ptr addrspace(3) %adr.b.2, align 4
  %c.2 = load float, ptr addrspace(3) %adr.c.2, align 4
  %a.3 = load float, ptr addrspace(3) %adr.a.3, align 4
  %b.3 = load float, ptr addrspace(3) %adr.b.3, align 4
  %c.3 = load float, ptr addrspace(3) %adr.c.3, align 4
  %a.4 = load float, ptr addrspace(3) %adr.a.4, align 4
  %b.4 = load float, ptr addrspace(3) %adr.b.4, align 4
  %c.4 = load float, ptr addrspace(3) %adr.c.4, align 4
  %a.5 = load float, ptr addrspace(3) %adr.a.5, align 4
  %b.5 = load float, ptr addrspace(3) %adr.b.5, align 4
  %c.5 = load float, ptr addrspace(3) %adr.c.5, align 4
  %a.6 = load float, ptr addrspace(3) %adr.a.6, align 4
  %b.6 = load float, ptr addrspace(3) %adr.b.6, align 4
  %c.6 = load float, ptr addrspace(3) %adr.c.6, align 4
  %a.7 = load float, ptr addrspace(3) %adr.a.7, align 4
  %b.7 = load float, ptr addrspace(3) %adr.b.7, align 4
  %c.7 = load float, ptr addrspace(3) %adr.c.7, align 4
  %a.8 = load float, ptr addrspace(3) %adr.a.8, align 4
  %b.8 = load float, ptr addrspace(3) %adr.b.8, align 4
  %c.8 = load float, ptr addrspace(3) %adr.c.8, align 4
  %a.9 = load float, ptr addrspace(3) %adr.a.9, align 4
  %b.9 = load float, ptr addrspace(3) %adr.b.9, align 4
  %c.9 = load float, ptr addrspace(3) %adr.c.9, align 4
  %a.10 = load float, ptr addrspace(3) %adr.a.10, align 4
  %b.10 = load float, ptr addrspace(3) %adr.b.10, align 4
  %c.10 = load float, ptr addrspace(3) %adr.c.10, align 4
  %a.11 = load float, ptr addrspace(3) %adr.a.11, align 4
  %b.11 = load float, ptr addrspace(3) %adr.b.11, align 4
  %c.11 = load float, ptr addrspace(3) %adr.c.11, align 4
  %a.12 = load float, ptr addrspace(3) %adr.a.12, align 4
  %b.12 = load float, ptr addrspace(3) %adr.b.12, align 4
  %c.12 = load float, ptr addrspace(3) %adr.c.12, align 4
  %a.13 = load float, ptr addrspace(3) %adr.a.13, align 4
  %b.13 = load float, ptr addrspace(3) %adr.b.13, align 4
  %c.13 = load float, ptr addrspace(3) %adr.c.13, align 4
  %a.14 = load float, ptr addrspace(3) %adr.a.14, align 4
  %b.14 = load float, ptr addrspace(3) %adr.b.14, align 4
  %c.14 = load float, ptr addrspace(3) %adr.c.14, align 4
  %a.15 = load float, ptr addrspace(3) %adr.a.15, align 4
  %b.15 = load float, ptr addrspace(3) %adr.b.15, align 4
  %c.15 = load float, ptr addrspace(3) %adr.c.15, align 4
  %a.16 = load float, ptr addrspace(3) %adr.a.16, align 4
  %b.16 = load float, ptr addrspace(3) %adr.b.16, align 4
  %c.16 = load float, ptr addrspace(3) %adr.c.16, align 4
  %a.17 = load float, ptr addrspace(3) %adr.a.17, align 4
  %b.17 = load float, ptr addrspace(3) %adr.b.17, align 4
  %c.17 = load float, ptr addrspace(3) %adr.c.17, align 4
  %a.18 = load float, ptr addrspace(3) %adr.a.18, align 4
  %b.18 = load float, ptr addrspace(3) %adr.b.18, align 4
  %c.18 = load float, ptr addrspace(3) %adr.c.18, align 4
  %a.19 = load float, ptr addrspace(3) %adr.a.19, align 4
  %b.19 = load float, ptr addrspace(3) %adr.b.19, align 4
  %c.19 = load float, ptr addrspace(3) %adr.c.19, align 4
  %a.20 = load float, ptr addrspace(3) %adr.a.20, align 4
  %b.20 = load float, ptr addrspace(3) %adr.b.20, align 4
  %c.20 = load float, ptr addrspace(3) %adr.c.20, align 4
  %a.21 = load float, ptr addrspace(3) %adr.a.21, align 4
  %b.21 = load float, ptr addrspace(3) %adr.b.21, align 4
  %c.21 = load float, ptr addrspace(3) %adr.c.21, align 4
  %a.22 = load float, ptr addrspace(3) %adr.a.22, align 4
  %b.22 = load float, ptr addrspace(3) %adr.b.22, align 4
  %c.22 = load float, ptr addrspace(3) %adr.c.22, align 4
  %a.23 = load float, ptr addrspace(3) %adr.a.23, align 4
  %b.23 = load float, ptr addrspace(3) %adr.b.23, align 4
  %c.23 = load float, ptr addrspace(3) %adr.c.23, align 4
  %a.24 = load float, ptr addrspace(3) %adr.a.24, align 4
  %b.24 = load float, ptr addrspace(3) %adr.b.24, align 4
  %c.24 = load float, ptr addrspace(3) %adr.c.24, align 4
  %a.25 = load float, ptr addrspace(3) %adr.a.25, align 4
  %b.25 = load float, ptr addrspace(3) %adr.b.25, align 4
  %c.25 = load float, ptr addrspace(3) %adr.c.25, align 4
  %a.26 = load float, ptr addrspace(3) %adr.a.26, align 4
  %b.26 = load float, ptr addrspace(3) %adr.b.26, align 4
  %c.26 = load float, ptr addrspace(3) %adr.c.26, align 4
  %a.27 = load float, ptr addrspace(3) %adr.a.27, align 4
  %b.27 = load float, ptr addrspace(3) %adr.b.27, align 4
  %c.27 = load float, ptr addrspace(3) %adr.c.27, align 4
  %a.28 = load float, ptr addrspace(3) %adr.a.28, align 4
  %b.28 = load float, ptr addrspace(3) %adr.b.28, align 4
  %c.28 = load float, ptr addrspace(3) %adr.c.28, align 4
  %a.29 = load float, ptr addrspace(3) %adr.a.29, align 4
  %b.29 = load float, ptr addrspace(3) %adr.b.29, align 4
  %c.29 = load float, ptr addrspace(3) %adr.c.29, align 4
  %res.0 = tail call float @llvm.fmuladd.f32(float %a.0, float %b.0, float %c.0)
  %res.1 = tail call float @llvm.fmuladd.f32(float %a.1, float %b.1, float %c.1)
  %res.2 = tail call float @llvm.fmuladd.f32(float %a.2, float %b.2, float %c.2)
  %res.3 = tail call float @llvm.fmuladd.f32(float %a.3, float %b.3, float %c.3)
  %res.4 = tail call float @llvm.fmuladd.f32(float %a.4, float %b.4, float %c.4)
  %res.5 = tail call float @llvm.fmuladd.f32(float %a.5, float %b.5, float %c.5)
  %res.6 = tail call float @llvm.fmuladd.f32(float %a.6, float %b.6, float %c.6)
  %res.7 = tail call float @llvm.fmuladd.f32(float %a.7, float %b.7, float %c.7)
  %res.8 = tail call float @llvm.fmuladd.f32(float %a.8, float %b.8, float %c.8)
  %res.9 = tail call float @llvm.fmuladd.f32(float %a.9, float %b.9, float %c.9)
  %res.10 = tail call float @llvm.fmuladd.f32(float %a.10, float %b.10, float %c.10)
  %res.11 = tail call float @llvm.fmuladd.f32(float %a.11, float %b.11, float %c.11)
  %res.12 = tail call float @llvm.fmuladd.f32(float %a.12, float %b.12, float %c.12)
  %res.13 = tail call float @llvm.fmuladd.f32(float %a.13, float %b.13, float %c.13)
  %res.14 = tail call float @llvm.fmuladd.f32(float %a.14, float %b.14, float %c.14)
  %res.15 = tail call float @llvm.fmuladd.f32(float %a.15, float %b.15, float %c.15)
  %res.16 = tail call float @llvm.fmuladd.f32(float %a.16, float %b.16, float %c.16)
  %res.17 = tail call float @llvm.fmuladd.f32(float %a.17, float %b.17, float %c.17)
  %res.18 = tail call float @llvm.fmuladd.f32(float %a.18, float %b.18, float %c.18)
  %res.19 = tail call float @llvm.fmuladd.f32(float %a.19, float %b.19, float %c.19)
  %res.20 = tail call float @llvm.fmuladd.f32(float %a.20, float %b.20, float %c.20)
  %res.21 = tail call float @llvm.fmuladd.f32(float %a.21, float %b.21, float %c.21)
  %res.22 = tail call float @llvm.fmuladd.f32(float %a.22, float %b.22, float %c.22)
  %res.23 = tail call float @llvm.fmuladd.f32(float %a.23, float %b.23, float %c.23)
  %res.24 = tail call float @llvm.fmuladd.f32(float %a.24, float %b.24, float %c.24)
  %res.25 = tail call float @llvm.fmuladd.f32(float %a.25, float %b.25, float %c.25)
  %res.26 = tail call float @llvm.fmuladd.f32(float %a.26, float %b.26, float %c.26)
  %res.27 = tail call float @llvm.fmuladd.f32(float %a.27, float %b.27, float %c.27)
  %res.28 = tail call float @llvm.fmuladd.f32(float %a.28, float %b.28, float %c.28)
  %res.29 = tail call float @llvm.fmuladd.f32(float %a.29, float %b.29, float %c.29)
  %adr.res.1 = getelementptr inbounds float, ptr addrspace(1) %out_arg, i64 2
  %adr.res.2 = getelementptr inbounds float, ptr addrspace(1) %out_arg, i64 4
  %adr.res.3 = getelementptr inbounds float, ptr addrspace(1) %out_arg, i64 6
  %adr.res.4 = getelementptr inbounds float, ptr addrspace(1) %out_arg, i64 8
  %adr.res.5 = getelementptr inbounds float, ptr addrspace(1) %out_arg, i64 10
  %adr.res.6 = getelementptr inbounds float, ptr addrspace(1) %out_arg, i64 12
  %adr.res.7 = getelementptr inbounds float, ptr addrspace(1) %out_arg, i64 14
  %adr.res.8 = getelementptr inbounds float, ptr addrspace(1) %out_arg, i64 16
  %adr.res.9 = getelementptr inbounds float, ptr addrspace(1) %out_arg, i64 18
  %adr.res.10 = getelementptr inbounds float, ptr addrspace(1) %out_arg, i64 20
  %adr.res.11 = getelementptr inbounds float, ptr addrspace(1) %out_arg, i64 22
  %adr.res.12 = getelementptr inbounds float, ptr addrspace(1) %out_arg, i64 24
  %adr.res.13 = getelementptr inbounds float, ptr addrspace(1) %out_arg, i64 26
  %adr.res.14 = getelementptr inbounds float, ptr addrspace(1) %out_arg, i64 28
  %adr.res.15 = getelementptr inbounds float, ptr addrspace(1) %out_arg, i64 30
  %adr.res.16 = getelementptr inbounds float, ptr addrspace(1) %out_arg, i64 32
  %adr.res.17 = getelementptr inbounds float, ptr addrspace(1) %out_arg, i64 34
  %adr.res.18 = getelementptr inbounds float, ptr addrspace(1) %out_arg, i64 36
  %adr.res.19 = getelementptr inbounds float, ptr addrspace(1) %out_arg, i64 38
  %adr.res.20 = getelementptr inbounds float, ptr addrspace(1) %out_arg, i64 40
  %adr.res.21 = getelementptr inbounds float, ptr addrspace(1) %out_arg, i64 42
  %adr.res.22 = getelementptr inbounds float, ptr addrspace(1) %out_arg, i64 44
  %adr.res.23 = getelementptr inbounds float, ptr addrspace(1) %out_arg, i64 46
  %adr.res.24 = getelementptr inbounds float, ptr addrspace(1) %out_arg, i64 48
  %adr.res.25 = getelementptr inbounds float, ptr addrspace(1) %out_arg, i64 50
  %adr.res.26 = getelementptr inbounds float, ptr addrspace(1) %out_arg, i64 52
  %adr.res.27 = getelementptr inbounds float, ptr addrspace(1) %out_arg, i64 54
  %adr.res.28 = getelementptr inbounds float, ptr addrspace(1) %out_arg, i64 56
  %adr.res.29 = getelementptr inbounds float, ptr addrspace(1) %out_arg, i64 58
  store float %res.0, ptr addrspace(1) %out_arg, align 4
  store float %res.1, ptr addrspace(1) %adr.res.1, align 4
  store float %res.2, ptr addrspace(1) %adr.res.2, align 4
  store float %res.3, ptr addrspace(1) %adr.res.3, align 4
  store float %res.4, ptr addrspace(1) %adr.res.4, align 4
  store float %res.5, ptr addrspace(1) %adr.res.5, align 4
  store float %res.6, ptr addrspace(1) %adr.res.6, align 4
  store float %res.7, ptr addrspace(1) %adr.res.7, align 4
  store float %res.8, ptr addrspace(1) %adr.res.8, align 4
  store float %res.9, ptr addrspace(1) %adr.res.9, align 4
  store float %res.10, ptr addrspace(1) %adr.res.10, align 4
  store float %res.11, ptr addrspace(1) %adr.res.11, align 4
  store float %res.12, ptr addrspace(1) %adr.res.12, align 4
  store float %res.13, ptr addrspace(1) %adr.res.13, align 4
  store float %res.14, ptr addrspace(1) %adr.res.14, align 4
  store float %res.15, ptr addrspace(1) %adr.res.15, align 4
  store float %res.16, ptr addrspace(1) %adr.res.16, align 4
  store float %res.17, ptr addrspace(1) %adr.res.17, align 4
  store float %res.18, ptr addrspace(1) %adr.res.18, align 4
  store float %res.19, ptr addrspace(1) %adr.res.19, align 4
  store float %res.20, ptr addrspace(1) %adr.res.20, align 4
  store float %res.21, ptr addrspace(1) %adr.res.21, align 4
  store float %res.22, ptr addrspace(1) %adr.res.22, align 4
  store float %res.23, ptr addrspace(1) %adr.res.23, align 4
  store float %res.24, ptr addrspace(1) %adr.res.24, align 4
  store float %res.25, ptr addrspace(1) %adr.res.25, align 4
  store float %res.26, ptr addrspace(1) %adr.res.26, align 4
  store float %res.27, ptr addrspace(1) %adr.res.27, align 4
  store float %res.28, ptr addrspace(1) %adr.res.28, align 4
  store float %res.29, ptr addrspace(1) %adr.res.29, align 4
  ret void
}
declare float @llvm.fmuladd.f32(float, float, float) #0
attributes #0 = { nounwind readnone }<|MERGE_RESOLUTION|>--- conflicted
+++ resolved
@@ -7,18 +7,14 @@
 ; RUN: llc -mtriple=amdgcn -mcpu=fiji -enable-amdgpu-aa=0 -amdgpu-sched-strategy=iterative-minreg -verify-machineinstrs < %s | FileCheck --check-prefix=VI-MINREG %s
 ; RUN: llc -mtriple=amdgcn -mcpu=fiji -enable-amdgpu-aa=0 -amdgpu-sched-strategy=iterative-maxocc -verify-machineinstrs < %s | FileCheck --check-prefix=VI-MAXOCC %s
 
-; SI-MINREG: NumSgprs: {{[1]?[1-9]$}}
-; SI-MINREG: NumVgprs: {{[1]?[1-9]$}}
+; SI-MINREG: NumSgprs: {{[1-9]$}}
+; SI-MINREG: NumVgprs: {{[1-9]$}}
 
 ; SI-MAXOCC: NumSgprs: {{[1-4]?[0-9]$}}
 ; SI-MAXOCC: NumVgprs: {{[1-4]?[0-9]$}}
 
 ; stores may alias loads
-<<<<<<< HEAD
-; VI-MINREG: NumSgprs: {{[1]?[0-9]$}}
-=======
 ; VI-MINREG: NumSgprs: {{[0-9]$}}
->>>>>>> 4084ffcf
 ; VI-MINREG: NumVgprs: {{[1-3][0-9]$}}
 
 ; stores may alias loads
