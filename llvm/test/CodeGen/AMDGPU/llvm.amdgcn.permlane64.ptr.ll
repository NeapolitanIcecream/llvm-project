; NOTE: Assertions have been autogenerated by utils/update_llc_test_checks.py UTC_ARGS: --version 4
; RUN: llc -mtriple=amdgcn -mcpu=gfx1100 -verify-machineinstrs < %s | FileCheck -check-prefixes=GFX11-SDAG %s

define amdgpu_kernel void @test_p0(ptr addrspace(1) %out, ptr %src0) {
; GFX11-SDAG-LABEL: test_p0:
; GFX11-SDAG:       ; %bb.0:
; GFX11-SDAG-NEXT:    s_load_b128 s[0:3], s[4:5], 0x24
; GFX11-SDAG-NEXT:    s_waitcnt lgkmcnt(0)
; GFX11-SDAG-NEXT:    v_dual_mov_b32 v3, 0 :: v_dual_mov_b32 v0, s3
; GFX11-SDAG-NEXT:    v_mov_b32_e32 v2, s2
; GFX11-SDAG-NEXT:    s_delay_alu instid0(VALU_DEP_2) | instskip(NEXT) | instid1(VALU_DEP_2)
; GFX11-SDAG-NEXT:    v_permlane64_b32 v1, v0
; GFX11-SDAG-NEXT:    v_permlane64_b32 v0, v2
; GFX11-SDAG-NEXT:    global_store_b64 v3, v[0:1], s[0:1]
; GFX11-SDAG-NEXT:    s_endpgm
  %v = call ptr @llvm.amdgcn.permlane64.p0(ptr %src0)
  store ptr %v, ptr addrspace(1) %out
  ret void
}

define amdgpu_kernel void @test_v3p0(ptr addrspace(1) %out, <3 x ptr> %src0) {
; GFX11-SDAG-LABEL: test_v3p0:
; GFX11-SDAG:       ; %bb.0:
; GFX11-SDAG-NEXT:    s_clause 0x2
; GFX11-SDAG-NEXT:    s_load_b128 s[0:3], s[4:5], 0x44
; GFX11-SDAG-NEXT:    s_load_b64 s[6:7], s[4:5], 0x54
; GFX11-SDAG-NEXT:    s_load_b64 s[4:5], s[4:5], 0x24
; GFX11-SDAG-NEXT:    s_waitcnt lgkmcnt(0)
; GFX11-SDAG-NEXT:    v_dual_mov_b32 v6, 0 :: v_dual_mov_b32 v1, s2
; GFX11-SDAG-NEXT:    v_dual_mov_b32 v4, s1 :: v_dual_mov_b32 v5, s7
; GFX11-SDAG-NEXT:    v_mov_b32_e32 v8, s6
; GFX11-SDAG-NEXT:    v_dual_mov_b32 v0, s3 :: v_dual_mov_b32 v7, s0
; GFX11-SDAG-NEXT:    s_delay_alu instid0(VALU_DEP_4) | instskip(NEXT) | instid1(VALU_DEP_4)
; GFX11-SDAG-NEXT:    v_permlane64_b32 v2, v1
; GFX11-SDAG-NEXT:    v_permlane64_b32 v1, v4
; GFX11-SDAG-NEXT:    v_permlane64_b32 v5, v5
; GFX11-SDAG-NEXT:    v_permlane64_b32 v4, v8
; GFX11-SDAG-NEXT:    v_permlane64_b32 v3, v0
; GFX11-SDAG-NEXT:    v_permlane64_b32 v0, v7
; GFX11-SDAG-NEXT:    s_clause 0x1
; GFX11-SDAG-NEXT:    global_store_b64 v6, v[4:5], s[4:5] offset:16
; GFX11-SDAG-NEXT:    global_store_b128 v6, v[0:3], s[4:5]
; GFX11-SDAG-NEXT:    s_endpgm
  %v = call <3 x ptr> @llvm.amdgcn.permlane64.v3p0(<3 x ptr> %src0)
  store <3 x ptr> %v, ptr addrspace(1) %out
  ret void
}

define amdgpu_kernel void @test_p3(ptr addrspace(1) %out, ptr addrspace(3) %src0) {
; GFX11-SDAG-LABEL: test_p3:
; GFX11-SDAG:       ; %bb.0:
; GFX11-SDAG-NEXT:    s_clause 0x1
; GFX11-SDAG-NEXT:    s_load_b32 s2, s[4:5], 0x2c
; GFX11-SDAG-NEXT:    s_load_b64 s[0:1], s[4:5], 0x24
; GFX11-SDAG-NEXT:    s_waitcnt lgkmcnt(0)
; GFX11-SDAG-NEXT:    v_dual_mov_b32 v1, 0 :: v_dual_mov_b32 v0, s2
; GFX11-SDAG-NEXT:    s_delay_alu instid0(VALU_DEP_1)
; GFX11-SDAG-NEXT:    v_permlane64_b32 v0, v0
; GFX11-SDAG-NEXT:    global_store_b32 v1, v0, s[0:1]
; GFX11-SDAG-NEXT:    s_endpgm
  %v = call ptr addrspace(3) @llvm.amdgcn.permlane64.v3p0(ptr addrspace(3) %src0)
  store ptr addrspace(3) %v, ptr addrspace(1) %out
  ret void
}

define amdgpu_kernel void @test_v3p3(ptr addrspace(1) %out, <3 x ptr addrspace(3)> %src0) {
; GFX11-SDAG-LABEL: test_v3p3:
; GFX11-SDAG:       ; %bb.0:
; GFX11-SDAG-NEXT:    s_clause 0x1
; GFX11-SDAG-NEXT:    s_load_b128 s[0:3], s[4:5], 0x34
; GFX11-SDAG-NEXT:    s_load_b64 s[4:5], s[4:5], 0x24
<<<<<<< HEAD
; GFX11-SDAG-NEXT:    v_mov_b32_e32 v4, 0
; GFX11-SDAG-NEXT:    s_waitcnt lgkmcnt(0)
; GFX11-SDAG-NEXT:    v_dual_mov_b32 v0, s2 :: v_dual_mov_b32 v1, s1
; GFX11-SDAG-NEXT:    v_mov_b32_e32 v3, s0
; GFX11-SDAG-NEXT:    s_delay_alu instid0(VALU_DEP_2) | instskip(NEXT) | instid1(VALU_DEP_3)
=======
; GFX11-SDAG-NEXT:    s_waitcnt lgkmcnt(0)
; GFX11-SDAG-NEXT:    v_dual_mov_b32 v4, 0 :: v_dual_mov_b32 v3, s0
; GFX11-SDAG-NEXT:    v_dual_mov_b32 v0, s2 :: v_dual_mov_b32 v1, s1
; GFX11-SDAG-NEXT:    s_delay_alu instid0(VALU_DEP_1) | instskip(NEXT) | instid1(VALU_DEP_2)
>>>>>>> 4084ffcf
; GFX11-SDAG-NEXT:    v_permlane64_b32 v2, v0
; GFX11-SDAG-NEXT:    v_permlane64_b32 v1, v1
; GFX11-SDAG-NEXT:    s_delay_alu instid0(VALU_DEP_4)
; GFX11-SDAG-NEXT:    v_permlane64_b32 v0, v3
; GFX11-SDAG-NEXT:    global_store_b96 v4, v[0:2], s[4:5]
; GFX11-SDAG-NEXT:    s_endpgm
  %v = call <3 x ptr addrspace(3)> @llvm.amdgcn.permlane64.v3p3(<3 x ptr addrspace(3)> %src0)
  store <3 x ptr addrspace(3)> %v, ptr addrspace(1) %out
  ret void
}

define amdgpu_kernel void @test_p5(ptr addrspace(1) %out, ptr addrspace(5) %src0) {
; GFX11-SDAG-LABEL: test_p5:
; GFX11-SDAG:       ; %bb.0:
; GFX11-SDAG-NEXT:    s_clause 0x1
; GFX11-SDAG-NEXT:    s_load_b32 s2, s[4:5], 0x2c
; GFX11-SDAG-NEXT:    s_load_b64 s[0:1], s[4:5], 0x24
; GFX11-SDAG-NEXT:    s_waitcnt lgkmcnt(0)
; GFX11-SDAG-NEXT:    v_dual_mov_b32 v1, 0 :: v_dual_mov_b32 v0, s2
; GFX11-SDAG-NEXT:    s_delay_alu instid0(VALU_DEP_1)
; GFX11-SDAG-NEXT:    v_permlane64_b32 v0, v0
; GFX11-SDAG-NEXT:    global_store_b32 v1, v0, s[0:1]
; GFX11-SDAG-NEXT:    s_endpgm
  %v = call ptr addrspace(5) @llvm.amdgcn.permlane64.p5(ptr addrspace(5) %src0)
  store ptr addrspace(5) %v, ptr addrspace(1) %out
  ret void
}

define amdgpu_kernel void @test_v3p5(ptr addrspace(1) %out, <3 x ptr addrspace(5)> %src0) {
; GFX11-SDAG-LABEL: test_v3p5:
; GFX11-SDAG:       ; %bb.0:
; GFX11-SDAG-NEXT:    s_clause 0x1
; GFX11-SDAG-NEXT:    s_load_b128 s[0:3], s[4:5], 0x34
; GFX11-SDAG-NEXT:    s_load_b64 s[4:5], s[4:5], 0x24
<<<<<<< HEAD
; GFX11-SDAG-NEXT:    v_mov_b32_e32 v4, 0
; GFX11-SDAG-NEXT:    s_waitcnt lgkmcnt(0)
; GFX11-SDAG-NEXT:    v_dual_mov_b32 v0, s2 :: v_dual_mov_b32 v1, s1
; GFX11-SDAG-NEXT:    v_mov_b32_e32 v3, s0
; GFX11-SDAG-NEXT:    s_delay_alu instid0(VALU_DEP_2) | instskip(NEXT) | instid1(VALU_DEP_3)
=======
; GFX11-SDAG-NEXT:    s_waitcnt lgkmcnt(0)
; GFX11-SDAG-NEXT:    v_dual_mov_b32 v4, 0 :: v_dual_mov_b32 v3, s0
; GFX11-SDAG-NEXT:    v_dual_mov_b32 v0, s2 :: v_dual_mov_b32 v1, s1
; GFX11-SDAG-NEXT:    s_delay_alu instid0(VALU_DEP_1) | instskip(NEXT) | instid1(VALU_DEP_2)
>>>>>>> 4084ffcf
; GFX11-SDAG-NEXT:    v_permlane64_b32 v2, v0
; GFX11-SDAG-NEXT:    v_permlane64_b32 v1, v1
; GFX11-SDAG-NEXT:    s_delay_alu instid0(VALU_DEP_4)
; GFX11-SDAG-NEXT:    v_permlane64_b32 v0, v3
; GFX11-SDAG-NEXT:    global_store_b96 v4, v[0:2], s[4:5]
; GFX11-SDAG-NEXT:    s_endpgm
  %v = call <3 x ptr addrspace(5)> @llvm.amdgcn.permlane64.v3p5(<3 x ptr addrspace(5)> %src0)
  store <3 x ptr addrspace(5)> %v, ptr addrspace(1) %out
  ret void
}

define amdgpu_kernel void @test_p6(ptr addrspace(1) %out, ptr addrspace(6) %src0) {
; GFX11-SDAG-LABEL: test_p6:
; GFX11-SDAG:       ; %bb.0:
; GFX11-SDAG-NEXT:    s_clause 0x1
; GFX11-SDAG-NEXT:    s_load_b32 s2, s[4:5], 0x2c
; GFX11-SDAG-NEXT:    s_load_b64 s[0:1], s[4:5], 0x24
; GFX11-SDAG-NEXT:    s_waitcnt lgkmcnt(0)
; GFX11-SDAG-NEXT:    v_dual_mov_b32 v1, 0 :: v_dual_mov_b32 v0, s2
; GFX11-SDAG-NEXT:    s_delay_alu instid0(VALU_DEP_1)
; GFX11-SDAG-NEXT:    v_permlane64_b32 v0, v0
; GFX11-SDAG-NEXT:    global_store_b32 v1, v0, s[0:1]
; GFX11-SDAG-NEXT:    s_endpgm
  %v = call ptr addrspace(6) @llvm.amdgcn.permlane64.p6(ptr addrspace(6) %src0)
  store ptr addrspace(6) %v, ptr addrspace(1) %out
  ret void
}

define amdgpu_kernel void @test_v3p6(ptr addrspace(1) %out, <3 x ptr addrspace(6)> %src0) {
; GFX11-SDAG-LABEL: test_v3p6:
; GFX11-SDAG:       ; %bb.0:
; GFX11-SDAG-NEXT:    s_clause 0x1
; GFX11-SDAG-NEXT:    s_load_b128 s[0:3], s[4:5], 0x34
; GFX11-SDAG-NEXT:    s_load_b64 s[4:5], s[4:5], 0x24
<<<<<<< HEAD
; GFX11-SDAG-NEXT:    v_mov_b32_e32 v4, 0
; GFX11-SDAG-NEXT:    s_waitcnt lgkmcnt(0)
; GFX11-SDAG-NEXT:    v_dual_mov_b32 v0, s2 :: v_dual_mov_b32 v1, s1
; GFX11-SDAG-NEXT:    v_mov_b32_e32 v3, s0
; GFX11-SDAG-NEXT:    s_delay_alu instid0(VALU_DEP_2) | instskip(NEXT) | instid1(VALU_DEP_3)
=======
; GFX11-SDAG-NEXT:    s_waitcnt lgkmcnt(0)
; GFX11-SDAG-NEXT:    v_dual_mov_b32 v4, 0 :: v_dual_mov_b32 v3, s0
; GFX11-SDAG-NEXT:    v_dual_mov_b32 v0, s2 :: v_dual_mov_b32 v1, s1
; GFX11-SDAG-NEXT:    s_delay_alu instid0(VALU_DEP_1) | instskip(NEXT) | instid1(VALU_DEP_2)
>>>>>>> 4084ffcf
; GFX11-SDAG-NEXT:    v_permlane64_b32 v2, v0
; GFX11-SDAG-NEXT:    v_permlane64_b32 v1, v1
; GFX11-SDAG-NEXT:    s_delay_alu instid0(VALU_DEP_4)
; GFX11-SDAG-NEXT:    v_permlane64_b32 v0, v3
; GFX11-SDAG-NEXT:    global_store_b96 v4, v[0:2], s[4:5]
; GFX11-SDAG-NEXT:    s_endpgm
  %v = call <3 x ptr addrspace(6)> @llvm.amdgcn.permlane64.v3p6(<3 x ptr addrspace(6)> %src0)
  store <3 x ptr addrspace(6)> %v, ptr addrspace(1) %out
  ret void
}<|MERGE_RESOLUTION|>--- conflicted
+++ resolved
@@ -69,18 +69,10 @@
 ; GFX11-SDAG-NEXT:    s_clause 0x1
 ; GFX11-SDAG-NEXT:    s_load_b128 s[0:3], s[4:5], 0x34
 ; GFX11-SDAG-NEXT:    s_load_b64 s[4:5], s[4:5], 0x24
-<<<<<<< HEAD
-; GFX11-SDAG-NEXT:    v_mov_b32_e32 v4, 0
-; GFX11-SDAG-NEXT:    s_waitcnt lgkmcnt(0)
-; GFX11-SDAG-NEXT:    v_dual_mov_b32 v0, s2 :: v_dual_mov_b32 v1, s1
-; GFX11-SDAG-NEXT:    v_mov_b32_e32 v3, s0
-; GFX11-SDAG-NEXT:    s_delay_alu instid0(VALU_DEP_2) | instskip(NEXT) | instid1(VALU_DEP_3)
-=======
 ; GFX11-SDAG-NEXT:    s_waitcnt lgkmcnt(0)
 ; GFX11-SDAG-NEXT:    v_dual_mov_b32 v4, 0 :: v_dual_mov_b32 v3, s0
 ; GFX11-SDAG-NEXT:    v_dual_mov_b32 v0, s2 :: v_dual_mov_b32 v1, s1
 ; GFX11-SDAG-NEXT:    s_delay_alu instid0(VALU_DEP_1) | instskip(NEXT) | instid1(VALU_DEP_2)
->>>>>>> 4084ffcf
 ; GFX11-SDAG-NEXT:    v_permlane64_b32 v2, v0
 ; GFX11-SDAG-NEXT:    v_permlane64_b32 v1, v1
 ; GFX11-SDAG-NEXT:    s_delay_alu instid0(VALU_DEP_4)
@@ -115,18 +107,10 @@
 ; GFX11-SDAG-NEXT:    s_clause 0x1
 ; GFX11-SDAG-NEXT:    s_load_b128 s[0:3], s[4:5], 0x34
 ; GFX11-SDAG-NEXT:    s_load_b64 s[4:5], s[4:5], 0x24
-<<<<<<< HEAD
-; GFX11-SDAG-NEXT:    v_mov_b32_e32 v4, 0
-; GFX11-SDAG-NEXT:    s_waitcnt lgkmcnt(0)
-; GFX11-SDAG-NEXT:    v_dual_mov_b32 v0, s2 :: v_dual_mov_b32 v1, s1
-; GFX11-SDAG-NEXT:    v_mov_b32_e32 v3, s0
-; GFX11-SDAG-NEXT:    s_delay_alu instid0(VALU_DEP_2) | instskip(NEXT) | instid1(VALU_DEP_3)
-=======
 ; GFX11-SDAG-NEXT:    s_waitcnt lgkmcnt(0)
 ; GFX11-SDAG-NEXT:    v_dual_mov_b32 v4, 0 :: v_dual_mov_b32 v3, s0
 ; GFX11-SDAG-NEXT:    v_dual_mov_b32 v0, s2 :: v_dual_mov_b32 v1, s1
 ; GFX11-SDAG-NEXT:    s_delay_alu instid0(VALU_DEP_1) | instskip(NEXT) | instid1(VALU_DEP_2)
->>>>>>> 4084ffcf
 ; GFX11-SDAG-NEXT:    v_permlane64_b32 v2, v0
 ; GFX11-SDAG-NEXT:    v_permlane64_b32 v1, v1
 ; GFX11-SDAG-NEXT:    s_delay_alu instid0(VALU_DEP_4)
@@ -161,18 +145,10 @@
 ; GFX11-SDAG-NEXT:    s_clause 0x1
 ; GFX11-SDAG-NEXT:    s_load_b128 s[0:3], s[4:5], 0x34
 ; GFX11-SDAG-NEXT:    s_load_b64 s[4:5], s[4:5], 0x24
-<<<<<<< HEAD
-; GFX11-SDAG-NEXT:    v_mov_b32_e32 v4, 0
-; GFX11-SDAG-NEXT:    s_waitcnt lgkmcnt(0)
-; GFX11-SDAG-NEXT:    v_dual_mov_b32 v0, s2 :: v_dual_mov_b32 v1, s1
-; GFX11-SDAG-NEXT:    v_mov_b32_e32 v3, s0
-; GFX11-SDAG-NEXT:    s_delay_alu instid0(VALU_DEP_2) | instskip(NEXT) | instid1(VALU_DEP_3)
-=======
 ; GFX11-SDAG-NEXT:    s_waitcnt lgkmcnt(0)
 ; GFX11-SDAG-NEXT:    v_dual_mov_b32 v4, 0 :: v_dual_mov_b32 v3, s0
 ; GFX11-SDAG-NEXT:    v_dual_mov_b32 v0, s2 :: v_dual_mov_b32 v1, s1
 ; GFX11-SDAG-NEXT:    s_delay_alu instid0(VALU_DEP_1) | instskip(NEXT) | instid1(VALU_DEP_2)
->>>>>>> 4084ffcf
 ; GFX11-SDAG-NEXT:    v_permlane64_b32 v2, v0
 ; GFX11-SDAG-NEXT:    v_permlane64_b32 v1, v1
 ; GFX11-SDAG-NEXT:    s_delay_alu instid0(VALU_DEP_4)
