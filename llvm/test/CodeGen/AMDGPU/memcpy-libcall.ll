--- conflicted
+++ resolved
@@ -173,56 +173,6 @@
 ; CHECK-NEXT:    v_mov_b32_e32 v26, s0
 ; CHECK-NEXT:    buffer_load_dword v3, v26, s[20:23], 0 offen offset:124
 ; CHECK-NEXT:    buffer_load_dword v2, v26, s[20:23], 0 offen offset:120
-<<<<<<< HEAD
-; CHECK-NEXT:    buffer_load_dword v1, v26, s[20:23], 0 offen offset:116
-; CHECK-NEXT:    buffer_load_dword v0, v26, s[20:23], 0 offen offset:112
-; CHECK-NEXT:    buffer_load_dword v7, v26, s[20:23], 0 offen offset:108
-; CHECK-NEXT:    buffer_load_dword v6, v26, s[20:23], 0 offen offset:104
-; CHECK-NEXT:    buffer_load_dword v5, v26, s[20:23], 0 offen offset:100
-; CHECK-NEXT:    buffer_load_dword v4, v26, s[20:23], 0 offen offset:96
-; CHECK-NEXT:    s_load_dwordx2 s[0:1], s[8:9], 0x0
-; CHECK-NEXT:    buffer_load_dword v8, v26, s[20:23], 0 offen offset:16
-; CHECK-NEXT:    buffer_load_dword v9, v26, s[20:23], 0 offen offset:20
-; CHECK-NEXT:    buffer_load_dword v10, v26, s[20:23], 0 offen offset:24
-; CHECK-NEXT:    buffer_load_dword v11, v26, s[20:23], 0 offen offset:28
-; CHECK-NEXT:    buffer_load_dword v12, v26, s[20:23], 0 offen offset:32
-; CHECK-NEXT:    buffer_load_dword v13, v26, s[20:23], 0 offen offset:36
-; CHECK-NEXT:    buffer_load_dword v14, v26, s[20:23], 0 offen offset:40
-; CHECK-NEXT:    buffer_load_dword v15, v26, s[20:23], 0 offen offset:44
-; CHECK-NEXT:    buffer_load_dword v16, v26, s[20:23], 0 offen offset:48
-; CHECK-NEXT:    buffer_load_dword v17, v26, s[20:23], 0 offen offset:52
-; CHECK-NEXT:    buffer_load_dword v18, v26, s[20:23], 0 offen offset:56
-; CHECK-NEXT:    buffer_load_dword v19, v26, s[20:23], 0 offen offset:60
-; CHECK-NEXT:    buffer_load_dword v23, v26, s[20:23], 0 offen offset:92
-; CHECK-NEXT:    buffer_load_dword v22, v26, s[20:23], 0 offen offset:88
-; CHECK-NEXT:    buffer_load_dword v21, v26, s[20:23], 0 offen offset:84
-; CHECK-NEXT:    buffer_load_dword v20, v26, s[20:23], 0 offen offset:80
-; CHECK-NEXT:    s_waitcnt lgkmcnt(0)
-; CHECK-NEXT:    v_mov_b32_e32 v25, s1
-; CHECK-NEXT:    v_mov_b32_e32 v24, s0
-; CHECK-NEXT:    s_waitcnt vmcnt(20)
-; CHECK-NEXT:    flat_store_dwordx4 v[24:25], v[0:3] offset:112
-; CHECK-NEXT:    buffer_load_dword v3, v26, s[20:23], 0 offen offset:76
-; CHECK-NEXT:    s_nop 0
-; CHECK-NEXT:    buffer_load_dword v2, v26, s[20:23], 0 offen offset:72
-; CHECK-NEXT:    buffer_load_dword v1, v26, s[20:23], 0 offen offset:68
-; CHECK-NEXT:    buffer_load_dword v0, v26, s[20:23], 0 offen offset:64
-; CHECK-NEXT:    s_waitcnt vmcnt(0)
-; CHECK-NEXT:    flat_store_dwordx4 v[24:25], v[4:7] offset:96
-; CHECK-NEXT:    buffer_load_dword v4, v26, s[20:23], 0 offen
-; CHECK-NEXT:    s_nop 0
-; CHECK-NEXT:    buffer_load_dword v5, v26, s[20:23], 0 offen offset:4
-; CHECK-NEXT:    buffer_load_dword v6, v26, s[20:23], 0 offen offset:8
-; CHECK-NEXT:    buffer_load_dword v7, v26, s[20:23], 0 offen offset:12
-; CHECK-NEXT:    s_nop 0
-; CHECK-NEXT:    flat_store_dwordx4 v[24:25], v[20:23] offset:80
-; CHECK-NEXT:    flat_store_dwordx4 v[24:25], v[0:3] offset:64
-; CHECK-NEXT:    flat_store_dwordx4 v[24:25], v[16:19] offset:48
-; CHECK-NEXT:    flat_store_dwordx4 v[24:25], v[12:15] offset:32
-; CHECK-NEXT:    flat_store_dwordx4 v[24:25], v[8:11] offset:16
-; CHECK-NEXT:    s_waitcnt vmcnt(0)
-; CHECK-NEXT:    flat_store_dwordx4 v[24:25], v[4:7]
-=======
 ; CHECK-NEXT:    buffer_load_dword v5, v26, s[20:23], 0 offen offset:100
 ; CHECK-NEXT:    buffer_load_dword v7, v26, s[20:23], 0 offen offset:108
 ; CHECK-NEXT:    buffer_load_dword v1, v26, s[20:23], 0 offen offset:116
@@ -270,7 +220,6 @@
 ; CHECK-NEXT:    s_waitcnt vmcnt(0)
 ; CHECK-NEXT:    flat_store_dwordx4 v[24:25], v[4:7] offset:16
 ; CHECK-NEXT:    flat_store_dwordx4 v[24:25], v[0:3]
->>>>>>> 4084ffcf
 ; CHECK-NEXT:    s_endpgm
 entry:
   tail call void @llvm.memcpy.p0.p5.i64(ptr %generic, ptr addrspace(5) %src, i64 128, i1 false)
@@ -514,56 +463,6 @@
 ; CHECK-NEXT:    v_mov_b32_e32 v26, s0
 ; CHECK-NEXT:    buffer_load_dword v3, v26, s[20:23], 0 offen offset:124
 ; CHECK-NEXT:    buffer_load_dword v2, v26, s[20:23], 0 offen offset:120
-<<<<<<< HEAD
-; CHECK-NEXT:    buffer_load_dword v1, v26, s[20:23], 0 offen offset:116
-; CHECK-NEXT:    buffer_load_dword v0, v26, s[20:23], 0 offen offset:112
-; CHECK-NEXT:    buffer_load_dword v7, v26, s[20:23], 0 offen offset:108
-; CHECK-NEXT:    buffer_load_dword v6, v26, s[20:23], 0 offen offset:104
-; CHECK-NEXT:    buffer_load_dword v5, v26, s[20:23], 0 offen offset:100
-; CHECK-NEXT:    buffer_load_dword v4, v26, s[20:23], 0 offen offset:96
-; CHECK-NEXT:    s_load_dwordx2 s[0:1], s[8:9], 0x0
-; CHECK-NEXT:    buffer_load_dword v8, v26, s[20:23], 0 offen offset:16
-; CHECK-NEXT:    buffer_load_dword v9, v26, s[20:23], 0 offen offset:20
-; CHECK-NEXT:    buffer_load_dword v10, v26, s[20:23], 0 offen offset:24
-; CHECK-NEXT:    buffer_load_dword v11, v26, s[20:23], 0 offen offset:28
-; CHECK-NEXT:    buffer_load_dword v12, v26, s[20:23], 0 offen offset:32
-; CHECK-NEXT:    buffer_load_dword v13, v26, s[20:23], 0 offen offset:36
-; CHECK-NEXT:    buffer_load_dword v14, v26, s[20:23], 0 offen offset:40
-; CHECK-NEXT:    buffer_load_dword v15, v26, s[20:23], 0 offen offset:44
-; CHECK-NEXT:    buffer_load_dword v16, v26, s[20:23], 0 offen offset:48
-; CHECK-NEXT:    buffer_load_dword v17, v26, s[20:23], 0 offen offset:52
-; CHECK-NEXT:    buffer_load_dword v18, v26, s[20:23], 0 offen offset:56
-; CHECK-NEXT:    buffer_load_dword v19, v26, s[20:23], 0 offen offset:60
-; CHECK-NEXT:    buffer_load_dword v23, v26, s[20:23], 0 offen offset:92
-; CHECK-NEXT:    buffer_load_dword v22, v26, s[20:23], 0 offen offset:88
-; CHECK-NEXT:    buffer_load_dword v21, v26, s[20:23], 0 offen offset:84
-; CHECK-NEXT:    buffer_load_dword v20, v26, s[20:23], 0 offen offset:80
-; CHECK-NEXT:    s_waitcnt lgkmcnt(0)
-; CHECK-NEXT:    v_mov_b32_e32 v25, s1
-; CHECK-NEXT:    v_mov_b32_e32 v24, s0
-; CHECK-NEXT:    s_waitcnt vmcnt(20)
-; CHECK-NEXT:    flat_store_dwordx4 v[24:25], v[0:3] offset:112
-; CHECK-NEXT:    buffer_load_dword v3, v26, s[20:23], 0 offen offset:76
-; CHECK-NEXT:    s_nop 0
-; CHECK-NEXT:    buffer_load_dword v2, v26, s[20:23], 0 offen offset:72
-; CHECK-NEXT:    buffer_load_dword v1, v26, s[20:23], 0 offen offset:68
-; CHECK-NEXT:    buffer_load_dword v0, v26, s[20:23], 0 offen offset:64
-; CHECK-NEXT:    s_waitcnt vmcnt(0)
-; CHECK-NEXT:    flat_store_dwordx4 v[24:25], v[4:7] offset:96
-; CHECK-NEXT:    buffer_load_dword v4, v26, s[20:23], 0 offen
-; CHECK-NEXT:    s_nop 0
-; CHECK-NEXT:    buffer_load_dword v5, v26, s[20:23], 0 offen offset:4
-; CHECK-NEXT:    buffer_load_dword v6, v26, s[20:23], 0 offen offset:8
-; CHECK-NEXT:    buffer_load_dword v7, v26, s[20:23], 0 offen offset:12
-; CHECK-NEXT:    s_nop 0
-; CHECK-NEXT:    flat_store_dwordx4 v[24:25], v[20:23] offset:80
-; CHECK-NEXT:    flat_store_dwordx4 v[24:25], v[0:3] offset:64
-; CHECK-NEXT:    flat_store_dwordx4 v[24:25], v[16:19] offset:48
-; CHECK-NEXT:    flat_store_dwordx4 v[24:25], v[12:15] offset:32
-; CHECK-NEXT:    flat_store_dwordx4 v[24:25], v[8:11] offset:16
-; CHECK-NEXT:    s_waitcnt vmcnt(0)
-; CHECK-NEXT:    flat_store_dwordx4 v[24:25], v[4:7]
-=======
 ; CHECK-NEXT:    buffer_load_dword v5, v26, s[20:23], 0 offen offset:100
 ; CHECK-NEXT:    buffer_load_dword v7, v26, s[20:23], 0 offen offset:108
 ; CHECK-NEXT:    buffer_load_dword v1, v26, s[20:23], 0 offen offset:116
@@ -611,7 +510,6 @@
 ; CHECK-NEXT:    s_waitcnt vmcnt(0)
 ; CHECK-NEXT:    flat_store_dwordx4 v[24:25], v[4:7] offset:16
 ; CHECK-NEXT:    flat_store_dwordx4 v[24:25], v[0:3]
->>>>>>> 4084ffcf
 ; CHECK-NEXT:    s_endpgm
 entry:
   tail call void @llvm.memcpy.p0.p5.i64(ptr %generic, ptr addrspace(5) %src, i64 128, i1 false)
