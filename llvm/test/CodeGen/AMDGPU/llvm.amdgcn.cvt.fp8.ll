; NOTE: Assertions have been autogenerated by utils/update_llc_test_checks.py
; RUN: llc -global-isel=0 -mtriple=amdgcn -mcpu=gfx942 -verify-machineinstrs < %s | FileCheck -check-prefixes=GFX9X,GFX942 %s
; RUN: llc -global-isel=1 -mtriple=amdgcn -mcpu=gfx942 -verify-machineinstrs < %s | FileCheck -check-prefixes=GFX9X,GFX942 %s
; RUN: llc -global-isel=0 -mtriple=amdgcn -mcpu=gfx950 -verify-machineinstrs < %s | FileCheck -check-prefixes=GFX9X,GFX950 %s
; RUN: llc -global-isel=1 -mtriple=amdgcn -mcpu=gfx950 -verify-machineinstrs < %s | FileCheck -check-prefixes=GFX9X,GFX950 %s
<<<<<<< HEAD
; RUN: llc -global-isel=0 -mtriple=amdgcn -mcpu=gfx1200 -verify-machineinstrs < %s | FileCheck -check-prefix=GFX12 %s
=======
; RUN: llc -global-isel=0 -mtriple=amdgcn -mcpu=gfx1200 -mattr=+real-true16 -verify-machineinstrs < %s | FileCheck -check-prefixes=GFX12,GFX12-TRUE16 %s
; RUN: llc -global-isel=0 -mtriple=amdgcn -mcpu=gfx1200 -mattr=-real-true16 -verify-machineinstrs < %s | FileCheck -check-prefixes=GFX12,GFX12-FAKE16 %s
>>>>>>> eb0f1dc0
; RUN: llc -global-isel=1 -mtriple=amdgcn -mcpu=gfx1200 -verify-machineinstrs < %s | FileCheck -check-prefix=GFX12 %s

declare float @llvm.amdgcn.cvt.f32.bf8(i32, i32)
declare float @llvm.amdgcn.cvt.f32.fp8(i32, i32)
declare <2 x float> @llvm.amdgcn.cvt.pk.f32.bf8(i32, i1)
declare <2 x float> @llvm.amdgcn.cvt.pk.f32.fp8(i32, i1)
declare i32 @llvm.amdgcn.cvt.pk.bf8.f32(float, float, i32, i1)
declare i32 @llvm.amdgcn.cvt.pk.fp8.f32(float, float, i32, i1)
declare i32 @llvm.amdgcn.cvt.sr.bf8.f32(float, i32, i32, i32)
declare i32 @llvm.amdgcn.cvt.sr.fp8.f32(float, i32, i32, i32)

define float @test_cvt_f32_bf8_byte0(i32 %a) {
; GFX942-LABEL: test_cvt_f32_bf8_byte0:
; GFX942:       ; %bb.0:
; GFX942-NEXT:    s_waitcnt vmcnt(0) expcnt(0) lgkmcnt(0)
; GFX942-NEXT:    v_cvt_f32_bf8_sdwa v0, v0 src0_sel:BYTE_0
; GFX942-NEXT:    s_setpc_b64 s[30:31]
;
; GFX950-LABEL: test_cvt_f32_bf8_byte0:
; GFX950:       ; %bb.0:
; GFX950-NEXT:    s_waitcnt vmcnt(0) expcnt(0) lgkmcnt(0)
; GFX950-NEXT:    v_cvt_f32_bf8_e32 v0, v0
; GFX950-NEXT:    s_setpc_b64 s[30:31]
;
; GFX12-LABEL: test_cvt_f32_bf8_byte0:
; GFX12:       ; %bb.0:
; GFX12-NEXT:    s_wait_loadcnt_dscnt 0x0
; GFX12-NEXT:    s_wait_expcnt 0x0
; GFX12-NEXT:    s_wait_samplecnt 0x0
; GFX12-NEXT:    s_wait_bvhcnt 0x0
; GFX12-NEXT:    s_wait_kmcnt 0x0
; GFX12-NEXT:    v_cvt_f32_bf8_e32 v0, v0
; GFX12-NEXT:    s_setpc_b64 s[30:31]
  %ret = tail call float @llvm.amdgcn.cvt.f32.bf8(i32 %a, i32 0)
  ret float %ret
}

define float @test_cvt_f32_bf8_byte1(i32 %a) {
; GFX9X-LABEL: test_cvt_f32_bf8_byte1:
; GFX9X:       ; %bb.0:
; GFX9X-NEXT:    s_waitcnt vmcnt(0) expcnt(0) lgkmcnt(0)
; GFX9X-NEXT:    v_cvt_f32_bf8_sdwa v0, v0 src0_sel:BYTE_1
; GFX9X-NEXT:    s_setpc_b64 s[30:31]
;
; GFX12-LABEL: test_cvt_f32_bf8_byte1:
; GFX12:       ; %bb.0:
; GFX12-NEXT:    s_wait_loadcnt_dscnt 0x0
; GFX12-NEXT:    s_wait_expcnt 0x0
; GFX12-NEXT:    s_wait_samplecnt 0x0
; GFX12-NEXT:    s_wait_bvhcnt 0x0
; GFX12-NEXT:    s_wait_kmcnt 0x0
; GFX12-NEXT:    v_cvt_f32_bf8_e64 v0, v0 byte_sel:1
; GFX12-NEXT:    s_setpc_b64 s[30:31]
  %ret = tail call float @llvm.amdgcn.cvt.f32.bf8(i32 %a, i32 1)
  ret float %ret
}

define float @test_cvt_f32_bf8_byte2(i32 %a) {
; GFX9X-LABEL: test_cvt_f32_bf8_byte2:
; GFX9X:       ; %bb.0:
; GFX9X-NEXT:    s_waitcnt vmcnt(0) expcnt(0) lgkmcnt(0)
; GFX9X-NEXT:    v_cvt_f32_bf8_sdwa v0, v0 src0_sel:BYTE_2
; GFX9X-NEXT:    s_setpc_b64 s[30:31]
;
; GFX12-LABEL: test_cvt_f32_bf8_byte2:
; GFX12:       ; %bb.0:
; GFX12-NEXT:    s_wait_loadcnt_dscnt 0x0
; GFX12-NEXT:    s_wait_expcnt 0x0
; GFX12-NEXT:    s_wait_samplecnt 0x0
; GFX12-NEXT:    s_wait_bvhcnt 0x0
; GFX12-NEXT:    s_wait_kmcnt 0x0
; GFX12-NEXT:    v_cvt_f32_bf8_e64 v0, v0 byte_sel:2
; GFX12-NEXT:    s_setpc_b64 s[30:31]
  %ret = tail call float @llvm.amdgcn.cvt.f32.bf8(i32 %a, i32 2)
  ret float %ret
}

define float @test_cvt_f32_bf8_byte3(i32 %a) {
; GFX9X-LABEL: test_cvt_f32_bf8_byte3:
; GFX9X:       ; %bb.0:
; GFX9X-NEXT:    s_waitcnt vmcnt(0) expcnt(0) lgkmcnt(0)
; GFX9X-NEXT:    v_cvt_f32_bf8_sdwa v0, v0 src0_sel:BYTE_3
; GFX9X-NEXT:    s_setpc_b64 s[30:31]
;
; GFX12-LABEL: test_cvt_f32_bf8_byte3:
; GFX12:       ; %bb.0:
; GFX12-NEXT:    s_wait_loadcnt_dscnt 0x0
; GFX12-NEXT:    s_wait_expcnt 0x0
; GFX12-NEXT:    s_wait_samplecnt 0x0
; GFX12-NEXT:    s_wait_bvhcnt 0x0
; GFX12-NEXT:    s_wait_kmcnt 0x0
; GFX12-NEXT:    v_cvt_f32_bf8_e64 v0, v0 byte_sel:3
; GFX12-NEXT:    s_setpc_b64 s[30:31]
  %ret = tail call float @llvm.amdgcn.cvt.f32.bf8(i32 %a, i32 3)
  ret float %ret
}

define float @test_cvt_f32_fp8_byte0(i32 %a) {
; GFX942-LABEL: test_cvt_f32_fp8_byte0:
; GFX942:       ; %bb.0:
; GFX942-NEXT:    s_waitcnt vmcnt(0) expcnt(0) lgkmcnt(0)
; GFX942-NEXT:    v_cvt_f32_fp8_sdwa v0, v0 src0_sel:BYTE_0
; GFX942-NEXT:    s_setpc_b64 s[30:31]
;
; GFX950-LABEL: test_cvt_f32_fp8_byte0:
; GFX950:       ; %bb.0:
; GFX950-NEXT:    s_waitcnt vmcnt(0) expcnt(0) lgkmcnt(0)
; GFX950-NEXT:    v_cvt_f32_fp8_e32 v0, v0
; GFX950-NEXT:    s_setpc_b64 s[30:31]
;
; GFX12-LABEL: test_cvt_f32_fp8_byte0:
; GFX12:       ; %bb.0:
; GFX12-NEXT:    s_wait_loadcnt_dscnt 0x0
; GFX12-NEXT:    s_wait_expcnt 0x0
; GFX12-NEXT:    s_wait_samplecnt 0x0
; GFX12-NEXT:    s_wait_bvhcnt 0x0
; GFX12-NEXT:    s_wait_kmcnt 0x0
; GFX12-NEXT:    v_cvt_f32_fp8_e32 v0, v0
; GFX12-NEXT:    s_setpc_b64 s[30:31]
  %ret = tail call float @llvm.amdgcn.cvt.f32.fp8(i32 %a, i32 0)
  ret float %ret
}

define float @test_cvt_f32_fp8_byte1(i32 %a) {
; GFX9X-LABEL: test_cvt_f32_fp8_byte1:
; GFX9X:       ; %bb.0:
; GFX9X-NEXT:    s_waitcnt vmcnt(0) expcnt(0) lgkmcnt(0)
; GFX9X-NEXT:    v_cvt_f32_fp8_sdwa v0, v0 src0_sel:BYTE_1
; GFX9X-NEXT:    s_setpc_b64 s[30:31]
;
; GFX12-LABEL: test_cvt_f32_fp8_byte1:
; GFX12:       ; %bb.0:
; GFX12-NEXT:    s_wait_loadcnt_dscnt 0x0
; GFX12-NEXT:    s_wait_expcnt 0x0
; GFX12-NEXT:    s_wait_samplecnt 0x0
; GFX12-NEXT:    s_wait_bvhcnt 0x0
; GFX12-NEXT:    s_wait_kmcnt 0x0
; GFX12-NEXT:    v_cvt_f32_fp8_e64 v0, v0 byte_sel:1
; GFX12-NEXT:    s_setpc_b64 s[30:31]
  %ret = tail call float @llvm.amdgcn.cvt.f32.fp8(i32 %a, i32 1)
  ret float %ret
}

define float @test_cvt_f32_fp8_byte2(i32 %a) {
; GFX9X-LABEL: test_cvt_f32_fp8_byte2:
; GFX9X:       ; %bb.0:
; GFX9X-NEXT:    s_waitcnt vmcnt(0) expcnt(0) lgkmcnt(0)
; GFX9X-NEXT:    v_cvt_f32_fp8_sdwa v0, v0 src0_sel:BYTE_2
; GFX9X-NEXT:    s_setpc_b64 s[30:31]
;
; GFX12-LABEL: test_cvt_f32_fp8_byte2:
; GFX12:       ; %bb.0:
; GFX12-NEXT:    s_wait_loadcnt_dscnt 0x0
; GFX12-NEXT:    s_wait_expcnt 0x0
; GFX12-NEXT:    s_wait_samplecnt 0x0
; GFX12-NEXT:    s_wait_bvhcnt 0x0
; GFX12-NEXT:    s_wait_kmcnt 0x0
; GFX12-NEXT:    v_cvt_f32_fp8_e64 v0, v0 byte_sel:2
; GFX12-NEXT:    s_setpc_b64 s[30:31]
  %ret = tail call float @llvm.amdgcn.cvt.f32.fp8(i32 %a, i32 2)
  ret float %ret
}

define float @test_cvt_f32_fp8_byte3(i32 %a) {
; GFX9X-LABEL: test_cvt_f32_fp8_byte3:
; GFX9X:       ; %bb.0:
; GFX9X-NEXT:    s_waitcnt vmcnt(0) expcnt(0) lgkmcnt(0)
; GFX9X-NEXT:    v_cvt_f32_fp8_sdwa v0, v0 src0_sel:BYTE_3
; GFX9X-NEXT:    s_setpc_b64 s[30:31]
;
; GFX12-LABEL: test_cvt_f32_fp8_byte3:
; GFX12:       ; %bb.0:
; GFX12-NEXT:    s_wait_loadcnt_dscnt 0x0
; GFX12-NEXT:    s_wait_expcnt 0x0
; GFX12-NEXT:    s_wait_samplecnt 0x0
; GFX12-NEXT:    s_wait_bvhcnt 0x0
; GFX12-NEXT:    s_wait_kmcnt 0x0
; GFX12-NEXT:    v_cvt_f32_fp8_e64 v0, v0 byte_sel:3
; GFX12-NEXT:    s_setpc_b64 s[30:31]
  %ret = tail call float @llvm.amdgcn.cvt.f32.fp8(i32 %a, i32 3)
  ret float %ret
}

define <2 x float> @test_cvt_pk_f32_bf8_word0(i32 %a) {
; GFX9X-LABEL: test_cvt_pk_f32_bf8_word0:
; GFX9X:       ; %bb.0:
; GFX9X-NEXT:    s_waitcnt vmcnt(0) expcnt(0) lgkmcnt(0)
; GFX9X-NEXT:    v_cvt_pk_f32_bf8_e32 v[0:1], v0
; GFX9X-NEXT:    s_setpc_b64 s[30:31]
;
; GFX12-LABEL: test_cvt_pk_f32_bf8_word0:
; GFX12:       ; %bb.0:
; GFX12-NEXT:    s_wait_loadcnt_dscnt 0x0
; GFX12-NEXT:    s_wait_expcnt 0x0
; GFX12-NEXT:    s_wait_samplecnt 0x0
; GFX12-NEXT:    s_wait_bvhcnt 0x0
; GFX12-NEXT:    s_wait_kmcnt 0x0
; GFX12-NEXT:    v_cvt_pk_f32_bf8_e32 v[0:1], v0
; GFX12-NEXT:    s_setpc_b64 s[30:31]
  %ret = tail call <2 x float> @llvm.amdgcn.cvt.pk.f32.bf8(i32 %a, i1 false)
  ret <2 x float> %ret
}

define <2 x float> @test_cvt_pk_f32_bf8_word1(i32 %a) {
; GFX9X-LABEL: test_cvt_pk_f32_bf8_word1:
; GFX9X:       ; %bb.0:
; GFX9X-NEXT:    s_waitcnt vmcnt(0) expcnt(0) lgkmcnt(0)
; GFX9X-NEXT:    v_cvt_pk_f32_bf8_sdwa v[0:1], v0 src0_sel:WORD_1
; GFX9X-NEXT:    s_setpc_b64 s[30:31]
;
; GFX12-LABEL: test_cvt_pk_f32_bf8_word1:
; GFX12:       ; %bb.0:
; GFX12-NEXT:    s_wait_loadcnt_dscnt 0x0
; GFX12-NEXT:    s_wait_expcnt 0x0
; GFX12-NEXT:    s_wait_samplecnt 0x0
; GFX12-NEXT:    s_wait_bvhcnt 0x0
; GFX12-NEXT:    s_wait_kmcnt 0x0
; GFX12-NEXT:    v_cvt_pk_f32_bf8_e64 v[0:1], v0 op_sel:[1,0]
; GFX12-NEXT:    s_setpc_b64 s[30:31]
  %ret = tail call <2 x float> @llvm.amdgcn.cvt.pk.f32.bf8(i32 %a, i1 true)
  ret <2 x float> %ret
}

define <2 x float> @test_cvt_pk_f32_fp8_word0(i32 %a) {
; GFX9X-LABEL: test_cvt_pk_f32_fp8_word0:
; GFX9X:       ; %bb.0:
; GFX9X-NEXT:    s_waitcnt vmcnt(0) expcnt(0) lgkmcnt(0)
; GFX9X-NEXT:    v_cvt_pk_f32_fp8_e32 v[0:1], v0
; GFX9X-NEXT:    s_setpc_b64 s[30:31]
;
; GFX12-LABEL: test_cvt_pk_f32_fp8_word0:
; GFX12:       ; %bb.0:
; GFX12-NEXT:    s_wait_loadcnt_dscnt 0x0
; GFX12-NEXT:    s_wait_expcnt 0x0
; GFX12-NEXT:    s_wait_samplecnt 0x0
; GFX12-NEXT:    s_wait_bvhcnt 0x0
; GFX12-NEXT:    s_wait_kmcnt 0x0
; GFX12-NEXT:    v_cvt_pk_f32_fp8_e32 v[0:1], v0
; GFX12-NEXT:    s_setpc_b64 s[30:31]
  %ret = tail call <2 x float> @llvm.amdgcn.cvt.pk.f32.fp8(i32 %a, i1 false)
  ret <2 x float> %ret
}

define <2 x float> @test_cvt_pk_f32_fp8_word1(i32 %a) {
; GFX9X-LABEL: test_cvt_pk_f32_fp8_word1:
; GFX9X:       ; %bb.0:
; GFX9X-NEXT:    s_waitcnt vmcnt(0) expcnt(0) lgkmcnt(0)
; GFX9X-NEXT:    v_cvt_pk_f32_fp8_sdwa v[0:1], v0 src0_sel:WORD_1
; GFX9X-NEXT:    s_setpc_b64 s[30:31]
;
; GFX12-LABEL: test_cvt_pk_f32_fp8_word1:
; GFX12:       ; %bb.0:
; GFX12-NEXT:    s_wait_loadcnt_dscnt 0x0
; GFX12-NEXT:    s_wait_expcnt 0x0
; GFX12-NEXT:    s_wait_samplecnt 0x0
; GFX12-NEXT:    s_wait_bvhcnt 0x0
; GFX12-NEXT:    s_wait_kmcnt 0x0
; GFX12-NEXT:    v_cvt_pk_f32_fp8_e64 v[0:1], v0 op_sel:[1,0]
; GFX12-NEXT:    s_setpc_b64 s[30:31]
  %ret = tail call <2 x float> @llvm.amdgcn.cvt.pk.f32.fp8(i32 %a, i1 true)
  ret <2 x float> %ret
}

define i32 @test_cvt_pk_bf8_f32_word0(float %x, float %y, i32 %old) {
; GFX9X-LABEL: test_cvt_pk_bf8_f32_word0:
; GFX9X:       ; %bb.0:
; GFX9X-NEXT:    s_waitcnt vmcnt(0) expcnt(0) lgkmcnt(0)
; GFX9X-NEXT:    v_cvt_pk_bf8_f32 v2, v0, v1
; GFX9X-NEXT:    v_mov_b32_e32 v0, v2
; GFX9X-NEXT:    s_setpc_b64 s[30:31]
;
<<<<<<< HEAD
; GFX12-LABEL: test_cvt_pk_bf8_f32_word0:
; GFX12:       ; %bb.0:
; GFX12-NEXT:    s_wait_loadcnt_dscnt 0x0
; GFX12-NEXT:    s_wait_expcnt 0x0
; GFX12-NEXT:    s_wait_samplecnt 0x0
; GFX12-NEXT:    s_wait_bvhcnt 0x0
; GFX12-NEXT:    s_wait_kmcnt 0x0
; GFX12-NEXT:    v_cvt_pk_bf8_f32 v2, v0, v1
; GFX12-NEXT:    s_delay_alu instid0(VALU_DEP_1)
; GFX12-NEXT:    v_mov_b32_e32 v0, v2
; GFX12-NEXT:    s_setpc_b64 s[30:31]
=======
; GFX12-TRUE16-LABEL: test_cvt_pk_bf8_f32_word0:
; GFX12-TRUE16:       ; %bb.0:
; GFX12-TRUE16-NEXT:    s_wait_loadcnt_dscnt 0x0
; GFX12-TRUE16-NEXT:    s_wait_expcnt 0x0
; GFX12-TRUE16-NEXT:    s_wait_samplecnt 0x0
; GFX12-TRUE16-NEXT:    s_wait_bvhcnt 0x0
; GFX12-TRUE16-NEXT:    s_wait_kmcnt 0x0
; GFX12-TRUE16-NEXT:    v_cvt_pk_bf8_f32 v2.l, v0, v1
; GFX12-TRUE16-NEXT:    s_delay_alu instid0(VALU_DEP_1)
; GFX12-TRUE16-NEXT:    v_mov_b32_e32 v0, v2
; GFX12-TRUE16-NEXT:    s_setpc_b64 s[30:31]
;
; GFX12-FAKE16-LABEL: test_cvt_pk_bf8_f32_word0:
; GFX12-FAKE16:       ; %bb.0:
; GFX12-FAKE16-NEXT:    s_wait_loadcnt_dscnt 0x0
; GFX12-FAKE16-NEXT:    s_wait_expcnt 0x0
; GFX12-FAKE16-NEXT:    s_wait_samplecnt 0x0
; GFX12-FAKE16-NEXT:    s_wait_bvhcnt 0x0
; GFX12-FAKE16-NEXT:    s_wait_kmcnt 0x0
; GFX12-FAKE16-NEXT:    v_cvt_pk_bf8_f32 v2, v0, v1
; GFX12-FAKE16-NEXT:    s_delay_alu instid0(VALU_DEP_1)
; GFX12-FAKE16-NEXT:    v_mov_b32_e32 v0, v2
; GFX12-FAKE16-NEXT:    s_setpc_b64 s[30:31]
>>>>>>> eb0f1dc0
  %ret = tail call i32 @llvm.amdgcn.cvt.pk.bf8.f32(float %x, float %y, i32 %old, i1 false)
  ret i32 %ret
}

define i32 @test_cvt_pk_bf8_f32_word1(float %x, float %y, i32 %old) {
; GFX9X-LABEL: test_cvt_pk_bf8_f32_word1:
; GFX9X:       ; %bb.0:
; GFX9X-NEXT:    s_waitcnt vmcnt(0) expcnt(0) lgkmcnt(0)
; GFX9X-NEXT:    v_cvt_pk_bf8_f32 v2, v0, v1 op_sel:[0,0,1]
; GFX9X-NEXT:    s_nop 0
; GFX9X-NEXT:    v_mov_b32_e32 v0, v2
; GFX9X-NEXT:    s_setpc_b64 s[30:31]
;
<<<<<<< HEAD
; GFX12-LABEL: test_cvt_pk_bf8_f32_word1:
; GFX12:       ; %bb.0:
; GFX12-NEXT:    s_wait_loadcnt_dscnt 0x0
; GFX12-NEXT:    s_wait_expcnt 0x0
; GFX12-NEXT:    s_wait_samplecnt 0x0
; GFX12-NEXT:    s_wait_bvhcnt 0x0
; GFX12-NEXT:    s_wait_kmcnt 0x0
; GFX12-NEXT:    v_cvt_pk_bf8_f32 v2, v0, v1 op_sel:[0,0,1]
; GFX12-NEXT:    s_delay_alu instid0(VALU_DEP_1)
; GFX12-NEXT:    v_mov_b32_e32 v0, v2
; GFX12-NEXT:    s_setpc_b64 s[30:31]
=======
; GFX12-TRUE16-LABEL: test_cvt_pk_bf8_f32_word1:
; GFX12-TRUE16:       ; %bb.0:
; GFX12-TRUE16-NEXT:    s_wait_loadcnt_dscnt 0x0
; GFX12-TRUE16-NEXT:    s_wait_expcnt 0x0
; GFX12-TRUE16-NEXT:    s_wait_samplecnt 0x0
; GFX12-TRUE16-NEXT:    s_wait_bvhcnt 0x0
; GFX12-TRUE16-NEXT:    s_wait_kmcnt 0x0
; GFX12-TRUE16-NEXT:    v_cvt_pk_bf8_f32 v2.h, v0, v1 op_sel:[0,0,1]
; GFX12-TRUE16-NEXT:    s_delay_alu instid0(VALU_DEP_1)
; GFX12-TRUE16-NEXT:    v_mov_b32_e32 v0, v2
; GFX12-TRUE16-NEXT:    s_setpc_b64 s[30:31]
;
; GFX12-FAKE16-LABEL: test_cvt_pk_bf8_f32_word1:
; GFX12-FAKE16:       ; %bb.0:
; GFX12-FAKE16-NEXT:    s_wait_loadcnt_dscnt 0x0
; GFX12-FAKE16-NEXT:    s_wait_expcnt 0x0
; GFX12-FAKE16-NEXT:    s_wait_samplecnt 0x0
; GFX12-FAKE16-NEXT:    s_wait_bvhcnt 0x0
; GFX12-FAKE16-NEXT:    s_wait_kmcnt 0x0
; GFX12-FAKE16-NEXT:    v_cvt_pk_bf8_f32 v2, v0, v1 op_sel:[0,0,1]
; GFX12-FAKE16-NEXT:    s_delay_alu instid0(VALU_DEP_1)
; GFX12-FAKE16-NEXT:    v_mov_b32_e32 v0, v2
; GFX12-FAKE16-NEXT:    s_setpc_b64 s[30:31]
>>>>>>> eb0f1dc0
  %ret = tail call i32 @llvm.amdgcn.cvt.pk.bf8.f32(float %x, float %y, i32 %old, i1 true)
  ret i32 %ret
}

define i32 @test_cvt_pk_fp8_f32_word0(float %x, float %y, i32 %old) {
; GFX9X-LABEL: test_cvt_pk_fp8_f32_word0:
; GFX9X:       ; %bb.0:
; GFX9X-NEXT:    s_waitcnt vmcnt(0) expcnt(0) lgkmcnt(0)
; GFX9X-NEXT:    v_cvt_pk_fp8_f32 v2, v0, v1
; GFX9X-NEXT:    v_mov_b32_e32 v0, v2
; GFX9X-NEXT:    s_setpc_b64 s[30:31]
;
<<<<<<< HEAD
; GFX12-LABEL: test_cvt_pk_fp8_f32_word0:
; GFX12:       ; %bb.0:
; GFX12-NEXT:    s_wait_loadcnt_dscnt 0x0
; GFX12-NEXT:    s_wait_expcnt 0x0
; GFX12-NEXT:    s_wait_samplecnt 0x0
; GFX12-NEXT:    s_wait_bvhcnt 0x0
; GFX12-NEXT:    s_wait_kmcnt 0x0
; GFX12-NEXT:    v_cvt_pk_fp8_f32 v2, v0, v1
; GFX12-NEXT:    s_delay_alu instid0(VALU_DEP_1)
; GFX12-NEXT:    v_mov_b32_e32 v0, v2
; GFX12-NEXT:    s_setpc_b64 s[30:31]
=======
; GFX12-TRUE16-LABEL: test_cvt_pk_fp8_f32_word0:
; GFX12-TRUE16:       ; %bb.0:
; GFX12-TRUE16-NEXT:    s_wait_loadcnt_dscnt 0x0
; GFX12-TRUE16-NEXT:    s_wait_expcnt 0x0
; GFX12-TRUE16-NEXT:    s_wait_samplecnt 0x0
; GFX12-TRUE16-NEXT:    s_wait_bvhcnt 0x0
; GFX12-TRUE16-NEXT:    s_wait_kmcnt 0x0
; GFX12-TRUE16-NEXT:    v_cvt_pk_fp8_f32 v2.l, v0, v1
; GFX12-TRUE16-NEXT:    s_delay_alu instid0(VALU_DEP_1)
; GFX12-TRUE16-NEXT:    v_mov_b32_e32 v0, v2
; GFX12-TRUE16-NEXT:    s_setpc_b64 s[30:31]
;
; GFX12-FAKE16-LABEL: test_cvt_pk_fp8_f32_word0:
; GFX12-FAKE16:       ; %bb.0:
; GFX12-FAKE16-NEXT:    s_wait_loadcnt_dscnt 0x0
; GFX12-FAKE16-NEXT:    s_wait_expcnt 0x0
; GFX12-FAKE16-NEXT:    s_wait_samplecnt 0x0
; GFX12-FAKE16-NEXT:    s_wait_bvhcnt 0x0
; GFX12-FAKE16-NEXT:    s_wait_kmcnt 0x0
; GFX12-FAKE16-NEXT:    v_cvt_pk_fp8_f32 v2, v0, v1
; GFX12-FAKE16-NEXT:    s_delay_alu instid0(VALU_DEP_1)
; GFX12-FAKE16-NEXT:    v_mov_b32_e32 v0, v2
; GFX12-FAKE16-NEXT:    s_setpc_b64 s[30:31]
>>>>>>> eb0f1dc0
  %ret = tail call i32 @llvm.amdgcn.cvt.pk.fp8.f32(float %x, float %y, i32 %old, i1 false)
  ret i32 %ret
}

define i32 @test_cvt_pk_fp8_f32_word1(float %x, float %y, i32 %old) {
; GFX9X-LABEL: test_cvt_pk_fp8_f32_word1:
; GFX9X:       ; %bb.0:
; GFX9X-NEXT:    s_waitcnt vmcnt(0) expcnt(0) lgkmcnt(0)
; GFX9X-NEXT:    v_cvt_pk_fp8_f32 v2, v0, v1 op_sel:[0,0,1]
; GFX9X-NEXT:    s_nop 0
; GFX9X-NEXT:    v_mov_b32_e32 v0, v2
; GFX9X-NEXT:    s_setpc_b64 s[30:31]
;
<<<<<<< HEAD
; GFX12-LABEL: test_cvt_pk_fp8_f32_word1:
; GFX12:       ; %bb.0:
; GFX12-NEXT:    s_wait_loadcnt_dscnt 0x0
; GFX12-NEXT:    s_wait_expcnt 0x0
; GFX12-NEXT:    s_wait_samplecnt 0x0
; GFX12-NEXT:    s_wait_bvhcnt 0x0
; GFX12-NEXT:    s_wait_kmcnt 0x0
; GFX12-NEXT:    v_cvt_pk_fp8_f32 v2, v0, v1 op_sel:[0,0,1]
; GFX12-NEXT:    s_delay_alu instid0(VALU_DEP_1)
; GFX12-NEXT:    v_mov_b32_e32 v0, v2
; GFX12-NEXT:    s_setpc_b64 s[30:31]
=======
; GFX12-TRUE16-LABEL: test_cvt_pk_fp8_f32_word1:
; GFX12-TRUE16:       ; %bb.0:
; GFX12-TRUE16-NEXT:    s_wait_loadcnt_dscnt 0x0
; GFX12-TRUE16-NEXT:    s_wait_expcnt 0x0
; GFX12-TRUE16-NEXT:    s_wait_samplecnt 0x0
; GFX12-TRUE16-NEXT:    s_wait_bvhcnt 0x0
; GFX12-TRUE16-NEXT:    s_wait_kmcnt 0x0
; GFX12-TRUE16-NEXT:    v_cvt_pk_fp8_f32 v2.h, v0, v1 op_sel:[0,0,1]
; GFX12-TRUE16-NEXT:    s_delay_alu instid0(VALU_DEP_1)
; GFX12-TRUE16-NEXT:    v_mov_b32_e32 v0, v2
; GFX12-TRUE16-NEXT:    s_setpc_b64 s[30:31]
;
; GFX12-FAKE16-LABEL: test_cvt_pk_fp8_f32_word1:
; GFX12-FAKE16:       ; %bb.0:
; GFX12-FAKE16-NEXT:    s_wait_loadcnt_dscnt 0x0
; GFX12-FAKE16-NEXT:    s_wait_expcnt 0x0
; GFX12-FAKE16-NEXT:    s_wait_samplecnt 0x0
; GFX12-FAKE16-NEXT:    s_wait_bvhcnt 0x0
; GFX12-FAKE16-NEXT:    s_wait_kmcnt 0x0
; GFX12-FAKE16-NEXT:    v_cvt_pk_fp8_f32 v2, v0, v1 op_sel:[0,0,1]
; GFX12-FAKE16-NEXT:    s_delay_alu instid0(VALU_DEP_1)
; GFX12-FAKE16-NEXT:    v_mov_b32_e32 v0, v2
; GFX12-FAKE16-NEXT:    s_setpc_b64 s[30:31]
>>>>>>> eb0f1dc0
  %ret = tail call i32 @llvm.amdgcn.cvt.pk.fp8.f32(float %x, float %y, i32 %old, i1 true)
  ret i32 %ret
}

define i32 @test_cvt_sr_bf8_f32_byte0(float %x, i32 %r, i32 %old) {
; GFX9X-LABEL: test_cvt_sr_bf8_f32_byte0:
; GFX9X:       ; %bb.0:
; GFX9X-NEXT:    s_waitcnt vmcnt(0) expcnt(0) lgkmcnt(0)
; GFX9X-NEXT:    v_cvt_sr_bf8_f32 v2, v0, v1
; GFX9X-NEXT:    v_mov_b32_e32 v0, v2
; GFX9X-NEXT:    s_setpc_b64 s[30:31]
;
; GFX12-LABEL: test_cvt_sr_bf8_f32_byte0:
; GFX12:       ; %bb.0:
; GFX12-NEXT:    s_wait_loadcnt_dscnt 0x0
; GFX12-NEXT:    s_wait_expcnt 0x0
; GFX12-NEXT:    s_wait_samplecnt 0x0
; GFX12-NEXT:    s_wait_bvhcnt 0x0
; GFX12-NEXT:    s_wait_kmcnt 0x0
; GFX12-NEXT:    v_cvt_sr_bf8_f32 v2, v0, v1
; GFX12-NEXT:    s_delay_alu instid0(VALU_DEP_1)
; GFX12-NEXT:    v_mov_b32_e32 v0, v2
; GFX12-NEXT:    s_setpc_b64 s[30:31]
  %ret = tail call i32 @llvm.amdgcn.cvt.sr.bf8.f32(float %x, i32 %r, i32 %old, i32 0)
  ret i32 %ret
}

define i32 @test_cvt_sr_bf8_f32_byte1(float %x, i32 %r, i32 %old) {
; GFX9X-LABEL: test_cvt_sr_bf8_f32_byte1:
; GFX9X:       ; %bb.0:
; GFX9X-NEXT:    s_waitcnt vmcnt(0) expcnt(0) lgkmcnt(0)
; GFX9X-NEXT:    v_cvt_sr_bf8_f32 v2, v0, v1 op_sel:[0,0,1,0]
; GFX9X-NEXT:    s_nop 0
; GFX9X-NEXT:    v_mov_b32_e32 v0, v2
; GFX9X-NEXT:    s_setpc_b64 s[30:31]
;
; GFX12-LABEL: test_cvt_sr_bf8_f32_byte1:
; GFX12:       ; %bb.0:
; GFX12-NEXT:    s_wait_loadcnt_dscnt 0x0
; GFX12-NEXT:    s_wait_expcnt 0x0
; GFX12-NEXT:    s_wait_samplecnt 0x0
; GFX12-NEXT:    s_wait_bvhcnt 0x0
; GFX12-NEXT:    s_wait_kmcnt 0x0
; GFX12-NEXT:    v_cvt_sr_bf8_f32 v2, v0, v1 byte_sel:1
; GFX12-NEXT:    s_delay_alu instid0(VALU_DEP_1)
; GFX12-NEXT:    v_mov_b32_e32 v0, v2
; GFX12-NEXT:    s_setpc_b64 s[30:31]
  %ret = tail call i32 @llvm.amdgcn.cvt.sr.bf8.f32(float %x, i32 %r, i32 %old, i32 1)
  ret i32 %ret
}

define i32 @test_cvt_sr_bf8_f32_byte2(float %x, i32 %r, i32 %old) {
; GFX9X-LABEL: test_cvt_sr_bf8_f32_byte2:
; GFX9X:       ; %bb.0:
; GFX9X-NEXT:    s_waitcnt vmcnt(0) expcnt(0) lgkmcnt(0)
; GFX9X-NEXT:    v_cvt_sr_bf8_f32 v2, v0, v1 op_sel:[0,0,0,1]
; GFX9X-NEXT:    s_nop 0
; GFX9X-NEXT:    v_mov_b32_e32 v0, v2
; GFX9X-NEXT:    s_setpc_b64 s[30:31]
;
; GFX12-LABEL: test_cvt_sr_bf8_f32_byte2:
; GFX12:       ; %bb.0:
; GFX12-NEXT:    s_wait_loadcnt_dscnt 0x0
; GFX12-NEXT:    s_wait_expcnt 0x0
; GFX12-NEXT:    s_wait_samplecnt 0x0
; GFX12-NEXT:    s_wait_bvhcnt 0x0
; GFX12-NEXT:    s_wait_kmcnt 0x0
; GFX12-NEXT:    v_cvt_sr_bf8_f32 v2, v0, v1 byte_sel:2
; GFX12-NEXT:    s_delay_alu instid0(VALU_DEP_1)
; GFX12-NEXT:    v_mov_b32_e32 v0, v2
; GFX12-NEXT:    s_setpc_b64 s[30:31]
  %ret = tail call i32 @llvm.amdgcn.cvt.sr.bf8.f32(float %x, i32 %r, i32 %old, i32 2)
  ret i32 %ret
}

define i32 @test_cvt_sr_bf8_f32_byte3(float %x, i32 %r, i32 %old) {
; GFX9X-LABEL: test_cvt_sr_bf8_f32_byte3:
; GFX9X:       ; %bb.0:
; GFX9X-NEXT:    s_waitcnt vmcnt(0) expcnt(0) lgkmcnt(0)
; GFX9X-NEXT:    v_cvt_sr_bf8_f32 v2, v0, v1 op_sel:[0,0,1,1]
; GFX9X-NEXT:    s_nop 0
; GFX9X-NEXT:    v_mov_b32_e32 v0, v2
; GFX9X-NEXT:    s_setpc_b64 s[30:31]
;
; GFX12-LABEL: test_cvt_sr_bf8_f32_byte3:
; GFX12:       ; %bb.0:
; GFX12-NEXT:    s_wait_loadcnt_dscnt 0x0
; GFX12-NEXT:    s_wait_expcnt 0x0
; GFX12-NEXT:    s_wait_samplecnt 0x0
; GFX12-NEXT:    s_wait_bvhcnt 0x0
; GFX12-NEXT:    s_wait_kmcnt 0x0
; GFX12-NEXT:    v_cvt_sr_bf8_f32 v2, v0, v1 byte_sel:3
; GFX12-NEXT:    s_delay_alu instid0(VALU_DEP_1)
; GFX12-NEXT:    v_mov_b32_e32 v0, v2
; GFX12-NEXT:    s_setpc_b64 s[30:31]
  %ret = tail call i32 @llvm.amdgcn.cvt.sr.bf8.f32(float %x, i32 %r, i32 %old, i32 3)
  ret i32 %ret
}

define i32 @test_cvt_sr_fp8_f32_byte0(float %x, i32 %r, i32 %old) {
; GFX9X-LABEL: test_cvt_sr_fp8_f32_byte0:
; GFX9X:       ; %bb.0:
; GFX9X-NEXT:    s_waitcnt vmcnt(0) expcnt(0) lgkmcnt(0)
; GFX9X-NEXT:    v_cvt_sr_fp8_f32 v2, v0, v1
; GFX9X-NEXT:    v_mov_b32_e32 v0, v2
; GFX9X-NEXT:    s_setpc_b64 s[30:31]
;
; GFX12-LABEL: test_cvt_sr_fp8_f32_byte0:
; GFX12:       ; %bb.0:
; GFX12-NEXT:    s_wait_loadcnt_dscnt 0x0
; GFX12-NEXT:    s_wait_expcnt 0x0
; GFX12-NEXT:    s_wait_samplecnt 0x0
; GFX12-NEXT:    s_wait_bvhcnt 0x0
; GFX12-NEXT:    s_wait_kmcnt 0x0
; GFX12-NEXT:    v_cvt_sr_fp8_f32 v2, v0, v1
; GFX12-NEXT:    s_delay_alu instid0(VALU_DEP_1)
; GFX12-NEXT:    v_mov_b32_e32 v0, v2
; GFX12-NEXT:    s_setpc_b64 s[30:31]
  %ret = tail call i32 @llvm.amdgcn.cvt.sr.fp8.f32(float %x, i32 %r, i32 %old, i32 0)
  ret i32 %ret
}

define i32 @test_cvt_sr_fp8_f32_byte1(float %x, i32 %r, i32 %old) {
; GFX9X-LABEL: test_cvt_sr_fp8_f32_byte1:
; GFX9X:       ; %bb.0:
; GFX9X-NEXT:    s_waitcnt vmcnt(0) expcnt(0) lgkmcnt(0)
; GFX9X-NEXT:    v_cvt_sr_fp8_f32 v2, v0, v1 op_sel:[0,0,1,0]
; GFX9X-NEXT:    s_nop 0
; GFX9X-NEXT:    v_mov_b32_e32 v0, v2
; GFX9X-NEXT:    s_setpc_b64 s[30:31]
;
; GFX12-LABEL: test_cvt_sr_fp8_f32_byte1:
; GFX12:       ; %bb.0:
; GFX12-NEXT:    s_wait_loadcnt_dscnt 0x0
; GFX12-NEXT:    s_wait_expcnt 0x0
; GFX12-NEXT:    s_wait_samplecnt 0x0
; GFX12-NEXT:    s_wait_bvhcnt 0x0
; GFX12-NEXT:    s_wait_kmcnt 0x0
; GFX12-NEXT:    v_cvt_sr_fp8_f32 v2, v0, v1 byte_sel:1
; GFX12-NEXT:    s_delay_alu instid0(VALU_DEP_1)
; GFX12-NEXT:    v_mov_b32_e32 v0, v2
; GFX12-NEXT:    s_setpc_b64 s[30:31]
  %ret = tail call i32 @llvm.amdgcn.cvt.sr.fp8.f32(float %x, i32 %r, i32 %old, i32 1)
  ret i32 %ret
}

define i32 @test_cvt_sr_fp8_f32_byte2(float %x, i32 %r, i32 %old) {
; GFX9X-LABEL: test_cvt_sr_fp8_f32_byte2:
; GFX9X:       ; %bb.0:
; GFX9X-NEXT:    s_waitcnt vmcnt(0) expcnt(0) lgkmcnt(0)
; GFX9X-NEXT:    v_cvt_sr_fp8_f32 v2, v0, v1 op_sel:[0,0,0,1]
; GFX9X-NEXT:    s_nop 0
; GFX9X-NEXT:    v_mov_b32_e32 v0, v2
; GFX9X-NEXT:    s_setpc_b64 s[30:31]
;
; GFX12-LABEL: test_cvt_sr_fp8_f32_byte2:
; GFX12:       ; %bb.0:
; GFX12-NEXT:    s_wait_loadcnt_dscnt 0x0
; GFX12-NEXT:    s_wait_expcnt 0x0
; GFX12-NEXT:    s_wait_samplecnt 0x0
; GFX12-NEXT:    s_wait_bvhcnt 0x0
; GFX12-NEXT:    s_wait_kmcnt 0x0
; GFX12-NEXT:    v_cvt_sr_fp8_f32 v2, v0, v1 byte_sel:2
; GFX12-NEXT:    s_delay_alu instid0(VALU_DEP_1)
; GFX12-NEXT:    v_mov_b32_e32 v0, v2
; GFX12-NEXT:    s_setpc_b64 s[30:31]
  %ret = tail call i32 @llvm.amdgcn.cvt.sr.fp8.f32(float %x, i32 %r, i32 %old, i32 2)
  ret i32 %ret
}

define i32 @test_cvt_sr_fp8_f32_byte3(float %x, i32 %r, i32 %old) {
; GFX9X-LABEL: test_cvt_sr_fp8_f32_byte3:
; GFX9X:       ; %bb.0:
; GFX9X-NEXT:    s_waitcnt vmcnt(0) expcnt(0) lgkmcnt(0)
; GFX9X-NEXT:    v_cvt_sr_fp8_f32 v2, v0, v1 op_sel:[0,0,1,1]
; GFX9X-NEXT:    s_nop 0
; GFX9X-NEXT:    v_mov_b32_e32 v0, v2
; GFX9X-NEXT:    s_setpc_b64 s[30:31]
;
; GFX12-LABEL: test_cvt_sr_fp8_f32_byte3:
; GFX12:       ; %bb.0:
; GFX12-NEXT:    s_wait_loadcnt_dscnt 0x0
; GFX12-NEXT:    s_wait_expcnt 0x0
; GFX12-NEXT:    s_wait_samplecnt 0x0
; GFX12-NEXT:    s_wait_bvhcnt 0x0
; GFX12-NEXT:    s_wait_kmcnt 0x0
; GFX12-NEXT:    v_cvt_sr_fp8_f32 v2, v0, v1 byte_sel:3
; GFX12-NEXT:    s_delay_alu instid0(VALU_DEP_1)
; GFX12-NEXT:    v_mov_b32_e32 v0, v2
; GFX12-NEXT:    s_setpc_b64 s[30:31]
  %ret = tail call i32 @llvm.amdgcn.cvt.sr.fp8.f32(float %x, i32 %r, i32 %old, i32 3)
  ret i32 %ret
}

define float @test_sext_cvt_f32_fp8(i16 %a) {
; GFX9X-LABEL: test_sext_cvt_f32_fp8:
; GFX9X:       ; %bb.0:
; GFX9X-NEXT:    s_waitcnt vmcnt(0) expcnt(0) lgkmcnt(0)
; GFX9X-NEXT:    v_bfe_i32 v0, v0, 0, 16
; GFX9X-NEXT:    v_cvt_f32_fp8_sdwa v0, v0 src0_sel:BYTE_1
; GFX9X-NEXT:    s_setpc_b64 s[30:31]
;
; GFX12-LABEL: test_sext_cvt_f32_fp8:
; GFX12:       ; %bb.0:
; GFX12-NEXT:    s_wait_loadcnt_dscnt 0x0
; GFX12-NEXT:    s_wait_expcnt 0x0
; GFX12-NEXT:    s_wait_samplecnt 0x0
; GFX12-NEXT:    s_wait_bvhcnt 0x0
; GFX12-NEXT:    s_wait_kmcnt 0x0
; GFX12-NEXT:    v_bfe_i32 v0, v0, 0, 16
; GFX12-NEXT:    s_delay_alu instid0(VALU_DEP_1)
; GFX12-NEXT:    v_cvt_f32_fp8_e64 v0, v0 byte_sel:1
; GFX12-NEXT:    s_setpc_b64 s[30:31]
  %a.sext = sext i16 %a to i32
  %ret = tail call float @llvm.amdgcn.cvt.f32.fp8(i32 %a.sext, i32 1)
  ret float %ret
}

define float @test_sext_cvt_f32_bf8(i16 %a) {
; GFX9X-LABEL: test_sext_cvt_f32_bf8:
; GFX9X:       ; %bb.0:
; GFX9X-NEXT:    s_waitcnt vmcnt(0) expcnt(0) lgkmcnt(0)
; GFX9X-NEXT:    v_bfe_i32 v0, v0, 0, 16
; GFX9X-NEXT:    v_cvt_f32_bf8_sdwa v0, v0 src0_sel:BYTE_1
; GFX9X-NEXT:    s_setpc_b64 s[30:31]
;
; GFX12-LABEL: test_sext_cvt_f32_bf8:
; GFX12:       ; %bb.0:
; GFX12-NEXT:    s_wait_loadcnt_dscnt 0x0
; GFX12-NEXT:    s_wait_expcnt 0x0
; GFX12-NEXT:    s_wait_samplecnt 0x0
; GFX12-NEXT:    s_wait_bvhcnt 0x0
; GFX12-NEXT:    s_wait_kmcnt 0x0
; GFX12-NEXT:    v_bfe_i32 v0, v0, 0, 16
; GFX12-NEXT:    s_delay_alu instid0(VALU_DEP_1)
; GFX12-NEXT:    v_cvt_f32_bf8_e64 v0, v0 byte_sel:1
; GFX12-NEXT:    s_setpc_b64 s[30:31]
  %a.sext = sext i16 %a to i32
  %ret = tail call float @llvm.amdgcn.cvt.f32.bf8(i32 %a.sext, i32 1)
  ret float %ret
}

define <2 x float> @test_sext_cvt_pk_f32_bf8_word1(i16 %a) {
; GFX9X-LABEL: test_sext_cvt_pk_f32_bf8_word1:
; GFX9X:       ; %bb.0:
; GFX9X-NEXT:    s_waitcnt vmcnt(0) expcnt(0) lgkmcnt(0)
; GFX9X-NEXT:    v_bfe_i32 v0, v0, 0, 16
; GFX9X-NEXT:    v_cvt_pk_f32_bf8_sdwa v[0:1], v0 src0_sel:WORD_1
; GFX9X-NEXT:    s_setpc_b64 s[30:31]
;
; GFX12-LABEL: test_sext_cvt_pk_f32_bf8_word1:
; GFX12:       ; %bb.0:
; GFX12-NEXT:    s_wait_loadcnt_dscnt 0x0
; GFX12-NEXT:    s_wait_expcnt 0x0
; GFX12-NEXT:    s_wait_samplecnt 0x0
; GFX12-NEXT:    s_wait_bvhcnt 0x0
; GFX12-NEXT:    s_wait_kmcnt 0x0
; GFX12-NEXT:    v_bfe_i32 v0, v0, 0, 16
; GFX12-NEXT:    s_delay_alu instid0(VALU_DEP_1)
; GFX12-NEXT:    v_cvt_pk_f32_bf8_e64 v[0:1], v0 op_sel:[1,0]
; GFX12-NEXT:    s_setpc_b64 s[30:31]
  %a.sext = sext i16 %a to i32
  %ret = tail call <2 x float> @llvm.amdgcn.cvt.pk.f32.bf8(i32 %a.sext, i1 true)
  ret <2 x float> %ret
}

define <2 x float> @test_sext_cvt_pk_f32_fp8_word0(i16 %a) {
; GFX9X-LABEL: test_sext_cvt_pk_f32_fp8_word0:
; GFX9X:       ; %bb.0:
; GFX9X-NEXT:    s_waitcnt vmcnt(0) expcnt(0) lgkmcnt(0)
; GFX9X-NEXT:    v_bfe_i32 v0, v0, 0, 16
; GFX9X-NEXT:    v_cvt_pk_f32_fp8_e32 v[0:1], v0
; GFX9X-NEXT:    s_setpc_b64 s[30:31]
;
; GFX12-LABEL: test_sext_cvt_pk_f32_fp8_word0:
; GFX12:       ; %bb.0:
; GFX12-NEXT:    s_wait_loadcnt_dscnt 0x0
; GFX12-NEXT:    s_wait_expcnt 0x0
; GFX12-NEXT:    s_wait_samplecnt 0x0
; GFX12-NEXT:    s_wait_bvhcnt 0x0
; GFX12-NEXT:    s_wait_kmcnt 0x0
; GFX12-NEXT:    v_bfe_i32 v0, v0, 0, 16
; GFX12-NEXT:    s_delay_alu instid0(VALU_DEP_1)
; GFX12-NEXT:    v_cvt_pk_f32_fp8_e32 v[0:1], v0
; GFX12-NEXT:    s_setpc_b64 s[30:31]
  %a.sext = sext i16 %a to i32
  %ret = tail call <2 x float> @llvm.amdgcn.cvt.pk.f32.fp8(i32 %a.sext, i1 false)
  ret <2 x float> %ret
}<|MERGE_RESOLUTION|>--- conflicted
+++ resolved
@@ -3,12 +3,8 @@
 ; RUN: llc -global-isel=1 -mtriple=amdgcn -mcpu=gfx942 -verify-machineinstrs < %s | FileCheck -check-prefixes=GFX9X,GFX942 %s
 ; RUN: llc -global-isel=0 -mtriple=amdgcn -mcpu=gfx950 -verify-machineinstrs < %s | FileCheck -check-prefixes=GFX9X,GFX950 %s
 ; RUN: llc -global-isel=1 -mtriple=amdgcn -mcpu=gfx950 -verify-machineinstrs < %s | FileCheck -check-prefixes=GFX9X,GFX950 %s
-<<<<<<< HEAD
-; RUN: llc -global-isel=0 -mtriple=amdgcn -mcpu=gfx1200 -verify-machineinstrs < %s | FileCheck -check-prefix=GFX12 %s
-=======
 ; RUN: llc -global-isel=0 -mtriple=amdgcn -mcpu=gfx1200 -mattr=+real-true16 -verify-machineinstrs < %s | FileCheck -check-prefixes=GFX12,GFX12-TRUE16 %s
 ; RUN: llc -global-isel=0 -mtriple=amdgcn -mcpu=gfx1200 -mattr=-real-true16 -verify-machineinstrs < %s | FileCheck -check-prefixes=GFX12,GFX12-FAKE16 %s
->>>>>>> eb0f1dc0
 ; RUN: llc -global-isel=1 -mtriple=amdgcn -mcpu=gfx1200 -verify-machineinstrs < %s | FileCheck -check-prefix=GFX12 %s
 
 declare float @llvm.amdgcn.cvt.f32.bf8(i32, i32)
@@ -280,19 +276,6 @@
 ; GFX9X-NEXT:    v_mov_b32_e32 v0, v2
 ; GFX9X-NEXT:    s_setpc_b64 s[30:31]
 ;
-<<<<<<< HEAD
-; GFX12-LABEL: test_cvt_pk_bf8_f32_word0:
-; GFX12:       ; %bb.0:
-; GFX12-NEXT:    s_wait_loadcnt_dscnt 0x0
-; GFX12-NEXT:    s_wait_expcnt 0x0
-; GFX12-NEXT:    s_wait_samplecnt 0x0
-; GFX12-NEXT:    s_wait_bvhcnt 0x0
-; GFX12-NEXT:    s_wait_kmcnt 0x0
-; GFX12-NEXT:    v_cvt_pk_bf8_f32 v2, v0, v1
-; GFX12-NEXT:    s_delay_alu instid0(VALU_DEP_1)
-; GFX12-NEXT:    v_mov_b32_e32 v0, v2
-; GFX12-NEXT:    s_setpc_b64 s[30:31]
-=======
 ; GFX12-TRUE16-LABEL: test_cvt_pk_bf8_f32_word0:
 ; GFX12-TRUE16:       ; %bb.0:
 ; GFX12-TRUE16-NEXT:    s_wait_loadcnt_dscnt 0x0
@@ -316,7 +299,6 @@
 ; GFX12-FAKE16-NEXT:    s_delay_alu instid0(VALU_DEP_1)
 ; GFX12-FAKE16-NEXT:    v_mov_b32_e32 v0, v2
 ; GFX12-FAKE16-NEXT:    s_setpc_b64 s[30:31]
->>>>>>> eb0f1dc0
   %ret = tail call i32 @llvm.amdgcn.cvt.pk.bf8.f32(float %x, float %y, i32 %old, i1 false)
   ret i32 %ret
 }
@@ -330,19 +312,6 @@
 ; GFX9X-NEXT:    v_mov_b32_e32 v0, v2
 ; GFX9X-NEXT:    s_setpc_b64 s[30:31]
 ;
-<<<<<<< HEAD
-; GFX12-LABEL: test_cvt_pk_bf8_f32_word1:
-; GFX12:       ; %bb.0:
-; GFX12-NEXT:    s_wait_loadcnt_dscnt 0x0
-; GFX12-NEXT:    s_wait_expcnt 0x0
-; GFX12-NEXT:    s_wait_samplecnt 0x0
-; GFX12-NEXT:    s_wait_bvhcnt 0x0
-; GFX12-NEXT:    s_wait_kmcnt 0x0
-; GFX12-NEXT:    v_cvt_pk_bf8_f32 v2, v0, v1 op_sel:[0,0,1]
-; GFX12-NEXT:    s_delay_alu instid0(VALU_DEP_1)
-; GFX12-NEXT:    v_mov_b32_e32 v0, v2
-; GFX12-NEXT:    s_setpc_b64 s[30:31]
-=======
 ; GFX12-TRUE16-LABEL: test_cvt_pk_bf8_f32_word1:
 ; GFX12-TRUE16:       ; %bb.0:
 ; GFX12-TRUE16-NEXT:    s_wait_loadcnt_dscnt 0x0
@@ -366,7 +335,6 @@
 ; GFX12-FAKE16-NEXT:    s_delay_alu instid0(VALU_DEP_1)
 ; GFX12-FAKE16-NEXT:    v_mov_b32_e32 v0, v2
 ; GFX12-FAKE16-NEXT:    s_setpc_b64 s[30:31]
->>>>>>> eb0f1dc0
   %ret = tail call i32 @llvm.amdgcn.cvt.pk.bf8.f32(float %x, float %y, i32 %old, i1 true)
   ret i32 %ret
 }
@@ -379,19 +347,6 @@
 ; GFX9X-NEXT:    v_mov_b32_e32 v0, v2
 ; GFX9X-NEXT:    s_setpc_b64 s[30:31]
 ;
-<<<<<<< HEAD
-; GFX12-LABEL: test_cvt_pk_fp8_f32_word0:
-; GFX12:       ; %bb.0:
-; GFX12-NEXT:    s_wait_loadcnt_dscnt 0x0
-; GFX12-NEXT:    s_wait_expcnt 0x0
-; GFX12-NEXT:    s_wait_samplecnt 0x0
-; GFX12-NEXT:    s_wait_bvhcnt 0x0
-; GFX12-NEXT:    s_wait_kmcnt 0x0
-; GFX12-NEXT:    v_cvt_pk_fp8_f32 v2, v0, v1
-; GFX12-NEXT:    s_delay_alu instid0(VALU_DEP_1)
-; GFX12-NEXT:    v_mov_b32_e32 v0, v2
-; GFX12-NEXT:    s_setpc_b64 s[30:31]
-=======
 ; GFX12-TRUE16-LABEL: test_cvt_pk_fp8_f32_word0:
 ; GFX12-TRUE16:       ; %bb.0:
 ; GFX12-TRUE16-NEXT:    s_wait_loadcnt_dscnt 0x0
@@ -415,7 +370,6 @@
 ; GFX12-FAKE16-NEXT:    s_delay_alu instid0(VALU_DEP_1)
 ; GFX12-FAKE16-NEXT:    v_mov_b32_e32 v0, v2
 ; GFX12-FAKE16-NEXT:    s_setpc_b64 s[30:31]
->>>>>>> eb0f1dc0
   %ret = tail call i32 @llvm.amdgcn.cvt.pk.fp8.f32(float %x, float %y, i32 %old, i1 false)
   ret i32 %ret
 }
@@ -429,19 +383,6 @@
 ; GFX9X-NEXT:    v_mov_b32_e32 v0, v2
 ; GFX9X-NEXT:    s_setpc_b64 s[30:31]
 ;
-<<<<<<< HEAD
-; GFX12-LABEL: test_cvt_pk_fp8_f32_word1:
-; GFX12:       ; %bb.0:
-; GFX12-NEXT:    s_wait_loadcnt_dscnt 0x0
-; GFX12-NEXT:    s_wait_expcnt 0x0
-; GFX12-NEXT:    s_wait_samplecnt 0x0
-; GFX12-NEXT:    s_wait_bvhcnt 0x0
-; GFX12-NEXT:    s_wait_kmcnt 0x0
-; GFX12-NEXT:    v_cvt_pk_fp8_f32 v2, v0, v1 op_sel:[0,0,1]
-; GFX12-NEXT:    s_delay_alu instid0(VALU_DEP_1)
-; GFX12-NEXT:    v_mov_b32_e32 v0, v2
-; GFX12-NEXT:    s_setpc_b64 s[30:31]
-=======
 ; GFX12-TRUE16-LABEL: test_cvt_pk_fp8_f32_word1:
 ; GFX12-TRUE16:       ; %bb.0:
 ; GFX12-TRUE16-NEXT:    s_wait_loadcnt_dscnt 0x0
@@ -465,7 +406,6 @@
 ; GFX12-FAKE16-NEXT:    s_delay_alu instid0(VALU_DEP_1)
 ; GFX12-FAKE16-NEXT:    v_mov_b32_e32 v0, v2
 ; GFX12-FAKE16-NEXT:    s_setpc_b64 s[30:31]
->>>>>>> eb0f1dc0
   %ret = tail call i32 @llvm.amdgcn.cvt.pk.fp8.f32(float %x, float %y, i32 %old, i1 true)
   ret i32 %ret
 }
