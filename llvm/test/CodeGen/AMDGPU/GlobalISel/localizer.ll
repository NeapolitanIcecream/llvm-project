; NOTE: Assertions have been autogenerated by utils/update_llc_test_checks.py
; RUN: llc -global-isel -mtriple=amdgcn-amd-amdhsa -mcpu=gfx900 < %s | FileCheck -check-prefix=GFX9 %s

; Test the localizer did something and we don't materialize all
; constants in SGPRs in the entry block.

define amdgpu_kernel void @localize_constants(i1 %cond) {
; GFX9-LABEL: localize_constants:
; GFX9:       ; %bb.0: ; %entry
; GFX9-NEXT:    s_load_dword s1, s[4:5], 0x0
; GFX9-NEXT:    s_mov_b32 s0, 1
; GFX9-NEXT:    s_waitcnt lgkmcnt(0)
; GFX9-NEXT:    s_xor_b32 s1, s1, 1
; GFX9-NEXT:    s_and_b32 s1, s1, 1
; GFX9-NEXT:    s_cmp_lg_u32 s1, 0
; GFX9-NEXT:    s_cbranch_scc0 .LBB0_2
; GFX9-NEXT:  ; %bb.1: ; %bb1
; GFX9-NEXT:    v_mov_b32_e32 v0, 0x5be6
; GFX9-NEXT:    global_store_dword v[0:1], v0, off
; GFX9-NEXT:    s_waitcnt vmcnt(0)
; GFX9-NEXT:    v_mov_b32_e32 v0, 0x1c7
; GFX9-NEXT:    global_store_dword v[0:1], v0, off
; GFX9-NEXT:    s_waitcnt vmcnt(0)
; GFX9-NEXT:    v_mov_b32_e32 v0, 0x3e8
; GFX9-NEXT:    global_store_dword v[0:1], v0, off
; GFX9-NEXT:    s_waitcnt vmcnt(0)
; GFX9-NEXT:    v_mov_b32_e32 v0, 0x1c8
; GFX9-NEXT:    global_store_dword v[0:1], v0, off
; GFX9-NEXT:    s_waitcnt vmcnt(0)
; GFX9-NEXT:    v_mov_b32_e32 v0, 0x3e7
; GFX9-NEXT:    global_store_dword v[0:1], v0, off
; GFX9-NEXT:    s_waitcnt vmcnt(0)
; GFX9-NEXT:    v_mov_b32_e32 v0, 0x7b
; GFX9-NEXT:    s_mov_b32 s0, 0
; GFX9-NEXT:    global_store_dword v[0:1], v0, off
; GFX9-NEXT:    s_waitcnt vmcnt(0)
; GFX9-NEXT:  .LBB0_2: ; %Flow
; GFX9-NEXT:    s_xor_b32 s0, s0, 1
; GFX9-NEXT:    s_and_b32 s0, s0, 1
; GFX9-NEXT:    s_cmp_lg_u32 s0, 0
; GFX9-NEXT:    s_cbranch_scc1 .LBB0_4
; GFX9-NEXT:  ; %bb.3: ; %bb0
; GFX9-NEXT:    v_mov_b32_e32 v0, 0x7b
; GFX9-NEXT:    global_store_dword v[0:1], v0, off
; GFX9-NEXT:    s_waitcnt vmcnt(0)
; GFX9-NEXT:    v_mov_b32_e32 v0, 0x1c8
; GFX9-NEXT:    global_store_dword v[0:1], v0, off
; GFX9-NEXT:    s_waitcnt vmcnt(0)
; GFX9-NEXT:    v_mov_b32_e32 v0, 0x3e7
; GFX9-NEXT:    global_store_dword v[0:1], v0, off
; GFX9-NEXT:    s_waitcnt vmcnt(0)
; GFX9-NEXT:    v_mov_b32_e32 v0, 0x3e8
; GFX9-NEXT:    global_store_dword v[0:1], v0, off
; GFX9-NEXT:    s_waitcnt vmcnt(0)
; GFX9-NEXT:    v_mov_b32_e32 v0, 0x1c7
; GFX9-NEXT:    global_store_dword v[0:1], v0, off
; GFX9-NEXT:    s_waitcnt vmcnt(0)
; GFX9-NEXT:    v_mov_b32_e32 v0, 0x5be6
; GFX9-NEXT:    global_store_dword v[0:1], v0, off
; GFX9-NEXT:    s_waitcnt vmcnt(0)
; GFX9-NEXT:  .LBB0_4: ; %bb2
; GFX9-NEXT:    s_endpgm
entry:
  br i1 %cond, label %bb0, label %bb1

bb0:
  store volatile i32 123, ptr addrspace(1) undef
  store volatile i32 456, ptr addrspace(1) undef
  store volatile i32 999, ptr addrspace(1) undef
  store volatile i32 1000, ptr addrspace(1) undef
  store volatile i32 455, ptr addrspace(1) undef
  store volatile i32 23526, ptr addrspace(1) undef
  br label %bb2

bb1:
  store volatile i32 23526, ptr addrspace(1) undef
  store volatile i32 455, ptr addrspace(1) undef
  store volatile i32 1000, ptr addrspace(1) undef
  store volatile i32 456, ptr addrspace(1) undef
  store volatile i32 999, ptr addrspace(1) undef
  store volatile i32 123, ptr addrspace(1) undef
  br label %bb2

bb2:
  ret void
}

; FIXME: These aren't localized because thesee were legalized before
; the localizer, and are no longer G_GLOBAL_VALUE.
@gv0 = addrspace(1) global i32 undef, align 4
@gv1 = addrspace(1) global i32 undef, align 4
@gv2 = addrspace(1) global i32 undef, align 4
@gv3 = addrspace(1) global i32 undef, align 4

define amdgpu_kernel void @localize_globals(i1 %cond) {
; GFX9-LABEL: localize_globals:
; GFX9:       ; %bb.0: ; %entry
; GFX9-NEXT:    s_load_dword s1, s[4:5], 0x0
; GFX9-NEXT:    s_mov_b32 s0, 1
; GFX9-NEXT:    s_waitcnt lgkmcnt(0)
; GFX9-NEXT:    s_xor_b32 s1, s1, 1
; GFX9-NEXT:    s_and_b32 s1, s1, 1
; GFX9-NEXT:    s_cmp_lg_u32 s1, 0
; GFX9-NEXT:    s_cbranch_scc0 .LBB1_2
; GFX9-NEXT:  ; %bb.1: ; %bb1
; GFX9-NEXT:    s_getpc_b64 s[0:1]
; GFX9-NEXT:    s_add_u32 s0, s0, gv2@gotpcrel32@lo+4
; GFX9-NEXT:    s_addc_u32 s1, s1, gv2@gotpcrel32@hi+12
; GFX9-NEXT:    s_load_dwordx2 s[2:3], s[0:1], 0x0
; GFX9-NEXT:    s_getpc_b64 s[0:1]
; GFX9-NEXT:    s_add_u32 s0, s0, gv3@gotpcrel32@lo+4
; GFX9-NEXT:    s_addc_u32 s1, s1, gv3@gotpcrel32@hi+12
; GFX9-NEXT:    s_load_dwordx2 s[4:5], s[0:1], 0x0
; GFX9-NEXT:    v_mov_b32_e32 v0, 0
; GFX9-NEXT:    v_mov_b32_e32 v1, 1
; GFX9-NEXT:    s_mov_b32 s0, 0
; GFX9-NEXT:    s_waitcnt lgkmcnt(0)
; GFX9-NEXT:    global_store_dword v0, v0, s[2:3]
; GFX9-NEXT:    s_waitcnt vmcnt(0)
; GFX9-NEXT:    global_store_dword v0, v1, s[4:5]
; GFX9-NEXT:    s_waitcnt vmcnt(0)
; GFX9-NEXT:  .LBB1_2: ; %Flow
; GFX9-NEXT:    s_xor_b32 s0, s0, 1
; GFX9-NEXT:    s_and_b32 s0, s0, 1
; GFX9-NEXT:    s_cmp_lg_u32 s0, 0
; GFX9-NEXT:    s_cbranch_scc1 .LBB1_4
; GFX9-NEXT:  ; %bb.3: ; %bb0
; GFX9-NEXT:    s_getpc_b64 s[0:1]
; GFX9-NEXT:    s_add_u32 s0, s0, gv0@gotpcrel32@lo+4
; GFX9-NEXT:    s_addc_u32 s1, s1, gv0@gotpcrel32@hi+12
; GFX9-NEXT:    s_load_dwordx2 s[0:1], s[0:1], 0x0
; GFX9-NEXT:    s_getpc_b64 s[2:3]
; GFX9-NEXT:    s_add_u32 s2, s2, gv1@gotpcrel32@lo+4
; GFX9-NEXT:    s_addc_u32 s3, s3, gv1@gotpcrel32@hi+12
; GFX9-NEXT:    s_load_dwordx2 s[2:3], s[2:3], 0x0
; GFX9-NEXT:    v_mov_b32_e32 v0, 0
; GFX9-NEXT:    v_mov_b32_e32 v1, 1
; GFX9-NEXT:    s_waitcnt lgkmcnt(0)
; GFX9-NEXT:    global_store_dword v0, v0, s[0:1]
; GFX9-NEXT:    s_waitcnt vmcnt(0)
; GFX9-NEXT:    global_store_dword v0, v1, s[2:3]
; GFX9-NEXT:    s_waitcnt vmcnt(0)
; GFX9-NEXT:  .LBB1_4: ; %bb2
; GFX9-NEXT:    s_endpgm
entry:
  br i1 %cond, label %bb0, label %bb1

bb0:
  store volatile i32 0, ptr addrspace(1) @gv0
  store volatile i32 1, ptr addrspace(1) @gv1
  br label %bb2

bb1:
  store volatile i32 0, ptr addrspace(1) @gv2
  store volatile i32 1, ptr addrspace(1) @gv3
  br label %bb2

bb2:
  ret void
}

@static.gv0 = internal addrspace(1) global i32 undef, align 4
@static.gv1 = internal addrspace(1) global i32 undef, align 4
@static.gv2 = internal addrspace(1) global i32 undef, align 4
@static.gv3 = internal addrspace(1) global i32 undef, align 4

define void @localize_internal_globals(i1 %cond) {
; GFX9-LABEL: localize_internal_globals:
; GFX9:       ; %bb.0: ; %entry
; GFX9-NEXT:    s_waitcnt vmcnt(0) expcnt(0) lgkmcnt(0)
; GFX9-NEXT:    v_and_b32_e32 v0, 1, v0
; GFX9-NEXT:    v_cmp_ne_u32_e32 vcc, 0, v0
; GFX9-NEXT:    s_xor_b64 s[4:5], vcc, -1
; GFX9-NEXT:    s_and_saveexec_b64 s[6:7], s[4:5]
; GFX9-NEXT:    s_xor_b64 s[4:5], exec, s[6:7]
; GFX9-NEXT:    s_cbranch_execnz .LBB2_3
; GFX9-NEXT:  ; %bb.1: ; %Flow
; GFX9-NEXT:    s_andn2_saveexec_b64 s[4:5], s[4:5]
; GFX9-NEXT:    s_cbranch_execnz .LBB2_4
; GFX9-NEXT:  .LBB2_2: ; %bb2
; GFX9-NEXT:    s_or_b64 exec, exec, s[4:5]
; GFX9-NEXT:    s_setpc_b64 s[30:31]
; GFX9-NEXT:  .LBB2_3: ; %bb1
; GFX9-NEXT:    s_getpc_b64 s[6:7]
; GFX9-NEXT:    s_add_u32 s6, s6, static.gv2@rel32@lo+4
; GFX9-NEXT:    s_addc_u32 s7, s7, static.gv2@rel32@hi+12
; GFX9-NEXT:    v_mov_b32_e32 v0, 0
; GFX9-NEXT:    global_store_dword v0, v0, s[6:7]
; GFX9-NEXT:    s_waitcnt vmcnt(0)
; GFX9-NEXT:    s_getpc_b64 s[6:7]
; GFX9-NEXT:    s_add_u32 s6, s6, static.gv3@rel32@lo+4
; GFX9-NEXT:    s_addc_u32 s7, s7, static.gv3@rel32@hi+12
; GFX9-NEXT:    v_mov_b32_e32 v1, 1
; GFX9-NEXT:    global_store_dword v0, v1, s[6:7]
; GFX9-NEXT:    s_waitcnt vmcnt(0)
; GFX9-NEXT:    s_andn2_saveexec_b64 s[4:5], s[4:5]
; GFX9-NEXT:    s_cbranch_execz .LBB2_2
; GFX9-NEXT:  .LBB2_4: ; %bb0
; GFX9-NEXT:    s_getpc_b64 s[6:7]
; GFX9-NEXT:    s_add_u32 s6, s6, static.gv0@rel32@lo+4
; GFX9-NEXT:    s_addc_u32 s7, s7, static.gv0@rel32@hi+12
; GFX9-NEXT:    v_mov_b32_e32 v0, 0
; GFX9-NEXT:    global_store_dword v0, v0, s[6:7]
; GFX9-NEXT:    s_waitcnt vmcnt(0)
; GFX9-NEXT:    s_getpc_b64 s[6:7]
; GFX9-NEXT:    s_add_u32 s6, s6, static.gv1@rel32@lo+4
; GFX9-NEXT:    s_addc_u32 s7, s7, static.gv1@rel32@hi+12
; GFX9-NEXT:    v_mov_b32_e32 v1, 1
; GFX9-NEXT:    global_store_dword v0, v1, s[6:7]
; GFX9-NEXT:    s_waitcnt vmcnt(0)
; GFX9-NEXT:    s_or_b64 exec, exec, s[4:5]
; GFX9-NEXT:    s_setpc_b64 s[30:31]
entry:
  br i1 %cond, label %bb0, label %bb1

bb0:
  store volatile i32 0, ptr addrspace(1) @static.gv0
  store volatile i32 1, ptr addrspace(1) @static.gv1
  br label %bb2

bb1:
  store volatile i32 0, ptr addrspace(1) @static.gv2
  store volatile i32 1, ptr addrspace(1) @static.gv3
  br label %bb2

bb2:
  ret void
}

; This would crash from using the wrong insert point
define void @sink_null_insert_pt(ptr addrspace(4) %arg0) {
; GFX9-LABEL: sink_null_insert_pt:
; GFX9:       ; %bb.0: ; %entry
; GFX9-NEXT:    s_waitcnt vmcnt(0) expcnt(0) lgkmcnt(0)
; GFX9-NEXT:    s_mov_b32 s16, s33
; GFX9-NEXT:    s_mov_b32 s33, s32
; GFX9-NEXT:    s_or_saveexec_b64 s[18:19], -1
; GFX9-NEXT:    buffer_store_dword v40, off, s[0:3], s33 ; 4-byte Folded Spill
; GFX9-NEXT:    buffer_store_dword v41, off, s[0:3], s33 offset:4 ; 4-byte Folded Spill
; GFX9-NEXT:    s_mov_b64 exec, s[18:19]
; GFX9-NEXT:    v_mov_b32_e32 v0, 0
; GFX9-NEXT:    v_mov_b32_e32 v1, 0
; GFX9-NEXT:    global_load_dword v0, v[0:1], off glc
; GFX9-NEXT:    s_waitcnt vmcnt(0)
<<<<<<< HEAD
; GFX9-NEXT:    ; implicit-def: $vgpr40
; GFX9-NEXT:    v_writelane_b32 v41, s16, 0
; GFX9-NEXT:    v_writelane_b32 v40, s30, 0
=======
; GFX9-NEXT:    v_writelane_b32 v40, s30, 0
; GFX9-NEXT:    v_writelane_b32 v41, s16, 0
>>>>>>> e1acf65b
; GFX9-NEXT:    s_addk_i32 s32, 0x400
; GFX9-NEXT:    v_writelane_b32 v40, s31, 1
; GFX9-NEXT:    s_swappc_b64 s[30:31], 0
; GFX9-NEXT:    v_readlane_b32 s31, v40, 1
; GFX9-NEXT:    v_readlane_b32 s30, v40, 0
; GFX9-NEXT:    v_readlane_b32 s4, v41, 0
; GFX9-NEXT:    s_or_saveexec_b64 s[6:7], -1
; GFX9-NEXT:    buffer_load_dword v40, off, s[0:3], s33 ; 4-byte Folded Reload
; GFX9-NEXT:    buffer_load_dword v41, off, s[0:3], s33 offset:4 ; 4-byte Folded Reload
; GFX9-NEXT:    s_mov_b64 exec, s[6:7]
; GFX9-NEXT:    s_addk_i32 s32, 0xfc00
; GFX9-NEXT:    s_mov_b32 s33, s4
; GFX9-NEXT:    s_waitcnt vmcnt(0)
; GFX9-NEXT:    s_setpc_b64 s[30:31]
entry:
  %load0 = load volatile i32, ptr addrspace(1) null, align 4
  br label %bb1

bb1:
  call void null()
  ret void
}<|MERGE_RESOLUTION|>--- conflicted
+++ resolved
@@ -242,14 +242,8 @@
 ; GFX9-NEXT:    v_mov_b32_e32 v1, 0
 ; GFX9-NEXT:    global_load_dword v0, v[0:1], off glc
 ; GFX9-NEXT:    s_waitcnt vmcnt(0)
-<<<<<<< HEAD
-; GFX9-NEXT:    ; implicit-def: $vgpr40
-; GFX9-NEXT:    v_writelane_b32 v41, s16, 0
-; GFX9-NEXT:    v_writelane_b32 v40, s30, 0
-=======
 ; GFX9-NEXT:    v_writelane_b32 v40, s30, 0
 ; GFX9-NEXT:    v_writelane_b32 v41, s16, 0
->>>>>>> e1acf65b
 ; GFX9-NEXT:    s_addk_i32 s32, 0x400
 ; GFX9-NEXT:    v_writelane_b32 v40, s31, 1
 ; GFX9-NEXT:    s_swappc_b64 s[30:31], 0
