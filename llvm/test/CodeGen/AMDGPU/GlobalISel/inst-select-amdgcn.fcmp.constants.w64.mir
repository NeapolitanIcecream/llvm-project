--- conflicted
+++ resolved
@@ -30,13 +30,8 @@
     ; GFX11-FAKE16-NEXT: [[COPY1:%[0-9]+]]:vgpr_32 = COPY $vgpr1
     ; GFX11-FAKE16-NEXT: [[V_CVT_F16_F32_fake16_e64_:%[0-9]+]]:vgpr_32 = nofpexcept V_CVT_F16_F32_fake16_e64 0, [[COPY]], 0, 0, implicit $mode, implicit $exec
     ; GFX11-FAKE16-NEXT: [[V_CVT_F16_F32_fake16_e64_1:%[0-9]+]]:vgpr_32 = nofpexcept V_CVT_F16_F32_fake16_e64 0, [[COPY1]], 0, 0, implicit $mode, implicit $exec
-<<<<<<< HEAD
-    ; GFX11-FAKE16-NEXT: [[V_CMP_F_F16_t16_e64_:%[0-9]+]]:sreg_64 = V_CMP_F_F16_t16_e64 0, [[V_CVT_F16_F32_fake16_e64_]], 0, [[V_CVT_F16_F32_fake16_e64_1]], 0, implicit $mode, implicit $exec
-    ; GFX11-FAKE16-NEXT: S_ENDPGM 0, implicit [[V_CMP_F_F16_t16_e64_]]
-=======
     ; GFX11-FAKE16-NEXT: [[V_CMP_F_F16_fake16_e64_:%[0-9]+]]:sreg_64 = V_CMP_F_F16_fake16_e64 0, [[V_CVT_F16_F32_fake16_e64_]], 0, [[V_CVT_F16_F32_fake16_e64_1]], 0, implicit $mode, implicit $exec
     ; GFX11-FAKE16-NEXT: S_ENDPGM 0, implicit [[V_CMP_F_F16_fake16_e64_]]
->>>>>>> ce7c17d5
     %0:vgpr(s32) = COPY $vgpr0
     %1:vgpr(s32) = COPY $vgpr1
     %2:vgpr(s16) = G_FPTRUNC %0
@@ -73,13 +68,8 @@
     ; GFX11-FAKE16-NEXT: [[COPY1:%[0-9]+]]:vgpr_32 = COPY $vgpr1
     ; GFX11-FAKE16-NEXT: [[V_CVT_F16_F32_fake16_e64_:%[0-9]+]]:vgpr_32 = nofpexcept V_CVT_F16_F32_fake16_e64 0, [[COPY]], 0, 0, implicit $mode, implicit $exec
     ; GFX11-FAKE16-NEXT: [[V_CVT_F16_F32_fake16_e64_1:%[0-9]+]]:vgpr_32 = nofpexcept V_CVT_F16_F32_fake16_e64 0, [[COPY1]], 0, 0, implicit $mode, implicit $exec
-<<<<<<< HEAD
-    ; GFX11-FAKE16-NEXT: [[V_CMP_TRU_F16_t16_e64_:%[0-9]+]]:sreg_64 = V_CMP_TRU_F16_t16_e64 0, [[V_CVT_F16_F32_fake16_e64_]], 0, [[V_CVT_F16_F32_fake16_e64_1]], 0, implicit $mode, implicit $exec
-    ; GFX11-FAKE16-NEXT: S_ENDPGM 0, implicit [[V_CMP_TRU_F16_t16_e64_]]
-=======
     ; GFX11-FAKE16-NEXT: [[V_CMP_TRU_F16_fake16_e64_:%[0-9]+]]:sreg_64 = V_CMP_TRU_F16_fake16_e64 0, [[V_CVT_F16_F32_fake16_e64_]], 0, [[V_CVT_F16_F32_fake16_e64_1]], 0, implicit $mode, implicit $exec
     ; GFX11-FAKE16-NEXT: S_ENDPGM 0, implicit [[V_CMP_TRU_F16_fake16_e64_]]
->>>>>>> ce7c17d5
     %0:vgpr(s32) = COPY $vgpr0
     %1:vgpr(s32) = COPY $vgpr1
     %2:vgpr(s16) = G_FPTRUNC %0
