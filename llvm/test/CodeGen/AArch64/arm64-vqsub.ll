--- conflicted
+++ resolved
@@ -45,17 +45,7 @@
 ; CHECK:       // %bb.0:
 ; CHECK-NEXT:    ldr d0, [x0]
 ; CHECK-NEXT:    ldr d1, [x1]
-<<<<<<< HEAD
-; CHECK-NEXT:    fmov x8, d1
-; CHECK-NEXT:    fmov x9, d0
-; CHECK-NEXT:    subs x8, x9, x8
-; CHECK-NEXT:    asr x9, x8, #63
-; CHECK-NEXT:    eor x9, x9, #0x8000000000000000
-; CHECK-NEXT:    csel x8, x9, x8, vs
-; CHECK-NEXT:    fmov d0, x8
-=======
 ; CHECK-NEXT:    sqsub d0, d0, d1
->>>>>>> 4084ffcf
 ; CHECK-NEXT:    ret
   %tmp1 = load <1 x i64>, ptr %A
   %tmp2 = load <1 x i64>, ptr %B
@@ -108,15 +98,7 @@
 ; CHECK:       // %bb.0:
 ; CHECK-NEXT:    ldr d0, [x0]
 ; CHECK-NEXT:    ldr d1, [x1]
-<<<<<<< HEAD
-; CHECK-NEXT:    fmov x8, d1
-; CHECK-NEXT:    fmov x9, d0
-; CHECK-NEXT:    subs x8, x9, x8
-; CHECK-NEXT:    csel x8, xzr, x8, lo
-; CHECK-NEXT:    fmov d0, x8
-=======
 ; CHECK-NEXT:    uqsub d0, d0, d1
->>>>>>> 4084ffcf
 ; CHECK-NEXT:    ret
   %tmp1 = load <1 x i64>, ptr %A
   %tmp2 = load <1 x i64>, ptr %B
