--- conflicted
+++ resolved
@@ -69,7 +69,6 @@
 ; CHECK-NEXT:       Expand reduction intrinsics
 ; CHECK-NEXT:       Natural Loop Information
 ; CHECK-NEXT:       TLS Variable Hoist
-<<<<<<< HEAD
 ; CHECK-NEXT:       Post-Dominator Tree Construction
 ; CHECK-NEXT:       Branch Probability Analysis
 ; CHECK-NEXT:       Block Frequency Analysis
@@ -79,9 +78,7 @@
 ; CHECK-NEXT:       Optimize selects
 ; CHECK-NEXT:       Dominator Tree Construction
 ; CHECK-NEXT:       Natural Loop Information
-=======
 ; CHECK-NEXT:       Type Promotion
->>>>>>> 9acdeebb
 ; CHECK-NEXT:       CodeGen Prepare
 ; CHECK-NEXT:       Dominator Tree Construction
 ; CHECK-NEXT:       Exception handling preparation
