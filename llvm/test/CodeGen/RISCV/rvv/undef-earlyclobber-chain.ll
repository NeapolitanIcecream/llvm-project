; NOTE: Assertions have been autogenerated by utils/update_llc_test_checks.py
; RUN: llc -mtriple riscv64 -mattr=+v -enable-subreg-liveness < %s  | FileCheck %s

define <vscale x 2 x float> @vrgather_all_undef(ptr %p) {
; CHECK-LABEL: vrgather_all_undef:
; CHECK:       # %bb.0: # %entry
; CHECK-NEXT:    vsetivli zero, 0, e32, m1, ta, ma
; CHECK-NEXT:    vrgather.vi v8, v9, 0
; CHECK-NEXT:    ret
entry:
  %0 = tail call <vscale x 2 x float> @llvm.riscv.vrgather.vx.nxv2f32.i64(<vscale x 2 x float> undef, <vscale x 2 x float> undef, i64 0, i64 0)
  ret <vscale x 2 x float> %0
}

define dso_local signext i32 @undef_early_clobber_chain() {
; CHECK-LABEL: undef_early_clobber_chain:
; CHECK:       # %bb.0: # %entry
; CHECK-NEXT:    addi sp, sp, -400
; CHECK-NEXT:    .cfi_def_cfa_offset 400
; CHECK-NEXT:    vsetivli zero, 0, e32, m1, ta, ma
; CHECK-NEXT:    vrgather.vi v9, v8, 0
; CHECK-NEXT:    mv a0, sp
; CHECK-NEXT:    vse32.v v9, (a0)
; CHECK-NEXT:    li a0, 0
; CHECK-NEXT:    addi sp, sp, 400
; CHECK-NEXT:    .cfi_def_cfa_offset 0
; CHECK-NEXT:    ret
entry:
  %dst = alloca [100 x float], align 8
  call void @llvm.lifetime.start.p0(i64 400, ptr nonnull %dst) #4
  %0 = tail call <vscale x 2 x float> @llvm.riscv.vrgather.vx.nxv2f32.i64(<vscale x 2 x float> undef, <vscale x 2 x float> undef, i64 0, i64 0)
  call void @llvm.riscv.vse.nxv2f32.i64(<vscale x 2 x float> %0, ptr nonnull %dst, i64 0)
  call void @llvm.lifetime.end.p0(i64 400, ptr nonnull %dst) #4
  ret i32 0
}

define internal void @SubRegLivenessUndefInPhi(i64 %cond) {
; CHECK-LABEL: SubRegLivenessUndefInPhi:
; CHECK:       # %bb.0: # %start
; CHECK-NEXT:    blez a0, .LBB2_2
; CHECK-NEXT:  # %bb.1: # %Cond1
; CHECK-NEXT:    vsetvli a0, zero, e16, mf4, ta, ma
; CHECK-NEXT:    vid.v v8
; CHECK-NEXT:    vadd.vi v12, v8, 1
; CHECK-NEXT:    vadd.vi v10, v8, 3
; CHECK-NEXT:    j .LBB2_3
; CHECK-NEXT:  .LBB2_2: # %Cond2
; CHECK-NEXT:    vsetvli a0, zero, e16, mf4, ta, ma
; CHECK-NEXT:    vid.v v9
; CHECK-NEXT:    csrr a0, vlenb
; CHECK-NEXT:    srli a1, a0, 2
; CHECK-NEXT:    srli a0, a0, 3
; CHECK-NEXT:    vadd.vi v10, v9, 1
; CHECK-NEXT:    vadd.vi v11, v9, 3
<<<<<<< HEAD
; CHECK-NEXT:    add a1, a0, a0
=======
>>>>>>> 4084ffcf
; CHECK-NEXT:    vsetvli zero, a1, e16, m1, ta, ma
; CHECK-NEXT:    vslideup.vx v8, v9, a0
; CHECK-NEXT:    vslideup.vx v12, v10, a0
; CHECK-NEXT:    vslideup.vx v10, v11, a0
; CHECK-NEXT:  .LBB2_3: # %UseSR
; CHECK-NEXT:    vl1r.v v14, (zero)
; CHECK-NEXT:    vsetivli zero, 4, e8, m1, ta, ma
; CHECK-NEXT:    vrgatherei16.vv v15, v14, v8
; CHECK-NEXT:    vrgatherei16.vv v8, v14, v12
; CHECK-NEXT:    vsetvli a0, zero, e8, m1, ta, ma
; CHECK-NEXT:    vand.vv v8, v15, v8
; CHECK-NEXT:    vsetivli zero, 4, e8, m1, ta, ma
; CHECK-NEXT:    vrgatherei16.vv v9, v14, v10
; CHECK-NEXT:    vsetvli a0, zero, e8, m1, ta, ma
; CHECK-NEXT:    vand.vv v8, v8, v9
; CHECK-NEXT:    vs1r.v v8, (zero)
; CHECK-NEXT:    ret
start:
    %0 = icmp sgt i64 %cond, 0
    br i1 %0, label %Cond1, label %Cond2

Cond1:                             ; preds = %start
    %v15 = tail call <vscale x 1 x i16> @llvm.stepvector.nxv1i16()
    %v17 = tail call <vscale x 8 x i16> @llvm.vector.insert.nxv8i16.nxv1i16(<vscale x 8 x i16> poison, <vscale x 1 x i16> %v15, i64 0)
    %vs12.i.i.i = add <vscale x 1 x i16> %v15, splat (i16 1)
    %v18 = tail call <vscale x 8 x i16> @llvm.vector.insert.nxv8i16.nxv1i16(<vscale x 8 x i16> poison, <vscale x 1 x i16> %vs12.i.i.i, i64 0)
    %vs16.i.i.i = add <vscale x 1 x i16> %v15, splat (i16 3)
    %v20 = tail call <vscale x 8 x i16> @llvm.vector.insert.nxv8i16.nxv1i16(<vscale x 8 x i16> poison, <vscale x 1 x i16> %vs16.i.i.i, i64 0)
    br label %UseSR

Cond2:                           ; preds = %start
    %v15.2 = tail call <vscale x 1 x i16> @llvm.stepvector.nxv1i16()
    %v17.2 = tail call <vscale x 8 x i16> @llvm.vector.insert.nxv8i16.nxv1i16(<vscale x 8 x i16> poison, <vscale x 1 x i16> %v15.2, i64 1)
    %vs12.i.i.i.2 = add <vscale x 1 x i16> %v15.2, splat (i16 1)
    %v18.2 = tail call <vscale x 8 x i16> @llvm.vector.insert.nxv8i16.nxv1i16(<vscale x 8 x i16> poison, <vscale x 1 x i16> %vs12.i.i.i.2, i64 1)
    %vs16.i.i.i.2 = add <vscale x 1 x i16> %v15.2, splat (i16 3)
    %v20.2 = tail call <vscale x 8 x i16> @llvm.vector.insert.nxv8i16.nxv1i16(<vscale x 8 x i16> poison, <vscale x 1 x i16> %vs16.i.i.i.2, i64 1)
    br label %UseSR

UseSR:                                      ; preds = %Cond1, Cond2
    %v17.3 = phi <vscale x 8 x i16> [ %v17, %Cond1 ], [ %v17.2, %Cond2 ]
    %v18.3 = phi <vscale x 8 x i16> [ %v18, %Cond1 ], [ %v18.2, %Cond2 ]
    %v20.3 = phi <vscale x 8 x i16> [ %v20, %Cond1 ], [ %v20.2, %Cond2 ]
    %v37 = load <vscale x 8 x i8>, ptr addrspace(1) null, align 8
    %v38 = tail call <vscale x 8 x i8> @llvm.riscv.vrgatherei16.vv.nxv8i8.i64(<vscale x 8 x i8> undef, <vscale x 8 x i8> %v37, <vscale x 8 x i16> %v17.3, i64 4)
    %v40 = tail call <vscale x 8 x i8> @llvm.riscv.vrgatherei16.vv.nxv8i8.i64(<vscale x 8 x i8> undef, <vscale x 8 x i8> %v37, <vscale x 8 x i16> %v18.3, i64 4)
    %v42 = and <vscale x 8 x i8> %v38, %v40
    %v46 = tail call <vscale x 8 x i8> @llvm.riscv.vrgatherei16.vv.nxv8i8.i64(<vscale x 8 x i8> undef, <vscale x 8 x i8> %v37, <vscale x 8 x i16> %v20.3, i64 4)
    %v60 = and <vscale x 8 x i8> %v42, %v46
    store <vscale x 8 x i8> %v60, ptr addrspace(1) null, align 4
    ret void
}

define internal void @SubRegLivenessUndef() {
; CHECK-LABEL: SubRegLivenessUndef:
; CHECK:       # %bb.0: # %loopIR.preheader.i.i
; CHECK-NEXT:    vsetvli a0, zero, e16, mf4, ta, ma
; CHECK-NEXT:    vid.v v8
; CHECK-NEXT:    vadd.vi v10, v8, 1
; CHECK-NEXT:    vadd.vi v12, v8, 3
; CHECK-NEXT:  .LBB3_1: # %loopIR3.i.i
; CHECK-NEXT:    # =>This Inner Loop Header: Depth=1
; CHECK-NEXT:    vl1r.v v14, (zero)
; CHECK-NEXT:    vsetivli zero, 4, e8, m1, ta, ma
; CHECK-NEXT:    vrgatherei16.vv v15, v14, v8
; CHECK-NEXT:    vrgatherei16.vv v9, v14, v10
; CHECK-NEXT:    vsetvli a0, zero, e8, m1, ta, ma
; CHECK-NEXT:    vand.vv v9, v15, v9
; CHECK-NEXT:    vsetivli zero, 4, e8, m1, ta, ma
; CHECK-NEXT:    vrgatherei16.vv v11, v14, v12
; CHECK-NEXT:    vsetvli a0, zero, e8, m1, ta, ma
; CHECK-NEXT:    vand.vv v9, v9, v11
; CHECK-NEXT:    vs1r.v v9, (zero)
; CHECK-NEXT:    j .LBB3_1
loopIR.preheader.i.i:
  %v15 = tail call <vscale x 1 x i16> @llvm.stepvector.nxv1i16()
  %v17 = tail call <vscale x 8 x i16> @llvm.vector.insert.nxv8i16.nxv1i16(<vscale x 8 x i16> poison, <vscale x 1 x i16> %v15, i64 0)
  %vs12.i.i.i = add <vscale x 1 x i16> %v15, splat (i16 1)
  %v18 = tail call <vscale x 8 x i16> @llvm.vector.insert.nxv8i16.nxv1i16(<vscale x 8 x i16> poison, <vscale x 1 x i16> %vs12.i.i.i, i64 0)
  %vs16.i.i.i = add <vscale x 1 x i16> %v15, splat (i16 3)
  %v20 = tail call <vscale x 8 x i16> @llvm.vector.insert.nxv8i16.nxv1i16(<vscale x 8 x i16> poison, <vscale x 1 x i16> %vs16.i.i.i, i64 0)
  br label %loopIR3.i.i

loopIR3.i.i:                                      ; preds = %loopIR3.i.i, %loopIR.preheader.i.i
  %v37 = load <vscale x 8 x i8>, ptr addrspace(1) null, align 8
  %v38 = tail call <vscale x 8 x i8> @llvm.riscv.vrgatherei16.vv.nxv8i8.i64(<vscale x 8 x i8> undef, <vscale x 8 x i8> %v37, <vscale x 8 x i16> %v17, i64 4)
  %v40 = tail call <vscale x 8 x i8> @llvm.riscv.vrgatherei16.vv.nxv8i8.i64(<vscale x 8 x i8> undef, <vscale x 8 x i8> %v37, <vscale x 8 x i16> %v18, i64 4)
  %v42 = and <vscale x 8 x i8> %v38, %v40
  %v46 = tail call <vscale x 8 x i8> @llvm.riscv.vrgatherei16.vv.nxv8i8.i64(<vscale x 8 x i8> undef, <vscale x 8 x i8> %v37, <vscale x 8 x i16> %v20, i64 4)
  %v60 = and <vscale x 8 x i8> %v42, %v46
  store <vscale x 8 x i8> %v60, ptr addrspace(1) null, align 4
  br label %loopIR3.i.i
}

declare void @llvm.lifetime.start.p0(i64 immarg, ptr nocapture)
declare <vscale x 2 x float> @llvm.riscv.vrgather.vx.nxv2f32.i64(<vscale x 2 x float>, <vscale x 2 x float>, i64, i64) #2
declare void @llvm.riscv.vse.nxv2f32.i64(<vscale x 2 x float>, ptr nocapture, i64)
declare void @llvm.lifetime.end.p0(i64 immarg, ptr nocapture)
declare <vscale x 1 x i16> @llvm.stepvector.nxv1i16()
declare <vscale x 8 x i16> @llvm.vector.insert.nxv8i16.nxv1i16(<vscale x 8 x i16>, <vscale x 1 x i16>, i64 immarg)
declare <vscale x 8 x i8> @llvm.riscv.vrgatherei16.vv.nxv8i8.i64(<vscale x 8 x i8>, <vscale x 8 x i8>, <vscale x 8 x i16>, i64)


define void @repeat_shuffle(<2 x double> %v, ptr noalias %q) {
; CHECK-LABEL: repeat_shuffle:
; CHECK:       # %bb.0:
; CHECK-NEXT:    vsetivli zero, 4, e64, m2, ta, ma
; CHECK-NEXT:    vmv2r.v v10, v8
; CHECK-NEXT:    vslideup.vi v10, v8, 2
; CHECK-NEXT:    vse64.v v10, (a0)
; CHECK-NEXT:    ret
  %w = shufflevector <2 x double> %v, <2 x double> poison, <4 x i32> <i32 0, i32 1, i32 0, i32 1>
  store <4 x double> %w, ptr %q
  ret void
}<|MERGE_RESOLUTION|>--- conflicted
+++ resolved
@@ -52,10 +52,6 @@
 ; CHECK-NEXT:    srli a0, a0, 3
 ; CHECK-NEXT:    vadd.vi v10, v9, 1
 ; CHECK-NEXT:    vadd.vi v11, v9, 3
-<<<<<<< HEAD
-; CHECK-NEXT:    add a1, a0, a0
-=======
->>>>>>> 4084ffcf
 ; CHECK-NEXT:    vsetvli zero, a1, e16, m1, ta, ma
 ; CHECK-NEXT:    vslideup.vx v8, v9, a0
 ; CHECK-NEXT:    vslideup.vx v12, v10, a0
