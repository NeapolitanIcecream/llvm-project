--- conflicted
+++ resolved
@@ -7,31 +7,25 @@
 define <4 x i1> @load_large_vector(ptr %p) {
 ; ZVE32X-LABEL: load_large_vector:
 ; ZVE32X:       # %bb.0:
-; ZVE32X-NEXT:    ld a1, 56(a0)
-; ZVE32X-NEXT:    ld a2, 32(a0)
-; ZVE32X-NEXT:    ld a3, 24(a0)
-; ZVE32X-NEXT:    ld a4, 48(a0)
-; ZVE32X-NEXT:    ld a5, 8(a0)
-; ZVE32X-NEXT:    ld a6, 0(a0)
-; ZVE32X-NEXT:    xor a2, a3, a2
-; ZVE32X-NEXT:    snez a2, a2
+; ZVE32X-NEXT:    ld a1, 80(a0)
+; ZVE32X-NEXT:    ld a2, 72(a0)
+; ZVE32X-NEXT:    ld a3, 56(a0)
+; ZVE32X-NEXT:    ld a4, 32(a0)
+; ZVE32X-NEXT:    ld a5, 24(a0)
+; ZVE32X-NEXT:    ld a6, 48(a0)
+; ZVE32X-NEXT:    ld a7, 8(a0)
+; ZVE32X-NEXT:    ld a0, 0(a0)
+; ZVE32X-NEXT:    xor a4, a5, a4
+; ZVE32X-NEXT:    snez a4, a4
 ; ZVE32X-NEXT:    vsetivli zero, 1, e8, mf4, ta, ma
-; ZVE32X-NEXT:    vmv.s.x v8, a2
+; ZVE32X-NEXT:    vmv.s.x v8, a4
 ; ZVE32X-NEXT:    vand.vi v8, v8, 1
 ; ZVE32X-NEXT:    vmsne.vi v0, v8, 0
-<<<<<<< HEAD
-; ZVE32X-NEXT:    vmv.s.x v8, zero
-; ZVE32X-NEXT:    vmerge.vim v9, v8, 1, v0
-; ZVE32X-NEXT:    xor a2, a6, a5
-; ZVE32X-NEXT:    snez a2, a2
-; ZVE32X-NEXT:    vmv.s.x v10, a2
-=======
 ; ZVE32X-NEXT:    vmv.s.x v9, zero
 ; ZVE32X-NEXT:    vmerge.vim v8, v9, 1, v0
 ; ZVE32X-NEXT:    xor a0, a0, a7
 ; ZVE32X-NEXT:    snez a0, a0
 ; ZVE32X-NEXT:    vmv.s.x v10, a0
->>>>>>> 97025bd9
 ; ZVE32X-NEXT:    vand.vi v10, v10, 1
 ; ZVE32X-NEXT:    vmsne.vi v0, v10, 0
 ; ZVE32X-NEXT:    vsetivli zero, 4, e8, mf4, ta, ma
@@ -41,18 +35,6 @@
 ; ZVE32X-NEXT:    vslideup.vi v11, v8, 1
 ; ZVE32X-NEXT:    vsetivli zero, 4, e8, mf4, ta, ma
 ; ZVE32X-NEXT:    vmsne.vi v0, v11, 0
-<<<<<<< HEAD
-; ZVE32X-NEXT:    ld a2, 80(a0)
-; ZVE32X-NEXT:    vmerge.vim v9, v10, 1, v0
-; ZVE32X-NEXT:    xor a1, a4, a1
-; ZVE32X-NEXT:    snez a1, a1
-; ZVE32X-NEXT:    vmv.s.x v11, a1
-; ZVE32X-NEXT:    vsetivli zero, 1, e8, mf4, ta, ma
-; ZVE32X-NEXT:    vand.vi v11, v11, 1
-; ZVE32X-NEXT:    vmsne.vi v0, v11, 0
-; ZVE32X-NEXT:    ld a0, 72(a0)
-; ZVE32X-NEXT:    vmerge.vim v11, v8, 1, v0
-=======
 ; ZVE32X-NEXT:    xor a0, a6, a3
 ; ZVE32X-NEXT:    snez a0, a0
 ; ZVE32X-NEXT:    vmv.s.x v8, a0
@@ -64,22 +46,13 @@
 ; ZVE32X-NEXT:    vmv1r.v v0, v8
 ; ZVE32X-NEXT:    vsetivli zero, 1, e8, mf4, ta, ma
 ; ZVE32X-NEXT:    vmerge.vim v8, v9, 1, v0
->>>>>>> 97025bd9
 ; ZVE32X-NEXT:    vsetivli zero, 3, e8, mf4, tu, ma
 ; ZVE32X-NEXT:    vslideup.vi v11, v8, 2
 ; ZVE32X-NEXT:    vsetivli zero, 4, e8, mf4, ta, ma
-<<<<<<< HEAD
-; ZVE32X-NEXT:    vmsne.vi v0, v9, 0
-; ZVE32X-NEXT:    vmerge.vim v9, v10, 1, v0
-; ZVE32X-NEXT:    xor a0, a0, a2
-; ZVE32X-NEXT:    snez a0, a0
-; ZVE32X-NEXT:    vmv.s.x v10, a0
-=======
 ; ZVE32X-NEXT:    vmsne.vi v0, v11, 0
 ; ZVE32X-NEXT:    xor a1, a2, a1
 ; ZVE32X-NEXT:    snez a0, a1
 ; ZVE32X-NEXT:    vmv.s.x v8, a0
->>>>>>> 97025bd9
 ; ZVE32X-NEXT:    vsetivli zero, 1, e8, mf4, ta, ma
 ; ZVE32X-NEXT:    vand.vi v8, v8, 1
 ; ZVE32X-NEXT:    vmsne.vi v8, v8, 0
