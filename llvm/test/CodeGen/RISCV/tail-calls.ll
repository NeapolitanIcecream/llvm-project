--- conflicted
+++ resolved
@@ -235,17 +235,6 @@
 ; CHECK-LARGE-ZICFILP-NEXT:    lw t4, 44(sp)
 ; CHECK-LARGE-ZICFILP-NEXT:    lw t2, 48(sp)
 ; CHECK-LARGE-ZICFILP-NEXT:    lw t5, 52(sp)
-<<<<<<< HEAD
-; CHECK-LARGE-ZICFILP-NEXT:    sw t5, 20(sp)
-; CHECK-LARGE-ZICFILP-NEXT:    sw t2, 16(sp)
-; CHECK-LARGE-ZICFILP-NEXT:  .Lpcrel_hi8:
-; CHECK-LARGE-ZICFILP-NEXT:    auipc t2, %pcrel_hi(.LCPI6_0)
-; CHECK-LARGE-ZICFILP-NEXT:    lw t2, %pcrel_lo(.Lpcrel_hi8)(t2)
-; CHECK-LARGE-ZICFILP-NEXT:    sw t4, 12(sp)
-; CHECK-LARGE-ZICFILP-NEXT:    sw t3, 8(sp)
-; CHECK-LARGE-ZICFILP-NEXT:    sw t1, 4(sp)
-; CHECK-LARGE-ZICFILP-NEXT:    sw t0, 0(sp)
-=======
 ; CHECK-LARGE-ZICFILP-NEXT:    sw t2, 16(sp)
 ; CHECK-LARGE-ZICFILP-NEXT:    sw t5, 20(sp)
 ; CHECK-LARGE-ZICFILP-NEXT:  .Lpcrel_hi8:
@@ -255,7 +244,6 @@
 ; CHECK-LARGE-ZICFILP-NEXT:    sw t1, 4(sp)
 ; CHECK-LARGE-ZICFILP-NEXT:    sw t3, 8(sp)
 ; CHECK-LARGE-ZICFILP-NEXT:    sw t4, 12(sp)
->>>>>>> dd326b12
 ; CHECK-LARGE-ZICFILP-NEXT:    jalr t2
 ; CHECK-LARGE-ZICFILP-NEXT:    lw ra, 28(sp) # 4-byte Folded Reload
 ; CHECK-LARGE-ZICFILP-NEXT:    addi sp, sp, 32
@@ -288,17 +276,6 @@
 ; CHECK-LARGE-ZICFILP-NEXT:    lpad 0
 ; CHECK-LARGE-ZICFILP-NEXT:    addi sp, sp, -32
 ; CHECK-LARGE-ZICFILP-NEXT:    sw ra, 28(sp) # 4-byte Folded Spill
-<<<<<<< HEAD
-; CHECK-LARGE-ZICFILP-NEXT:    lui a0, 262128
-; CHECK-LARGE-ZICFILP-NEXT:    sw a0, 12(sp)
-; CHECK-LARGE-ZICFILP-NEXT:  .Lpcrel_hi9:
-; CHECK-LARGE-ZICFILP-NEXT:    auipc a0, %pcrel_hi(.LCPI7_0)
-; CHECK-LARGE-ZICFILP-NEXT:    lw t2, %pcrel_lo(.Lpcrel_hi9)(a0)
-; CHECK-LARGE-ZICFILP-NEXT:    sw zero, 8(sp)
-; CHECK-LARGE-ZICFILP-NEXT:    sw zero, 4(sp)
-; CHECK-LARGE-ZICFILP-NEXT:    mv a0, sp
-; CHECK-LARGE-ZICFILP-NEXT:    sw zero, 0(sp)
-=======
 ; CHECK-LARGE-ZICFILP-NEXT:    lui a1, 262128
 ; CHECK-LARGE-ZICFILP-NEXT:  .Lpcrel_hi9:
 ; CHECK-LARGE-ZICFILP-NEXT:    auipc a0, %pcrel_hi(.LCPI7_0)
@@ -308,7 +285,6 @@
 ; CHECK-LARGE-ZICFILP-NEXT:    sw zero, 4(sp)
 ; CHECK-LARGE-ZICFILP-NEXT:    sw zero, 8(sp)
 ; CHECK-LARGE-ZICFILP-NEXT:    sw a1, 12(sp)
->>>>>>> dd326b12
 ; CHECK-LARGE-ZICFILP-NEXT:    jalr t2
 ; CHECK-LARGE-ZICFILP-NEXT:    lw ra, 28(sp) # 4-byte Folded Reload
 ; CHECK-LARGE-ZICFILP-NEXT:    addi sp, sp, 32
