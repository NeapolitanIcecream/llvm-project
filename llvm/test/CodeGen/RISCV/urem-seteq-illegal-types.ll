--- conflicted
+++ resolved
@@ -359,27 +359,17 @@
 ; RV32-NEXT:    addi a0, a0, -1463
 ; RV32-NEXT:    addi s3, s3, -1
 ; RV32-NEXT:    addi s1, s1, -1
-<<<<<<< HEAD
-; RV32-NEXT:    slli a1, s1, 21
-; RV32-NEXT:    srli a1, a1, 31
-; RV32-NEXT:    andi a2, s3, 2047
-=======
 ; RV32-NEXT:    andi a0, a0, 2047
 ; RV32-NEXT:    andi a1, s3, 2047
 ; RV32-NEXT:    slli s1, s1, 22
 ; RV32-NEXT:    sltiu a0, a0, 293
 ; RV32-NEXT:    addi a0, a0, -1
->>>>>>> ce7c17d5
 ; RV32-NEXT:    andi a0, a0, 2047
 ; RV32-NEXT:    slli a0, a0, 11
 ; RV32-NEXT:    or a0, a0, s1
-; RV32-NEXT:    or a0, a2, a0
+; RV32-NEXT:    or a0, a1, a0
 ; RV32-NEXT:    sw a0, 0(s0)
-<<<<<<< HEAD
-; RV32-NEXT:    sb a1, 4(s0)
-=======
 ; RV32-NEXT:    sb s4, 4(s0)
->>>>>>> ce7c17d5
 ; RV32-NEXT:    lw ra, 28(sp) # 4-byte Folded Reload
 ; RV32-NEXT:    lw s0, 24(sp) # 4-byte Folded Reload
 ; RV32-NEXT:    lw s1, 20(sp) # 4-byte Folded Reload
@@ -476,11 +466,6 @@
 ; RV32M-NEXT:    sltiu a3, a3, 342
 ; RV32M-NEXT:    xori a4, a1, 1
 ; RV32M-NEXT:    addi a1, a1, -1
-<<<<<<< HEAD
-; RV32M-NEXT:    slli a4, a1, 21
-; RV32M-NEXT:    srli a4, a4, 31
-=======
->>>>>>> ce7c17d5
 ; RV32M-NEXT:    andi a2, a2, 2047
 ; RV32M-NEXT:    addi a3, a3, -1
 ; RV32M-NEXT:    slli a2, a2, 11
@@ -525,15 +510,9 @@
 ; RV64M-NEXT:    slli a1, a1, 22
 ; RV64M-NEXT:    addi a2, a2, -1
 ; RV64M-NEXT:    slli a3, a3, 11
-<<<<<<< HEAD
-; RV64M-NEXT:    slli a2, a2, 22
-; RV64M-NEXT:    or a2, a3, a2
-; RV64M-NEXT:    or a1, a1, a2
-=======
 ; RV64M-NEXT:    andi a2, a2, 2047
 ; RV64M-NEXT:    or a1, a3, a1
 ; RV64M-NEXT:    or a1, a2, a1
->>>>>>> ce7c17d5
 ; RV64M-NEXT:    slli a2, a1, 31
 ; RV64M-NEXT:    srli a2, a2, 63
 ; RV64M-NEXT:    sw a1, 0(a0)
@@ -586,23 +565,12 @@
 ; RV32MV-NEXT:    vmv.v.i v8, 0
 ; RV32MV-NEXT:    vmerge.vim v8, v8, -1, v0
 ; RV32MV-NEXT:    vslidedown.vi v9, v8, 2
-<<<<<<< HEAD
-; RV32MV-NEXT:    vmv.x.s a1, v9
-; RV32MV-NEXT:    slli a2, a1, 21
-; RV32MV-NEXT:    srli a2, a2, 31
-; RV32MV-NEXT:    vmv.x.s a3, v8
-; RV32MV-NEXT:    andi a3, a3, 2047
-; RV32MV-NEXT:    vslidedown.vi v8, v8, 1
-; RV32MV-NEXT:    slli a1, a1, 22
-; RV32MV-NEXT:    or a1, a3, a1
-=======
 ; RV32MV-NEXT:    vmv.x.s a1, v8
 ; RV32MV-NEXT:    vslidedown.vi v8, v8, 1
 ; RV32MV-NEXT:    vmv.x.s a2, v9
 ; RV32MV-NEXT:    andi a1, a1, 2047
 ; RV32MV-NEXT:    slli a3, a2, 22
 ; RV32MV-NEXT:    or a1, a1, a3
->>>>>>> ce7c17d5
 ; RV32MV-NEXT:    vmv.x.s a3, v8
 ; RV32MV-NEXT:    slli a2, a2, 21
 ; RV32MV-NEXT:    andi a3, a3, 2047
