--- conflicted
+++ resolved
@@ -40,33 +40,14 @@
 ; CHECK-NEXT:    b .LBB0_8
 ; CHECK-NEXT:  .LBB0_5:                                # %L.B0000
 ; CHECK-NEXT:    lhz 3, 46(1)
-<<<<<<< HEAD
-; CHECK-NEXT:    cmplwi 3, 234
-; CHECK-NEXT:    bne 0, .LBB0_7
-; CHECK-NEXT:  # %bb.5: # %L.B0001
-=======
 ; CHECK-NEXT:    cmplwi  3, 234
 ; CHECK-NEXT:    bne     0, .LBB0_9
 ; CHECK-NEXT:  # %bb.6:                                # %L.B0001
->>>>>>> 4084ffcf
 ; CHECK-NEXT:    addis 3, 2, .L_MergedGlobals@toc@ha
 ; CHECK-NEXT:    addi 3, 3, .L_MergedGlobals@toc@l
 ; CHECK-NEXT:    bl puts
 ; CHECK-NEXT:    nop
 ; CHECK-NEXT:    li 3, 0
-<<<<<<< HEAD
-; CHECK-NEXT:    b .LBB0_9
-; CHECK-NEXT:  .LBB0_6: # %L.B0003
-; CHECK-NEXT:    addis 3, 2, .L_MergedGlobals@toc@ha
-; CHECK-NEXT:    addi 3, 3, .L_MergedGlobals@toc@l
-; CHECK-NEXT:    addi 3, 3, 16
-; CHECK-NEXT:    b .LBB0_8
-; CHECK-NEXT:  .LBB0_7: # %L.B0005
-; CHECK-NEXT:    addis 3, 2, .L_MergedGlobals@toc@ha
-; CHECK-NEXT:    addi 3, 3, .L_MergedGlobals@toc@l
-; CHECK-NEXT:    addi 3, 3, 64
-; CHECK-NEXT:  .LBB0_8: # %L.B0003
-=======
 ; CHECK-NEXT:    b .LBB0_11
 ; CHECK-NEXT:  .LBB0_7:                                # %cmpxchg.success
 ; CHECK-NEXT:    lwsync
@@ -81,7 +62,6 @@
 ; CHECK-NEXT:    addi 3, 3, .L_MergedGlobals@toc@l
 ; CHECK-NEXT:    addi 3, 3, 64
 ; CHECK-NEXT:  .LBB0_10:                               # %L.B0003
->>>>>>> 4084ffcf
 ; CHECK-NEXT:    bl puts
 ; CHECK-NEXT:    nop
 ; CHECK-NEXT:    li 3, 1
@@ -133,33 +113,14 @@
 ; CHECK-P7-NEXT:    b .LBB0_8
 ; CHECK-P7-NEXT:  .LBB0_5:                                # %L.B0000
 ; CHECK-P7-NEXT:    lhz 3, 46(1)
-<<<<<<< HEAD
-; CHECK-P7-NEXT:    cmplwi 3, 234
-; CHECK-P7-NEXT:    bne 0, .LBB0_7
-; CHECK-P7-NEXT:  # %bb.5: # %L.B0001
-=======
 ; CHECK-P7-NEXT:    cmplwi  3, 234
 ; CHECK-P7-NEXT:    bne     0, .LBB0_9
 ; CHECK-P7-NEXT:  # %bb.6:                                # %L.B0001
->>>>>>> 4084ffcf
 ; CHECK-P7-NEXT:    addis 3, 2, .L_MergedGlobals@toc@ha
 ; CHECK-P7-NEXT:    addi 3, 3, .L_MergedGlobals@toc@l
 ; CHECK-P7-NEXT:    bl puts
 ; CHECK-P7-NEXT:    nop
 ; CHECK-P7-NEXT:    li 3, 0
-<<<<<<< HEAD
-; CHECK-P7-NEXT:    b .LBB0_9
-; CHECK-P7-NEXT:  .LBB0_6: # %L.B0003
-; CHECK-P7-NEXT:    addis 3, 2, .L_MergedGlobals@toc@ha
-; CHECK-P7-NEXT:    addi 3, 3, .L_MergedGlobals@toc@l
-; CHECK-P7-NEXT:    addi 3, 3, 16
-; CHECK-P7-NEXT:    b .LBB0_8
-; CHECK-P7-NEXT:  .LBB0_7: # %L.B0005
-; CHECK-P7-NEXT:    addis 3, 2, .L_MergedGlobals@toc@ha
-; CHECK-P7-NEXT:    addi 3, 3, .L_MergedGlobals@toc@l
-; CHECK-P7-NEXT:    addi 3, 3, 64
-; CHECK-P7-NEXT:  .LBB0_8: # %L.B0003
-=======
 ; CHECK-P7-NEXT:    b .LBB0_11
 ; CHECK-P7-NEXT:  .LBB0_7:                                # %cmpxchg.success
 ; CHECK-P7-NEXT:    lwsync
@@ -174,7 +135,6 @@
 ; CHECK-P7-NEXT:    addi 3, 3, .L_MergedGlobals@toc@l
 ; CHECK-P7-NEXT:    addi 3, 3, 64
 ; CHECK-P7-NEXT:  .LBB0_10:                               # %L.B0003
->>>>>>> 4084ffcf
 ; CHECK-P7-NEXT:    bl puts
 ; CHECK-P7-NEXT:    nop
 ; CHECK-P7-NEXT:    li 3, 1
