--- conflicted
+++ resolved
@@ -607,39 +607,21 @@
 ; X86:       # %bb.0:
 ; X86-NEXT:    movzbl {{[0-9]+}}(%esp), %eax
 ; X86-NEXT:    movzbl {{[0-9]+}}(%esp), %ecx
-<<<<<<< HEAD
-; X86-NEXT:    movl %eax, %edx
-; X86-NEXT:    subb %cl, %dl
-; X86-NEXT:    negb %dl
-; X86-NEXT:    subb %cl, %al
-; X86-NEXT:    movzbl %al, %ecx
-; X86-NEXT:    movzbl %dl, %eax
-; X86-NEXT:    cmovael %ecx, %eax
-=======
-; X86-NEXT:    movl %ecx, %edx
-; X86-NEXT:    subl %eax, %edx
-; X86-NEXT:    subl %ecx, %eax
-; X86-NEXT:    cmovbl %edx, %eax
->>>>>>> 86ec59e2
+; X86-NEXT:    movl %ecx, %edx
+; X86-NEXT:    subl %eax, %edx
+; X86-NEXT:    subl %ecx, %eax
+; X86-NEXT:    cmovbl %edx, %eax
 ; X86-NEXT:    # kill: def $al killed $al killed $eax
 ; X86-NEXT:    retl
 ;
 ; X64-LABEL: abd_cmp_i8:
 ; X64:       # %bb.0:
-; X64-NEXT:    movl %esi, %eax
-; X64-NEXT:    subb %dil, %al
-; X64-NEXT:    negb %al
-; X64-NEXT:    subb %dil, %sil
+; X64-NEXT:    movzbl %dil, %eax
 ; X64-NEXT:    movzbl %sil, %ecx
-<<<<<<< HEAD
-; X64-NEXT:    movzbl %al, %eax
-; X64-NEXT:    cmovael %ecx, %eax
-=======
 ; X64-NEXT:    movl %ecx, %edx
 ; X64-NEXT:    subl %eax, %edx
 ; X64-NEXT:    subl %ecx, %eax
 ; X64-NEXT:    cmovbl %edx, %eax
->>>>>>> 86ec59e2
 ; X64-NEXT:    # kill: def $al killed $al killed $eax
 ; X64-NEXT:    retq
   %cmp = icmp ugt i8 %a, %b
@@ -683,9 +665,8 @@
 ; X86:       # %bb.0:
 ; X86-NEXT:    movl {{[0-9]+}}(%esp), %eax
 ; X86-NEXT:    movl {{[0-9]+}}(%esp), %ecx
-; X86-NEXT:    movl %eax, %edx
-; X86-NEXT:    subl %ecx, %edx
-; X86-NEXT:    negl %edx
+; X86-NEXT:    movl %ecx, %edx
+; X86-NEXT:    subl %eax, %edx
 ; X86-NEXT:    subl %ecx, %eax
 ; X86-NEXT:    cmovbl %edx, %eax
 ; X86-NEXT:    retl
@@ -694,9 +675,8 @@
 ; X64:       # %bb.0:
 ; X64-NEXT:    movl %edi, %eax
 ; X64-NEXT:    subl %esi, %eax
-; X64-NEXT:    negl %eax
-; X64-NEXT:    subl %esi, %edi
-; X64-NEXT:    cmovael %edi, %eax
+; X64-NEXT:    subl %edi, %esi
+; X64-NEXT:    cmovael %esi, %eax
 ; X64-NEXT:    retq
   %cmp = icmp ult i32 %a, %b
   %ab = sub i32 %a, %b
@@ -708,98 +688,83 @@
 define i64 @abd_cmp_i64(i64 %a, i64 %b) nounwind {
 ; X86-LABEL: abd_cmp_i64:
 ; X86:       # %bb.0:
+; X86-NEXT:    movl {{[0-9]+}}(%esp), %eax
+; X86-NEXT:    movl {{[0-9]+}}(%esp), %edx
+; X86-NEXT:    xorl %ecx, %ecx
+; X86-NEXT:    subl {{[0-9]+}}(%esp), %eax
+; X86-NEXT:    sbbl {{[0-9]+}}(%esp), %edx
+; X86-NEXT:    sbbl %ecx, %ecx
+; X86-NEXT:    xorl %ecx, %edx
+; X86-NEXT:    xorl %ecx, %eax
+; X86-NEXT:    subl %ecx, %eax
+; X86-NEXT:    sbbl %ecx, %edx
+; X86-NEXT:    retl
+;
+; X64-LABEL: abd_cmp_i64:
+; X64:       # %bb.0:
+; X64-NEXT:    movq %rdi, %rax
+; X64-NEXT:    subq %rsi, %rax
+; X64-NEXT:    subq %rdi, %rsi
+; X64-NEXT:    cmovaeq %rsi, %rax
+; X64-NEXT:    retq
+  %cmp = icmp uge i64 %a, %b
+  %ab = sub i64 %a, %b
+  %ba = sub i64 %b, %a
+  %sel = select i1 %cmp, i64 %ab, i64 %ba
+  ret i64 %sel
+}
+
+define i128 @abd_cmp_i128(i128 %a, i128 %b) nounwind {
+; X86-LABEL: abd_cmp_i128:
+; X86:       # %bb.0:
 ; X86-NEXT:    pushl %ebx
 ; X86-NEXT:    pushl %edi
 ; X86-NEXT:    pushl %esi
-; X86-NEXT:    movl {{[0-9]+}}(%esp), %eax
 ; X86-NEXT:    movl {{[0-9]+}}(%esp), %edx
 ; X86-NEXT:    movl {{[0-9]+}}(%esp), %ecx
+; X86-NEXT:    movl {{[0-9]+}}(%esp), %edi
 ; X86-NEXT:    movl {{[0-9]+}}(%esp), %esi
-; X86-NEXT:    movl %ecx, %edi
-; X86-NEXT:    subl %eax, %edi
-; X86-NEXT:    movl %esi, %ebx
-; X86-NEXT:    sbbl %edx, %ebx
-; X86-NEXT:    subl %ecx, %eax
-; X86-NEXT:    sbbl %esi, %edx
-; X86-NEXT:    cmovael %edi, %eax
-; X86-NEXT:    cmovael %ebx, %edx
+; X86-NEXT:    movl {{[0-9]+}}(%esp), %eax
+; X86-NEXT:    xorl %ebx, %ebx
+; X86-NEXT:    subl {{[0-9]+}}(%esp), %edi
+; X86-NEXT:    sbbl {{[0-9]+}}(%esp), %esi
+; X86-NEXT:    sbbl {{[0-9]+}}(%esp), %edx
+; X86-NEXT:    sbbl {{[0-9]+}}(%esp), %ecx
+; X86-NEXT:    sbbl %ebx, %ebx
+; X86-NEXT:    xorl %ebx, %ecx
+; X86-NEXT:    xorl %ebx, %edx
+; X86-NEXT:    xorl %ebx, %esi
+; X86-NEXT:    xorl %ebx, %edi
+; X86-NEXT:    subl %ebx, %edi
+; X86-NEXT:    sbbl %ebx, %esi
+; X86-NEXT:    sbbl %ebx, %edx
+; X86-NEXT:    sbbl %ebx, %ecx
+; X86-NEXT:    movl %edi, (%eax)
+; X86-NEXT:    movl %esi, 4(%eax)
+; X86-NEXT:    movl %edx, 8(%eax)
+; X86-NEXT:    movl %ecx, 12(%eax)
 ; X86-NEXT:    popl %esi
 ; X86-NEXT:    popl %edi
 ; X86-NEXT:    popl %ebx
-; X86-NEXT:    retl
-;
-; X64-LABEL: abd_cmp_i64:
+; X86-NEXT:    retl $4
+;
+; X64-LABEL: abd_cmp_i128:
 ; X64:       # %bb.0:
 ; X64-NEXT:    movq %rdi, %rax
-; X64-NEXT:    subq %rsi, %rax
-; X64-NEXT:    negq %rax
-; X64-NEXT:    subq %rsi, %rdi
-; X64-NEXT:    cmovbq %rdi, %rax
-; X64-NEXT:    retq
-  %cmp = icmp uge i64 %a, %b
-  %ab = sub i64 %a, %b
-  %ba = sub i64 %b, %a
-  %sel = select i1 %cmp, i64 %ba, i64 %ab
-  ret i64 %sel
-}
-
-define i128 @abd_cmp_i128(i128 %a, i128 %b) nounwind {
-; X86-LABEL: abd_cmp_i128:
-; X86:       # %bb.0:
-; X86-NEXT:    pushl %ebp
-; X86-NEXT:    pushl %ebx
-; X86-NEXT:    pushl %edi
-; X86-NEXT:    pushl %esi
-; X86-NEXT:    pushl %eax
-; X86-NEXT:    movl {{[0-9]+}}(%esp), %ecx
-; X86-NEXT:    movl {{[0-9]+}}(%esp), %edx
-; X86-NEXT:    movl {{[0-9]+}}(%esp), %esi
-; X86-NEXT:    movl {{[0-9]+}}(%esp), %eax
-; X86-NEXT:    movl {{[0-9]+}}(%esp), %ebx
-; X86-NEXT:    subl %edx, %eax
-; X86-NEXT:    movl %eax, (%esp) # 4-byte Spill
-; X86-NEXT:    sbbl %esi, %ebx
-; X86-NEXT:    movl {{[0-9]+}}(%esp), %ebp
-; X86-NEXT:    sbbl %ecx, %ebp
-; X86-NEXT:    movl {{[0-9]+}}(%esp), %edi
-; X86-NEXT:    movl {{[0-9]+}}(%esp), %eax
-; X86-NEXT:    sbbl %edi, %eax
-; X86-NEXT:    subl {{[0-9]+}}(%esp), %edx
-; X86-NEXT:    sbbl {{[0-9]+}}(%esp), %esi
-; X86-NEXT:    sbbl {{[0-9]+}}(%esp), %ecx
-; X86-NEXT:    sbbl {{[0-9]+}}(%esp), %edi
-; X86-NEXT:    cmovael (%esp), %edx # 4-byte Folded Reload
-; X86-NEXT:    cmovael %ebx, %esi
-; X86-NEXT:    cmovael %ebp, %ecx
-; X86-NEXT:    cmovael %eax, %edi
-; X86-NEXT:    movl {{[0-9]+}}(%esp), %eax
-; X86-NEXT:    movl %edi, 12(%eax)
-; X86-NEXT:    movl %ecx, 8(%eax)
-; X86-NEXT:    movl %esi, 4(%eax)
-; X86-NEXT:    movl %edx, (%eax)
-; X86-NEXT:    addl $4, %esp
-; X86-NEXT:    popl %esi
-; X86-NEXT:    popl %edi
-; X86-NEXT:    popl %ebx
-; X86-NEXT:    popl %ebp
-; X86-NEXT:    retl $4
-;
-; X64-LABEL: abd_cmp_i128:
-; X64:       # %bb.0:
-; X64-NEXT:    movq %rdx, %rax
+; X64-NEXT:    xorl %edi, %edi
+; X64-NEXT:    subq %rdx, %rax
+; X64-NEXT:    sbbq %rcx, %rsi
+; X64-NEXT:    sbbq %rdi, %rdi
+; X64-NEXT:    xorq %rdi, %rsi
+; X64-NEXT:    xorq %rdi, %rax
 ; X64-NEXT:    subq %rdi, %rax
-; X64-NEXT:    movq %rcx, %r8
-; X64-NEXT:    sbbq %rsi, %r8
-; X64-NEXT:    subq %rdx, %rdi
-; X64-NEXT:    sbbq %rcx, %rsi
-; X64-NEXT:    cmovbq %rdi, %rax
-; X64-NEXT:    cmovbq %rsi, %r8
-; X64-NEXT:    movq %r8, %rdx
+; X64-NEXT:    sbbq %rdi, %rsi
+; X64-NEXT:    movq %rsi, %rdx
 ; X64-NEXT:    retq
   %cmp = icmp uge i128 %a, %b
   %ab = sub i128 %a, %b
   %ba = sub i128 %b, %a
-  %sel = select i1 %cmp, i128 %ba, i128 %ab
+  %sel = select i1 %cmp, i128 %ab, i128 %ba
   ret i128 %sel
 }
 
