--- conflicted
+++ resolved
@@ -399,19 +399,11 @@
 ; AVX1-LABEL: PR140534:
 ; AVX1:       # %bb.0:
 ; AVX1-NEXT:    movl %edi, %eax
-<<<<<<< HEAD
-; AVX1-NEXT:    vcvtsi2sd %rax, %xmm0, %xmm0
-; AVX1-NEXT:    movl %esi, %eax
-; AVX1-NEXT:    vcvtsi2sd %rax, %xmm1, %xmm1
-; AVX1-NEXT:    movl %edx, %eax
-; AVX1-NEXT:    vcvtsi2sd %rax, %xmm2, %xmm2
-=======
 ; AVX1-NEXT:    vcvtsi2sd %rax, %xmm15, %xmm0
 ; AVX1-NEXT:    movl %esi, %eax
 ; AVX1-NEXT:    vcvtsi2sd %rax, %xmm15, %xmm1
 ; AVX1-NEXT:    movl %edx, %eax
 ; AVX1-NEXT:    vcvtsi2sd %rax, %xmm15, %xmm2
->>>>>>> eb0f1dc0
 ; AVX1-NEXT:    vmulsd {{\.?LCPI[0-9]+_[0-9]+}}(%rip), %xmm1, %xmm1
 ; AVX1-NEXT:    vcmpltsd %xmm2, %xmm1, %xmm2
 ; AVX1-NEXT:    vcmpltsd %xmm0, %xmm1, %xmm0
@@ -422,15 +414,9 @@
 ;
 ; AVX512-LABEL: PR140534:
 ; AVX512:       # %bb.0:
-<<<<<<< HEAD
-; AVX512-NEXT:    vcvtusi2sd %edi, %xmm0, %xmm0
-; AVX512-NEXT:    vcvtusi2sd %esi, %xmm1, %xmm1
-; AVX512-NEXT:    vcvtusi2sd %edx, %xmm2, %xmm2
-=======
 ; AVX512-NEXT:    vcvtusi2sd %edi, %xmm15, %xmm0
 ; AVX512-NEXT:    vcvtusi2sd %esi, %xmm15, %xmm1
 ; AVX512-NEXT:    vcvtusi2sd %edx, %xmm15, %xmm2
->>>>>>> eb0f1dc0
 ; AVX512-NEXT:    vmulsd {{\.?LCPI[0-9]+_[0-9]+}}(%rip), %xmm1, %xmm1
 ; AVX512-NEXT:    vcmpltsd %xmm2, %xmm1, %k0
 ; AVX512-NEXT:    vcmpltsd %xmm0, %xmm1, %k1
