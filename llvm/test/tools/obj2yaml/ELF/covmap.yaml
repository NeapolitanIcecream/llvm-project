--- conflicted
+++ resolved
@@ -1,14 +1,10 @@
 # RUN: yaml2obj %s -o %t.o
 # RUN: obj2yaml %t.o | tee %t.plain.yaml | FileCheck %s --check-prefixes=CHECK,PLAIN
 # RUN: obj2yaml --covmap-raw %t.o | tee %t.raw.yaml | FileCheck %s --check-prefixes=CHECK,COVMAP,RAWONLY,RAW,DLOC
-<<<<<<< HEAD
 # RUN: obj2yaml --covmap --covmap-raw %t.o | tee %t.mixed.yaml | FileCheck %s --check-prefixes=CHECK,COVMAP,RAW,DET,LOC,DLOC
 # RUN: obj2yaml --covmap --covmap-dloc %t.o | tee %t.dloc.yaml | FileCheck %s --check-prefixes=CHECK,COVMAP,DET,DETONLY,DLOC
 # RUN: obj2yaml --covmap %t.o | tee %t.covmap.yaml | FileCheck %s --check-prefixes=CHECK,COVMAP,DET,DETONLY,LOC
 # RUN: sed -E '/^(#.*)?$/d' %s | diff %t.covmap.yaml -
-=======
-# RUN: sed -E '/^(#.*)?$/d' %s | diff %t.raw.yaml -
->>>>>>> 70160b50
 # RUN: yaml2obj %t.plain.yaml -o - | cmp %t.o -
 # RUN: yaml2obj %t.raw.yaml -o - | cmp %t.o -
 # RUN: yaml2obj %t.mixed.yaml -o - | cmp %t.o -
@@ -33,74 +29,91 @@
 # COVMAP: CovFun:
     CovFun:
 # RAW:- NameRef:         0xA72DB7A33048E6A3
-      - NameRef:         0xA72DB7A33048E6A3
+      - FuncName:        _Z4funci
 # COVMAP: FuncHash:      0xAFC772D567676299
         FuncHash:        0xAFC772D567676299
         FilenamesRef:    0x70DA2CAFD8CE198E
 # RAW:  FileIDs:         [ 1, 1 ]
-        FileIDs:         [ 1, 1 ]
 # COVMAP: Expressions:
         Expressions:
 # RAW:    - [ { Tag: Ref, Val: 0 }, { Tag: Ref, Val: 1 } ]
-          - [ { Tag: Ref, Val: 0 }, { Tag: Ref, Val: 1 } ]
-          - [ { Tag: Add, Val: 0 }, { Tag: Ref, Val: 2 } ]
-          - [ { Tag: Add, Val: 0 }, { Tag: Ref, Val: 2 } ]
-          - [ { Tag: Add, Val: 0 }, { Tag: Ref, Val: 2 } ]
-          - [ { Tag: Ref, Val: 0 }, { Tag: Ref, Val: 2 } ]
-          - [ { Tag: Ref, Val: 0 }, { Tag: Ref, Val: 2 } ]
-          - [ { Tag: Ref, Val: 0 }, { Tag: Ref, Val: 2 } ]
-          - [ { Tag: Add, Val: 0 }, { Tag: Ref, Val: 5 } ]
+          - [ { Ref: 0 }, { Ref: 1 } ]
+          - [ { Add: 0 }, { Ref: 2 } ]
+          - [ { Add: 0 }, { Ref: 2 } ]
+          - [ { Add: 0 }, { Ref: 2 } ]
+          - [ { Ref: 0 }, { Ref: 2 } ]
+          - [ { Ref: 0 }, { Ref: 2 } ]
+          - [ { Ref: 0 }, { Ref: 2 } ]
+          - [ { Add: 0 }, { Ref: 5 } ]
 # COVMAP: Files:
         Files:
+# DET:    - Index:           0
+          - Index:           0
+# DET:      Filename:        func.cpp
+            Filename:        func.cpp
 # COVMAP:   Regions:
-          - Regions:
+            Regions:
+# LOC:     Loc: [ 3, 17, 14, 2 ]
 # RAWONLY-NOT: Loc: [ 3, 17, 14, 2 ]
 # DLOC:   dLoc: [ 3, 17, 11, 2 ]
 # RAW:     Tag: Ref, Val: 0
-              - { dLoc: [ 3, 17, 11, 2 ], Tag: Ref, Val: 0 }
+# DETONLY: Ref: 0
+              - { Loc: [ 3, 17, 14, 2 ], Ref: 0 }
+# LOC:     Loc: [ 6, 6, 11, 4 ]
 # DLOC    dLoc: [ 3, 6, 5, 4 ]
 # RAW:     Tag: Add, Val: 0
-              - { dLoc: [ 3, 6, 5, 4 ], Tag: Add, Val: 0 }
+# DETONLY: Add: 0
+              - { Loc: [ 6, 6, 11, 4 ], Add: 0 }
 # RAW:    Tag: Zero, Val: 3,
 # COVMAP: Expansion: 1
-              - { dLoc: [ 1, 9, 0, 13 ], Tag: Zero, Val: 3, Expansion: 1 }
+              - { Loc: [ 7, 9, 7, 13 ], Expansion: 1 }
 # COVMAP: isGap: true
 # RAW:      Tag: Ref, Val: 2
-              - { dLoc: [ 0, 23, 1, 7 ], isGap: true, Tag: Ref, Val: 2 }
-              - { dLoc: [ 1, 7, 0, 16 ], Tag: Ref, Val: 2 }
+# DETONLY:  Ref: 2
+              - { Loc: [ 7, 23, 8, 7 ], isGap: true, Ref: 2 }
+              - { Loc: [ 8, 7, 8, 16 ], Ref: 2 }
 # COVMAP: isGap: true
 # RAW:      Tag: Sub, Val: 3
-              - { dLoc: [ 0, 17, 2, 5 ], isGap: true, Tag: Sub, Val: 3 }
+# DETONLY:  Sub: 3
+              - { Loc: [ 8, 17, 10, 5 ], isGap: true, Sub: 3 }
 # RAW:    Tag: Zero, Val: 4,
 # COVMAP: ExtTag: Skip
-              - { dLoc: [ 1, 1, 0, 1 ], Tag: Zero, Val: 4, ExtTag: Skip }
-              - { dLoc: [ 1, 5, 1, 4 ], Tag: Sub, Val: 3 }
-              - { dLoc: [ 1, 12, 0, 17 ], Tag: Sub, Val: 3 }
+              - { Loc: [ 9, 1, 9, 1 ], ExtTag: Skip }
+              - { Loc: [ 10, 5, 11, 4 ], Sub: 3 }
+              - { Loc: [ 11, 12, 11, 17 ], Sub: 3 }
 # RAW:    Tag: Zero, Val: 8, ExtTag: Branch, Branch: [ { Tag: Ref, Val: 1 }, { Tag: Sub, Val: 6 } ] }
-              - { dLoc: [ 0, 12, 0, 17 ], Tag: Zero, Val: 8, ExtTag: Branch, Branch: [ { Tag: Ref, Val: 1 }, { Tag: Sub, Val: 6 } ] }
-              - { dLoc: [ 0, 19, 1, 3 ], isGap: true, Tag: Sub, Val: 6 }
-              - { dLoc: [ 1, 3, 0, 11 ], Tag: Sub, Val: 6 }
+# DETONLY: Branch: [ { Ref: 1 }, { Sub: 6 } ]
+              - { Loc: [ 11, 12, 11, 17 ], Branch: [ { Ref: 1 }, { Sub: 6 } ] }
+              - { Loc: [ 11, 19, 12, 3 ], isGap: true, Sub: 6 }
+              - { Loc: [ 12, 3, 12, 11 ], Sub: 6 }
+              - { Loc: [ 12, 12, 13, 3 ], isGap: true, Tag: Zero }
+# LOC:    Loc: [ 13, 3, 13, 12 ]
 # DLOC:  dLoc: [ 1, 3, 0, 12 ]
 # COVMAP: Tag: Zero
 # RAW:    Val: 0
-              - { dLoc: [ 0, 12, 1, 3 ], isGap: true, Tag: Zero, Val: 0 }
-              - { dLoc: [ 1, 3, 0, 12 ], Tag: Zero, Val: 0 }
+              - { Loc: [ 13, 3, 13, 12 ], Tag: Zero }
+# DET:    - Index:           1
+          - Index:           1
+# DET:      Filename:        func.cpp
+            Filename:        func.cpp
 # COVMAP:   Regions:
-          - Regions:
-              - { dLoc: [ 1, 17, 0, 41 ], Tag: Add, Val: 0 }
-              - { dLoc: [ 0, 18, 0, 32 ], Tag: Add, Val: 0 }
+            Regions:
+              - { Loc: [ 1, 17, 1, 41 ], Add: 0 }
+              - { Loc: [ 1, 18, 1, 32 ], Add: 0 }
 # RAW:    Tag: Zero, Val: 10, ExtTag: Decision
 # COVMAP: Decision: { BIdx: 5, NCond: 3 } }
-              - { dLoc: [ 0, 18, 0, 40 ], Tag: Zero, Val: 10, ExtTag: Decision, Decision: { BIdx: 5, NCond: 3 } }
-              - { dLoc: [ 0, 19, 0, 22 ], Tag: Add, Val: 0 }
+              - { Loc: [ 1, 18, 1, 40 ], Decision: { BIdx: 5, NCond: 3 } }
+              - { Loc: [ 1, 19, 1, 22 ], Add: 0 }
 # RAW:    Tag: Zero, Val: 12, ExtTag: MCDCBranch, Branch: [ { Tag: Sub, Val: 7 }, { Tag: Ref, Val: 5 } ]
+# DETONLY: Branch: [ { Sub: 7 }, { Ref: 5 } ]
 # COVMAP: MCDC: [ 1, 2, 3 ]
-              - { dLoc: [ 0, 19, 0, 22 ], Tag: Zero, Val: 12, ExtTag: MCDCBranch, Branch: [ { Tag: Sub, Val: 7 }, { Tag: Ref, Val: 5 } ], MCDC: [ 1, 2, 3 ] }
-              - { dLoc: [ 0, 26, 0, 31 ], Tag: Ref, Val: 5 }
-              - { dLoc: [ 0, 26, 0, 31 ], Tag: Zero, Val: 12, ExtTag: MCDCBranch, Branch: [ { Tag: Zero, Val: 0 }, { Tag: Ref, Val: 6 } ], MCDC: [ 3, 2, 0 ] }
-              - { dLoc: [ 0, 36, 0, 40 ], Tag: Ref, Val: 3 }
+              - { Loc: [ 1, 19, 1, 22 ], Branch: [ { Sub: 7 }, { Ref: 5 } ], MCDC: [ 1, 2, 3 ] }
+              - { Loc: [ 1, 26, 1, 31 ], Ref: 5 }
+              - { Loc: [ 1, 26, 1, 31 ], Branch: [ { Tag: Zero }, { Ref: 6 } ], MCDC: [ 3, 2, 0 ] }
+              - { Loc: [ 1, 36, 1, 40 ], Ref: 3 }
+# LOC:     Loc: [ 1, 36, 1, 40 ]
 # DLOC:   dLoc: [ 0, 36, 0, 40 ]
-              - { dLoc: [ 0, 36, 0, 40 ], Tag: Zero, Val: 12, ExtTag: MCDCBranch, Branch: [ { Tag: Ref, Val: 4 }, { Tag: Zero, Val: 0 } ], MCDC: [ 2, 0, 0 ] }
+              - { Loc: [ 1, 36, 1, 40 ], Branch: [ { Ref: 4 }, { Tag: Zero } ], MCDC: [ 2, 0, 0 ] }
 # CHECK:             __llvm_covmap
   - Name:            __llvm_covmap
     Type:            SHT_PROGBITS
@@ -114,11 +127,8 @@
 # COVMAP: Version:
         Version:         6
 # RAWONLY: Filenames:
-        Filenames:
 # RAWONLY:    - ''
-          - ''
 # RAWONLY:    - func.cpp
-          - func.cpp
 # CHECK:             __llvm_prf_names
   - Name:            __llvm_prf_names
     Type:            SHT_PROGBITS
