; REQUIRES: x86-registered-target

; Test case 5 - Incorrect lexical scope variable.

; pr-43860.cpp
;  1  #include "definitions.h"
;  2  forceinline int InlineFunction(int Param) {
;  3    int Var_1 = Param;
;  4    {
;  5      int Var_2 = Param + Var_1;
;  6      Var_1 = Var_2;
;  7    }
;  8    return Var_1;
;  9  }
; 10
; 11  int test(int Param_1, int Param_2) {
; 12    int A = Param_1;
; 13    A += InlineFunction(Param_2);
; 14    return A;
; 15  }

; The above test is used to illustrate a variable issue found in the
; Clang compiler.
; PR43860: https://bugs.llvm.org/show_bug.cgi?id=43860
; PR43205: https://github.com/llvm/llvm-project/issues/43205

; In the following logical views, we can see that the DWARF debug
; information generated by the Clang compiler shows the variables
; 'Var_1' and 'Var_2' are at the same lexical scope (4) in the function
; 'InlineFuction'.
; The DWARF generated by GCC/Clang show those variables at the correct
; lexical scope: '3' and '4' respectively.

; RUN: llvm-debuginfo-analyzer --attribute=language,level,format,producer \
; RUN:                         --output-sort=name \
; RUN:                         --print=symbols \
; RUN:                         %p/Inputs/pr-43860-dwarf-clang.o \
; RUN:                         %p/Inputs/pr-43860-dwarf-gcc.o 2>&1 | \
; RUN: FileCheck --strict-whitespace -check-prefix=ONE %s

; ONE:      Logical View:
; ONE-NEXT: [000]           {File} 'pr-43860-dwarf-clang.o' -> elf64-x86-64
; ONE-EMPTY:
; ONE-NEXT: [001]             {CompileUnit} 'pr-43860.cpp'
; ONE-NEXT: [002]               {Producer} 'clang version 15.0.0 {{.*}}'
<<<<<<< HEAD
=======
; ONE-NEXT: [002]               {Language} 'DW_LANG_C_plus_plus_14'
>>>>>>> 4084ffcf
; ONE-NEXT: [002]     2         {Function} extern inlined 'InlineFunction' -> 'int'
; ONE-NEXT: [003]                 {Block}
; ONE-NEXT: [004]     5             {Variable} 'Var_2' -> 'int'
; ONE-NEXT: [003]     2           {Parameter} 'Param' -> 'int'
; ONE-NEXT: [003]     3           {Variable} 'Var_1' -> 'int'
; ONE-NEXT: [002]    11         {Function} extern not_inlined 'test' -> 'int'
; ONE-NEXT: [003]    12           {Variable} 'A' -> 'int'
; ONE-NEXT: [003]    13           {InlinedFunction} inlined 'InlineFunction' -> 'int'
; ONE-NEXT: [004]                   {Block}
; ONE-NEXT: [005]                     {Variable} 'Var_2' -> 'int'
; ONE-NEXT: [004]                   {Parameter} 'Param' -> 'int'
; ONE-NEXT: [004]                   {Variable} 'Var_1' -> 'int'
; ONE-NEXT: [003]    11           {Parameter} 'Param_1' -> 'int'
; ONE-NEXT: [003]    11           {Parameter} 'Param_2' -> 'int'
; ONE-EMPTY:
; ONE-NEXT: Logical View:
; ONE-NEXT: [000]           {File} 'pr-43860-dwarf-gcc.o' -> elf64-x86-64
; ONE-EMPTY:
; ONE-NEXT: [001]             {CompileUnit} 'pr-43860.cpp'
; ONE-NEXT: [002]               {Producer} 'GNU C++14 10.3.0 {{.*}}'
; ONE-NEXT: [002]               {Language} 'DW_LANG_C_plus_plus'
; ONE-NEXT: [002]     2         {Function} extern declared_inlined 'InlineFunction' -> 'int'
; ONE-NEXT: [003]                 {Block}
; ONE-NEXT: [004]     5             {Variable} 'Var_2' -> 'int'
; ONE-NEXT: [003]     2           {Parameter} 'Param' -> 'int'
; ONE-NEXT: [003]     3           {Variable} 'Var_1' -> 'int'
; ONE-NEXT: [002]    11         {Function} extern not_inlined 'test' -> 'int'
; ONE-NEXT: [003]    12           {Variable} 'A' -> 'int'
; ONE-NEXT: [003]    13           {InlinedFunction} declared_inlined 'InlineFunction' -> 'int'
; ONE-NEXT: [004]                   {Block}
; ONE-NEXT: [005]                     {Variable} 'Var_2' -> 'int'
; ONE-NEXT: [004]                   {Parameter} 'Param' -> 'int'
; ONE-NEXT: [004]                   {Variable} 'Var_1' -> 'int'
; ONE-NEXT: [003]    11           {Parameter} 'Param_1' -> 'int'
; ONE-NEXT: [003]    11           {Parameter} 'Param_2' -> 'int'

; Using the selection facilities, we can produce a simple tabular output
; showing just the logical elements that have in their name the 'var'
; pattern. The logical view is sorted by the variables name.

; RUN: llvm-debuginfo-analyzer --attribute=level,format \
; RUN:                         --output-sort=name \
; RUN:                         --select-regex --select-nocase \
; RUN:                         --select=Var \
; RUN:                         --report=list \
; RUN:                         --print=symbols \
; RUN:                         %p/Inputs/pr-43860-*.o 2>&1 | \
; RUN: FileCheck --strict-whitespace -check-prefix=TWO %s

; TWO:      Logical View:
; TWO-NEXT: [000]           {File} 'pr-43860-dwarf-clang.o' -> elf64-x86-64
; TWO-EMPTY:
; TWO-NEXT: [001]           {CompileUnit} 'pr-43860.cpp'
; TWO-NEXT: [004]           {Variable} 'Var_1' -> 'int'
; TWO-NEXT: [003]     3     {Variable} 'Var_1' -> 'int'
; TWO-NEXT: [005]           {Variable} 'Var_2' -> 'int'
; TWO-NEXT: [004]     5     {Variable} 'Var_2' -> 'int'
; TWO-EMPTY:
; TWO-NEXT: Logical View:
; TWO-NEXT: [000]           {File} 'pr-43860-dwarf-gcc.o' -> elf64-x86-64
; TWO-EMPTY:
; TWO-NEXT: [001]           {CompileUnit} 'pr-43860.cpp'
; TWO-NEXT: [004]           {Variable} 'Var_1' -> 'int'
; TWO-NEXT: [003]     3     {Variable} 'Var_1' -> 'int'
; TWO-NEXT: [005]           {Variable} 'Var_2' -> 'int'
; TWO-NEXT: [004]     5     {Variable} 'Var_2' -> 'int'<|MERGE_RESOLUTION|>--- conflicted
+++ resolved
@@ -43,10 +43,7 @@
 ; ONE-EMPTY:
 ; ONE-NEXT: [001]             {CompileUnit} 'pr-43860.cpp'
 ; ONE-NEXT: [002]               {Producer} 'clang version 15.0.0 {{.*}}'
-<<<<<<< HEAD
-=======
 ; ONE-NEXT: [002]               {Language} 'DW_LANG_C_plus_plus_14'
->>>>>>> 4084ffcf
 ; ONE-NEXT: [002]     2         {Function} extern inlined 'InlineFunction' -> 'int'
 ; ONE-NEXT: [003]                 {Block}
 ; ONE-NEXT: [004]     5             {Variable} 'Var_2' -> 'int'
