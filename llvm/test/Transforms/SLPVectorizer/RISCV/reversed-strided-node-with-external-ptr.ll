--- conflicted
+++ resolved
@@ -14,11 +14,7 @@
 ; CHECK-NEXT:    [[TMP5:%.*]] = insertelement <2 x i64> [[TMP4]], i64 0, i32 1
 ; CHECK-NEXT:    [[TMP6:%.*]] = getelementptr double, <2 x ptr> [[TMP2]], <2 x i64> [[TMP5]]
 ; CHECK-NEXT:    [[ARRAYIDX17_I28_1:%.*]] = getelementptr double, ptr [[A]], i64 [[TMP3]]
-<<<<<<< HEAD
-; CHECK-NEXT:    [[TMP7:%.*]] = call <2 x double> @llvm.masked.gather.v2f64.v2p0(<2 x ptr> [[TMP6]], i32 8, <2 x i1> <i1 true, i1 true>, <2 x double> poison)
-=======
 ; CHECK-NEXT:    [[TMP7:%.*]] = call <2 x double> @llvm.masked.gather.v2f64.v2p0(<2 x ptr> [[TMP6]], i32 8, <2 x i1> splat (i1 true), <2 x double> poison)
->>>>>>> ce7c17d5
 ; CHECK-NEXT:    [[TMP8:%.*]] = load <2 x double>, ptr [[A]], align 8
 ; CHECK-NEXT:    [[TMP9:%.*]] = load <2 x double>, ptr [[A]], align 8
 ; CHECK-NEXT:    [[TMP10:%.*]] = fsub <2 x double> [[TMP8]], [[TMP9]]
