; NOTE: Assertions have been autogenerated by utils/update_test_checks.py
; RUN: opt < %s -passes=instcombine -S | FileCheck %s

declare i16 @llvm.bswap.i16(i16)
declare i32 @llvm.bswap.i32(i32)
declare <2 x i64> @llvm.bswap.v2i64(<2 x i64>)
declare i32 @llvm.cttz.i32(i32, i1)
declare i33 @llvm.cttz.i33(i33, i1)
declare i32 @llvm.ctlz.i32(i32, i1)
declare i8 @llvm.umax.i8(i8, i8)
declare i8 @llvm.uadd.sat.i8(i8, i8)
declare i8 @llvm.ssub.sat.i8(i8, i8)
declare i33 @llvm.ctlz.i33(i33, i1)
declare i8 @llvm.ctpop.i8(i8)
declare i11 @llvm.ctpop.i11(i11)
declare <2 x i32> @llvm.cttz.v2i32(<2 x i32>, i1)
declare <2 x i32> @llvm.ctlz.v2i32(<2 x i32>, i1)
declare <2 x i32> @llvm.ctpop.v2i32(<2 x i32>)
declare i8 @llvm.bitreverse.i8(i8)
declare <2 x i8> @llvm.bitreverse.v2i8(<2 x i8>)
declare void @use6(i6)
declare void @use8(i8)

define i1 @bswap_eq_i16(i16 %x) {
; CHECK-LABEL: @bswap_eq_i16(
; CHECK-NEXT:    [[CMP:%.*]] = icmp eq i16 [[X:%.*]], 256
; CHECK-NEXT:    ret i1 [[CMP]]
;
  %bs = call i16 @llvm.bswap.i16(i16 %x)
  %cmp = icmp eq i16 %bs, 1
  ret i1 %cmp
}

define i1 @bswap_ne_i32(i32 %x) {
; CHECK-LABEL: @bswap_ne_i32(
; CHECK-NEXT:    [[CMP:%.*]] = icmp ne i32 [[X:%.*]], 33554432
; CHECK-NEXT:    ret i1 [[CMP]]
;
  %bs = tail call i32 @llvm.bswap.i32(i32 %x)
  %cmp = icmp ne i32 %bs, 2
  ret i1 %cmp
}

define <2 x i1> @bswap_eq_v2i64(<2 x i64> %x) {
; CHECK-LABEL: @bswap_eq_v2i64(
; CHECK-NEXT:    [[CMP:%.*]] = icmp eq <2 x i64> [[X:%.*]], splat (i64 216172782113783808)
; CHECK-NEXT:    ret <2 x i1> [[CMP]]
;
  %bs = tail call <2 x i64> @llvm.bswap.v2i64(<2 x i64> %x)
  %cmp = icmp eq <2 x i64> %bs, <i64 3, i64 3>
  ret <2 x i1> %cmp
}

define i1 @ctlz_eq_bitwidth_i32(i32 %x) {
; CHECK-LABEL: @ctlz_eq_bitwidth_i32(
; CHECK-NEXT:    [[CMP:%.*]] = icmp eq i32 [[X:%.*]], 0
; CHECK-NEXT:    ret i1 [[CMP]]
;
  %lz = tail call i32 @llvm.ctlz.i32(i32 %x, i1 false)
  %cmp = icmp eq i32 %lz, 32
  ret i1 %cmp
}

define i1 @ctlz_eq_zero_i32(i32 %x) {
; CHECK-LABEL: @ctlz_eq_zero_i32(
; CHECK-NEXT:    [[CMP:%.*]] = icmp slt i32 [[X:%.*]], 0
; CHECK-NEXT:    ret i1 [[CMP]]
;
  %lz = tail call i32 @llvm.ctlz.i32(i32 %x, i1 false)
  %cmp = icmp eq i32 %lz, 0
  ret i1 %cmp
}

define <2 x i1> @ctlz_ne_zero_v2i32(<2 x i32> %a) {
; CHECK-LABEL: @ctlz_ne_zero_v2i32(
; CHECK-NEXT:    [[CMP:%.*]] = icmp sgt <2 x i32> [[A:%.*]], splat (i32 -1)
; CHECK-NEXT:    ret <2 x i1> [[CMP]]
;
  %x = tail call <2 x i32> @llvm.ctlz.v2i32(<2 x i32> %a, i1 false)
  %cmp = icmp ne <2 x i32> %x, zeroinitializer
  ret <2 x i1> %cmp
}

define i1 @ctlz_eq_bw_minus_1_i32(i32 %x) {
; CHECK-LABEL: @ctlz_eq_bw_minus_1_i32(
; CHECK-NEXT:    [[CMP:%.*]] = icmp eq i32 [[X:%.*]], 1
; CHECK-NEXT:    ret i1 [[CMP]]
;
  %lz = tail call i32 @llvm.ctlz.i32(i32 %x, i1 false)
  %cmp = icmp eq i32 %lz, 31
  ret i1 %cmp
}

define <2 x i1> @ctlz_ne_bw_minus_1_v2i32(<2 x i32> %a) {
; CHECK-LABEL: @ctlz_ne_bw_minus_1_v2i32(
; CHECK-NEXT:    [[CMP:%.*]] = icmp ne <2 x i32> [[A:%.*]], splat (i32 1)
; CHECK-NEXT:    ret <2 x i1> [[CMP]]
;
  %x = tail call <2 x i32> @llvm.ctlz.v2i32(<2 x i32> %a, i1 false)
  %cmp = icmp ne <2 x i32> %x, <i32 31, i32 31>
  ret <2 x i1> %cmp
}

define i1 @ctlz_eq_other_i32(i32 %x) {
; CHECK-LABEL: @ctlz_eq_other_i32(
; CHECK-NEXT:    [[TMP1:%.*]] = and i32 [[X:%.*]], -128
; CHECK-NEXT:    [[CMP:%.*]] = icmp eq i32 [[TMP1]], 128
; CHECK-NEXT:    ret i1 [[CMP]]
;
  %lz = tail call i32 @llvm.ctlz.i32(i32 %x, i1 false)
  %cmp = icmp eq i32 %lz, 24
  ret i1 %cmp
}

define <2 x i1> @ctlz_ne_other_v2i32(<2 x i32> %a) {
; CHECK-LABEL: @ctlz_ne_other_v2i32(
; CHECK-NEXT:    [[TMP1:%.*]] = and <2 x i32> [[A:%.*]], splat (i32 -128)
; CHECK-NEXT:    [[CMP:%.*]] = icmp ne <2 x i32> [[TMP1]], splat (i32 128)
; CHECK-NEXT:    ret <2 x i1> [[CMP]]
;
  %x = tail call <2 x i32> @llvm.ctlz.v2i32(<2 x i32> %a, i1 false)
  %cmp = icmp ne <2 x i32> %x, <i32 24, i32 24>
  ret <2 x i1> %cmp
}

define i1 @ctlz_eq_other_i32_multiuse(i32 %x, ptr %p) {
; CHECK-LABEL: @ctlz_eq_other_i32_multiuse(
; CHECK-NEXT:    [[LZ:%.*]] = tail call range(i32 0, 33) i32 @llvm.ctlz.i32(i32 [[X:%.*]], i1 false)
; CHECK-NEXT:    store i32 [[LZ]], ptr [[P:%.*]], align 4
; CHECK-NEXT:    [[CMP:%.*]] = icmp eq i32 [[LZ]], 24
; CHECK-NEXT:    ret i1 [[CMP]]
;
  %lz = tail call i32 @llvm.ctlz.i32(i32 %x, i1 false)
  store i32 %lz, ptr %p
  %cmp = icmp eq i32 %lz, 24
  ret i1 %cmp
}

define <2 x i1> @ctlz_ne_bitwidth_v2i32(<2 x i32> %a) {
; CHECK-LABEL: @ctlz_ne_bitwidth_v2i32(
; CHECK-NEXT:    [[CMP:%.*]] = icmp ne <2 x i32> [[A:%.*]], zeroinitializer
; CHECK-NEXT:    ret <2 x i1> [[CMP]]
;
  %x = tail call <2 x i32> @llvm.ctlz.v2i32(<2 x i32> %a, i1 false)
  %cmp = icmp ne <2 x i32> %x, <i32 32, i32 32>
  ret <2 x i1> %cmp
}

define i1 @ctlz_ugt_zero_i32(i32 %x) {
; CHECK-LABEL: @ctlz_ugt_zero_i32(
; CHECK-NEXT:    [[CMP:%.*]] = icmp sgt i32 [[X:%.*]], -1
; CHECK-NEXT:    ret i1 [[CMP]]
;
  %lz = tail call i32 @llvm.ctlz.i32(i32 %x, i1 false)
  %cmp = icmp ugt i32 %lz, 0
  ret i1 %cmp
}

define i1 @ctlz_ugt_one_i32(i32 %x) {
; CHECK-LABEL: @ctlz_ugt_one_i32(
; CHECK-NEXT:    [[CMP:%.*]] = icmp ult i32 [[X:%.*]], 1073741824
; CHECK-NEXT:    ret i1 [[CMP]]
;
  %lz = tail call i32 @llvm.ctlz.i32(i32 %x, i1 false)
  %cmp = icmp ugt i32 %lz, 1
  ret i1 %cmp
}

define i1 @ctlz_ugt_other_i32(i32 %x) {
; CHECK-LABEL: @ctlz_ugt_other_i32(
; CHECK-NEXT:    [[CMP:%.*]] = icmp ult i32 [[X:%.*]], 32768
; CHECK-NEXT:    ret i1 [[CMP]]
;
  %lz = tail call i32 @llvm.ctlz.i32(i32 %x, i1 false)
  %cmp = icmp ugt i32 %lz, 16
  ret i1 %cmp
}

define i1 @ctlz_ugt_other_multiuse_i32(i32 %x, ptr %p) {
; CHECK-LABEL: @ctlz_ugt_other_multiuse_i32(
; CHECK-NEXT:    [[LZ:%.*]] = tail call range(i32 0, 33) i32 @llvm.ctlz.i32(i32 [[X:%.*]], i1 false)
; CHECK-NEXT:    store i32 [[LZ]], ptr [[P:%.*]], align 4
; CHECK-NEXT:    [[CMP:%.*]] = icmp ult i32 [[X]], 32768
; CHECK-NEXT:    ret i1 [[CMP]]
;
  %lz = tail call i32 @llvm.ctlz.i32(i32 %x, i1 false)
  store i32 %lz, ptr %p
  %cmp = icmp ugt i32 %lz, 16
  ret i1 %cmp
}

define i1 @ctlz_ugt_bw_minus_one_i32(i32 %x) {
; CHECK-LABEL: @ctlz_ugt_bw_minus_one_i32(
; CHECK-NEXT:    [[CMP:%.*]] = icmp eq i32 [[X:%.*]], 0
; CHECK-NEXT:    ret i1 [[CMP]]
;
  %lz = tail call i32 @llvm.ctlz.i32(i32 %x, i1 false)
  %cmp = icmp ugt i32 %lz, 31
  ret i1 %cmp
}

define <2 x i1> @ctlz_ult_one_v2i32(<2 x i32> %x) {
; CHECK-LABEL: @ctlz_ult_one_v2i32(
; CHECK-NEXT:    [[CMP:%.*]] = icmp slt <2 x i32> [[X:%.*]], zeroinitializer
; CHECK-NEXT:    ret <2 x i1> [[CMP]]
;
  %lz = tail call <2 x i32> @llvm.ctlz.v2i32(<2 x i32> %x, i1 false)
  %cmp = icmp ult <2 x i32> %lz, <i32 1, i32 1>
  ret <2 x i1> %cmp
}

define <2 x i1> @ctlz_ult_other_v2i32(<2 x i32> %x) {
; CHECK-LABEL: @ctlz_ult_other_v2i32(
; CHECK-NEXT:    [[CMP:%.*]] = icmp ugt <2 x i32> [[X:%.*]], splat (i32 65535)
; CHECK-NEXT:    ret <2 x i1> [[CMP]]
;
  %lz = tail call <2 x i32> @llvm.ctlz.v2i32(<2 x i32> %x, i1 false)
  %cmp = icmp ult <2 x i32> %lz, <i32 16, i32 16>
  ret <2 x i1> %cmp
}

define <2 x i1> @ctlz_ult_other_multiuse_v2i32(<2 x i32> %x, ptr %p) {
; CHECK-LABEL: @ctlz_ult_other_multiuse_v2i32(
; CHECK-NEXT:    [[LZ:%.*]] = tail call range(i32 0, 33) <2 x i32> @llvm.ctlz.v2i32(<2 x i32> [[X:%.*]], i1 false)
; CHECK-NEXT:    store <2 x i32> [[LZ]], ptr [[P:%.*]], align 8
; CHECK-NEXT:    [[CMP:%.*]] = icmp ugt <2 x i32> [[X]], splat (i32 65535)
; CHECK-NEXT:    ret <2 x i1> [[CMP]]
;
  %lz = tail call <2 x i32> @llvm.ctlz.v2i32(<2 x i32> %x, i1 false)
  store <2 x i32> %lz, ptr %p
  %cmp = icmp ult <2 x i32> %lz, <i32 16, i32 16>
  ret <2 x i1> %cmp
}

define <2 x i1> @ctlz_ult_bw_minus_one_v2i32(<2 x i32> %x) {
; CHECK-LABEL: @ctlz_ult_bw_minus_one_v2i32(
; CHECK-NEXT:    [[CMP:%.*]] = icmp ugt <2 x i32> [[X:%.*]], splat (i32 1)
; CHECK-NEXT:    ret <2 x i1> [[CMP]]
;
  %lz = tail call <2 x i32> @llvm.ctlz.v2i32(<2 x i32> %x, i1 false)
  %cmp = icmp ult <2 x i32> %lz, <i32 31, i32 31>
  ret <2 x i1> %cmp
}

define <2 x i1> @ctlz_ult_bitwidth_v2i32(<2 x i32> %x) {
; CHECK-LABEL: @ctlz_ult_bitwidth_v2i32(
; CHECK-NEXT:    [[CMP:%.*]] = icmp ne <2 x i32> [[X:%.*]], zeroinitializer
; CHECK-NEXT:    ret <2 x i1> [[CMP]]
;
  %lz = tail call <2 x i32> @llvm.ctlz.v2i32(<2 x i32> %x, i1 false)
  %cmp = icmp ult <2 x i32> %lz, <i32 32, i32 32>
  ret <2 x i1> %cmp
}

define i1 @cttz_ne_bitwidth_i33(i33 %x) {
; CHECK-LABEL: @cttz_ne_bitwidth_i33(
; CHECK-NEXT:    [[CMP:%.*]] = icmp ne i33 [[X:%.*]], 0
; CHECK-NEXT:    ret i1 [[CMP]]
;
  %tz = tail call i33 @llvm.cttz.i33(i33 %x, i1 false)
  %cmp = icmp ne i33 %tz, 33
  ret i1 %cmp
}

define <2 x i1> @cttz_eq_bitwidth_v2i32(<2 x i32> %a) {
; CHECK-LABEL: @cttz_eq_bitwidth_v2i32(
; CHECK-NEXT:    [[CMP:%.*]] = icmp eq <2 x i32> [[A:%.*]], zeroinitializer
; CHECK-NEXT:    ret <2 x i1> [[CMP]]
;
  %x = tail call <2 x i32> @llvm.cttz.v2i32(<2 x i32> %a, i1 false)
  %cmp = icmp eq <2 x i32> %x, <i32 32, i32 32>
  ret <2 x i1> %cmp
}

define i1 @cttz_eq_zero_i33(i33 %x) {
; CHECK-LABEL: @cttz_eq_zero_i33(
; CHECK-NEXT:    [[TMP1:%.*]] = and i33 [[X:%.*]], 1
; CHECK-NEXT:    [[CMP:%.*]] = icmp ne i33 [[TMP1]], 0
; CHECK-NEXT:    ret i1 [[CMP]]
;
  %tz = tail call i33 @llvm.cttz.i33(i33 %x, i1 false)
  %cmp = icmp eq i33 %tz, 0
  ret i1 %cmp
}

define <2 x i1> @cttz_ne_zero_v2i32(<2 x i32> %a) {
; CHECK-LABEL: @cttz_ne_zero_v2i32(
; CHECK-NEXT:    [[TMP1:%.*]] = and <2 x i32> [[A:%.*]], splat (i32 1)
; CHECK-NEXT:    [[CMP:%.*]] = icmp eq <2 x i32> [[TMP1]], zeroinitializer
; CHECK-NEXT:    ret <2 x i1> [[CMP]]
;
  %x = tail call <2 x i32> @llvm.cttz.v2i32(<2 x i32> %a, i1 false)
  %cmp = icmp ne <2 x i32> %x, zeroinitializer
  ret <2 x i1> %cmp
}

define i1 @cttz_eq_bw_minus_1_i33(i33 %x) {
; CHECK-LABEL: @cttz_eq_bw_minus_1_i33(
; CHECK-NEXT:    [[CMP:%.*]] = icmp eq i33 [[X:%.*]], -4294967296
; CHECK-NEXT:    ret i1 [[CMP]]
;
  %tz = tail call i33 @llvm.cttz.i33(i33 %x, i1 false)
  %cmp = icmp eq i33 %tz, 32
  ret i1 %cmp
}

define <2 x i1> @cttz_ne_bw_minus_1_v2i32(<2 x i32> %a) {
; CHECK-LABEL: @cttz_ne_bw_minus_1_v2i32(
; CHECK-NEXT:    [[CMP:%.*]] = icmp ne <2 x i32> [[A:%.*]], splat (i32 -2147483648)
; CHECK-NEXT:    ret <2 x i1> [[CMP]]
;
  %x = tail call <2 x i32> @llvm.cttz.v2i32(<2 x i32> %a, i1 false)
  %cmp = icmp ne <2 x i32> %x, <i32 31, i32 31>
  ret <2 x i1> %cmp
}

define i1 @cttz_eq_other_i33(i33 %x) {
; CHECK-LABEL: @cttz_eq_other_i33(
; CHECK-NEXT:    [[TMP1:%.*]] = and i33 [[X:%.*]], 31
; CHECK-NEXT:    [[CMP:%.*]] = icmp eq i33 [[TMP1]], 16
; CHECK-NEXT:    ret i1 [[CMP]]
;
  %tz = tail call i33 @llvm.cttz.i33(i33 %x, i1 false)
  %cmp = icmp eq i33 %tz, 4
  ret i1 %cmp
}

define <2 x i1> @cttz_ne_other_v2i32(<2 x i32> %a) {
; CHECK-LABEL: @cttz_ne_other_v2i32(
; CHECK-NEXT:    [[TMP1:%.*]] = and <2 x i32> [[A:%.*]], splat (i32 31)
; CHECK-NEXT:    [[CMP:%.*]] = icmp ne <2 x i32> [[TMP1]], splat (i32 16)
; CHECK-NEXT:    ret <2 x i1> [[CMP]]
;
  %x = tail call <2 x i32> @llvm.cttz.v2i32(<2 x i32> %a, i1 false)
  %cmp = icmp ne <2 x i32> %x, <i32 4, i32 4>
  ret <2 x i1> %cmp
}

define i1 @cttz_eq_other_i33_multiuse(i33 %x, ptr %p) {
; CHECK-LABEL: @cttz_eq_other_i33_multiuse(
; CHECK-NEXT:    [[TZ:%.*]] = tail call range(i33 0, 34) i33 @llvm.cttz.i33(i33 [[X:%.*]], i1 false)
; CHECK-NEXT:    store i33 [[TZ]], ptr [[P:%.*]], align 4
; CHECK-NEXT:    [[CMP:%.*]] = icmp eq i33 [[TZ]], 4
; CHECK-NEXT:    ret i1 [[CMP]]
;
  %tz = tail call i33 @llvm.cttz.i33(i33 %x, i1 false)
  store i33 %tz, ptr %p
  %cmp = icmp eq i33 %tz, 4
  ret i1 %cmp
}

define i1 @cttz_ugt_zero_i33(i33 %x) {
; CHECK-LABEL: @cttz_ugt_zero_i33(
; CHECK-NEXT:    [[TMP1:%.*]] = and i33 [[X:%.*]], 1
; CHECK-NEXT:    [[CMP:%.*]] = icmp eq i33 [[TMP1]], 0
; CHECK-NEXT:    ret i1 [[CMP]]
;
  %tz = tail call i33 @llvm.cttz.i33(i33 %x, i1 false)
  %cmp = icmp ugt i33 %tz, 0
  ret i1 %cmp
}

define i1 @cttz_ugt_one_i33(i33 %x) {
; CHECK-LABEL: @cttz_ugt_one_i33(
; CHECK-NEXT:    [[TMP1:%.*]] = and i33 [[X:%.*]], 3
; CHECK-NEXT:    [[CMP:%.*]] = icmp eq i33 [[TMP1]], 0
; CHECK-NEXT:    ret i1 [[CMP]]
;
  %tz = tail call i33 @llvm.cttz.i33(i33 %x, i1 false)
  %cmp = icmp ugt i33 %tz, 1
  ret i1 %cmp
}

define i1 @cttz_ugt_other_i33(i33 %x) {
; CHECK-LABEL: @cttz_ugt_other_i33(
; CHECK-NEXT:    [[TMP1:%.*]] = and i33 [[X:%.*]], 131071
; CHECK-NEXT:    [[CMP:%.*]] = icmp eq i33 [[TMP1]], 0
; CHECK-NEXT:    ret i1 [[CMP]]
;
  %tz = tail call i33 @llvm.cttz.i33(i33 %x, i1 false)
  %cmp = icmp ugt i33 %tz, 16
  ret i1 %cmp
}

define i1 @cttz_ugt_other_multiuse_i33(i33 %x, ptr %p) {
; CHECK-LABEL: @cttz_ugt_other_multiuse_i33(
; CHECK-NEXT:    [[TZ:%.*]] = tail call range(i33 0, 34) i33 @llvm.cttz.i33(i33 [[X:%.*]], i1 false)
; CHECK-NEXT:    store i33 [[TZ]], ptr [[P:%.*]], align 4
; CHECK-NEXT:    [[CMP:%.*]] = icmp samesign ugt i33 [[TZ]], 16
; CHECK-NEXT:    ret i1 [[CMP]]
;
  %tz = tail call i33 @llvm.cttz.i33(i33 %x, i1 false)
  store i33 %tz, ptr %p
  %cmp = icmp ugt i33 %tz, 16
  ret i1 %cmp
}

define i1 @cttz_ugt_bw_minus_one_i33(i33 %x) {
; CHECK-LABEL: @cttz_ugt_bw_minus_one_i33(
; CHECK-NEXT:    [[CMP:%.*]] = icmp eq i33 [[X:%.*]], 0
; CHECK-NEXT:    ret i1 [[CMP]]
;
  %tz = tail call i33 @llvm.cttz.i33(i33 %x, i1 false)
  %cmp = icmp ugt i33 %tz, 32
  ret i1 %cmp
}

define <2 x i1> @cttz_ult_one_v2i32(<2 x i32> %x) {
; CHECK-LABEL: @cttz_ult_one_v2i32(
; CHECK-NEXT:    [[CMP:%.*]] = trunc <2 x i32> [[X:%.*]] to <2 x i1>
; CHECK-NEXT:    ret <2 x i1> [[CMP]]
;
  %tz = tail call <2 x i32> @llvm.cttz.v2i32(<2 x i32> %x, i1 false)
  %cmp = icmp ult <2 x i32> %tz, <i32 1, i32 1>
  ret <2 x i1> %cmp
}

define <2 x i1> @cttz_ult_other_v2i32(<2 x i32> %x) {
; CHECK-LABEL: @cttz_ult_other_v2i32(
; CHECK-NEXT:    [[TMP1:%.*]] = and <2 x i32> [[X:%.*]], splat (i32 65535)
; CHECK-NEXT:    [[CMP:%.*]] = icmp ne <2 x i32> [[TMP1]], zeroinitializer
; CHECK-NEXT:    ret <2 x i1> [[CMP]]
;
  %tz = tail call <2 x i32> @llvm.cttz.v2i32(<2 x i32> %x, i1 false)
  %cmp = icmp ult <2 x i32> %tz, <i32 16, i32 16>
  ret <2 x i1> %cmp
}

define <2 x i1> @cttz_ult_other_multiuse_v2i32(<2 x i32> %x, ptr %p) {
; CHECK-LABEL: @cttz_ult_other_multiuse_v2i32(
; CHECK-NEXT:    [[TZ:%.*]] = tail call range(i32 0, 33) <2 x i32> @llvm.cttz.v2i32(<2 x i32> [[X:%.*]], i1 false)
; CHECK-NEXT:    store <2 x i32> [[TZ]], ptr [[P:%.*]], align 8
<<<<<<< HEAD
; CHECK-NEXT:    [[CMP:%.*]] = icmp samesign ult <2 x i32> [[TZ]], <i32 16, i32 16>
=======
; CHECK-NEXT:    [[CMP:%.*]] = icmp samesign ult <2 x i32> [[TZ]], splat (i32 16)
>>>>>>> ce7c17d5
; CHECK-NEXT:    ret <2 x i1> [[CMP]]
;
  %tz = tail call <2 x i32> @llvm.cttz.v2i32(<2 x i32> %x, i1 false)
  store <2 x i32> %tz, ptr %p
  %cmp = icmp ult <2 x i32> %tz, <i32 16, i32 16>
  ret <2 x i1> %cmp
}

define <2 x i1> @cttz_ult_bw_minus_one_v2i32(<2 x i32> %x) {
; CHECK-LABEL: @cttz_ult_bw_minus_one_v2i32(
; CHECK-NEXT:    [[TMP1:%.*]] = and <2 x i32> [[X:%.*]], splat (i32 2147483647)
; CHECK-NEXT:    [[CMP:%.*]] = icmp ne <2 x i32> [[TMP1]], zeroinitializer
; CHECK-NEXT:    ret <2 x i1> [[CMP]]
;
  %tz = tail call <2 x i32> @llvm.cttz.v2i32(<2 x i32> %x, i1 false)
  %cmp = icmp ult <2 x i32> %tz, <i32 31, i32 31>
  ret <2 x i1> %cmp
}

define <2 x i1> @cttz_ult_bitwidth_v2i32(<2 x i32> %x) {
; CHECK-LABEL: @cttz_ult_bitwidth_v2i32(
; CHECK-NEXT:    [[CMP:%.*]] = icmp ne <2 x i32> [[X:%.*]], zeroinitializer
; CHECK-NEXT:    ret <2 x i1> [[CMP]]
;
  %tz = tail call <2 x i32> @llvm.cttz.v2i32(<2 x i32> %x, i1 false)
  %cmp = icmp ult <2 x i32> %tz, <i32 32, i32 32>
  ret <2 x i1> %cmp
}

define i1 @ctpop_eq_zero_i11(i11 %x) {
; CHECK-LABEL: @ctpop_eq_zero_i11(
; CHECK-NEXT:    [[CMP:%.*]] = icmp eq i11 [[X:%.*]], 0
; CHECK-NEXT:    ret i1 [[CMP]]
;
  %pop = tail call i11 @llvm.ctpop.i11(i11 %x)
  %cmp = icmp eq i11 %pop, 0
  ret i1 %cmp
}

define <2 x i1> @ctpop_ne_zero_v2i32(<2 x i32> %x) {
; CHECK-LABEL: @ctpop_ne_zero_v2i32(
; CHECK-NEXT:    [[CMP:%.*]] = icmp ne <2 x i32> [[X:%.*]], zeroinitializer
; CHECK-NEXT:    ret <2 x i1> [[CMP]]
;
  %pop = tail call <2 x i32> @llvm.ctpop.v2i32(<2 x i32> %x)
  %cmp = icmp ne <2 x i32> %pop, zeroinitializer
  ret <2 x i1> %cmp
}

define i1 @ctpop_eq_bitwidth_i8(i8 %x) {
; CHECK-LABEL: @ctpop_eq_bitwidth_i8(
; CHECK-NEXT:    [[CMP:%.*]] = icmp eq i8 [[X:%.*]], -1
; CHECK-NEXT:    ret i1 [[CMP]]
;
  %pop = tail call i8 @llvm.ctpop.i8(i8 %x)
  %cmp = icmp eq i8 %pop, 8
  ret i1 %cmp
}

define <2 x i1> @ctpop_ne_bitwidth_v2i32(<2 x i32> %x) {
; CHECK-LABEL: @ctpop_ne_bitwidth_v2i32(
; CHECK-NEXT:    [[CMP:%.*]] = icmp ne <2 x i32> [[X:%.*]], splat (i32 -1)
; CHECK-NEXT:    ret <2 x i1> [[CMP]]
;
  %pop = tail call <2 x i32> @llvm.ctpop.v2i32(<2 x i32> %x)
  %cmp = icmp ne <2 x i32> %pop, <i32 32, i32 32>
  ret <2 x i1> %cmp
}

define i1 @ctpop_ugt_bitwidth_minus_one_i8(i8 %x, ptr %p) {
; CHECK-LABEL: @ctpop_ugt_bitwidth_minus_one_i8(
; CHECK-NEXT:    [[POP:%.*]] = tail call range(i8 0, 9) i8 @llvm.ctpop.i8(i8 [[X:%.*]])
; CHECK-NEXT:    store i8 [[POP]], ptr [[P:%.*]], align 1
; CHECK-NEXT:    [[CMP:%.*]] = icmp eq i8 [[X]], -1
; CHECK-NEXT:    ret i1 [[CMP]]
;
  %pop = tail call i8 @llvm.ctpop.i8(i8 %x)
  store i8 %pop, ptr %p
  %cmp = icmp ugt i8 %pop, 7
  ret i1 %cmp
}

define <2 x i1> @ctpop_ult_bitwidth_v2i32(<2 x i32> %x) {
; CHECK-LABEL: @ctpop_ult_bitwidth_v2i32(
; CHECK-NEXT:    [[CMP:%.*]] = icmp ne <2 x i32> [[X:%.*]], splat (i32 -1)
; CHECK-NEXT:    ret <2 x i1> [[CMP]]
;
  %pop = tail call <2 x i32> @llvm.ctpop.v2i32(<2 x i32> %x)
  %cmp = icmp ult <2 x i32> %pop, <i32 32, i32 32>
  ret <2 x i1> %cmp
}

define i1 @trunc_cttz_eq_other_i33_i15(i33 %x) {
; CHECK-LABEL: @trunc_cttz_eq_other_i33_i15(
; CHECK-NEXT:    [[TMP1:%.*]] = and i33 [[X:%.*]], 31
; CHECK-NEXT:    [[CMP:%.*]] = icmp eq i33 [[TMP1]], 16
; CHECK-NEXT:    ret i1 [[CMP]]
;
  %tz = tail call i33 @llvm.cttz.i33(i33 %x, i1 false)
  %trunc = trunc i33 %tz to i15
  %cmp = icmp eq i15 %trunc, 4
  ret i1 %cmp
}

define i1 @trunc_cttz_ugt_other_i33_i15(i33 %x) {
; CHECK-LABEL: @trunc_cttz_ugt_other_i33_i15(
; CHECK-NEXT:    [[TMP1:%.*]] = and i33 [[X:%.*]], 15
; CHECK-NEXT:    [[CMP:%.*]] = icmp eq i33 [[TMP1]], 0
; CHECK-NEXT:    ret i1 [[CMP]]
;
  %tz = tail call i33 @llvm.cttz.i33(i33 %x, i1 false)
  %trunc = trunc i33 %tz to i15
  %cmp = icmp ugt i15 %trunc, 3
  ret i1 %cmp
}

define i1 @trunc_cttz_ult_other_i33_i6(i33 %x) {
; CHECK-LABEL: @trunc_cttz_ult_other_i33_i6(
; CHECK-NEXT:    [[TMP1:%.*]] = and i33 [[X:%.*]], 127
; CHECK-NEXT:    [[CMP:%.*]] = icmp ne i33 [[TMP1]], 0
; CHECK-NEXT:    ret i1 [[CMP]]
;
  %tz = tail call i33 @llvm.cttz.i33(i33 %x, i1 true)
  %trunc = trunc i33 %tz to i6
  %cmp = icmp ult i6 %trunc, 7
  ret i1 %cmp
}

; negative case: log2(33 - is_zero_poison ? 1 : 0) + 1 > 5

define i1 @trunc_cttz_ult_other_i33_i5(i33 %x) {
; CHECK-LABEL: @trunc_cttz_ult_other_i33_i5(
; CHECK-NEXT:    [[TZ:%.*]] = tail call range(i33 0, 34) i33 @llvm.cttz.i33(i33 [[X:%.*]], i1 true)
; CHECK-NEXT:    [[TRUNC:%.*]] = trunc i33 [[TZ]] to i5
; CHECK-NEXT:    [[CMP:%.*]] = icmp ult i5 [[TRUNC]], 7
; CHECK-NEXT:    ret i1 [[CMP]]
;
  %tz = tail call i33 @llvm.cttz.i33(i33 %x, i1 true)
  %trunc = trunc i33 %tz to i5
  %cmp = icmp ult i5 %trunc, 7
  ret i1 %cmp
}

define i1 @trunc_cttz_true_ult_other_i32_i5(i32 %x) {
; CHECK-LABEL: @trunc_cttz_true_ult_other_i32_i5(
; CHECK-NEXT:    [[TMP1:%.*]] = and i32 [[X:%.*]], 127
; CHECK-NEXT:    [[CMP:%.*]] = icmp ne i32 [[TMP1]], 0
; CHECK-NEXT:    ret i1 [[CMP]]
;
  %tz = tail call i32 @llvm.cttz.i32(i32 %x, i1 true)
  %trunc = trunc i32 %tz to i5
  %cmp = icmp ult i5 %trunc, 7
  ret i1 %cmp
}

; negative case, is_zero_poison == false && log2(src bitwidth) == dest bitwidth

define i1 @trunc_cttz_false_ult_other_i32_i5(i32 %x) {
; CHECK-LABEL: @trunc_cttz_false_ult_other_i32_i5(
; CHECK-NEXT:    [[TZ:%.*]] = tail call range(i32 0, 33) i32 @llvm.cttz.i32(i32 [[X:%.*]], i1 false)
; CHECK-NEXT:    [[TRUNC:%.*]] = trunc i32 [[TZ]] to i5
; CHECK-NEXT:    [[CMP:%.*]] = icmp ult i5 [[TRUNC]], 7
; CHECK-NEXT:    ret i1 [[CMP]]
;
  %tz = tail call i32 @llvm.cttz.i32(i32 %x, i1 false)
  %trunc = trunc i32 %tz to i5
  %cmp = icmp ult i5 %trunc, 7
  ret i1 %cmp
}

define i1 @trunc_cttz_false_ult_other_i32_i6(i32 %x) {
; CHECK-LABEL: @trunc_cttz_false_ult_other_i32_i6(
; CHECK-NEXT:    [[TMP1:%.*]] = and i32 [[X:%.*]], 127
; CHECK-NEXT:    [[CMP:%.*]] = icmp ne i32 [[TMP1]], 0
; CHECK-NEXT:    ret i1 [[CMP]]
;
  %tz = tail call i32 @llvm.cttz.i32(i32 %x, i1 false)
  %trunc = trunc i32 %tz to i6
  %cmp = icmp ult i6 %trunc, 7
  ret i1 %cmp
}

; negative case, trunc is not one use

define i1 @trunc_cttz_false_ult_other_i32_i6_extra_use(i32 %x) {
; CHECK-LABEL: @trunc_cttz_false_ult_other_i32_i6_extra_use(
; CHECK-NEXT:    [[TZ:%.*]] = tail call range(i32 0, 33) i32 @llvm.cttz.i32(i32 [[X:%.*]], i1 false)
; CHECK-NEXT:    [[TRUNC:%.*]] = trunc nuw i32 [[TZ]] to i6
; CHECK-NEXT:    call void @use6(i6 [[TRUNC]])
; CHECK-NEXT:    [[CMP:%.*]] = icmp ult i6 [[TRUNC]], 7
; CHECK-NEXT:    ret i1 [[CMP]]
;
  %tz = tail call i32 @llvm.cttz.i32(i32 %x, i1 false)
  %trunc = trunc i32 %tz to i6
  call void @use6(i6 %trunc)
  %cmp = icmp ult i6 %trunc, 7
  ret i1 %cmp
}

define i1 @trunc_ctlz_ugt_zero_i32(i32 %x) {
; CHECK-LABEL: @trunc_ctlz_ugt_zero_i32(
; CHECK-NEXT:    [[CMP:%.*]] = icmp sgt i32 [[X:%.*]], -1
; CHECK-NEXT:    ret i1 [[CMP]]
;
  %lz = tail call i32 @llvm.ctlz.i32(i32 %x, i1 false)
  %trunc = trunc i32 %lz to i15
  %cmp = icmp ugt i15 %trunc, 0
  ret i1 %cmp
}

define i1 @trunc_ctlz_ugt_one_i32(i32 %x) {
; CHECK-LABEL: @trunc_ctlz_ugt_one_i32(
; CHECK-NEXT:    [[CMP:%.*]] = icmp ult i32 [[X:%.*]], 1073741824
; CHECK-NEXT:    ret i1 [[CMP]]
;
  %lz = tail call i32 @llvm.ctlz.i32(i32 %x, i1 false)
  %trunc = trunc i32 %lz to i15
  %cmp = icmp ugt i15 %trunc, 1
  ret i1 %cmp
}

define i1 @trunc_ctlz_ugt_other_i33_i6(i33 %x) {
; CHECK-LABEL: @trunc_ctlz_ugt_other_i33_i6(
; CHECK-NEXT:    [[CMP:%.*]] = icmp ult i33 [[X:%.*]], 268435456
; CHECK-NEXT:    ret i1 [[CMP]]
;
  %lz = tail call i33 @llvm.ctlz.i33(i33 %x, i1 true)
  %trunc = trunc i33 %lz to i6
  %cmp = icmp ugt i6 %trunc, 4
  ret i1 %cmp
}

; negative case: log2(33 - is_zero_poison ? 1 : 0) + 1 > 5

define i1 @trunc_ctlz_ugt_other_i33_i5(i33 %x) {
; CHECK-LABEL: @trunc_ctlz_ugt_other_i33_i5(
; CHECK-NEXT:    [[LZ:%.*]] = tail call range(i33 0, 34) i33 @llvm.ctlz.i33(i33 [[X:%.*]], i1 true)
; CHECK-NEXT:    [[TRUNC:%.*]] = trunc i33 [[LZ]] to i5
; CHECK-NEXT:    [[CMP:%.*]] = icmp ugt i5 [[TRUNC]], 4
; CHECK-NEXT:    ret i1 [[CMP]]
;
  %lz = tail call i33 @llvm.ctlz.i33(i33 %x, i1 true)
  %trunc = trunc i33 %lz to i5
  %cmp = icmp ugt i5 %trunc, 4
  ret i1 %cmp
}

define i1 @trunc_ctlz_true_ugt_other_i32_i5(i32 %x) {
; CHECK-LABEL: @trunc_ctlz_true_ugt_other_i32_i5(
; CHECK-NEXT:    [[CMP:%.*]] = icmp ult i32 [[X:%.*]], 134217728
; CHECK-NEXT:    ret i1 [[CMP]]
;
  %lz = tail call i32 @llvm.ctlz.i32(i32 %x, i1 true)
  %trunc = trunc i32 %lz to i5
  %cmp = icmp ugt i5 %trunc, 4
  ret i1 %cmp
}

; negative case, is_zero_poison == false && log2(src bitwidth) == dest bitwidth

define i1 @trunc_ctlz_false_ugt_other_i32_i5(i32 %x) {
; CHECK-LABEL: @trunc_ctlz_false_ugt_other_i32_i5(
; CHECK-NEXT:    [[LZ:%.*]] = tail call range(i32 0, 33) i32 @llvm.ctlz.i32(i32 [[X:%.*]], i1 false)
; CHECK-NEXT:    [[TRUNC:%.*]] = trunc i32 [[LZ]] to i5
; CHECK-NEXT:    [[CMP:%.*]] = icmp ugt i5 [[TRUNC]], 4
; CHECK-NEXT:    ret i1 [[CMP]]
;
  %lz = tail call i32 @llvm.ctlz.i32(i32 %x, i1 false)
  %trunc = trunc i32 %lz to i5
  %cmp = icmp ugt i5 %trunc, 4
  ret i1 %cmp
}

define i1 @trunc_ctlz_false_ugt_other_i32_i6(i32 %x) {
; CHECK-LABEL: @trunc_ctlz_false_ugt_other_i32_i6(
; CHECK-NEXT:    [[CMP:%.*]] = icmp ult i32 [[X:%.*]], 134217728
; CHECK-NEXT:    ret i1 [[CMP]]
;
  %lz = tail call i32 @llvm.ctlz.i32(i32 %x, i1 false)
  %trunc = trunc i32 %lz to i6
  %cmp = icmp ugt i6 %trunc, 4
  ret i1 %cmp
}

; negative case, trunc is not one use

define i1 @trunc_ctlz_false_ugt_other_i32_i6_extra_use(i32 %x) {
; CHECK-LABEL: @trunc_ctlz_false_ugt_other_i32_i6_extra_use(
; CHECK-NEXT:    [[LZ:%.*]] = tail call range(i32 0, 33) i32 @llvm.ctlz.i32(i32 [[X:%.*]], i1 false)
; CHECK-NEXT:    [[TRUNC:%.*]] = trunc nuw i32 [[LZ]] to i6
; CHECK-NEXT:    call void @use6(i6 [[TRUNC]])
; CHECK-NEXT:    [[CMP:%.*]] = icmp ugt i6 [[TRUNC]], 4
; CHECK-NEXT:    ret i1 [[CMP]]
;
  %lz = tail call i32 @llvm.ctlz.i32(i32 %x, i1 false)
  %trunc = trunc i32 %lz to i6
  call void @use6(i6 %trunc)
  %cmp = icmp ugt i6 %trunc, 4
  ret i1 %cmp
}

define i1 @trunc_ctpop_eq_zero_i11(i11 %x) {
; CHECK-LABEL: @trunc_ctpop_eq_zero_i11(
; CHECK-NEXT:    [[CMP:%.*]] = icmp eq i11 [[X:%.*]], 0
; CHECK-NEXT:    ret i1 [[CMP]]
;
  %pop = tail call i11 @llvm.ctpop.i11(i11 %x)
  %trunc = trunc i11 %pop to i5
  %cmp = icmp eq i5 %trunc, 0
  ret i1 %cmp
}

define i1 @trunc_ctpop_eq_bitwidth_i8(i8 %x) {
; CHECK-LABEL: @trunc_ctpop_eq_bitwidth_i8(
; CHECK-NEXT:    [[CMP:%.*]] = icmp eq i8 [[X:%.*]], -1
; CHECK-NEXT:    ret i1 [[CMP]]
;
  %pop = tail call i8 @llvm.ctpop.i8(i8 %x)
  %trunc = trunc i8 %pop to i5
  %cmp = icmp eq i5 %trunc, 8
  ret i1 %cmp
}

; negative case: log2(33) + 1 > 4

define i1 @trunc_negative_destbits_not_enough(i33 %x) {
; CHECK-LABEL: @trunc_negative_destbits_not_enough(
; CHECK-NEXT:    [[TZ:%.*]] = tail call range(i33 0, 34) i33 @llvm.cttz.i33(i33 [[X:%.*]], i1 false)
; CHECK-NEXT:    [[TRUNC:%.*]] = trunc i33 [[TZ]] to i4
; CHECK-NEXT:    [[CMP:%.*]] = icmp ult i4 [[TRUNC]], 7
; CHECK-NEXT:    ret i1 [[CMP]]
;
  %tz = tail call i33 @llvm.cttz.i33(i33 %x, i1 false)
  %trunc = trunc i33 %tz to i4
  %cmp = icmp ult i4 %trunc, 7
  ret i1 %cmp
}

define i1 @bitreverse_ne_22(i8 %x) {
; CHECK-LABEL: @bitreverse_ne_22(
; CHECK-NEXT:    [[Z:%.*]] = icmp ne i8 [[X:%.*]], 104
; CHECK-NEXT:    ret i1 [[Z]]
;
  %y = call i8 @llvm.bitreverse.i8(i8 %x)
  %z = icmp ne i8 %y, 22
  ret i1 %z
}

define i1 @bitreverse_ult_22_fail_not_equality_pred(i8 %x) {
; CHECK-LABEL: @bitreverse_ult_22_fail_not_equality_pred(
; CHECK-NEXT:    [[Y:%.*]] = call i8 @llvm.bitreverse.i8(i8 [[X:%.*]])
; CHECK-NEXT:    [[Z:%.*]] = icmp ult i8 [[Y]], 22
; CHECK-NEXT:    ret i1 [[Z]]
;
  %y = call i8 @llvm.bitreverse.i8(i8 %x)
  %z = icmp ult i8 %y, 22
  ret i1 %z
}

define <2 x i1> @bitreverse_vec_eq_2_2(<2 x i8> %x) {
; CHECK-LABEL: @bitreverse_vec_eq_2_2(
; CHECK-NEXT:    [[Z:%.*]] = icmp eq <2 x i8> [[X:%.*]], splat (i8 64)
; CHECK-NEXT:    ret <2 x i1> [[Z]]
;
  %y = call <2 x i8> @llvm.bitreverse.v2i8(<2 x i8> %x)
  %z = icmp eq <2 x i8> %y, <i8 2, i8 2>
  ret <2 x i1> %z
}

define <2 x i1> @bitreverse_vec_eq_1_2_todo_no_splat(<2 x i8> %x) {
; CHECK-LABEL: @bitreverse_vec_eq_1_2_todo_no_splat(
; CHECK-NEXT:    [[Y:%.*]] = call <2 x i8> @llvm.bitreverse.v2i8(<2 x i8> [[X:%.*]])
; CHECK-NEXT:    [[Z:%.*]] = icmp eq <2 x i8> [[Y]], <i8 1, i8 2>
; CHECK-NEXT:    ret <2 x i1> [[Z]]
;
  %y = call <2 x i8> @llvm.bitreverse.v2i8(<2 x i8> %x)
  %z = icmp eq <2 x i8> %y, <i8 1, i8 2>
  ret <2 x i1> %z
}

define i1 @umax_eq_zero(i8 %x, i8 %y) {
; CHECK-LABEL: @umax_eq_zero(
; CHECK-NEXT:    [[TMP1:%.*]] = or i8 [[X:%.*]], [[Y:%.*]]
; CHECK-NEXT:    [[R:%.*]] = icmp eq i8 [[TMP1]], 0
; CHECK-NEXT:    ret i1 [[R]]
;
  %m = call i8 @llvm.umax.i8(i8 %x, i8 %y)
  %r = icmp eq i8 %m, 0
  ret i1 %r
}

define i1 @umax_eq_1_fail(i8 %x, i8 %y) {
; CHECK-LABEL: @umax_eq_1_fail(
; CHECK-NEXT:    [[M:%.*]] = call i8 @llvm.umax.i8(i8 [[X:%.*]], i8 [[Y:%.*]])
; CHECK-NEXT:    [[R:%.*]] = icmp eq i8 [[M]], 1
; CHECK-NEXT:    ret i1 [[R]]
;
  %m = call i8 @llvm.umax.i8(i8 %x, i8 %y)
  %r = icmp eq i8 %m, 1
  ret i1 %r
}

define i1 @umax_sle_zero_fail(i8 %x, i8 %y) {
; CHECK-LABEL: @umax_sle_zero_fail(
; CHECK-NEXT:    [[M:%.*]] = call i8 @llvm.umax.i8(i8 [[X:%.*]], i8 [[Y:%.*]])
; CHECK-NEXT:    [[R:%.*]] = icmp slt i8 [[M]], 1
; CHECK-NEXT:    ret i1 [[R]]
;
  %m = call i8 @llvm.umax.i8(i8 %x, i8 %y)
  %r = icmp sle i8 %m, 0
  ret i1 %r
}

define i1 @umax_ne_zero(i8 %x, i8 %y) {
; CHECK-LABEL: @umax_ne_zero(
; CHECK-NEXT:    [[TMP1:%.*]] = or i8 [[X:%.*]], [[Y:%.*]]
; CHECK-NEXT:    [[R:%.*]] = icmp ne i8 [[TMP1]], 0
; CHECK-NEXT:    ret i1 [[R]]
;
  %m = call i8 @llvm.umax.i8(i8 %x, i8 %y)
  %r = icmp ne i8 %m, 0
  ret i1 %r
}

define i1 @umax_ne_zero_fail_multiuse(i8 %x, i8 %y) {
; CHECK-LABEL: @umax_ne_zero_fail_multiuse(
; CHECK-NEXT:    [[M:%.*]] = call i8 @llvm.umax.i8(i8 [[X:%.*]], i8 [[Y:%.*]])
; CHECK-NEXT:    call void @use8(i8 [[M]])
; CHECK-NEXT:    [[R:%.*]] = icmp ne i8 [[M]], 0
; CHECK-NEXT:    ret i1 [[R]]
;
  %m = call i8 @llvm.umax.i8(i8 %x, i8 %y)
  call void @use8(i8 %m)
  %r = icmp ne i8 %m, 0
  ret i1 %r
}


define i1 @uadd_sat_ne_zero_fail_multiuse(i8 %x, i8 %y) {
; CHECK-LABEL: @uadd_sat_ne_zero_fail_multiuse(
; CHECK-NEXT:    [[M:%.*]] = call i8 @llvm.uadd.sat.i8(i8 [[X:%.*]], i8 [[Y:%.*]])
; CHECK-NEXT:    call void @use8(i8 [[M]])
; CHECK-NEXT:    [[R:%.*]] = icmp ne i8 [[M]], 0
; CHECK-NEXT:    ret i1 [[R]]
;
  %m = call i8 @llvm.uadd.sat.i8(i8 %x, i8 %y)
  call void @use8(i8 %m)
  %r = icmp ne i8 %m, 0
  ret i1 %r
}


define i1 @ssub_sat_ne_zero(i8 %x, i8 %y) {
; CHECK-LABEL: @ssub_sat_ne_zero(
; CHECK-NEXT:    [[R:%.*]] = icmp ne i8 [[X:%.*]], [[Y:%.*]]
; CHECK-NEXT:    ret i1 [[R]]
;
  %m = call i8 @llvm.ssub.sat.i8(i8 %x, i8 %y)
  %r = icmp ne i8 %m, 0
  ret i1 %r
}

define i1 @ssub_sat_ne_fail_nonzero(i8 %x, i8 %y) {
; CHECK-LABEL: @ssub_sat_ne_fail_nonzero(
; CHECK-NEXT:    [[M:%.*]] = call i8 @llvm.ssub.sat.i8(i8 [[X:%.*]], i8 [[Y:%.*]])
; CHECK-NEXT:    [[R:%.*]] = icmp ne i8 [[M]], 4
; CHECK-NEXT:    ret i1 [[R]]
;
  %m = call i8 @llvm.ssub.sat.i8(i8 %x, i8 %y)
  %r = icmp ne i8 %m, 4
  ret i1 %r
}

define i1 @ssub_sat_eq_zero(i8 %x, i8 %y) {
; CHECK-LABEL: @ssub_sat_eq_zero(
; CHECK-NEXT:    [[R:%.*]] = icmp eq i8 [[X:%.*]], [[Y:%.*]]
; CHECK-NEXT:    ret i1 [[R]]
;
  %m = call i8 @llvm.ssub.sat.i8(i8 %x, i8 %y)
  %r = icmp eq i8 %m, 0
  ret i1 %r
}

define i1 @ssub_sat_sle_zero(i8 %x, i8 %y) {
; CHECK-LABEL: @ssub_sat_sle_zero(
; CHECK-NEXT:    [[R:%.*]] = icmp sle i8 [[X:%.*]], [[Y:%.*]]
; CHECK-NEXT:    ret i1 [[R]]
;
  %m = call i8 @llvm.ssub.sat.i8(i8 %x, i8 %y)
  %r = icmp sle i8 %m, 0
  ret i1 %r
}

define i1 @ssub_sat_sge_zero(i8 %x, i8 %y) {
; CHECK-LABEL: @ssub_sat_sge_zero(
; CHECK-NEXT:    [[R:%.*]] = icmp sge i8 [[X:%.*]], [[Y:%.*]]
; CHECK-NEXT:    ret i1 [[R]]
;
  %m = call i8 @llvm.ssub.sat.i8(i8 %x, i8 %y)
  %r = icmp sge i8 %m, 0
  ret i1 %r
}

define i1 @ssub_sat_slt_zero(i8 %x, i8 %y) {
; CHECK-LABEL: @ssub_sat_slt_zero(
; CHECK-NEXT:    [[R:%.*]] = icmp slt i8 [[X:%.*]], [[Y:%.*]]
; CHECK-NEXT:    ret i1 [[R]]
;
  %m = call i8 @llvm.ssub.sat.i8(i8 %x, i8 %y)
  %r = icmp slt i8 %m, 0
  ret i1 %r
}

define i1 @ssub_sat_slt_neg1_fail(i8 %x, i8 %y) {
; CHECK-LABEL: @ssub_sat_slt_neg1_fail(
; CHECK-NEXT:    [[M:%.*]] = call i8 @llvm.ssub.sat.i8(i8 [[X:%.*]], i8 [[Y:%.*]])
; CHECK-NEXT:    [[R:%.*]] = icmp slt i8 [[M]], -1
; CHECK-NEXT:    ret i1 [[R]]
;
  %m = call i8 @llvm.ssub.sat.i8(i8 %x, i8 %y)
  %r = icmp slt i8 %m, -1
  ret i1 %r
}

define i1 @ssub_sat_sgt_zero(i8 %x, i8 %y) {
; CHECK-LABEL: @ssub_sat_sgt_zero(
; CHECK-NEXT:    [[R:%.*]] = icmp sgt i8 [[X:%.*]], [[Y:%.*]]
; CHECK-NEXT:    ret i1 [[R]]
;
  %m = call i8 @llvm.ssub.sat.i8(i8 %x, i8 %y)
  %r = icmp sgt i8 %m, 0
  ret i1 %r
}

define i1 @ssub_sat_sgt_one_fail(i8 %x, i8 %y) {
; CHECK-LABEL: @ssub_sat_sgt_one_fail(
; CHECK-NEXT:    [[M:%.*]] = call i8 @llvm.ssub.sat.i8(i8 [[X:%.*]], i8 [[Y:%.*]])
; CHECK-NEXT:    [[R:%.*]] = icmp sgt i8 [[M]], 1
; CHECK-NEXT:    ret i1 [[R]]
;
  %m = call i8 @llvm.ssub.sat.i8(i8 %x, i8 %y)
  %r = icmp sgt i8 %m, 1
  ret i1 %r
}<|MERGE_RESOLUTION|>--- conflicted
+++ resolved
@@ -430,11 +430,7 @@
 ; CHECK-LABEL: @cttz_ult_other_multiuse_v2i32(
 ; CHECK-NEXT:    [[TZ:%.*]] = tail call range(i32 0, 33) <2 x i32> @llvm.cttz.v2i32(<2 x i32> [[X:%.*]], i1 false)
 ; CHECK-NEXT:    store <2 x i32> [[TZ]], ptr [[P:%.*]], align 8
-<<<<<<< HEAD
-; CHECK-NEXT:    [[CMP:%.*]] = icmp samesign ult <2 x i32> [[TZ]], <i32 16, i32 16>
-=======
 ; CHECK-NEXT:    [[CMP:%.*]] = icmp samesign ult <2 x i32> [[TZ]], splat (i32 16)
->>>>>>> ce7c17d5
 ; CHECK-NEXT:    ret <2 x i1> [[CMP]]
 ;
   %tz = tail call <2 x i32> @llvm.cttz.v2i32(<2 x i32> %x, i1 false)
