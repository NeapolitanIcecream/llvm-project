--- conflicted
+++ resolved
@@ -22,17 +22,6 @@
 ; CHECK-NEXT:    [[RDD_PTR64:%.*]] = getelementptr inbounds i8, ptr [[P2]], i64 [[IDX_EXT63]]
 ; CHECK-NEXT:    [[RRRAYIDX3_1:%.*]] = getelementptr inbounds i8, ptr [[RDD_PTR]], i64 4
 ; CHECK-NEXT:    [[RRRAYIDX5_1:%.*]] = getelementptr inbounds i8, ptr [[RDD_PTR64]], i64 4
-<<<<<<< HEAD
-; CHECK-NEXT:    [[TMP0:%.*]] = load <4 x i8>, ptr [[P1]], align 1, !tbaa [[TBAA0:![0-9]+]]
-; CHECK-NEXT:    [[TMP1:%.*]] = load <4 x i8>, ptr [[RDD_PTR]], align 1, !tbaa [[TBAA0]]
-; CHECK-NEXT:    [[TMP2:%.*]] = load <4 x i8>, ptr [[P2]], align 1, !tbaa [[TBAA0]]
-; CHECK-NEXT:    [[TMP3:%.*]] = load <4 x i8>, ptr [[RDD_PTR64]], align 1, !tbaa [[TBAA0]]
-; CHECK-NEXT:    [[TMP4:%.*]] = load <4 x i8>, ptr [[RRRAYIDX3]], align 1, !tbaa [[TBAA0]]
-; CHECK-NEXT:    [[TMP5:%.*]] = load <4 x i8>, ptr [[RRRAYIDX3_1]], align 1, !tbaa [[TBAA0]]
-; CHECK-NEXT:    [[TMP6:%.*]] = load <4 x i8>, ptr [[RRRAYIDX5]], align 1, !tbaa [[TBAA0]]
-; CHECK-NEXT:    [[TMP7:%.*]] = load <4 x i8>, ptr [[RRRAYIDX5_1]], align 1, !tbaa [[TBAA0]]
-=======
->>>>>>> aec3ec04
 ; CHECK-NEXT:    [[RDD_PTR_1:%.*]] = getelementptr inbounds i8, ptr [[RDD_PTR]], i64 [[IDX_EXT]]
 ; CHECK-NEXT:    [[RDD_PTR64_1:%.*]] = getelementptr inbounds i8, ptr [[RDD_PTR64]], i64 [[IDX_EXT63]]
 ; CHECK-NEXT:    [[RRRAYIDX3_2:%.*]] = getelementptr inbounds i8, ptr [[RDD_PTR_1]], i64 4
@@ -41,69 +30,6 @@
 ; CHECK-NEXT:    [[RDD_PTR64_2:%.*]] = getelementptr inbounds i8, ptr [[RDD_PTR64_1]], i64 [[IDX_EXT63]]
 ; CHECK-NEXT:    [[RRRAYIDX3_3:%.*]] = getelementptr inbounds i8, ptr [[RDD_PTR_2]], i64 4
 ; CHECK-NEXT:    [[RRRAYIDX5_3:%.*]] = getelementptr inbounds i8, ptr [[RDD_PTR64_2]], i64 4
-<<<<<<< HEAD
-; CHECK-NEXT:    [[TMP8:%.*]] = load <4 x i8>, ptr [[RDD_PTR_1]], align 1, !tbaa [[TBAA0]]
-; CHECK-NEXT:    [[TMP9:%.*]] = load <4 x i8>, ptr [[RDD_PTR_2]], align 1, !tbaa [[TBAA0]]
-; CHECK-NEXT:    [[TMP10:%.*]] = load <4 x i8>, ptr [[RDD_PTR64_1]], align 1, !tbaa [[TBAA0]]
-; CHECK-NEXT:    [[TMP11:%.*]] = load <4 x i8>, ptr [[RDD_PTR64_2]], align 1, !tbaa [[TBAA0]]
-; CHECK-NEXT:    [[TMP12:%.*]] = load <4 x i8>, ptr [[RRRAYIDX3_2]], align 1, !tbaa [[TBAA0]]
-; CHECK-NEXT:    [[TMP13:%.*]] = load <4 x i8>, ptr [[RRRAYIDX3_3]], align 1, !tbaa [[TBAA0]]
-; CHECK-NEXT:    [[TMP14:%.*]] = load <4 x i8>, ptr [[RRRAYIDX5_2]], align 1, !tbaa [[TBAA0]]
-; CHECK-NEXT:    [[TMP15:%.*]] = load <4 x i8>, ptr [[RRRAYIDX5_3]], align 1, !tbaa [[TBAA0]]
-; CHECK-NEXT:    [[TMP16:%.*]] = shufflevector <4 x i8> [[TMP0]], <4 x i8> [[TMP1]], <8 x i32> <i32 0, i32 1, i32 2, i32 3, i32 4, i32 5, i32 6, i32 7>
-; CHECK-NEXT:    [[TMP17:%.*]] = shufflevector <4 x i8> [[TMP8]], <4 x i8> [[TMP9]], <8 x i32> <i32 0, i32 1, i32 2, i32 3, i32 4, i32 5, i32 6, i32 7>
-; CHECK-NEXT:    [[TMP18:%.*]] = shufflevector <8 x i8> [[TMP16]], <8 x i8> [[TMP17]], <16 x i32> <i32 0, i32 1, i32 2, i32 3, i32 4, i32 5, i32 6, i32 7, i32 8, i32 9, i32 10, i32 11, i32 12, i32 13, i32 14, i32 15>
-; CHECK-NEXT:    [[TMP19:%.*]] = zext <16 x i8> [[TMP18]] to <16 x i32>
-; CHECK-NEXT:    [[TMP20:%.*]] = shufflevector <4 x i8> [[TMP2]], <4 x i8> [[TMP3]], <8 x i32> <i32 0, i32 1, i32 2, i32 3, i32 4, i32 5, i32 6, i32 7>
-; CHECK-NEXT:    [[TMP21:%.*]] = shufflevector <4 x i8> [[TMP10]], <4 x i8> [[TMP11]], <8 x i32> <i32 0, i32 1, i32 2, i32 3, i32 4, i32 5, i32 6, i32 7>
-; CHECK-NEXT:    [[TMP22:%.*]] = shufflevector <8 x i8> [[TMP20]], <8 x i8> [[TMP21]], <16 x i32> <i32 0, i32 1, i32 2, i32 3, i32 4, i32 5, i32 6, i32 7, i32 8, i32 9, i32 10, i32 11, i32 12, i32 13, i32 14, i32 15>
-; CHECK-NEXT:    [[TMP23:%.*]] = zext <16 x i8> [[TMP22]] to <16 x i32>
-; CHECK-NEXT:    [[TMP24:%.*]] = sub nsw <16 x i32> [[TMP19]], [[TMP23]]
-; CHECK-NEXT:    [[TMP25:%.*]] = shufflevector <4 x i8> [[TMP4]], <4 x i8> [[TMP5]], <8 x i32> <i32 0, i32 1, i32 2, i32 3, i32 4, i32 5, i32 6, i32 7>
-; CHECK-NEXT:    [[TMP26:%.*]] = shufflevector <4 x i8> [[TMP12]], <4 x i8> [[TMP13]], <8 x i32> <i32 0, i32 1, i32 2, i32 3, i32 4, i32 5, i32 6, i32 7>
-; CHECK-NEXT:    [[TMP27:%.*]] = shufflevector <8 x i8> [[TMP25]], <8 x i8> [[TMP26]], <16 x i32> <i32 0, i32 1, i32 2, i32 3, i32 4, i32 5, i32 6, i32 7, i32 8, i32 9, i32 10, i32 11, i32 12, i32 13, i32 14, i32 15>
-; CHECK-NEXT:    [[TMP28:%.*]] = zext <16 x i8> [[TMP27]] to <16 x i32>
-; CHECK-NEXT:    [[TMP29:%.*]] = shufflevector <4 x i8> [[TMP6]], <4 x i8> [[TMP7]], <8 x i32> <i32 0, i32 1, i32 2, i32 3, i32 4, i32 5, i32 6, i32 7>
-; CHECK-NEXT:    [[TMP30:%.*]] = shufflevector <4 x i8> [[TMP14]], <4 x i8> [[TMP15]], <8 x i32> <i32 0, i32 1, i32 2, i32 3, i32 4, i32 5, i32 6, i32 7>
-; CHECK-NEXT:    [[TMP31:%.*]] = shufflevector <8 x i8> [[TMP29]], <8 x i8> [[TMP30]], <16 x i32> <i32 0, i32 1, i32 2, i32 3, i32 4, i32 5, i32 6, i32 7, i32 8, i32 9, i32 10, i32 11, i32 12, i32 13, i32 14, i32 15>
-; CHECK-NEXT:    [[TMP32:%.*]] = zext <16 x i8> [[TMP31]] to <16 x i32>
-; CHECK-NEXT:    [[TMP33:%.*]] = sub nsw <16 x i32> [[TMP28]], [[TMP32]]
-; CHECK-NEXT:    [[TMP34:%.*]] = shl nsw <16 x i32> [[TMP33]], <i32 16, i32 16, i32 16, i32 16, i32 16, i32 16, i32 16, i32 16, i32 16, i32 16, i32 16, i32 16, i32 16, i32 16, i32 16, i32 16>
-; CHECK-NEXT:    [[TMP35:%.*]] = add nsw <16 x i32> [[TMP34]], [[TMP24]]
-; CHECK-NEXT:    [[TMP36:%.*]] = shufflevector <16 x i32> [[TMP35]], <16 x i32> poison, <16 x i32> <i32 0, i32 2, i32 4, i32 6, i32 8, i32 10, i32 12, i32 14, i32 poison, i32 poison, i32 poison, i32 poison, i32 poison, i32 poison, i32 poison, i32 poison>
-; CHECK-NEXT:    [[TMP37:%.*]] = shufflevector <16 x i32> [[TMP35]], <16 x i32> poison, <16 x i32> <i32 1, i32 3, i32 5, i32 7, i32 9, i32 11, i32 13, i32 15, i32 poison, i32 poison, i32 poison, i32 poison, i32 poison, i32 poison, i32 poison, i32 poison>
-; CHECK-NEXT:    [[TMP38:%.*]] = shufflevector <16 x i32> [[TMP35]], <16 x i32> poison, <16 x i32> <i32 1, i32 3, i32 5, i32 7, i32 9, i32 11, i32 13, i32 15, i32 poison, i32 poison, i32 poison, i32 poison, i32 poison, i32 poison, i32 poison, i32 poison>
-; CHECK-NEXT:    [[TMP39:%.*]] = shufflevector <16 x i32> [[TMP35]], <16 x i32> poison, <16 x i32> <i32 0, i32 2, i32 4, i32 6, i32 8, i32 10, i32 12, i32 14, i32 poison, i32 poison, i32 poison, i32 poison, i32 poison, i32 poison, i32 poison, i32 poison>
-; CHECK-NEXT:    [[TMP40:%.*]] = add nsw <16 x i32> [[TMP37]], [[TMP39]]
-; CHECK-NEXT:    [[TMP41:%.*]] = sub nsw <16 x i32> [[TMP36]], [[TMP38]]
-; CHECK-NEXT:    [[TMP42:%.*]] = shufflevector <16 x i32> [[TMP40]], <16 x i32> [[TMP41]], <16 x i32> <i32 0, i32 2, i32 4, i32 6, i32 16, i32 18, i32 20, i32 22, i32 poison, i32 poison, i32 poison, i32 poison, i32 poison, i32 poison, i32 poison, i32 poison>
-; CHECK-NEXT:    [[TMP43:%.*]] = shufflevector <16 x i32> [[TMP40]], <16 x i32> [[TMP41]], <16 x i32> <i32 1, i32 3, i32 5, i32 7, i32 17, i32 19, i32 21, i32 23, i32 poison, i32 poison, i32 poison, i32 poison, i32 poison, i32 poison, i32 poison, i32 poison>
-; CHECK-NEXT:    [[TMP44:%.*]] = shufflevector <16 x i32> [[TMP40]], <16 x i32> [[TMP41]], <16 x i32> <i32 1, i32 3, i32 5, i32 7, i32 17, i32 19, i32 21, i32 23, i32 poison, i32 poison, i32 poison, i32 poison, i32 poison, i32 poison, i32 poison, i32 poison>
-; CHECK-NEXT:    [[TMP45:%.*]] = shufflevector <16 x i32> [[TMP40]], <16 x i32> [[TMP41]], <16 x i32> <i32 0, i32 2, i32 4, i32 6, i32 16, i32 18, i32 20, i32 22, i32 poison, i32 poison, i32 poison, i32 poison, i32 poison, i32 poison, i32 poison, i32 poison>
-; CHECK-NEXT:    [[TMP46:%.*]] = add nsw <16 x i32> [[TMP43]], [[TMP45]]
-; CHECK-NEXT:    [[TMP47:%.*]] = sub nsw <16 x i32> [[TMP42]], [[TMP44]]
-; CHECK-NEXT:    [[TMP48:%.*]] = shufflevector <16 x i32> [[TMP46]], <16 x i32> [[TMP47]], <16 x i32> <i32 1, i32 3, i32 5, i32 7, i32 17, i32 19, i32 21, i32 23, i32 poison, i32 poison, i32 poison, i32 poison, i32 poison, i32 poison, i32 poison, i32 poison>
-; CHECK-NEXT:    [[TMP49:%.*]] = shufflevector <16 x i32> [[TMP46]], <16 x i32> [[TMP47]], <16 x i32> <i32 0, i32 2, i32 4, i32 6, i32 16, i32 18, i32 20, i32 22, i32 poison, i32 poison, i32 poison, i32 poison, i32 poison, i32 poison, i32 poison, i32 poison>
-; CHECK-NEXT:    [[TMP50:%.*]] = shufflevector <16 x i32> [[TMP46]], <16 x i32> [[TMP47]], <16 x i32> <i32 0, i32 2, i32 4, i32 6, i32 16, i32 18, i32 20, i32 22, i32 poison, i32 poison, i32 poison, i32 poison, i32 poison, i32 poison, i32 poison, i32 poison>
-; CHECK-NEXT:    [[TMP51:%.*]] = shufflevector <16 x i32> [[TMP46]], <16 x i32> [[TMP47]], <16 x i32> <i32 1, i32 3, i32 5, i32 7, i32 17, i32 19, i32 21, i32 23, i32 poison, i32 poison, i32 poison, i32 poison, i32 poison, i32 poison, i32 poison, i32 poison>
-; CHECK-NEXT:    [[TMP52:%.*]] = sub nsw <16 x i32> [[TMP49]], [[TMP51]]
-; CHECK-NEXT:    [[TMP53:%.*]] = add nsw <16 x i32> [[TMP48]], [[TMP50]]
-; CHECK-NEXT:    [[TMP54:%.*]] = shufflevector <16 x i32> [[TMP52]], <16 x i32> [[TMP53]], <16 x i32> <i32 0, i32 2, i32 4, i32 6, i32 16, i32 18, i32 20, i32 22, i32 poison, i32 poison, i32 poison, i32 poison, i32 poison, i32 poison, i32 poison, i32 poison>
-; CHECK-NEXT:    [[TMP55:%.*]] = shufflevector <16 x i32> [[TMP52]], <16 x i32> [[TMP53]], <16 x i32> <i32 1, i32 3, i32 5, i32 7, i32 17, i32 19, i32 21, i32 23, i32 poison, i32 poison, i32 poison, i32 poison, i32 poison, i32 poison, i32 poison, i32 poison>
-; CHECK-NEXT:    [[TMP56:%.*]] = shufflevector <16 x i32> [[TMP52]], <16 x i32> [[TMP53]], <16 x i32> <i32 1, i32 3, i32 5, i32 7, i32 17, i32 19, i32 21, i32 23, i32 poison, i32 poison, i32 poison, i32 poison, i32 poison, i32 poison, i32 poison, i32 poison>
-; CHECK-NEXT:    [[TMP57:%.*]] = shufflevector <16 x i32> [[TMP52]], <16 x i32> [[TMP53]], <16 x i32> <i32 0, i32 2, i32 4, i32 6, i32 16, i32 18, i32 20, i32 22, i32 poison, i32 poison, i32 poison, i32 poison, i32 poison, i32 poison, i32 poison, i32 poison>
-; CHECK-NEXT:    [[TMP58:%.*]] = add nsw <16 x i32> [[TMP55]], [[TMP57]]
-; CHECK-NEXT:    [[TMP59:%.*]] = sub nsw <16 x i32> [[TMP54]], [[TMP56]]
-; CHECK-NEXT:    [[TMP60:%.*]] = shufflevector <16 x i32> [[TMP58]], <16 x i32> [[TMP59]], <16 x i32> <i32 0, i32 1, i32 2, i32 3, i32 4, i32 5, i32 6, i32 7, i32 16, i32 17, i32 18, i32 19, i32 20, i32 21, i32 22, i32 23>
-; CHECK-NEXT:    [[TMP61:%.*]] = lshr <16 x i32> [[TMP60]], <i32 15, i32 15, i32 15, i32 15, i32 15, i32 15, i32 15, i32 15, i32 15, i32 15, i32 15, i32 15, i32 15, i32 15, i32 15, i32 15>
-; CHECK-NEXT:    [[TMP62:%.*]] = and <16 x i32> [[TMP61]], <i32 65537, i32 65537, i32 65537, i32 65537, i32 65537, i32 65537, i32 65537, i32 65537, i32 65537, i32 65537, i32 65537, i32 65537, i32 65537, i32 65537, i32 65537, i32 65537>
-; CHECK-NEXT:    [[TMP63:%.*]] = mul nuw <16 x i32> [[TMP62]], <i32 65535, i32 65535, i32 65535, i32 65535, i32 65535, i32 65535, i32 65535, i32 65535, i32 65535, i32 65535, i32 65535, i32 65535, i32 65535, i32 65535, i32 65535, i32 65535>
-; CHECK-NEXT:    [[TMP64:%.*]] = add <16 x i32> [[TMP63]], [[TMP60]]
-; CHECK-NEXT:    [[TMP65:%.*]] = xor <16 x i32> [[TMP64]], [[TMP63]]
-; CHECK-NEXT:    [[TMP66:%.*]] = tail call i32 @llvm.vector.reduce.add.v16i32(<16 x i32> [[TMP65]])
-; CHECK-NEXT:    [[CONV118:%.*]] = and i32 [[TMP66]], 65535
-; CHECK-NEXT:    [[SHR:%.*]] = lshr i32 [[TMP66]], 16
-=======
 ; CHECK-NEXT:    [[TMP0:%.*]] = load <4 x i8>, ptr [[P1]], align 1, !tbaa [[TBAA0:![0-9]+]]
 ; CHECK-NEXT:    [[TMP1:%.*]] = load <4 x i8>, ptr [[P2]], align 1, !tbaa [[TBAA0]]
 ; CHECK-NEXT:    [[TMP2:%.*]] = load <4 x i8>, ptr [[RRRAYIDX3]], align 1, !tbaa [[TBAA0]]
@@ -181,7 +107,6 @@
 ; CHECK-NEXT:    [[TMP74:%.*]] = tail call i32 @llvm.vector.reduce.add.v16i32(<16 x i32> [[TMP73]])
 ; CHECK-NEXT:    [[CONV118:%.*]] = and i32 [[TMP74]], 65535
 ; CHECK-NEXT:    [[SHR:%.*]] = lshr i32 [[TMP74]], 16
->>>>>>> aec3ec04
 ; CHECK-NEXT:    [[RDD119:%.*]] = add nuw nsw i32 [[CONV118]], [[SHR]]
 ; CHECK-NEXT:    [[SHR120:%.*]] = lshr i32 [[RDD119]], 1
 ; CHECK-NEXT:    ret i32 [[SHR120]]
