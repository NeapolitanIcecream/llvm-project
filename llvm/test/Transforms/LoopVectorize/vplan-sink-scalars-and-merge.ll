; REQUIRES: asserts

; RUN: opt -passes=loop-vectorize -force-vector-interleave=1 -force-vector-width=2 -debug -disable-output %s 2>&1 | FileCheck %s

target datalayout = "e-p:64:64:64-i1:8:8-i8:8:8-i16:16:16-i32:32:32-i64:64:64-f32:32:32-f64:64:64-v64:64:64-v128:128:128-a0:0:64-s0:64:64-f80:128:128-n8:16:32:64-S128"

@a = common global [2048 x i32] zeroinitializer, align 16
@b = common global [2048 x i32] zeroinitializer, align 16
@c = common global [2048 x i32] zeroinitializer, align 16


; CHECK-LABEL: LV: Checking a loop in 'sink1'
; CHECK:      VPlan 'Initial VPlan for VF={2},UF>=1' {
; CHECK-NEXT: Live-in vp<[[VF:%.+]]> = VF
; CHECK-NEXT: Live-in vp<[[VFxUF:%.+]]> = VF * UF
; CHECK-NEXT: Live-in vp<[[VEC_TC:%.+]]> = vector-trip-count
; CHECK-NEXT: Live-in vp<[[BTC:%.+]]> = backedge-taken count
; CHECK-NEXT: vp<[[TC:%.+]]> = original trip-count
; CHECK-EMPTY:
; CHECK-NEXT: ir-bb<entry>:
; CHECK-NEXT:   EMIT vp<[[TC]]> = EXPAND SCEV (1 + (8 umin %k))<nuw><nsw>
; CHECK-NEXT: Successor(s): scalar.ph, vector.ph
; CHECK-EMPTY:
; CHECK-NEXT: vector.ph:
; CHECK-NEXT: Successor(s): vector loop
; CHECK-EMPTY:
; CHECK-NEXT: <x1> vector loop: {
; CHECK-NEXT: vector.body:
; CHECK-NEXT:   EMIT vp<[[CAN_IV:%.+]]> = CANONICAL-INDUCTION
; CHECK-NEXT:   ir<%iv> = WIDEN-INDUCTION ir<0>, ir<1>, vp<[[VF]]>
; CHECK-NEXT:   EMIT vp<[[MASK:%.+]]> = icmp ule ir<%iv>, vp<[[BTC]]>
; CHECK-NEXT: Successor(s): pred.store

; CHECK:      <xVFxUF> pred.store: {
; CHECK-NEXT:   pred.store.entry:
; CHECK-NEXT:     BRANCH-ON-MASK vp<[[MASK]]>
; CHECK-NEXT:   Successor(s): pred.store.if, pred.store.continue

; CHECK:      pred.store.if:
; CHECK-NEXT:     vp<[[STEPS:%.+]]> = SCALAR-STEPS vp<[[CAN_IV]]>, ir<1>
; CHECK-NEXT:     REPLICATE ir<%gep.b> = getelementptr inbounds ir<@b>, ir<0>, vp<[[STEPS]]>
; CHECK-NEXT:     REPLICATE ir<%lv.b> = load ir<%gep.b>
; CHECK-NEXT:     REPLICATE ir<%add> = add ir<%lv.b>, ir<10>
; CHECK-NEXT:     REPLICATE ir<%gep.a> = getelementptr inbounds ir<@a>, ir<0>, vp<[[STEPS]]
; CHECK-NEXT:     REPLICATE ir<%mul> = mul ir<2>, ir<%add>
; CHECK-NEXT:     REPLICATE store ir<%mul>, ir<%gep.a>
; CHECK-NEXT:   Successor(s): pred.store.continue

; CHECK:      pred.store.continue:
; CHECK-NEXT:   No successors
; CHECK-NEXT: }

; CHECK:      loop.1:
; CHECK-NEXT:   EMIT vp<[[CAN_IV_NEXT:%.+]]> = add nuw vp<[[CAN_IV]]>, vp<[[VFxUF]]>
; CHECK-NEXT:   EMIT branch-on-count vp<[[CAN_IV_NEXT]]>, vp<[[VEC_TC]]>
; CHECK-NEXT: No successors
; CHECK-NEXT: }
;
define void @sink1(i32 %k) {
entry:
  br label %loop

loop:
  %iv = phi i32 [ 0, %entry ], [ %iv.next, %loop ]
  %gep.b = getelementptr inbounds [2048 x i32], ptr @b, i32 0, i32 %iv
  %lv.b  = load i32, ptr %gep.b, align 4
  %add = add i32 %lv.b, 10
  %mul = mul i32 2, %add
  %gep.a = getelementptr inbounds [2048 x i32], ptr @a, i32 0, i32 %iv
  store i32 %mul, ptr %gep.a, align 4
  %iv.next = add i32 %iv, 1
  %large = icmp sge i32 %iv, 8
  %exitcond = icmp eq i32 %iv, %k
  %realexit = or i1 %large, %exitcond
  br i1 %realexit, label %exit, label %loop

exit:
  ret void
}

; CHECK-LABEL: LV: Checking a loop in 'sink2'
; CHECK:      VPlan 'Initial VPlan for VF={2},UF>=1' {
; CHECK-NEXT: Live-in vp<[[VF:%.+]]> = VF
; CHECK-NEXT: Live-in vp<[[VFxUF:%.+]]> = VF * UF
; CHECK-NEXT: Live-in vp<[[VEC_TC:%.+]]> = vector-trip-count
; CHECK-NEXT: Live-in vp<[[BTC:%.+]]> = backedge-taken count
; CHECK-NEXT: vp<[[TC:%.+]]> = original trip-count
; CHECK-EMPTY:
; CHECK-NEXT: ir-bb<entry>:
; CHECK-NEXT:   EMIT vp<[[TC]]> = EXPAND SCEV (1 + (8 umin %k))<nuw><nsw>
; CHECK-NEXT: Successor(s): scalar.ph, vector.ph
; CHECK-EMPTY:
; CHECK-NEXT: vector.ph:
; CHECK-NEXT: Successor(s): vector loop
; CHECK-EMPTY:
; CHECK-NEXT: <x1> vector loop: {
; CHECK-NEXT: vector.body:
; CHECK-NEXT:   EMIT vp<[[CAN_IV:%.+]]> = CANONICAL-INDUCTION
; CHECK-NEXT:   ir<%iv> = WIDEN-INDUCTION ir<0>, ir<1>, vp<[[VF]]>
; CHECK-NEXT:   EMIT vp<[[MASK:%.+]]> = icmp ule ir<%iv>, vp<[[BTC]]>
; CHECK-NEXT: Successor(s): pred.load

; CHECK:      <xVFxUF> pred.load: {
; CHECK-NEXT:   pred.load.entry:
; CHECK-NEXT:     BRANCH-ON-MASK vp<[[MASK]]>
; CHECK-NEXT:   Successor(s): pred.load.if, pred.load.continue

; CHECK:      pred.load.if:
; CHECK-NEXT:     vp<[[STEPS:%.+]]> = SCALAR-STEPS vp<[[CAN_IV]]>, ir<1>
; CHECK-NEXT:     REPLICATE ir<%gep.b> = getelementptr inbounds ir<@b>, ir<0>, vp<[[STEPS]]>
; CHECK-NEXT:     REPLICATE ir<%lv.b> = load ir<%gep.b>
; CHECK-NEXT:   Successor(s): pred.load.continue

; CHECK:      pred.load.continue:
; CHECK-NEXT:     PHI-PREDICATED-INSTRUCTION vp<[[PRED:%.+]]> = ir<%lv.b>
; CHECK-NEXT:   No successors
; CHECK-NEXT: }

; CHECK:      loop.0:
; CHECK-NEXT:   WIDEN ir<%mul> = mul ir<%iv>, ir<2>
; CHECK-NEXT: Successor(s): pred.store

; CHECK:      <xVFxUF> pred.store: {
; CHECK-NEXT:   pred.store.entry:
; CHECK-NEXT:     BRANCH-ON-MASK vp<[[MASK]]>
; CHECK-NEXT:   Successor(s): pred.store.if, pred.store.continue

; CHECK:       pred.store.if:
; CHECK-NEXT:     REPLICATE ir<%gep.a> = getelementptr inbounds ir<@a>, ir<0>, ir<%mul>
; CHECK-NEXT:     REPLICATE ir<%add> = add vp<[[PRED]]>, ir<10>
; CHECK-NEXT:     REPLICATE store ir<%add>, ir<%gep.a>
; CHECK-NEXT:   Successor(s): pred.store.continue

; CHECK:      pred.store.continue:
; CHECK-NEXT:   No successors
; CHECK-NEXT: }

; CHECK:       loop.1:
; CHECK-NEXT:   EMIT vp<[[CAN_IV_NEXT:%.+]]> = add nuw vp<[[CAN_IV]]>, vp<[[VFxUF]]>
; CHECK-NEXT:   EMIT branch-on-count vp<[[CAN_IV_NEXT]]>, vp<[[VEC_TC]]>
; CHECK-NEXT: No successors
; CHECK-NEXT: }
;
define void @sink2(i32 %k) {
entry:
  br label %loop

loop:
  %iv = phi i32 [ 0, %entry ], [ %iv.next, %loop ]
  %gep.b = getelementptr inbounds [2048 x i32], ptr @b, i32 0, i32 %iv
  %lv.b  = load i32, ptr %gep.b, align 4
  %add = add i32 %lv.b, 10
  %mul = mul i32 %iv, 2
  %gep.a = getelementptr inbounds [2048 x i32], ptr @a, i32 0, i32 %mul
  store i32 %add, ptr %gep.a, align 4
  %iv.next = add i32 %iv, 1
  %large = icmp sge i32 %iv, 8
  %exitcond = icmp eq i32 %iv, %k
  %realexit = or i1 %large, %exitcond
  br i1 %realexit, label %exit, label %loop

exit:
  ret void
}

; CHECK-LABEL: LV: Checking a loop in 'sink3'
; CHECK:      VPlan 'Initial VPlan for VF={2},UF>=1' {
; CHECK-NEXT: Live-in vp<[[VF:%.+]]> = VF
; CHECK-NEXT: Live-in vp<[[VFxUF:%.+]]> = VF * UF
; CHECK-NEXT: Live-in vp<[[VEC_TC:%.+]]> = vector-trip-count
; CHECK-NEXT: Live-in vp<[[BTC:%.+]]> = backedge-taken count
; CHECK-NEXT: vp<[[TC:%.+]]> = original trip-count
; CHECK-EMPTY:
; CHECK-NEXT: ir-bb<entry>:
; CHECK-NEXT:   EMIT vp<[[TC]]> = EXPAND SCEV (1 + (8 umin %k))<nuw><nsw>
; CHECK-NEXT: Successor(s): scalar.ph, vector.ph
; CHECK-EMPTY:
; CHECK-NEXT: vector.ph:
; CHECK-NEXT: Successor(s): vector loop
; CHECK-EMPTY:
; CHECK-NEXT: <x1> vector loop: {
; CHECK-NEXT: vector.body:
; CHECK-NEXT:   EMIT vp<[[CAN_IV:%.+]]> = CANONICAL-INDUCTION
; CHECK-NEXT:   ir<%iv> = WIDEN-INDUCTION ir<0>, ir<1>, vp<[[VF]]>
; CHECK-NEXT:   EMIT vp<[[MASK:%.+]]> = icmp ule ir<%iv>, vp<[[BTC]]>
; CHECK-NEXT: Successor(s): pred.load

; CHECK:      <xVFxUF> pred.load: {
; CHECK-NEXT:   pred.load.entry:
; CHECK-NEXT:     BRANCH-ON-MASK vp<[[MASK]]>
; CHECK-NEXT:   Successor(s): pred.load.if, pred.load.continue

; CHECK:       pred.load.if:
; CHECK-NEXT:     vp<[[STEPS:%.+]]> = SCALAR-STEPS vp<[[CAN_IV]]>, ir<1>
; CHECK-NEXT:     REPLICATE ir<%gep.b> = getelementptr inbounds ir<@b>, ir<0>, vp<[[STEPS]]>
; CHECK-NEXT:     REPLICATE ir<%lv.b> = load ir<%gep.b> (S->V)
; CHECK-NEXT:   Successor(s): pred.load.continue

; CHECK:       pred.load.continue:
; CHECK-NEXT:     PHI-PREDICATED-INSTRUCTION vp<[[PRED:%.+]]> = ir<%lv.b>
; CHECK-NEXT:   No successors
; CHECK-NEXT: }

; CHECK:      loop.0:
; CHECK-NEXT:   WIDEN ir<%add> = add vp<[[PRED]]>, ir<10>
; CHECK-NEXT:   WIDEN ir<%mul> = mul ir<%iv>, ir<%add>
; CHECK-NEXT: Successor(s): pred.store

; CHECK:      <xVFxUF> pred.store: {
; CHECK-NEXT:   pred.store.entry:
; CHECK-NEXT:     BRANCH-ON-MASK vp<[[MASK]]>
; CHECK-NEXT:   Successor(s): pred.store.if, pred.store.continue

; CHECK:      pred.store.if:
; CHECK-NEXT:     REPLICATE ir<%gep.a> = getelementptr inbounds ir<@a>, ir<0>, ir<%mul>
; CHECK-NEXT:     REPLICATE store ir<%add>, ir<%gep.a>
; CHECK-NEXT:   Successor(s): pred.store.continue

; CHECK:      pred.store.continue:
; CHECK-NEXT:   No successors
; CHECK-NEXT: }

; CHECK:      loop.1:
; CHECK-NEXT:   EMIT vp<[[CAN_IV_NEXT:%.+]]> = add nuw vp<[[CAN_IV]]>, vp<[[VFxUF]]>
; CHECK-NEXT:   EMIT branch-on-count vp<[[CAN_IV_NEXT]]>, vp<[[VEC_TC]]>
; CHECK-NEXT: No successors
; CHECK-NEXT: }
;
define void @sink3(i32 %k) {
entry:
  br label %loop

loop:
  %iv = phi i32 [ 0, %entry ], [ %iv.next, %loop ]
  %gep.b = getelementptr inbounds [2048 x i32], ptr @b, i32 0, i32 %iv
  %lv.b  = load i32, ptr %gep.b, align 4
  %add = add i32 %lv.b, 10
  %mul = mul i32 %iv, %add
  %gep.a = getelementptr inbounds [2048 x i32], ptr @a, i32 0, i32 %mul
  store i32 %add, ptr %gep.a, align 4
  %iv.next = add i32 %iv, 1
  %large = icmp sge i32 %iv, 8
  %exitcond = icmp eq i32 %iv, %k
  %realexit = or i1 %large, %exitcond
  br i1 %realexit, label %exit, label %loop

exit:
  ret void
}

; Make sure we do not sink uniform instructions.
define void @uniform_gep(i64 %k, ptr noalias %A, ptr noalias %B) {
; CHECK-LABEL: LV: Checking a loop in 'uniform_gep'
; CHECK:      VPlan 'Initial VPlan for VF={2},UF>=1' {
; CHECK-NEXT: Live-in vp<[[VF:%.+]]> = VF
; CHECK-NEXT: Live-in vp<[[VFxUF:%.+]]> = VF * UF
; CHECK-NEXT: Live-in vp<[[VEC_TC:%.+]]> = vector-trip-count
; CHECK-NEXT: Live-in vp<[[BTC:%.+]]> = backedge-taken count
; CHECK-NEXT: Live-in ir<11> = original trip-count
; CHECK-EMPTY:
; CHECK-NEXT: ir-bb<entry>:
; CHECK-NEXT: Successor(s): scalar.ph, vector.ph
; CHECK-EMPTY:
; CHECK-NEXT: vector.ph:
; CHECK-NEXT: Successor(s): vector loop
; CHECK-EMPTY:
; CHECK-NEXT: <x1> vector loop: {
; CHECK-NEXT: vector.body:
; CHECK-NEXT:   EMIT vp<[[CAN_IV:%.+]]> = CANONICAL-INDUCTION
; CHECK-NEXT:   ir<%iv> = WIDEN-INDUCTION ir<21>, ir<1>, vp<[[VF]]>
; CHECK-NEXT:   vp<[[DERIVED_IV:%.+]]> = DERIVED-IV ir<21> + vp<[[CAN_IV]]> * ir<1>
; CHECK-NEXT:   EMIT vp<[[WIDE_CAN_IV:%.+]]> = WIDEN-CANONICAL-INDUCTION vp<[[CAN_IV]]>
; CHECK-NEXT:   EMIT vp<[[MASK:%.+]]> = icmp ule vp<[[WIDE_CAN_IV]]>, vp<[[BTC]]>
; CHECK-NEXT:   CLONE ir<%lv> = load ir<%A>
; CHECK-NEXT:   WIDEN ir<%cmp> = icmp uge ir<%iv>, ir<%k>
; CHECK-NEXT:   EMIT vp<[[MASK2:%.+]]> = logical-and vp<[[MASK]]>, ir<%cmp>
; CHECK-NEXT: Successor(s): pred.store
; CHECK-EMPTY:
; CHECK-NEXT: <xVFxUF> pred.store: {
; CHECK-NEXT:   pred.store.entry:
; CHECK-NEXT:     BRANCH-ON-MASK vp<[[MASK2]]>
; CHECK-NEXT:   Successor(s): pred.store.if, pred.store.continue
; CHECK-EMPTY:
; CHECK-NEXT:   pred.store.if:
; CHECK-NEXT:     vp<[[STEPS:%.+]]> = SCALAR-STEPS vp<[[DERIVED_IV]]>, ir<1>
; CHECK-NEXT:     REPLICATE ir<%gep.B> = getelementptr inbounds ir<%B>, vp<[[STEPS]]>
; CHECK-NEXT:     REPLICATE store ir<%lv>, ir<%gep.B>
; CHECK-NEXT:   Successor(s): pred.store.continue
; CHECK-EMPTY:
; CHECK-NEXT:   pred.store.continue:
; CHECK-NEXT:   No successors
; CHECK-NEXT: }
; CHECK-NEXT: Successor(s): loop.then.0
; CHECK-EMPTY:
; CHECK-NEXT: loop.then.0:
; CHECK-NEXT:   EMIT vp<[[CAN_IV_NEXT:%.+]]> = add nuw vp<[[CAN_IV]]>, vp<[[VFxUF]]>
; CHECK-NEXT:   EMIT branch-on-count vp<[[CAN_IV_NEXT]]>, vp<[[VEC_TC]]>
; CHECK-NEXT: No successors
; CHECK-NEXT: }
;
entry:
  br label %loop

loop:
  %iv = phi i64 [ 21, %entry ], [ %iv.next, %loop.latch ]
  %gep.A.uniform = getelementptr inbounds i16, ptr %A, i64 0
  %gep.B = getelementptr inbounds i16, ptr %B, i64 %iv
  %lv = load i16, ptr %gep.A.uniform, align 1
  %cmp = icmp ult i64 %iv, %k
  br i1 %cmp, label %loop.latch, label %loop.then

loop.then:
  store i16 %lv, ptr %gep.B, align 1
  br label %loop.latch

loop.latch:
  %iv.next = add nsw i64 %iv, 1
  %cmp179 = icmp slt i64 %iv.next, 32
  br i1 %cmp179, label %loop, label %exit
exit:
  ret void
}

; Loop with predicated load.
define void @pred_cfg1(i32 %k, i32 %j) {
; CHECK-LABEL: LV: Checking a loop in 'pred_cfg1'
; CHECK:      VPlan 'Initial VPlan for VF={2},UF>=1' {
; CHECK-NEXT: Live-in vp<[[VF:%.+]]> = VF
; CHECK-NEXT: Live-in vp<[[VFxUF:%.+]]> = VF * UF
; CHECK-NEXT: Live-in vp<[[VEC_TC:%.+]]> = vector-trip-count
; CHECK-NEXT: Live-in vp<[[BTC:%.+]]> = backedge-taken count
; CHECK-NEXT: vp<[[TC:%.+]]> = original trip-count
; CHECK-EMPTY:
; CHECK-NEXT: ir-bb<entry>:
; CHECK-NEXT:   EMIT vp<[[TC]]> = EXPAND SCEV (1 + (8 umin %k))<nuw><nsw>
; CHECK-NEXT: Successor(s): scalar.ph, vector.ph
; CHECK-EMPTY:
; CHECK-NEXT: vector.ph:
; CHECK-NEXT: Successor(s): vector loop
; CHECK-EMPTY:
; CHECK-NEXT: <x1> vector loop: {
; CHECK-NEXT: vector.body:
; CHECK-NEXT:   EMIT vp<[[CAN_IV:%.+]]> = CANONICAL-INDUCTION
; CHECK-NEXT:   ir<%iv> = WIDEN-INDUCTION ir<0>, ir<1>, vp<[[VF]]>
; CHECK-NEXT:   EMIT vp<[[MASK1:%.+]]> = icmp ule ir<%iv>, vp<[[BTC]]>
; CHECK-NEXT:   WIDEN ir<%c.1> = icmp ult ir<%iv>, ir<%j>
; CHECK-NEXT:   WIDEN ir<%mul> = mul ir<%iv>, ir<10>
; CHECK-NEXT:   EMIT vp<[[MASK2:%.+]]> = logical-and vp<[[MASK1]]>, ir<%c.1>
; CHECK-NEXT: Successor(s): pred.load
; CHECK-EMPTY:
; CHECK-NEXT: <xVFxUF> pred.load: {
; CHECK-NEXT:   pred.load.entry:
; CHECK-NEXT:     BRANCH-ON-MASK vp<[[MASK2]]>
; CHECK-NEXT:   Successor(s): pred.load.if, pred.load.continue
; CHECK-EMPTY:
; CHECK-NEXT:   pred.load.if:
; CHECK-NEXT:     vp<[[STEPS:%.+]]> = SCALAR-STEPS vp<[[CAN_IV]]>, ir<1>
; CHECK-NEXT:     REPLICATE ir<%gep.b> = getelementptr inbounds ir<@b>, ir<0>, vp<[[STEPS]]>
; CHECK-NEXT:     REPLICATE ir<%lv.b> = load ir<%gep.b> (S->V)
; CHECK-NEXT:   Successor(s): pred.load.continue
; CHECK-EMPTY:
; CHECK-NEXT:   pred.load.continue:
; CHECK-NEXT:     PHI-PREDICATED-INSTRUCTION vp<[[PRED:%.+]]> = ir<%lv.b>
; CHECK-NEXT:   No successors
; CHECK-NEXT: }
; CHECK-NEXT: Successor(s): then.0.0
; CHECK-EMPTY:
; CHECK-NEXT: then.0.0:
; CHECK-NEXT:   BLEND ir<%p> = ir<0> vp<[[PRED]]>/vp<[[MASK2]]>
; CHECK-NEXT: Successor(s): pred.store
; CHECK-EMPTY:
; CHECK-NEXT: <xVFxUF> pred.store: {
; CHECK-NEXT:   pred.store.entry:
; CHECK-NEXT:     BRANCH-ON-MASK vp<[[MASK1]]>
; CHECK-NEXT:   Successor(s): pred.store.if, pred.store.continue
; CHECK-EMPTY:
; CHECK-NEXT:   pred.store.if:
; CHECK-NEXT:     REPLICATE ir<%gep.a> = getelementptr inbounds ir<@a>, ir<0>, ir<%mul>
; CHECK-NEXT:     REPLICATE store ir<%p>, ir<%gep.a>
; CHECK-NEXT:   Successor(s): pred.store.continue
; CHECK-EMPTY:
; CHECK-NEXT:   pred.store.continue:
; CHECK-NEXT:   No successors
; CHECK-NEXT: }
; CHECK-NEXT: Successor(s): next.0.1
; CHECK-EMPTY:
; CHECK-NEXT: next.0.1:
; CHECK-NEXT:   EMIT vp<[[CAN_IV_NEXT:%.+]]> = add nuw vp<[[CAN_IV]]>, vp<[[VFxUF]]>
; CHECK-NEXT:   EMIT branch-on-count vp<[[CAN_IV_NEXT]]>, vp<[[VEC_TC]]>
; CHECK-NEXT: No successors
; CHECK-NEXT: }
;
entry:
  br label %loop

loop:
  %iv = phi i32 [ 0, %entry ], [ %iv.next, %next.0 ]
  %gep.b = getelementptr inbounds [2048 x i32], ptr @b, i32 0, i32 %iv
  %c.1 = icmp ult i32 %iv, %j
  %mul = mul i32 %iv, 10
  %gep.a = getelementptr inbounds [2048 x i32], ptr @a, i32 0, i32 %mul
  br i1 %c.1, label %then.0, label %next.0

then.0:
  %lv.b  = load i32, ptr %gep.b, align 4
  br label %next.0

next.0:
  %p = phi i32 [ 0, %loop ], [ %lv.b, %then.0 ]
  store i32 %p, ptr %gep.a, align 4
  %iv.next = add i32 %iv, 1
  %large = icmp sge i32 %iv, 8
  %exitcond = icmp eq i32 %iv, %k
  %realexit = or i1 %large, %exitcond
  br i1 %realexit, label %exit, label %loop

exit:
  ret void
}

; Loop with predicated load and store in separate blocks, store depends on
; loaded value.
define void @pred_cfg2(i32 %k, i32 %j) {
; CHECK-LABEL: LV: Checking a loop in 'pred_cfg2'
; CHECK:      VPlan 'Initial VPlan for VF={2},UF>=1' {
; CHECK-NEXT: Live-in vp<[[VF:%.+]]> = VF
; CHECK-NEXT: Live-in vp<[[VFxUF:%.+]]> = VF * UF
; CHECK-NEXT: Live-in vp<[[VEC_TC:%.+]]> = vector-trip-count
; CHECK-NEXT: Live-in vp<[[BTC:%.+]]> = backedge-taken count
; CHECK-NEXT: vp<[[TC:%.+]]> = original trip-count
; CHECK-EMPTY:
; CHECK-NEXT: ir-bb<entry>:
; CHECK-NEXT:   EMIT vp<[[TC]]> = EXPAND SCEV (1 + (8 umin %k))<nuw><nsw>
; CHECK-NEXT: Successor(s): scalar.ph, vector.ph
; CHECK-EMPTY:
; CHECK-NEXT: vector.ph:
; CHECK-NEXT: Successor(s): vector loop
; CHECK-EMPTY:
; CHECK-NEXT: <x1> vector loop: {
; CHECK-NEXT: vector.body:
; CHECK-NEXT:   EMIT vp<[[CAN_IV:%.+]]> = CANONICAL-INDUCTION
; CHECK-NEXT:   ir<%iv> = WIDEN-INDUCTION ir<0>, ir<1>, vp<[[VF]]>
; CHECK-NEXT:   EMIT vp<[[MASK1:%.+]]> = icmp ule ir<%iv>, vp<[[BTC]]>
; CHECK-NEXT:   WIDEN ir<%mul> = mul ir<%iv>, ir<10>
; CHECK-NEXT:   WIDEN ir<%c.0> = icmp ult ir<%iv>, ir<%j>
; CHECK-NEXT:   WIDEN ir<%c.1> = icmp ugt ir<%iv>, ir<%j>
; CHECK-NEXT:   EMIT vp<[[MASK2:%.+]]> = logical-and vp<[[MASK1]]>, ir<%c.0>
; CHECK-NEXT: Successor(s): pred.load
; CHECK-EMPTY:
; CHECK-NEXT: <xVFxUF> pred.load: {
; CHECK-NEXT:   pred.load.entry:
; CHECK-NEXT:     BRANCH-ON-MASK vp<[[MASK2]]>
; CHECK-NEXT:   Successor(s): pred.load.if, pred.load.continue
; CHECK-EMPTY:
; CHECK-NEXT:   pred.load.if:
; CHECK-NEXT:     vp<[[STEPS:%.+]]> = SCALAR-STEPS vp<[[CAN_IV]]>, ir<1>
; CHECK-NEXT:     REPLICATE ir<%gep.b> = getelementptr inbounds ir<@b>, ir<0>, vp<[[STEPS]]>
; CHECK-NEXT:     REPLICATE ir<%lv.b> = load ir<%gep.b> (S->V)
; CHECK-NEXT:   Successor(s): pred.load.continue
; CHECK-EMPTY:
; CHECK-NEXT:   pred.load.continue:
; CHECK-NEXT:     PHI-PREDICATED-INSTRUCTION vp<[[PRED:%.+]]> = ir<%lv.b>
; CHECK-NEXT:   No successors
; CHECK-NEXT: }
; CHECK-NEXT: Successor(s): then.0.0
; CHECK-EMPTY:
; CHECK-NEXT: then.0.0:
; CHECK-NEXT:   BLEND ir<%p> = ir<0> vp<[[PRED]]>/vp<[[MASK2]]>
; CHECK-NEXT:   EMIT vp<[[MASK3:%.+]]> = logical-and vp<[[MASK1]]>, ir<%c.1>
; CHECK-NEXT: Successor(s): pred.store
; CHECK-EMPTY:
; CHECK-NEXT: <xVFxUF> pred.store: {
; CHECK-NEXT:   pred.store.entry:
; CHECK-NEXT:     BRANCH-ON-MASK vp<[[MASK3]]>
; CHECK-NEXT:   Successor(s): pred.store.if, pred.store.continue
; CHECK-EMPTY:
; CHECK-NEXT:   pred.store.if:
; CHECK-NEXT:     REPLICATE ir<%gep.a> = getelementptr inbounds ir<@a>, ir<0>, ir<%mul>
; CHECK-NEXT:     REPLICATE store ir<%p>, ir<%gep.a>
; CHECK-NEXT:   Successor(s): pred.store.continue
; CHECK-EMPTY:
; CHECK-NEXT:   pred.store.continue:
; CHECK-NEXT:   No successors
; CHECK-NEXT: }
; CHECK-NEXT: Successor(s): then.1.1
; CHECK-EMPTY:
; CHECK-NEXT: then.1.1:
; CHECK-NEXT:   EMIT vp<[[CAN_IV_NEXT:%.+]]> = add nuw vp<[[CAN_IV]]>, vp<[[VFxUF]]>
; CHECK-NEXT:   EMIT branch-on-count vp<[[CAN_IV_NEXT]]>, vp<[[VEC_TC]]>
; CHECK-NEXT: No successors
; CHECK-NEXT: }
;
entry:
  br label %loop

loop:
  %iv = phi i32 [ 0, %entry ], [ %iv.next, %next.1 ]
  %gep.b = getelementptr inbounds [2048 x i32], ptr @b, i32 0, i32 %iv
  %mul = mul i32 %iv, 10
  %gep.a = getelementptr inbounds [2048 x i32], ptr @a, i32 0, i32 %mul
  %c.0 = icmp ult i32 %iv, %j
  %c.1 = icmp ugt i32 %iv, %j
  br i1 %c.0, label %then.0, label %next.0

then.0:
  %lv.b  = load i32, ptr %gep.b, align 4
  br label %next.0

next.0:
  %p = phi i32 [ 0, %loop ], [ %lv.b, %then.0 ]
  br i1 %c.1, label %then.1, label %next.1

then.1:
  store i32 %p, ptr %gep.a, align 4
  br label %next.1

next.1:
  %iv.next = add i32 %iv, 1
  %large = icmp sge i32 %iv, 8
  %exitcond = icmp eq i32 %iv, %k
  %realexit = or i1 %large, %exitcond
  br i1 %realexit, label %exit, label %loop

exit:
  ret void
}

; Loop with predicated load and store in separate blocks, store does not depend
; on loaded value.
define void @pred_cfg3(i32 %k, i32 %j) {
; CHECK-LABEL: LV: Checking a loop in 'pred_cfg3'
; CHECK:      VPlan 'Initial VPlan for VF={2},UF>=1' {
; CHECK-NEXT: Live-in vp<[[VF:%.+]]> = VF
; CHECK-NEXT: Live-in vp<[[VFxUF:%.+]]> = VF * UF
; CHECK-NEXT: Live-in vp<[[VEC_TC:%.+]]> = vector-trip-count
; CHECK-NEXT: Live-in vp<[[BTC:%.+]]> = backedge-taken count
; CHECK-NEXT: vp<[[TC:%.+]]> = original trip-count
; CHECK-EMPTY:
; CHECK-NEXT: ir-bb<entry>:
; CHECK-NEXT:   EMIT vp<[[TC]]> = EXPAND SCEV (1 + (8 umin %k))<nuw><nsw>
; CHECK-NEXT: Successor(s): scalar.ph, vector.ph
; CHECK-EMPTY:
; CHECK-NEXT: vector.ph:
; CHECK-NEXT: Successor(s): vector loop
; CHECK-EMPTY:
; CHECK-NEXT: <x1> vector loop: {
; CHECK-NEXT: vector.body:
; CHECK-NEXT:   EMIT vp<[[CAN_IV:%.+]]> = CANONICAL-INDUCTION
; CHECK-NEXT:   ir<%iv> = WIDEN-INDUCTION ir<0>, ir<1>, vp<[[VF]]>
; CHECK-NEXT:   EMIT vp<[[MASK1:%.+]]> = icmp ule ir<%iv>, vp<[[BTC]]>
; CHECK-NEXT:   WIDEN ir<%mul> = mul ir<%iv>, ir<10>
; CHECK-NEXT:   WIDEN ir<%c.0> = icmp ult ir<%iv>, ir<%j>
; CHECK-NEXT:   EMIT vp<[[MASK2:%.+]]> = logical-and vp<[[MASK1:%.+]]>, ir<%c.0>
; CHECK-NEXT: Successor(s): pred.load
; CHECK-EMPTY:
; CHECK-NEXT: <xVFxUF> pred.load: {
; CHECK-NEXT:   pred.load.entry:
; CHECK-NEXT:     BRANCH-ON-MASK vp<[[MASK2]]>
; CHECK-NEXT:   Successor(s): pred.load.if, pred.load.continue
; CHECK-EMPTY:
; CHECK-NEXT:   pred.load.if:
; CHECK-NEXT:     vp<[[STEPS:%.+]]> = SCALAR-STEPS vp<[[CAN_IV]]>, ir<1>
; CHECK-NEXT:     REPLICATE ir<%gep.b> = getelementptr inbounds ir<@b>, ir<0>, vp<[[STEPS]]>
; CHECK-NEXT:     REPLICATE ir<%lv.b> = load ir<%gep.b>
; CHECK-NEXT:   Successor(s): pred.load.continue
; CHECK-EMPTY:
; CHECK-NEXT:   pred.load.continue:
; CHECK-NEXT:     PHI-PREDICATED-INSTRUCTION vp<[[PRED:%.+]]> = ir<%lv.b>
; CHECK-NEXT:   No successors
; CHECK-NEXT: }
; CHECK-NEXT: Successor(s): then.0.0
; CHECK-EMPTY:
; CHECK-NEXT: then.0.0:
; CHECK-NEXT:   BLEND ir<%p> = ir<0> vp<[[PRED]]>/vp<[[MASK2]]>
; CHECK-NEXT:   EMIT vp<[[MASK3:%.+]]> = logical-and vp<[[MASK1]]>, ir<%c.0>
; CHECK-NEXT: Successor(s): pred.store
; CHECK-EMPTY:
; CHECK-NEXT: <xVFxUF> pred.store: {
; CHECK-NEXT:   pred.store.entry:
; CHECK-NEXT:     BRANCH-ON-MASK vp<[[MASK3]]>
; CHECK-NEXT:   Successor(s): pred.store.if, pred.store.continue
; CHECK-EMPTY:
; CHECK-NEXT:   pred.store.if:
; CHECK-NEXT:     REPLICATE ir<%gep.a> = getelementptr inbounds ir<@a>, ir<0>, ir<%mul>
; CHECK-NEXT:     REPLICATE store ir<0>, ir<%gep.a>
; CHECK-NEXT:     REPLICATE ir<%gep.c> = getelementptr inbounds ir<@c>, ir<0>, ir<%mul>
; CHECK-NEXT:     REPLICATE store ir<%p>, ir<%gep.c>
; CHECK-NEXT:   Successor(s): pred.store.continue
; CHECK-EMPTY:
; CHECK-NEXT:   pred.store.continue:
; CHECK-NEXT:   No successors
; CHECK-NEXT: }
; CHECK-NEXT: Successor(s): then.1.2
; CHECK-EMPTY:
; CHECK-NEXT: then.1.2:
; CHECK-NEXT:   EMIT vp<[[CAN_IV_NEXT:%.+]]> = add nuw vp<[[CAN_IV]]>, vp<[[VFxUF]]>
; CHECK-NEXT:   EMIT branch-on-count vp<[[CAN_IV_NEXT]]>, vp<[[VEC_TC]]>
; CHECK-NEXT: No successors
; CHECK-NEXT: }
;
entry:
  br label %loop

loop:
  %iv = phi i32 [ 0, %entry ], [ %iv.next, %next.1 ]
  %gep.b = getelementptr inbounds [2048 x i32], ptr @b, i32 0, i32 %iv
  %mul = mul i32 %iv, 10
  %gep.a = getelementptr inbounds [2048 x i32], ptr @a, i32 0, i32 %mul
  %gep.c = getelementptr inbounds [2048 x i32], ptr @c, i32 0, i32 %mul
  %c.0 = icmp ult i32 %iv, %j
  br i1 %c.0, label %then.0, label %next.0

then.0:
  %lv.b  = load i32, ptr %gep.b, align 4
  br label %next.0

next.0:
  %p = phi i32 [ 0, %loop ], [ %lv.b, %then.0 ]
  br i1 %c.0, label %then.1, label %next.1

then.1:
  store i32 0, ptr %gep.a, align 4
  store i32 %p, ptr %gep.c, align 4
  br label %next.1

next.1:
  %iv.next = add i32 %iv, 1
  %large = icmp sge i32 %iv, 8
  %exitcond = icmp eq i32 %iv, %k
  %realexit = or i1 %large, %exitcond
  br i1 %realexit, label %exit, label %loop

exit:
  ret void
}

define void @merge_3_replicate_region(i32 %k, i32 %j) {
; CHECK-LABEL: LV: Checking a loop in 'merge_3_replicate_region'
; CHECK:      VPlan 'Initial VPlan for VF={2},UF>=1' {
; CHECK-NEXT: Live-in vp<[[VF:%.+]]> = VF
; CHECK-NEXT: Live-in vp<[[VFxUF:%.+]]> = VF * UF
; CHECK-NEXT: Live-in vp<[[VEC_TC:%.+]]> = vector-trip-count
; CHECK-NEXT: Live-in vp<[[BTC:%.+]]> = backedge-taken count
; CHECK-NEXT: vp<[[TC:%.+]]> = original trip-count
; CHECK-EMPTY:
; CHECK-NEXT: ir-bb<entry>:
; CHECK-NEXT:   EMIT vp<[[TC]]> = EXPAND SCEV (1 + (8 umin %k))<nuw><nsw>
; CHECK-NEXT: Successor(s): scalar.ph, vector.ph
; CHECK-EMPTY:
; CHECK-NEXT: vector.ph:
; CHECK-NEXT: Successor(s): vector loop
; CHECK-EMPTY:
; CHECK-NEXT: <x1> vector loop: {
; CHECK-NEXT: vector.body:
; CHECK-NEXT:   EMIT vp<[[CAN_IV:%.+]]> = CANONICAL-INDUCTION
; CHECK-NEXT:   ir<%iv> = WIDEN-INDUCTION ir<0>, ir<1>, vp<[[VF]]>
; CHECK-NEXT:   vp<[[STEPS:%.+]]> = SCALAR-STEPS vp<[[CAN_IV]]>, ir<1>
; CHECK-NEXT:   EMIT vp<[[MASK:%.+]]> = icmp ule ir<%iv>, vp<[[BTC]]>
; CHECK-NEXT: Successor(s): pred.store
; CHECK-EMPTY:
; CHECK-NEXT: <xVFxUF> pred.store: {
; CHECK-NEXT:   pred.store.entry:
; CHECK-NEXT:     BRANCH-ON-MASK vp<[[MASK]]>
; CHECK-NEXT:   Successor(s): pred.store.if, pred.store.continue
; CHECK-EMPTY:
; CHECK-NEXT:   pred.store.if:
; CHECK-NEXT:     REPLICATE ir<%gep.a> = getelementptr inbounds ir<@a>, ir<0>, vp<[[STEPS]]>
; CHECK-NEXT:     REPLICATE ir<%lv.a> = load ir<%gep.a>
; CHECK-NEXT:     REPLICATE ir<%gep.b> = getelementptr inbounds ir<@b>, ir<0>, vp<[[STEPS]]>
; CHECK-NEXT:     REPLICATE ir<%lv.b> = load ir<%gep.b>
; CHECK-NEXT:     REPLICATE ir<%gep.c> = getelementptr inbounds ir<@c>, ir<0>, vp<[[STEPS]]>
; CHECK-NEXT:     REPLICATE store ir<%lv.a>, ir<%gep.c>
; CHECK-NEXT:     REPLICATE store ir<%lv.b>, ir<%gep.a>
; CHECK-NEXT:   Successor(s): pred.store.continue
; CHECK-EMPTY:
; CHECK-NEXT:   pred.store.continue:
; CHECK-NEXT:     PHI-PREDICATED-INSTRUCTION vp<[[PRED1:%.+]]> = ir<%lv.a>
; CHECK-NEXT:     PHI-PREDICATED-INSTRUCTION vp<[[PRED2:%.+]]> = ir<%lv.b>
; CHECK-NEXT:   No successors
; CHECK-NEXT: }
; CHECK-NEXT: Successor(s): loop.3
; CHECK-EMPTY:
; CHECK-NEXT: loop.3:
; CHECK-NEXT:   WIDEN ir<%c.0> = icmp ult ir<%iv>, ir<%j>
; CHECK-NEXT:   EMIT vp<[[MASK2:%.+]]> = logical-and vp<[[MASK]]>, ir<%c.0>
; CHECK-NEXT:   WIDEN ir<%mul> = mul vp<[[PRED1]]>, vp<[[PRED2]]>
; CHECK-NEXT: Successor(s): pred.store
; CHECK-EMPTY:
; CHECK-NEXT: <xVFxUF> pred.store: {
; CHECK-NEXT:   pred.store.entry:
; CHECK-NEXT:     BRANCH-ON-MASK vp<[[MASK2]]>
; CHECK-NEXT:   Successor(s): pred.store.if, pred.store.continue
; CHECK-EMPTY:
; CHECK-NEXT:   pred.store.if:
; CHECK-NEXT:     REPLICATE ir<%gep.c.1> = getelementptr inbounds ir<@c>, ir<0>, vp<[[STEPS]]>
; CHECK-NEXT:     REPLICATE store ir<%mul>, ir<%gep.c.1>
; CHECK-NEXT:   Successor(s): pred.store.continue
; CHECK-EMPTY:
; CHECK-NEXT:   pred.store.continue:
; CHECK-NEXT:   No successors
; CHECK-NEXT: }
; CHECK-NEXT: Successor(s): then.0.4
; CHECK-EMPTY:
; CHECK-NEXT: then.0.4:
; CHECK-NEXT:   EMIT vp<[[CAN_IV_NEXT:%.+]]> = add nuw vp<[[CAN_IV]]>, vp<[[VFxUF]]>
; CHECK-NEXT:   EMIT branch-on-count vp<[[CAN_IV_NEXT]]>, vp<[[VEC_TC]]>
; CHECK-NEXT: No successors
; CHECK-NEXT: }
;
entry:
  br label %loop

loop:
  %iv = phi i32 [ 0, %entry ], [ %iv.next, %latch ]
  %gep.a = getelementptr inbounds [2048 x i32], ptr @a, i32 0, i32 %iv
  %lv.a  = load i32, ptr %gep.a, align 4
  %gep.b = getelementptr inbounds [2048 x i32], ptr @b, i32 0, i32 %iv
  %lv.b  = load i32, ptr %gep.b, align 4
  %gep.c = getelementptr inbounds [2048 x i32], ptr @c, i32 0, i32 %iv
  store i32 %lv.a, ptr %gep.c, align 4
  store i32 %lv.b, ptr %gep.a, align 4
  %c.0 = icmp ult i32 %iv, %j
  br i1 %c.0, label %then.0, label %latch

then.0:
  %mul = mul i32 %lv.a, %lv.b
  %gep.c.1 = getelementptr inbounds [2048 x i32], ptr @c, i32 0, i32 %iv
  store i32 %mul, ptr %gep.c.1, align 4
  br label %latch

latch:
  %iv.next = add i32 %iv, 1
  %large = icmp sge i32 %iv, 8
  %exitcond = icmp eq i32 %iv, %k
  %realexit = or i1 %large, %exitcond
  br i1 %realexit, label %exit, label %loop

exit:
  ret void
}


define void @update_2_uses_in_same_recipe_in_merged_block(i32 %k) {
; CHECK-LABEL: LV: Checking a loop in 'update_2_uses_in_same_recipe_in_merged_block'
; CHECK:      VPlan 'Initial VPlan for VF={2},UF>=1' {
; CHECK-NEXT: Live-in vp<[[VF:%.+]]> = VF
; CHECK-NEXT: Live-in vp<[[VFxUF:%.+]]> = VF * UF
; CHECK-NEXT: Live-in vp<[[VEC_TC:%.+]]> = vector-trip-count
; CHECK-NEXT: Live-in vp<[[BTC:%.+]]> = backedge-taken count
; CHECK-NEXT: vp<[[TC:%.+]]> = original trip-count
; CHECK-EMPTY:
; CHECK-NEXT: ir-bb<entry>:
; CHECK-NEXT:   EMIT vp<[[TC]]> = EXPAND SCEV (1 + (8 umin %k))<nuw><nsw>
; CHECK-NEXT: Successor(s): scalar.ph, vector.ph
; CHECK-EMPTY:
; CHECK-NEXT: vector.ph:
; CHECK-NEXT: Successor(s): vector loop
; CHECK-EMPTY:
; CHECK-NEXT: <x1> vector loop: {
; CHECK-NEXT: vector.body:
; CHECK-NEXT:   EMIT vp<[[CAN_IV:%.+]]> = CANONICAL-INDUCTION
; CHECK-NEXT:   ir<%iv> = WIDEN-INDUCTION ir<0>, ir<1>, vp<[[VF]]>
; CHECK-NEXT:   EMIT vp<[[MASK:%.+]]> = icmp ule ir<%iv>, vp<[[BTC]]>
; CHECK-NEXT: Successor(s): pred.store
; CHECK-EMPTY:
; CHECK-NEXT: <xVFxUF> pred.store: {
; CHECK-NEXT:   pred.store.entry:
; CHECK-NEXT:     BRANCH-ON-MASK vp<[[MASK]]>
; CHECK-NEXT:   Successor(s): pred.store.if, pred.store.continue
; CHECK-EMPTY:
; CHECK-NEXT:   pred.store.if:
; CHECK-NEXT:     vp<[[STEPS:%.+]]> = SCALAR-STEPS vp<[[CAN_IV]]>, ir<1>
; CHECK-NEXT:     REPLICATE ir<%gep.a> = getelementptr inbounds ir<@a>, ir<0>, vp<[[STEPS]]>
; CHECK-NEXT:     REPLICATE ir<%lv.a> = load ir<%gep.a>
; CHECK-NEXT:     REPLICATE ir<%div> = sdiv ir<%lv.a>, ir<%lv.a>
; CHECK-NEXT:     REPLICATE store ir<%div>, ir<%gep.a>
; CHECK-NEXT:   Successor(s): pred.store.continue
; CHECK-EMPTY:
; CHECK-NEXT:   pred.store.continue:
; CHECK-NEXT:   No successors
; CHECK-NEXT: }
; CHECK-NEXT: Successor(s): loop.2
; CHECK-EMPTY:
; CHECK-NEXT: loop.2:
; CHECK-NEXT:   EMIT vp<[[CAN_IV_NEXT:%.+]]> = add nuw vp<[[CAN_IV]]>, vp<[[VFxUF]]>
; CHECK-NEXT:   EMIT branch-on-count vp<[[CAN_IV_NEXT]]>, vp<[[VEC_TC]]>
; CHECK-NEXT: No successors
; CHECK-NEXT: }
;
entry:
  br label %loop

loop:
  %iv = phi i32 [ 0, %entry ], [ %iv.next, %loop ]
  %gep.a = getelementptr inbounds [2048 x i32], ptr @a, i32 0, i32 %iv
  %lv.a  = load i32, ptr %gep.a, align 4
  %div = sdiv i32 %lv.a, %lv.a
  store i32 %div, ptr %gep.a, align 4
  %iv.next = add i32 %iv, 1
  %large = icmp sge i32 %iv, 8
  %exitcond = icmp eq i32 %iv, %k
  %realexit = or i1 %large, %exitcond
  br i1 %realexit, label %exit, label %loop

exit:
  ret void
}

define void @recipe_in_merge_candidate_used_by_first_order_recurrence(i32 %k) {
; CHECK-LABEL: LV: Checking a loop in 'recipe_in_merge_candidate_used_by_first_order_recurrence'
; CHECK:      VPlan 'Initial VPlan for VF={2},UF>=1' {
; CHECK-NEXT: Live-in vp<[[VF:%.+]]> = VF
; CHECK-NEXT: Live-in vp<[[VFxUF:%.+]]> = VF * UF
; CHECK-NEXT: Live-in vp<[[VEC_TC:%.+]]> = vector-trip-count
; CHECK-NEXT: Live-in vp<[[BTC:%.+]]> = backedge-taken count
; CHECK-NEXT: vp<[[TC:%.+]]> = original trip-count
; CHECK-EMPTY:
; CHECK-NEXT: ir-bb<entry>:
; CHECK-NEXT:   EMIT vp<[[TC]]> = EXPAND SCEV (1 + (8 umin %k))<nuw><nsw>
; CHECK-NEXT: Successor(s): scalar.ph, vector.ph
; CHECK-EMPTY:
; CHECK-NEXT: vector.ph:
; CHECK-NEXT: Successor(s): vector loop
; CHECK-EMPTY:
; CHECK-NEXT: <x1> vector loop: {
; CHECK-NEXT: vector.body:
; CHECK-NEXT:   EMIT vp<[[CAN_IV:%.+]]> = CANONICAL-INDUCTION
; CHECK-NEXT:   ir<%iv> = WIDEN-INDUCTION ir<0>, ir<1>, vp<[[VF]]>
; CHECK-NEXT:   FIRST-ORDER-RECURRENCE-PHI ir<%for> = phi ir<0>, vp<[[PRED:%.+]]>
; CHECK-NEXT:   vp<[[STEPS:%.+]]> = SCALAR-STEPS vp<[[CAN_IV]]>, ir<1>
; CHECK-NEXT:   EMIT vp<[[MASK:%.+]]> = icmp ule ir<%iv>, vp<[[BTC]]>
; CHECK-NEXT:   REPLICATE ir<%gep.a> = getelementptr inbounds ir<@a>, ir<0>, vp<[[STEPS]]>
; CHECK-NEXT: Successor(s): pred.load
; CHECK-EMPTY:
; CHECK-NEXT: <xVFxUF> pred.load: {
; CHECK-NEXT:   pred.load.entry:
; CHECK-NEXT:     BRANCH-ON-MASK vp<[[MASK]]>
; CHECK-NEXT:   Successor(s): pred.load.if, pred.load.continue
; CHECK-EMPTY:
; CHECK-NEXT:   pred.load.if:
; CHECK-NEXT:     REPLICATE ir<%lv.a> = load ir<%gep.a>
; CHECK-NEXT:   Successor(s): pred.load.continue
; CHECK-EMPTY:
; CHECK-NEXT:   pred.load.continue:
; CHECK-NEXT:     PHI-PREDICATED-INSTRUCTION vp<[[PRED]]> = ir<%lv.a>
; CHECK-NEXT:   No successors
; CHECK-NEXT: }
; CHECK-NEXT: Successor(s): loop.0
; CHECK-EMPTY:
; CHECK-NEXT: loop.0:
; CHECK-NEXT:   EMIT vp<[[SPLICE:%.+]]> = first-order splice ir<%for>, vp<[[PRED]]>
; CHECK-NEXT: Successor(s): pred.store
; CHECK-EMPTY:
; CHECK-NEXT: <xVFxUF> pred.store: {
; CHECK-NEXT:   pred.store.entry:
; CHECK-NEXT:     BRANCH-ON-MASK vp<[[MASK]]>
; CHECK-NEXT:   Successor(s): pred.store.if, pred.store.continue
; CHECK-EMPTY:
; CHECK-NEXT:   pred.store.if:
; CHECK-NEXT:     REPLICATE ir<%div> = sdiv vp<[[SPLICE]]>, vp<[[PRED]]>
; CHECK-NEXT:     REPLICATE store ir<%div>, ir<%gep.a>
; CHECK-NEXT:   Successor(s): pred.store.continue
; CHECK-EMPTY:
; CHECK-NEXT:   pred.store.continue:
; CHECK-NEXT:   No successors
; CHECK-NEXT: }
; CHECK-NEXT: Successor(s): loop.2
; CHECK-EMPTY:
; CHECK-NEXT: loop.2:
; CHECK-NEXT:   EMIT vp<[[CAN_IV_NEXT:%.+]]> = add nuw vp<[[CAN_IV]]>, vp<[[VFxUF]]>
; CHECK-NEXT:   EMIT branch-on-count vp<[[CAN_IV_NEXT]]>, vp<[[VEC_TC]]>
; CHECK-NEXT: No successors
; CHECK-NEXT: }
;
entry:
  br label %loop

loop:
  %iv = phi i32 [ 0, %entry ], [ %iv.next, %loop ]
  %for = phi i32 [ 0, %entry ], [ %lv.a, %loop ]
  %gep.a = getelementptr inbounds [2048 x i32], ptr @a, i32 0, i32 %iv
  %lv.a  = load i32, ptr %gep.a, align 4
  %div = sdiv i32 %for, %lv.a
  store i32 %div, ptr %gep.a, align 4
  %iv.next = add i32 %iv, 1
  %large = icmp sge i32 %iv, 8
  %exitcond = icmp eq i32 %iv, %k
  %realexit = or i1 %large, %exitcond
  br i1 %realexit, label %exit, label %loop

exit:
  ret void
}

define void @update_multiple_users(ptr noalias %src, ptr noalias %dst, i1 %c) {
; CHECK-LABEL: LV: Checking a loop in 'update_multiple_users'
; CHECK:      VPlan 'Initial VPlan for VF={2},UF>=1' {
; CHECK-NEXT: Live-in vp<[[VFxUF:%.+]]> = VF * UF
; CHECK-NEXT: Live-in vp<[[VEC_TC:%.+]]> = vector-trip-count
; CHECK-NEXT: Live-in ir<999> = original trip-count
; CHECK-EMPTY:
; CHECK-NEXT: ir-bb<entry>:
; CHECK-NEXT: Successor(s): scalar.ph, vector.ph
; CHECK-EMPTY:
; CHECK-NEXT: vector.ph:
; CHECK-NEXT: Successor(s): vector loop
; CHECK-EMPTY:
; CHECK-NEXT: <x1> vector loop: {
; CHECK-NEXT: vector.body:
; CHECK-NEXT:   EMIT vp<[[CAN_IV:%.+]]> = CANONICAL-INDUCTION
; CHECK-NEXT: Successor(s): pred.store
; CHECK-EMPTY:
; CHECK-NEXT: <xVFxUF> pred.store: {
; CHECK-NEXT:   pred.store.entry:
; CHECK-NEXT:     BRANCH-ON-MASK ir<%c>
; CHECK-NEXT:   Successor(s): pred.store.if, pred.store.continue
; CHECK-EMPTY:
; CHECK-NEXT:   pred.store.if:
; CHECK-NEXT:     REPLICATE ir<%l1> = load ir<%src>
; CHECK-NEXT:     REPLICATE ir<%l2> = trunc ir<%l1>
; CHECK-NEXT:     REPLICATE ir<%cmp> = icmp eq ir<%l1>, ir<0>
; CHECK-NEXT:     REPLICATE ir<%sel> = select ir<%cmp>, ir<5>, ir<%l2>
; CHECK-NEXT:     REPLICATE store ir<%sel>, ir<%dst>
; CHECK-NEXT:   Successor(s): pred.store.continue
; CHECK-EMPTY:
; CHECK-NEXT:   pred.store.continue:
; CHECK-NEXT:   No successors
; CHECK-NEXT: }
; CHECK-NEXT: Successor(s): loop.then.1
; CHECK-EMPTY:
; CHECK-NEXT: loop.then.1:
; CHECK-NEXT:   EMIT vp<[[CAN_IV_NEXT:%.+]]> = add nuw vp<[[CAN_IV]]>, vp<[[VFxUF]]>
; CHECK-NEXT:   EMIT branch-on-count vp<[[CAN_IV_NEXT]]>, vp<[[VEC_TC]]>
; CHECK-NEXT: No successors
; CHECK-NEXT: }
;
entry:
  br label %loop.header

loop.header:
  %iv = phi i64 [ 0, %entry ], [ %iv.next, %loop.latch ]
  br i1 %c, label %loop.then, label %loop.latch

loop.then:
  %l1 = load i16, ptr %src, align 2
  %l2 = trunc i16 %l1 to i8
  %cmp = icmp eq i16 %l1, 0
  %sel = select i1 %cmp, i8 5, i8 %l2
  store i8 %sel, ptr %dst, align 1
  %sext.l1 = sext i16 %l1 to i32
  br label %loop.latch

loop.latch:
  %iv.next = add nsw i64 %iv, 1
  %ec = icmp eq i64 %iv.next, 999
  br i1 %ec, label %exit, label %loop.header

exit:
  ret void
}

define void @sinking_requires_duplication(ptr %addr) {
; CHECK-LABEL: LV: Checking a loop in 'sinking_requires_duplication'
; CHECK:      VPlan 'Initial VPlan for VF={2},UF>=1' {
; CHECK-NEXT: Live-in vp<[[VF:%.+]]> = VF
; CHECK-NEXT: Live-in vp<[[VFxUF:%.+]]> = VF * UF
; CHECK-NEXT: Live-in vp<[[VEC_TC:%.+]]> = vector-trip-count
; CHECK-NEXT: Live-in ir<201> = original trip-count
; CHECK-EMPTY:
; CHECK-NEXT: ir-bb<entry>:
; CHECK-NEXT: Successor(s): scalar.ph, vector.ph
; CHECK-EMPTY:
; CHECK-NEXT: vector.ph:
; CHECK-NEXT: Successor(s): vector loop
; CHECK-EMPTY:
; CHECK-NEXT: <x1> vector loop: {
; CHECK-NEXT: vector.body:
; CHECK-NEXT:   EMIT vp<[[CAN_IV:%.+]]> = CANONICAL-INDUCTION
; CHECK-NEXT:   vp<[[STEPS:%.+]]> = SCALAR-STEPS vp<[[CAN_IV]]>, ir<1>, vp<[[VF]]>
; CHECK-NEXT:   CLONE ir<%gep> = getelementptr ir<%addr>, vp<[[STEPS]]>
; CHECK-NEXT:   vp<[[VEC_PTR:%.+]]> = vector-pointer ir<%gep>
; CHECK-NEXT:   WIDEN ir<%0> = load vp<[[VEC_PTR]]>
; CHECK-NEXT:   WIDEN ir<%pred> = fcmp une ir<%0>, ir<0.000000e+00>
; CHECK-NEXT: Successor(s): pred.store
; CHECK-EMPTY:
; CHECK-NEXT: <xVFxUF> pred.store: {
; CHECK-NEXT:   pred.store.entry:
; CHECK-NEXT:     BRANCH-ON-MASK ir<%pred>
; CHECK-NEXT:   Successor(s): pred.store.if, pred.store.continue
; CHECK-EMPTY:
; CHECK-NEXT:   pred.store.if:
; CHECK-NEXT:     vp<[[STEPS_SUNK:%.+]]> = SCALAR-STEPS vp<[[CAN_IV]]>, ir<1>
; CHECK-NEXT:     REPLICATE ir<%gep>.1 = getelementptr ir<%addr>, vp<[[STEPS_SUNK]]>
; CHECK-NEXT:     REPLICATE store ir<1.000000e+01>, ir<%gep>.1
; CHECK-NEXT:   Successor(s): pred.store.continue
; CHECK-EMPTY:
; CHECK-NEXT:   pred.store.continue:
; CHECK-NEXT:   No successors
; CHECK-NEXT: }
; CHECK-NEXT: Successor(s): then.0
; CHECK-EMPTY:
; CHECK-NEXT: then.0:
; CHECK-NEXT:   EMIT vp<[[CAN_IV_NEXT:%.+]]> = add nuw vp<[[CAN_IV]]>, vp<[[VFxUF]]>
; CHECK-NEXT:   EMIT branch-on-count vp<[[CAN_IV_NEXT]]>, vp<[[VEC_TC]]>
; CHECK-NEXT: No successors
; CHECK-NEXT: }
;
entry:
  br label %loop.header

loop.header:
  %iv = phi i64 [ 0, %entry ], [ %iv.next, %loop.latch ]
  %gep = getelementptr float, ptr %addr, i64 %iv
  %exitcond.not = icmp eq i64 %iv, 200
  br i1 %exitcond.not, label %exit, label %loop.body

loop.body:
  %0 = load float, ptr %gep, align 4
  %pred = fcmp oeq float %0, 0.0
  br i1 %pred, label %loop.latch, label %then

then:
  store float 10.0, ptr %gep, align 4
  br label %loop.latch

loop.latch:
  %iv.next = add nuw nsw i64 %iv, 1
  br label %loop.header

exit:
  ret void
}

; Test case with a dead GEP between the load and store regions. Dead recipes
; need to be removed before merging.
define void @merge_with_dead_gep_between_regions(i32 %n, i32 %k, ptr noalias %src, ptr noalias %dst) {
; CHECK-LABEL: LV: Checking a loop in 'merge_with_dead_gep_between_regions'
; CHECK:      VPlan 'Initial VPlan for VF={2},UF>=1' {
; CHECK-NEXT: Live-in vp<[[VF:%.+]]> = VF
; CHECK-NEXT: Live-in vp<[[VFxUF:%.+]]> = VF * UF
; CHECK-NEXT: Live-in vp<[[VEC_TC:%.+]]> = vector-trip-count
; CHECK-NEXT: Live-in ir<%n> = original trip-count
; CHECK-EMPTY:
; CHECK-NEXT: ir-bb<entry>:
; CHECK-NEXT: Successor(s): scalar.ph, vector.ph
; CHECK-EMPTY:
; CHECK-NEXT: vector.ph:
; CHECK-NEXT:   vp<[[END:%.+]]> = DERIVED-IV ir<%n> + vp<[[VEC_TC]]> * ir<-1>
; CHECK-NEXT: Successor(s): vector loop
; CHECK-EMPTY:
; CHECK-NEXT: <x1> vector loop: {
; CHECK-NEXT:   vector.body:
; CHECK-NEXT:     EMIT vp<[[CAN_IV:%.+]]> = CANONICAL-INDUCTION
; CHECK-NEXT:     ir<%iv> = WIDEN-INDUCTION ir<%n>, ir<-1>, vp<[[VF]]>
; CHECK-NEXT:     vp<[[DERIVED_IV:%.+]]> = DERIVED-IV ir<%n> + vp<[[CAN_IV]]> * ir<-1>
; CHECK-NEXT:     WIDEN ir<%cond> = icmp ult ir<%iv>, ir<%k>
; CHECK-NEXT:   Successor(s): pred.store
; CHECK-EMPTY:
; CHECK-NEXT:   <xVFxUF> pred.store: {
; CHECK-NEXT:     pred.store.entry:
; CHECK-NEXT:       BRANCH-ON-MASK ir<%cond>
; CHECK-NEXT:     Successor(s): pred.store.if, pred.store.continue
; CHECK-EMPTY:
; CHECK-NEXT:     pred.store.if:
; CHECK-NEXT:       vp<[[SCALAR_STEPS:%.+]]>    = SCALAR-STEPS vp<[[DERIVED_IV]]>, ir<-1>, vp<[[VF]]>
; CHECK-NEXT:       REPLICATE ir<%gep.src> = getelementptr inbounds ir<%src>, vp<[[SCALAR_STEPS]]>
; CHECK-NEXT:       REPLICATE ir<%l> = load ir<%gep.src>
; CHECK-NEXT:       REPLICATE ir<%gep.dst> = getelementptr inbounds ir<%dst>, vp<[[SCALAR_STEPS]]>
; CHECK-NEXT:       REPLICATE store ir<%l>, ir<%gep.dst>
; CHECK-NEXT:     Successor(s): pred.store.continue
; CHECK-EMPTY:
; CHECK-NEXT:     pred.store.continue:
; CHECK-NEXT:     No successors
; CHECK-NEXT:   }
; CHECK-NEXT:   Successor(s): loop.then.1
; CHECK-EMPTY:
; CHECK-NEXT:   loop.then.1:
; CHECK-NEXT:     EMIT vp<[[CAN_IV_NEXT:%.+]]> = add nuw vp<[[CAN_IV]]>, vp<[[VFxUF]]>
; CHECK-NEXT:     EMIT branch-on-count  vp<[[CAN_IV_NEXT]]>, vp<[[VEC_TC]]>
; CHECK-NEXT:   No successors
; CHECK-NEXT: }
; CHECK-NEXT: Successor(s): middle.block
; CHECK-EMPTY:
; CHECK-NEXT: middle.block:
; CHECK-NEXT:   EMIT vp<[[CMP:%.+]]> = icmp eq ir<%n>, vp<[[VEC_TC]]>
; CHECK-NEXT:   EMIT branch-on-cond vp<[[CMP]]>
; CHECK-NEXT: Successor(s): ir-bb<exit>, scalar.ph
; CHECK-EMPTY:
; CHECK-NEXT: ir-bb<exit>:
; CHECK-NEXT: No successors
; CHECK-EMPTY:
; CHECK-NEXT: scalar.ph:
<<<<<<< HEAD
; CHECK-NEXT:   EMIT-SCALAR vp<[[RESUME:%.+]]> = resume-phi vp<[[END]]>, ir<%n>
=======
; CHECK-NEXT:   EMIT-SCALAR vp<[[RESUME:%.+]]> = phi [ vp<[[END]]>, middle.block ], [ ir<%n>, ir-bb<entry> ]
>>>>>>> eb0f1dc0
; CHECK-NEXT: Successor(s): ir-bb<loop>
; CHECK-EMPTY:
; CHECK-NEXT: ir-bb<loop>:
; CHECK-NEXT:   IR   %iv = phi i32 [ %n, %entry ], [ %iv.next, %loop.latch ] (extra operand: vp<[[RESUME]]> from scalar.ph)
; CHECK-NEXT:   IR   %iv.next = add nsw i32 %iv, -1
; CHECK-NEXT:   IR   %cond = icmp ult i32 %iv, %k
; CHECK-NEXT: No successors
; CHECK-NEXT: }
;
entry:
  br label %loop

loop:
  %iv = phi i32[ %n, %entry ], [ %iv.next, %loop.latch ]
  %iv.next = add nsw i32 %iv, -1
  %cond = icmp ult i32 %iv, %k
  br i1 %cond, label %loop.then, label %loop.latch

loop.then:
  %gep.src = getelementptr inbounds i32, ptr %src, i32 %iv
  %l = load i32, ptr %gep.src, align 16
  %dead_gep = getelementptr inbounds i32, ptr %dst, i64 1
  %gep.dst = getelementptr inbounds i32, ptr %dst, i32 %iv
  store i32 %l, ptr %gep.dst, align 16
  br label %loop.latch

loop.latch:
  %ec = icmp eq i32 %iv.next, 0
  br i1 %ec, label %exit, label %loop

exit:
  ret void
}

define void @ptr_induction_remove_dead_recipe(ptr %start, ptr %end) {
; CHECK-LABEL: LV: Checking a loop in 'ptr_induction_remove_dead_recipe'
; CHECK:       VPlan 'Initial VPlan for VF={2},UF>=1' {
; CHECK-NEXT: Live-in vp<[[VF:%.+]]> = VF
; CHECK-NEXT: Live-in vp<[[VFxUF:%.+]]> = VF * UF
; CHECK-NEXT: Live-in vp<[[VEC_TC:%.+]]> = vector-trip-count
; CHECK-NEXT: vp<[[TC:%.+]]> = original trip-count
; CHECK-EMPTY:
; CHECK-NEXT: ir-bb<entry>:
; CHECK-NEXT:  EMIT vp<[[TC]]> = EXPAND SCEV ((-1 * (ptrtoint ptr %end to i64)) + (ptrtoint ptr %start to i64))
; CHECK-NEXT: Successor(s): scalar.ph, vector.ph
; CHECK-EMPTY:
; CHECK-NEXT: vector.ph:
; CHECK-NEXT:   vp<[[END:%.+]]> = DERIVED-IV ir<%start> + vp<[[VEC_TC]]> * ir<-1>
; CHECK-NEXT: Successor(s): vector loop
; CHECK-EMPTY:
; CHECK-NEXT: <x1> vector loop: {
; CHECK-NEXT:   vector.body:
; CHECK-NEXT:     EMIT vp<[[CAN_IV:%.+]]> = CANONICAL-INDUCTION
; CHECK-NEXT:     vp<[[DEV_IV:%.+]]> = DERIVED-IV ir<0> + vp<[[CAN_IV]]> * ir<-1>
; CHECK-NEXT:     vp<[[STEPS:%.+]]> = SCALAR-STEPS vp<[[DEV_IV]]>, ir<-1>
; CHECK-NEXT:     EMIT vp<[[PTR_IV:%.+]]> = ptradd ir<%start>, vp<[[STEPS]]>
; CHECK-NEXT:     CLONE ir<%ptr.iv.next> = getelementptr inbounds vp<[[PTR_IV]]>, ir<-1>
; CHECK-NEXT:     vp<[[VEC_PTR:%.+]]> = vector-end-pointer inbounds ir<%ptr.iv.next>, vp<[[VF]]>
; CHECK-NEXT:     WIDEN ir<%l> = load vp<[[VEC_PTR]]>
; CHECK-NEXT:     WIDEN ir<%c.1> = icmp ne ir<%l>, ir<0>
; CHECK-NEXT:   Successor(s): pred.store
; CHECK-EMPTY:
; CHECK-NEXT:   <xVFxUF> pred.store: {
; CHECK-NEXT:     pred.store.entry:
; CHECK-NEXT:       BRANCH-ON-MASK ir<%c.1>
; CHECK-NEXT:     Successor(s): pred.store.if, pred.store.continue
; CHECK-EMPTY:
; CHECK-NEXT:     pred.store.if:
; CHECK-NEXT:       REPLICATE ir<%ptr.iv.next>.1 = getelementptr inbounds vp<[[PTR_IV]]>, ir<-1>
; CHECK-NEXT:       REPLICATE store ir<95>, ir<%ptr.iv.next>.1
; CHECK-NEXT:     Successor(s): pred.store.continue
; CHECK-EMPTY:
; CHECK-NEXT:     pred.store.continue:
; CHECK-NEXT:     No successors
; CHECK-NEXT:   }
; CHECK-NEXT:   Successor(s): if.then.0
; CHECK-EMPTY:
; CHECK-NEXT:   if.then.0:
; CHECK-NEXT:     EMIT vp<[[CAN_IV_NEXT:%.+]]> = add nuw vp<[[CAN_IV]]>, vp<[[VFxUF]]>
; CHECK-NEXT:     EMIT branch-on-count vp<[[CAN_IV_NEXT]]>, vp<[[VEC_TC]]>
; CHECK-NEXT:   No successors
; CHECK-NEXT: }
; CHECK-NEXT: Successor(s): middle.block
; CHECK-EMPTY:
; CHECK-NEXT: middle.block:
; CHECK-NEXT:   EMIT vp<[[CMP:%.+]]> = icmp eq vp<[[TC]]>, vp<[[VEC_TC]]>
; CHECK-NEXT:   EMIT branch-on-cond vp<[[CMP]]>
; CHECK-NEXT: Successor(s): ir-bb<exit>, scalar.ph
; CHECK-EMPTY:
; CHECK-NEXT: ir-bb<exit>:
; CHECK-NEXT: No successors
; CHECK-EMPTY:
; CHECK-NEXT: scalar.ph:
<<<<<<< HEAD
; CHECK-NEXT:   EMIT-SCALAR vp<[[RESUME:%.+]]> = resume-phi vp<[[END]]>, ir<%start>
=======
; CHECK-NEXT:   EMIT-SCALAR vp<[[RESUME:%.+]]> = phi [ vp<[[END]]>, middle.block ], [ ir<%start>, ir-bb<entry> ]
>>>>>>> eb0f1dc0
; CHECK-NEXT: Successor(s): ir-bb<loop.header>
; CHECK-EMPTY:
; CHECK-NEXT: ir-bb<loop.header>:
; CHECK-NEXT:   IR   %ptr.iv = phi ptr [ %start, %entry ], [ %ptr.iv.next, %loop.latch ] (extra operand: vp<[[RESUME]]> from scalar.ph)
; CHECK-NEXT:   IR   %ptr.iv.next = getelementptr inbounds i8, ptr %ptr.iv, i64 -1
; CHECK-NEXT:   IR   %l = load i8, ptr %ptr.iv.next, align 1
; CHECK-NEXT:   IR   %c.1 = icmp eq i8 %l, 0
; CHECK-NEXT: No successors
; CHECK-NEXT: }
;
entry:
  br label %loop.header

loop.header:
  %ptr.iv = phi ptr [ %start, %entry ], [ %ptr.iv.next, %loop.latch ]
  %ptr.iv.next = getelementptr inbounds i8, ptr %ptr.iv, i64 -1
  %l = load i8, ptr %ptr.iv.next, align 1
  %c.1 = icmp eq i8 %l, 0
  br i1 %c.1, label %loop.latch, label %if.then

if.then:
  store i8 95, ptr %ptr.iv.next, align 1
  br label %loop.latch

loop.latch:
  %c.2 = icmp eq ptr %ptr.iv.next, %end
  br i1 %c.2, label %exit, label %loop.header

exit:
  ret void
}<|MERGE_RESOLUTION|>--- conflicted
+++ resolved
@@ -1090,11 +1090,7 @@
 ; CHECK-NEXT: No successors
 ; CHECK-EMPTY:
 ; CHECK-NEXT: scalar.ph:
-<<<<<<< HEAD
-; CHECK-NEXT:   EMIT-SCALAR vp<[[RESUME:%.+]]> = resume-phi vp<[[END]]>, ir<%n>
-=======
 ; CHECK-NEXT:   EMIT-SCALAR vp<[[RESUME:%.+]]> = phi [ vp<[[END]]>, middle.block ], [ ir<%n>, ir-bb<entry> ]
->>>>>>> eb0f1dc0
 ; CHECK-NEXT: Successor(s): ir-bb<loop>
 ; CHECK-EMPTY:
 ; CHECK-NEXT: ir-bb<loop>:
@@ -1188,11 +1184,7 @@
 ; CHECK-NEXT: No successors
 ; CHECK-EMPTY:
 ; CHECK-NEXT: scalar.ph:
-<<<<<<< HEAD
-; CHECK-NEXT:   EMIT-SCALAR vp<[[RESUME:%.+]]> = resume-phi vp<[[END]]>, ir<%start>
-=======
 ; CHECK-NEXT:   EMIT-SCALAR vp<[[RESUME:%.+]]> = phi [ vp<[[END]]>, middle.block ], [ ir<%start>, ir-bb<entry> ]
->>>>>>> eb0f1dc0
 ; CHECK-NEXT: Successor(s): ir-bb<loop.header>
 ; CHECK-EMPTY:
 ; CHECK-NEXT: ir-bb<loop.header>:
