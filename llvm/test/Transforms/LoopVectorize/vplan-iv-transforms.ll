--- conflicted
+++ resolved
@@ -38,11 +38,7 @@
 ; CHECK-NEXT:  No successors
 ; CHECK-EMPTY:
 ; CHECK-NEXT:  scalar.ph:
-<<<<<<< HEAD
-; CHECK-NEXT:    EMIT-SCALAR vp<[[RESUME:%.+]]> = resume-phi vp<[[VEC_TC]]>, ir<0>
-=======
 ; CHECK-NEXT:    EMIT-SCALAR vp<[[RESUME:%.+]]> = phi [ vp<[[VEC_TC]]>, middle.block ], [ ir<0>, ir-bb<entry> ]
->>>>>>> 4084ffcf
 ; CHECK-NEXT:  Successor(s): ir-bb<loop.header>
 ; CHECK-EMPTY:
 ; CHECK-NEXT:  ir-bb<loop.header>:
