--- conflicted
+++ resolved
@@ -20,11 +20,7 @@
 ; CHECK-NEXT:  N0 -> N2 [ label="F"]
 ; CHECK-NEXT:  N1 [label =
 ; CHECK-NEXT:    "scalar.ph:\l" +
-<<<<<<< HEAD
-; CHECK-NEXT:    "  EMIT-SCALAR vp\<%bc.resume.val\> = resume-phi vp\<%2\>, ir\<0\>\l" +
-=======
 ; CHECK-NEXT:    "  EMIT-SCALAR vp\<%bc.resume.val\> = phi [ vp\<%2\>, middle.block ], [ ir\<0\>, ir-bb\<for.body.preheader\> ]\l" +
->>>>>>> eb0f1dc0
 ; CHECK-NEXT:    "Successor(s): ir-bb\<for.body\>\l"
 ; CHECK-NEXT:  ]
 ; CHECK-NEXT:  N1 -> N3 [ label=""]
