; NOTE: Assertions have been autogenerated by utils/update_test_checks.py
; REQUIRES: asserts

; RUN: opt -passes=loop-vectorize -force-vector-interleave=1 -vectorizer-maximize-bandwidth -mtriple=arm64-apple-ios -debug -S %s 2>&1 | FileCheck %s

target triple = "arm64-apple-ios"

; CHECK-LABEL: LV: Checking a loop in 'test'
; CHECK:      VPlan 'Initial VPlan for VF={2},UF>=1' {
; CHECK-NEXT: Live-in vp<[[VF:%.+]]> = VF
; CHECK-NEXT: Live-in vp<[[VFxUF:%.+]]> = VF * UF
; CHECK-NEXT: Live-in vp<[[VTC:%.+]]> = vector-trip-count

; CHECK-NEXT: Live-in ir<1024> = original trip-count
; CHECK-EMPTY:
; CHECK-NEXT: ir-bb<entry>:
; CHECK-NEXT: Successor(s): scalar.ph, vector.ph
; CHECK-EMPTY:
; CHECK-NEXT: vector.ph:
; CHECK-NEXT: Successor(s): vector loop
; CHECK-EMPTY:
; CHECK-NEXT: <x1> vector loop: {
; CHECK-NEXT:   vector.body:
; CHECK-NEXT:     EMIT vp<[[CAN_IV:%.+]]> = CANONICAL-INDUCTION
; CHECK-NEXT:     vp<[[STEPS:%.+]]>    = SCALAR-STEPS vp<[[CAN_IV]]>, ir<1>, vp<[[VF]]>
; CHECK-NEXT:     CLONE ir<%gep.src> = getelementptr inbounds ir<%src>, vp<[[STEPS]]>
; CHECK-NEXT:     vp<[[VEC_PTR:%.+]]> = vector-pointer ir<%gep.src>
; CHECK-NEXT:     WIDEN ir<%l> = load vp<[[VEC_PTR]]>
; CHECK-NEXT:     WIDEN-CAST ir<%conv> = fpext ir<%l> to double
; CHECK-NEXT:     WIDEN-CALL ir<%s> = call fast @llvm.sin.f64(ir<%conv>) (using library function: __simd_sin_v2f64)
; CHECK-NEXT:     REPLICATE ir<%gep.dst> = getelementptr inbounds ir<%dst>, vp<[[STEPS]]>
; CHECK-NEXT:     REPLICATE store ir<%s>, ir<%gep.dst>
; CHECK-NEXT:     EMIT vp<[[CAN_IV_NEXT:%.+]]> = add nuw vp<[[CAN_IV]]>, vp<[[VFxUF]]>
; CHECK-NEXT:     EMIT branch-on-count vp<[[CAN_IV_NEXT]]>, vp<[[VTC]]>
; CHECK-NEXT:   No successors
; CHECK-NEXT: }
; CHECK-NEXT: Successor(s): middle.block
; CHECK-EMPTY:
; CHECK-NEXT: middle.block:
; CHECK-NEXT:   EMIT vp<[[CMP:%.+]]> = icmp eq ir<1024>, vp<[[VTC]]>
; CHECK-NEXT:   EMIT branch-on-cond vp<[[CMP]]>
; CHECK-NEXT: Successor(s): ir-bb<exit>, scalar.ph
; CHECK-EMPTY:
; CHECK-NEXT: ir-bb<exit>:
; CHECK-NEXT: No successors
; CHECK-EMPTY:
; CHECK-NEXT: scalar.ph:
<<<<<<< HEAD
; CHECK-NEXT:   EMIT-SCALAR vp<[[RESUME:%.+]]> = resume-phi vp<[[VTC]]>, ir<0>
=======
; CHECK-NEXT:   EMIT-SCALAR vp<[[RESUME:%.+]]> = phi [ vp<[[VTC]]>, middle.block ], [ ir<0>, ir-bb<entry> ]
>>>>>>> 4084ffcf
; CHECK-NEXT: Successor(s): ir-bb<loop>
; CHECK-EMPTY:
; CHECK-NEXT: ir-bb<loop>:
; CHECK-NEXT:   IR   %iv = phi i64 [ 0, %entry ], [ %iv.next, %loop ] (extra operand: vp<[[RESUME]]> from scalar.ph)
; CHECK:        IR   %cmp = icmp ne i64 %iv.next, 1024
; CHECK-NEXT: No successors
; CHECK-NEXT: }

; CHECK:      VPlan 'Initial VPlan for VF={4},UF>=1' {
; CHECK-NEXT: Live-in vp<[[VF:%.+]]> = VF
; CHECK-NEXT: Live-in vp<[[VFxUF:%.+]]> = VF * UF
; CHECK-NEXT: Live-in vp<[[VTC:%.+]]> = vector-trip-count
; CHECK-NEXT: Live-in ir<1024> = original trip-count
; CHECK-EMPTY:
; CHECK-NEXT: ir-bb<entry>:
; CHECK-NEXT: Successor(s): scalar.ph, vector.ph
; CHECK-EMPTY:
; CHECK-NEXT: vector.ph:
; CHECK-NEXT: Successor(s): vector loop
; CHECK-EMPTY:
; CHECK-NEXT: <x1> vector loop: {
; CHECK-NEXT:   vector.body:
; CHECK-NEXT:     EMIT vp<[[CAN_IV:%.+]]> = CANONICAL-INDUCTION
; CHECK-NEXT:     vp<[[STEPS:%.+]]>    = SCALAR-STEPS vp<[[CAN_IV]]>, ir<1>, vp<[[VF]]>
; CHECK-NEXT:     CLONE ir<%gep.src> = getelementptr inbounds ir<%src>, vp<[[STEPS]]>
; CHECK-NEXT:     vp<[[VEC_PTR:%.+]]> = vector-pointer ir<%gep.src>
; CHECK-NEXT:     WIDEN ir<%l> = load vp<[[VEC_PTR]]>
; CHECK-NEXT:     WIDEN-CAST ir<%conv> = fpext ir<%l> to double
; CHECK-NEXT:     WIDEN-INTRINSIC ir<%s> = call fast llvm.sin(ir<%conv>)
; CHECK-NEXT:     REPLICATE ir<%gep.dst> = getelementptr inbounds ir<%dst>, vp<[[STEPS]]>
; CHECK-NEXT:     REPLICATE store ir<%s>, ir<%gep.dst>
; CHECK-NEXT:     EMIT vp<[[CAN_IV_NEXT:%.+]]> = add nuw vp<[[CAN_IV]]>, vp<[[VFxUF]]>
; CHECK-NEXT:     EMIT branch-on-count vp<[[CAN_IV_NEXT]]>, vp<[[VTC]]>
; CHECK-NEXT:   No successors
; CHECK-NEXT: }
; CHECK-NEXT: Successor(s): middle.block
; CHECK-EMPTY:
; CHECK-NEXT: middle.block:
; CHECK-NEXT:   EMIT vp<[[CMP:%.+]]> = icmp eq ir<1024>, vp<[[VTC]]>
; CHECK-NEXT:   EMIT branch-on-cond vp<[[CMP]]>
; CHECK-NEXT: Successor(s): ir-bb<exit>, scalar.ph
; CHECK-EMPTY:
; CHECK-NEXT: ir-bb<exit>:
; CHECK-NEXT: No successors
; CHECK-EMPTY:
; CHECK-NEXT: scalar.ph:
<<<<<<< HEAD
; CHECK-NEXT:   EMIT-SCALAR vp<[[RESUME:%.+]]> = resume-phi vp<[[VTC]]>, ir<0>
=======
; CHECK-NEXT:   EMIT-SCALAR vp<[[RESUME:%.+]]> = phi [ vp<[[VTC]]>, middle.block ], [ ir<0>, ir-bb<entry> ]
>>>>>>> 4084ffcf
; CHECK-NEXT: Successor(s): ir-bb<loop>
; CHECK-EMPTY:
; CHECK-NEXT: ir-bb<loop>:
; CHECK-NEXT:   IR   %iv = phi i64 [ 0, %entry ], [ %iv.next, %loop ] (extra operand: vp<[[RESUME]]> from scalar.ph)
; CHECK:        IR   %cmp = icmp ne i64 %iv.next, 1024
; CHECK-NEXT: No successors
; CHECK-NEXT: }
;
;
define void @test(ptr noalias %src, ptr noalias %dst) {
; CHECK-LABEL: @test(
; CHECK:       vector.body:
; CHECK-NEXT:    [[INDEX:%.*]] = phi i64 [ 0, %vector.ph ], [ [[INDEX_NEXT:%.*]], %vector.body ]
; CHECK-NEXT:    [[TMP0:%.*]] = add i64 [[INDEX]], 0
; CHECK-NEXT:    [[TMP1:%.*]] = add i64 [[INDEX]], 1
; CHECK-NEXT:    [[TMP2:%.*]] = getelementptr inbounds float, ptr [[SRC:%.*]], i64 [[TMP0]]
; CHECK-NEXT:    [[TMP3:%.*]] = getelementptr inbounds float, ptr [[TMP2]], i32 0
; CHECK-NEXT:    [[WIDE_LOAD:%.*]] = load <2 x float>, ptr [[TMP3]], align 4
; CHECK-NEXT:    [[TMP4:%.*]] = fpext <2 x float> [[WIDE_LOAD]] to <2 x double>
; CHECK-NEXT:    [[TMP5:%.*]] = call fast <2 x double> @__simd_sin_v2f64(<2 x double> [[TMP4]])
; CHECK-NEXT:    [[TMP6:%.*]] = getelementptr inbounds float, ptr [[DST:%.*]], i64 [[TMP0]]
; CHECK-NEXT:    [[TMP7:%.*]] = getelementptr inbounds float, ptr [[DST]], i64 [[TMP1]]
; CHECK-NEXT:    [[TMP8:%.*]] = extractelement <2 x double> [[TMP5]], i32 0
; CHECK-NEXT:    store double [[TMP8]], ptr [[TMP6]], align 8
; CHECK-NEXT:    [[TMP9:%.*]] = extractelement <2 x double> [[TMP5]], i32 1
; CHECK-NEXT:    store double [[TMP9]], ptr [[TMP7]], align 8
; CHECK-NEXT:    [[INDEX_NEXT]] = add nuw i64 [[INDEX]], 2
; CHECK-NEXT:    [[TMP10:%.*]] = icmp eq i64 [[INDEX_NEXT]], 1024
; CHECK-NEXT:    br i1 [[TMP10]], label %middle.block, label %vector.body
;
entry:
  br label %loop

loop:
  %iv = phi i64 [ 0, %entry ], [ %iv.next, %loop ]
  %gep.src = getelementptr inbounds float, ptr %src, i64 %iv
  %l = load float, ptr %gep.src, align 4
  %conv = fpext float %l to double
  %s = call fast double @llvm.sin.f64(double %conv) #0
  %gep.dst = getelementptr inbounds float, ptr %dst, i64 %iv
  store double %s, ptr %gep.dst
  %iv.next = add nsw i64 %iv, 1
  %cmp = icmp ne i64 %iv.next, 1024
  br i1 %cmp, label %loop, label %exit

exit:
  ret void
}

declare double @llvm.sin.f64(double)

declare <2 x double> @__simd_sin_v2f64(<2 x double>)

attributes #0 = { "vector-function-abi-variant"="_ZGV_LLVM_N2v_llvm.sin.f64(__simd_sin_v2f64)" }<|MERGE_RESOLUTION|>--- conflicted
+++ resolved
@@ -45,11 +45,7 @@
 ; CHECK-NEXT: No successors
 ; CHECK-EMPTY:
 ; CHECK-NEXT: scalar.ph:
-<<<<<<< HEAD
-; CHECK-NEXT:   EMIT-SCALAR vp<[[RESUME:%.+]]> = resume-phi vp<[[VTC]]>, ir<0>
-=======
 ; CHECK-NEXT:   EMIT-SCALAR vp<[[RESUME:%.+]]> = phi [ vp<[[VTC]]>, middle.block ], [ ir<0>, ir-bb<entry> ]
->>>>>>> 4084ffcf
 ; CHECK-NEXT: Successor(s): ir-bb<loop>
 ; CHECK-EMPTY:
 ; CHECK-NEXT: ir-bb<loop>:
@@ -96,11 +92,7 @@
 ; CHECK-NEXT: No successors
 ; CHECK-EMPTY:
 ; CHECK-NEXT: scalar.ph:
-<<<<<<< HEAD
-; CHECK-NEXT:   EMIT-SCALAR vp<[[RESUME:%.+]]> = resume-phi vp<[[VTC]]>, ir<0>
-=======
 ; CHECK-NEXT:   EMIT-SCALAR vp<[[RESUME:%.+]]> = phi [ vp<[[VTC]]>, middle.block ], [ ir<0>, ir-bb<entry> ]
->>>>>>> 4084ffcf
 ; CHECK-NEXT: Successor(s): ir-bb<loop>
 ; CHECK-EMPTY:
 ; CHECK-NEXT: ir-bb<loop>:
