; NOTE: Assertions have been autogenerated by utils/update_test_checks.py UTC_ARGS: --version 5
; RUN: opt -passes=loop-vectorize -force-vector-width=4 -S %s | FileCheck %s

@dst = external global [32 x i16], align 1

define void @blend_uniform_iv_trunc(i1 %c) {
; CHECK-LABEL: define void @blend_uniform_iv_trunc(
; CHECK-SAME: i1 [[C:%.*]]) {
; CHECK-NEXT:  [[ENTRY:.*]]:
; CHECK-NEXT:    br i1 false, label %[[SCALAR_PH:.*]], label %[[VECTOR_PH:.*]]
; CHECK:       [[VECTOR_PH]]:
; CHECK-NEXT:    br label %[[VECTOR_BODY:.*]]
; CHECK:       [[VECTOR_BODY]]:
; CHECK-NEXT:    [[INDEX:%.*]] = phi i64 [ 0, %[[VECTOR_PH]] ], [ [[INDEX_NEXT:%.*]], %[[VECTOR_BODY]] ]
; CHECK-NEXT:    [[TMP0:%.*]] = trunc i64 [[INDEX]] to i16
; CHECK-NEXT:    [[TMP6:%.*]] = select i1 [[C]], i16 [[TMP0]], i16 poison
; CHECK-NEXT:    [[TMP7:%.*]] = getelementptr inbounds [32 x i16], ptr @dst, i16 0, i16 [[TMP6]]
; CHECK-NEXT:    [[TMP3:%.*]] = getelementptr inbounds i16, ptr [[TMP7]], i32 0
; CHECK-NEXT:    store <4 x i16> zeroinitializer, ptr [[TMP3]], align 2
; CHECK-NEXT:    [[INDEX_NEXT]] = add nuw i64 [[INDEX]], 4
; CHECK-NEXT:    [[TMP4:%.*]] = icmp eq i64 [[INDEX_NEXT]], 32
; CHECK-NEXT:    br i1 [[TMP4]], label %[[MIDDLE_BLOCK:.*]], label %[[VECTOR_BODY]], !llvm.loop [[LOOP0:![0-9]+]]
; CHECK:       [[MIDDLE_BLOCK]]:
; CHECK-NEXT:    br i1 true, label %[[EXIT:.*]], label %[[SCALAR_PH]]
; CHECK:       [[SCALAR_PH]]:
; CHECK-NEXT:    [[BC_RESUME_VAL:%.*]] = phi i64 [ 32, %[[MIDDLE_BLOCK]] ], [ 0, %[[ENTRY]] ]
; CHECK-NEXT:    br label %[[LOOP_HEADER:.*]]
; CHECK:       [[LOOP_HEADER]]:
; CHECK-NEXT:    [[IV:%.*]] = phi i64 [ [[BC_RESUME_VAL]], %[[SCALAR_PH]] ], [ [[IV_NEXT:%.*]], %[[LOOP_LATCH:.*]] ]
; CHECK-NEXT:    [[IV_TRUNC_2:%.*]] = trunc i64 [[IV]] to i16
; CHECK-NEXT:    br i1 [[C]], label %[[LOOP_NEXT:.*]], label %[[LOOP_LATCH]]
; CHECK:       [[LOOP_NEXT]]:
; CHECK-NEXT:    br label %[[LOOP_LATCH]]
; CHECK:       [[LOOP_LATCH]]:
; CHECK-NEXT:    [[BLEND:%.*]] = phi i16 [ poison, %[[LOOP_HEADER]] ], [ [[IV_TRUNC_2]], %[[LOOP_NEXT]] ]
; CHECK-NEXT:    [[DST_PTR:%.*]] = getelementptr inbounds [32 x i16], ptr @dst, i16 0, i16 [[BLEND]]
; CHECK-NEXT:    store i16 0, ptr [[DST_PTR]], align 2
; CHECK-NEXT:    [[IV_NEXT]] = add nuw nsw i64 [[IV]], 1
; CHECK-NEXT:    [[CMP439:%.*]] = icmp ult i64 [[IV]], 31
; CHECK-NEXT:    br i1 [[CMP439]], label %[[LOOP_HEADER]], label %[[EXIT]], !llvm.loop [[LOOP3:![0-9]+]]
; CHECK:       [[EXIT]]:
; CHECK-NEXT:    ret void
;
entry:
  br label %loop.header

loop.header:                                      ; preds = %loop.latch, %entry
  %iv = phi i64 [ 0, %entry ], [ %iv.next, %loop.latch ]
  %iv.trunc.2 = trunc i64 %iv to i16
  br i1 %c, label %loop.next, label %loop.latch

loop.next:                                        ; preds = %loop.header
  br label %loop.latch

loop.latch:                                       ; preds = %loop.next, %loop.header
  %blend = phi i16 [ poison, %loop.header ], [ %iv.trunc.2, %loop.next ]
  %dst.ptr = getelementptr inbounds [32 x i16], ptr @dst, i16 0, i16 %blend
  store i16 0, ptr %dst.ptr
  %iv.next = add nuw nsw i64 %iv, 1
  %cmp439 = icmp ult i64 %iv, 31
  br i1 %cmp439, label %loop.header, label %exit

exit:                                             ; preds = %loop.latch
  ret void
}

define void @blend_uniform_iv(i1 %c) {
; CHECK-LABEL: define void @blend_uniform_iv(
; CHECK-SAME: i1 [[C:%.*]]) {
; CHECK-NEXT:  [[ENTRY:.*]]:
; CHECK-NEXT:    br i1 false, label %[[SCALAR_PH:.*]], label %[[VECTOR_PH:.*]]
; CHECK:       [[VECTOR_PH]]:
; CHECK-NEXT:    br label %[[VECTOR_BODY:.*]]
; CHECK:       [[VECTOR_BODY]]:
; CHECK-NEXT:    [[INDEX:%.*]] = phi i64 [ 0, %[[VECTOR_PH]] ], [ [[INDEX_NEXT:%.*]], %[[VECTOR_BODY]] ]
; CHECK-NEXT:    [[TMP6:%.*]] = select i1 [[C]], i64 [[INDEX]], i64 poison
; CHECK-NEXT:    [[TMP7:%.*]] = getelementptr inbounds [32 x i16], ptr @dst, i16 0, i64 [[TMP6]]
; CHECK-NEXT:    [[TMP2:%.*]] = getelementptr inbounds i16, ptr [[TMP7]], i32 0
; CHECK-NEXT:    store <4 x i16> zeroinitializer, ptr [[TMP2]], align 2
; CHECK-NEXT:    [[INDEX_NEXT]] = add nuw i64 [[INDEX]], 4
; CHECK-NEXT:    [[TMP3:%.*]] = icmp eq i64 [[INDEX_NEXT]], 32
; CHECK-NEXT:    br i1 [[TMP3]], label %[[MIDDLE_BLOCK:.*]], label %[[VECTOR_BODY]], !llvm.loop [[LOOP4:![0-9]+]]
; CHECK:       [[MIDDLE_BLOCK]]:
; CHECK-NEXT:    br i1 true, label %[[EXIT:.*]], label %[[SCALAR_PH]]
; CHECK:       [[SCALAR_PH]]:
; CHECK-NEXT:    [[BC_RESUME_VAL:%.*]] = phi i64 [ 32, %[[MIDDLE_BLOCK]] ], [ 0, %[[ENTRY]] ]
; CHECK-NEXT:    br label %[[LOOP_HEADER:.*]]
; CHECK:       [[LOOP_HEADER]]:
; CHECK-NEXT:    [[IV:%.*]] = phi i64 [ [[BC_RESUME_VAL]], %[[SCALAR_PH]] ], [ [[IV_NEXT:%.*]], %[[LOOP_LATCH:.*]] ]
; CHECK-NEXT:    br i1 [[C]], label %[[LOOP_NEXT:.*]], label %[[LOOP_LATCH]]
; CHECK:       [[LOOP_NEXT]]:
; CHECK-NEXT:    br label %[[LOOP_LATCH]]
; CHECK:       [[LOOP_LATCH]]:
; CHECK-NEXT:    [[BLEND:%.*]] = phi i64 [ poison, %[[LOOP_HEADER]] ], [ [[IV]], %[[LOOP_NEXT]] ]
; CHECK-NEXT:    [[DST_PTR:%.*]] = getelementptr inbounds [32 x i16], ptr @dst, i16 0, i64 [[BLEND]]
; CHECK-NEXT:    store i16 0, ptr [[DST_PTR]], align 2
; CHECK-NEXT:    [[IV_NEXT]] = add nuw nsw i64 [[IV]], 1
; CHECK-NEXT:    [[CMP439:%.*]] = icmp ult i64 [[IV]], 31
; CHECK-NEXT:    br i1 [[CMP439]], label %[[LOOP_HEADER]], label %[[EXIT]], !llvm.loop [[LOOP5:![0-9]+]]
; CHECK:       [[EXIT]]:
; CHECK-NEXT:    ret void
;

entry:
  br label %loop.header

loop.header:                                      ; preds = %loop.latch, %entry
  %iv = phi i64 [ 0, %entry ], [ %iv.next, %loop.latch ]
  br i1 %c, label %loop.next, label %loop.latch

loop.next:                                        ; preds = %loop.header
  br label %loop.latch

loop.latch:                                       ; preds = %loop.next, %loop.header
  %blend = phi i64 [ poison, %loop.header ], [ %iv, %loop.next ]
  %dst.ptr = getelementptr inbounds [32 x i16], ptr @dst, i16 0, i64 %blend
  store i16 0, ptr %dst.ptr
  %iv.next = add nuw nsw i64 %iv, 1
  %cmp439 = icmp ult i64 %iv, 31
  br i1 %cmp439, label %loop.header, label %exit

exit:                                             ; preds = %loop.latch
  ret void
}

define void @blend_chain_iv(i1 %c) {
; CHECK-LABEL: define void @blend_chain_iv(
; CHECK-SAME: i1 [[C:%.*]]) {
; CHECK-NEXT:  [[ENTRY:.*]]:
; CHECK-NEXT:    br i1 false, label %[[SCALAR_PH:.*]], label %[[VECTOR_PH:.*]]
; CHECK:       [[VECTOR_PH]]:
; CHECK-NEXT:    [[BROADCAST_SPLATINSERT:%.*]] = insertelement <4 x i1> poison, i1 [[C]], i64 0
; CHECK-NEXT:    [[BROADCAST_SPLAT:%.*]] = shufflevector <4 x i1> [[BROADCAST_SPLATINSERT]], <4 x i1> poison, <4 x i32> zeroinitializer
; CHECK-NEXT:    [[TMP0:%.*]] = xor <4 x i1> [[BROADCAST_SPLAT]], splat (i1 true)
; CHECK-NEXT:    [[TMP10:%.*]] = select <4 x i1> [[BROADCAST_SPLAT]], <4 x i1> [[TMP0]], <4 x i1> zeroinitializer
; CHECK-NEXT:    br label %[[VECTOR_BODY:.*]]
; CHECK:       [[VECTOR_BODY]]:
; CHECK-NEXT:    [[INDEX:%.*]] = phi i64 [ 0, %[[VECTOR_PH]] ], [ [[INDEX_NEXT:%.*]], %[[VECTOR_BODY]] ]
; CHECK-NEXT:    [[VEC_IND:%.*]] = phi <4 x i64> [ <i64 0, i64 1, i64 2, i64 3>, %[[VECTOR_PH]] ], [ [[VEC_IND_NEXT:%.*]], %[[VECTOR_BODY]] ]
; CHECK-NEXT:    [[PREDPHI:%.*]] = select <4 x i1> [[TMP10]], <4 x i64> undef, <4 x i64> [[VEC_IND]]
; CHECK-NEXT:    [[PREDPHI1:%.*]] = select <4 x i1> [[BROADCAST_SPLAT]], <4 x i64> [[PREDPHI]], <4 x i64> undef
; CHECK-NEXT:    [[TMP1:%.*]] = extractelement <4 x i64> [[PREDPHI1]], i32 0
; CHECK-NEXT:    [[TMP2:%.*]] = getelementptr inbounds [32 x i16], ptr @dst, i16 0, i64 [[TMP1]]
; CHECK-NEXT:    [[TMP3:%.*]] = extractelement <4 x i64> [[PREDPHI1]], i32 1
; CHECK-NEXT:    [[TMP4:%.*]] = getelementptr inbounds [32 x i16], ptr @dst, i16 0, i64 [[TMP3]]
; CHECK-NEXT:    [[TMP5:%.*]] = extractelement <4 x i64> [[PREDPHI1]], i32 2
; CHECK-NEXT:    [[TMP6:%.*]] = getelementptr inbounds [32 x i16], ptr @dst, i16 0, i64 [[TMP5]]
; CHECK-NEXT:    [[TMP7:%.*]] = extractelement <4 x i64> [[PREDPHI1]], i32 3
; CHECK-NEXT:    [[TMP8:%.*]] = getelementptr inbounds [32 x i16], ptr @dst, i16 0, i64 [[TMP7]]
; CHECK-NEXT:    store i16 0, ptr [[TMP2]], align 2
; CHECK-NEXT:    store i16 0, ptr [[TMP4]], align 2
; CHECK-NEXT:    store i16 0, ptr [[TMP6]], align 2
; CHECK-NEXT:    store i16 0, ptr [[TMP8]], align 2
; CHECK-NEXT:    [[INDEX_NEXT]] = add nuw i64 [[INDEX]], 4
; CHECK-NEXT:    [[VEC_IND_NEXT]] = add <4 x i64> [[VEC_IND]], splat (i64 4)
; CHECK-NEXT:    [[TMP9:%.*]] = icmp eq i64 [[INDEX_NEXT]], 32
; CHECK-NEXT:    br i1 [[TMP9]], label %[[MIDDLE_BLOCK:.*]], label %[[VECTOR_BODY]], !llvm.loop [[LOOP6:![0-9]+]]
; CHECK:       [[MIDDLE_BLOCK]]:
; CHECK-NEXT:    br i1 true, label %[[EXIT:.*]], label %[[SCALAR_PH]]
; CHECK:       [[SCALAR_PH]]:
; CHECK-NEXT:    [[BC_RESUME_VAL:%.*]] = phi i64 [ 32, %[[MIDDLE_BLOCK]] ], [ 0, %[[ENTRY]] ]
; CHECK-NEXT:    br label %[[LOOP_HEADER:.*]]
; CHECK:       [[LOOP_HEADER]]:
; CHECK-NEXT:    [[IV:%.*]] = phi i64 [ [[BC_RESUME_VAL]], %[[SCALAR_PH]] ], [ [[IV_NEXT:%.*]], %[[LOOP_LATCH:.*]] ]
; CHECK-NEXT:    br i1 [[C]], label %[[LOOP_NEXT:.*]], label %[[LOOP_LATCH]]
; CHECK:       [[LOOP_NEXT]]:
; CHECK-NEXT:    br i1 [[C]], label %[[LOOP_NEXT_2:.*]], label %[[LOOP_NEXT_3:.*]]
; CHECK:       [[LOOP_NEXT_2]]:
; CHECK-NEXT:    br label %[[LOOP_NEXT_3]]
; CHECK:       [[LOOP_NEXT_3]]:
; CHECK-NEXT:    [[BLEND_1:%.*]] = phi i64 [ undef, %[[LOOP_NEXT]] ], [ [[IV]], %[[LOOP_NEXT_2]] ]
; CHECK-NEXT:    br label %[[LOOP_LATCH]]
; CHECK:       [[LOOP_LATCH]]:
; CHECK-NEXT:    [[BLEND:%.*]] = phi i64 [ undef, %[[LOOP_HEADER]] ], [ [[BLEND_1]], %[[LOOP_NEXT_3]] ]
; CHECK-NEXT:    [[DST_PTR:%.*]] = getelementptr inbounds [32 x i16], ptr @dst, i16 0, i64 [[BLEND]]
; CHECK-NEXT:    store i16 0, ptr [[DST_PTR]], align 2
; CHECK-NEXT:    [[IV_NEXT]] = add nuw nsw i64 [[IV]], 1
; CHECK-NEXT:    [[CMP439:%.*]] = icmp ult i64 [[IV]], 31
; CHECK-NEXT:    br i1 [[CMP439]], label %[[LOOP_HEADER]], label %[[EXIT]], !llvm.loop [[LOOP7:![0-9]+]]
; CHECK:       [[EXIT]]:
; CHECK-NEXT:    ret void
;

entry:
  br label %loop.header

loop.header:                                      ; preds = %loop.latch, %entry
  %iv = phi i64 [ 0, %entry ], [ %iv.next, %loop.latch ]
  br i1 %c, label %loop.next, label %loop.latch

loop.next:                                        ; preds = %loop.header
  br i1 %c, label %loop.next.2, label %loop.next.3

loop.next.2:
  br label %loop.next.3

loop.next.3:
  %blend.1 = phi i64 [ undef, %loop.next ], [ %iv, %loop.next.2 ]
  br label %loop.latch

loop.latch:                                       ; preds = %loop.next, %loop.header
  %blend = phi i64 [ undef, %loop.header ], [ %blend.1, %loop.next.3 ]
  %dst.ptr = getelementptr inbounds [32 x i16], ptr @dst, i16 0, i64 %blend
  store i16 0, ptr %dst.ptr
  %iv.next = add nuw nsw i64 %iv, 1
  %cmp439 = icmp ult i64 %iv, 31
  br i1 %cmp439, label %loop.header, label %exit

exit:                                             ; preds = %loop.latch
  ret void
}

define void @redundant_branch_and_blends_without_mask(ptr %A) {
; CHECK-LABEL: define void @redundant_branch_and_blends_without_mask(
; CHECK-SAME: ptr [[A:%.*]]) {
; CHECK-NEXT:  [[ENTRY:.*]]:
; CHECK-NEXT:    br i1 false, label %[[SCALAR_PH:.*]], label %[[VECTOR_PH:.*]]
; CHECK:       [[VECTOR_PH]]:
; CHECK-NEXT:    br label %[[VECTOR_BODY:.*]]
; CHECK:       [[VECTOR_BODY]]:
; CHECK-NEXT:    [[INDEX:%.*]] = phi i64 [ 0, %[[VECTOR_PH]] ], [ [[INDEX_NEXT:%.*]], %[[PRED_STORE_CONTINUE12:.*]] ]
; CHECK-NEXT:    [[VEC_IND:%.*]] = phi <4 x i8> [ <i8 0, i8 1, i8 2, i8 3>, %[[VECTOR_PH]] ], [ [[VEC_IND_NEXT:%.*]], %[[PRED_STORE_CONTINUE12]] ]
; CHECK-NEXT:    [[TMP0:%.*]] = add i64 [[INDEX]], 0
; CHECK-NEXT:    [[TMP1:%.*]] = add i64 [[INDEX]], 1
; CHECK-NEXT:    [[TMP2:%.*]] = add i64 [[INDEX]], 2
; CHECK-NEXT:    [[TMP3:%.*]] = add i64 [[INDEX]], 3
; CHECK-NEXT:    [[TMP4:%.*]] = icmp ule <4 x i8> [[VEC_IND]], splat (i8 1)
; CHECK-NEXT:    [[TMP5:%.*]] = getelementptr inbounds i32, ptr [[A]], i64 [[TMP0]]
; CHECK-NEXT:    [[TMP6:%.*]] = getelementptr inbounds i32, ptr [[A]], i64 [[TMP1]]
; CHECK-NEXT:    [[TMP7:%.*]] = getelementptr inbounds i32, ptr [[A]], i64 [[TMP2]]
; CHECK-NEXT:    [[TMP8:%.*]] = getelementptr inbounds i32, ptr [[A]], i64 [[TMP3]]
; CHECK-NEXT:    [[TMP9:%.*]] = extractelement <4 x i1> [[TMP4]], i32 0
; CHECK-NEXT:    br i1 [[TMP9]], label %[[PRED_LOAD_IF:.*]], label %[[PRED_LOAD_CONTINUE:.*]]
; CHECK:       [[PRED_LOAD_IF]]:
; CHECK-NEXT:    [[TMP10:%.*]] = load i32, ptr [[TMP5]], align 4
; CHECK-NEXT:    [[TMP11:%.*]] = insertelement <4 x i32> poison, i32 [[TMP10]], i32 0
; CHECK-NEXT:    br label %[[PRED_LOAD_CONTINUE]]
; CHECK:       [[PRED_LOAD_CONTINUE]]:
; CHECK-NEXT:    [[TMP12:%.*]] = phi <4 x i32> [ poison, %[[VECTOR_BODY]] ], [ [[TMP11]], %[[PRED_LOAD_IF]] ]
; CHECK-NEXT:    [[TMP13:%.*]] = extractelement <4 x i1> [[TMP4]], i32 1
; CHECK-NEXT:    br i1 [[TMP13]], label %[[PRED_LOAD_IF1:.*]], label %[[PRED_LOAD_CONTINUE2:.*]]
; CHECK:       [[PRED_LOAD_IF1]]:
; CHECK-NEXT:    [[TMP14:%.*]] = load i32, ptr [[TMP6]], align 4
; CHECK-NEXT:    [[TMP15:%.*]] = insertelement <4 x i32> [[TMP12]], i32 [[TMP14]], i32 1
; CHECK-NEXT:    br label %[[PRED_LOAD_CONTINUE2]]
; CHECK:       [[PRED_LOAD_CONTINUE2]]:
; CHECK-NEXT:    [[TMP16:%.*]] = phi <4 x i32> [ [[TMP12]], %[[PRED_LOAD_CONTINUE]] ], [ [[TMP15]], %[[PRED_LOAD_IF1]] ]
; CHECK-NEXT:    [[TMP17:%.*]] = extractelement <4 x i1> [[TMP4]], i32 2
; CHECK-NEXT:    br i1 [[TMP17]], label %[[PRED_LOAD_IF3:.*]], label %[[PRED_LOAD_CONTINUE4:.*]]
; CHECK:       [[PRED_LOAD_IF3]]:
; CHECK-NEXT:    [[TMP18:%.*]] = load i32, ptr [[TMP7]], align 4
; CHECK-NEXT:    [[TMP19:%.*]] = insertelement <4 x i32> [[TMP16]], i32 [[TMP18]], i32 2
; CHECK-NEXT:    br label %[[PRED_LOAD_CONTINUE4]]
; CHECK:       [[PRED_LOAD_CONTINUE4]]:
; CHECK-NEXT:    [[TMP20:%.*]] = phi <4 x i32> [ [[TMP16]], %[[PRED_LOAD_CONTINUE2]] ], [ [[TMP19]], %[[PRED_LOAD_IF3]] ]
; CHECK-NEXT:    [[TMP21:%.*]] = extractelement <4 x i1> [[TMP4]], i32 3
; CHECK-NEXT:    br i1 [[TMP21]], label %[[PRED_LOAD_IF5:.*]], label %[[PRED_LOAD_CONTINUE6:.*]]
; CHECK:       [[PRED_LOAD_IF5]]:
; CHECK-NEXT:    [[TMP22:%.*]] = load i32, ptr [[TMP8]], align 4
; CHECK-NEXT:    [[TMP23:%.*]] = insertelement <4 x i32> [[TMP20]], i32 [[TMP22]], i32 3
; CHECK-NEXT:    br label %[[PRED_LOAD_CONTINUE6]]
; CHECK:       [[PRED_LOAD_CONTINUE6]]:
; CHECK-NEXT:    [[TMP24:%.*]] = phi <4 x i32> [ [[TMP20]], %[[PRED_LOAD_CONTINUE4]] ], [ [[TMP23]], %[[PRED_LOAD_IF5]] ]
; CHECK-NEXT:    [[TMP25:%.*]] = add <4 x i32> [[TMP24]], splat (i32 10)
; CHECK-NEXT:    [[TMP26:%.*]] = add <4 x i32> [[TMP24]], [[TMP25]]
; CHECK-NEXT:    [[TMP27:%.*]] = extractelement <4 x i1> [[TMP4]], i32 0
; CHECK-NEXT:    br i1 [[TMP27]], label %[[PRED_STORE_IF:.*]], label %[[PRED_STORE_CONTINUE:.*]]
; CHECK:       [[PRED_STORE_IF]]:
; CHECK-NEXT:    [[TMP28:%.*]] = extractelement <4 x i32> [[TMP26]], i32 0
; CHECK-NEXT:    store i32 [[TMP28]], ptr [[TMP5]], align 4
; CHECK-NEXT:    br label %[[PRED_STORE_CONTINUE]]
; CHECK:       [[PRED_STORE_CONTINUE]]:
; CHECK-NEXT:    [[TMP29:%.*]] = extractelement <4 x i1> [[TMP4]], i32 1
; CHECK-NEXT:    br i1 [[TMP29]], label %[[PRED_STORE_IF7:.*]], label %[[PRED_STORE_CONTINUE8:.*]]
; CHECK:       [[PRED_STORE_IF7]]:
; CHECK-NEXT:    [[TMP30:%.*]] = extractelement <4 x i32> [[TMP26]], i32 1
; CHECK-NEXT:    store i32 [[TMP30]], ptr [[TMP6]], align 4
; CHECK-NEXT:    br label %[[PRED_STORE_CONTINUE8]]
; CHECK:       [[PRED_STORE_CONTINUE8]]:
; CHECK-NEXT:    [[TMP31:%.*]] = extractelement <4 x i1> [[TMP4]], i32 2
; CHECK-NEXT:    br i1 [[TMP31]], label %[[PRED_STORE_IF9:.*]], label %[[PRED_STORE_CONTINUE10:.*]]
; CHECK:       [[PRED_STORE_IF9]]:
; CHECK-NEXT:    [[TMP32:%.*]] = extractelement <4 x i32> [[TMP26]], i32 2
; CHECK-NEXT:    store i32 [[TMP32]], ptr [[TMP7]], align 4
; CHECK-NEXT:    br label %[[PRED_STORE_CONTINUE10]]
; CHECK:       [[PRED_STORE_CONTINUE10]]:
; CHECK-NEXT:    [[TMP33:%.*]] = extractelement <4 x i1> [[TMP4]], i32 3
; CHECK-NEXT:    br i1 [[TMP33]], label %[[PRED_STORE_IF11:.*]], label %[[PRED_STORE_CONTINUE12]]
; CHECK:       [[PRED_STORE_IF11]]:
; CHECK-NEXT:    [[TMP34:%.*]] = extractelement <4 x i32> [[TMP26]], i32 3
; CHECK-NEXT:    store i32 [[TMP34]], ptr [[TMP8]], align 4
; CHECK-NEXT:    br label %[[PRED_STORE_CONTINUE12]]
; CHECK:       [[PRED_STORE_CONTINUE12]]:
<<<<<<< HEAD
; CHECK-NEXT:    [[VEC_IND_NEXT]] = add <4 x i8> [[VEC_IND]], splat (i8 4)
; CHECK-NEXT:    [[INDEX_NEXT]] = add nuw i64 [[INDEX]], 4
=======
; CHECK-NEXT:    [[INDEX_NEXT]] = add nuw i64 [[INDEX]], 4
; CHECK-NEXT:    [[VEC_IND_NEXT]] = add <4 x i8> [[VEC_IND]], splat (i8 4)
>>>>>>> eb0f1dc0
; CHECK-NEXT:    br i1 true, label %[[MIDDLE_BLOCK:.*]], label %[[VECTOR_BODY]], !llvm.loop [[LOOP8:![0-9]+]]
; CHECK:       [[MIDDLE_BLOCK]]:
; CHECK-NEXT:    br label %[[EXIT:.*]]
; CHECK:       [[SCALAR_PH]]:
; CHECK-NEXT:    [[BC_RESUME_VAL:%.*]] = phi i64 [ 0, %[[ENTRY]] ]
; CHECK-NEXT:    br label %[[LOOP_HEADER:.*]]
; CHECK:       [[LOOP_HEADER]]:
; CHECK-NEXT:    [[IV:%.*]] = phi i64 [ [[BC_RESUME_VAL]], %[[SCALAR_PH]] ], [ [[IV_NEXT:%.*]], %[[LOOP_LATCH:.*]] ]
; CHECK-NEXT:    [[GEP_IV:%.*]] = getelementptr inbounds i32, ptr [[A]], i64 [[IV]]
; CHECK-NEXT:    [[L:%.*]] = load i32, ptr [[GEP_IV]], align 4
; CHECK-NEXT:    [[ADD:%.*]] = add i32 [[L]], 10
; CHECK-NEXT:    br label %[[LOOP_LATCH]]
; CHECK:       [[LOOP_LATCH]]:
; CHECK-NEXT:    [[P_1:%.*]] = phi i32 [ [[L]], %[[LOOP_HEADER]] ]
; CHECK-NEXT:    [[P_2:%.*]] = phi i32 [ [[ADD]], %[[LOOP_HEADER]] ]
; CHECK-NEXT:    [[RES:%.*]] = add i32 [[P_1]], [[P_2]]
; CHECK-NEXT:    store i32 [[RES]], ptr [[GEP_IV]], align 4
; CHECK-NEXT:    [[IV_NEXT]] = add i64 [[IV]], 1
; CHECK-NEXT:    [[EC:%.*]] = icmp eq i64 [[IV]], 1
; CHECK-NEXT:    br i1 [[EC]], label %[[EXIT]], label %[[LOOP_HEADER]], !llvm.loop [[LOOP9:![0-9]+]]
; CHECK:       [[EXIT]]:
; CHECK-NEXT:    ret void
;
entry:
  br label %loop.header

loop.header:
  %iv = phi i64 [ 0, %entry ], [ %iv.next, %loop.latch ]
  %gep.iv = getelementptr inbounds i32, ptr %A, i64 %iv
  %l = load i32, ptr %gep.iv
  %add = add i32 %l, 10
  br label %loop.latch

loop.latch:
  %p.1 = phi i32 [ %l, %loop.header ]
  %p.2 = phi i32 [ %add, %loop.header ]
  %res = add i32 %p.1, %p.2
  store i32 %res, ptr %gep.iv
  %iv.next = add i64 %iv, 1
  %ec = icmp eq i64 %iv, 1
  br i1 %ec, label %exit, label %loop.header

exit:
  ret void
}

;.
; CHECK: [[LOOP0]] = distinct !{[[LOOP0]], [[META1:![0-9]+]], [[META2:![0-9]+]]}
; CHECK: [[META1]] = !{!"llvm.loop.isvectorized", i32 1}
; CHECK: [[META2]] = !{!"llvm.loop.unroll.runtime.disable"}
; CHECK: [[LOOP3]] = distinct !{[[LOOP3]], [[META2]], [[META1]]}
; CHECK: [[LOOP4]] = distinct !{[[LOOP4]], [[META1]], [[META2]]}
; CHECK: [[LOOP5]] = distinct !{[[LOOP5]], [[META2]], [[META1]]}
; CHECK: [[LOOP6]] = distinct !{[[LOOP6]], [[META1]], [[META2]]}
; CHECK: [[LOOP7]] = distinct !{[[LOOP7]], [[META2]], [[META1]]}
; CHECK: [[LOOP8]] = distinct !{[[LOOP8]], [[META1]], [[META2]]}
; CHECK: [[LOOP9]] = distinct !{[[LOOP9]], [[META2]], [[META1]]}
;.<|MERGE_RESOLUTION|>--- conflicted
+++ resolved
@@ -291,13 +291,8 @@
 ; CHECK-NEXT:    store i32 [[TMP34]], ptr [[TMP8]], align 4
 ; CHECK-NEXT:    br label %[[PRED_STORE_CONTINUE12]]
 ; CHECK:       [[PRED_STORE_CONTINUE12]]:
-<<<<<<< HEAD
-; CHECK-NEXT:    [[VEC_IND_NEXT]] = add <4 x i8> [[VEC_IND]], splat (i8 4)
-; CHECK-NEXT:    [[INDEX_NEXT]] = add nuw i64 [[INDEX]], 4
-=======
 ; CHECK-NEXT:    [[INDEX_NEXT]] = add nuw i64 [[INDEX]], 4
 ; CHECK-NEXT:    [[VEC_IND_NEXT]] = add <4 x i8> [[VEC_IND]], splat (i8 4)
->>>>>>> eb0f1dc0
 ; CHECK-NEXT:    br i1 true, label %[[MIDDLE_BLOCK:.*]], label %[[VECTOR_BODY]], !llvm.loop [[LOOP8:![0-9]+]]
 ; CHECK:       [[MIDDLE_BLOCK]]:
 ; CHECK-NEXT:    br label %[[EXIT:.*]]
