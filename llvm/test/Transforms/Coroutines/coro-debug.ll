; Tests that debug information is sane after coro-split
; RUN: opt < %s -passes='cgscc(coro-split),simplifycfg,early-cse' -S | FileCheck %s

source_filename = "simple-repro.c"
target datalayout = "e-m:e-i64:64-f80:128-n8:16:32:64-S128"
target triple = "x86_64-unknown-linux-gnu"

; Function Attrs: noinline nounwind
define ptr @flink(i32 %x) #0 personality i32 0 !dbg !6 {
entry:
  %x.addr = alloca i32, align 4
  %coro_hdl = alloca ptr, align 8
  store i32 %x, ptr %x.addr, align 4
  %0 = call token @llvm.coro.id(i32 0, ptr null, ptr @flink, ptr null), !dbg !16
  %1 = call i64 @llvm.coro.size.i64(), !dbg !16
  %call = call ptr @malloc(i64 %1), !dbg !16
  %2 = call ptr @llvm.coro.begin(token %0, ptr %call) #7, !dbg !16
  store ptr %2, ptr %coro_hdl, align 8, !dbg !16
  %3 = call i8 @llvm.coro.suspend(token none, i1 false), !dbg !17
  %conv = sext i8 %3 to i32, !dbg !17
  %late_local = alloca i32, align 4
  call void @coro.devirt.trigger(ptr null)
  switch i32 %conv, label %sw.default [
    i32 0, label %sw.bb
    i32 1, label %sw.bb1
  ], !dbg !17

sw.bb:                                            ; preds = %entry
  %direct = load i32, ptr %x.addr, align 4, !dbg !14
  %gep = getelementptr inbounds [16 x i8], ptr undef, i32 %direct, !dbg !14
  call void @llvm.dbg.declare(metadata ptr %gep, metadata !27, metadata !13), !dbg !14
  call void @llvm.dbg.value(metadata i32 %conv, metadata !26, metadata !13), !dbg !14
  call void @llvm.dbg.value(metadata i32 %direct, metadata !25, metadata !13), !dbg !14
  call void @llvm.dbg.declare(metadata ptr %x.addr, metadata !12, metadata !13), !dbg !14
  call void @llvm.dbg.declare(metadata ptr %coro_hdl, metadata !15, metadata !13), !dbg !16
  call void @llvm.dbg.declare(metadata ptr %late_local, metadata !29, metadata !13), !dbg !16
  call void @llvm.dbg.value(metadata i32 %direct, metadata !30, metadata !13), !dbg !14
  ; don't crash when encountering nonsensical debug info, verfifier doesn't yet reject these
  call void @llvm.dbg.declare(metadata ptr null, metadata !28, metadata !13), !dbg !16
  call void @llvm.dbg.declare(metadata !{}, metadata !28, metadata !13), !dbg !16
  %new_storgae = invoke ptr @allocate()
    to label %next unwind label %ehcleanup, !dbg !18

next:
  br label %sw.epilog, !dbg !18

sw.bb1:                                           ; preds = %entry
  br label %coro_Cleanup, !dbg !18

sw.default:                                       ; preds = %entry
  br label %coro_Suspend, !dbg !18

sw.epilog:                                        ; preds = %sw.bb
  call void @llvm.dbg.declare(metadata ptr %new_storgae, metadata !31, metadata !13), !dbg !16
  %4 = load i32, ptr %x.addr, align 4, !dbg !20
  %add = add nsw i32 %4, 1, !dbg !21
  store i32 %add, ptr %x.addr, align 4, !dbg !22
  %asm_res = callbr i32 asm "", "=r,r,!i"(i32 %x)
          to label %coro_Cleanup [label %indirect.dest]

indirect.dest:
  call void @log(), !dbg !18
  br label %coro_Cleanup

coro_Cleanup:                                     ; preds = %sw.epilog, %sw.bb1
  %5 = load ptr, ptr %coro_hdl, align 8, !dbg !24
  %6 = call ptr @llvm.coro.free(token %0, ptr %5), !dbg !24
  call void @free(ptr %6), !dbg !24
  call void @llvm.dbg.value(metadata i32 %asm_res, metadata !32, metadata !13), !dbg !16
  br label %coro_Suspend, !dbg !24

coro_Suspend:                                     ; preds = %coro_Cleanup, %sw.default
  %7 = call i1 @llvm.coro.end(ptr null, i1 false, token none) #7, !dbg !24
  %8 = load ptr, ptr %coro_hdl, align 8, !dbg !24
  store i32 0, ptr %late_local, !dbg !24
  ret ptr %8, !dbg !24

ehcleanup:
  %ex = landingpad { ptr, i32 }
          catch ptr null
  call void @print({ ptr, i32 } %ex)
  unreachable
}

; Function Attrs: nounwind readnone speculatable
declare void @llvm.dbg.value(metadata, metadata, metadata) #1

; Function Attrs: nounwind readnone speculatable
declare void @llvm.dbg.declare(metadata, metadata, metadata) #1

; Function Attrs: argmemonly nounwind readonly
declare token @llvm.coro.id(i32, ptr readnone, ptr nocapture readonly, ptr) #2

declare ptr @malloc(i64) #3
declare ptr @allocate() 
declare void @print({ ptr, i32 })
declare void @log()

; Function Attrs: nounwind readnone
declare i64 @llvm.coro.size.i64() #4

; Function Attrs: nounwind
declare ptr @llvm.coro.begin(token, ptr writeonly) #5

; Function Attrs: nounwind
declare i8 @llvm.coro.suspend(token, i1) #5

declare void @free(ptr) #3

; Function Attrs: argmemonly nounwind readonly
declare ptr @llvm.coro.free(token, ptr nocapture readonly) #2

; Function Attrs: nounwind
declare i1 @llvm.coro.end(ptr, i1, token) #5

; Function Attrs: alwaysinline
define private void @coro.devirt.trigger(ptr) #6 {
entry:
  ret void
}

; Function Attrs: argmemonly nounwind readonly
declare ptr @llvm.coro.subfn.addr(ptr nocapture readonly, i8) #2

attributes #0 = { noinline nounwind presplitcoroutine "correctly-rounded-divide-sqrt-fp-math"="false" "disable-tail-calls"="false" "less-precise-fpmad"="false" "frame-pointer"="none" "no-infs-fp-math"="false" "no-jump-tables"="false" "no-nans-fp-math"="false" "no-signed-zeros-fp-math"="false" "no-trapping-math"="false" "stack-protector-buffer-size"="8" "target-features"="+mmx,+sse,+sse2,+x87" "unsafe-fp-math"="false" "use-soft-float"="false" }
attributes #1 = { nounwind readnone speculatable }
attributes #2 = { argmemonly nounwind readonly }
attributes #3 = { "correctly-rounded-divide-sqrt-fp-math"="false" "disable-tail-calls"="false" "less-precise-fpmad"="false" "frame-pointer"="none" "no-infs-fp-math"="false" "no-nans-fp-math"="false" "no-signed-zeros-fp-math"="false" "no-trapping-math"="false" "stack-protector-buffer-size"="8" "target-features"="+mmx,+sse,+sse2,+x87" "unsafe-fp-math"="false" "use-soft-float"="false" }
attributes #4 = { nounwind readnone }
attributes #5 = { nounwind }
attributes #6 = { alwaysinline }
attributes #7 = { noduplicate }

!llvm.dbg.cu = !{!0}
!llvm.module.flags = !{!3, !4}
!llvm.ident = !{!5}

!0 = distinct !DICompileUnit(language: DW_LANG_C99, file: !1, producer: "clang version 5.0.0", isOptimized: false, runtimeVersion: 0, emissionKind: FullDebug, enums: !2)
!1 = !DIFile(filename: "<stdin>", directory: "C:\5CGitHub\5Cllvm\5Cbuild\5CDebug\5Cbin")
!2 = !{}
!3 = !{i32 2, !"Dwarf Version", i32 4}
!4 = !{i32 2, !"Debug Info Version", i32 3}
!5 = !{!"clang version 5.0.0"}
!6 = distinct !DISubprogram(name: "f", linkageName: "flink", scope: !7, file: !7, line: 55, type: !8, isLocal: false, isDefinition: true, scopeLine: 55, flags: DIFlagPrototyped, isOptimized: false, unit: !0, retainedNodes: !2, declaration: !DISubprogram(name: "f", linkageName: "flink", scope: !7, file: !7, line: 55, type: !8, isLocal: false, isDefinition: false, flags: DIFlagPrototyped))
!7 = !DIFile(filename: "simple-repro.c", directory: "C:\5CGitHub\5Cllvm\5Cbuild\5CDebug\5Cbin")
!8 = !DISubroutineType(types: !9)
!9 = !{!10, !11}
!10 = !DIDerivedType(tag: DW_TAG_pointer_type, baseType: null, size: 64)
!11 = !DIBasicType(name: "int", size: 32, encoding: DW_ATE_signed)
!12 = !DILocalVariable(name: "x", arg: 1, scope: !6, file: !7, line: 55, type: !11)
!13 = !DIExpression()
!14 = !DILocation(line: 55, column: 13, scope: !6)
!15 = !DILocalVariable(name: "coro_hdl", scope: !6, file: !7, line: 56, type: !10)
!16 = !DILocation(line: 56, column: 3, scope: !6)
!17 = !DILocation(line: 58, column: 5, scope: !6)
!18 = !DILocation(line: 58, column: 5, scope: !19)
!19 = distinct !DILexicalBlock(scope: !6, file: !7, line: 58, column: 5)
!20 = !DILocation(line: 59, column: 9, scope: !6)
!21 = !DILocation(line: 59, column: 10, scope: !6)
!22 = !DILocation(line: 59, column: 7, scope: !6)
!23 = !DILocation(line: 59, column: 5, scope: !6)
!24 = !DILocation(line: 62, column: 3, scope: !6)
; These variables were added manually.
!25 = !DILocalVariable(name: "direct_mem", scope: !6, file: !7, line: 55, type: !11)
!26 = !DILocalVariable(name: "direct_const", scope: !6, file: !7, line: 55, type: !11)
!27 = !DILocalVariable(name: "undefined", scope: !6, file: !7, line: 55, type: !11)
!28 = !DILocalVariable(name: "null", scope: !6, file: !7, line: 55, type: !11)
!29 = !DILocalVariable(name: "partial_dead", scope: !6, file: !7, line: 55, type: !11)
!30 = !DILocalVariable(name: "direct_value", scope: !6, file: !7, line: 55, type: !11)
!31 = !DILocalVariable(name: "allocated", scope: !6, file: !7, line: 55, type: !11)
!32 = !DILocalVariable(name: "inline_asm", scope: !6, file: !7, line: 55, type: !11)

; CHECK: define ptr @flink(i32 %x) #0 personality i32 0 !dbg ![[ORIG:[0-9]+]]
; CHECK: define internal fastcc void @flink.resume(ptr noundef nonnull align 8 dereferenceable(40) %0) #0 personality i32 0 !dbg ![[RESUME:[0-9]+]]
; CHECK: entry.resume:
; CHECK: %[[DBG_PTR:.*]] = alloca ptr
; CHECK: #dbg_declare(ptr %[[DBG_PTR]], ![[RESUME_COROHDL:[0-9]+]], !DIExpression(DW_OP_deref, DW_OP_plus_uconst,
; CHECK: #dbg_declare(ptr %[[DBG_PTR]], ![[RESUME_X:[0-9]+]], !DIExpression(DW_OP_deref, DW_OP_plus_uconst, [[EXPR_TAIL:.*]])
; CHECK: store ptr {{.*}}, ptr %[[DBG_PTR]]
; CHECK-NOT: alloca ptr
; CHECK: call void @coro.devirt.trigger(ptr null)
; CHECK: #dbg_value(i8 0, ![[RESUME_CONST:[0-9]+]], !DIExpression(DW_OP_LLVM_convert, 8, DW_ATE_signed, DW_OP_LLVM_convert, 32, DW_ATE_signed),
; CHECK: #dbg_value(ptr %[[DBG_PTR]], ![[RESUME_DIRECT:[0-9]+]], !DIExpression(DW_OP_deref, DW_OP_plus_uconst, {{[0-9]+}}, DW_OP_deref),
; Note that keeping the undef value here could be acceptable, too.
; CHECK-NOT: #dbg_declare(ptr undef, !{{[0-9]+}}, !DIExpression(),
; CHECK: #dbg_value(ptr %[[DBG_PTR]], ![[RESUME_DIRECT_VALUE:[0-9]+]], !DIExpression(DW_OP_deref, DW_OP_plus_uconst, {{[0-9]+}}, DW_OP_deref),
; Check that the dbg.declare intrinsic of invoke instruction is hanled correctly.
; CHECK: %[[ALLOCATED_STORAGE:.+]] = invoke ptr @allocate()
; CHECK-NEXT: to label %[[NORMAL_DEST:.+]] unwind
; CHECK: [[NORMAL_DEST]]
; CHECK-NEXT: #dbg_declare(ptr %[[ALLOCATED_STORAGE]]
; CHECK: %[[CALLBR_RES:.+]] = callbr i32 asm
; CHECK-NEXT: to label %[[DEFAULT_DEST:.+]] [label
; CHECK: [[DEFAULT_DEST]]:
; CHECK-NOT: {{.*}}:
; CHECK: #dbg_value(i32 %[[CALLBR_RES]]
<<<<<<< HEAD
; CHECK: define internal fastcc void @f.destroy(ptr noundef nonnull align 8 dereferenceable(40) %0) #0 personality i32 0 !dbg ![[DESTROY:[0-9]+]]
; CHECK: define internal fastcc void @f.cleanup(ptr noundef nonnull align 8 dereferenceable(40) %0) #0 personality i32 0 !dbg ![[CLEANUP:[0-9]+]]
=======
; CHECK: define internal fastcc void @flink.destroy(ptr noundef nonnull align 8 dereferenceable(40) %0) #0 personality i32 0 !dbg ![[DESTROY:[0-9]+]]
; CHECK: define internal fastcc void @flink.cleanup(ptr noundef nonnull align 8 dereferenceable(40) %0) #0 personality i32 0 !dbg ![[CLEANUP:[0-9]+]]
>>>>>>> 4084ffcf

; CHECK: ![[ORIG]] = distinct !DISubprogram(name: "f", linkageName: "flink"

; CHECK: ![[RESUME]] = distinct !DISubprogram(name: "f", linkageName: "flink.resume"
; CHECK: ![[RESUME_COROHDL]] = !DILocalVariable(name: "coro_hdl", scope: ![[RESUME]]
; CHECK: ![[RESUME_X]] = !DILocalVariable(name: "x", arg: 1, scope: ![[RESUME]]
; CHECK: ![[RESUME_CONST]] = !DILocalVariable(name: "direct_const", scope: ![[RESUME]]
; CHECK: ![[RESUME_DIRECT]] = !DILocalVariable(name: "direct_mem", scope: ![[RESUME]]
; CHECK: ![[RESUME_DIRECT_VALUE]] = !DILocalVariable(name: "direct_value", scope: ![[RESUME]]

; CHECK: ![[DESTROY]] = distinct !DISubprogram(name: "f", linkageName: "flink.destroy"

; CHECK: ![[CLEANUP]] = distinct !DISubprogram(name: "f", linkageName: "flink.cleanup"<|MERGE_RESOLUTION|>--- conflicted
+++ resolved
@@ -194,13 +194,8 @@
 ; CHECK: [[DEFAULT_DEST]]:
 ; CHECK-NOT: {{.*}}:
 ; CHECK: #dbg_value(i32 %[[CALLBR_RES]]
-<<<<<<< HEAD
-; CHECK: define internal fastcc void @f.destroy(ptr noundef nonnull align 8 dereferenceable(40) %0) #0 personality i32 0 !dbg ![[DESTROY:[0-9]+]]
-; CHECK: define internal fastcc void @f.cleanup(ptr noundef nonnull align 8 dereferenceable(40) %0) #0 personality i32 0 !dbg ![[CLEANUP:[0-9]+]]
-=======
 ; CHECK: define internal fastcc void @flink.destroy(ptr noundef nonnull align 8 dereferenceable(40) %0) #0 personality i32 0 !dbg ![[DESTROY:[0-9]+]]
 ; CHECK: define internal fastcc void @flink.cleanup(ptr noundef nonnull align 8 dereferenceable(40) %0) #0 personality i32 0 !dbg ![[CLEANUP:[0-9]+]]
->>>>>>> 4084ffcf
 
 ; CHECK: ![[ORIG]] = distinct !DISubprogram(name: "f", linkageName: "flink"
 
