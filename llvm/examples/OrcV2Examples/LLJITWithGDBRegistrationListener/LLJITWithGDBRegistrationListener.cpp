//===--------------- LLJITWithGDBRegistrationListener.cpp -----------------===//
//
// Part of the LLVM Project, under the Apache License v2.0 with LLVM Exceptions.
// See https://llvm.org/LICENSE.txt for license information.
// SPDX-License-Identifier: Apache-2.0 WITH LLVM-exception
//
//===----------------------------------------------------------------------===//
//
// This file shows how to switch LLJIT to use a custom object linking layer (we
// use ObjectLinkingLayer, which is backed by JITLink, as an example).
//
//===----------------------------------------------------------------------===//

#include "llvm/ADT/StringMap.h"
#include "llvm/ExecutionEngine/JITEventListener.h"
#include "llvm/ExecutionEngine/JITLink/JITLinkMemoryManager.h"
#include "llvm/ExecutionEngine/Orc/ExecutionUtils.h"
#include "llvm/ExecutionEngine/Orc/LLJIT.h"
#include "llvm/ExecutionEngine/Orc/RTDyldObjectLinkingLayer.h"
#include "llvm/ExecutionEngine/Orc/TargetProcess/TargetExecutionUtils.h"
#include "llvm/ExecutionEngine/SectionMemoryManager.h"
#include "llvm/Support/InitLLVM.h"
#include "llvm/Support/TargetSelect.h"
#include "llvm/Support/raw_ostream.h"

#include "../ExampleModules.h"

using namespace llvm;
using namespace llvm::orc;

ExitOnError ExitOnErr;

static cl::opt<std::string>
    EntryPointName("entry", cl::desc("Symbol to call as main entry point"),
                   cl::init("main"));

static cl::list<std::string> InputFiles(cl::Positional, cl::OneOrMore,
                                        cl::desc("input files"));

static cl::list<std::string> InputArgv("args", cl::Positional,
                                       cl::desc("<program arguments>..."),
                                       cl::PositionalEatsArgs);

int main(int argc, char *argv[]) {
  // Initialize LLVM.
  InitLLVM X(argc, argv);

  InitializeNativeTarget();
  InitializeNativeTargetAsmPrinter();

  cl::ParseCommandLineOptions(argc, argv, "LLJITWithGDBRegistrationListener");
  ExitOnErr.setBanner(std::string(argv[0]) + ": ");

  // Detect the host and set code model to small.
  auto JTMB = ExitOnErr(JITTargetMachineBuilder::detectHost());
  if (!JTMB.getTargetTriple().isOSLinux())
    errs()
        << "Warning: This demo may not work for platforms other than Linux.\n";

  // Create an LLJIT instance and use a custom object linking layer creator to
  // register the GDBRegistrationListener with our RTDyldObjectLinkingLayer.
  auto J =
      ExitOnErr(LLJITBuilder()
                    .setJITTargetMachineBuilder(std::move(JTMB))
                    .setObjectLinkingLayerCreator([&](ExecutionSession &ES) {
<<<<<<< HEAD
                      auto GetMemMgr = []() {
=======
                      auto GetMemMgr = [](const MemoryBuffer &) {
>>>>>>> eb0f1dc0
                        return std::make_unique<SectionMemoryManager>();
                      };
                      auto ObjLinkingLayer =
                          std::make_unique<RTDyldObjectLinkingLayer>(
                              ES, std::move(GetMemMgr));

                      // Register the event listener.
                      ObjLinkingLayer->registerJITEventListener(
                          *JITEventListener::createGDBRegistrationListener());

                      // Make sure the debug info sections aren't stripped.
                      ObjLinkingLayer->setProcessAllSections(true);

                      return ObjLinkingLayer;
                    })
                    .create());

  // Load the input modules.
  for (auto &InputFile : InputFiles) {
    auto Ctx = std::make_unique<LLVMContext>();
    SMDiagnostic Err;
    std::unique_ptr<Module> M = parseIRFile(InputFile, Err, *Ctx);
    if (!M) {
      Err.print(argv[0], errs());
      return 1;
    }

    ExitOnErr(J->addIRModule(ThreadSafeModule(std::move(M), std::move(Ctx))));
  }

  // Look up the entry point, cast it to a C main function pointer, then use
  // runAsMain to call it.
  auto EntryAddr = ExitOnErr(J->lookup(EntryPointName));
  auto EntryFn = EntryAddr.toPtr<int(int, char *[])>();

  return runAsMain(EntryFn, InputArgv, StringRef(InputFiles.front()));
}<|MERGE_RESOLUTION|>--- conflicted
+++ resolved
@@ -63,11 +63,7 @@
       ExitOnErr(LLJITBuilder()
                     .setJITTargetMachineBuilder(std::move(JTMB))
                     .setObjectLinkingLayerCreator([&](ExecutionSession &ES) {
-<<<<<<< HEAD
-                      auto GetMemMgr = []() {
-=======
                       auto GetMemMgr = [](const MemoryBuffer &) {
->>>>>>> eb0f1dc0
                         return std::make_unique<SectionMemoryManager>();
                       };
                       auto ObjLinkingLayer =
