--- conflicted
+++ resolved
@@ -190,8 +190,6 @@
   bool ignoreDependence(bool IgnoreAnti) const;
 };
 
-<<<<<<< HEAD
-=======
 /// Represents loop-carried dependencies. Because SwingSchedulerDAG doesn't
 /// assume cycle dependencies as the name suggests, such dependencies must be
 /// handled separately. After DAG construction is finished, these dependencies
@@ -224,7 +222,6 @@
             const MachineRegisterInfo *MRI) const;
 };
 
->>>>>>> eb0f1dc0
 /// Represents dependencies between instructions. This class is a wrapper of
 /// `SUnits` and its dependencies to manipulate back-edges in a natural way.
 /// Currently it only supports back-edges via PHI, which are expressed as
@@ -437,11 +434,7 @@
                              const MachineInstr *OtherMI) const;
 
 private:
-<<<<<<< HEAD
-  void addLoopCarriedDependences();
-=======
   LoopCarriedEdges addLoopCarriedDependences();
->>>>>>> eb0f1dc0
   void updatePhiDependences();
   void changeDependences();
   unsigned calculateResMII();
