//==- llvm/CodeGen/TargetLoweringObjectFileImpl.h - Object Info --*- C++ -*-==//
//
// Part of the LLVM Project, under the Apache License v2.0 with LLVM Exceptions.
// See https://llvm.org/LICENSE.txt for license information.
// SPDX-License-Identifier: Apache-2.0 WITH LLVM-exception
//
//===----------------------------------------------------------------------===//
//
// This file implements classes used to handle lowerings specific to common
// object file formats.
//
//===----------------------------------------------------------------------===//

#ifndef LLVM_CODEGEN_TARGETLOWERINGOBJECTFILEIMPL_H
#define LLVM_CODEGEN_TARGETLOWERINGOBJECTFILEIMPL_H

#include "llvm/ADT/SmallPtrSet.h"
#include "llvm/BinaryFormat/XCOFF.h"
#include "llvm/MC/MCExpr.h"
#include "llvm/Target/TargetLoweringObjectFile.h"

namespace llvm {

class GlobalValue;
class MachineModuleInfo;
class MachineFunction;
class MCContext;
class MCExpr;
class MCSection;
class MCSymbol;
class Module;
class TargetMachine;

class TargetLoweringObjectFileELF : public TargetLoweringObjectFile {
  bool UseInitArray = false;
  mutable unsigned NextUniqueID = 1;  // ID 0 is reserved for execute-only sections
  SmallPtrSet<GlobalObject *, 2> Used;

protected:
  uint16_t PLTRelativeSpecifier = 0;

public:
  ~TargetLoweringObjectFileELF() override = default;

  void Initialize(MCContext &Ctx, const TargetMachine &TM) override;

  void getModuleMetadata(Module &M) override;

  /// Emit Obj-C garbage collection and linker options.
  void emitModuleMetadata(MCStreamer &Streamer, Module &M) const override;

  void emitPersonalityValue(MCStreamer &Streamer, const DataLayout &DL,
                            const MCSymbol *Sym,
                            const MachineModuleInfo *MMI) const override;

  virtual void emitPersonalityValueImpl(MCStreamer &Streamer,
                                        const DataLayout &DL,
                                        const MCSymbol *Sym,
                                        const MachineModuleInfo *MMI) const;

  void emitLinkerDirectives(MCStreamer &Streamer, Module &M) const override;

  /// Given a constant with the SectionKind, return a section that it should be
  /// placed in.
  MCSection *getSectionForConstant(const DataLayout &DL, SectionKind Kind,
                                   const Constant *C,
                                   Align &Alignment) const override;

  /// Similar to the function above, but append \p SectionSuffix to the section
  /// name.
  MCSection *getSectionForConstant(const DataLayout &DL, SectionKind Kind,
                                   const Constant *C, Align &Alignment,
                                   StringRef SectionSuffix) const override;

  MCSection *getExplicitSectionGlobal(const GlobalObject *GO, SectionKind Kind,
                                      const TargetMachine &TM) const override;

  MCSection *SelectSectionForGlobal(const GlobalObject *GO, SectionKind Kind,
                                    const TargetMachine &TM) const override;

  MCSection *getSectionForJumpTable(const Function &F,
                                    const TargetMachine &TM) const override;
  MCSection *
  getSectionForJumpTable(const Function &F, const TargetMachine &TM,
                         const MachineJumpTableEntry *JTE) const override;
  MCSection *getSectionForLSDA(const Function &F, const MCSymbol &FnSym,
                               const TargetMachine &TM) const override;

  MCSection *
  getSectionForMachineBasicBlock(const Function &F,
                                 const MachineBasicBlock &MBB,
                                 const TargetMachine &TM) const override;

  MCSection *
  getUniqueSectionForFunction(const Function &F,
                              const TargetMachine &TM) const override;

  bool shouldPutJumpTableInFunctionSection(bool UsesLabelDifference,
                                           const Function &F) const override;

  /// Return an MCExpr to use for a reference to the specified type info global
  /// variable from exception handling information.
  const MCExpr *getTTypeGlobalReference(const GlobalValue *GV,
                                        unsigned Encoding,
                                        const TargetMachine &TM,
                                        MachineModuleInfo *MMI,
                                        MCStreamer &Streamer) const override;

  // The symbol that gets passed to .cfi_personality.
  MCSymbol *getCFIPersonalitySymbol(const GlobalValue *GV,
                                    const TargetMachine &TM,
                                    MachineModuleInfo *MMI) const override;

  void InitializeELF(bool UseInitArray_);
  MCSection *getStaticCtorSection(unsigned Priority,
                                  const MCSymbol *KeySym) const override;
  MCSection *getStaticDtorSection(unsigned Priority,
                                  const MCSymbol *KeySym) const override;

<<<<<<< HEAD
  virtual const MCExpr *createTargetMCExpr(const MCExpr *Expr,
                                           uint8_t Specifier) const {
    return nullptr;
  }
=======
>>>>>>> 4084ffcf
  const MCExpr *
  lowerSymbolDifference(const MCSymbol *LHS, const MCSymbol *RHS,
                        int64_t Addend,
                        std::optional<int64_t> PCRelativeOffset) const;

  const MCExpr *lowerDSOLocalEquivalent(const MCSymbol *LHS,
                                        const MCSymbol *RHS, int64_t Addend,
                                        std::optional<int64_t> PCRelativeOffset,
                                        const TargetMachine &TM) const override;

  MCSection *getSectionForCommandLines() const override;
};

class TargetLoweringObjectFileMachO : public TargetLoweringObjectFile {
public:
  TargetLoweringObjectFileMachO();
  ~TargetLoweringObjectFileMachO() override = default;

  void Initialize(MCContext &Ctx, const TargetMachine &TM) override;

  MCSection *getStaticDtorSection(unsigned Priority,
                                  const MCSymbol *KeySym) const override;

  /// Emit the module flags that specify the garbage collection information.
  void emitModuleMetadata(MCStreamer &Streamer, Module &M) const override;

  void emitLinkerDirectives(MCStreamer &Streamer, Module &M) const override;

  MCSection *SelectSectionForGlobal(const GlobalObject *GO, SectionKind Kind,
                                    const TargetMachine &TM) const override;

  MCSection *getExplicitSectionGlobal(const GlobalObject *GO, SectionKind Kind,
                                      const TargetMachine &TM) const override;

  MCSection *getSectionForConstant(const DataLayout &DL, SectionKind Kind,
                                   const Constant *C,
                                   Align &Alignment) const override;

  /// The mach-o version of this method defaults to returning a stub reference.
  const MCExpr *getTTypeGlobalReference(const GlobalValue *GV,
                                        unsigned Encoding,
                                        const TargetMachine &TM,
                                        MachineModuleInfo *MMI,
                                        MCStreamer &Streamer) const override;

  // The symbol that gets passed to .cfi_personality.
  MCSymbol *getCFIPersonalitySymbol(const GlobalValue *GV,
                                    const TargetMachine &TM,
                                    MachineModuleInfo *MMI) const override;

  /// Get MachO PC relative GOT entry relocation
  const MCExpr *getIndirectSymViaGOTPCRel(const GlobalValue *GV,
                                          const MCSymbol *Sym,
                                          const MCValue &MV, int64_t Offset,
                                          MachineModuleInfo *MMI,
                                          MCStreamer &Streamer) const override;

  void getNameWithPrefix(SmallVectorImpl<char> &OutName, const GlobalValue *GV,
                         const TargetMachine &TM) const override;

  MCSection *getSectionForCommandLines() const override;
};

class TargetLoweringObjectFileCOFF : public TargetLoweringObjectFile {
  mutable unsigned NextUniqueID = 0;
  const TargetMachine *TM = nullptr;

public:
  ~TargetLoweringObjectFileCOFF() override = default;

  void Initialize(MCContext &Ctx, const TargetMachine &TM) override;
  MCSection *getExplicitSectionGlobal(const GlobalObject *GO, SectionKind Kind,
                                      const TargetMachine &TM) const override;

  MCSection *SelectSectionForGlobal(const GlobalObject *GO, SectionKind Kind,
                                    const TargetMachine &TM) const override;

  void getNameWithPrefix(SmallVectorImpl<char> &OutName, const GlobalValue *GV,
                         const TargetMachine &TM) const override;

  MCSection *getSectionForJumpTable(const Function &F,
                                    const TargetMachine &TM) const override;

  bool shouldPutJumpTableInFunctionSection(bool UsesLabelDifference,
                                           const Function &F) const override;

  /// Emit Obj-C garbage collection and linker options.
  void emitModuleMetadata(MCStreamer &Streamer, Module &M) const override;

  void emitLinkerDirectives(MCStreamer &Streamer, Module &M) const override;

  MCSection *getStaticCtorSection(unsigned Priority,
                                  const MCSymbol *KeySym) const override;
  MCSection *getStaticDtorSection(unsigned Priority,
                                  const MCSymbol *KeySym) const override;

  const MCExpr *lowerRelativeReference(const GlobalValue *LHS,
                                       const GlobalValue *RHS, int64_t Addend,
                                       std::optional<int64_t> PCRelativeOffset,
                                       const TargetMachine &TM) const override;

  /// Given a mergeable constant with the specified size and relocation
  /// information, return a section that it should be placed in.
  MCSection *getSectionForConstant(const DataLayout &DL, SectionKind Kind,
                                   const Constant *C,
                                   Align &Alignment) const override;
};

class TargetLoweringObjectFileWasm : public TargetLoweringObjectFile {
  mutable unsigned NextUniqueID = 0;
  SmallPtrSet<GlobalObject *, 2> Used;

public:
  TargetLoweringObjectFileWasm() = default;
  ~TargetLoweringObjectFileWasm() override = default;

  void getModuleMetadata(Module &M) override;

  MCSection *getExplicitSectionGlobal(const GlobalObject *GO, SectionKind Kind,
                                      const TargetMachine &TM) const override;

  MCSection *SelectSectionForGlobal(const GlobalObject *GO, SectionKind Kind,
                                    const TargetMachine &TM) const override;

  bool shouldPutJumpTableInFunctionSection(bool UsesLabelDifference,
                                           const Function &F) const override;

  void InitializeWasm();
  MCSection *getStaticCtorSection(unsigned Priority,
                                  const MCSymbol *KeySym) const override;
  MCSection *getStaticDtorSection(unsigned Priority,
                                  const MCSymbol *KeySym) const override;
};

class TargetLoweringObjectFileXCOFF : public TargetLoweringObjectFile {
public:
  TargetLoweringObjectFileXCOFF() = default;
  ~TargetLoweringObjectFileXCOFF() override = default;

  static bool ShouldEmitEHBlock(const MachineFunction *MF);
  static bool ShouldSetSSPCanaryBitInTB(const MachineFunction *MF);

  static MCSymbol *getEHInfoTableSymbol(const MachineFunction *MF);

  void Initialize(MCContext &Ctx, const TargetMachine &TM) override;

  bool shouldPutJumpTableInFunctionSection(bool UsesLabelDifference,
                                           const Function &F) const override;

  MCSection *getExplicitSectionGlobal(const GlobalObject *GO, SectionKind Kind,
                                      const TargetMachine &TM) const override;

  MCSection *getStaticCtorSection(unsigned Priority,
                                  const MCSymbol *KeySym) const override;
  MCSection *getStaticDtorSection(unsigned Priority,
                                  const MCSymbol *KeySym) const override;

  MCSection *SelectSectionForGlobal(const GlobalObject *GO, SectionKind Kind,
                                    const TargetMachine &TM) const override;

  MCSection *getSectionForJumpTable(const Function &F,
                                    const TargetMachine &TM) const override;

  /// Given a constant with the SectionKind, return a section that it should be
  /// placed in.
  MCSection *getSectionForConstant(const DataLayout &DL, SectionKind Kind,
                                   const Constant *C,
                                   Align &Alignment) const override;

  static XCOFF::StorageClass getStorageClassForGlobal(const GlobalValue *GV);

  MCSection *
  getSectionForFunctionDescriptor(const Function *F,
                                  const TargetMachine &TM) const override;
  MCSection *getSectionForTOCEntry(const MCSymbol *Sym,
                                   const TargetMachine &TM) const override;

  /// For external functions, this will always return a function descriptor
  /// csect.
  MCSection *
  getSectionForExternalReference(const GlobalObject *GO,
                                 const TargetMachine &TM) const override;

  /// For functions, this will always return a function descriptor symbol.
  MCSymbol *getTargetSymbol(const GlobalValue *GV,
                            const TargetMachine &TM) const override;

  MCSymbol *getFunctionEntryPointSymbol(const GlobalValue *Func,
                                        const TargetMachine &TM) const override;

  /// For functions, this will return the LSDA section. If option
  /// -ffunction-sections is on, this will return a unique csect with the
  /// function name appended to .gcc_except_table as a suffix of the LSDA
  /// section name.
  MCSection *getSectionForLSDA(const Function &F, const MCSymbol &FnSym,
                               const TargetMachine &TM) const override;
};

class TargetLoweringObjectFileGOFF : public TargetLoweringObjectFile {
public:
  TargetLoweringObjectFileGOFF();
  ~TargetLoweringObjectFileGOFF() override = default;

  MCSection *SelectSectionForGlobal(const GlobalObject *GO, SectionKind Kind,
                                    const TargetMachine &TM) const override;
  MCSection *getExplicitSectionGlobal(const GlobalObject *GO, SectionKind Kind,
                                      const TargetMachine &TM) const override;
  MCSection *getSectionForLSDA(const Function &F, const MCSymbol &FnSym,
                               const TargetMachine &TM) const override;
};

} // end namespace llvm

#endif // LLVM_CODEGEN_TARGETLOWERINGOBJECTFILEIMPL_H<|MERGE_RESOLUTION|>--- conflicted
+++ resolved
@@ -117,13 +117,6 @@
   MCSection *getStaticDtorSection(unsigned Priority,
                                   const MCSymbol *KeySym) const override;
 
-<<<<<<< HEAD
-  virtual const MCExpr *createTargetMCExpr(const MCExpr *Expr,
-                                           uint8_t Specifier) const {
-    return nullptr;
-  }
-=======
->>>>>>> 4084ffcf
   const MCExpr *
   lowerSymbolDifference(const MCSymbol *LHS, const MCSymbol *RHS,
                         int64_t Addend,
