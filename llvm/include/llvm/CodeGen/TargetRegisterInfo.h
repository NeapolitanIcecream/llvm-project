--- conflicted
+++ resolved
@@ -68,11 +68,7 @@
   const bool CoveredBySubRegs;
   const unsigned *SuperClasses;
   const uint16_t SuperClassesSize;
-<<<<<<< HEAD
-  ArrayRef<MCPhysReg> (*OrderFunc)(const MachineFunction&);
-=======
   ArrayRef<MCPhysReg> (*OrderFunc)(const MachineFunction &, bool Rev);
->>>>>>> 4084ffcf
 
   /// Return the register class ID number.
   unsigned getID() const { return MC->getID(); }
