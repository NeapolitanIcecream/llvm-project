//===-- ACC.td - OpenACC directive definition file ---------*- tablegen -*-===//
//
// Part of the LLVM Project, under the Apache License v2.0 with LLVM Exceptions.
// See https://llvm.org/LICENSE.txt for license information.
// SPDX-License-Identifier: Apache-2.0 WITH LLVM-exception
//
//===----------------------------------------------------------------------===//
//
// This is the definition file for OpenACC 3.3 directives and clauses.
//
//===----------------------------------------------------------------------===//

include "llvm/Frontend/Directive/DirectiveBase.td"

//===----------------------------------------------------------------------===//
// Definition of general OpenACC information
//===----------------------------------------------------------------------===//

def OpenACC : DirectiveLanguage {
  let name = "OpenACC";
  let cppNamespace = "acc"; // final namespace will be llvm::acc
  let directivePrefix = "ACCD_";
  let clausePrefix = "ACCC_";
  let makeEnumAvailableInNamespace = true;
  let enableBitmaskEnumInNamespace = true;
  let clauseEnumSetClass = "AccClauseSet";
  let flangClauseBaseClass = "AccClause";
}

//===----------------------------------------------------------------------===//
// Definition of OpenACC clauses
//===----------------------------------------------------------------------===//

// 2.16.1
def ACCC_Async : Clause<[Spelling<"async">]> {
  let flangClass = "ScalarIntExpr";
  let isValueOptional = true;
}

// 2.9.7
def ACCC_Auto : Clause<[Spelling<"auto">]> {}

// 2.7.12
def ACCC_Attach : Clause<[Spelling<"attach">]> {
  let flangClass = "AccObjectList";
}

// 2.15.1
def ACCC_Bind : Clause<[Spelling<"bind">]> {
  let flangClass = "AccBindClause";
}

// 2.12
def ACCC_Capture : Clause<[Spelling<"capture">]> {
}

// 2.9.1
def ACCC_Collapse : Clause<[Spelling<"collapse">]> {
  let flangClass = "AccCollapseArg";
}

// 2.7.6
def ACCC_Copy
    : Clause<[Spelling<"copy">, Spelling<"present_or_copy">,
              Spelling<"pcopy">]> {
  let flangClass = "AccObjectList";
}

// 2.7.7
def ACCC_Copyin : Clause<[Spelling<"copyin">, Spelling<"present_or_copyin">,
                          Spelling<"pcopyin">]> {
  let flangClass = "AccObjectListWithModifier";
  let clangAccSpelling = "CopyIn";
<<<<<<< HEAD
  let aliases = ["present_or_copyin", "pcopyin"];
=======
>>>>>>> eb0f1dc0
}

// 2.7.8
def ACCC_Copyout : Clause<[Spelling<"copyout">, Spelling<"present_or_copyout">,
                           Spelling<"pcopyout">]> {
  let flangClass = "AccObjectListWithModifier";
  let clangAccSpelling = "CopyOut";
<<<<<<< HEAD
  let aliases = ["present_or_copyout", "pcopyout"];
=======
>>>>>>> eb0f1dc0
}

// 2.7.9
def ACCC_Create : Clause<[Spelling<"create">, Spelling<"present_or_create">,
                          Spelling<"pcreate">]> {
  let flangClass = "AccObjectListWithModifier";
}

// 2.5.16
def ACC_Default_none : EnumVal<"none", 1, 1> { let isDefault = 1; }
def ACC_Default_present : EnumVal<"present", 0, 1> {}

def ACCC_Default : Clause<[Spelling<"default">]> {
  let flangClass = "AccDefaultClause";
  let enumClauseValue = "DefaultValue";
  let allowedClauseValues = [
    ACC_Default_present,
    ACC_Default_none
  ];
}

// 2.14.3
def ACCC_DefaultAsync : Clause<[Spelling<"default_async">]> {
  let flangClass = "ScalarIntExpr";
}

// 2.7.11
def ACCC_Delete : Clause<[Spelling<"delete">]> {
  let flangClass = "AccObjectList";
}

// 2.7.13
def ACCC_Detach : Clause<[Spelling<"detach">]> {
  let flangClass = "AccObjectList";
}

// 2.14.4
def ACCC_Device : Clause<[Spelling<"device">]> {
  let flangClass = "AccObjectList";
}

// 2.14.1 - 2.14.2
def ACCC_DeviceNum : Clause<[Spelling<"device_num">]>  {
  let flangClass = "ScalarIntExpr";
}

// 2.7.4
def ACCC_DevicePtr : Clause<[Spelling<"deviceptr">]> {
  let flangClass = "AccObjectList";
  let clangAccSpelling = "DevicePtr";
}

// 2.13.1
def ACCC_DeviceResident : Clause<[Spelling<"device_resident">]> {
  let flangClass = "AccObjectList";
}

// 2.4
def ACCC_DeviceType : Clause<[Spelling<"device_type">, Spelling<"dtype">]> {
  let flangClass = "AccDeviceTypeExprList";
  let defaultValue = "*";
}

// 2.6.6
def ACCC_Finalize : Clause<[Spelling<"finalize">]> {}

// 2.5.14
def ACCC_FirstPrivate : Clause<[Spelling<"firstprivate">]> {
  let flangClass = "AccObjectList";
  let clangAccSpelling = "FirstPrivate";
}

// 2.9.2
def ACCC_Gang : Clause<[Spelling<"gang">]> {
  let flangClass = "AccGangArgList";
  let isValueOptional = true;
}

// 2.14.4
def ACCC_Host : Clause<[Spelling<"host">]> {
  let flangClass = "AccObjectList";
}

// 2.5.6
def ACCC_If : Clause<[Spelling<"if">]> {
  let flangClass = "ScalarExpr";
}

// 2.14.4
def ACCC_IfPresent : Clause<[Spelling<"if_present">]> {}

// 2.9.6
def ACCC_Independent : Clause<[Spelling<"independent">]> {}

// 2.13.3
def ACCC_Link : Clause<[Spelling<"link">]> {
  let flangClass = "AccObjectList";
}

// 2.7.10
def ACCC_NoCreate : Clause<[Spelling<"no_create">]> {
  let flangClass = "AccObjectList";
}

// 2.15.1
<<<<<<< HEAD
def ACCC_NoHost : Clause<"nohost"> { 
  let clangAccSpelling = "NoHost"; 
=======
def ACCC_NoHost : Clause<[Spelling<"nohost">]> {
  let clangAccSpelling = "NoHost";
>>>>>>> eb0f1dc0
}

// 2.5.10
def ACCC_NumGangs : Clause<[Spelling<"num_gangs">]> {
  let flangClass = "ScalarIntExpr";
  let isValueList = 1;
}

// 2.5.11
def ACCC_NumWorkers : Clause<[Spelling<"num_workers">]> {
  let flangClass = "ScalarIntExpr";
}

// 2.7.5
def ACCC_Present : Clause<[Spelling<"present">]> {
  let flangClass = "AccObjectList";
}

// 2.5.13
def ACCC_Private : Clause<[Spelling<"private">]> {
  let flangClass = "AccObjectList";
}

// 2.9.8
def ACCC_Tile : Clause<[Spelling<"tile">]> {
  let flangClass = "AccTileExprList";
}

// 2.8.1
def ACCC_UseDevice : Clause<[Spelling<"use_device">]> {
  let flangClass = "AccObjectList";
}

// 2.12
def ACCC_Read : Clause<[Spelling<"read">]> {}

// 2.5.15
def ACCC_Reduction : Clause<[Spelling<"reduction">]> {
  let flangClass = "AccObjectListWithReduction";
}

// 2.5.7
def ACCC_Self : Clause<[Spelling<"self">]> {
  let flangClass = "AccSelfClause";
  let isValueOptional = true;
}

// 2.9.5
def ACCC_Seq : Clause<[Spelling<"seq">]> {}

// Non-standard extension
def ACCC_ShortLoop : Clause<[Spelling<"shortloop">]> {}

// Non-standard extension
def ACCC_ShortLoop : Clause<"shortloop"> {}

// 2.9.4
def ACCC_Vector : Clause<[Spelling<"vector">]> {
  let flangClass = "ScalarIntExpr";
  let isValueOptional = true;
  let prefix = "length";
}

// 2.5.12
def ACCC_VectorLength : Clause<[Spelling<"vector_length">]> {
  let flangClass = "ScalarIntExpr";
}

// 2.16.2
def ACCC_Wait : Clause<[Spelling<"wait">]> {
  let flangClass = "AccWaitArgument";
  let isValueOptional = true;
}

// 2.9.3
def ACCC_Worker: Clause<[Spelling<"worker">]> {
  let flangClass = "ScalarIntExpr";
  let isValueOptional = true;
  let prefix = "num";
}

// 2.12
def ACCC_Write : Clause<[Spelling<"write">]> {}

def ACCC_Unknown : Clause<[Spelling<"unknown">]> {
  let isDefault = true;
}

//===----------------------------------------------------------------------===//
// Definition of OpenACC directives
//===----------------------------------------------------------------------===//

// 2.12
<<<<<<< HEAD
def ACC_Atomic : Directive<"atomic"> {
=======
def ACC_Atomic : Directive<[Spelling<"atomic">]> {
>>>>>>> eb0f1dc0
  let allowedOnceClauses = [VersionedClause<ACCC_If, 34>];
  let association = AS_Block;
  let category = CA_Executable;
}

// 2.6.5
def ACC_Data : Directive<[Spelling<"data">]> {
  let allowedOnceClauses = [
    VersionedClause<ACCC_If>,
    VersionedClause<ACCC_Default>
  ];
  let allowedClauses = [
    VersionedClause<ACCC_Async, 32>,
    VersionedClause<ACCC_DeviceType, 32>,
    VersionedClause<ACCC_Wait, 32>
  ];
  let requiredClauses = [
    VersionedClause<ACCC_Attach>,
    VersionedClause<ACCC_Copy>,
    VersionedClause<ACCC_Copyin>,
    VersionedClause<ACCC_Copyout>,
    VersionedClause<ACCC_Create>,
    VersionedClause<ACCC_Default>,
    VersionedClause<ACCC_DevicePtr>,
    VersionedClause<ACCC_NoCreate>,
    VersionedClause<ACCC_Present>
  ];
  let association = AS_Block;
  let category = CA_Executable;
}

// 2.13
def ACC_Declare : Directive<[Spelling<"declare">]> {
  let allowedClauses = [
    VersionedClause<ACCC_Copy>,
    VersionedClause<ACCC_Copyin>,
    VersionedClause<ACCC_Copyout>,
    VersionedClause<ACCC_Create>,
    VersionedClause<ACCC_Present>,
    VersionedClause<ACCC_DevicePtr>,
    VersionedClause<ACCC_DeviceResident>,
    VersionedClause<ACCC_Link>
  ];
  let association = AS_None;
  let category = CA_Declarative;
}

// 2.5.3
<<<<<<< HEAD
def ACC_Kernels : Directive<"kernels"> {
=======
def ACC_Kernels : Directive<[Spelling<"kernels">]> {
>>>>>>> eb0f1dc0
  let allowedClauses = [VersionedClause<ACCC_Async>,
                        VersionedClause<ACCC_Attach>,
                        VersionedClause<ACCC_Copy>,
                        VersionedClause<ACCC_Copyin>,
                        VersionedClause<ACCC_Copyout>,
                        VersionedClause<ACCC_Create>,
                        VersionedClause<ACCC_DeviceType>,
                        VersionedClause<ACCC_NoCreate>,
                        VersionedClause<ACCC_NumGangs>,
                        VersionedClause<ACCC_NumWorkers>,
                        VersionedClause<ACCC_Present>,
                        VersionedClause<ACCC_DevicePtr>,
                        VersionedClause<ACCC_VectorLength>,
                        VersionedClause<ACCC_Wait>];
  let allowedOnceClauses = [VersionedClause<ACCC_Default>,
                            VersionedClause<ACCC_If>,
                            VersionedClause<ACCC_Self>];
  let association = AS_Block;
  let category = CA_Executable;
}

// 2.5.1
def ACC_Parallel : Directive<[Spelling<"parallel">]> {
  let allowedClauses = [
    VersionedClause<ACCC_Attach>,
    VersionedClause<ACCC_Async>,
    VersionedClause<ACCC_Copy>,
    VersionedClause<ACCC_Copyin>,
    VersionedClause<ACCC_Copyout>,
    VersionedClause<ACCC_Create>,
    VersionedClause<ACCC_DevicePtr>,
    VersionedClause<ACCC_DeviceType>,
    VersionedClause<ACCC_NoCreate>,
    VersionedClause<ACCC_NumGangs>,
    VersionedClause<ACCC_NumWorkers>,
    VersionedClause<ACCC_Present>,
    VersionedClause<ACCC_Private>,
    VersionedClause<ACCC_FirstPrivate>,
    VersionedClause<ACCC_Reduction>,
    VersionedClause<ACCC_Wait>,
    VersionedClause<ACCC_VectorLength>
  ];
  let allowedOnceClauses = [
    VersionedClause<ACCC_Default>,
    VersionedClause<ACCC_If>,
    VersionedClause<ACCC_Self>
  ];
  let association = AS_Block;
  let category = CA_Executable;
}

// 2.5.2
def ACC_Serial : Directive<[Spelling<"serial">]> {
  // Spec line 950-951: clause is as for the parallel construct except that the
  // num_gangs, num_workers, and vector_length clauses are not permitted.
  let allowedClauses = [VersionedClause<ACCC_Async>,
                        VersionedClause<ACCC_Attach>,
                        VersionedClause<ACCC_Copy>,
                        VersionedClause<ACCC_Copyin>,
                        VersionedClause<ACCC_Copyout>,
                        VersionedClause<ACCC_Create>,
                        VersionedClause<ACCC_DevicePtr>,
                        VersionedClause<ACCC_DeviceType>,
                        VersionedClause<ACCC_NoCreate>,
                        VersionedClause<ACCC_Present>,
                        VersionedClause<ACCC_Private>,
                        VersionedClause<ACCC_FirstPrivate>,
                        VersionedClause<ACCC_Reduction>,
                        VersionedClause<ACCC_Wait>];
  let allowedOnceClauses = [VersionedClause<ACCC_Default>,
                            VersionedClause<ACCC_If>,
                            VersionedClause<ACCC_Self>];
  let association = AS_Block;
  let category = CA_Executable;
}

// 2.9
def ACC_Loop : Directive<[Spelling<"loop">]> {
  let allowedClauses = [
    VersionedClause<ACCC_DeviceType>,
    VersionedClause<ACCC_Private>,
    VersionedClause<ACCC_Reduction>,
    VersionedClause<ACCC_Collapse>,
    VersionedClause<ACCC_Gang>,
    VersionedClause<ACCC_ShortLoop>,
    VersionedClause<ACCC_Tile>,
    VersionedClause<ACCC_Vector>,
    VersionedClause<ACCC_Worker>
  ];
  let allowedExclusiveClauses = [
    VersionedClause<ACCC_Auto>,
    VersionedClause<ACCC_Independent>,
    VersionedClause<ACCC_Seq>
  ];
  let association = AS_Loop;
  let category = CA_Executable;
}

// 2.10
def ACC_Cache : Directive<[Spelling<"cache">]> {
  let association = AS_None;
  let category = CA_Executable;
}

// 2.14.1
<<<<<<< HEAD
def ACC_Init : Directive<"init"> {
=======
def ACC_Init : Directive<[Spelling<"init">]> {
>>>>>>> eb0f1dc0
  let allowedOnceClauses = [VersionedClause<ACCC_DeviceNum>,
                            VersionedClause<ACCC_If>];
  let allowedClauses = [VersionedClause<ACCC_DeviceType>];
  let association = AS_None;
  let category = CA_Executable;
}

// 2.15.1
def ACC_Routine : Directive<[Spelling<"routine">]> {
  let allowedClauses = [
    VersionedClause<ACCC_Bind>,
    VersionedClause<ACCC_DeviceType>,
    VersionedClause<ACCC_Gang>,
    VersionedClause<ACCC_Seq>,
    VersionedClause<ACCC_Vector>,
    VersionedClause<ACCC_Worker>
  ];
  let allowedOnceClauses = [
    VersionedClause<ACCC_NoHost>
  ];
  let association = AS_Declaration;
  let category = CA_Declarative;
}

// 2.14.3
def ACC_Set : Directive<[Spelling<"set">]> {
  let allowedOnceClauses = [
    VersionedClause<ACCC_DefaultAsync>,
    VersionedClause<ACCC_DeviceNum>,
    VersionedClause<ACCC_DeviceType>,
    VersionedClause<ACCC_If>
  ];
  let requiredClauses = [
    // The three following clauses are also in allowedOnceClauses list due to
    // restriction 2255 - Two instances of the same clause may not appear on the
    // same directive.
    VersionedClause<ACCC_DefaultAsync>,
    VersionedClause<ACCC_DeviceNum>,
    VersionedClause<ACCC_DeviceType>
  ];
  let association = AS_None;
  let category = CA_Executable;
}

// 2.14.2
<<<<<<< HEAD
def ACC_Shutdown : Directive<"shutdown"> {
=======
def ACC_Shutdown : Directive<[Spelling<"shutdown">]> {
>>>>>>> eb0f1dc0
  let allowedOnceClauses = [VersionedClause<ACCC_DeviceNum>,
                            VersionedClause<ACCC_If>];
  let allowedClauses = [VersionedClause<ACCC_DeviceType>];
  let association = AS_None;
  let category = CA_Executable;
}

// 2.14.4
<<<<<<< HEAD
def ACC_Update : Directive<"update"> {
=======
def ACC_Update : Directive<[Spelling<"update">]> {
>>>>>>> eb0f1dc0
  let allowedClauses = [VersionedClause<ACCC_DeviceType>,
                        VersionedClause<ACCC_IfPresent>,
                        VersionedClause<ACCC_Wait>];
  let allowedOnceClauses = [VersionedClause<ACCC_Async>,
                            VersionedClause<ACCC_If>];
  let requiredClauses = [
    VersionedClause<ACCC_Device>,
    VersionedClause<ACCC_Host>,
    VersionedClause<ACCC_Self>
  ];
  let association = AS_None;
  let category = CA_Executable;
}

// 2.16.3
def ACC_Wait : Directive<[Spelling<"wait">]> {
  let allowedOnceClauses = [
    VersionedClause<ACCC_Async>,
    VersionedClause<ACCC_If>
  ];
  let association = AS_None;
  let category = CA_Executable;
}

// 2.14.6
def ACC_EnterData : Directive<[Spelling<"enter data">]> {
  let allowedClauses = [
    VersionedClause<ACCC_Wait>
  ];
  let allowedOnceClauses = [
    VersionedClause<ACCC_Async>,
    VersionedClause<ACCC_If>
  ];
  let requiredClauses = [
    VersionedClause<ACCC_Attach>,
    VersionedClause<ACCC_Create>,
    VersionedClause<ACCC_Copyin>
  ];
  let association = AS_None;
  let category = CA_Executable;
}

// 2.14.7
<<<<<<< HEAD
def ACC_ExitData : Directive<"exit data"> {
=======
def ACC_ExitData : Directive<[Spelling<"exit data">]> {
>>>>>>> eb0f1dc0
  let allowedClauses = [VersionedClause<ACCC_Finalize>,
                        VersionedClause<ACCC_Wait>];
  let allowedOnceClauses = [VersionedClause<ACCC_Async>,
                            VersionedClause<ACCC_If>];
  let requiredClauses = [
    VersionedClause<ACCC_Copyout>,
    VersionedClause<ACCC_Delete>,
    VersionedClause<ACCC_Detach>
  ];
  let association = AS_None;
  let category = CA_Executable;
}

// 2.8
<<<<<<< HEAD
def ACC_HostData : Directive<"host_data"> {
=======
def ACC_HostData : Directive<[Spelling<"host_data">]> {
>>>>>>> eb0f1dc0
  let allowedClauses = [VersionedClause<ACCC_IfPresent>];
  let allowedOnceClauses = [VersionedClause<ACCC_If>];
  let requiredClauses = [
    VersionedClause<ACCC_UseDevice>
  ];
  let association = AS_Block;
  let category = CA_Executable;
}

// 2.11
<<<<<<< HEAD
def ACC_KernelsLoop : Directive<"kernels loop"> {
=======
def ACC_KernelsLoop : Directive<[Spelling<"kernels loop">]> {
>>>>>>> eb0f1dc0
  let allowedClauses = [VersionedClause<ACCC_Async>,
                        VersionedClause<ACCC_Attach>,
                        VersionedClause<ACCC_Collapse>,
                        VersionedClause<ACCC_Copy>,
                        VersionedClause<ACCC_Copyin>,
                        VersionedClause<ACCC_Copyout>,
                        VersionedClause<ACCC_Create>,
                        VersionedClause<ACCC_DevicePtr>,
                        VersionedClause<ACCC_DeviceType>,
                        VersionedClause<ACCC_Gang>,
                        VersionedClause<ACCC_NoCreate>,
                        VersionedClause<ACCC_NumGangs>,
                        VersionedClause<ACCC_NumWorkers>,
                        VersionedClause<ACCC_Present>,
                        VersionedClause<ACCC_Private>,
                        VersionedClause<ACCC_Reduction>,
                        VersionedClause<ACCC_ShortLoop>,
                        VersionedClause<ACCC_Tile>,
                        VersionedClause<ACCC_Vector>,
                        VersionedClause<ACCC_VectorLength>,
                        VersionedClause<ACCC_Wait>,
                        VersionedClause<ACCC_Worker>];
  let allowedOnceClauses = [VersionedClause<ACCC_Default>,
                            VersionedClause<ACCC_If>,
                            VersionedClause<ACCC_Self>];
  let allowedExclusiveClauses = [
    VersionedClause<ACCC_Auto>,
    VersionedClause<ACCC_Independent>,
    VersionedClause<ACCC_Seq>
  ];
  let leafConstructs = [ACC_Kernels, ACC_Loop];
  let category = CA_Executable;
}

// 2.11
<<<<<<< HEAD
def ACC_ParallelLoop : Directive<"parallel loop"> {
=======
def ACC_ParallelLoop : Directive<[Spelling<"parallel loop">]> {
>>>>>>> eb0f1dc0
  let allowedClauses = [VersionedClause<ACCC_Async>,
                        VersionedClause<ACCC_Attach>,
                        VersionedClause<ACCC_Collapse>,
                        VersionedClause<ACCC_Copy>,
                        VersionedClause<ACCC_Copyin>,
                        VersionedClause<ACCC_Copyout>,
                        VersionedClause<ACCC_Create>,
                        VersionedClause<ACCC_DevicePtr>,
                        VersionedClause<ACCC_DeviceType>,
                        VersionedClause<ACCC_FirstPrivate>,
                        VersionedClause<ACCC_Gang>,
                        VersionedClause<ACCC_NoCreate>,
                        VersionedClause<ACCC_NumGangs>,
                        VersionedClause<ACCC_NumWorkers>,
                        VersionedClause<ACCC_Present>,
                        VersionedClause<ACCC_Private>,
                        VersionedClause<ACCC_Reduction>,
                        VersionedClause<ACCC_ShortLoop>,
                        VersionedClause<ACCC_Tile>,
                        VersionedClause<ACCC_Vector>,
                        VersionedClause<ACCC_VectorLength>,
                        VersionedClause<ACCC_Wait>,
                        VersionedClause<ACCC_Worker>];
  let allowedOnceClauses = [VersionedClause<ACCC_Default>,
                            VersionedClause<ACCC_If>,
                            VersionedClause<ACCC_Self>];
  let allowedExclusiveClauses = [
    VersionedClause<ACCC_Auto>,
    VersionedClause<ACCC_Independent>,
    VersionedClause<ACCC_Seq>
  ];
  let leafConstructs = [ACC_Parallel, ACC_Loop];
  let category = CA_Executable;
}

// 2.11
<<<<<<< HEAD
def ACC_SerialLoop : Directive<"serial loop"> {
=======
def ACC_SerialLoop : Directive<[Spelling<"serial loop">]> {
>>>>>>> eb0f1dc0
  let allowedClauses = [VersionedClause<ACCC_Async>,
                        VersionedClause<ACCC_Attach>,
                        VersionedClause<ACCC_Collapse>,
                        VersionedClause<ACCC_Copy>,
                        VersionedClause<ACCC_Copyin>,
                        VersionedClause<ACCC_Copyout>,
                        VersionedClause<ACCC_Create>,
                        VersionedClause<ACCC_DevicePtr>,
                        VersionedClause<ACCC_DeviceType>,
                        VersionedClause<ACCC_FirstPrivate>,
                        VersionedClause<ACCC_Gang>,
                        VersionedClause<ACCC_NoCreate>,
                        VersionedClause<ACCC_Present>,
                        VersionedClause<ACCC_Private>,
                        VersionedClause<ACCC_Reduction>,
                        VersionedClause<ACCC_ShortLoop>,
                        VersionedClause<ACCC_Tile>,
                        VersionedClause<ACCC_Vector>,
                        VersionedClause<ACCC_Wait>,
                        VersionedClause<ACCC_Worker>];
  let allowedOnceClauses = [VersionedClause<ACCC_Default>,
                            VersionedClause<ACCC_If>,
                            VersionedClause<ACCC_Self>];
  let allowedExclusiveClauses = [
    VersionedClause<ACCC_Auto>,
    VersionedClause<ACCC_Independent>,
    VersionedClause<ACCC_Seq>
  ];
  let leafConstructs = [ACC_Serial, ACC_Loop];
  let category = CA_Executable;
}

def ACC_Unknown : Directive<[Spelling<"unknown">]> {
  let isDefault = true;
  let association = AS_None;
  let category = CA_Utility;
}<|MERGE_RESOLUTION|>--- conflicted
+++ resolved
@@ -71,10 +71,6 @@
                           Spelling<"pcopyin">]> {
   let flangClass = "AccObjectListWithModifier";
   let clangAccSpelling = "CopyIn";
-<<<<<<< HEAD
-  let aliases = ["present_or_copyin", "pcopyin"];
-=======
->>>>>>> eb0f1dc0
 }
 
 // 2.7.8
@@ -82,10 +78,6 @@
                            Spelling<"pcopyout">]> {
   let flangClass = "AccObjectListWithModifier";
   let clangAccSpelling = "CopyOut";
-<<<<<<< HEAD
-  let aliases = ["present_or_copyout", "pcopyout"];
-=======
->>>>>>> eb0f1dc0
 }
 
 // 2.7.9
@@ -191,13 +183,8 @@
 }
 
 // 2.15.1
-<<<<<<< HEAD
-def ACCC_NoHost : Clause<"nohost"> { 
-  let clangAccSpelling = "NoHost"; 
-=======
 def ACCC_NoHost : Clause<[Spelling<"nohost">]> {
   let clangAccSpelling = "NoHost";
->>>>>>> eb0f1dc0
 }
 
 // 2.5.10
@@ -251,9 +238,6 @@
 // Non-standard extension
 def ACCC_ShortLoop : Clause<[Spelling<"shortloop">]> {}
 
-// Non-standard extension
-def ACCC_ShortLoop : Clause<"shortloop"> {}
-
 // 2.9.4
 def ACCC_Vector : Clause<[Spelling<"vector">]> {
   let flangClass = "ScalarIntExpr";
@@ -291,11 +275,7 @@
 //===----------------------------------------------------------------------===//
 
 // 2.12
-<<<<<<< HEAD
-def ACC_Atomic : Directive<"atomic"> {
-=======
 def ACC_Atomic : Directive<[Spelling<"atomic">]> {
->>>>>>> eb0f1dc0
   let allowedOnceClauses = [VersionedClause<ACCC_If, 34>];
   let association = AS_Block;
   let category = CA_Executable;
@@ -344,11 +324,7 @@
 }
 
 // 2.5.3
-<<<<<<< HEAD
-def ACC_Kernels : Directive<"kernels"> {
-=======
 def ACC_Kernels : Directive<[Spelling<"kernels">]> {
->>>>>>> eb0f1dc0
   let allowedClauses = [VersionedClause<ACCC_Async>,
                         VersionedClause<ACCC_Attach>,
                         VersionedClause<ACCC_Copy>,
@@ -454,11 +430,7 @@
 }
 
 // 2.14.1
-<<<<<<< HEAD
-def ACC_Init : Directive<"init"> {
-=======
 def ACC_Init : Directive<[Spelling<"init">]> {
->>>>>>> eb0f1dc0
   let allowedOnceClauses = [VersionedClause<ACCC_DeviceNum>,
                             VersionedClause<ACCC_If>];
   let allowedClauses = [VersionedClause<ACCC_DeviceType>];
@@ -504,11 +476,7 @@
 }
 
 // 2.14.2
-<<<<<<< HEAD
-def ACC_Shutdown : Directive<"shutdown"> {
-=======
 def ACC_Shutdown : Directive<[Spelling<"shutdown">]> {
->>>>>>> eb0f1dc0
   let allowedOnceClauses = [VersionedClause<ACCC_DeviceNum>,
                             VersionedClause<ACCC_If>];
   let allowedClauses = [VersionedClause<ACCC_DeviceType>];
@@ -517,11 +485,7 @@
 }
 
 // 2.14.4
-<<<<<<< HEAD
-def ACC_Update : Directive<"update"> {
-=======
 def ACC_Update : Directive<[Spelling<"update">]> {
->>>>>>> eb0f1dc0
   let allowedClauses = [VersionedClause<ACCC_DeviceType>,
                         VersionedClause<ACCC_IfPresent>,
                         VersionedClause<ACCC_Wait>];
@@ -565,11 +529,7 @@
 }
 
 // 2.14.7
-<<<<<<< HEAD
-def ACC_ExitData : Directive<"exit data"> {
-=======
 def ACC_ExitData : Directive<[Spelling<"exit data">]> {
->>>>>>> eb0f1dc0
   let allowedClauses = [VersionedClause<ACCC_Finalize>,
                         VersionedClause<ACCC_Wait>];
   let allowedOnceClauses = [VersionedClause<ACCC_Async>,
@@ -584,11 +544,7 @@
 }
 
 // 2.8
-<<<<<<< HEAD
-def ACC_HostData : Directive<"host_data"> {
-=======
 def ACC_HostData : Directive<[Spelling<"host_data">]> {
->>>>>>> eb0f1dc0
   let allowedClauses = [VersionedClause<ACCC_IfPresent>];
   let allowedOnceClauses = [VersionedClause<ACCC_If>];
   let requiredClauses = [
@@ -599,11 +555,7 @@
 }
 
 // 2.11
-<<<<<<< HEAD
-def ACC_KernelsLoop : Directive<"kernels loop"> {
-=======
 def ACC_KernelsLoop : Directive<[Spelling<"kernels loop">]> {
->>>>>>> eb0f1dc0
   let allowedClauses = [VersionedClause<ACCC_Async>,
                         VersionedClause<ACCC_Attach>,
                         VersionedClause<ACCC_Collapse>,
@@ -639,11 +591,7 @@
 }
 
 // 2.11
-<<<<<<< HEAD
-def ACC_ParallelLoop : Directive<"parallel loop"> {
-=======
 def ACC_ParallelLoop : Directive<[Spelling<"parallel loop">]> {
->>>>>>> eb0f1dc0
   let allowedClauses = [VersionedClause<ACCC_Async>,
                         VersionedClause<ACCC_Attach>,
                         VersionedClause<ACCC_Collapse>,
@@ -680,11 +628,7 @@
 }
 
 // 2.11
-<<<<<<< HEAD
-def ACC_SerialLoop : Directive<"serial loop"> {
-=======
 def ACC_SerialLoop : Directive<[Spelling<"serial loop">]> {
->>>>>>> eb0f1dc0
   let allowedClauses = [VersionedClause<ACCC_Async>,
                         VersionedClause<ACCC_Attach>,
                         VersionedClause<ACCC_Collapse>,
