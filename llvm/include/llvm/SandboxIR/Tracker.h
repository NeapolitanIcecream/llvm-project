//===- Tracker.h ------------------------------------------------*- C++ -*-===//
//
// Part of the LLVM Project, under the Apache License v2.0 with LLVM Exceptions.
// See https://llvm.org/LICENSE.txt for license information.
// SPDX-License-Identifier: Apache-2.0 WITH LLVM-exception
//
//===----------------------------------------------------------------------===//
//
// This file is the component of SandboxIR that tracks all changes made to its
// state, such that we can revert the state when needed.
//
// Tracking changes
// ----------------
// The user needs to call `Tracker::save()` to enable tracking changes
// made to SandboxIR. From that point on, any change made to SandboxIR, will
// automatically create a change tracking object and register it with the
// tracker. IR-change objects are subclasses of `IRChangeBase` and get
// registered with the `Tracker::track()` function. The change objects
// are saved in the order they are registered with the tracker and are stored in
// the `Tracker::Changes` vector. All of this is done transparently to
// the user.
//
// Reverting changes
// -----------------
// Calling `Tracker::revert()` will restore the state saved when
// `Tracker::save()` was called. Internally this goes through the
// change objects in `Tracker::Changes` in reverse order, calling their
// `IRChangeBase::revert()` function one by one.
//
// Accepting changes
// -----------------
// The user needs to either revert or accept changes before the tracker object
// is destroyed. This is enforced in the tracker's destructor.
// This is the job of `Tracker::accept()`. Internally this will go
// through the change objects in `Tracker::Changes` in order, calling
// `IRChangeBase::accept()`.
//
//===----------------------------------------------------------------------===//

#ifndef LLVM_SANDBOXIR_TRACKER_H
#define LLVM_SANDBOXIR_TRACKER_H

#include "llvm/ADT/PointerUnion.h"
#include "llvm/ADT/SmallVector.h"
#include "llvm/ADT/StableHashing.h"
#include "llvm/IR/IRBuilder.h"
#include "llvm/IR/Instruction.h"
#include "llvm/SandboxIR/Use.h"
#include "llvm/SandboxIR/Value.h"
#include "llvm/Support/Compiler.h"
#include "llvm/Support/Debug.h"
#include <memory>

namespace llvm::sandboxir {

class BasicBlock;
class CallBrInst;
class LoadInst;
class StoreInst;
class Instruction;
class Tracker;
class AllocaInst;
class CatchSwitchInst;
class SwitchInst;
class ConstantInt;
class ShuffleVectorInst;
class CmpInst;
class GlobalVariable;

#ifndef NDEBUG

/// A class that saves hashes and textual IR snapshots of functions in a
/// SandboxIR Context, and does hash comparison when `expectNoDiff` is called.
/// If hashes differ, it prints textual IR for both old and new versions to
/// aid debugging.
///
/// This is used as an additional debug check when reverting changes to
/// SandboxIR, to verify the reverted state matches the initial state.
class IRSnapshotChecker {
  Context &Ctx;

  // A snapshot of textual IR for a function, with a hash for quick comparison.
  struct FunctionSnapshot {
    llvm::stable_hash Hash;
    std::string TextualIR;
  };

  // A snapshot for each llvm::Function found in every module in the SandboxIR
  // Context. In practice there will always be one module, but sandbox IR
  // save/restore ops work at the Context level, so we must take the full state
  // into account.
  using ContextSnapshot = DenseMap<const llvm::Function *, FunctionSnapshot>;

  ContextSnapshot OrigContextSnapshot;

  // Dumps to a string the textual IR for a single Function.
  std::string dumpIR(const llvm::Function &F) const;

  // Returns a snapshot of all the modules in the sandbox IR context.
  ContextSnapshot takeSnapshot() const;

  // Compares two snapshots and returns true if they differ.
  bool diff(const ContextSnapshot &Orig, const ContextSnapshot &Curr) const;

public:
  IRSnapshotChecker(Context &Ctx) : Ctx(Ctx) {}

  /// Saves a snapshot of the current state. If there was any previous snapshot,
  /// it will be replaced with the new one.
  void save();

  /// Checks current state against saved state, crashes if different.
  void expectNoDiff();
};

#endif // NDEBUG

/// The base class for IR Change classes.
class IRChangeBase {
protected:
  friend class Tracker; // For Parent.

public:
  /// This runs when changes get reverted.
  virtual void revert(Tracker &Tracker) = 0;
  /// This runs when changes get accepted.
  virtual void accept() = 0;
  virtual ~IRChangeBase() = default;
#ifndef NDEBUG
  virtual void dump(raw_ostream &OS) const = 0;
  LLVM_DUMP_METHOD virtual void dump() const = 0;
  friend raw_ostream &operator<<(raw_ostream &OS, const IRChangeBase &C) {
    C.dump(OS);
    return OS;
  }
#endif
};

/// Tracks the change of the source Value of a sandboxir::Use.
class UseSet : public IRChangeBase {
  Use U;
  Value *OrigV = nullptr;

public:
  UseSet(const Use &U) : U(U), OrigV(U.get()) {}
  void revert(Tracker &Tracker) final { U.set(OrigV); }
  void accept() final {}
#ifndef NDEBUG
  void dump(raw_ostream &OS) const final { OS << "UseSet"; }
  LLVM_DUMP_METHOD void dump() const final;
#endif
};

<<<<<<< HEAD
class PHIRemoveIncoming : public IRChangeBase {
=======
class LLVM_ABI PHIRemoveIncoming : public IRChangeBase {
>>>>>>> 4084ffcf
  PHINode *PHI;
  unsigned RemovedIdx;
  Value *RemovedV;
  BasicBlock *RemovedBB;

public:
  PHIRemoveIncoming(PHINode *PHI, unsigned RemovedIdx);
  void revert(Tracker &Tracker) final;
  void accept() final {}
#ifndef NDEBUG
  void dump(raw_ostream &OS) const final { OS << "PHISetIncoming"; }
  LLVM_DUMP_METHOD void dump() const final;
#endif
};

<<<<<<< HEAD
class PHIAddIncoming : public IRChangeBase {
=======
class LLVM_ABI PHIAddIncoming : public IRChangeBase {
>>>>>>> 4084ffcf
  PHINode *PHI;
  unsigned Idx;

public:
  PHIAddIncoming(PHINode *PHI);
  void revert(Tracker &Tracker) final;
  void accept() final {}
#ifndef NDEBUG
  void dump(raw_ostream &OS) const final { OS << "PHISetIncoming"; }
  LLVM_DUMP_METHOD void dump() const final;
#endif
};

<<<<<<< HEAD
class CmpSwapOperands : public IRChangeBase {
=======
class LLVM_ABI CmpSwapOperands : public IRChangeBase {
>>>>>>> 4084ffcf
  CmpInst *Cmp;

public:
  CmpSwapOperands(CmpInst *Cmp);
  void revert(Tracker &Tracker) final;
  void accept() final {}
#ifndef NDEBUG
  void dump(raw_ostream &OS) const final { OS << "CmpSwapOperands"; }
  LLVM_DUMP_METHOD void dump() const final;
#endif
};

/// Tracks swapping a Use with another Use.
class UseSwap : public IRChangeBase {
  Use ThisUse;
  Use OtherUse;

public:
  UseSwap(const Use &ThisUse, const Use &OtherUse)
      : ThisUse(ThisUse), OtherUse(OtherUse) {
    assert(ThisUse.getUser() == OtherUse.getUser() && "Expected same user!");
  }
  void revert(Tracker &Tracker) final { ThisUse.swap(OtherUse); }
  void accept() final {}
#ifndef NDEBUG
  void dump(raw_ostream &OS) const final { OS << "UseSwap"; }
  LLVM_DUMP_METHOD void dump() const final;
#endif
};

class LLVM_ABI EraseFromParent : public IRChangeBase {
  /// Contains all the data we need to restore an "erased" (i.e., detached)
  /// instruction: the instruction itself and its operands in order.
  struct InstrAndOperands {
    /// The operands that got dropped.
    SmallVector<llvm::Value *> Operands;
    /// The instruction that got "erased".
    llvm::Instruction *LLVMI;
  };
  /// The instruction data is in reverse program order, which helps create the
  /// original program order during revert().
  SmallVector<InstrAndOperands> InstrData;
  /// This is either the next Instruction in the stream, or the parent
  /// BasicBlock if at the end of the BB.
  PointerUnion<llvm::Instruction *, llvm::BasicBlock *> NextLLVMIOrBB;
  /// We take ownership of the "erased" instruction.
  std::unique_ptr<sandboxir::Value> ErasedIPtr;

public:
  EraseFromParent(std::unique_ptr<sandboxir::Value> &&IPtr);
  void revert(Tracker &Tracker) final;
  void accept() final;
#ifndef NDEBUG
  void dump(raw_ostream &OS) const final { OS << "EraseFromParent"; }
  LLVM_DUMP_METHOD void dump() const final;
  friend raw_ostream &operator<<(raw_ostream &OS, const EraseFromParent &C) {
    C.dump(OS);
    return OS;
  }
#endif
};

class LLVM_ABI RemoveFromParent : public IRChangeBase {
  /// The instruction that is about to get removed.
  Instruction *RemovedI = nullptr;
  /// This is either the next instr, or the parent BB if at the end of the BB.
  PointerUnion<Instruction *, BasicBlock *> NextInstrOrBB;

public:
  RemoveFromParent(Instruction *RemovedI);
  void revert(Tracker &Tracker) final;
  void accept() final {};
  Instruction *getInstruction() const { return RemovedI; }
#ifndef NDEBUG
  void dump(raw_ostream &OS) const final { OS << "RemoveFromParent"; }
  LLVM_DUMP_METHOD void dump() const final;
#endif // NDEBUG
};

/// This class can be used for tracking most instruction setters.
/// The two template arguments are:
/// - GetterFn: The getter member function pointer (e.g., `&Foo::get`)
/// - SetterFn: The setter member function pointer (e.g., `&Foo::set`)
/// Upon construction, it saves a copy of the original value by calling the
/// getter function. Revert sets the value back to the one saved, using the
/// setter function provided.
///
/// Example:
///  Tracker.track(std::make_unique<
///                GenericSetter<&FooInst::get, &FooInst::set>>(I, Tracker));
///
template <auto GetterFn, auto SetterFn>
class GenericSetter final : public IRChangeBase {
  /// Traits for getting the class type from GetterFn type.
  template <typename> struct GetClassTypeFromGetter;
  template <typename RetT, typename ClassT>
  struct GetClassTypeFromGetter<RetT (ClassT::*)() const> {
    using ClassType = ClassT;
  };
  using InstrT = typename GetClassTypeFromGetter<decltype(GetterFn)>::ClassType;
  using SavedValT = std::invoke_result_t<decltype(GetterFn), InstrT>;
  InstrT *I;
  SavedValT OrigVal;

public:
  GenericSetter(InstrT *I) : I(I), OrigVal((I->*GetterFn)()) {}
  void revert(Tracker &Tracker) final { (I->*SetterFn)(OrigVal); }
  void accept() final {}
#ifndef NDEBUG
  void dump(raw_ostream &OS) const final { OS << "GenericSetter"; }
  LLVM_DUMP_METHOD void dump() const final {
    dump(dbgs());
    dbgs() << "\n";
  }
#endif
};

/// Similar to GenericSetter but the setters/getters have an index as their
/// first argument. This is commont in cases like: getOperand(unsigned Idx)
template <auto GetterFn, auto SetterFn>
class GenericSetterWithIdx final : public IRChangeBase {
  /// Helper for getting the class type from the getter
  template <typename ClassT, typename RetT>
  static ClassT getClassTypeFromGetter(RetT (ClassT::*Fn)(unsigned) const);
  template <typename ClassT, typename RetT>
  static ClassT getClassTypeFromGetter(RetT (ClassT::*Fn)(unsigned));

  using InstrT = decltype(getClassTypeFromGetter(GetterFn));
  using SavedValT = std::invoke_result_t<decltype(GetterFn), InstrT, unsigned>;
  InstrT *I;
  SavedValT OrigVal;
  unsigned Idx;

public:
  GenericSetterWithIdx(InstrT *I, unsigned Idx)
      : I(I), OrigVal((I->*GetterFn)(Idx)), Idx(Idx) {}
  void revert(Tracker &Tracker) final { (I->*SetterFn)(Idx, OrigVal); }
  void accept() final {}
#ifndef NDEBUG
  void dump(raw_ostream &OS) const final { OS << "GenericSetterWithIdx"; }
  LLVM_DUMP_METHOD void dump() const final {
    dump(dbgs());
    dbgs() << "\n";
  }
#endif
};

<<<<<<< HEAD
class CatchSwitchAddHandler : public IRChangeBase {
=======
class LLVM_ABI CatchSwitchAddHandler : public IRChangeBase {
>>>>>>> 4084ffcf
  CatchSwitchInst *CSI;
  unsigned HandlerIdx;

public:
  CatchSwitchAddHandler(CatchSwitchInst *CSI);
<<<<<<< HEAD
  void revert(Tracker &Tracker) final;
  void accept() final {}
#ifndef NDEBUG
  void dump(raw_ostream &OS) const final { OS << "CatchSwitchAddHandler"; }
  LLVM_DUMP_METHOD void dump() const final {
    dump(dbgs());
    dbgs() << "\n";
  }
#endif // NDEBUG
};

class SwitchAddCase : public IRChangeBase {
  SwitchInst *Switch;
  ConstantInt *Val;

public:
  SwitchAddCase(SwitchInst *Switch, ConstantInt *Val)
      : Switch(Switch), Val(Val) {}
  void revert(Tracker &Tracker) final;
  void accept() final {}
#ifndef NDEBUG
  void dump(raw_ostream &OS) const final { OS << "SwitchAddCase"; }
  LLVM_DUMP_METHOD void dump() const final;
#endif // NDEBUG
};

class SwitchRemoveCase : public IRChangeBase {
  SwitchInst *Switch;
  struct Case {
    ConstantInt *Val;
    BasicBlock *Dest;
  };
  SmallVector<Case> Cases;

public:
  SwitchRemoveCase(SwitchInst *Switch);

  void revert(Tracker &Tracker) final;
  void accept() final {}
#ifndef NDEBUG
  void dump(raw_ostream &OS) const final { OS << "SwitchRemoveCase"; }
  LLVM_DUMP_METHOD void dump() const final;
#endif // NDEBUG
=======
  void revert(Tracker &Tracker) final;
  void accept() final {}
#ifndef NDEBUG
  void dump(raw_ostream &OS) const final { OS << "CatchSwitchAddHandler"; }
  LLVM_DUMP_METHOD void dump() const final {
    dump(dbgs());
    dbgs() << "\n";
  }
#endif // NDEBUG
};

class LLVM_ABI SwitchAddCase : public IRChangeBase {
  SwitchInst *Switch;
  ConstantInt *Val;

public:
  SwitchAddCase(SwitchInst *Switch, ConstantInt *Val)
      : Switch(Switch), Val(Val) {}
  void revert(Tracker &Tracker) final;
  void accept() final {}
#ifndef NDEBUG
  void dump(raw_ostream &OS) const final { OS << "SwitchAddCase"; }
  LLVM_DUMP_METHOD void dump() const final;
#endif // NDEBUG
>>>>>>> 4084ffcf
};

class LLVM_ABI SwitchRemoveCase : public IRChangeBase {
  SwitchInst *Switch;
  struct Case {
    ConstantInt *Val;
    BasicBlock *Dest;
  };
  SmallVector<Case> Cases;

public:
  SwitchRemoveCase(SwitchInst *Switch);

  void revert(Tracker &Tracker) final;
  void accept() final {}
#ifndef NDEBUG
  void dump(raw_ostream &OS) const final { OS << "SwitchRemoveCase"; }
  LLVM_DUMP_METHOD void dump() const final;
#endif // NDEBUG
};

class LLVM_ABI MoveInstr : public IRChangeBase {
  /// The instruction that moved.
  Instruction *MovedI;
  /// This is either the next instruction in the block, or the parent BB if at
  /// the end of the BB.
  PointerUnion<Instruction *, BasicBlock *> NextInstrOrBB;

public:
  MoveInstr(sandboxir::Instruction *I);
  void revert(Tracker &Tracker) final;
  void accept() final {}
#ifndef NDEBUG
  void dump(raw_ostream &OS) const final { OS << "MoveInstr"; }
  LLVM_DUMP_METHOD void dump() const final;
#endif // NDEBUG
};

class LLVM_ABI InsertIntoBB final : public IRChangeBase {
  Instruction *InsertedI = nullptr;

public:
  InsertIntoBB(Instruction *InsertedI);
  void revert(Tracker &Tracker) final;
  void accept() final {}
#ifndef NDEBUG
  void dump(raw_ostream &OS) const final { OS << "InsertIntoBB"; }
  LLVM_DUMP_METHOD void dump() const final;
#endif // NDEBUG
};

class LLVM_ABI CreateAndInsertInst final : public IRChangeBase {
  Instruction *NewI = nullptr;

public:
  CreateAndInsertInst(Instruction *NewI) : NewI(NewI) {}
  void revert(Tracker &Tracker) final;
  void accept() final {}
#ifndef NDEBUG
  void dump(raw_ostream &OS) const final { OS << "CreateAndInsertInst"; }
  LLVM_DUMP_METHOD void dump() const final;
#endif
};

<<<<<<< HEAD
class ShuffleVectorSetMask final : public IRChangeBase {
=======
class LLVM_ABI ShuffleVectorSetMask final : public IRChangeBase {
>>>>>>> 4084ffcf
  ShuffleVectorInst *SVI;
  SmallVector<int, 8> PrevMask;

public:
  ShuffleVectorSetMask(ShuffleVectorInst *SVI);
  void revert(Tracker &Tracker) final;
  void accept() final {}
#ifndef NDEBUG
  void dump(raw_ostream &OS) const final { OS << "ShuffleVectorSetMask"; }
  LLVM_DUMP_METHOD void dump() const final;
#endif
};

/// The tracker collects all the change objects and implements the main API for
/// saving / reverting / accepting.
class Tracker {
public:
  enum class TrackerState {
    Disabled,  ///> Tracking is disabled
    Record,    ///> Tracking changes
    Reverting, ///> Reverting changes
  };

private:
  /// The list of changes that are being tracked.
  SmallVector<std::unique_ptr<IRChangeBase>> Changes;
  /// The current state of the tracker.
  TrackerState State = TrackerState::Disabled;
  Context &Ctx;

#ifndef NDEBUG
  IRSnapshotChecker SnapshotChecker;
#endif

public:
#ifndef NDEBUG
  /// Helps catch bugs where we are creating new change objects while in the
  /// middle of creating other change objects.
  bool InMiddleOfCreatingChange = false;
#endif // NDEBUG

  explicit Tracker(Context &Ctx)
      : Ctx(Ctx)
#ifndef NDEBUG
        ,
        SnapshotChecker(Ctx)
#endif
  {
  }

<<<<<<< HEAD
  ~Tracker();
=======
  LLVM_ABI ~Tracker();
>>>>>>> 4084ffcf
  Context &getContext() const { return Ctx; }
  /// \Returns true if there are no changes tracked.
  bool empty() const { return Changes.empty(); }
  /// Record \p Change and take ownership. This is the main function used to
  /// track Sandbox IR changes.
  void track(std::unique_ptr<IRChangeBase> &&Change) {
    assert(State == TrackerState::Record && "The tracker should be tracking!");
#ifndef NDEBUG
    assert(!InMiddleOfCreatingChange &&
           "We are in the middle of creating another change!");
    if (isTracking())
      InMiddleOfCreatingChange = true;
#endif // NDEBUG
    Changes.push_back(std::move(Change));

#ifndef NDEBUG
    InMiddleOfCreatingChange = false;
#endif
  }
  /// A convenience wrapper for `track()` that constructs and tracks the Change
  /// object if tracking is enabled. \Returns true if tracking is enabled.
  template <typename ChangeT, typename... ArgsT>
  bool emplaceIfTracking(ArgsT... Args) {
    if (!isTracking())
      return false;
    track(std::make_unique<ChangeT>(Args...));
    return true;
  }
  /// \Returns true if the tracker is recording changes.
  bool isTracking() const { return State == TrackerState::Record; }
  /// \Returns the current state of the tracker.
  TrackerState getState() const { return State; }
  /// Turns on IR tracking.
  LLVM_ABI void save();
  /// Stops tracking and accept changes.
  LLVM_ABI void accept();
  /// Stops tracking and reverts to saved state.
  LLVM_ABI void revert();

#ifndef NDEBUG
  void dump(raw_ostream &OS) const;
  LLVM_DUMP_METHOD void dump() const;
  friend raw_ostream &operator<<(raw_ostream &OS, const Tracker &Tracker) {
    Tracker.dump(OS);
    return OS;
  }
#endif // NDEBUG
};

} // namespace llvm::sandboxir

#endif // LLVM_SANDBOXIR_TRACKER_H<|MERGE_RESOLUTION|>--- conflicted
+++ resolved
@@ -151,11 +151,7 @@
 #endif
 };
 
-<<<<<<< HEAD
-class PHIRemoveIncoming : public IRChangeBase {
-=======
 class LLVM_ABI PHIRemoveIncoming : public IRChangeBase {
->>>>>>> 4084ffcf
   PHINode *PHI;
   unsigned RemovedIdx;
   Value *RemovedV;
@@ -171,11 +167,7 @@
 #endif
 };
 
-<<<<<<< HEAD
-class PHIAddIncoming : public IRChangeBase {
-=======
 class LLVM_ABI PHIAddIncoming : public IRChangeBase {
->>>>>>> 4084ffcf
   PHINode *PHI;
   unsigned Idx;
 
@@ -189,11 +181,7 @@
 #endif
 };
 
-<<<<<<< HEAD
-class CmpSwapOperands : public IRChangeBase {
-=======
 class LLVM_ABI CmpSwapOperands : public IRChangeBase {
->>>>>>> 4084ffcf
   CmpInst *Cmp;
 
 public:
@@ -341,17 +329,12 @@
 #endif
 };
 
-<<<<<<< HEAD
-class CatchSwitchAddHandler : public IRChangeBase {
-=======
 class LLVM_ABI CatchSwitchAddHandler : public IRChangeBase {
->>>>>>> 4084ffcf
   CatchSwitchInst *CSI;
   unsigned HandlerIdx;
 
 public:
   CatchSwitchAddHandler(CatchSwitchInst *CSI);
-<<<<<<< HEAD
   void revert(Tracker &Tracker) final;
   void accept() final {}
 #ifndef NDEBUG
@@ -363,50 +346,6 @@
 #endif // NDEBUG
 };
 
-class SwitchAddCase : public IRChangeBase {
-  SwitchInst *Switch;
-  ConstantInt *Val;
-
-public:
-  SwitchAddCase(SwitchInst *Switch, ConstantInt *Val)
-      : Switch(Switch), Val(Val) {}
-  void revert(Tracker &Tracker) final;
-  void accept() final {}
-#ifndef NDEBUG
-  void dump(raw_ostream &OS) const final { OS << "SwitchAddCase"; }
-  LLVM_DUMP_METHOD void dump() const final;
-#endif // NDEBUG
-};
-
-class SwitchRemoveCase : public IRChangeBase {
-  SwitchInst *Switch;
-  struct Case {
-    ConstantInt *Val;
-    BasicBlock *Dest;
-  };
-  SmallVector<Case> Cases;
-
-public:
-  SwitchRemoveCase(SwitchInst *Switch);
-
-  void revert(Tracker &Tracker) final;
-  void accept() final {}
-#ifndef NDEBUG
-  void dump(raw_ostream &OS) const final { OS << "SwitchRemoveCase"; }
-  LLVM_DUMP_METHOD void dump() const final;
-#endif // NDEBUG
-=======
-  void revert(Tracker &Tracker) final;
-  void accept() final {}
-#ifndef NDEBUG
-  void dump(raw_ostream &OS) const final { OS << "CatchSwitchAddHandler"; }
-  LLVM_DUMP_METHOD void dump() const final {
-    dump(dbgs());
-    dbgs() << "\n";
-  }
-#endif // NDEBUG
-};
-
 class LLVM_ABI SwitchAddCase : public IRChangeBase {
   SwitchInst *Switch;
   ConstantInt *Val;
@@ -420,7 +359,6 @@
   void dump(raw_ostream &OS) const final { OS << "SwitchAddCase"; }
   LLVM_DUMP_METHOD void dump() const final;
 #endif // NDEBUG
->>>>>>> 4084ffcf
 };
 
 class LLVM_ABI SwitchRemoveCase : public IRChangeBase {
@@ -485,11 +423,7 @@
 #endif
 };
 
-<<<<<<< HEAD
-class ShuffleVectorSetMask final : public IRChangeBase {
-=======
 class LLVM_ABI ShuffleVectorSetMask final : public IRChangeBase {
->>>>>>> 4084ffcf
   ShuffleVectorInst *SVI;
   SmallVector<int, 8> PrevMask;
 
@@ -540,11 +474,7 @@
   {
   }
 
-<<<<<<< HEAD
-  ~Tracker();
-=======
   LLVM_ABI ~Tracker();
->>>>>>> 4084ffcf
   Context &getContext() const { return Ctx; }
   /// \Returns true if there are no changes tracked.
   bool empty() const { return Changes.empty(); }
