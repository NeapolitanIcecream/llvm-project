--- conflicted
+++ resolved
@@ -383,13 +383,8 @@
   /// reasonably be done).  In particular, it handles the common case in which
   /// otherwise valid components are in the wrong order. \p Form is used to
   /// specify the output canonical form.
-<<<<<<< HEAD
-  static std::string normalize(StringRef Str,
-                               CanonicalForm Form = CanonicalForm::ANY);
-=======
   LLVM_ABI static std::string
   normalize(StringRef Str, CanonicalForm Form = CanonicalForm::ANY);
->>>>>>> eb0f1dc0
 
   /// Return the normalized form of this triple's string.
   std::string normalize(CanonicalForm Form = CanonicalForm::ANY) const {
@@ -511,11 +506,7 @@
   }
 
   /// Returns the trampoline size in bytes for this configuration.
-<<<<<<< HEAD
-  unsigned getTrampolineSize() const;
-=======
   LLVM_ABI unsigned getTrampolineSize() const;
->>>>>>> eb0f1dc0
 
   /// Test whether the architecture is 64-bit
   ///
@@ -1262,9 +1253,6 @@
   /// Test whether the target triple is for a GPU.
   bool isGPU() const { return isSPIRV() || isNVPTX() || isAMDGPU(); }
 
-  /// Test whether the target triple is for a GPU.
-  bool isGPU() const { return isSPIRV() || isNVPTX() || isAMDGPU(); }
-
   /// Merge target triples.
   LLVM_ABI std::string merge(const Triple &Other) const;
 
