--- conflicted
+++ resolved
@@ -29,8 +29,6 @@
   uint32_t MVendorID;
   uint64_t MArchID;
   uint64_t MImpID;
-<<<<<<< HEAD
-=======
 
   bool isValid() const { return MVendorID != 0 && MArchID != 0 && MImpID != 0; }
 
@@ -38,7 +36,6 @@
     return MVendorID == Other.MVendorID && MArchID == Other.MArchID &&
            MImpID == Other.MImpID;
   }
->>>>>>> 4084ffcf
 };
 
 struct CPUInfo {
@@ -54,20 +51,6 @@
 static constexpr unsigned RVVBitsPerBlock = 64;
 static constexpr unsigned RVVBytesPerBlock = RVVBitsPerBlock / 8;
 
-<<<<<<< HEAD
-void getFeaturesForCPU(StringRef CPU,
-                       SmallVectorImpl<std::string> &EnabledFeatures,
-                       bool NeedPlus = false);
-bool parseCPU(StringRef CPU, bool IsRV64);
-bool parseTuneCPU(StringRef CPU, bool IsRV64);
-StringRef getMArchFromMcpu(StringRef CPU);
-void fillValidCPUArchList(SmallVectorImpl<StringRef> &Values, bool IsRV64);
-void fillValidTuneCPUArchList(SmallVectorImpl<StringRef> &Values, bool IsRV64);
-bool hasFastScalarUnalignedAccess(StringRef CPU);
-bool hasFastVectorUnalignedAccess(StringRef CPU);
-bool hasValidCPUModel(StringRef CPU);
-CPUModel getCPUModel(StringRef CPU);
-=======
 LLVM_ABI void getFeaturesForCPU(StringRef CPU,
                                 SmallVectorImpl<std::string> &EnabledFeatures,
                                 bool NeedPlus = false);
@@ -83,7 +66,6 @@
 LLVM_ABI bool hasValidCPUModel(StringRef CPU);
 LLVM_ABI CPUModel getCPUModel(StringRef CPU);
 LLVM_ABI StringRef getCPUNameFromCPUModel(const CPUModel &Model);
->>>>>>> 4084ffcf
 
 } // namespace RISCV
 
@@ -115,17 +97,10 @@
   return isPowerOf2_32(LMUL) && LMUL <= 8 && (!Fractional || LMUL != 1);
 }
 
-<<<<<<< HEAD
-unsigned encodeVTYPE(VLMUL VLMUL, unsigned SEW, bool TailAgnostic,
-                     bool MaskAgnostic);
-
-unsigned encodeXSfmmVType(unsigned SEW, unsigned Widen, bool AltFmt);
-=======
 LLVM_ABI unsigned encodeVTYPE(VLMUL VLMUL, unsigned SEW, bool TailAgnostic,
                               bool MaskAgnostic);
 
 LLVM_ABI unsigned encodeXSfmmVType(unsigned SEW, unsigned Widen, bool AltFmt);
->>>>>>> 4084ffcf
 
 inline static VLMUL getVLMUL(unsigned VType) {
   unsigned VLMul = VType & 0x7;
@@ -133,11 +108,7 @@
 }
 
 // Decode VLMUL into 1,2,4,8 and fractional indicator.
-<<<<<<< HEAD
-std::pair<unsigned, bool> decodeVLMUL(VLMUL VLMul);
-=======
 LLVM_ABI std::pair<unsigned, bool> decodeVLMUL(VLMUL VLMul);
->>>>>>> 4084ffcf
 
 inline static VLMUL encodeLMUL(unsigned LMUL, bool Fractional) {
   assert(isValidLMUL(LMUL, Fractional) && "Unsupported LMUL");
@@ -188,20 +159,12 @@
 
 inline static bool isAltFmt(unsigned VType) { return VType & 0x100; }
 
-<<<<<<< HEAD
-void printVType(unsigned VType, raw_ostream &OS);
-
-unsigned getSEWLMULRatio(unsigned SEW, VLMUL VLMul);
-
-std::optional<VLMUL> getSameRatioLMUL(unsigned SEW, VLMUL VLMUL, unsigned EEW);
-=======
 LLVM_ABI void printVType(unsigned VType, raw_ostream &OS);
 
 LLVM_ABI unsigned getSEWLMULRatio(unsigned SEW, VLMUL VLMul);
 
 LLVM_ABI std::optional<VLMUL> getSameRatioLMUL(unsigned SEW, VLMUL VLMUL,
                                                unsigned EEW);
->>>>>>> 4084ffcf
 } // namespace RISCVVType
 
 } // namespace llvm
