//===- llvm/DataLayout.h - Data size & alignment info -----------*- C++ -*-===//
//
// Part of the LLVM Project, under the Apache License v2.0 with LLVM Exceptions.
// See https://llvm.org/LICENSE.txt for license information.
// SPDX-License-Identifier: Apache-2.0 WITH LLVM-exception
//
//===----------------------------------------------------------------------===//
//
// This file defines layout properties related to datatype size/offset/alignment
// information.  It uses lazy annotations to cache information about how
// structure types are laid out and used.
//
// This structure should be created once, filled in if the defaults are not
// correct and then passed around by const&.  None of the members functions
// require modification to the object.
//
//===----------------------------------------------------------------------===//

#ifndef LLVM_IR_DATALAYOUT_H
#define LLVM_IR_DATALAYOUT_H

#include "llvm/ADT/APInt.h"
#include "llvm/ADT/ArrayRef.h"
#include "llvm/ADT/STLExtras.h"
#include "llvm/ADT/SmallVector.h"
#include "llvm/ADT/StringRef.h"
#include "llvm/IR/DerivedTypes.h"
#include "llvm/IR/Type.h"
#include "llvm/Support/Alignment.h"
#include "llvm/Support/Casting.h"
#include "llvm/Support/Compiler.h"
#include "llvm/Support/ErrorHandling.h"
#include "llvm/Support/MathExtras.h"
#include "llvm/Support/TrailingObjects.h"
#include "llvm/Support/TypeSize.h"
#include <cassert>
#include <cstdint>
#include <string>

// This needs to be outside of the namespace, to avoid conflict with llvm-c
// decl.
using LLVMTargetDataRef = struct LLVMOpaqueTargetData *;

namespace llvm {

class GlobalVariable;
class LLVMContext;
class StructLayout;
class Triple;
class Value;

// FIXME: Currently the DataLayout string carries a "preferred alignment"
// for types. As the DataLayout is module/global, this should likely be
// sunk down to an FTTI element that is queried rather than a global
// preference.

/// A parsed version of the target data layout string in and methods for
/// querying it.
///
/// The target data layout string is specified *by the target* - a frontend
/// generating LLVM IR is required to generate the right target data for the
/// target being codegen'd to.
class DataLayout {
public:
  /// Primitive type specification.
  struct PrimitiveSpec {
    uint32_t BitWidth;
    Align ABIAlign;
    Align PrefAlign;

    LLVM_ABI bool operator==(const PrimitiveSpec &Other) const;
  };

  /// Pointer type specification.
  struct PointerSpec {
    uint32_t AddrSpace;
    uint32_t BitWidth;
    Align ABIAlign;
    Align PrefAlign;
    uint32_t IndexBitWidth;
    /// Pointers in this address space don't have a well-defined bitwise
    /// representation (e.g. may be relocated by a copying garbage collector).
    /// Additionally, they may also be non-integral (i.e. containing additional
    /// metadata such as bounds information/permissions).
    bool IsNonIntegral;
    LLVM_ABI bool operator==(const PointerSpec &Other) const;
  };

  enum class FunctionPtrAlignType {
    /// The function pointer alignment is independent of the function alignment.
    Independent,
    /// The function pointer alignment is a multiple of the function alignment.
    MultipleOfFunctionAlign,
  };

private:
  bool BigEndian = false;

  unsigned AllocaAddrSpace = 0;
  unsigned ProgramAddrSpace = 0;
  unsigned DefaultGlobalsAddrSpace = 0;

  MaybeAlign StackNaturalAlign;
  MaybeAlign FunctionPtrAlign;
  FunctionPtrAlignType TheFunctionPtrAlignType =
      FunctionPtrAlignType::Independent;

  enum ManglingModeT {
    MM_None,
    MM_ELF,
    MM_MachO,
    MM_WinCOFF,
    MM_WinCOFFX86,
    MM_GOFF,
    MM_Mips,
    MM_XCOFF
  };
  ManglingModeT ManglingMode = MM_None;

  // FIXME: `unsigned char` truncates the value parsed by `parseSpecifier`.
  SmallVector<unsigned char, 8> LegalIntWidths;

  /// Primitive type specifications. Sorted and uniqued by type bit width.
  SmallVector<PrimitiveSpec, 6> IntSpecs;
  SmallVector<PrimitiveSpec, 4> FloatSpecs;
  SmallVector<PrimitiveSpec, 10> VectorSpecs;

  /// Pointer type specifications. Sorted and uniqued by address space number.
  SmallVector<PointerSpec, 8> PointerSpecs;

  /// The string representation used to create this DataLayout
  std::string StringRepresentation;

  /// Struct type ABI and preferred alignments. The default spec is "a:8:64".
  Align StructABIAlignment = Align::Constant<1>();
  Align StructPrefAlignment = Align::Constant<8>();

  // The StructType -> StructLayout map.
  mutable void *LayoutMap = nullptr;

  /// Sets or updates the specification for the given primitive type.
  void setPrimitiveSpec(char Specifier, uint32_t BitWidth, Align ABIAlign,
                        Align PrefAlign);

  /// Searches for a pointer specification that matches the given address space.
  /// Returns the default address space specification if not found.
  LLVM_ABI const PointerSpec &getPointerSpec(uint32_t AddrSpace) const;

  /// Sets or updates the specification for pointer in the given address space.
  void setPointerSpec(uint32_t AddrSpace, uint32_t BitWidth, Align ABIAlign,
                      Align PrefAlign, uint32_t IndexBitWidth,
                      bool IsNonIntegral);

  /// Internal helper to get alignment for integer of given bitwidth.
  LLVM_ABI Align getIntegerAlignment(uint32_t BitWidth, bool abi_or_pref) const;

  /// Internal helper method that returns requested alignment for type.
  Align getAlignment(Type *Ty, bool abi_or_pref) const;

  /// Attempts to parse primitive specification ('i', 'f', or 'v').
  Error parsePrimitiveSpec(StringRef Spec);

  /// Attempts to parse aggregate specification ('a').
  Error parseAggregateSpec(StringRef Spec);

  /// Attempts to parse pointer specification ('p').
  Error parsePointerSpec(StringRef Spec);

  /// Attempts to parse a single specification.
  Error parseSpecification(StringRef Spec,
                           SmallVectorImpl<unsigned> &NonIntegralAddressSpaces);

  /// Attempts to parse a data layout string.
  Error parseLayoutString(StringRef LayoutString);

public:
  /// Constructs a DataLayout with default values.
  LLVM_ABI DataLayout();

  /// Constructs a DataLayout from a specification string.
  /// WARNING: Aborts execution if the string is malformed. Use parse() instead.
  LLVM_ABI explicit DataLayout(StringRef LayoutString);

  DataLayout(const DataLayout &DL) { *this = DL; }

  LLVM_ABI ~DataLayout(); // Not virtual, do not subclass this class

  LLVM_ABI DataLayout &operator=(const DataLayout &Other);

  LLVM_ABI bool operator==(const DataLayout &Other) const;
  bool operator!=(const DataLayout &Other) const { return !(*this == Other); }

  /// Parse a data layout string and return the layout. Return an error
  /// description on failure.
  LLVM_ABI static Expected<DataLayout> parse(StringRef LayoutString);

  /// Layout endianness...
  bool isLittleEndian() const { return !BigEndian; }
  bool isBigEndian() const { return BigEndian; }

  /// Returns the string representation of the DataLayout.
  ///
  /// This representation is in the same format accepted by the string
  /// constructor above. This should not be used to compare two DataLayout as
  /// different string can represent the same layout.
  const std::string &getStringRepresentation() const {
    return StringRepresentation;
  }

  /// Test if the DataLayout was constructed from an empty string.
  bool isDefault() const { return StringRepresentation.empty(); }

  /// Returns true if the specified type is known to be a native integer
  /// type supported by the CPU.
  ///
  /// For example, i64 is not native on most 32-bit CPUs and i37 is not native
  /// on any known one. This returns false if the integer width is not legal.
  ///
  /// The width is specified in bits.
  bool isLegalInteger(uint64_t Width) const {
    return llvm::is_contained(LegalIntWidths, Width);
  }

  bool isIllegalInteger(uint64_t Width) const { return !isLegalInteger(Width); }

  /// Returns the natural stack alignment, or MaybeAlign() if one wasn't
  /// specified.
  MaybeAlign getStackAlignment() const { return StackNaturalAlign; }

  unsigned getAllocaAddrSpace() const { return AllocaAddrSpace; }

  PointerType *getAllocaPtrType(LLVMContext &Ctx) const {
    return PointerType::get(Ctx, AllocaAddrSpace);
  }

  /// Returns the alignment of function pointers, which may or may not be
  /// related to the alignment of functions.
  /// \see getFunctionPtrAlignType
  MaybeAlign getFunctionPtrAlign() const { return FunctionPtrAlign; }

  /// Return the type of function pointer alignment.
  /// \see getFunctionPtrAlign
  FunctionPtrAlignType getFunctionPtrAlignType() const {
    return TheFunctionPtrAlignType;
  }

  unsigned getProgramAddressSpace() const { return ProgramAddrSpace; }
  unsigned getDefaultGlobalsAddressSpace() const {
    return DefaultGlobalsAddrSpace;
  }

  bool hasMicrosoftFastStdCallMangling() const {
    return ManglingMode == MM_WinCOFFX86;
  }

  /// Returns true if symbols with leading question marks should not receive IR
  /// mangling. True for Windows mangling modes.
  bool doNotMangleLeadingQuestionMark() const {
    return ManglingMode == MM_WinCOFF || ManglingMode == MM_WinCOFFX86;
  }

  bool hasLinkerPrivateGlobalPrefix() const { return ManglingMode == MM_MachO; }

  StringRef getLinkerPrivateGlobalPrefix() const {
    if (ManglingMode == MM_MachO)
      return "l";
    return "";
  }

  char getGlobalPrefix() const {
    switch (ManglingMode) {
    case MM_None:
    case MM_ELF:
    case MM_GOFF:
    case MM_Mips:
    case MM_WinCOFF:
    case MM_XCOFF:
      return '\0';
    case MM_MachO:
    case MM_WinCOFFX86:
      return '_';
    }
    llvm_unreachable("invalid mangling mode");
  }

  StringRef getPrivateGlobalPrefix() const {
    switch (ManglingMode) {
    case MM_None:
      return "";
    case MM_ELF:
    case MM_WinCOFF:
      return ".L";
    case MM_GOFF:
      return "L#";
    case MM_Mips:
      return "$";
    case MM_MachO:
    case MM_WinCOFFX86:
      return "L";
    case MM_XCOFF:
      return "L..";
    }
    llvm_unreachable("invalid mangling mode");
  }

  LLVM_ABI static const char *getManglingComponent(const Triple &T);

  /// Returns true if the specified type fits in a native integer type
  /// supported by the CPU.
  ///
  /// For example, if the CPU only supports i32 as a native integer type, then
  /// i27 fits in a legal integer type but i45 does not.
  bool fitsInLegalInteger(unsigned Width) const {
    for (unsigned LegalIntWidth : LegalIntWidths)
      if (Width <= LegalIntWidth)
        return true;
    return false;
  }

  /// Layout pointer alignment
  LLVM_ABI Align getPointerABIAlignment(unsigned AS) const;

  /// Return target's alignment for stack-based pointers
  /// FIXME: The defaults need to be removed once all of
  /// the backends/clients are updated.
<<<<<<< HEAD
  Align getPointerPrefAlignment(unsigned AS = 0) const;
=======
  LLVM_ABI Align getPointerPrefAlignment(unsigned AS = 0) const;
>>>>>>> c2f0af51

  /// The pointer representation size in bytes, rounded up to a whole number of
  /// bytes. The difference between this function and getAddressSize() is that
  /// this one returns the size of the entire pointer representation (including
  /// metadata bits for fat pointers) and the latter only returns the number of
  /// address bits.
  /// \sa DataLayout::getAddressSizeInBits
  /// FIXME: The defaults need to be removed once all of
  /// the backends/clients are updated.
<<<<<<< HEAD
  unsigned getPointerSize(unsigned AS = 0) const;
=======
  LLVM_ABI unsigned getPointerSize(unsigned AS = 0) const;
>>>>>>> c2f0af51

  /// The index size in bytes used for address calculation, rounded up to a
  /// whole number of bytes. This not only defines the size used in
  /// getelementptr operations, but also the size of addresses in this \p AS.
  /// For example, a 64-bit CHERI-enabled target has 128-bit pointers of which
  /// only 64 are used to represent the address and the remaining ones are used
  /// for metadata such as bounds and access permissions. In this case
  /// getPointerSize() returns 16, but getIndexSize() returns 8.
  /// To help with code understanding, the alias getAddressSize() can be used
  /// instead of getIndexSize() to clarify that an address width is needed.
<<<<<<< HEAD
  unsigned getIndexSize(unsigned AS) const;
=======
  LLVM_ABI unsigned getIndexSize(unsigned AS) const;

  /// The integral size of a pointer in a given address space in bytes, which
  /// is defined to be the same as getIndexSize(). This exists as a separate
  /// function to make it clearer when reading code that the size of an address
  /// is being requested. While targets exist where index size and the
  /// underlying address width are not identical (e.g. AMDGPU fat pointers with
  /// 48-bit addresses and 32-bit offsets indexing), there is currently no need
  /// to differentiate these properties in LLVM.
  /// \sa DataLayout::getIndexSize
  /// \sa DataLayout::getAddressSizeInBits
  unsigned getAddressSize(unsigned AS) const { return getIndexSize(AS); }
>>>>>>> c2f0af51

  /// The integral size of a pointer in a given address space in bytes, which
  /// is defined to be the same as getIndexSize(). This exists as a separate
  /// function to make it clearer when reading code that the size of an address
  /// is being requested. While targets exist where index size and the
  /// underlying address width are not identical (e.g. AMDGPU fat pointers with
  /// 48-bit addresses and 32-bit offsets indexing), there is currently no need
  /// to differentiate these properties in LLVM.
  /// \sa DataLayout::getIndexSize
  /// \sa DataLayout::getAddressSizeInBits
  unsigned getAddressSize(unsigned AS) const { return getIndexSize(AS); }

  /// Return the address spaces containing non-integral pointers.  Pointers in
  /// this address space don't have a well-defined bitwise representation.
  SmallVector<unsigned, 8> getNonIntegralAddressSpaces() const {
    SmallVector<unsigned, 8> AddrSpaces;
    for (const PointerSpec &PS : PointerSpecs) {
      if (PS.IsNonIntegral)
        AddrSpaces.push_back(PS.AddrSpace);
    }
    return AddrSpaces;
  }

  bool isNonIntegralAddressSpace(unsigned AddrSpace) const {
    return getPointerSpec(AddrSpace).IsNonIntegral;
  }

  bool isNonIntegralPointerType(PointerType *PT) const {
    return isNonIntegralAddressSpace(PT->getAddressSpace());
  }

  bool isNonIntegralPointerType(Type *Ty) const {
    auto *PTy = dyn_cast<PointerType>(Ty);
    return PTy && isNonIntegralPointerType(PTy);
  }

  /// The size in bits of the pointer representation in a given address space.
  /// This is not necessarily the same as the integer address of a pointer (e.g.
  /// for fat pointers).
  /// \sa DataLayout::getAddressSizeInBits()
  /// FIXME: The defaults need to be removed once all of
  /// the backends/clients are updated.
  unsigned getPointerSizeInBits(unsigned AS = 0) const {
    return getPointerSpec(AS).BitWidth;
  }

  /// The size in bits of indices used for address calculation in getelementptr
  /// and for addresses in the given AS. See getIndexSize() for more
  /// information.
  /// \sa DataLayout::getAddressSizeInBits()
  unsigned getIndexSizeInBits(unsigned AS) const {
    return getPointerSpec(AS).IndexBitWidth;
  }

  /// The size in bits of an address in for the given AS. This is defined to
  /// return the same value as getIndexSizeInBits() since there is currently no
  /// target that requires these two properties to have different values. See
  /// getIndexSize() for more information.
  /// \sa DataLayout::getIndexSizeInBits()
  unsigned getAddressSizeInBits(unsigned AS) const {
    return getIndexSizeInBits(AS);
  }

  /// The pointer representation size in bits for this type. If this function is
  /// called with a pointer type, then the type size of the pointer is returned.
  /// If this function is called with a vector of pointers, then the type size
  /// of the pointer is returned.  This should only be called with a pointer or
  /// vector of pointers.
  LLVM_ABI unsigned getPointerTypeSizeInBits(Type *) const;

  /// The size in bits of the index used in GEP calculation for this type.
  /// The function should be called with pointer or vector of pointers type.
  /// This is defined to return the same value as getAddressSizeInBits(),
  /// but separate functions exist for code clarity.
<<<<<<< HEAD
  unsigned getIndexTypeSizeInBits(Type *Ty) const;
=======
  LLVM_ABI unsigned getIndexTypeSizeInBits(Type *Ty) const;

  /// The size in bits of an address for this type.
  /// This is defined to return the same value as getIndexTypeSizeInBits(),
  /// but separate functions exist for code clarity.
  unsigned getAddressSizeInBits(Type *Ty) const {
    return getIndexTypeSizeInBits(Ty);
  }
>>>>>>> c2f0af51

  /// The size in bits of an address for this type.
  /// This is defined to return the same value as getIndexTypeSizeInBits(),
  /// but separate functions exist for code clarity.
  unsigned getAddressSizeInBits(Type *Ty) const {
    return getIndexTypeSizeInBits(Ty);
  }

  unsigned getPointerTypeSize(Type *Ty) const {
    return getPointerTypeSizeInBits(Ty) / 8;
  }

  /// Size examples:
  ///
  /// Type        SizeInBits  StoreSizeInBits  AllocSizeInBits[*]
  /// ----        ----------  ---------------  ---------------
  ///  i1            1           8                8
  ///  i8            8           8                8
  ///  i19          19          24               32
  ///  i32          32          32               32
  ///  i100        100         104              128
  ///  i128        128         128              128
  ///  Float        32          32               32
  ///  Double       64          64               64
  ///  X86_FP80     80          80               96
  ///
  /// [*] The alloc size depends on the alignment, and thus on the target.
  ///     These values are for x86-32 linux.

  /// Returns the number of bits necessary to hold the specified type.
  ///
  /// If Ty is a scalable vector type, the scalable property will be set and
  /// the runtime size will be a positive integer multiple of the base size.
  ///
  /// For example, returns 36 for i36 and 80 for x86_fp80. The type passed must
  /// have a size (Type::isSized() must return true).
  TypeSize getTypeSizeInBits(Type *Ty) const;

  /// Returns the maximum number of bytes that may be overwritten by
  /// storing the specified type.
  ///
  /// If Ty is a scalable vector type, the scalable property will be set and
  /// the runtime size will be a positive integer multiple of the base size.
  ///
  /// For example, returns 5 for i36 and 10 for x86_fp80.
  TypeSize getTypeStoreSize(Type *Ty) const {
    TypeSize StoreSizeInBits = getTypeStoreSizeInBits(Ty);
    return {StoreSizeInBits.getKnownMinValue() / 8,
            StoreSizeInBits.isScalable()};
  }

  /// Returns the maximum number of bits that may be overwritten by
  /// storing the specified type; always a multiple of 8.
  ///
  /// If Ty is a scalable vector type, the scalable property will be set and
  /// the runtime size will be a positive integer multiple of the base size.
  ///
  /// For example, returns 40 for i36 and 80 for x86_fp80.
  TypeSize getTypeStoreSizeInBits(Type *Ty) const {
    TypeSize BaseSize = getTypeSizeInBits(Ty);
    uint64_t AlignedSizeInBits =
        alignToPowerOf2(BaseSize.getKnownMinValue(), 8);
    return {AlignedSizeInBits, BaseSize.isScalable()};
  }

  /// Returns true if no extra padding bits are needed when storing the
  /// specified type.
  ///
  /// For example, returns false for i19 that has a 24-bit store size.
  bool typeSizeEqualsStoreSize(Type *Ty) const {
    return getTypeSizeInBits(Ty) == getTypeStoreSizeInBits(Ty);
  }

  /// Returns the offset in bytes between successive objects of the
  /// specified type, including alignment padding.
  ///
  /// If Ty is a scalable vector type, the scalable property will be set and
  /// the runtime size will be a positive integer multiple of the base size.
  ///
  /// This is the amount that alloca reserves for this type. For example,
  /// returns 12 or 16 for x86_fp80, depending on alignment.
  TypeSize getTypeAllocSize(Type *Ty) const {
    // Round up to the next alignment boundary.
    return alignTo(getTypeStoreSize(Ty), getABITypeAlign(Ty).value());
  }

  /// Returns the offset in bits between successive objects of the
  /// specified type, including alignment padding; always a multiple of 8.
  ///
  /// If Ty is a scalable vector type, the scalable property will be set and
  /// the runtime size will be a positive integer multiple of the base size.
  ///
  /// This is the amount that alloca reserves for this type. For example,
  /// returns 96 or 128 for x86_fp80, depending on alignment.
  TypeSize getTypeAllocSizeInBits(Type *Ty) const {
    return 8 * getTypeAllocSize(Ty);
  }

  /// Returns the minimum ABI-required alignment for the specified type.
  LLVM_ABI Align getABITypeAlign(Type *Ty) const;

  /// Helper function to return `Alignment` if it's set or the result of
  /// `getABITypeAlign(Ty)`, in any case the result is a valid alignment.
  inline Align getValueOrABITypeAlignment(MaybeAlign Alignment,
                                          Type *Ty) const {
    return Alignment ? *Alignment : getABITypeAlign(Ty);
  }

  /// Returns the minimum ABI-required alignment for an integer type of
  /// the specified bitwidth.
  Align getABIIntegerTypeAlignment(unsigned BitWidth) const {
    return getIntegerAlignment(BitWidth, /* abi_or_pref */ true);
  }

  /// Returns the preferred stack/global alignment for the specified
  /// type.
  ///
  /// This is always at least as good as the ABI alignment.
  LLVM_ABI Align getPrefTypeAlign(Type *Ty) const;

  /// Returns an integer type with size at least as big as that of a
  /// pointer in the given address space.
  LLVM_ABI IntegerType *getIntPtrType(LLVMContext &C,
                                      unsigned AddressSpace = 0) const;

  /// Returns an integer (vector of integer) type with size at least as
  /// big as that of a pointer of the given pointer (vector of pointer) type.
  LLVM_ABI Type *getIntPtrType(Type *) const;

  /// Returns the smallest integer type with size at least as big as
  /// Width bits.
  LLVM_ABI Type *getSmallestLegalIntType(LLVMContext &C,
                                         unsigned Width = 0) const;

  /// Returns the largest legal integer type, or null if none are set.
  Type *getLargestLegalIntType(LLVMContext &C) const {
    unsigned LargestSize = getLargestLegalIntTypeSizeInBits();
    return (LargestSize == 0) ? nullptr : Type::getIntNTy(C, LargestSize);
  }

  /// Returns the size of largest legal integer type size, or 0 if none
  /// are set.
  LLVM_ABI unsigned getLargestLegalIntTypeSizeInBits() const;

  /// Returns the type of a GEP index in \p AddressSpace.
  /// If it was not specified explicitly, it will be the integer type of the
  /// pointer width - IntPtrType.
<<<<<<< HEAD
  IntegerType *getIndexType(LLVMContext &C, unsigned AddressSpace) const;
=======
  LLVM_ABI IntegerType *getIndexType(LLVMContext &C,
                                     unsigned AddressSpace) const;
>>>>>>> c2f0af51
  /// Returns the type of an address in \p AddressSpace
  IntegerType *getAddressType(LLVMContext &C, unsigned AddressSpace) const {
    return getIndexType(C, AddressSpace);
  }

  /// Returns the type of a GEP index.
  /// If it was not specified explicitly, it will be the integer type of the
  /// pointer width - IntPtrType.
<<<<<<< HEAD
  Type *getIndexType(Type *PtrTy) const;
=======
  LLVM_ABI Type *getIndexType(Type *PtrTy) const;
>>>>>>> c2f0af51
  /// Returns the type of an address in \p AddressSpace
  Type *getAddressType(Type *PtrTy) const { return getIndexType(PtrTy); }

  /// Returns the offset from the beginning of the type for the specified
  /// indices.
  ///
  /// Note that this takes the element type, not the pointer type.
  /// This is used to implement getelementptr.
  LLVM_ABI int64_t getIndexedOffsetInType(Type *ElemTy,
                                          ArrayRef<Value *> Indices) const;

  /// Get GEP indices to access Offset inside ElemTy. ElemTy is updated to be
  /// the result element type and Offset to be the residual offset.
  LLVM_ABI SmallVector<APInt> getGEPIndicesForOffset(Type *&ElemTy,
                                                     APInt &Offset) const;

  /// Get single GEP index to access Offset inside ElemTy. Returns std::nullopt
  /// if index cannot be computed, e.g. because the type is not an aggregate.
  /// ElemTy is updated to be the result element type and Offset to be the
  /// residual offset.
  LLVM_ABI std::optional<APInt> getGEPIndexForOffset(Type *&ElemTy,
                                                     APInt &Offset) const;

  /// Returns a StructLayout object, indicating the alignment of the
  /// struct, its size, and the offsets of its fields.
  ///
  /// Note that this information is lazily cached.
  LLVM_ABI const StructLayout *getStructLayout(StructType *Ty) const;

  /// Returns the preferred alignment of the specified global.
  ///
  /// This includes an explicitly requested alignment (if the global has one).
  LLVM_ABI Align getPreferredAlign(const GlobalVariable *GV) const;
};

inline DataLayout *unwrap(LLVMTargetDataRef P) {
  return reinterpret_cast<DataLayout *>(P);
}

inline LLVMTargetDataRef wrap(const DataLayout *P) {
  return reinterpret_cast<LLVMTargetDataRef>(const_cast<DataLayout *>(P));
}

/// Used to lazily calculate structure layout information for a target machine,
/// based on the DataLayout structure.
class StructLayout final : private TrailingObjects<StructLayout, TypeSize> {
  friend TrailingObjects;

  TypeSize StructSize;
  Align StructAlignment;
  unsigned IsPadded : 1;
  unsigned NumElements : 31;

public:
  TypeSize getSizeInBytes() const { return StructSize; }

  TypeSize getSizeInBits() const { return 8 * StructSize; }

  Align getAlignment() const { return StructAlignment; }

  /// Returns whether the struct has padding or not between its fields.
  /// NB: Padding in nested element is not taken into account.
  bool hasPadding() const { return IsPadded; }

  /// Given a valid byte offset into the structure, returns the structure
  /// index that contains it.
  LLVM_ABI unsigned getElementContainingOffset(uint64_t FixedOffset) const;

  MutableArrayRef<TypeSize> getMemberOffsets() {
    return getTrailingObjects(NumElements);
  }

  ArrayRef<TypeSize> getMemberOffsets() const {
    return getTrailingObjects(NumElements);
  }

  TypeSize getElementOffset(unsigned Idx) const {
    assert(Idx < NumElements && "Invalid element idx!");
    return getMemberOffsets()[Idx];
  }

  TypeSize getElementOffsetInBits(unsigned Idx) const {
    return getElementOffset(Idx) * 8;
  }

private:
  friend class DataLayout; // Only DataLayout can create this class

  StructLayout(StructType *ST, const DataLayout &DL);
};

// The implementation of this method is provided inline as it is particularly
// well suited to constant folding when called on a specific Type subclass.
inline TypeSize DataLayout::getTypeSizeInBits(Type *Ty) const {
  assert(Ty->isSized() && "Cannot getTypeInfo() on a type that is unsized!");
  switch (Ty->getTypeID()) {
  case Type::LabelTyID:
    return TypeSize::getFixed(getPointerSizeInBits(0));
  case Type::PointerTyID:
    return TypeSize::getFixed(
        getPointerSizeInBits(Ty->getPointerAddressSpace()));
  case Type::ArrayTyID: {
    ArrayType *ATy = cast<ArrayType>(Ty);
    return ATy->getNumElements() *
           getTypeAllocSizeInBits(ATy->getElementType());
  }
  case Type::StructTyID:
    // Get the layout annotation... which is lazily created on demand.
    return getStructLayout(cast<StructType>(Ty))->getSizeInBits();
  case Type::IntegerTyID:
    return TypeSize::getFixed(Ty->getIntegerBitWidth());
  case Type::HalfTyID:
  case Type::BFloatTyID:
    return TypeSize::getFixed(16);
  case Type::FloatTyID:
    return TypeSize::getFixed(32);
  case Type::DoubleTyID:
    return TypeSize::getFixed(64);
  case Type::PPC_FP128TyID:
  case Type::FP128TyID:
    return TypeSize::getFixed(128);
  case Type::X86_AMXTyID:
    return TypeSize::getFixed(8192);
  // In memory objects this is always aligned to a higher boundary, but
  // only 80 bits contain information.
  case Type::X86_FP80TyID:
    return TypeSize::getFixed(80);
  case Type::FixedVectorTyID:
  case Type::ScalableVectorTyID: {
    VectorType *VTy = cast<VectorType>(Ty);
    auto EltCnt = VTy->getElementCount();
    uint64_t MinBits = EltCnt.getKnownMinValue() *
                       getTypeSizeInBits(VTy->getElementType()).getFixedValue();
    return TypeSize(MinBits, EltCnt.isScalable());
  }
  case Type::TargetExtTyID: {
    Type *LayoutTy = cast<TargetExtType>(Ty)->getLayoutType();
    return getTypeSizeInBits(LayoutTy);
  }
  default:
    llvm_unreachable("DataLayout::getTypeSizeInBits(): Unsupported type");
  }
}

} // end namespace llvm

#endif // LLVM_IR_DATALAYOUT_H<|MERGE_RESOLUTION|>--- conflicted
+++ resolved
@@ -323,11 +323,7 @@
   /// Return target's alignment for stack-based pointers
   /// FIXME: The defaults need to be removed once all of
   /// the backends/clients are updated.
-<<<<<<< HEAD
-  Align getPointerPrefAlignment(unsigned AS = 0) const;
-=======
   LLVM_ABI Align getPointerPrefAlignment(unsigned AS = 0) const;
->>>>>>> c2f0af51
 
   /// The pointer representation size in bytes, rounded up to a whole number of
   /// bytes. The difference between this function and getAddressSize() is that
@@ -337,11 +333,7 @@
   /// \sa DataLayout::getAddressSizeInBits
   /// FIXME: The defaults need to be removed once all of
   /// the backends/clients are updated.
-<<<<<<< HEAD
-  unsigned getPointerSize(unsigned AS = 0) const;
-=======
   LLVM_ABI unsigned getPointerSize(unsigned AS = 0) const;
->>>>>>> c2f0af51
 
   /// The index size in bytes used for address calculation, rounded up to a
   /// whole number of bytes. This not only defines the size used in
@@ -352,9 +344,6 @@
   /// getPointerSize() returns 16, but getIndexSize() returns 8.
   /// To help with code understanding, the alias getAddressSize() can be used
   /// instead of getIndexSize() to clarify that an address width is needed.
-<<<<<<< HEAD
-  unsigned getIndexSize(unsigned AS) const;
-=======
   LLVM_ABI unsigned getIndexSize(unsigned AS) const;
 
   /// The integral size of a pointer in a given address space in bytes, which
@@ -367,18 +356,6 @@
   /// \sa DataLayout::getIndexSize
   /// \sa DataLayout::getAddressSizeInBits
   unsigned getAddressSize(unsigned AS) const { return getIndexSize(AS); }
->>>>>>> c2f0af51
-
-  /// The integral size of a pointer in a given address space in bytes, which
-  /// is defined to be the same as getIndexSize(). This exists as a separate
-  /// function to make it clearer when reading code that the size of an address
-  /// is being requested. While targets exist where index size and the
-  /// underlying address width are not identical (e.g. AMDGPU fat pointers with
-  /// 48-bit addresses and 32-bit offsets indexing), there is currently no need
-  /// to differentiate these properties in LLVM.
-  /// \sa DataLayout::getIndexSize
-  /// \sa DataLayout::getAddressSizeInBits
-  unsigned getAddressSize(unsigned AS) const { return getIndexSize(AS); }
 
   /// Return the address spaces containing non-integral pointers.  Pointers in
   /// this address space don't have a well-defined bitwise representation.
@@ -442,18 +419,7 @@
   /// The function should be called with pointer or vector of pointers type.
   /// This is defined to return the same value as getAddressSizeInBits(),
   /// but separate functions exist for code clarity.
-<<<<<<< HEAD
-  unsigned getIndexTypeSizeInBits(Type *Ty) const;
-=======
   LLVM_ABI unsigned getIndexTypeSizeInBits(Type *Ty) const;
-
-  /// The size in bits of an address for this type.
-  /// This is defined to return the same value as getIndexTypeSizeInBits(),
-  /// but separate functions exist for code clarity.
-  unsigned getAddressSizeInBits(Type *Ty) const {
-    return getIndexTypeSizeInBits(Ty);
-  }
->>>>>>> c2f0af51
 
   /// The size in bits of an address for this type.
   /// This is defined to return the same value as getIndexTypeSizeInBits(),
@@ -601,12 +567,8 @@
   /// Returns the type of a GEP index in \p AddressSpace.
   /// If it was not specified explicitly, it will be the integer type of the
   /// pointer width - IntPtrType.
-<<<<<<< HEAD
-  IntegerType *getIndexType(LLVMContext &C, unsigned AddressSpace) const;
-=======
   LLVM_ABI IntegerType *getIndexType(LLVMContext &C,
                                      unsigned AddressSpace) const;
->>>>>>> c2f0af51
   /// Returns the type of an address in \p AddressSpace
   IntegerType *getAddressType(LLVMContext &C, unsigned AddressSpace) const {
     return getIndexType(C, AddressSpace);
@@ -615,11 +577,7 @@
   /// Returns the type of a GEP index.
   /// If it was not specified explicitly, it will be the integer type of the
   /// pointer width - IntPtrType.
-<<<<<<< HEAD
-  Type *getIndexType(Type *PtrTy) const;
-=======
   LLVM_ABI Type *getIndexType(Type *PtrTy) const;
->>>>>>> c2f0af51
   /// Returns the type of an address in \p AddressSpace
   Type *getAddressType(Type *PtrTy) const { return getIndexType(PtrTy); }
 
