--- conflicted
+++ resolved
@@ -1536,11 +1536,7 @@
   static bool canInstrumentCallsite(const CallBase &CB) {
     return !CB.isInlineAsm() &&
            (CB.isIndirectCall() ||
-<<<<<<< HEAD
-            (CB.getCalledFunction() && !CB.getCalledFunction()->isIntrinsic()));
-=======
             (CB.getIntrinsicID() == Intrinsic::not_intrinsic));
->>>>>>> 4084ffcf
   }
   LLVM_ABI Value *getCallee() const;
   LLVM_ABI void setCallee(Value *Callee);
