--- conflicted
+++ resolved
@@ -267,11 +267,7 @@
   /// contents of the exception strema are not validated before being read, an
   /// error will be returned if the stream is not large enough to contain an
   /// exception stream, or if the stream points beyond the end of the file.
-<<<<<<< HEAD
-  iterator_range<ExceptionStreamsIterator> getExceptionStreams() const;
-=======
   LLVM_ABI iterator_range<ExceptionStreamsIterator> getExceptionStreams() const;
->>>>>>> eb0f1dc0
 
   /// Returns an iterator that pairs each descriptor with it's respective
   /// content from the Memory64List stream. An error is returned if the file
