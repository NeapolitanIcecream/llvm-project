--- conflicted
+++ resolved
@@ -550,26 +550,12 @@
 
 struct RootSignatureValidations {
 
-<<<<<<< HEAD
   static bool validateRootFlag(uint32_t Flags) {
     return (Flags & ~0x80000fff) != 0;
   }
 
   static bool validateVersion(uint32_t Version) {
-    return (Version < 1 || Version > 2);
-=======
-  static Expected<uint32_t> validateRootFlag(uint32_t Flags) {
-    if ((Flags & ~0x80000fff) != 0)
-      return llvm::make_error<BinaryStreamError>("Invalid Root Signature flag");
-    return Flags;
-  }
-
-  static Expected<uint32_t> validateVersion(uint32_t Version) {
-    if (Version < 1 || Version > 2)
-      return llvm::make_error<BinaryStreamError>(
-          "Invalid Root Signature Version");
-    return Version;
->>>>>>> 74f72269
+    return !(Version == 1 || Version == 2);
   }
 };
 
