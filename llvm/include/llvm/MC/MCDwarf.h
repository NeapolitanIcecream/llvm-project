--- conflicted
+++ resolved
@@ -383,15 +383,6 @@
   emitOne(MCStreamer *MCOS, MCSection *Section,
           const MCLineSection::MCDwarfLineEntryCollection &LineEntries);
 
-<<<<<<< HEAD
-  void endCurrentSeqAndEmitLineStreamLabel(MCStreamer *MCOS, SMLoc DefLoc,
-                                           StringRef Name);
-
-  Expected<unsigned> tryGetFile(StringRef &Directory, StringRef &FileName,
-                                std::optional<MD5::MD5Result> Checksum,
-                                std::optional<StringRef> Source,
-                                uint16_t DwarfVersion, unsigned FileNumber = 0);
-=======
   LLVM_ABI void endCurrentSeqAndEmitLineStreamLabel(MCStreamer *MCOS,
                                                     SMLoc DefLoc,
                                                     StringRef Name);
@@ -402,7 +393,6 @@
                                          std::optional<StringRef> Source,
                                          uint16_t DwarfVersion,
                                          unsigned FileNumber = 0);
->>>>>>> eb0f1dc0
   unsigned getFile(StringRef &Directory, StringRef &FileName,
                    std::optional<MD5::MD5Result> Checksum,
                    std::optional<StringRef> Source, uint16_t DwarfVersion,
