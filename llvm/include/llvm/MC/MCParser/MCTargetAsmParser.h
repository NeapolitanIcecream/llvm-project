//===- llvm/MC/MCTargetAsmParser.h - Target Assembly Parser -----*- C++ -*-===//
//
// Part of the LLVM Project, under the Apache License v2.0 with LLVM Exceptions.
// See https://llvm.org/LICENSE.txt for license information.
// SPDX-License-Identifier: Apache-2.0 WITH LLVM-exception
//
//===----------------------------------------------------------------------===//

#ifndef LLVM_MC_MCPARSER_MCTARGETASMPARSER_H
#define LLVM_MC_MCPARSER_MCTARGETASMPARSER_H

#include "llvm/ADT/StringRef.h"
#include "llvm/MC/MCExpr.h"
#include "llvm/MC/MCParser/MCAsmParserExtension.h"
#include "llvm/MC/MCParser/MCParsedAsmOperand.h"
#include "llvm/MC/MCTargetOptions.h"
#include "llvm/MC/SubtargetFeature.h"
#include "llvm/Support/SMLoc.h"
#include <cstdint>
#include <memory>

namespace llvm {

class MCContext;
class MCInst;
class MCInstrInfo;
class MCRegister;
class MCStreamer;
class MCSubtargetInfo;
class MCSymbol;
template <typename T> class SmallVectorImpl;

using OperandVector = SmallVectorImpl<std::unique_ptr<MCParsedAsmOperand>>;

enum AsmRewriteKind {
  AOK_Align,          // Rewrite align as .align.
  AOK_EVEN,           // Rewrite even as .even.
  AOK_Emit,           // Rewrite _emit as .byte.
  AOK_CallInput,      // Rewrite in terms of ${N:P}.
  AOK_Input,          // Rewrite in terms of $N.
  AOK_Output,         // Rewrite in terms of $N.
  AOK_SizeDirective,  // Add a sizing directive (e.g., dword ptr).
  AOK_Label,          // Rewrite local labels.
  AOK_EndOfStatement, // Add EndOfStatement (e.g., "\n\t").
  AOK_Skip,           // Skip emission (e.g., offset/type operators).
  AOK_IntelExpr       // SizeDirective SymDisp [BaseReg + IndexReg * Scale + ImmDisp]
};

const char AsmRewritePrecedence [] = {
  2, // AOK_Align
  2, // AOK_EVEN
  2, // AOK_Emit
  3, // AOK_Input
  3, // AOK_CallInput
  3, // AOK_Output
  5, // AOK_SizeDirective
  1, // AOK_Label
  5, // AOK_EndOfStatement
  2, // AOK_Skip
  2  // AOK_IntelExpr
};

// Represnt the various parts which makes up an intel expression,
// used for emitting compound intel expressions
struct IntelExpr {
  bool NeedBracs;
  int64_t Imm;
  StringRef BaseReg;
  StringRef IndexReg;
  StringRef OffsetName;
  unsigned Scale;

  IntelExpr()
      : NeedBracs(false), Imm(0), BaseReg(StringRef()), IndexReg(StringRef()),
        OffsetName(StringRef()), Scale(1) {}
  // [BaseReg + IndexReg * ScaleExpression + OFFSET name + ImmediateExpression]
  IntelExpr(StringRef baseReg, StringRef indexReg, unsigned scale,
            StringRef offsetName, int64_t imm, bool needBracs)
      : NeedBracs(needBracs), Imm(imm), BaseReg(baseReg), IndexReg(indexReg),
        OffsetName(offsetName), Scale(1) {
    if (scale)
      Scale = scale;
  }
  bool hasBaseReg() const { return !BaseReg.empty(); }
  bool hasIndexReg() const { return !IndexReg.empty(); }
  bool hasRegs() const { return hasBaseReg() || hasIndexReg(); }
  bool hasOffset() const { return !OffsetName.empty(); }
  // Normally we won't emit immediates unconditionally,
  // unless we've got no other components
  bool emitImm() const { return !(hasRegs() || hasOffset()); }
  bool isValid() const {
    return (Scale == 1) ||
           (hasIndexReg() && (Scale == 2 || Scale == 4 || Scale == 8));
  }
};

struct AsmRewrite {
  AsmRewriteKind Kind;
  SMLoc Loc;
  unsigned Len;
  bool Done;
  int64_t Val;
  StringRef Label;
  IntelExpr IntelExp;
  bool IntelExpRestricted;

public:
  AsmRewrite(AsmRewriteKind kind, SMLoc loc, unsigned len = 0, int64_t val = 0,
             bool Restricted = false)
      : Kind(kind), Loc(loc), Len(len), Done(false), Val(val) {
    IntelExpRestricted = Restricted;
  }
  AsmRewrite(AsmRewriteKind kind, SMLoc loc, unsigned len, StringRef label)
    : AsmRewrite(kind, loc, len) { Label = label; }
  AsmRewrite(SMLoc loc, unsigned len, IntelExpr exp)
    : AsmRewrite(AOK_IntelExpr, loc, len) { IntelExp = exp; }
};

struct ParseInstructionInfo {
  SmallVectorImpl<AsmRewrite> *AsmRewrites = nullptr;

  ParseInstructionInfo() = default;
  ParseInstructionInfo(SmallVectorImpl<AsmRewrite> *rewrites)
    : AsmRewrites(rewrites) {}
};

enum OperandMatchResultTy {
  MatchOperand_Success,  // operand matched successfully
  MatchOperand_NoMatch,  // operand did not match
  MatchOperand_ParseFail // operand matched but had errors
};

enum class DiagnosticPredicateTy {
  Match,
  NearMatch,
  NoMatch,
};

// When an operand is parsed, the assembler will try to iterate through a set of
// possible operand classes that the operand might match and call the
// corresponding PredicateMethod to determine that.
//
// If there are two AsmOperands that would give a specific diagnostic if there
// is no match, there is currently no mechanism to distinguish which operand is
// a closer match. The DiagnosticPredicate distinguishes between 'completely
// no match' and 'near match', so the assembler can decide whether to give a
// specific diagnostic, or use 'InvalidOperand' and continue to find a
// 'better matching' diagnostic.
//
// For example:
//    opcode opnd0, onpd1, opnd2
//
// where:
//    opnd2 could be an 'immediate of range [-8, 7]'
//    opnd2 could be a  'register + shift/extend'.
//
// If opnd2 is a valid register, but with a wrong shift/extend suffix, it makes
// little sense to give a diagnostic that the operand should be an immediate
// in range [-8, 7].
//
// This is a light-weight alternative to the 'NearMissInfo' approach
// below which collects *all* possible diagnostics. This alternative
// is optional and fully backward compatible with existing
// PredicateMethods that return a 'bool' (match or no match).
struct DiagnosticPredicate {
  DiagnosticPredicateTy Type;

  explicit DiagnosticPredicate(bool Match)
      : Type(Match ? DiagnosticPredicateTy::Match
                   : DiagnosticPredicateTy::NearMatch) {}
  DiagnosticPredicate(DiagnosticPredicateTy T) : Type(T) {}
  DiagnosticPredicate(const DiagnosticPredicate &) = default;
  DiagnosticPredicate& operator=(const DiagnosticPredicate &) = default;

  operator bool() const { return Type == DiagnosticPredicateTy::Match; }
  bool isMatch() const { return Type == DiagnosticPredicateTy::Match; }
  bool isNearMatch() const { return Type == DiagnosticPredicateTy::NearMatch; }
  bool isNoMatch() const { return Type == DiagnosticPredicateTy::NoMatch; }
};

// When matching of an assembly instruction fails, there may be multiple
// encodings that are close to being a match. It's often ambiguous which one
// the programmer intended to use, so we want to report an error which mentions
// each of these "near-miss" encodings. This struct contains information about
// one such encoding, and why it did not match the parsed instruction.
class NearMissInfo {
public:
  enum NearMissKind {
    NoNearMiss,
    NearMissOperand,
    NearMissFeature,
    NearMissPredicate,
    NearMissTooFewOperands,
  };

  // The encoding is valid for the parsed assembly string. This is only used
  // internally to the table-generated assembly matcher.
  static NearMissInfo getSuccess() { return NearMissInfo(); }

  // The instruction encoding is not valid because it requires some target
  // features that are not currently enabled. MissingFeatures has a bit set for
  // each feature that the encoding needs but which is not enabled.
  static NearMissInfo getMissedFeature(const FeatureBitset &MissingFeatures) {
    NearMissInfo Result;
    Result.Kind = NearMissFeature;
    Result.Features = MissingFeatures;
    return Result;
  }

  // The instruction encoding is not valid because the target-specific
  // predicate function returned an error code. FailureCode is the
  // target-specific error code returned by the predicate.
  static NearMissInfo getMissedPredicate(unsigned FailureCode) {
    NearMissInfo Result;
    Result.Kind = NearMissPredicate;
    Result.PredicateError = FailureCode;
    return Result;
  }

  // The instruction encoding is not valid because one (and only one) parsed
  // operand is not of the correct type. OperandError is the error code
  // relating to the operand class expected by the encoding. OperandClass is
  // the type of the expected operand. Opcode is the opcode of the encoding.
  // OperandIndex is the index into the parsed operand list.
  static NearMissInfo getMissedOperand(unsigned OperandError,
                                       unsigned OperandClass, unsigned Opcode,
                                       unsigned OperandIndex) {
    NearMissInfo Result;
    Result.Kind = NearMissOperand;
    Result.MissedOperand.Error = OperandError;
    Result.MissedOperand.Class = OperandClass;
    Result.MissedOperand.Opcode = Opcode;
    Result.MissedOperand.Index = OperandIndex;
    return Result;
  }

  // The instruction encoding is not valid because it expects more operands
  // than were parsed. OperandClass is the class of the expected operand that
  // was not provided. Opcode is the instruction encoding.
  static NearMissInfo getTooFewOperands(unsigned OperandClass,
                                        unsigned Opcode) {
    NearMissInfo Result;
    Result.Kind = NearMissTooFewOperands;
    Result.TooFewOperands.Class = OperandClass;
    Result.TooFewOperands.Opcode = Opcode;
    return Result;
  }

  operator bool() const { return Kind != NoNearMiss; }

  NearMissKind getKind() const { return Kind; }

  // Feature flags required by the instruction, that the current target does
  // not have.
  const FeatureBitset& getFeatures() const {
    assert(Kind == NearMissFeature);
    return Features;
  }
  // Error code returned by the target predicate when validating this
  // instruction encoding.
  unsigned getPredicateError() const {
    assert(Kind == NearMissPredicate);
    return PredicateError;
  }
  // MatchClassKind of the operand that we expected to see.
  unsigned getOperandClass() const {
    assert(Kind == NearMissOperand || Kind == NearMissTooFewOperands);
    return MissedOperand.Class;
  }
  // Opcode of the encoding we were trying to match.
  unsigned getOpcode() const {
    assert(Kind == NearMissOperand || Kind == NearMissTooFewOperands);
    return MissedOperand.Opcode;
  }
  // Error code returned when validating the operand.
  unsigned getOperandError() const {
    assert(Kind == NearMissOperand);
    return MissedOperand.Error;
  }
  // Index of the actual operand we were trying to match in the list of parsed
  // operands.
  unsigned getOperandIndex() const {
    assert(Kind == NearMissOperand);
    return MissedOperand.Index;
  }

private:
  NearMissKind Kind;

  // These two structs share a common prefix, so we can safely rely on the fact
  // that they overlap in the union.
  struct MissedOpInfo {
    unsigned Class;
    unsigned Opcode;
    unsigned Error;
    unsigned Index;
  };

  struct TooFewOperandsInfo {
    unsigned Class;
    unsigned Opcode;
  };

  union {
    FeatureBitset Features;
    unsigned PredicateError;
    MissedOpInfo MissedOperand;
    TooFewOperandsInfo TooFewOperands;
  };

  NearMissInfo() : Kind(NoNearMiss) {}
};

/// MCTargetAsmParser - Generic interface to target specific assembly parsers.
class MCTargetAsmParser : public MCAsmParserExtension {
public:
  enum MatchResultTy {
    Match_InvalidOperand,
    Match_InvalidTiedOperand,
    Match_MissingFeature,
    Match_MnemonicFail,
    Match_Success,
    Match_NearMisses,
    FIRST_TARGET_MATCH_RESULT_TY
  };

protected: // Can only create subclasses.
  MCTargetAsmParser(MCTargetOptions const &, const MCSubtargetInfo &STI,
                    const MCInstrInfo &MII);

  /// Create a copy of STI and return a non-const reference to it.
  MCSubtargetInfo &copySTI();

  /// AvailableFeatures - The current set of available features.
  FeatureBitset AvailableFeatures;

  /// ParsingMSInlineAsm - Are we parsing ms-style inline assembly?
  bool ParsingMSInlineAsm = false;

  /// SemaCallback - The Sema callback implementation.  Must be set when parsing
  /// ms-style inline assembly.
  MCAsmParserSemaCallback *SemaCallback = nullptr;

  /// Set of options which affects instrumentation of inline assembly.
  MCTargetOptions MCOptions;

  /// Current STI.
  const MCSubtargetInfo *STI;

  const MCInstrInfo &MII;

public:
  MCTargetAsmParser(const MCTargetAsmParser &) = delete;
  MCTargetAsmParser &operator=(const MCTargetAsmParser &) = delete;

  ~MCTargetAsmParser() override;

  const MCSubtargetInfo &getSTI() const;

  const FeatureBitset& getAvailableFeatures() const {
    return AvailableFeatures;
  }
  void setAvailableFeatures(const FeatureBitset& Value) {
    AvailableFeatures = Value;
  }

  bool isParsingMSInlineAsm () { return ParsingMSInlineAsm; }
  void setParsingMSInlineAsm (bool Value) { ParsingMSInlineAsm = Value; }

  MCTargetOptions getTargetOptions() const { return MCOptions; }

  void setSemaCallback(MCAsmParserSemaCallback *Callback) {
    SemaCallback = Callback;
  }

  // Target-specific parsing of expression.
  virtual bool parsePrimaryExpr(const MCExpr *&Res, SMLoc &EndLoc) {
    return getParser().parsePrimaryExpr(Res, EndLoc, nullptr);
  }

<<<<<<< HEAD
  virtual bool parseRegister(MCRegister &RegNo, SMLoc &StartLoc,
=======
  virtual bool parseRegister(MCRegister &Reg, SMLoc &StartLoc,
>>>>>>> e1acf65b
                             SMLoc &EndLoc) = 0;

  /// tryParseRegister - parse one register if possible
  ///
  /// Check whether a register specification can be parsed at the current
  /// location, without failing the entire parse if it can't. Must not consume
  /// tokens if the parse fails.
  virtual OperandMatchResultTy
<<<<<<< HEAD
  tryParseRegister(MCRegister &RegNo, SMLoc &StartLoc, SMLoc &EndLoc) = 0;
=======
  tryParseRegister(MCRegister &Reg, SMLoc &StartLoc, SMLoc &EndLoc) = 0;
>>>>>>> e1acf65b

  /// ParseInstruction - Parse one assembly instruction.
  ///
  /// The parser is positioned following the instruction name. The target
  /// specific instruction parser should parse the entire instruction and
  /// construct the appropriate MCInst, or emit an error. On success, the entire
  /// line should be parsed up to and including the end-of-statement token. On
  /// failure, the parser is not required to read to the end of the line.
  //
  /// \param Name - The instruction name.
  /// \param NameLoc - The source location of the name.
  /// \param Operands [out] - The list of parsed operands, this returns
  ///        ownership of them to the caller.
  /// \return True on failure.
  virtual bool ParseInstruction(ParseInstructionInfo &Info, StringRef Name,
                                SMLoc NameLoc, OperandVector &Operands) = 0;
  virtual bool ParseInstruction(ParseInstructionInfo &Info, StringRef Name,
                                AsmToken Token, OperandVector &Operands) {
    return ParseInstruction(Info, Name, Token.getLoc(), Operands);
  }

  /// ParseDirective - Parse a target specific assembler directive
  ///
  /// The parser is positioned following the directive name.  The target
  /// specific directive parser should parse the entire directive doing or
  /// recording any target specific work, or return true and do nothing if the
  /// directive is not target specific. If the directive is specific for
  /// the target, the entire line is parsed up to and including the
  /// end-of-statement token and false is returned.
  ///
  /// \param DirectiveID - the identifier token of the directive.
  virtual bool ParseDirective(AsmToken DirectiveID) = 0;

  /// MatchAndEmitInstruction - Recognize a series of operands of a parsed
  /// instruction as an actual MCInst and emit it to the specified MCStreamer.
  /// This returns false on success and returns true on failure to match.
  ///
  /// On failure, the target parser is responsible for emitting a diagnostic
  /// explaining the match failure.
  virtual bool MatchAndEmitInstruction(SMLoc IDLoc, unsigned &Opcode,
                                       OperandVector &Operands, MCStreamer &Out,
                                       uint64_t &ErrorInfo,
                                       bool MatchingInlineAsm) = 0;

  /// Allows targets to let registers opt out of clobber lists.
  virtual bool OmitRegisterFromClobberLists(unsigned RegNo) { return false; }

  /// Allow a target to add special case operand matching for things that
  /// tblgen doesn't/can't handle effectively. For example, literal
  /// immediates on ARM. TableGen expects a token operand, but the parser
  /// will recognize them as immediates.
  virtual unsigned validateTargetOperandClass(MCParsedAsmOperand &Op,
                                              unsigned Kind) {
    return Match_InvalidOperand;
  }

  /// Validate the instruction match against any complex target predicates
  /// before rendering any operands to it.
  virtual unsigned
  checkEarlyTargetMatchPredicate(MCInst &Inst, const OperandVector &Operands) {
    return Match_Success;
  }

  /// checkTargetMatchPredicate - Validate the instruction match against
  /// any complex target predicates not expressible via match classes.
  virtual unsigned checkTargetMatchPredicate(MCInst &Inst) {
    return Match_Success;
  }

  virtual void convertToMapAndConstraints(unsigned Kind,
                                          const OperandVector &Operands) = 0;

  /// Returns whether two operands are registers and are equal. This is used
  /// by the tied-operands checks in the AsmMatcher. This method can be
  /// overridden to allow e.g. a sub- or super-register as the tied operand.
  virtual bool areEqualRegs(const MCParsedAsmOperand &Op1,
                            const MCParsedAsmOperand &Op2) const {
    return Op1.isReg() && Op2.isReg() && Op1.getReg() == Op2.getReg();
  }

  // Return whether this parser uses assignment statements with equals tokens
  virtual bool equalIsAsmAssignment() { return true; };
  // Return whether this start of statement identifier is a label
  virtual bool isLabel(AsmToken &Token) { return true; };
  // Return whether this parser accept star as start of statement
  virtual bool starIsStartOfStatement() { return false; };

  virtual const MCExpr *applyModifierToExpr(const MCExpr *E,
                                            MCSymbolRefExpr::VariantKind,
                                            MCContext &Ctx) {
    return nullptr;
  }

  // For actions that have to be performed before a label is emitted
  virtual void doBeforeLabelEmit(MCSymbol *Symbol, SMLoc IDLoc) {}
  
  virtual void onLabelParsed(MCSymbol *Symbol) {}

  /// Ensure that all previously parsed instructions have been emitted to the
  /// output streamer, if the target does not emit them immediately.
  virtual void flushPendingInstructions(MCStreamer &Out) {}

  virtual const MCExpr *createTargetUnaryExpr(const MCExpr *E,
                                              AsmToken::TokenKind OperatorToken,
                                              MCContext &Ctx) {
    return nullptr;
  }

  // For any initialization at the beginning of parsing.
  virtual void onBeginOfFile() {}

  // For any checks or cleanups at the end of parsing.
  virtual void onEndOfFile() {}
};

} // end namespace llvm

#endif // LLVM_MC_MCPARSER_MCTARGETASMPARSER_H<|MERGE_RESOLUTION|>--- conflicted
+++ resolved
@@ -378,11 +378,7 @@
     return getParser().parsePrimaryExpr(Res, EndLoc, nullptr);
   }
 
-<<<<<<< HEAD
-  virtual bool parseRegister(MCRegister &RegNo, SMLoc &StartLoc,
-=======
   virtual bool parseRegister(MCRegister &Reg, SMLoc &StartLoc,
->>>>>>> e1acf65b
                              SMLoc &EndLoc) = 0;
 
   /// tryParseRegister - parse one register if possible
@@ -391,11 +387,7 @@
   /// location, without failing the entire parse if it can't. Must not consume
   /// tokens if the parse fails.
   virtual OperandMatchResultTy
-<<<<<<< HEAD
-  tryParseRegister(MCRegister &RegNo, SMLoc &StartLoc, SMLoc &EndLoc) = 0;
-=======
   tryParseRegister(MCRegister &Reg, SMLoc &StartLoc, SMLoc &EndLoc) = 0;
->>>>>>> e1acf65b
 
   /// ParseInstruction - Parse one assembly instruction.
   ///
