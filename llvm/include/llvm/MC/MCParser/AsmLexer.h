--- conflicted
+++ resolved
@@ -17,10 +17,7 @@
 #include "llvm/ADT/SmallVector.h"
 #include "llvm/ADT/StringRef.h"
 #include "llvm/MC/MCAsmMacro.h"
-<<<<<<< HEAD
-=======
 #include "llvm/Support/Compiler.h"
->>>>>>> 4084ffcf
 #include <cassert>
 #include <cstddef>
 #include <string>
@@ -76,11 +73,7 @@
   bool LexHLASMStrings = false;
   AsmCommentConsumer *CommentConsumer = nullptr;
 
-<<<<<<< HEAD
-  AsmToken LexToken();
-=======
   LLVM_ABI AsmToken LexToken();
->>>>>>> 4084ffcf
 
   void SetError(SMLoc errLoc, const std::string &err) {
     ErrLoc = errLoc;
@@ -116,11 +109,7 @@
 
   bool justConsumedEOL() { return JustConsumedEOL; }
 
-<<<<<<< HEAD
-  StringRef LexUntilEndOfStatement();
-=======
   LLVM_ABI StringRef LexUntilEndOfStatement();
->>>>>>> 4084ffcf
 
   /// Get the current source location.
   SMLoc getLoc() const { return SMLoc::getFromPointer(TokStart); }
@@ -137,13 +126,13 @@
 
     assert(ReadCount == 1);
     (void)ReadCount;
-<<<<<<< HEAD
 
     return Tok;
   }
 
   /// Look ahead an arbitrary number of tokens.
-  size_t peekTokens(MutableArrayRef<AsmToken> Buf, bool ShouldSkipSpace = true);
+  LLVM_ABI size_t peekTokens(MutableArrayRef<AsmToken> Buf,
+                             bool ShouldSkipSpace = true);
 
   /// Get the current error location
   SMLoc getErrLoc() { return ErrLoc; }
@@ -202,77 +191,8 @@
   /// literals.
   void setLexHLASMStrings(bool V) { LexHLASMStrings = V; }
 
-  void setBuffer(StringRef Buf, const char *ptr = nullptr,
-                 bool EndStatementAtEOF = true);
-=======
-
-    return Tok;
-  }
-
-  /// Look ahead an arbitrary number of tokens.
-  LLVM_ABI size_t peekTokens(MutableArrayRef<AsmToken> Buf,
-                             bool ShouldSkipSpace = true);
-
-  /// Get the current error location
-  SMLoc getErrLoc() { return ErrLoc; }
-
-  /// Get the current error string
-  const std::string &getErr() { return Err; }
-
-  /// Get the kind of current token.
-  AsmToken::TokenKind getKind() const { return getTok().getKind(); }
-
-  /// Check if the current token has kind \p K.
-  bool is(AsmToken::TokenKind K) const { return getTok().is(K); }
-
-  /// Check if the current token has kind \p K.
-  bool isNot(AsmToken::TokenKind K) const { return getTok().isNot(K); }
-
-  /// Set whether spaces should be ignored by the lexer
-  void setSkipSpace(bool val) { SkipSpace = val; }
-
-  bool getAllowAtInIdentifier() { return AllowAtInIdentifier; }
-  void setAllowAtInIdentifier(bool v) { AllowAtInIdentifier = v; }
-
-  void setAllowHashInIdentifier(bool V) { AllowHashInIdentifier = V; }
-
-  void setCommentConsumer(AsmCommentConsumer *CommentConsumer) {
-    this->CommentConsumer = CommentConsumer;
-  }
-
-  /// Set whether to lex masm-style binary (e.g., 0b1101) and radix-specified
-  /// literals (e.g., 0ABCh [hex], 576t [decimal], 77o [octal], 1101y [binary]).
-  void setLexMasmIntegers(bool V) { LexMasmIntegers = V; }
-
-  /// Set whether to use masm-style default-radix integer literals. If disabled,
-  /// assume decimal unless prefixed (e.g., 0x2c [hex], 077 [octal]).
-  void useMasmDefaultRadix(bool V) { UseMasmDefaultRadix = V; }
-
-  unsigned getMasmDefaultRadix() const { return DefaultRadix; }
-  void setMasmDefaultRadix(unsigned Radix) { DefaultRadix = Radix; }
-
-  /// Set whether to lex masm-style hex float literals, such as 3f800000r.
-  void setLexMasmHexFloats(bool V) { LexMasmHexFloats = V; }
-
-  /// Set whether to lex masm-style string literals, such as 'Can''t find file'
-  /// and "This ""value"" not found".
-  void setLexMasmStrings(bool V) { LexMasmStrings = V; }
-
-  /// Set whether to lex Motorola-style integer literals, such as $deadbeef or
-  /// %01010110.
-  void setLexMotorolaIntegers(bool V) { LexMotorolaIntegers = V; }
-
-  /// Set whether to lex HLASM-flavour integers. For now this is only [0-9]*
-  void setLexHLASMIntegers(bool V) { LexHLASMIntegers = V; }
-
-  /// Set whether to "lex" HLASM-flavour character and string literals. For now,
-  /// setting this option to true, will disable lexing for character and string
-  /// literals.
-  void setLexHLASMStrings(bool V) { LexHLASMStrings = V; }
-
   LLVM_ABI void setBuffer(StringRef Buf, const char *ptr = nullptr,
                           bool EndStatementAtEOF = true);
->>>>>>> 4084ffcf
 
   const MCAsmInfo &getMAI() const { return MAI; }
 
