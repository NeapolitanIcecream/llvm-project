--- conflicted
+++ resolved
@@ -108,11 +108,7 @@
   /// this is false, but specific fragment types may set it to true.
   bool hasInstructions() const { return HasInstructions; }
 
-<<<<<<< HEAD
-  void dump() const;
-=======
   LLVM_ABI void dump() const;
->>>>>>> eb0f1dc0
 };
 
 /// Interface implemented by fragments that contain encoded instructions and/or
