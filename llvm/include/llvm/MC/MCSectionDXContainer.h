--- conflicted
+++ resolved
@@ -24,12 +24,8 @@
   friend class MCContext;
 
   MCSectionDXContainer(StringRef Name, SectionKind K, MCSymbol *Begin)
-<<<<<<< HEAD
-      : MCSection(SV_DXContainer, Name, K, Begin) {}
-=======
       : MCSection(SV_DXContainer, Name, K.isText(), /*IsVirtual=*/false,
                   Begin) {}
->>>>>>> 4ae23bcc
 
 public:
   void printSwitchToSection(const MCAsmInfo &, const Triple &, raw_ostream &,
