--- conflicted
+++ resolved
@@ -502,11 +502,6 @@
   /// original symbol is not emitted to the symbol table.
   LLVM_ABI MCSymbol *cloneSymbol(MCSymbol &Sym);
 
-  /// Clone a symbol for the .set directive, replacing it in the symbol table.
-  /// Existing references to the original symbol remain unchanged, and the
-  /// original symbol is not emitted to the symbol table.
-  MCSymbol *cloneSymbol(MCSymbol &Sym);
-
   /// Set value for a symbol.
   LLVM_ABI void setSymbolValue(MCStreamer &Streamer, const Twine &Sym,
                                uint64_t Val);
@@ -615,16 +610,10 @@
                                          MCSection *Parent,
                                          uint32_t Subsection = 0);
 
-<<<<<<< HEAD
-  MCSectionCOFF *getCOFFSection(StringRef Section, unsigned Characteristics,
-                                StringRef COMDATSymName, int Selection,
-                                unsigned UniqueID = MCSection::NonUniqueID);
-=======
   LLVM_ABI MCSectionCOFF *
   getCOFFSection(StringRef Section, unsigned Characteristics,
                  StringRef COMDATSymName, int Selection,
                  unsigned UniqueID = MCSection::NonUniqueID);
->>>>>>> eb0f1dc0
 
   LLVM_ABI MCSectionCOFF *getCOFFSection(StringRef Section,
                                          unsigned Characteristics);
