//===- Parsing, selection, and construction of pass pipelines --*- C++ -*--===//
//
// Part of the LLVM Project, under the Apache License v2.0 with LLVM Exceptions.
// See https://llvm.org/LICENSE.txt for license information.
// SPDX-License-Identifier: Apache-2.0 WITH LLVM-exception
//
//===----------------------------------------------------------------------===//
/// \file
///
/// Interfaces for registering analysis passes, producing common pass manager
/// configurations, and parsing of pass pipelines.
///
//===----------------------------------------------------------------------===//

#ifndef LLVM_PASSES_PASSBUILDER_H
#define LLVM_PASSES_PASSBUILDER_H

#include "llvm/Analysis/CGSCCPassManager.h"
#include "llvm/CodeGen/MachinePassManager.h"
#include "llvm/CodeGen/RegAllocCommon.h"
#include "llvm/IR/PassManager.h"
#include "llvm/Passes/OptimizationLevel.h"
#include "llvm/Support/Compiler.h"
#include "llvm/Support/Error.h"
#include "llvm/Support/PGOOptions.h"
#include "llvm/Support/raw_ostream.h"
#include "llvm/Transforms/IPO/Inliner.h"
#include "llvm/Transforms/IPO/ModuleInliner.h"
#include "llvm/Transforms/Scalar/LoopPassManager.h"
#include <optional>
#include <vector>

namespace llvm {
class StringRef;
class AAManager;
class TargetMachine;
class ModuleSummaryIndex;
template <typename T> class IntrusiveRefCntPtr;
namespace vfs {
class FileSystem;
} // namespace vfs

/// Tunable parameters for passes in the default pipelines.
class PipelineTuningOptions {
public:
  /// Constructor sets pipeline tuning defaults based on cl::opts. Each option
  /// can be set in the PassBuilder when using a LLVM as a library.
  LLVM_ABI PipelineTuningOptions();

  /// Tuning option to set loop interleaving on/off, set based on opt level.
  bool LoopInterleaving;

  /// Tuning option to enable/disable loop vectorization, set based on opt
  /// level.
  bool LoopVectorization;

  /// Tuning option to enable/disable slp loop vectorization, set based on opt
  /// level.
  bool SLPVectorization;

  /// Tuning option to enable/disable loop unrolling. Its default value is true.
  bool LoopUnrolling;

  /// Tuning option to enable/disable loop interchange. Its default value is
  /// false.
  bool LoopInterchange;

  /// Tuning option to forget all SCEV loops in LoopUnroll. Its default value
  /// is that of the flag: `-forget-scev-loop-unroll`.
  bool ForgetAllSCEVInLoopUnroll;

  /// Tuning option to cap the number of calls to retrive clobbering accesses in
  /// MemorySSA, in LICM.
  unsigned LicmMssaOptCap;

  /// Tuning option to disable promotion to scalars in LICM with MemorySSA, if
  /// the number of access is too large.
  unsigned LicmMssaNoAccForPromotionCap;

  /// Tuning option to enable/disable call graph profile. Its default value is
  /// that of the flag: `-enable-npm-call-graph-profile`.
  bool CallGraphProfile;

  // Add LTO pipeline tuning option to enable the unified LTO pipeline.
  bool UnifiedLTO;

  /// Tuning option to enable/disable function merging. Its default value is
  /// false.
  bool MergeFunctions;

  /// Tuning option to override the default inliner threshold.
  int InlinerThreshold;

  // Experimental option to eagerly invalidate more analyses. This has the
  // potential to decrease max memory usage in exchange for more compile time.
  // This may affect codegen due to either passes using analyses only when
  // cached, or invalidating and recalculating an analysis that was
  // stale/imprecise but still valid. Currently this invalidates all function
  // analyses after various module->function or cgscc->function adaptors in the
  // default pipelines.
  bool EagerlyInvalidateAnalyses;
};

/// This class provides access to building LLVM's passes.
///
/// Its members provide the baseline state available to passes during their
/// construction. The \c PassRegistry.def file specifies how to construct all
/// of the built-in passes, and those may reference these members during
/// construction.
class PassBuilder {
  TargetMachine *TM;
  PipelineTuningOptions PTO;
  std::optional<PGOOptions> PGOOpt;
  PassInstrumentationCallbacks *PIC;

public:
  /// A struct to capture parsed pass pipeline names.
  ///
  /// A pipeline is defined as a series of names, each of which may in itself
  /// recursively contain a nested pipeline. A name is either the name of a pass
  /// (e.g. "instcombine") or the name of a pipeline type (e.g. "cgscc"). If the
  /// name is the name of a pass, the InnerPipeline is empty, since passes
  /// cannot contain inner pipelines. See parsePassPipeline() for a more
  /// detailed description of the textual pipeline format.
  struct PipelineElement {
    StringRef Name;
    std::vector<PipelineElement> InnerPipeline;
  };

  LLVM_ABI explicit PassBuilder(
      TargetMachine *TM = nullptr,
      PipelineTuningOptions PTO = PipelineTuningOptions(),
      std::optional<PGOOptions> PGOOpt = std::nullopt,
      PassInstrumentationCallbacks *PIC = nullptr);

  /// Cross register the analysis managers through their proxies.
  ///
  /// This is an interface that can be used to cross register each
  /// AnalysisManager with all the others analysis managers.
  LLVM_ABI void
  crossRegisterProxies(LoopAnalysisManager &LAM, FunctionAnalysisManager &FAM,
                       CGSCCAnalysisManager &CGAM, ModuleAnalysisManager &MAM,
                       MachineFunctionAnalysisManager *MFAM = nullptr);

  /// Registers all available module analysis passes.
  ///
  /// This is an interface that can be used to populate a \c
  /// ModuleAnalysisManager with all registered module analyses. Callers can
  /// still manually register any additional analyses. Callers can also
  /// pre-register analyses and this will not override those.
  LLVM_ABI void registerModuleAnalyses(ModuleAnalysisManager &MAM);

  /// Registers all available CGSCC analysis passes.
  ///
  /// This is an interface that can be used to populate a \c CGSCCAnalysisManager
  /// with all registered CGSCC analyses. Callers can still manually register any
  /// additional analyses. Callers can also pre-register analyses and this will
  /// not override those.
  LLVM_ABI void registerCGSCCAnalyses(CGSCCAnalysisManager &CGAM);

  /// Registers all available function analysis passes.
  ///
  /// This is an interface that can be used to populate a \c
  /// FunctionAnalysisManager with all registered function analyses. Callers can
  /// still manually register any additional analyses. Callers can also
  /// pre-register analyses and this will not override those.
  LLVM_ABI void registerFunctionAnalyses(FunctionAnalysisManager &FAM);

  /// Registers all available loop analysis passes.
  ///
  /// This is an interface that can be used to populate a \c LoopAnalysisManager
  /// with all registered loop analyses. Callers can still manually register any
  /// additional analyses.
  LLVM_ABI void registerLoopAnalyses(LoopAnalysisManager &LAM);

  /// Registers all available machine function analysis passes.
  ///
  /// This is an interface that can be used to populate a \c
  /// MachineFunctionAnalysisManager with all registered function analyses.
  /// Callers can still manually register any additional analyses. Callers can
  /// also pre-register analyses and this will not override those.
  LLVM_ABI void
  registerMachineFunctionAnalyses(MachineFunctionAnalysisManager &MFAM);

  /// Construct the core LLVM function canonicalization and simplification
  /// pipeline.
  ///
  /// This is a long pipeline and uses most of the per-function optimization
  /// passes in LLVM to canonicalize and simplify the IR. It is suitable to run
  /// repeatedly over the IR and is not expected to destroy important
  /// information about the semantics of the IR.
  ///
  /// Note that \p Level cannot be `O0` here. The pipelines produced are
  /// only intended for use when attempting to optimize code. If frontends
  /// require some transformations for semantic reasons, they should explicitly
  /// build them.
  ///
  /// \p Phase indicates the current ThinLTO phase.
  LLVM_ABI FunctionPassManager buildFunctionSimplificationPipeline(
      OptimizationLevel Level, ThinOrFullLTOPhase Phase);

  /// Construct the core LLVM module canonicalization and simplification
  /// pipeline.
  ///
  /// This pipeline focuses on canonicalizing and simplifying the entire module
  /// of IR. Much like the function simplification pipeline above, it is
  /// suitable to run repeatedly over the IR and is not expected to destroy
  /// important information. It does, however, perform inlining and other
  /// heuristic based simplifications that are not strictly reversible.
  ///
  /// Note that \p Level cannot be `O0` here. The pipelines produced are
  /// only intended for use when attempting to optimize code. If frontends
  /// require some transformations for semantic reasons, they should explicitly
  /// build them.
  ///
  /// \p Phase indicates the current ThinLTO phase.
  LLVM_ABI ModulePassManager buildModuleSimplificationPipeline(
      OptimizationLevel Level, ThinOrFullLTOPhase Phase);

  /// Construct the module pipeline that performs inlining as well as
  /// the inlining-driven cleanups.
  LLVM_ABI ModuleInlinerWrapperPass
  buildInlinerPipeline(OptimizationLevel Level, ThinOrFullLTOPhase Phase);

  /// Construct the module pipeline that performs inlining with
  /// module inliner pass.
  LLVM_ABI ModulePassManager
  buildModuleInlinerPipeline(OptimizationLevel Level, ThinOrFullLTOPhase Phase);

  /// Construct the core LLVM module optimization pipeline.
  ///
  /// This pipeline focuses on optimizing the execution speed of the IR. It
  /// uses cost modeling and thresholds to balance code growth against runtime
  /// improvements. It includes vectorization and other information destroying
  /// transformations. It also cannot generally be run repeatedly on a module
  /// without potentially seriously regressing either runtime performance of
  /// the code or serious code size growth.
  ///
  /// Note that \p Level cannot be `O0` here. The pipelines produced are
  /// only intended for use when attempting to optimize code. If frontends
  /// require some transformations for semantic reasons, they should explicitly
  /// build them.
  LLVM_ABI ModulePassManager buildModuleOptimizationPipeline(
      OptimizationLevel Level, ThinOrFullLTOPhase LTOPhase);

  /// Build a per-module default optimization pipeline.
  ///
  /// This provides a good default optimization pipeline for per-module
  /// optimization and code generation without any link-time optimization. It
  /// typically correspond to frontend "-O[123]" options for optimization
  /// levels \c O1, \c O2 and \c O3 resp.
<<<<<<< HEAD
  ModulePassManager buildPerModuleDefaultPipeline(
=======
  LLVM_ABI ModulePassManager buildPerModuleDefaultPipeline(
>>>>>>> 4084ffcf
      OptimizationLevel Level,
      ThinOrFullLTOPhase Phase = ThinOrFullLTOPhase::None);

  /// Build a fat object default optimization pipeline.
  ///
  /// This builds a pipeline that runs the LTO/ThinLTO  pre-link pipeline, and
  /// emits a section containing the pre-link bitcode along side the object code
  /// generated in non-LTO compilation.
  LLVM_ABI ModulePassManager buildFatLTODefaultPipeline(OptimizationLevel Level,
                                                        bool ThinLTO,
                                                        bool EmitSummary);

  /// Build a pre-link, ThinLTO-targeting default optimization pipeline to
  /// a pass manager.
  ///
  /// This adds the pre-link optimizations tuned to prepare a module for
  /// a ThinLTO run. It works to minimize the IR which needs to be analyzed
  /// without making irreversible decisions which could be made better during
  /// the LTO run.
  LLVM_ABI ModulePassManager
  buildThinLTOPreLinkDefaultPipeline(OptimizationLevel Level);

  /// Build a ThinLTO default optimization pipeline to a pass manager.
  ///
  /// This provides a good default optimization pipeline for link-time
  /// optimization and code generation. It is particularly tuned to fit well
  /// when IR coming into the LTO phase was first run through \c
  /// buildThinLTOPreLinkDefaultPipeline, and the two coordinate closely.
  LLVM_ABI ModulePassManager buildThinLTODefaultPipeline(
      OptimizationLevel Level, const ModuleSummaryIndex *ImportSummary);

  /// Build a pre-link, LTO-targeting default optimization pipeline to a pass
  /// manager.
  ///
  /// This adds the pre-link optimizations tuned to work well with a later LTO
  /// run. It works to minimize the IR which needs to be analyzed without
  /// making irreversible decisions which could be made better during the LTO
  /// run.
  LLVM_ABI ModulePassManager
  buildLTOPreLinkDefaultPipeline(OptimizationLevel Level);

  /// Build an LTO default optimization pipeline to a pass manager.
  ///
  /// This provides a good default optimization pipeline for link-time
  /// optimization and code generation. It is particularly tuned to fit well
  /// when IR coming into the LTO phase was first run through \c
  /// buildLTOPreLinkDefaultPipeline, and the two coordinate closely.
  LLVM_ABI ModulePassManager buildLTODefaultPipeline(
      OptimizationLevel Level, ModuleSummaryIndex *ExportSummary);

  /// Build an O0 pipeline with the minimal semantically required passes.
  ///
  /// This should only be used for non-LTO and LTO pre-link pipelines.
<<<<<<< HEAD
  ModulePassManager
=======
  LLVM_ABI ModulePassManager
>>>>>>> 4084ffcf
  buildO0DefaultPipeline(OptimizationLevel Level,
                         ThinOrFullLTOPhase Phase = ThinOrFullLTOPhase::None);

  /// Build the default `AAManager` with the default alias analysis pipeline
  /// registered.
  ///
  /// This also adds target-specific alias analyses registered via
  /// TargetMachine::registerDefaultAliasAnalyses().
  LLVM_ABI AAManager buildDefaultAAPipeline();

  /// Parse a textual pass pipeline description into a \c
  /// ModulePassManager.
  ///
  /// The format of the textual pass pipeline description looks something like:
  ///
  ///   module(function(instcombine,sroa),dce,cgscc(inliner,function(...)),...)
  ///
  /// Pass managers have ()s describing the nest structure of passes. All passes
  /// are comma separated. As a special shortcut, if the very first pass is not
  /// a module pass (as a module pass manager is), this will automatically form
  /// the shortest stack of pass managers that allow inserting that first pass.
  /// So, assuming function passes 'fpassN', CGSCC passes 'cgpassN', and loop
  /// passes 'lpassN', all of these are valid:
  ///
  ///   fpass1,fpass2,fpass3
  ///   cgpass1,cgpass2,cgpass3
  ///   lpass1,lpass2,lpass3
  ///
  /// And they are equivalent to the following (resp.):
  ///
  ///   module(function(fpass1,fpass2,fpass3))
  ///   module(cgscc(cgpass1,cgpass2,cgpass3))
  ///   module(function(loop(lpass1,lpass2,lpass3)))
  ///
  /// This shortcut is especially useful for debugging and testing small pass
  /// combinations.
  ///
  /// The sequence of passes aren't necessarily the exact same kind of pass.
  /// You can mix different levels implicitly if adaptor passes are defined to
  /// make them work. For example,
  ///
  ///   mpass1,fpass1,fpass2,mpass2,lpass1
  ///
  /// This pipeline uses only one pass manager: the top-level module manager.
  /// fpass1,fpass2 and lpass1 are added into the top-level module manager
  /// using only adaptor passes. No nested function/loop pass managers are
  /// added. The purpose is to allow easy pass testing when the user
  /// specifically want the pass to run under a adaptor directly. This is
  /// preferred when a pipeline is largely of one type, but one or just a few
  /// passes are of different types(See PassBuilder.cpp for examples).
  LLVM_ABI Error parsePassPipeline(ModulePassManager &MPM,
                                   StringRef PipelineText);

  /// {{@ Parse a textual pass pipeline description into a specific PassManager
  ///
  /// Automatic deduction of an appropriate pass manager stack is not supported.
  /// For example, to insert a loop pass 'lpass' into a FunctionPassManager,
  /// this is the valid pipeline text:
  ///
  ///   function(lpass)
  LLVM_ABI Error parsePassPipeline(CGSCCPassManager &CGPM,
                                   StringRef PipelineText);
  LLVM_ABI Error parsePassPipeline(FunctionPassManager &FPM,
                                   StringRef PipelineText);
  LLVM_ABI Error parsePassPipeline(LoopPassManager &LPM,
                                   StringRef PipelineText);
  /// @}}

  /// Parse a textual MIR pipeline into the provided \c MachineFunctionPass
  /// manager.
  /// The format of the textual machine pipeline is a comma separated list of
  /// machine pass names:
  ///
  ///   machine-funciton-pass,machine-module-pass,...
  ///
  /// There is no need to specify the pass nesting, and this function
  /// currently cannot handle the pass nesting.
  LLVM_ABI Error parsePassPipeline(MachineFunctionPassManager &MFPM,
                                   StringRef PipelineText);

  /// Parse a textual alias analysis pipeline into the provided AA manager.
  ///
  /// The format of the textual AA pipeline is a comma separated list of AA
  /// pass names:
  ///
  ///   basic-aa,globals-aa,...
  ///
  /// The AA manager is set up such that the provided alias analyses are tried
  /// in the order specified. See the \c AAManaager documentation for details
  /// about the logic used. This routine just provides the textual mapping
  /// between AA names and the analyses to register with the manager.
  ///
  /// Returns false if the text cannot be parsed cleanly. The specific state of
  /// the \p AA manager is unspecified if such an error is encountered and this
  /// returns false.
  LLVM_ABI Error parseAAPipeline(AAManager &AA, StringRef PipelineText);

  /// Parse RegAllocFilterName to get RegAllocFilterFunc.
  LLVM_ABI std::optional<RegAllocFilterFunc>
  parseRegAllocFilter(StringRef RegAllocFilterName);

  /// Print pass names.
  LLVM_ABI void printPassNames(raw_ostream &OS);

  /// Register a callback for a default optimizer pipeline extension
  /// point
  ///
  /// This extension point allows adding passes that perform peephole
  /// optimizations similar to the instruction combiner. These passes will be
  /// inserted after each instance of the instruction combiner pass.
  void registerPeepholeEPCallback(
      const std::function<void(FunctionPassManager &, OptimizationLevel)> &C) {
    PeepholeEPCallbacks.push_back(C);
  }

  /// Register a callback for a default optimizer pipeline extension
  /// point
  ///
  /// This extension point allows adding late loop canonicalization and
  /// simplification passes. This is the last point in the loop optimization
  /// pipeline before loop deletion. Each pass added
  /// here must be an instance of LoopPass.
  /// This is the place to add passes that can remove loops, such as target-
  /// specific loop idiom recognition.
  void registerLateLoopOptimizationsEPCallback(
      const std::function<void(LoopPassManager &, OptimizationLevel)> &C) {
    LateLoopOptimizationsEPCallbacks.push_back(C);
  }

  /// Register a callback for a default optimizer pipeline extension
  /// point
  ///
  /// This extension point allows adding loop passes to the end of the loop
  /// optimizer.
  void registerLoopOptimizerEndEPCallback(
      const std::function<void(LoopPassManager &, OptimizationLevel)> &C) {
    LoopOptimizerEndEPCallbacks.push_back(C);
  }

  /// Register a callback for a default optimizer pipeline extension
  /// point
  ///
  /// This extension point allows adding optimization passes after most of the
  /// main optimizations, but before the last cleanup-ish optimizations.
  void registerScalarOptimizerLateEPCallback(
      const std::function<void(FunctionPassManager &, OptimizationLevel)> &C) {
    ScalarOptimizerLateEPCallbacks.push_back(C);
  }

  /// Register a callback for a default optimizer pipeline extension
  /// point
  ///
  /// This extension point allows adding CallGraphSCC passes at the end of the
  /// main CallGraphSCC passes and before any function simplification passes run
  /// by CGPassManager.
  void registerCGSCCOptimizerLateEPCallback(
      const std::function<void(CGSCCPassManager &, OptimizationLevel)> &C) {
    CGSCCOptimizerLateEPCallbacks.push_back(C);
  }

  /// Register a callback for a default optimizer pipeline extension
  /// point
  ///
  /// This extension point allows adding optimization passes before the
  /// vectorizer and other highly target specific optimization passes are
  /// executed.
  void registerVectorizerStartEPCallback(
      const std::function<void(FunctionPassManager &, OptimizationLevel)> &C) {
    VectorizerStartEPCallbacks.push_back(C);
  }

  /// Register a callback for a default optimizer pipeline extension
  /// point
  ///
  /// This extension point allows adding optimization passes after the
  /// vectorizer and other highly target specific optimization passes are
  /// executed.
  void registerVectorizerEndEPCallback(
      const std::function<void(FunctionPassManager &, OptimizationLevel)> &C) {
    VectorizerEndEPCallbacks.push_back(C);
  }

  /// Register a callback for a default optimizer pipeline extension point.
  ///
  /// This extension point allows adding optimization once at the start of the
  /// pipeline. This does not apply to 'backend' compiles (LTO and ThinLTO
  /// link-time pipelines).
  void registerPipelineStartEPCallback(
      const std::function<void(ModulePassManager &, OptimizationLevel)> &C) {
    PipelineStartEPCallbacks.push_back(C);
  }

  /// Register a callback for a default optimizer pipeline extension point.
  ///
  /// This extension point allows adding optimization right after passes that do
  /// basic simplification of the input IR.
  void registerPipelineEarlySimplificationEPCallback(
      const std::function<void(ModulePassManager &, OptimizationLevel,
                               ThinOrFullLTOPhase)> &C) {
    PipelineEarlySimplificationEPCallbacks.push_back(C);
  }

  /// Register a callback for a default optimizer pipeline extension point
  ///
  /// This extension point allows adding optimizations before the function
  /// optimization pipeline.
  void registerOptimizerEarlyEPCallback(
      const std::function<void(ModulePassManager &, OptimizationLevel,
                               ThinOrFullLTOPhase Phase)> &C) {
    OptimizerEarlyEPCallbacks.push_back(C);
  }

  /// Register a callback for a default optimizer pipeline extension point
  ///
  /// This extension point allows adding optimizations at the very end of the
  /// function optimization pipeline.
  void registerOptimizerLastEPCallback(
      const std::function<void(ModulePassManager &, OptimizationLevel,
                               ThinOrFullLTOPhase)> &C) {
    OptimizerLastEPCallbacks.push_back(C);
  }

  /// Register a callback for a default optimizer pipeline extension point
  ///
  /// This extension point allows adding optimizations at the start of the full
  /// LTO pipeline.
  void registerFullLinkTimeOptimizationEarlyEPCallback(
      const std::function<void(ModulePassManager &, OptimizationLevel)> &C) {
    FullLinkTimeOptimizationEarlyEPCallbacks.push_back(C);
  }

  /// Register a callback for a default optimizer pipeline extension point
  ///
  /// This extension point allows adding optimizations at the end of the full
  /// LTO pipeline.
  void registerFullLinkTimeOptimizationLastEPCallback(
      const std::function<void(ModulePassManager &, OptimizationLevel)> &C) {
    FullLinkTimeOptimizationLastEPCallbacks.push_back(C);
  }

  /// Register a callback for parsing an AliasAnalysis Name to populate
  /// the given AAManager \p AA
  void registerParseAACallback(
      const std::function<bool(StringRef Name, AAManager &AA)> &C) {
    AAParsingCallbacks.push_back(C);
  }

  /// {{@ Register callbacks for analysis registration with this PassBuilder
  /// instance.
  /// Callees register their analyses with the given AnalysisManager objects.
  void registerAnalysisRegistrationCallback(
      const std::function<void(CGSCCAnalysisManager &)> &C) {
    CGSCCAnalysisRegistrationCallbacks.push_back(C);
  }
  void registerAnalysisRegistrationCallback(
      const std::function<void(FunctionAnalysisManager &)> &C) {
    FunctionAnalysisRegistrationCallbacks.push_back(C);
  }
  void registerAnalysisRegistrationCallback(
      const std::function<void(LoopAnalysisManager &)> &C) {
    LoopAnalysisRegistrationCallbacks.push_back(C);
  }
  void registerAnalysisRegistrationCallback(
      const std::function<void(ModuleAnalysisManager &)> &C) {
    ModuleAnalysisRegistrationCallbacks.push_back(C);
  }
  void registerAnalysisRegistrationCallback(
      const std::function<void(MachineFunctionAnalysisManager &)> &C) {
    MachineFunctionAnalysisRegistrationCallbacks.push_back(C);
  }
  /// @}}

  /// {{@ Register pipeline parsing callbacks with this pass builder instance.
  /// Using these callbacks, callers can parse both a single pass name, as well
  /// as entire sub-pipelines, and populate the PassManager instance
  /// accordingly.
  void registerPipelineParsingCallback(
      const std::function<bool(StringRef Name, CGSCCPassManager &,
                               ArrayRef<PipelineElement>)> &C) {
    CGSCCPipelineParsingCallbacks.push_back(C);
  }
  void registerPipelineParsingCallback(
      const std::function<bool(StringRef Name, FunctionPassManager &,
                               ArrayRef<PipelineElement>)> &C) {
    FunctionPipelineParsingCallbacks.push_back(C);
  }
  void registerPipelineParsingCallback(
      const std::function<bool(StringRef Name, LoopPassManager &,
                               ArrayRef<PipelineElement>)> &C) {
    LoopPipelineParsingCallbacks.push_back(C);
  }
  void registerPipelineParsingCallback(
      const std::function<bool(StringRef Name, ModulePassManager &,
                               ArrayRef<PipelineElement>)> &C) {
    ModulePipelineParsingCallbacks.push_back(C);
  }
  void registerPipelineParsingCallback(
      const std::function<bool(StringRef Name, MachineFunctionPassManager &,
                               ArrayRef<PipelineElement>)> &C) {
    MachineFunctionPipelineParsingCallbacks.push_back(C);
  }
  /// @}}

  /// Register callbacks to parse target specific filter field if regalloc pass
  /// needs it. E.g. AMDGPU requires regalloc passes can handle sgpr and vgpr
  /// separately.
  void registerRegClassFilterParsingCallback(
      const std::function<RegAllocFilterFunc(StringRef)> &C) {
    RegClassFilterParsingCallbacks.push_back(C);
  }

  /// Register a callback for a top-level pipeline entry.
  ///
  /// If the PassManager type is not given at the top level of the pipeline
  /// text, this Callback should be used to determine the appropriate stack of
  /// PassManagers and populate the passed ModulePassManager.
  LLVM_ABI void registerParseTopLevelPipelineCallback(
      const std::function<bool(ModulePassManager &, ArrayRef<PipelineElement>)>
          &C);

  /// Add PGOInstrumenation passes for O0 only.
  LLVM_ABI void addPGOInstrPassesForO0(ModulePassManager &MPM,
                                       bool RunProfileGen, bool IsCS,
                                       bool AtomicCounterUpdate,
                                       std::string ProfileFile,
                                       std::string ProfileRemappingFile,
                                       IntrusiveRefCntPtr<vfs::FileSystem> FS);

  /// Returns PIC. External libraries can use this to register pass
  /// instrumentation callbacks.
  PassInstrumentationCallbacks *getPassInstrumentationCallbacks() const {
    return PIC;
  }

  // Invoke the callbacks registered for the various extension points.
  // Custom pipelines should use these to invoke the callbacks registered
  // by TargetMachines and other clients.
<<<<<<< HEAD
  void invokePeepholeEPCallbacks(FunctionPassManager &FPM,
                                 OptimizationLevel Level);
  void invokeLateLoopOptimizationsEPCallbacks(LoopPassManager &LPM,
                                              OptimizationLevel Level);
  void invokeLoopOptimizerEndEPCallbacks(LoopPassManager &LPM,
                                         OptimizationLevel Level);
  void invokeScalarOptimizerLateEPCallbacks(FunctionPassManager &FPM,
                                            OptimizationLevel Level);
  void invokeCGSCCOptimizerLateEPCallbacks(CGSCCPassManager &CGPM,
                                           OptimizationLevel Level);
  void invokeVectorizerStartEPCallbacks(FunctionPassManager &FPM,
                                        OptimizationLevel Level);
  void invokeVectorizerEndEPCallbacks(FunctionPassManager &FPM,
                                      OptimizationLevel Level);
  void invokeOptimizerEarlyEPCallbacks(ModulePassManager &MPM,
                                       OptimizationLevel Level,
                                       ThinOrFullLTOPhase Phase);
  void invokeOptimizerLastEPCallbacks(ModulePassManager &MPM,
                                      OptimizationLevel Level,
                                      ThinOrFullLTOPhase Phase);
  void invokeFullLinkTimeOptimizationEarlyEPCallbacks(ModulePassManager &MPM,
                                                      OptimizationLevel Level);
  void invokeFullLinkTimeOptimizationLastEPCallbacks(ModulePassManager &MPM,
                                                     OptimizationLevel Level);
  void invokePipelineStartEPCallbacks(ModulePassManager &MPM,
                                      OptimizationLevel Level);
  void invokePipelineEarlySimplificationEPCallbacks(ModulePassManager &MPM,
                                                    OptimizationLevel Level,
                                                    ThinOrFullLTOPhase Phase);
=======
  LLVM_ABI void invokePeepholeEPCallbacks(FunctionPassManager &FPM,
                                          OptimizationLevel Level);
  LLVM_ABI void invokeLateLoopOptimizationsEPCallbacks(LoopPassManager &LPM,
                                                       OptimizationLevel Level);
  LLVM_ABI void invokeLoopOptimizerEndEPCallbacks(LoopPassManager &LPM,
                                                  OptimizationLevel Level);
  LLVM_ABI void invokeScalarOptimizerLateEPCallbacks(FunctionPassManager &FPM,
                                                     OptimizationLevel Level);
  LLVM_ABI void invokeCGSCCOptimizerLateEPCallbacks(CGSCCPassManager &CGPM,
                                                    OptimizationLevel Level);
  LLVM_ABI void invokeVectorizerStartEPCallbacks(FunctionPassManager &FPM,
                                                 OptimizationLevel Level);
  LLVM_ABI void invokeVectorizerEndEPCallbacks(FunctionPassManager &FPM,
                                               OptimizationLevel Level);
  LLVM_ABI void invokeOptimizerEarlyEPCallbacks(ModulePassManager &MPM,
                                                OptimizationLevel Level,
                                                ThinOrFullLTOPhase Phase);
  LLVM_ABI void invokeOptimizerLastEPCallbacks(ModulePassManager &MPM,
                                               OptimizationLevel Level,
                                               ThinOrFullLTOPhase Phase);
  LLVM_ABI void
  invokeFullLinkTimeOptimizationEarlyEPCallbacks(ModulePassManager &MPM,
                                                 OptimizationLevel Level);
  LLVM_ABI void
  invokeFullLinkTimeOptimizationLastEPCallbacks(ModulePassManager &MPM,
                                                OptimizationLevel Level);
  LLVM_ABI void invokePipelineStartEPCallbacks(ModulePassManager &MPM,
                                               OptimizationLevel Level);
  LLVM_ABI void
  invokePipelineEarlySimplificationEPCallbacks(ModulePassManager &MPM,
                                               OptimizationLevel Level,
                                               ThinOrFullLTOPhase Phase);
>>>>>>> 4084ffcf

  static bool checkParametrizedPassName(StringRef Name, StringRef PassName) {
    if (!Name.consume_front(PassName))
      return false;
    // normal pass name w/o parameters == default parameters
    if (Name.empty())
      return true;
    return Name.starts_with("<") && Name.ends_with(">");
  }

  /// This performs customized parsing of pass name with parameters.
  ///
  /// We do not need parametrization of passes in textual pipeline very often,
  /// yet on a rare occasion ability to specify parameters right there can be
  /// useful.
  ///
  /// \p Name - parameterized specification of a pass from a textual pipeline
  /// is a string in a form of :
  ///      PassName '<' parameter-list '>'
  ///
  /// Parameter list is being parsed by the parser callable argument, \p Parser,
  /// It takes a string-ref of parameters and returns either StringError or a
  /// parameter list in a form of a custom parameters type, all wrapped into
  /// Expected<> template class.
  ///
  template <typename ParametersParseCallableT>
  static auto parsePassParameters(ParametersParseCallableT &&Parser,
                                  StringRef Name, StringRef PassName)
      -> decltype(Parser(StringRef{})) {
    using ParametersT = typename decltype(Parser(StringRef{}))::value_type;

    StringRef Params = Name;
    if (!Params.consume_front(PassName)) {
      llvm_unreachable(
          "unable to strip pass name from parametrized pass specification");
    }
    if (!Params.empty() &&
        (!Params.consume_front("<") || !Params.consume_back(">"))) {
      llvm_unreachable("invalid format for parametrized pass name");
    }

    Expected<ParametersT> Result = Parser(Params);
    assert((Result || Result.template errorIsA<StringError>()) &&
           "Pass parameter parser can only return StringErrors.");
    return Result;
  }

  /// Handle passes only accept one bool-valued parameter.
  ///
  /// \return false when Params is empty.
  LLVM_ABI static Expected<bool> parseSinglePassOption(StringRef Params,
                                                       StringRef OptionName,
                                                       StringRef PassName);

private:
  // O1 pass pipeline
  FunctionPassManager
  buildO1FunctionSimplificationPipeline(OptimizationLevel Level,
                                        ThinOrFullLTOPhase Phase);

  void addRequiredLTOPreLinkPasses(ModulePassManager &MPM);

  void addVectorPasses(OptimizationLevel Level, FunctionPassManager &FPM,
                       bool IsFullLTO);

  static std::optional<std::vector<PipelineElement>>
  parsePipelineText(StringRef Text);

  Error parseModulePass(ModulePassManager &MPM, const PipelineElement &E);
  Error parseCGSCCPass(CGSCCPassManager &CGPM, const PipelineElement &E);
  Error parseFunctionPass(FunctionPassManager &FPM, const PipelineElement &E);
  Error parseLoopPass(LoopPassManager &LPM, const PipelineElement &E);
  Error parseMachinePass(MachineFunctionPassManager &MFPM,
                         const PipelineElement &E);
  bool parseAAPassName(AAManager &AA, StringRef Name);

  Error parseMachinePassPipeline(MachineFunctionPassManager &MFPM,
                                 ArrayRef<PipelineElement> Pipeline);
  Error parseLoopPassPipeline(LoopPassManager &LPM,
                              ArrayRef<PipelineElement> Pipeline);
  Error parseFunctionPassPipeline(FunctionPassManager &FPM,
                                  ArrayRef<PipelineElement> Pipeline);
  Error parseCGSCCPassPipeline(CGSCCPassManager &CGPM,
                               ArrayRef<PipelineElement> Pipeline);
  Error parseModulePassPipeline(ModulePassManager &MPM,
                                ArrayRef<PipelineElement> Pipeline);

  // Adds passes to do pre-inlining and related cleanup passes before
  // profile instrumentation/matching (to enable better context sensitivity),
  // and for memprof to enable better matching with missing debug frames.
  void addPreInlinerPasses(ModulePassManager &MPM, OptimizationLevel Level,
                           ThinOrFullLTOPhase LTOPhase);

  void addPGOInstrPasses(ModulePassManager &MPM, OptimizationLevel Level,
                         bool RunProfileGen, bool IsCS,
                         bool AtomicCounterUpdate, std::string ProfileFile,
                         std::string ProfileRemappingFile,
                         IntrusiveRefCntPtr<vfs::FileSystem> FS);
  void addPostPGOLoopRotation(ModulePassManager &MPM, OptimizationLevel Level);

  // Extension Point callbacks
  SmallVector<std::function<void(FunctionPassManager &, OptimizationLevel)>, 2>
      PeepholeEPCallbacks;
  SmallVector<std::function<void(LoopPassManager &, OptimizationLevel)>, 2>
      LateLoopOptimizationsEPCallbacks;
  SmallVector<std::function<void(LoopPassManager &, OptimizationLevel)>, 2>
      LoopOptimizerEndEPCallbacks;
  SmallVector<std::function<void(FunctionPassManager &, OptimizationLevel)>, 2>
      ScalarOptimizerLateEPCallbacks;
  SmallVector<std::function<void(CGSCCPassManager &, OptimizationLevel)>, 2>
      CGSCCOptimizerLateEPCallbacks;
  SmallVector<std::function<void(FunctionPassManager &, OptimizationLevel)>, 2>
      VectorizerStartEPCallbacks;
  SmallVector<std::function<void(FunctionPassManager &, OptimizationLevel)>, 2>
      VectorizerEndEPCallbacks;
  // Module callbacks
  SmallVector<std::function<void(ModulePassManager &, OptimizationLevel,
                                 ThinOrFullLTOPhase)>,
              2>
      OptimizerEarlyEPCallbacks;
  SmallVector<std::function<void(ModulePassManager &, OptimizationLevel,
                                 ThinOrFullLTOPhase)>,
              2>
      OptimizerLastEPCallbacks;
  SmallVector<std::function<void(ModulePassManager &, OptimizationLevel)>, 2>
      FullLinkTimeOptimizationEarlyEPCallbacks;
  SmallVector<std::function<void(ModulePassManager &, OptimizationLevel)>, 2>
      FullLinkTimeOptimizationLastEPCallbacks;
  SmallVector<std::function<void(ModulePassManager &, OptimizationLevel)>, 2>
      PipelineStartEPCallbacks;
  SmallVector<std::function<void(ModulePassManager &, OptimizationLevel,
                                 ThinOrFullLTOPhase)>,
              2>
      PipelineEarlySimplificationEPCallbacks;

  SmallVector<std::function<void(ModuleAnalysisManager &)>, 2>
      ModuleAnalysisRegistrationCallbacks;
  SmallVector<std::function<bool(StringRef, ModulePassManager &,
                                 ArrayRef<PipelineElement>)>,
              2>
      ModulePipelineParsingCallbacks;
  SmallVector<
      std::function<bool(ModulePassManager &, ArrayRef<PipelineElement>)>, 2>
      TopLevelPipelineParsingCallbacks;
  // CGSCC callbacks
  SmallVector<std::function<void(CGSCCAnalysisManager &)>, 2>
      CGSCCAnalysisRegistrationCallbacks;
  SmallVector<std::function<bool(StringRef, CGSCCPassManager &,
                                 ArrayRef<PipelineElement>)>,
              2>
      CGSCCPipelineParsingCallbacks;
  // Function callbacks
  SmallVector<std::function<void(FunctionAnalysisManager &)>, 2>
      FunctionAnalysisRegistrationCallbacks;
  SmallVector<std::function<bool(StringRef, FunctionPassManager &,
                                 ArrayRef<PipelineElement>)>,
              2>
      FunctionPipelineParsingCallbacks;
  // Loop callbacks
  SmallVector<std::function<void(LoopAnalysisManager &)>, 2>
      LoopAnalysisRegistrationCallbacks;
  SmallVector<std::function<bool(StringRef, LoopPassManager &,
                                 ArrayRef<PipelineElement>)>,
              2>
      LoopPipelineParsingCallbacks;
  // AA callbacks
  SmallVector<std::function<bool(StringRef Name, AAManager &AA)>, 2>
      AAParsingCallbacks;
  // Machine pass callbackcs
  SmallVector<std::function<void(MachineFunctionAnalysisManager &)>, 2>
      MachineFunctionAnalysisRegistrationCallbacks;
  SmallVector<std::function<bool(StringRef, MachineFunctionPassManager &,
                                 ArrayRef<PipelineElement>)>,
              2>
      MachineFunctionPipelineParsingCallbacks;
  // Callbacks to parse `filter` parameter in register allocation passes
  SmallVector<std::function<RegAllocFilterFunc(StringRef)>, 2>
      RegClassFilterParsingCallbacks;
};

/// This utility template takes care of adding require<> and invalidate<>
/// passes for an analysis to a given \c PassManager. It is intended to be used
/// during parsing of a pass pipeline when parsing a single PipelineName.
/// When registering a new function analysis FancyAnalysis with the pass
/// pipeline name "fancy-analysis", a matching ParsePipelineCallback could look
/// like this:
///
/// static bool parseFunctionPipeline(StringRef Name, FunctionPassManager &FPM,
///                                   ArrayRef<PipelineElement> P) {
///   if (parseAnalysisUtilityPasses<FancyAnalysis>("fancy-analysis", Name,
///                                                 FPM))
///     return true;
///   return false;
/// }
template <typename AnalysisT, typename IRUnitT, typename AnalysisManagerT,
          typename... ExtraArgTs>
bool parseAnalysisUtilityPasses(
    StringRef AnalysisName, StringRef PipelineName,
    PassManager<IRUnitT, AnalysisManagerT, ExtraArgTs...> &PM) {
  if (!PipelineName.ends_with(">"))
    return false;
  // See if this is an invalidate<> pass name
  if (PipelineName.starts_with("invalidate<")) {
    PipelineName = PipelineName.substr(11, PipelineName.size() - 12);
    if (PipelineName != AnalysisName)
      return false;
    PM.addPass(InvalidateAnalysisPass<AnalysisT>());
    return true;
  }

  // See if this is a require<> pass name
  if (PipelineName.starts_with("require<")) {
    PipelineName = PipelineName.substr(8, PipelineName.size() - 9);
    if (PipelineName != AnalysisName)
      return false;
    PM.addPass(RequireAnalysisPass<AnalysisT, IRUnitT, AnalysisManagerT,
                                   ExtraArgTs...>());
    return true;
  }

  return false;
}

// These are special since they are only for testing purposes.

/// No-op module pass which does nothing.
struct NoOpModulePass : PassInfoMixin<NoOpModulePass> {
  PreservedAnalyses run(Module &M, ModuleAnalysisManager &) {
    return PreservedAnalyses::all();
  }
};

/// No-op module analysis.
class NoOpModuleAnalysis : public AnalysisInfoMixin<NoOpModuleAnalysis> {
  friend AnalysisInfoMixin<NoOpModuleAnalysis>;
  LLVM_ABI static AnalysisKey Key;

public:
  struct Result {};
  Result run(Module &, ModuleAnalysisManager &) { return Result(); }
};

/// No-op CGSCC pass which does nothing.
struct NoOpCGSCCPass : PassInfoMixin<NoOpCGSCCPass> {
  PreservedAnalyses run(LazyCallGraph::SCC &C, CGSCCAnalysisManager &,
                        LazyCallGraph &, CGSCCUpdateResult &UR) {
    return PreservedAnalyses::all();
  }
};

/// No-op CGSCC analysis.
class NoOpCGSCCAnalysis : public AnalysisInfoMixin<NoOpCGSCCAnalysis> {
  friend AnalysisInfoMixin<NoOpCGSCCAnalysis>;
  LLVM_ABI static AnalysisKey Key;

public:
  struct Result {};
  Result run(LazyCallGraph::SCC &, CGSCCAnalysisManager &, LazyCallGraph &G) {
    return Result();
  }
};

/// No-op function pass which does nothing.
struct NoOpFunctionPass : PassInfoMixin<NoOpFunctionPass> {
  PreservedAnalyses run(Function &F, FunctionAnalysisManager &) {
    return PreservedAnalyses::all();
  }
};

/// No-op function analysis.
class NoOpFunctionAnalysis : public AnalysisInfoMixin<NoOpFunctionAnalysis> {
  friend AnalysisInfoMixin<NoOpFunctionAnalysis>;
  LLVM_ABI static AnalysisKey Key;

public:
  struct Result {};
  Result run(Function &, FunctionAnalysisManager &) { return Result(); }
};

/// No-op loop nest pass which does nothing.
struct NoOpLoopNestPass : PassInfoMixin<NoOpLoopNestPass> {
  PreservedAnalyses run(LoopNest &L, LoopAnalysisManager &,
                        LoopStandardAnalysisResults &, LPMUpdater &) {
    return PreservedAnalyses::all();
  }
};

/// No-op loop pass which does nothing.
struct NoOpLoopPass : PassInfoMixin<NoOpLoopPass> {
  PreservedAnalyses run(Loop &L, LoopAnalysisManager &,
                        LoopStandardAnalysisResults &, LPMUpdater &) {
    return PreservedAnalyses::all();
  }
};

/// No-op machine function pass which does nothing.
struct NoOpMachineFunctionPass : public PassInfoMixin<NoOpMachineFunctionPass> {
  PreservedAnalyses run(MachineFunction &, MachineFunctionAnalysisManager &) {
    return PreservedAnalyses::all();
  }
};

/// No-op loop analysis.
class NoOpLoopAnalysis : public AnalysisInfoMixin<NoOpLoopAnalysis> {
  friend AnalysisInfoMixin<NoOpLoopAnalysis>;
  LLVM_ABI static AnalysisKey Key;

public:
  struct Result {};
  Result run(Loop &, LoopAnalysisManager &, LoopStandardAnalysisResults &) {
    return Result();
  }
};

/// Common option used by multiple tools to print pipeline passes
LLVM_ABI extern cl::opt<bool> PrintPipelinePasses;
}

#endif<|MERGE_RESOLUTION|>--- conflicted
+++ resolved
@@ -249,11 +249,7 @@
   /// optimization and code generation without any link-time optimization. It
   /// typically correspond to frontend "-O[123]" options for optimization
   /// levels \c O1, \c O2 and \c O3 resp.
-<<<<<<< HEAD
-  ModulePassManager buildPerModuleDefaultPipeline(
-=======
   LLVM_ABI ModulePassManager buildPerModuleDefaultPipeline(
->>>>>>> 4084ffcf
       OptimizationLevel Level,
       ThinOrFullLTOPhase Phase = ThinOrFullLTOPhase::None);
 
@@ -307,11 +303,7 @@
   /// Build an O0 pipeline with the minimal semantically required passes.
   ///
   /// This should only be used for non-LTO and LTO pre-link pipelines.
-<<<<<<< HEAD
-  ModulePassManager
-=======
   LLVM_ABI ModulePassManager
->>>>>>> 4084ffcf
   buildO0DefaultPipeline(OptimizationLevel Level,
                          ThinOrFullLTOPhase Phase = ThinOrFullLTOPhase::None);
 
@@ -649,37 +641,6 @@
   // Invoke the callbacks registered for the various extension points.
   // Custom pipelines should use these to invoke the callbacks registered
   // by TargetMachines and other clients.
-<<<<<<< HEAD
-  void invokePeepholeEPCallbacks(FunctionPassManager &FPM,
-                                 OptimizationLevel Level);
-  void invokeLateLoopOptimizationsEPCallbacks(LoopPassManager &LPM,
-                                              OptimizationLevel Level);
-  void invokeLoopOptimizerEndEPCallbacks(LoopPassManager &LPM,
-                                         OptimizationLevel Level);
-  void invokeScalarOptimizerLateEPCallbacks(FunctionPassManager &FPM,
-                                            OptimizationLevel Level);
-  void invokeCGSCCOptimizerLateEPCallbacks(CGSCCPassManager &CGPM,
-                                           OptimizationLevel Level);
-  void invokeVectorizerStartEPCallbacks(FunctionPassManager &FPM,
-                                        OptimizationLevel Level);
-  void invokeVectorizerEndEPCallbacks(FunctionPassManager &FPM,
-                                      OptimizationLevel Level);
-  void invokeOptimizerEarlyEPCallbacks(ModulePassManager &MPM,
-                                       OptimizationLevel Level,
-                                       ThinOrFullLTOPhase Phase);
-  void invokeOptimizerLastEPCallbacks(ModulePassManager &MPM,
-                                      OptimizationLevel Level,
-                                      ThinOrFullLTOPhase Phase);
-  void invokeFullLinkTimeOptimizationEarlyEPCallbacks(ModulePassManager &MPM,
-                                                      OptimizationLevel Level);
-  void invokeFullLinkTimeOptimizationLastEPCallbacks(ModulePassManager &MPM,
-                                                     OptimizationLevel Level);
-  void invokePipelineStartEPCallbacks(ModulePassManager &MPM,
-                                      OptimizationLevel Level);
-  void invokePipelineEarlySimplificationEPCallbacks(ModulePassManager &MPM,
-                                                    OptimizationLevel Level,
-                                                    ThinOrFullLTOPhase Phase);
-=======
   LLVM_ABI void invokePeepholeEPCallbacks(FunctionPassManager &FPM,
                                           OptimizationLevel Level);
   LLVM_ABI void invokeLateLoopOptimizationsEPCallbacks(LoopPassManager &LPM,
@@ -712,7 +673,6 @@
   invokePipelineEarlySimplificationEPCallbacks(ModulePassManager &MPM,
                                                OptimizationLevel Level,
                                                ThinOrFullLTOPhase Phase);
->>>>>>> 4084ffcf
 
   static bool checkParametrizedPassName(StringRef Name, StringRef PassName) {
     if (!Name.consume_front(PassName))
