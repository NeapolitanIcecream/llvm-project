--- conflicted
+++ resolved
@@ -61,17 +61,10 @@
 public:
   DWARFDebugArangeSet() { clear(); }
 
-<<<<<<< HEAD
-  void clear();
-  Error extract(DWARFDataExtractor data, uint64_t *offset_ptr,
-                function_ref<void(Error)> WarningHandler = nullptr);
-  void dump(raw_ostream &OS) const;
-=======
   LLVM_ABI void clear();
   LLVM_ABI Error extract(DWARFDataExtractor data, uint64_t *offset_ptr,
                          function_ref<void(Error)> WarningHandler = nullptr);
   LLVM_ABI void dump(raw_ostream &OS) const;
->>>>>>> eb0f1dc0
 
   uint64_t getCompileUnitDIEOffset() const { return HeaderData.CuOffset; }
 
