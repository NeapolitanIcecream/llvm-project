--- conflicted
+++ resolved
@@ -467,15 +467,9 @@
 };
 
 /// A ExecutorProcessControl implementation targeting the current process.
-<<<<<<< HEAD
-class SelfExecutorProcessControl : public ExecutorProcessControl,
-                                   private InProcessMemoryAccess,
-                                   private DylibManager {
-=======
 class LLVM_ABI SelfExecutorProcessControl : public ExecutorProcessControl,
                                             private InProcessMemoryAccess,
                                             private DylibManager {
->>>>>>> eb0f1dc0
 public:
   SelfExecutorProcessControl(
       std::shared_ptr<SymbolStringPool> SSP, std::unique_ptr<TaskDispatcher> D,
