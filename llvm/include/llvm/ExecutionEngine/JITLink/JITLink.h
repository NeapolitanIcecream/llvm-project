//===------------ JITLink.h - JIT linker functionality ----------*- C++ -*-===//
//
// Part of the LLVM Project, under the Apache License v2.0 with LLVM Exceptions.
// See https://llvm.org/LICENSE.txt for license information.
// SPDX-License-Identifier: Apache-2.0 WITH LLVM-exception
//
//===----------------------------------------------------------------------===//
//
// Contains generic JIT-linker types.
//
//===----------------------------------------------------------------------===//

#ifndef LLVM_EXECUTIONENGINE_JITLINK_JITLINK_H
#define LLVM_EXECUTIONENGINE_JITLINK_JITLINK_H

#include "llvm/ADT/DenseMap.h"
#include "llvm/ADT/DenseSet.h"
#include "llvm/ADT/FunctionExtras.h"
#include "llvm/ADT/STLExtras.h"
#include "llvm/ExecutionEngine/JITLink/JITLinkMemoryManager.h"
#include "llvm/ExecutionEngine/JITSymbol.h"
#include "llvm/ExecutionEngine/Orc/Core.h"
#include "llvm/ExecutionEngine/Orc/Shared/ExecutorAddress.h"
#include "llvm/ExecutionEngine/Orc/Shared/ExecutorSymbolDef.h"
#include "llvm/ExecutionEngine/Orc/Shared/MemoryFlags.h"
#include "llvm/ExecutionEngine/Orc/SymbolStringPool.h"
#include "llvm/Support/Allocator.h"
#include "llvm/Support/BinaryStreamReader.h"
#include "llvm/Support/BinaryStreamWriter.h"
#include "llvm/Support/Compiler.h"
#include "llvm/Support/Endian.h"
#include "llvm/Support/Error.h"
#include "llvm/Support/FormatVariadic.h"
#include "llvm/Support/MathExtras.h"
#include "llvm/Support/MemoryBuffer.h"
#include "llvm/TargetParser/SubtargetFeature.h"
#include "llvm/TargetParser/Triple.h"
#include <optional>

#include <map>
#include <string>
#include <system_error>

namespace llvm {
namespace jitlink {

class LinkGraph;
class Symbol;
class Section;

/// Base class for errors originating in JIT linker, e.g. missing relocation
/// support.
class LLVM_ABI JITLinkError : public ErrorInfo<JITLinkError> {
public:
  static char ID;

  JITLinkError(Twine ErrMsg) : ErrMsg(ErrMsg.str()) {}

  void log(raw_ostream &OS) const override;
  const std::string &getErrorMessage() const { return ErrMsg; }
  std::error_code convertToErrorCode() const override;

private:
  std::string ErrMsg;
};

/// Represents fixups and constraints in the LinkGraph.
class Edge {
public:
  using Kind = uint8_t;

  enum GenericEdgeKind : Kind {
    Invalid,                    // Invalid edge value.
    FirstKeepAlive,             // Keeps target alive. Offset/addend zero.
    KeepAlive = FirstKeepAlive, // Tag first edge kind that preserves liveness.
    FirstRelocation             // First architecture specific relocation.
  };

  using OffsetT = uint32_t;
  using AddendT = int64_t;

  Edge(Kind K, OffsetT Offset, Symbol &Target, AddendT Addend)
      : Target(&Target), Offset(Offset), Addend(Addend), K(K) {}

  OffsetT getOffset() const { return Offset; }
  void setOffset(OffsetT Offset) { this->Offset = Offset; }
  Kind getKind() const { return K; }
  void setKind(Kind K) { this->K = K; }
  bool isRelocation() const { return K >= FirstRelocation; }
  Kind getRelocation() const {
    assert(isRelocation() && "Not a relocation edge");
    return K - FirstRelocation;
  }
  bool isKeepAlive() const { return K >= FirstKeepAlive; }
  Symbol &getTarget() const { return *Target; }
  void setTarget(Symbol &Target) { this->Target = &Target; }
  AddendT getAddend() const { return Addend; }
  void setAddend(AddendT Addend) { this->Addend = Addend; }

private:
  Symbol *Target = nullptr;
  OffsetT Offset = 0;
  AddendT Addend = 0;
  Kind K = 0;
};

/// Returns the string name of the given generic edge kind, or "unknown"
/// otherwise. Useful for debugging.
LLVM_ABI const char *getGenericEdgeKindName(Edge::Kind K);

/// Base class for Addressable entities (externals, absolutes, blocks).
class Addressable {
  friend class LinkGraph;

protected:
  Addressable(orc::ExecutorAddr Address, bool IsDefined)
      : Address(Address), IsDefined(IsDefined), IsAbsolute(false) {}

  Addressable(orc::ExecutorAddr Address)
      : Address(Address), IsDefined(false), IsAbsolute(true) {
    assert(!(IsDefined && IsAbsolute) &&
           "Block cannot be both defined and absolute");
  }

public:
  Addressable(const Addressable &) = delete;
  Addressable &operator=(const Addressable &) = default;
  Addressable(Addressable &&) = delete;
  Addressable &operator=(Addressable &&) = default;

  orc::ExecutorAddr getAddress() const { return Address; }
  void setAddress(orc::ExecutorAddr Address) { this->Address = Address; }

  /// Returns true if this is a defined addressable, in which case you
  /// can downcast this to a Block.
  bool isDefined() const { return static_cast<bool>(IsDefined); }
  bool isAbsolute() const { return static_cast<bool>(IsAbsolute); }

private:
  void setAbsolute(bool IsAbsolute) {
    assert(!IsDefined && "Cannot change the Absolute flag on a defined block");
    this->IsAbsolute = IsAbsolute;
  }

  orc::ExecutorAddr Address;
  uint64_t IsDefined : 1;
  uint64_t IsAbsolute : 1;

protected:
  // bitfields for Block, allocated here to improve packing.
  uint64_t ContentMutable : 1;
  uint64_t P2Align : 5;
  uint64_t AlignmentOffset : 56;
};

using SectionOrdinal = unsigned;

/// An Addressable with content and edges.
class Block : public Addressable {
  friend class LinkGraph;

private:
  /// Create a zero-fill defined addressable.
  Block(Section &Parent, orc::ExecutorAddrDiff Size, orc::ExecutorAddr Address,
        uint64_t Alignment, uint64_t AlignmentOffset)
      : Addressable(Address, true), Parent(&Parent), Size(Size) {
    assert(isPowerOf2_64(Alignment) && "Alignment must be power of 2");
    assert(AlignmentOffset < Alignment &&
           "Alignment offset cannot exceed alignment");
    assert(AlignmentOffset <= MaxAlignmentOffset &&
           "Alignment offset exceeds maximum");
    ContentMutable = false;
    P2Align = Alignment ? llvm::countr_zero(Alignment) : 0;
    this->AlignmentOffset = AlignmentOffset;
  }

  /// Create a defined addressable for the given content.
  /// The Content is assumed to be non-writable, and will be copied when
  /// mutations are required.
  Block(Section &Parent, ArrayRef<char> Content, orc::ExecutorAddr Address,
        uint64_t Alignment, uint64_t AlignmentOffset)
      : Addressable(Address, true), Parent(&Parent), Data(Content.data()),
        Size(Content.size()) {
    assert(isPowerOf2_64(Alignment) && "Alignment must be power of 2");
    assert(AlignmentOffset < Alignment &&
           "Alignment offset cannot exceed alignment");
    assert(AlignmentOffset <= MaxAlignmentOffset &&
           "Alignment offset exceeds maximum");
    ContentMutable = false;
    P2Align = Alignment ? llvm::countr_zero(Alignment) : 0;
    this->AlignmentOffset = AlignmentOffset;
  }

  /// Create a defined addressable for the given content.
  /// The content is assumed to be writable, and the caller is responsible
  /// for ensuring that it lives for the duration of the Block's lifetime.
  /// The standard way to achieve this is to allocate it on the Graph's
  /// allocator.
  Block(Section &Parent, MutableArrayRef<char> Content,
        orc::ExecutorAddr Address, uint64_t Alignment, uint64_t AlignmentOffset)
      : Addressable(Address, true), Parent(&Parent), Data(Content.data()),
        Size(Content.size()) {
    assert(isPowerOf2_64(Alignment) && "Alignment must be power of 2");
    assert(AlignmentOffset < Alignment &&
           "Alignment offset cannot exceed alignment");
    assert(AlignmentOffset <= MaxAlignmentOffset &&
           "Alignment offset exceeds maximum");
    ContentMutable = true;
    P2Align = Alignment ? llvm::countr_zero(Alignment) : 0;
    this->AlignmentOffset = AlignmentOffset;
  }

public:
  using EdgeVector = std::vector<Edge>;
  using edge_iterator = EdgeVector::iterator;
  using const_edge_iterator = EdgeVector::const_iterator;

  Block(const Block &) = delete;
  Block &operator=(const Block &) = delete;
  Block(Block &&) = delete;
  Block &operator=(Block &&) = delete;

  /// Return the parent section for this block.
  Section &getSection() const { return *Parent; }

  /// Returns true if this is a zero-fill block.
  ///
  /// If true, getSize is callable but getContent is not (the content is
  /// defined to be a sequence of zero bytes of length Size).
  bool isZeroFill() const { return !Data; }

  /// Returns the size of this defined addressable.
  size_t getSize() const { return Size; }

  /// Turns this block into a zero-fill block of the given size.
  void setZeroFillSize(size_t Size) {
    Data = nullptr;
    this->Size = Size;
  }

  /// Returns the address range of this defined addressable.
  orc::ExecutorAddrRange getRange() const {
    return orc::ExecutorAddrRange(getAddress(), getSize());
  }

  /// Get the content for this block. Block must not be a zero-fill block.
  ArrayRef<char> getContent() const {
    assert(Data && "Block does not contain content");
    return ArrayRef<char>(Data, Size);
  }

  /// Set the content for this block.
  /// Caller is responsible for ensuring the underlying bytes are not
  /// deallocated while pointed to by this block.
  void setContent(ArrayRef<char> Content) {
    assert(Content.data() && "Setting null content");
    Data = Content.data();
    Size = Content.size();
    ContentMutable = false;
  }

  /// Get mutable content for this block.
  ///
  /// If this Block's content is not already mutable this will trigger a copy
  /// of the existing immutable content to a new, mutable buffer allocated using
  /// LinkGraph::allocateContent.
  MutableArrayRef<char> getMutableContent(LinkGraph &G);

  /// Get mutable content for this block.
  ///
  /// This block's content must already be mutable. It is a programmatic error
  /// to call this on a block with immutable content -- consider using
  /// getMutableContent instead.
  MutableArrayRef<char> getAlreadyMutableContent() {
    assert(Data && "Block does not contain content");
    assert(ContentMutable && "Content is not mutable");
    return MutableArrayRef<char>(const_cast<char *>(Data), Size);
  }

  /// Set mutable content for this block.
  ///
  /// The caller is responsible for ensuring that the memory pointed to by
  /// MutableContent is not deallocated while pointed to by this block.
  void setMutableContent(MutableArrayRef<char> MutableContent) {
    assert(MutableContent.data() && "Setting null content");
    Data = MutableContent.data();
    Size = MutableContent.size();
    ContentMutable = true;
  }

  /// Returns true if this block's content is mutable.
  ///
  /// This is primarily useful for asserting that a block is already in a
  /// mutable state prior to modifying the content. E.g. when applying
  /// fixups we expect the block to already be mutable as it should have been
  /// copied to working memory.
  bool isContentMutable() const { return ContentMutable; }

  /// Get the alignment for this content.
  uint64_t getAlignment() const { return 1ull << P2Align; }

  /// Set the alignment for this content.
  void setAlignment(uint64_t Alignment) {
    assert(isPowerOf2_64(Alignment) && "Alignment must be a power of two");
    P2Align = Alignment ? llvm::countr_zero(Alignment) : 0;
  }

  /// Get the alignment offset for this content.
  uint64_t getAlignmentOffset() const { return AlignmentOffset; }

  /// Set the alignment offset for this content.
  void setAlignmentOffset(uint64_t AlignmentOffset) {
    assert(AlignmentOffset < (1ull << P2Align) &&
           "Alignment offset can't exceed alignment");
    this->AlignmentOffset = AlignmentOffset;
  }

  /// Add an edge to this block.
  void addEdge(Edge::Kind K, Edge::OffsetT Offset, Symbol &Target,
               Edge::AddendT Addend) {
    assert((K == Edge::KeepAlive || !isZeroFill()) &&
           "Adding edge to zero-fill block?");
    Edges.push_back(Edge(K, Offset, Target, Addend));
  }

  /// Add an edge by copying an existing one. This is typically used when
  /// moving edges between blocks.
  void addEdge(const Edge &E) { Edges.push_back(E); }

  /// Return the list of edges attached to this content.
  iterator_range<edge_iterator> edges() {
    return make_range(Edges.begin(), Edges.end());
  }

  /// Returns the list of edges attached to this content.
  iterator_range<const_edge_iterator> edges() const {
    return make_range(Edges.begin(), Edges.end());
  }

  /// Returns an iterator over all edges at the given offset within the block.
  auto edges_at(Edge::OffsetT O) {
    return make_filter_range(edges(),
                             [O](const Edge &E) { return E.getOffset() == O; });
  }

  /// Returns an iterator over all edges at the given offset within the block.
  auto edges_at(Edge::OffsetT O) const {
    return make_filter_range(edges(),
                             [O](const Edge &E) { return E.getOffset() == O; });
  }

  /// Return the size of the edges list.
  size_t edges_size() const { return Edges.size(); }

  /// Returns true if the list of edges is empty.
  bool edges_empty() const { return Edges.empty(); }

  /// Remove the edge pointed to by the given iterator.
  /// Returns an iterator to the new next element.
  edge_iterator removeEdge(edge_iterator I) { return Edges.erase(I); }

  /// Returns the address of the fixup for the given edge, which is equal to
  /// this block's address plus the edge's offset.
  orc::ExecutorAddr getFixupAddress(const Edge &E) const {
    return getAddress() + E.getOffset();
  }

private:
  static constexpr uint64_t MaxAlignmentOffset = (1ULL << 56) - 1;

  void setSection(Section &Parent) { this->Parent = &Parent; }

  Section *Parent;
  const char *Data = nullptr;
  size_t Size = 0;
  std::vector<Edge> Edges;
};

// Align an address to conform with block alignment requirements.
inline uint64_t alignToBlock(uint64_t Addr, const Block &B) {
  uint64_t Delta = (B.getAlignmentOffset() - Addr) % B.getAlignment();
  return Addr + Delta;
}

// Align a orc::ExecutorAddr to conform with block alignment requirements.
inline orc::ExecutorAddr alignToBlock(orc::ExecutorAddr Addr, const Block &B) {
  return orc::ExecutorAddr(alignToBlock(Addr.getValue(), B));
}

// Returns true if the given blocks contains exactly one valid c-string.
// Zero-fill blocks of size 1 count as valid empty strings. Content blocks
// must end with a zero, and contain no zeros before the end.
LLVM_ABI bool isCStringBlock(Block &B);

/// Describes symbol linkage. This can be used to resolve definition clashes.
enum class Linkage : uint8_t {
  Strong,
  Weak,
};

/// Holds target-specific properties for a symbol.
using TargetFlagsType = uint8_t;

/// For errors and debugging output.
LLVM_ABI const char *getLinkageName(Linkage L);

/// Defines the scope in which this symbol should be visible:
///   Default -- Visible in the public interface of the linkage unit.
///   Hidden -- Visible within the linkage unit, but not exported from it.
///   SideEffectsOnly -- Like hidden, but symbol can only be looked up once
///                      to trigger materialization of the containing graph.
///   Local -- Visible only within the LinkGraph.
enum class Scope : uint8_t { Default, Hidden, SideEffectsOnly, Local };

/// For debugging output.
LLVM_ABI const char *getScopeName(Scope S);

LLVM_ABI raw_ostream &operator<<(raw_ostream &OS, const Block &B);

/// Symbol representation.
///
/// Symbols represent locations within Addressable objects.
/// They can be either Named or Anonymous.
/// Anonymous symbols have neither linkage nor visibility, and must point at
/// ContentBlocks.
/// Named symbols may be in one of four states:
///   - Null: Default initialized. Assignable, but otherwise unusable.
///   - Defined: Has both linkage and visibility and points to a ContentBlock
///   - Common: Has both linkage and visibility, points to a null Addressable.
///   - External: Has neither linkage nor visibility, points to an external
///     Addressable.
///
class Symbol {
  friend class LinkGraph;

private:
  Symbol(Addressable &Base, orc::ExecutorAddrDiff Offset,
         orc::SymbolStringPtr &&Name, orc::ExecutorAddrDiff Size, Linkage L,
         Scope S, bool IsLive, bool IsCallable)
      : Name(std::move(Name)), Base(&Base), Offset(Offset), WeakRef(0),
        Size(Size) {
    assert(Offset <= MaxOffset && "Offset out of range");
    setLinkage(L);
    setScope(S);
    setLive(IsLive);
    setCallable(IsCallable);
    setTargetFlags(TargetFlagsType{});
  }

  static Symbol &constructExternal(BumpPtrAllocator &Allocator,
                                   Addressable &Base,
                                   orc::SymbolStringPtr &&Name,
                                   orc::ExecutorAddrDiff Size, Linkage L,
                                   bool WeaklyReferenced) {
    assert(!Base.isDefined() &&
           "Cannot create external symbol from defined block");
    assert(Name && "External symbol name cannot be empty");
    auto *Sym = Allocator.Allocate<Symbol>();
    new (Sym)
        Symbol(Base, 0, std::move(Name), Size, L, Scope::Default, false, false);
    Sym->setWeaklyReferenced(WeaklyReferenced);
    return *Sym;
  }

  static Symbol &constructAbsolute(BumpPtrAllocator &Allocator,
                                   Addressable &Base,
                                   orc::SymbolStringPtr &&Name,
                                   orc::ExecutorAddrDiff Size, Linkage L,
                                   Scope S, bool IsLive) {
    assert(!Base.isDefined() &&
           "Cannot create absolute symbol from a defined block");
    auto *Sym = Allocator.Allocate<Symbol>();
    new (Sym) Symbol(Base, 0, std::move(Name), Size, L, S, IsLive, false);
    return *Sym;
  }

  static Symbol &constructAnonDef(BumpPtrAllocator &Allocator, Block &Base,
                                  orc::ExecutorAddrDiff Offset,
                                  orc::ExecutorAddrDiff Size, bool IsCallable,
                                  bool IsLive) {
    assert((Offset + Size) <= Base.getSize() &&
           "Symbol extends past end of block");
    auto *Sym = Allocator.Allocate<Symbol>();
    new (Sym) Symbol(Base, Offset, nullptr, Size, Linkage::Strong, Scope::Local,
                     IsLive, IsCallable);
    return *Sym;
  }

  static Symbol &constructNamedDef(BumpPtrAllocator &Allocator, Block &Base,
                                   orc::ExecutorAddrDiff Offset,
                                   orc::SymbolStringPtr Name,
                                   orc::ExecutorAddrDiff Size, Linkage L,
                                   Scope S, bool IsLive, bool IsCallable) {
    assert((Offset + Size) <= Base.getSize() &&
           "Symbol extends past end of block");
    assert(Name && "Name cannot be empty");
    auto *Sym = Allocator.Allocate<Symbol>();
    new (Sym)
        Symbol(Base, Offset, std::move(Name), Size, L, S, IsLive, IsCallable);
    return *Sym;
  }

public:
  /// Create a null Symbol. This allows Symbols to be default initialized for
  /// use in containers (e.g. as map values). Null symbols are only useful for
  /// assigning to.
  Symbol() = default;

  // Symbols are not movable or copyable.
  Symbol(const Symbol &) = delete;
  Symbol &operator=(const Symbol &) = delete;
  Symbol(Symbol &&) = delete;
  Symbol &operator=(Symbol &&) = delete;

  /// Returns true if this symbol has a name.
  bool hasName() const { return Name != nullptr; }

  /// Returns the name of this symbol (empty if the symbol is anonymous).
  const orc::SymbolStringPtr &getName() const {
    assert((hasName() || getScope() == Scope::Local) &&
           "Anonymous symbol has non-local scope");

    return Name;
  }

  /// Rename this symbol. The client is responsible for updating scope and
  /// linkage if this name-change requires it.
  void setName(const orc::SymbolStringPtr Name) { this->Name = Name; }

  /// Returns true if this Symbol has content (potentially) defined within this
  /// object file (i.e. is anything but an external or absolute symbol).
  bool isDefined() const {
    assert(Base && "Attempt to access null symbol");
    return Base->isDefined();
  }

  /// Returns true if this symbol is live (i.e. should be treated as a root for
  /// dead stripping).
  bool isLive() const {
    assert(Base && "Attempting to access null symbol");
    return IsLive;
  }

  /// Set this symbol's live bit.
  void setLive(bool IsLive) { this->IsLive = IsLive; }

  /// Returns true is this symbol is callable.
  bool isCallable() const { return IsCallable; }

  /// Set this symbol's callable bit.
  void setCallable(bool IsCallable) { this->IsCallable = IsCallable; }

  /// Returns true if the underlying addressable is an unresolved external.
  bool isExternal() const {
    assert(Base && "Attempt to access null symbol");
    return !Base->isDefined() && !Base->isAbsolute();
  }

  /// Returns true if the underlying addressable is an absolute symbol.
  bool isAbsolute() const {
    assert(Base && "Attempt to access null symbol");
    return Base->isAbsolute();
  }

  /// Return the addressable that this symbol points to.
  Addressable &getAddressable() {
    assert(Base && "Cannot get underlying addressable for null symbol");
    return *Base;
  }

  /// Return the addressable that this symbol points to.
  const Addressable &getAddressable() const {
    assert(Base && "Cannot get underlying addressable for null symbol");
    return *Base;
  }

  /// Return the Block for this Symbol (Symbol must be defined).
  Block &getBlock() {
    assert(Base && "Cannot get block for null symbol");
    assert(Base->isDefined() && "Not a defined symbol");
    return static_cast<Block &>(*Base);
  }

  /// Return the Block for this Symbol (Symbol must be defined).
  const Block &getBlock() const {
    assert(Base && "Cannot get block for null symbol");
    assert(Base->isDefined() && "Not a defined symbol");
    return static_cast<const Block &>(*Base);
  }

  /// Return the Section for this Symbol (Symbol must be defined).
  Section &getSection() const { return getBlock().getSection(); }

  /// Returns the offset for this symbol within the underlying addressable.
  orc::ExecutorAddrDiff getOffset() const { return Offset; }

  void setOffset(orc::ExecutorAddrDiff NewOffset) {
    assert(NewOffset <= getBlock().getSize() && "Offset out of range");
    Offset = NewOffset;
  }

  /// Returns the address of this symbol.
  orc::ExecutorAddr getAddress() const { return Base->getAddress() + Offset; }

  /// Returns the size of this symbol.
  orc::ExecutorAddrDiff getSize() const { return Size; }

  /// Set the size of this symbol.
  void setSize(orc::ExecutorAddrDiff Size) {
    assert(Base && "Cannot set size for null Symbol");
    assert((Size == 0 || Base->isDefined()) &&
           "Non-zero size can only be set for defined symbols");
    assert((Offset + Size <= static_cast<const Block &>(*Base).getSize()) &&
           "Symbol size cannot extend past the end of its containing block");
    this->Size = Size;
  }

  /// Returns the address range of this symbol.
  orc::ExecutorAddrRange getRange() const {
    return orc::ExecutorAddrRange(getAddress(), getSize());
  }

  /// Returns true if this symbol is backed by a zero-fill block.
  /// This method may only be called on defined symbols.
  bool isSymbolZeroFill() const { return getBlock().isZeroFill(); }

  /// Returns the content in the underlying block covered by this symbol.
  /// This method may only be called on defined non-zero-fill symbols.
  ArrayRef<char> getSymbolContent() const {
    return getBlock().getContent().slice(Offset, Size);
  }

  /// Get the linkage for this Symbol.
  Linkage getLinkage() const { return static_cast<Linkage>(L); }

  /// Set the linkage for this Symbol.
  void setLinkage(Linkage L) {
    assert((L == Linkage::Strong || (!Base->isAbsolute() && Name)) &&
           "Linkage can only be applied to defined named symbols");
    this->L = static_cast<uint8_t>(L);
  }

  /// Get the visibility for this Symbol.
  Scope getScope() const { return static_cast<Scope>(S); }

  /// Set the visibility for this Symbol.
  void setScope(Scope S) {
    assert((hasName() || S == Scope::Local) &&
           "Can not set anonymous symbol to non-local scope");
    assert((S != Scope::Local || Base->isDefined() || Base->isAbsolute()) &&
           "Invalid visibility for symbol type");
    this->S = static_cast<uint8_t>(S);
  }

  /// Get the target flags of this Symbol.
  TargetFlagsType getTargetFlags() const { return TargetFlags; }

  /// Set the target flags for this Symbol.
  void setTargetFlags(TargetFlagsType Flags) {
    assert(Flags <= 1 && "Add more bits to store more than single flag");
    TargetFlags = Flags;
  }

  /// Returns true if this is a weakly referenced external symbol.
  /// This method may only be called on external symbols.
  bool isWeaklyReferenced() const {
    assert(isExternal() && "isWeaklyReferenced called on non-external");
    return WeakRef;
  }

  /// Set the WeaklyReferenced value for this symbol.
  /// This method may only be called on external symbols.
  void setWeaklyReferenced(bool WeakRef) {
    assert(isExternal() && "setWeaklyReferenced called on non-external");
    this->WeakRef = WeakRef;
  }

private:
  void makeExternal(Addressable &A) {
    assert(!A.isDefined() && !A.isAbsolute() &&
           "Attempting to make external with defined or absolute block");
    Base = &A;
    Offset = 0;
    setScope(Scope::Default);
    IsLive = 0;
    // note: Size, Linkage and IsCallable fields left unchanged.
  }

  void makeAbsolute(Addressable &A) {
    assert(!A.isDefined() && A.isAbsolute() &&
           "Attempting to make absolute with defined or external block");
    Base = &A;
    Offset = 0;
  }

  void setBlock(Block &B) { Base = &B; }

  static constexpr uint64_t MaxOffset = (1ULL << 59) - 1;

  orc::SymbolStringPtr Name = nullptr;
  Addressable *Base = nullptr;
  uint64_t Offset : 57;
  uint64_t L : 1;
  uint64_t S : 2;
  uint64_t IsLive : 1;
  uint64_t IsCallable : 1;
  uint64_t WeakRef : 1;
  uint64_t TargetFlags : 1;
  size_t Size = 0;
};

LLVM_ABI raw_ostream &operator<<(raw_ostream &OS, const Symbol &A);

LLVM_ABI void printEdge(raw_ostream &OS, const Block &B, const Edge &E,
                        StringRef EdgeKindName);

/// Represents an object file section.
class Section {
  friend class LinkGraph;

private:
  Section(StringRef Name, orc::MemProt Prot, SectionOrdinal SecOrdinal)
      : Name(Name), Prot(Prot), SecOrdinal(SecOrdinal) {}

  using SymbolSet = DenseSet<Symbol *>;
  using BlockSet = DenseSet<Block *>;

public:
  using symbol_iterator = SymbolSet::iterator;
  using const_symbol_iterator = SymbolSet::const_iterator;

  using block_iterator = BlockSet::iterator;
  using const_block_iterator = BlockSet::const_iterator;

  LLVM_ABI ~Section();

  // Sections are not movable or copyable.
  Section(const Section &) = delete;
  Section &operator=(const Section &) = delete;
  Section(Section &&) = delete;
  Section &operator=(Section &&) = delete;

  /// Returns the name of this section.
  StringRef getName() const { return Name; }

  /// Returns the protection flags for this section.
  orc::MemProt getMemProt() const { return Prot; }

  /// Set the protection flags for this section.
  void setMemProt(orc::MemProt Prot) { this->Prot = Prot; }

  /// Get the memory lifetime policy for this section.
  orc::MemLifetime getMemLifetime() const { return ML; }

  /// Set the memory lifetime policy for this section.
  void setMemLifetime(orc::MemLifetime ML) { this->ML = ML; }

  /// Returns the ordinal for this section.
  SectionOrdinal getOrdinal() const { return SecOrdinal; }

  /// Set the ordinal for this section. Ordinals are used to order the layout
  /// of sections with the same permissions.
  void setOrdinal(SectionOrdinal SecOrdinal) { this->SecOrdinal = SecOrdinal; }

  /// Returns true if this section is empty (contains no blocks or symbols).
  bool empty() const { return Blocks.empty(); }

  /// Returns an iterator over the blocks defined in this section.
  iterator_range<block_iterator> blocks() {
    return make_range(Blocks.begin(), Blocks.end());
  }

  /// Returns an iterator over the blocks defined in this section.
  iterator_range<const_block_iterator> blocks() const {
    return make_range(Blocks.begin(), Blocks.end());
  }

  /// Returns the number of blocks in this section.
  BlockSet::size_type blocks_size() const { return Blocks.size(); }

  /// Returns an iterator over the symbols defined in this section.
  iterator_range<symbol_iterator> symbols() {
    return make_range(Symbols.begin(), Symbols.end());
  }

  /// Returns an iterator over the symbols defined in this section.
  iterator_range<const_symbol_iterator> symbols() const {
    return make_range(Symbols.begin(), Symbols.end());
  }

  /// Return the number of symbols in this section.
  SymbolSet::size_type symbols_size() const { return Symbols.size(); }

private:
  void addSymbol(Symbol &Sym) {
    assert(!Symbols.count(&Sym) && "Symbol is already in this section");
    Symbols.insert(&Sym);
  }

  void removeSymbol(Symbol &Sym) {
    assert(Symbols.count(&Sym) && "symbol is not in this section");
    Symbols.erase(&Sym);
  }

  void addBlock(Block &B) {
    assert(!Blocks.count(&B) && "Block is already in this section");
    Blocks.insert(&B);
  }

  void removeBlock(Block &B) {
    assert(Blocks.count(&B) && "Block is not in this section");
    Blocks.erase(&B);
  }

  void transferContentTo(Section &DstSection) {
    if (&DstSection == this)
      return;
    for (auto *S : Symbols)
      DstSection.addSymbol(*S);
    for (auto *B : Blocks)
      DstSection.addBlock(*B);
    Symbols.clear();
    Blocks.clear();
  }

  StringRef Name;
  orc::MemProt Prot;
  orc::MemLifetime ML = orc::MemLifetime::Standard;
  SectionOrdinal SecOrdinal = 0;
  BlockSet Blocks;
  SymbolSet Symbols;
};

/// Represents a section address range via a pair of Block pointers
/// to the first and last Blocks in the section.
class SectionRange {
public:
  SectionRange() = default;
  SectionRange(const Section &Sec) {
    if (Sec.blocks().empty())
      return;
    First = Last = *Sec.blocks().begin();
    for (auto *B : Sec.blocks()) {
      if (B->getAddress() < First->getAddress())
        First = B;
      if (B->getAddress() > Last->getAddress())
        Last = B;
    }
  }
  Block *getFirstBlock() const {
    assert((!Last || First) && "First can not be null if end is non-null");
    return First;
  }
  Block *getLastBlock() const {
    assert((First || !Last) && "Last can not be null if start is non-null");
    return Last;
  }
  bool empty() const {
    assert((First || !Last) && "Last can not be null if start is non-null");
    return !First;
  }
  orc::ExecutorAddr getStart() const {
    return First ? First->getAddress() : orc::ExecutorAddr();
  }
  orc::ExecutorAddr getEnd() const {
    return Last ? Last->getAddress() + Last->getSize() : orc::ExecutorAddr();
  }
  orc::ExecutorAddrDiff getSize() const { return getEnd() - getStart(); }

  orc::ExecutorAddrRange getRange() const {
    return orc::ExecutorAddrRange(getStart(), getEnd());
  }

private:
  Block *First = nullptr;
  Block *Last = nullptr;
};

class LinkGraph {
private:
  using SectionMap = DenseMap<StringRef, std::unique_ptr<Section>>;
  using ExternalSymbolMap = StringMap<Symbol *>;
  using AbsoluteSymbolSet = DenseSet<Symbol *>;
  using BlockSet = DenseSet<Block *>;

  template <typename... ArgTs>
  Addressable &createAddressable(ArgTs &&... Args) {
    Addressable *A =
        reinterpret_cast<Addressable *>(Allocator.Allocate<Addressable>());
    new (A) Addressable(std::forward<ArgTs>(Args)...);
    return *A;
  }

  void destroyAddressable(Addressable &A) {
    A.~Addressable();
    Allocator.Deallocate(&A);
  }

  template <typename... ArgTs> Block &createBlock(ArgTs &&... Args) {
    Block *B = reinterpret_cast<Block *>(Allocator.Allocate<Block>());
    new (B) Block(std::forward<ArgTs>(Args)...);
    B->getSection().addBlock(*B);
    return *B;
  }

  void destroyBlock(Block &B) {
    B.~Block();
    Allocator.Deallocate(&B);
  }

  void destroySymbol(Symbol &S) {
    S.~Symbol();
    Allocator.Deallocate(&S);
  }

  static iterator_range<Section::block_iterator> getSectionBlocks(Section &S) {
    return S.blocks();
  }

  static iterator_range<Section::const_block_iterator>
  getSectionConstBlocks(const Section &S) {
    return S.blocks();
  }

  static iterator_range<Section::symbol_iterator>
  getSectionSymbols(Section &S) {
    return S.symbols();
  }

  static iterator_range<Section::const_symbol_iterator>
  getSectionConstSymbols(const Section &S) {
    return S.symbols();
  }

  struct GetExternalSymbolMapEntryValue {
    Symbol *operator()(ExternalSymbolMap::value_type &KV) const {
      return KV.second;
    }
  };

  struct GetSectionMapEntryValue {
    Section &operator()(SectionMap::value_type &KV) const { return *KV.second; }
  };

  struct GetSectionMapEntryConstValue {
    const Section &operator()(const SectionMap::value_type &KV) const {
      return *KV.second;
    }
  };

public:
  using external_symbol_iterator =
      mapped_iterator<ExternalSymbolMap::iterator,
                      GetExternalSymbolMapEntryValue>;
  using absolute_symbol_iterator = AbsoluteSymbolSet::iterator;

  using section_iterator =
      mapped_iterator<SectionMap::iterator, GetSectionMapEntryValue>;
  using const_section_iterator =
      mapped_iterator<SectionMap::const_iterator, GetSectionMapEntryConstValue>;

  template <typename OuterItrT, typename InnerItrT, typename T,
            iterator_range<InnerItrT> getInnerRange(
                typename OuterItrT::reference)>
  class nested_collection_iterator
      : public iterator_facade_base<
            nested_collection_iterator<OuterItrT, InnerItrT, T, getInnerRange>,
            std::forward_iterator_tag, T> {
  public:
    nested_collection_iterator() = default;

    nested_collection_iterator(OuterItrT OuterI, OuterItrT OuterE)
        : OuterI(OuterI), OuterE(OuterE),
          InnerI(getInnerBegin(OuterI, OuterE)) {
      moveToNonEmptyInnerOrEnd();
    }

    bool operator==(const nested_collection_iterator &RHS) const {
      return (OuterI == RHS.OuterI) && (InnerI == RHS.InnerI);
    }

    T operator*() const {
      assert(InnerI != getInnerRange(*OuterI).end() && "Dereferencing end?");
      return *InnerI;
    }

    nested_collection_iterator operator++() {
      ++InnerI;
      moveToNonEmptyInnerOrEnd();
      return *this;
    }

  private:
    static InnerItrT getInnerBegin(OuterItrT OuterI, OuterItrT OuterE) {
      return OuterI != OuterE ? getInnerRange(*OuterI).begin() : InnerItrT();
    }

    void moveToNonEmptyInnerOrEnd() {
      while (OuterI != OuterE && InnerI == getInnerRange(*OuterI).end()) {
        ++OuterI;
        InnerI = getInnerBegin(OuterI, OuterE);
      }
    }

    OuterItrT OuterI, OuterE;
    InnerItrT InnerI;
  };

  using defined_symbol_iterator =
      nested_collection_iterator<section_iterator, Section::symbol_iterator,
                                 Symbol *, getSectionSymbols>;

  using const_defined_symbol_iterator =
      nested_collection_iterator<const_section_iterator,
                                 Section::const_symbol_iterator, const Symbol *,
                                 getSectionConstSymbols>;

  using block_iterator =
      nested_collection_iterator<section_iterator, Section::block_iterator,
                                 Block *, getSectionBlocks>;

  using const_block_iterator =
      nested_collection_iterator<const_section_iterator,
                                 Section::const_block_iterator, const Block *,
                                 getSectionConstBlocks>;

  using GetEdgeKindNameFunction = const char *(*)(Edge::Kind);

  LinkGraph(std::string Name, std::shared_ptr<orc::SymbolStringPool> SSP,
            Triple TT, SubtargetFeatures Features,
            GetEdgeKindNameFunction GetEdgeKindName)
      : Name(std::move(Name)), SSP(std::move(SSP)), TT(std::move(TT)),
        Features(std::move(Features)),
        GetEdgeKindName(std::move(GetEdgeKindName)) {
    assert(!(Triple::getArchPointerBitWidth(this->TT.getArch()) % 8) &&
           "Arch bitwidth is not a multiple of 8");
  }

  LinkGraph(const LinkGraph &) = delete;
  LinkGraph &operator=(const LinkGraph &) = delete;
  LinkGraph(LinkGraph &&) = delete;
  LinkGraph &operator=(LinkGraph &&) = delete;
<<<<<<< HEAD
  ~LinkGraph();
=======
  LLVM_ABI ~LinkGraph();
>>>>>>> eb0f1dc0

  /// Returns the name of this graph (usually the name of the original
  /// underlying MemoryBuffer).
  const std::string &getName() const { return Name; }

  /// Returns the target triple for this Graph.
  const Triple &getTargetTriple() const { return TT; }

  /// Return the subtarget features for this Graph.
  const SubtargetFeatures &getFeatures() const { return Features; }

  /// Returns the pointer size for use in this graph.
  unsigned getPointerSize() const { return TT.getArchPointerBitWidth() / 8; }

  /// Returns the endianness of content in this graph.
  llvm::endianness getEndianness() const {
    return TT.isLittleEndian() ? endianness::little : endianness::big;
  }

  const char *getEdgeKindName(Edge::Kind K) const { return GetEdgeKindName(K); }

  std::shared_ptr<orc::SymbolStringPool> getSymbolStringPool() { return SSP; }

  /// Allocate a mutable buffer of the given size using the LinkGraph's
  /// allocator.
  MutableArrayRef<char> allocateBuffer(size_t Size) {
    return {Allocator.Allocate<char>(Size), Size};
  }

  /// Allocate a copy of the given string using the LinkGraph's allocator.
  /// This can be useful when renaming symbols or adding new content to the
  /// graph.
  MutableArrayRef<char> allocateContent(ArrayRef<char> Source) {
    auto *AllocatedBuffer = Allocator.Allocate<char>(Source.size());
    llvm::copy(Source, AllocatedBuffer);
    return MutableArrayRef<char>(AllocatedBuffer, Source.size());
  }

  /// Allocate a copy of the given string using the LinkGraph's allocator.
  /// This can be useful when renaming symbols or adding new content to the
  /// graph.
  ///
  /// Note: This Twine-based overload requires an extra string copy and an
  /// extra heap allocation for large strings. The ArrayRef<char> overload
  /// should be preferred where possible.
  MutableArrayRef<char> allocateContent(Twine Source) {
    SmallString<256> TmpBuffer;
    auto SourceStr = Source.toStringRef(TmpBuffer);
    auto *AllocatedBuffer = Allocator.Allocate<char>(SourceStr.size());
    llvm::copy(SourceStr, AllocatedBuffer);
    return MutableArrayRef<char>(AllocatedBuffer, SourceStr.size());
  }

  /// Allocate a copy of the given string using the LinkGraph's allocator
  /// and return it as a StringRef.
  ///
  /// This is a convenience wrapper around allocateContent(Twine) that is
  /// handy when creating new symbol names within the graph.
  StringRef allocateName(Twine Source) {
    auto Buf = allocateContent(Source);
    return {Buf.data(), Buf.size()};
  }

  /// Allocate a copy of the given string using the LinkGraph's allocator.
  ///
  /// The allocated string will be terminated with a null character, and the
  /// returned MutableArrayRef will include this null character in the last
  /// position.
  MutableArrayRef<char> allocateCString(StringRef Source) {
    char *AllocatedBuffer = Allocator.Allocate<char>(Source.size() + 1);
    llvm::copy(Source, AllocatedBuffer);
    AllocatedBuffer[Source.size()] = '\0';
    return MutableArrayRef<char>(AllocatedBuffer, Source.size() + 1);
  }

  /// Allocate a copy of the given string using the LinkGraph's allocator.
  ///
  /// The allocated string will be terminated with a null character, and the
  /// returned MutableArrayRef will include this null character in the last
  /// position.
  ///
  /// Note: This Twine-based overload requires an extra string copy and an
  /// extra heap allocation for large strings. The ArrayRef<char> overload
  /// should be preferred where possible.
  MutableArrayRef<char> allocateCString(Twine Source) {
    SmallString<256> TmpBuffer;
    auto SourceStr = Source.toStringRef(TmpBuffer);
    auto *AllocatedBuffer = Allocator.Allocate<char>(SourceStr.size() + 1);
    llvm::copy(SourceStr, AllocatedBuffer);
    AllocatedBuffer[SourceStr.size()] = '\0';
    return MutableArrayRef<char>(AllocatedBuffer, SourceStr.size() + 1);
  }

  /// Create a section with the given name, protection flags.
  Section &createSection(StringRef Name, orc::MemProt Prot) {
    assert(!Sections.count(Name) && "Duplicate section name");
    std::unique_ptr<Section> Sec(new Section(Name, Prot, Sections.size()));
    return *Sections.insert(std::make_pair(Name, std::move(Sec))).first->second;
  }

  /// Create a content block.
  Block &createContentBlock(Section &Parent, ArrayRef<char> Content,
                            orc::ExecutorAddr Address, uint64_t Alignment,
                            uint64_t AlignmentOffset) {
    return createBlock(Parent, Content, Address, Alignment, AlignmentOffset);
  }

  /// Create a content block with initially mutable data.
  Block &createMutableContentBlock(Section &Parent,
                                   MutableArrayRef<char> MutableContent,
                                   orc::ExecutorAddr Address,
                                   uint64_t Alignment,
                                   uint64_t AlignmentOffset) {
    return createBlock(Parent, MutableContent, Address, Alignment,
                       AlignmentOffset);
  }

  /// Create a content block with initially mutable data of the given size.
  /// Content will be allocated via the LinkGraph's allocateBuffer method.
  /// By default the memory will be zero-initialized. Passing false for
  /// ZeroInitialize will prevent this.
  Block &createMutableContentBlock(Section &Parent, size_t ContentSize,
                                   orc::ExecutorAddr Address,
                                   uint64_t Alignment, uint64_t AlignmentOffset,
                                   bool ZeroInitialize = true) {
    auto Content = allocateBuffer(ContentSize);
    if (ZeroInitialize)
      memset(Content.data(), 0, Content.size());
    return createBlock(Parent, Content, Address, Alignment, AlignmentOffset);
  }

  /// Create a zero-fill block.
  Block &createZeroFillBlock(Section &Parent, orc::ExecutorAddrDiff Size,
                             orc::ExecutorAddr Address, uint64_t Alignment,
                             uint64_t AlignmentOffset) {
    return createBlock(Parent, Size, Address, Alignment, AlignmentOffset);
  }

  /// Returns a BinaryStreamReader for the given block.
  BinaryStreamReader getBlockContentReader(Block &B) {
    ArrayRef<uint8_t> C(
        reinterpret_cast<const uint8_t *>(B.getContent().data()), B.getSize());
    return BinaryStreamReader(C, getEndianness());
  }

  /// Returns a BinaryStreamWriter for the given block.
  /// This will call getMutableContent to obtain mutable content for the block.
  BinaryStreamWriter getBlockContentWriter(Block &B) {
    MutableArrayRef<uint8_t> C(
        reinterpret_cast<uint8_t *>(B.getMutableContent(*this).data()),
        B.getSize());
    return BinaryStreamWriter(C, getEndianness());
  }

  /// Cache type for the splitBlock function.
  using SplitBlockCache = std::optional<SmallVector<Symbol *, 8>>;

  /// Splits block B into a sequence of smaller blocks.
  ///
  /// SplitOffsets should be a sequence of ascending offsets in B. The starting
  /// offset should be greater than zero, and the final offset less than
  /// B.getSize() - 1.
  ///
  /// The resulting seqeunce of blocks will start with the original block B
  /// (truncated to end at the first split offset) followed by newly introduced
  /// blocks starting at the subsequent split points.
  ///
  /// The optional Cache parameter can be used to speed up repeated calls to
  /// splitBlock for blocks within a single Section. If the value is None then
  /// the cache will be treated as uninitialized and splitBlock will populate
  /// it. Otherwise it is assumed to contain the list of Symbols pointing at B,
  /// sorted in descending order of offset.
  ///
  ///
  /// Notes:
  ///
  /// 1. splitBlock must be used with care. Splitting a block may cause
  ///    incoming edges to become invalid if the edge target subexpression
  ///    points outside the bounds of the newly split target block (E.g. an
  ///    edge 'S + 10 : Pointer64' where S points to a newly split block
  ///    whose size is less than 10). No attempt is made to detect invalidation
  ///    of incoming edges, as in general this requires context that the
  ///    LinkGraph does not have. Clients are responsible for ensuring that
  ///    splitBlock is not used in a way that invalidates edges.
  ///
  /// 2. The newly introduced blocks will have new ordinals that will be higher
  ///    than any other ordinals in the section. Clients are responsible for
  ///    re-assigning block ordinals to restore a compatible order if needed.
  ///
  /// 3. The cache is not automatically updated if new symbols are introduced
  ///    between calls to splitBlock. Any newly introduced symbols may be
  ///    added to the cache manually (descending offset order must be
  ///    preserved), or the cache can be set to None and rebuilt by
  ///    splitBlock on the next call.
  template <typename SplitOffsetRange>
  std::vector<Block *> splitBlock(Block &B, SplitOffsetRange &&SplitOffsets,
                                  LinkGraph::SplitBlockCache *Cache = nullptr) {
    std::vector<Block *> Blocks;
    Blocks.push_back(&B);

    if (std::empty(SplitOffsets))
      return Blocks;

    // Special case zero-fill:
    if (B.isZeroFill()) {
      size_t OrigSize = B.getSize();
      for (Edge::OffsetT Offset : SplitOffsets) {
        assert(Offset > 0 && Offset < B.getSize() &&
               "Split offset must be inside block content");
        Blocks.back()->setZeroFillSize(
            Offset - (Blocks.back()->getAddress() - B.getAddress()));
        Blocks.push_back(&createZeroFillBlock(
            B.getSection(), B.getSize(), B.getAddress() + Offset,
            B.getAlignment(),
            (B.getAlignmentOffset() + Offset) % B.getAlignment()));
      }
      Blocks.back()->setZeroFillSize(
          OrigSize - (Blocks.back()->getAddress() - B.getAddress()));
      return Blocks;
    }

    // Handle content blocks. We'll just create the blocks with their starting
    // address and no content here. The bulk of the work is deferred to
    // splitBlockImpl.
    for (Edge::OffsetT Offset : SplitOffsets) {
      assert(Offset > 0 && Offset < B.getSize() &&
             "Split offset must be inside block content");
      Blocks.push_back(&createContentBlock(
          B.getSection(), ArrayRef<char>(), B.getAddress() + Offset,
          B.getAlignment(),
          (B.getAlignmentOffset() + Offset) % B.getAlignment()));
    }

    return splitBlockImpl(std::move(Blocks), Cache);
  }

  /// Intern the given string in the LinkGraph's SymbolStringPool.
  orc::SymbolStringPtr intern(StringRef SymbolName) {
    return SSP->intern(SymbolName);
  }

  /// Add an external symbol.
  /// Some formats (e.g. ELF) allow Symbols to have sizes. For Symbols whose
  /// size is not known, you should substitute '0'.
  /// The IsWeaklyReferenced argument determines whether the symbol must be
  /// present during lookup: Externals that are strongly referenced must be
  /// found or an error will be emitted. Externals that are weakly referenced
  /// are permitted to be undefined, in which case they are assigned an address
  /// of 0.
  Symbol &addExternalSymbol(orc::SymbolStringPtr Name,
                            orc::ExecutorAddrDiff Size,
                            bool IsWeaklyReferenced) {
    assert(!ExternalSymbols.contains(*Name) && "Duplicate external symbol");
    auto &Sym = Symbol::constructExternal(
        Allocator, createAddressable(orc::ExecutorAddr(), false),
        std::move(Name), Size, Linkage::Strong, IsWeaklyReferenced);
    ExternalSymbols.insert({*Sym.getName(), &Sym});
    return Sym;
  }

  Symbol &addExternalSymbol(StringRef Name, orc::ExecutorAddrDiff Size,
                            bool IsWeaklyReferenced) {
    return addExternalSymbol(SSP->intern(Name), Size, IsWeaklyReferenced);
  }

  /// Add an absolute symbol.
  Symbol &addAbsoluteSymbol(orc::SymbolStringPtr Name,
                            orc::ExecutorAddr Address,
                            orc::ExecutorAddrDiff Size, Linkage L, Scope S,
                            bool IsLive) {
    assert((S == Scope::Local || llvm::none_of(AbsoluteSymbols,
                                               [&](const Symbol *Sym) {
                                                 return Sym->getName() == Name;
                                               })) &&
           "Duplicate absolute symbol");
    auto &Sym = Symbol::constructAbsolute(Allocator, createAddressable(Address),
                                          std::move(Name), Size, L, S, IsLive);
    AbsoluteSymbols.insert(&Sym);
    return Sym;
  }

  Symbol &addAbsoluteSymbol(StringRef Name, orc::ExecutorAddr Address,
                            orc::ExecutorAddrDiff Size, Linkage L, Scope S,
                            bool IsLive) {

    return addAbsoluteSymbol(SSP->intern(Name), Address, Size, L, S, IsLive);
  }

  /// Add an anonymous symbol.
  Symbol &addAnonymousSymbol(Block &Content, orc::ExecutorAddrDiff Offset,
                             orc::ExecutorAddrDiff Size, bool IsCallable,
                             bool IsLive) {
    auto &Sym = Symbol::constructAnonDef(Allocator, Content, Offset, Size,
                                         IsCallable, IsLive);
    Content.getSection().addSymbol(Sym);
    return Sym;
  }

  /// Add a named symbol.
  Symbol &addDefinedSymbol(Block &Content, orc::ExecutorAddrDiff Offset,
                           StringRef Name, orc::ExecutorAddrDiff Size,
                           Linkage L, Scope S, bool IsCallable, bool IsLive) {
    return addDefinedSymbol(Content, Offset, SSP->intern(Name), Size, L, S,
                            IsCallable, IsLive);
  }

  Symbol &addDefinedSymbol(Block &Content, orc::ExecutorAddrDiff Offset,
                           orc::SymbolStringPtr Name,
                           orc::ExecutorAddrDiff Size, Linkage L, Scope S,
                           bool IsCallable, bool IsLive) {
    assert((S == Scope::Local || llvm::none_of(defined_symbols(),
                                               [&](const Symbol *Sym) {
                                                 return Sym->getName() == Name;
                                               })) &&
           "Duplicate defined symbol");
    auto &Sym =
        Symbol::constructNamedDef(Allocator, Content, Offset, std::move(Name),
                                  Size, L, S, IsLive, IsCallable);
    Content.getSection().addSymbol(Sym);
    return Sym;
  }

  iterator_range<section_iterator> sections() {
    return make_range(
        section_iterator(Sections.begin(), GetSectionMapEntryValue()),
        section_iterator(Sections.end(), GetSectionMapEntryValue()));
  }

  iterator_range<const_section_iterator> sections() const {
    return make_range(
        const_section_iterator(Sections.begin(),
                               GetSectionMapEntryConstValue()),
        const_section_iterator(Sections.end(), GetSectionMapEntryConstValue()));
  }

  size_t sections_size() const { return Sections.size(); }

  /// Returns the section with the given name if it exists, otherwise returns
  /// null.
  Section *findSectionByName(StringRef Name) {
    auto I = Sections.find(Name);
    if (I == Sections.end())
      return nullptr;
    return I->second.get();
  }

  iterator_range<block_iterator> blocks() {
    auto Secs = sections();
    return make_range(block_iterator(Secs.begin(), Secs.end()),
                      block_iterator(Secs.end(), Secs.end()));
  }

  iterator_range<const_block_iterator> blocks() const {
    auto Secs = sections();
    return make_range(const_block_iterator(Secs.begin(), Secs.end()),
                      const_block_iterator(Secs.end(), Secs.end()));
  }

  iterator_range<external_symbol_iterator> external_symbols() {
    return make_range(
        external_symbol_iterator(ExternalSymbols.begin(),
                                 GetExternalSymbolMapEntryValue()),
        external_symbol_iterator(ExternalSymbols.end(),
                                 GetExternalSymbolMapEntryValue()));
  }

  /// Returns the external symbol with the given name if one exists, otherwise
  /// returns nullptr.
  Symbol *findExternalSymbolByName(const orc::SymbolStringPtrBase &Name) {
    for (auto *Sym : external_symbols())
      if (Sym->getName() == Name)
        return Sym;
    return nullptr;
  }

  iterator_range<absolute_symbol_iterator> absolute_symbols() {
    return make_range(AbsoluteSymbols.begin(), AbsoluteSymbols.end());
  }

  Symbol *findAbsoluteSymbolByName(const orc::SymbolStringPtrBase &Name) {
    for (auto *Sym : absolute_symbols())
      if (Sym->getName() == Name)
        return Sym;
    return nullptr;
  }

  iterator_range<defined_symbol_iterator> defined_symbols() {
    auto Secs = sections();
    return make_range(defined_symbol_iterator(Secs.begin(), Secs.end()),
                      defined_symbol_iterator(Secs.end(), Secs.end()));
  }

  iterator_range<const_defined_symbol_iterator> defined_symbols() const {
    auto Secs = sections();
    return make_range(const_defined_symbol_iterator(Secs.begin(), Secs.end()),
                      const_defined_symbol_iterator(Secs.end(), Secs.end()));
  }

  /// Returns the defined symbol with the given name if one exists, otherwise
  /// returns nullptr.
  Symbol *findDefinedSymbolByName(const orc::SymbolStringPtrBase &Name) {
    for (auto *Sym : defined_symbols())
      if (Sym->hasName() && Sym->getName() == Name)
        return Sym;
    return nullptr;
  }

  /// Make the given symbol external (must not already be external).
  ///
  /// Symbol size, linkage and callability will be left unchanged. Symbol scope
  /// will be set to Default, and offset will be reset to 0.
  void makeExternal(Symbol &Sym) {
    assert(!Sym.isExternal() && "Symbol is already external");
    if (Sym.isAbsolute()) {
      assert(AbsoluteSymbols.count(&Sym) &&
             "Sym is not in the absolute symbols set");
      assert(Sym.getOffset() == 0 && "Absolute not at offset 0");
      AbsoluteSymbols.erase(&Sym);
      auto &A = Sym.getAddressable();
      A.setAbsolute(false);
      A.setAddress(orc::ExecutorAddr());
    } else {
      assert(Sym.isDefined() && "Sym is not a defined symbol");
      Section &Sec = Sym.getSection();
      Sec.removeSymbol(Sym);
      Sym.makeExternal(createAddressable(orc::ExecutorAddr(), false));
    }
    ExternalSymbols.insert({*Sym.getName(), &Sym});
  }

  /// Make the given symbol an absolute with the given address (must not already
  /// be absolute).
  ///
  /// The symbol's size, linkage, and callability, and liveness will be left
  /// unchanged, and its offset will be reset to 0.
  ///
  /// If the symbol was external then its scope will be set to local, otherwise
  /// it will be left unchanged.
  void makeAbsolute(Symbol &Sym, orc::ExecutorAddr Address) {
    assert(!Sym.isAbsolute() && "Symbol is already absolute");
    if (Sym.isExternal()) {
      assert(ExternalSymbols.contains(*Sym.getName()) &&
             "Sym is not in the absolute symbols set");
      assert(Sym.getOffset() == 0 && "External is not at offset 0");
      ExternalSymbols.erase(*Sym.getName());
      auto &A = Sym.getAddressable();
      A.setAbsolute(true);
      A.setAddress(Address);
      Sym.setScope(Scope::Local);
    } else {
      assert(Sym.isDefined() && "Sym is not a defined symbol");
      Section &Sec = Sym.getSection();
      Sec.removeSymbol(Sym);
      Sym.makeAbsolute(createAddressable(Address));
    }
    AbsoluteSymbols.insert(&Sym);
  }

  /// Turn an absolute or external symbol into a defined one by attaching it to
  /// a block. Symbol must not already be defined.
  void makeDefined(Symbol &Sym, Block &Content, orc::ExecutorAddrDiff Offset,
                   orc::ExecutorAddrDiff Size, Linkage L, Scope S,
                   bool IsLive) {
    assert(!Sym.isDefined() && "Sym is already a defined symbol");
    if (Sym.isAbsolute()) {
      assert(AbsoluteSymbols.count(&Sym) &&
             "Symbol is not in the absolutes set");
      AbsoluteSymbols.erase(&Sym);
    } else {
      assert(ExternalSymbols.contains(*Sym.getName()) &&
             "Symbol is not in the externals set");
      ExternalSymbols.erase(*Sym.getName());
    }
    Addressable &OldBase = *Sym.Base;
    Sym.setBlock(Content);
    Sym.setOffset(Offset);
    Sym.setSize(Size);
    Sym.setLinkage(L);
    Sym.setScope(S);
    Sym.setLive(IsLive);
    Content.getSection().addSymbol(Sym);
    destroyAddressable(OldBase);
  }

  /// Transfer a defined symbol from one block to another.
  ///
  /// The symbol's offset within DestBlock is set to NewOffset.
  ///
  /// If ExplicitNewSize is given as None then the size of the symbol will be
  /// checked and auto-truncated to at most the size of the remainder (from the
  /// given offset) of the size of the new block.
  ///
  /// All other symbol attributes are unchanged.
  void
  transferDefinedSymbol(Symbol &Sym, Block &DestBlock,
                        orc::ExecutorAddrDiff NewOffset,
                        std::optional<orc::ExecutorAddrDiff> ExplicitNewSize) {
    auto &OldSection = Sym.getSection();
    Sym.setBlock(DestBlock);
    Sym.setOffset(NewOffset);
    if (ExplicitNewSize)
      Sym.setSize(*ExplicitNewSize);
    else {
      auto RemainingBlockSize = DestBlock.getSize() - NewOffset;
      if (Sym.getSize() > RemainingBlockSize)
        Sym.setSize(RemainingBlockSize);
    }
    if (&DestBlock.getSection() != &OldSection) {
      OldSection.removeSymbol(Sym);
      DestBlock.getSection().addSymbol(Sym);
    }
  }

  /// Transfers the given Block and all Symbols pointing to it to the given
  /// Section.
  ///
  /// No attempt is made to check compatibility of the source and destination
  /// sections. Blocks may be moved between sections with incompatible
  /// permissions (e.g. from data to text). The client is responsible for
  /// ensuring that this is safe.
  void transferBlock(Block &B, Section &NewSection) {
    auto &OldSection = B.getSection();
    if (&OldSection == &NewSection)
      return;
    SmallVector<Symbol *> AttachedSymbols;
    for (auto *S : OldSection.symbols())
      if (&S->getBlock() == &B)
        AttachedSymbols.push_back(S);
    for (auto *S : AttachedSymbols) {
      OldSection.removeSymbol(*S);
      NewSection.addSymbol(*S);
    }
    OldSection.removeBlock(B);
    NewSection.addBlock(B);
  }

  /// Move all blocks and symbols from the source section to the destination
  /// section.
  ///
  /// If PreserveSrcSection is true (or SrcSection and DstSection are the same)
  /// then SrcSection is preserved, otherwise it is removed (the default).
  void mergeSections(Section &DstSection, Section &SrcSection,
                     bool PreserveSrcSection = false) {
    if (&DstSection == &SrcSection)
      return;
    for (auto *B : SrcSection.blocks())
      B->setSection(DstSection);
    SrcSection.transferContentTo(DstSection);
    if (!PreserveSrcSection)
      removeSection(SrcSection);
  }

  /// Removes an external symbol. Also removes the underlying Addressable.
  void removeExternalSymbol(Symbol &Sym) {
    assert(!Sym.isDefined() && !Sym.isAbsolute() &&
           "Sym is not an external symbol");
    assert(ExternalSymbols.contains(*Sym.getName()) &&
           "Symbol is not in the externals set");
    ExternalSymbols.erase(*Sym.getName());
    Addressable &Base = *Sym.Base;
    assert(llvm::none_of(external_symbols(),
                         [&](Symbol *AS) { return AS->Base == &Base; }) &&
           "Base addressable still in use");
    destroySymbol(Sym);
    destroyAddressable(Base);
  }

  /// Remove an absolute symbol. Also removes the underlying Addressable.
  void removeAbsoluteSymbol(Symbol &Sym) {
    assert(!Sym.isDefined() && Sym.isAbsolute() &&
           "Sym is not an absolute symbol");
    assert(AbsoluteSymbols.count(&Sym) &&
           "Symbol is not in the absolute symbols set");
    AbsoluteSymbols.erase(&Sym);
    Addressable &Base = *Sym.Base;
    assert(llvm::none_of(external_symbols(),
                         [&](Symbol *AS) { return AS->Base == &Base; }) &&
           "Base addressable still in use");
    destroySymbol(Sym);
    destroyAddressable(Base);
  }

  /// Removes defined symbols. Does not remove the underlying block.
  void removeDefinedSymbol(Symbol &Sym) {
    assert(Sym.isDefined() && "Sym is not a defined symbol");
    Sym.getSection().removeSymbol(Sym);
    destroySymbol(Sym);
  }

  /// Remove a block. The block reference is defunct after calling this
  /// function and should no longer be used.
  void removeBlock(Block &B) {
    assert(llvm::none_of(B.getSection().symbols(),
                         [&](const Symbol *Sym) {
                           return &Sym->getBlock() == &B;
                         }) &&
           "Block still has symbols attached");
    B.getSection().removeBlock(B);
    destroyBlock(B);
  }

  /// Remove a section. The section reference is defunct after calling this
  /// function and should no longer be used.
  void removeSection(Section &Sec) {
    assert(Sections.count(Sec.getName()) && "Section not found");
    assert(Sections.find(Sec.getName())->second.get() == &Sec &&
           "Section map entry invalid");
    Sections.erase(Sec.getName());
  }

  /// Accessor for the AllocActions object for this graph. This can be used to
  /// register allocation action calls prior to finalization.
  ///
  /// Accessing this object after finalization will result in undefined
  /// behavior.
  orc::shared::AllocActions &allocActions() { return AAs; }

  /// Dump the graph.
  LLVM_ABI void dump(raw_ostream &OS);

private:
<<<<<<< HEAD
  std::vector<Block *> splitBlockImpl(std::vector<Block *> Blocks,
                                      SplitBlockCache *Cache);
=======
  LLVM_ABI std::vector<Block *> splitBlockImpl(std::vector<Block *> Blocks,
                                               SplitBlockCache *Cache);
>>>>>>> eb0f1dc0

  // Put the BumpPtrAllocator first so that we don't free any of the underlying
  // memory until the Symbol/Addressable destructors have been run.
  BumpPtrAllocator Allocator;

  std::string Name;
  std::shared_ptr<orc::SymbolStringPool> SSP;
  Triple TT;
  SubtargetFeatures Features;
  GetEdgeKindNameFunction GetEdgeKindName = nullptr;
  DenseMap<StringRef, std::unique_ptr<Section>> Sections;
  // FIXME(jared): these should become dense maps
  ExternalSymbolMap ExternalSymbols;
  AbsoluteSymbolSet AbsoluteSymbols;
  orc::shared::AllocActions AAs;
};

inline MutableArrayRef<char> Block::getMutableContent(LinkGraph &G) {
  if (!ContentMutable)
    setMutableContent(G.allocateContent({Data, Size}));
  return MutableArrayRef<char>(const_cast<char *>(Data), Size);
}

/// Enables easy lookup of blocks by addresses.
class BlockAddressMap {
public:
  using AddrToBlockMap = std::map<orc::ExecutorAddr, Block *>;
  using const_iterator = AddrToBlockMap::const_iterator;

  /// A block predicate that always adds all blocks.
  static bool includeAllBlocks(const Block &B) { return true; }

  /// A block predicate that always includes blocks with non-null addresses.
  static bool includeNonNull(const Block &B) { return !!B.getAddress(); }

  BlockAddressMap() = default;

  /// Add a block to the map. Returns an error if the block overlaps with any
  /// existing block.
  template <typename PredFn = decltype(includeAllBlocks)>
  Error addBlock(Block &B, PredFn Pred = includeAllBlocks) {
    if (!Pred(B))
      return Error::success();

    auto I = AddrToBlock.upper_bound(B.getAddress());

    // If we're not at the end of the map, check for overlap with the next
    // element.
    if (I != AddrToBlock.end()) {
      if (B.getAddress() + B.getSize() > I->second->getAddress())
        return overlapError(B, *I->second);
    }

    // If we're not at the start of the map, check for overlap with the previous
    // element.
    if (I != AddrToBlock.begin()) {
      auto &PrevBlock = *std::prev(I)->second;
      if (PrevBlock.getAddress() + PrevBlock.getSize() > B.getAddress())
        return overlapError(B, PrevBlock);
    }

    AddrToBlock.insert(I, std::make_pair(B.getAddress(), &B));
    return Error::success();
  }

  /// Add a block to the map without checking for overlap with existing blocks.
  /// The client is responsible for ensuring that the block added does not
  /// overlap with any existing block.
  void addBlockWithoutChecking(Block &B) { AddrToBlock[B.getAddress()] = &B; }

  /// Add a range of blocks to the map. Returns an error if any block in the
  /// range overlaps with any other block in the range, or with any existing
  /// block in the map.
  template <typename BlockPtrRange,
            typename PredFn = decltype(includeAllBlocks)>
  Error addBlocks(BlockPtrRange &&Blocks, PredFn Pred = includeAllBlocks) {
    for (auto *B : Blocks)
      if (auto Err = addBlock(*B, Pred))
        return Err;
    return Error::success();
  }

  /// Add a range of blocks to the map without checking for overlap with
  /// existing blocks. The client is responsible for ensuring that the block
  /// added does not overlap with any existing block.
  template <typename BlockPtrRange>
  void addBlocksWithoutChecking(BlockPtrRange &&Blocks) {
    for (auto *B : Blocks)
      addBlockWithoutChecking(*B);
  }

  /// Iterates over (Address, Block*) pairs in ascending order of address.
  const_iterator begin() const { return AddrToBlock.begin(); }
  const_iterator end() const { return AddrToBlock.end(); }

  /// Returns the block starting at the given address, or nullptr if no such
  /// block exists.
  Block *getBlockAt(orc::ExecutorAddr Addr) const {
    auto I = AddrToBlock.find(Addr);
    if (I == AddrToBlock.end())
      return nullptr;
    return I->second;
  }

  /// Returns the block covering the given address, or nullptr if no such block
  /// exists.
  Block *getBlockCovering(orc::ExecutorAddr Addr) const {
    auto I = AddrToBlock.upper_bound(Addr);
    if (I == AddrToBlock.begin())
      return nullptr;
    auto *B = std::prev(I)->second;
    if (Addr < B->getAddress() + B->getSize())
      return B;
    return nullptr;
  }

private:
  Error overlapError(Block &NewBlock, Block &ExistingBlock) {
    auto NewBlockEnd = NewBlock.getAddress() + NewBlock.getSize();
    auto ExistingBlockEnd =
        ExistingBlock.getAddress() + ExistingBlock.getSize();
    return make_error<JITLinkError>(
        "Block at " +
        formatv("{0:x16} -- {1:x16}", NewBlock.getAddress().getValue(),
                NewBlockEnd.getValue()) +
        " overlaps " +
        formatv("{0:x16} -- {1:x16}", ExistingBlock.getAddress().getValue(),
                ExistingBlockEnd.getValue()));
  }

  AddrToBlockMap AddrToBlock;
};

/// A map of addresses to Symbols.
class SymbolAddressMap {
public:
  using SymbolVector = SmallVector<Symbol *, 1>;

  /// Add a symbol to the SymbolAddressMap.
  void addSymbol(Symbol &Sym) {
    AddrToSymbols[Sym.getAddress()].push_back(&Sym);
  }

  /// Add all symbols in a given range to the SymbolAddressMap.
  template <typename SymbolPtrCollection>
  void addSymbols(SymbolPtrCollection &&Symbols) {
    for (auto *Sym : Symbols)
      addSymbol(*Sym);
  }

  /// Returns the list of symbols that start at the given address, or nullptr if
  /// no such symbols exist.
  const SymbolVector *getSymbolsAt(orc::ExecutorAddr Addr) const {
    auto I = AddrToSymbols.find(Addr);
    if (I == AddrToSymbols.end())
      return nullptr;
    return &I->second;
  }

private:
  std::map<orc::ExecutorAddr, SymbolVector> AddrToSymbols;
};

/// A function for mutating LinkGraphs.
using LinkGraphPassFunction = unique_function<Error(LinkGraph &)>;

/// A list of LinkGraph passes.
using LinkGraphPassList = std::vector<LinkGraphPassFunction>;

/// An LinkGraph pass configuration, consisting of a list of pre-prune,
/// post-prune, and post-fixup passes.
struct PassConfiguration {

  /// Pre-prune passes.
  ///
  /// These passes are called on the graph after it is built, and before any
  /// symbols have been pruned. Graph nodes still have their original vmaddrs.
  ///
  /// Notable use cases: Marking symbols live or should-discard.
  LinkGraphPassList PrePrunePasses;

  /// Post-prune passes.
  ///
  /// These passes are called on the graph after dead stripping, but before
  /// memory is allocated or nodes assigned their final addresses.
  ///
  /// Notable use cases: Building GOT, stub, and TLV symbols.
  LinkGraphPassList PostPrunePasses;

  /// Post-allocation passes.
  ///
  /// These passes are called on the graph after memory has been allocated and
  /// defined nodes have been assigned their final addresses, but before the
  /// context has been notified of these addresses. At this point externals
  /// have not been resolved, and symbol content has not yet been copied into
  /// working memory.
  ///
  /// Notable use cases: Setting up data structures associated with addresses
  /// of defined symbols (e.g. a mapping of __dso_handle to JITDylib* for the
  /// JIT runtime) -- using a PostAllocationPass for this ensures that the
  /// data structures are in-place before any query for resolved symbols
  /// can complete.
  LinkGraphPassList PostAllocationPasses;

  /// Pre-fixup passes.
  ///
  /// These passes are called on the graph after memory has been allocated,
  /// content copied into working memory, and all nodes (including externals)
  /// have been assigned their final addresses, but before any fixups have been
  /// applied.
  ///
  /// Notable use cases: Late link-time optimizations like GOT and stub
  /// elimination.
  LinkGraphPassList PreFixupPasses;

  /// Post-fixup passes.
  ///
  /// These passes are called on the graph after block contents has been copied
  /// to working memory, and fixups applied. Blocks have been updated to point
  /// to their fixed up content.
  ///
  /// Notable use cases: Testing and validation.
  LinkGraphPassList PostFixupPasses;
};

/// Flags for symbol lookup.
///
/// FIXME: These basically duplicate orc::SymbolLookupFlags -- We should merge
///        the two types once we have an OrcSupport library.
enum class SymbolLookupFlags { RequiredSymbol, WeaklyReferencedSymbol };

LLVM_ABI raw_ostream &operator<<(raw_ostream &OS, const SymbolLookupFlags &LF);

/// A map of symbol names to resolved addresses.
using AsyncLookupResult =
    DenseMap<orc::SymbolStringPtr, orc::ExecutorSymbolDef>;

/// A function object to call with a resolved symbol map (See AsyncLookupResult)
/// or an error if resolution failed.
class LLVM_ABI JITLinkAsyncLookupContinuation {
public:
  virtual ~JITLinkAsyncLookupContinuation() = default;
  virtual void run(Expected<AsyncLookupResult> LR) = 0;

private:
  virtual void anchor();
};

/// Create a lookup continuation from a function object.
template <typename Continuation>
std::unique_ptr<JITLinkAsyncLookupContinuation>
createLookupContinuation(Continuation Cont) {

  class Impl final : public JITLinkAsyncLookupContinuation {
  public:
    Impl(Continuation C) : C(std::move(C)) {}
    void run(Expected<AsyncLookupResult> LR) override { C(std::move(LR)); }

  private:
    Continuation C;
  };

  return std::make_unique<Impl>(std::move(Cont));
}

/// Holds context for a single jitLink invocation.
class LLVM_ABI JITLinkContext {
public:
  using LookupMap = DenseMap<orc::SymbolStringPtr, SymbolLookupFlags>;

  /// Create a JITLinkContext.
  JITLinkContext(const JITLinkDylib *JD) : JD(JD) {}

  /// Destroy a JITLinkContext.
  virtual ~JITLinkContext();

  /// Return the JITLinkDylib that this link is targeting, if any.
  const JITLinkDylib *getJITLinkDylib() const { return JD; }

  /// Return the MemoryManager to be used for this link.
  virtual JITLinkMemoryManager &getMemoryManager() = 0;

  /// Notify this context that linking failed.
  /// Called by JITLink if linking cannot be completed.
  virtual void notifyFailed(Error Err) = 0;

  /// Called by JITLink to resolve external symbols. This method is passed a
  /// lookup continutation which it must call with a result to continue the
  /// linking process.
  virtual void lookup(const LookupMap &Symbols,
                      std::unique_ptr<JITLinkAsyncLookupContinuation> LC) = 0;

  /// Called by JITLink once all defined symbols in the graph have been assigned
  /// their final memory locations in the target process. At this point the
  /// LinkGraph can be inspected to build a symbol table, however the block
  /// content will not generally have been copied to the target location yet.
  ///
  /// If the client detects an error in the LinkGraph state (e.g. unexpected or
  /// missing symbols) they may return an error here. The error will be
  /// propagated to notifyFailed and the linker will bail out.
  virtual Error notifyResolved(LinkGraph &G) = 0;

  /// Called by JITLink to notify the context that the object has been
  /// finalized (i.e. emitted to memory and memory permissions set). If all of
  /// this objects dependencies have also been finalized then the code is ready
  /// to run.
  virtual void notifyFinalized(JITLinkMemoryManager::FinalizedAlloc Alloc) = 0;

  /// Called by JITLink prior to linking to determine whether default passes for
  /// the target should be added. The default implementation returns true.
  /// If subclasses override this method to return false for any target then
  /// they are required to fully configure the pass pipeline for that target.
  virtual bool shouldAddDefaultTargetPasses(const Triple &TT) const;

  /// Returns the mark-live pass to be used for this link. If no pass is
  /// returned (the default) then the target-specific linker implementation will
  /// choose a conservative default (usually marking all symbols live).
  /// This function is only called if shouldAddDefaultTargetPasses returns true,
  /// otherwise the JITContext is responsible for adding a mark-live pass in
  /// modifyPassConfig.
  virtual LinkGraphPassFunction getMarkLivePass(const Triple &TT) const;

  /// Called by JITLink to modify the pass pipeline prior to linking.
  /// The default version performs no modification.
  virtual Error modifyPassConfig(LinkGraph &G, PassConfiguration &Config);

private:
  const JITLinkDylib *JD = nullptr;
};

/// Marks all symbols in a graph live. This can be used as a default,
/// conservative mark-live implementation.
LLVM_ABI Error markAllSymbolsLive(LinkGraph &G);

/// Create an out of range error for the given edge in the given block.
LLVM_ABI Error makeTargetOutOfRangeError(const LinkGraph &G, const Block &B,
                                         const Edge &E);

LLVM_ABI Error makeAlignmentError(llvm::orc::ExecutorAddr Loc, uint64_t Value,
                                  int N, const Edge &E);

/// Creates a new pointer block in the given section and returns an
/// Anonymous symbol pointing to it.
///
/// The pointer block will have the following default values:
///   alignment: PointerSize
///   alignment-offset: 0
///   address: highest allowable
using AnonymousPointerCreator =
    unique_function<Symbol &(LinkGraph &G, Section &PointerSection,
                             Symbol *InitialTarget, uint64_t InitialAddend)>;

/// Get target-specific AnonymousPointerCreator
LLVM_ABI AnonymousPointerCreator getAnonymousPointerCreator(const Triple &TT);

/// Create a jump stub that jumps via the pointer at the given symbol and
/// an anonymous symbol pointing to it. Return the anonymous symbol.
///
/// The stub block will be created by createPointerJumpStubBlock.
using PointerJumpStubCreator = unique_function<Symbol &(
    LinkGraph &G, Section &StubSection, Symbol &PointerSymbol)>;

/// Get target-specific PointerJumpStubCreator
LLVM_ABI PointerJumpStubCreator getPointerJumpStubCreator(const Triple &TT);

/// Base case for edge-visitors where the visitor-list is empty.
inline void visitEdge(LinkGraph &G, Block *B, Edge &E) {}

/// Applies the first visitor in the list to the given edge. If the visitor's
/// visitEdge method returns true then we return immediately, otherwise we
/// apply the next visitor.
template <typename VisitorT, typename... VisitorTs>
void visitEdge(LinkGraph &G, Block *B, Edge &E, VisitorT &&V,
               VisitorTs &&...Vs) {
  if (!V.visitEdge(G, B, E))
    visitEdge(G, B, E, std::forward<VisitorTs>(Vs)...);
}

/// For each edge in the given graph, apply a list of visitors to the edge,
/// stopping when the first visitor's visitEdge method returns true.
///
/// Only visits edges that were in the graph at call time: if any visitor
/// adds new edges those will not be visited. Visitors are not allowed to
/// remove edges (though they can change their kind, target, and addend).
template <typename... VisitorTs>
void visitExistingEdges(LinkGraph &G, VisitorTs &&...Vs) {
  // We may add new blocks during this process, but we don't want to iterate
  // over them, so build a worklist.
  std::vector<Block *> Worklist(G.blocks().begin(), G.blocks().end());

  for (auto *B : Worklist)
    for (auto &E : B->edges())
      visitEdge(G, B, E, std::forward<VisitorTs>(Vs)...);
}

/// Create a LinkGraph from the given object buffer.
///
/// Note: The graph does not take ownership of the underlying buffer, nor copy
/// its contents. The caller is responsible for ensuring that the object buffer
/// outlives the graph.
<<<<<<< HEAD
Expected<std::unique_ptr<LinkGraph>>
=======
LLVM_ABI Expected<std::unique_ptr<LinkGraph>>
>>>>>>> eb0f1dc0
createLinkGraphFromObject(MemoryBufferRef ObjectBuffer,
                          std::shared_ptr<orc::SymbolStringPool> SSP);

/// Create a \c LinkGraph defining the given absolute symbols.
<<<<<<< HEAD
std::unique_ptr<LinkGraph>
=======
LLVM_ABI std::unique_ptr<LinkGraph>
>>>>>>> eb0f1dc0
absoluteSymbolsLinkGraph(Triple TT, std::shared_ptr<orc::SymbolStringPool> SSP,
                         orc::SymbolMap Symbols);

/// Link the given graph.
LLVM_ABI void link(std::unique_ptr<LinkGraph> G,
                   std::unique_ptr<JITLinkContext> Ctx);

} // end namespace jitlink
} // end namespace llvm

#endif // LLVM_EXECUTIONENGINE_JITLINK_JITLINK_H<|MERGE_RESOLUTION|>--- conflicted
+++ resolved
@@ -1040,11 +1040,7 @@
   LinkGraph &operator=(const LinkGraph &) = delete;
   LinkGraph(LinkGraph &&) = delete;
   LinkGraph &operator=(LinkGraph &&) = delete;
-<<<<<<< HEAD
-  ~LinkGraph();
-=======
   LLVM_ABI ~LinkGraph();
->>>>>>> eb0f1dc0
 
   /// Returns the name of this graph (usually the name of the original
   /// underlying MemoryBuffer).
@@ -1666,13 +1662,8 @@
   LLVM_ABI void dump(raw_ostream &OS);
 
 private:
-<<<<<<< HEAD
-  std::vector<Block *> splitBlockImpl(std::vector<Block *> Blocks,
-                                      SplitBlockCache *Cache);
-=======
   LLVM_ABI std::vector<Block *> splitBlockImpl(std::vector<Block *> Blocks,
                                                SplitBlockCache *Cache);
->>>>>>> eb0f1dc0
 
   // Put the BumpPtrAllocator first so that we don't free any of the underlying
   // memory until the Symbol/Addressable destructors have been run.
@@ -2073,20 +2064,12 @@
 /// Note: The graph does not take ownership of the underlying buffer, nor copy
 /// its contents. The caller is responsible for ensuring that the object buffer
 /// outlives the graph.
-<<<<<<< HEAD
-Expected<std::unique_ptr<LinkGraph>>
-=======
 LLVM_ABI Expected<std::unique_ptr<LinkGraph>>
->>>>>>> eb0f1dc0
 createLinkGraphFromObject(MemoryBufferRef ObjectBuffer,
                           std::shared_ptr<orc::SymbolStringPool> SSP);
 
 /// Create a \c LinkGraph defining the given absolute symbols.
-<<<<<<< HEAD
-std::unique_ptr<LinkGraph>
-=======
 LLVM_ABI std::unique_ptr<LinkGraph>
->>>>>>> eb0f1dc0
 absoluteSymbolsLinkGraph(Triple TT, std::shared_ptr<orc::SymbolStringPool> SSP,
                          orc::SymbolMap Symbols);
 
