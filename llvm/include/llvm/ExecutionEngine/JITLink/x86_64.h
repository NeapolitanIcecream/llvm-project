//===-- x86_64.h - Generic JITLink x86-64 edge kinds, utilities -*- C++ -*-===//
//
// Part of the LLVM Project, under the Apache License v2.0 with LLVM Exceptions.
// See https://llvm.org/LICENSE.txt for license information.
// SPDX-License-Identifier: Apache-2.0 WITH LLVM-exception
//
//===----------------------------------------------------------------------===//
//
// Generic utilities for graphs representing x86-64 objects.
//
//===----------------------------------------------------------------------===//

#ifndef LLVM_EXECUTIONENGINE_JITLINK_X86_64_H
#define LLVM_EXECUTIONENGINE_JITLINK_X86_64_H

#include "llvm/ExecutionEngine/JITLink/JITLink.h"
#include "llvm/ExecutionEngine/JITLink/TableManager.h"
#include "llvm/Support/Compiler.h"

namespace llvm {
namespace jitlink {
namespace x86_64 {

/// Represents x86-64 fixups and other x86-64-specific edge kinds.
enum EdgeKind_x86_64 : Edge::Kind {

  /// A plain 64-bit pointer value relocation.
  ///
  /// Fixup expression:
  ///   Fixup <- Target + Addend : uint64
  ///
  Pointer64 = Edge::FirstRelocation,

  /// A plain 32-bit pointer value relocation.
  ///
  /// Fixup expression:
  ///   Fixup <- Target + Addend : uint32
  ///
  /// Errors:
  ///   - The target must reside in the low 32-bits of the address space,
  ///     otherwise an out-of-range error will be returned.
  ///
  Pointer32,

  /// A signed 32-bit pointer value relocation
  ///
  /// Fixup expression:
  ///   Fixup <- Target + Addend : int32
  ///
  /// Errors:
  ///   - The target must reside in the signed 32-bits([-2**31, 2**32 - 1]) of
  ///   the address space, otherwise an out-of-range error will be returned.
  Pointer32Signed,

  /// A plain 16-bit pointer value relocation.
  ///
  /// Fixup expression:
  ///   Fixup <- Target + Addend : uint16
  ///
  /// Errors:
  ///   - The target must reside in the low 16-bits of the address space,
  ///     otherwise an out-of-range error will be returned.
  ///
  Pointer16,

  /// A plain 8-bit pointer value relocation.
  ///
  /// Fixup expression:
  ///   Fixup <- Target + Addend : uint8
  ///
  /// Errors:
  ///   - The target must reside in the low 8-bits of the address space,
  ///     otherwise an out-of-range error will be returned.
  ///
  Pointer8,

  /// A 64-bit delta.
  ///
  /// Delta from the fixup to the target.
  ///
  /// Fixup expression:
  ///   Fixup <- Target - Fixup + Addend : int64
  ///
  Delta64,

  /// A 32-bit delta.
  ///
  /// Delta from the fixup to the target.
  ///
  /// Fixup expression:
  ///   Fixup <- Target - Fixup + Addend : int32
  ///
  /// Errors:
  ///   - The result of the fixup expression must fit into an int32, otherwise
  ///     an out-of-range error will be returned.
  ///
  Delta32,

  /// A 16-bit delta.
  ///
  /// Delta from the fixup to the target.
  ///
  /// Fixup expression:
  ///   Fixup <- Target - Fixup + Addend : int16
  ///
  /// Errors:
  ///   - The result of the fixup expression must fit into an int16, otherwise
  ///     an out-of-range error will be returned.
  ///
  Delta16,

  /// An 8-bit delta.
  ///
  /// Delta from the fixup to the target.
  ///
  /// Fixup expression:
  ///   Fixup <- Target - Fixup + Addend : int8
  ///
  /// Errors:
  ///   - The result of the fixup expression must fit into an int8, otherwise
  ///     an out-of-range error will be returned.
  ///
  Delta8,

  /// A 64-bit negative delta.
  ///
  /// Delta from target back to the fixup.
  ///
  /// Fixup expression:
  ///   Fixup <- Fixup - Target + Addend : int64
  ///
  NegDelta64,

  /// A 32-bit negative delta.
  ///
  /// Delta from the target back to the fixup.
  ///
  /// Fixup expression:
  ///   Fixup <- Fixup - Target + Addend : int32
  ///
  /// Errors:
  ///   - The result of the fixup expression must fit into an int32, otherwise
  ///     an out-of-range error will be returned.
  NegDelta32,

  /// A 64-bit size relocation.
  ///
  /// Fixup expression:
  ///   Fixup <- Size + Addend : uint64
  ///
  Size64,

  /// A 32-bit size relocation.
  ///
  /// Fixup expression:
  ///   Fixup <- Size + Addend : uint32
  ///
  /// Errors:
  ///   - The result of the fixup expression must fit into an uint32, otherwise
  ///     an out-of-range error will be returned.
  ///
  Size32,

  /// A 64-bit GOT delta.
  ///
  /// Delta from the global offset table to the target
  ///
  /// Fixup expression:
  ///   Fixup <- Target - GOTSymbol + Addend : int64
  ///
  /// Errors:
  ///   - *ASSERTION* Failure to a null pointer GOTSymbol, which the GOT section
  ///     symbol was not been defined.
  Delta64FromGOT,

  /// A 32-bit PC-relative branch.
  ///
  /// Represents a PC-relative call or branch to a target. This can be used to
  /// identify, record, and/or patch call sites.
  ///
  /// The fixup expression for this kind includes an implicit offset to account
  /// for the PC (unlike the Delta edges) so that a Branch32PCRel with a target
  /// T and addend zero is a call/branch to the start (offset zero) of T.
  ///
  /// Fixup expression:
  ///   Fixup <- Target - (Fixup + 4) + Addend : int32
  ///
  /// Errors:
  ///   - The result of the fixup expression must fit into an int32, otherwise
  ///     an out-of-range error will be returned.
  ///
  BranchPCRel32,

  /// A 32-bit PC-relative relocation.
  ///
  /// Represents a data/control flow instruction using PC-relative addressing
  /// to a target.
  ///
  /// The fixup expression for this kind includes an implicit offset to account
  /// for the PC (unlike the Delta edges) so that a PCRel32 with a target
  /// T and addend zero is a call/branch to the start (offset zero) of T.
  ///
  /// Fixup expression:
  ///   Fixup <- Target - (Fixup + 4) + Addend : int32
  ///
  /// Errors:
  ///   - The result of the fixup expression must fit into an int32, otherwise
  ///     an out-of-range error will be returned.
  ///
  PCRel32,

  /// A 32-bit PC-relative branch to a pointer jump stub.
  ///
  /// The target of this relocation should be a pointer jump stub of the form:
  ///
  /// \code{.s}
  ///   .text
  ///   jmpq *tgtptr(%rip)
  ///   ; ...
  ///
  ///   .data
  ///   tgtptr:
  ///     .quad 0
  /// \endcode
  ///
  /// This edge kind has the same fixup expression as BranchPCRel32, but further
  /// identifies the call/branch as being to a pointer jump stub. For edges of
  /// this kind the jump stub should not be bypassed (use
  /// BranchPCRel32ToPtrJumpStubBypassable for that), but the pointer location
  /// target may be recorded to allow manipulation at runtime.
  ///
  /// Fixup expression:
  ///   Fixup <- Target - Fixup + Addend - 4 : int32
  ///
  /// Errors:
  ///   - The result of the fixup expression must fit into an int32, otherwise
  ///     an out-of-range error will be returned.
  ///
  BranchPCRel32ToPtrJumpStub,

  /// A relaxable version of BranchPCRel32ToPtrJumpStub.
  ///
  /// The edge kind has the same fixup expression as BranchPCRel32ToPtrJumpStub,
  /// but identifies the call/branch as being to a pointer jump stub that may be
  /// bypassed with a direct jump to the ultimate target if the ultimate target
  /// is within range of the fixup location.
  ///
  /// Fixup expression:
  ///   Fixup <- Target - Fixup + Addend - 4: int32
  ///
  /// Errors:
  ///   - The result of the fixup expression must fit into an int32, otherwise
  ///     an out-of-range error will be returned.
  ///
  BranchPCRel32ToPtrJumpStubBypassable,

  /// A GOT entry getter/constructor, transformed to Delta32 pointing at the GOT
  /// entry for the original target.
  ///
  /// Indicates that this edge should be transformed into a Delta32 targeting
  /// the GOT entry for the edge's current target, maintaining the same addend.
  /// A GOT entry for the target should be created if one does not already
  /// exist.
  ///
  /// Edges of this kind are usually handled by a GOT builder pass inserted by
  /// default.
  ///
  /// Fixup expression:
  ///   NONE
  ///
  /// Errors:
  ///   - *ASSERTION* Failure to handle edges of this kind prior to the fixup
  ///     phase will result in an assert/unreachable during the fixup phase.
  ///
  RequestGOTAndTransformToDelta32,

  /// A GOT entry getter/constructor, transformed to Delta64 pointing at the GOT
  /// entry for the original target.
  ///
  /// Indicates that this edge should be transformed into a Delta64 targeting
  /// the GOT entry for the edge's current target, maintaining the same addend.
  /// A GOT entry for the target should be created if one does not already
  /// exist.
  ///
  /// Edges of this kind are usually handled by a GOT builder pass inserted by
  /// default.
  ///
  /// Fixup expression:
  ///   NONE
  ///
  /// Errors:
  ///   - *ASSERTION* Failure to handle edges of this kind prior to the fixup
  ///     phase will result in an assert/unreachable during the fixup phase.
  ///
  RequestGOTAndTransformToDelta64,

  /// A GOT entry offset within GOT getter/constructor, transformed to
  /// Delta64FromGOT
  /// pointing at the GOT entry for the original target
  ///
  /// Indicates that this edge should be transformed into a Delta64FromGOT
  /// targeting
  /// the GOT entry for the edge's current target, maintaining the same addend.
  /// A GOT entry for the target should be created if one does not already
  /// exist.
  ///
  /// Edges of this kind are usually handled by a GOT builder pass inserted by
  /// default
  ///
  /// Fixup expression:
  ///   NONE
  ///
  /// Errors:
  ///   - *ASSERTION* Failure to handle edges of this kind prior to the fixup
  ///     phase will result in an assert/unreachable during the fixup phase
  RequestGOTAndTransformToDelta64FromGOT,

  /// A PC-relative load of a GOT entry, relaxable if GOT entry target is
  /// in-range of the fixup
  ///
  /// TODO: Explain the optimization
  ///
  /// Fixup expression
  ///   Fixup <- Target - (Fixup + 4) + Addend : int32
  ///
  /// Errors:
  ///   - The result of the fixup expression must fit into an int32, otherwise
  ///     an out-of-range error will be returned.
  //
  PCRel32GOTLoadRelaxable,

  /// A PC-relative REX load of a GOT entry, relaxable if GOT entry target
  /// is in-range of the fixup.
  ///
  /// If the GOT entry target is in-range of the fixup then the load from the
  /// GOT may be replaced with a direct memory address calculation.
  ///
  /// Fixup expression:
  ///   Fixup <- Target - (Fixup + 4) + Addend : int32
  ///
  /// Errors:
  ///   - The result of the fixup expression must fit into an int32, otherwise
  ///     an out-of-range error will be returned.
  ///
  PCRel32GOTLoadREXRelaxable,

  /// A GOT entry getter/constructor, transformed to
  /// PCRel32ToGOTLoadREXRelaxable pointing at the GOT entry for the original
  /// target.
  ///
  /// Indicates that this edge should be lowered to a PC32ToGOTLoadREXRelaxable
  /// targeting the GOT entry for the edge's current target, maintaining the
  /// same addend. A GOT entry for the target should be created if one does not
  /// already exist.
  ///
  /// Edges of this kind are usually lowered by a GOT builder pass inserted by
  /// default.
  ///
  /// Fixup expression:
  ///   NONE
  ///
  /// Errors:
  ///   - *ASSERTION* Failure to handle edges of this kind prior to the fixup
  ///     phase will result in an assert/unreachable during the fixup phase.
  ///
  RequestGOTAndTransformToPCRel32GOTLoadREXRelaxable,

  /// A GOT entry getter/constructor, transformed to
  /// PCRel32ToGOTLoadRelaxable pointing at the GOT entry for the original
  /// target.
  ///
  /// Indicates that this edge should be lowered to a PC32ToGOTLoadRelaxable
  /// targeting the GOT entry for the edge's current target, maintaining the
  /// same addend. A GOT entry for the target should be created if one does not
  /// already exist.
  ///
  /// Edges of this kind are usually lowered by a GOT builder pass inserted by
  /// default.
  ///
  /// Fixup expression:
  ///   NONE
  ///
  /// Errors:
  ///   - *ASSERTION* Failure to handle edges of this kind prior to the fixup
  ///     phase will result in an assert/unreachable during the fixup phase.
  ///
  RequestGOTAndTransformToPCRel32GOTLoadRelaxable,

  /// A PC-relative REX load of a Thread Local Variable Pointer (TLVP) entry,
  /// relaxable if the TLVP entry target is in-range of the fixup.
  ///
  /// If the TLVP entry target is in-range of the fixup then the load from the
  /// TLVP may be replaced with a direct memory address calculation.
  ///
  /// The target of this edge must be a thread local variable entry of the form
  ///   .quad <tlv getter thunk>
  ///   .quad <tlv key>
  ///   .quad <tlv initializer>
  ///
  /// Fixup expression:
  ///   Fixup <- Target - (Fixup + 4) + Addend : int32
  ///
  /// Errors:
  ///   - The result of the fixup expression must fit into an int32, otherwise
  ///     an out-of-range error will be returned.
  ///   - The target must be either external, or a TLV entry of the required
  ///     form, otherwise a malformed TLV entry error will be returned.
  ///
  PCRel32TLVPLoadREXRelaxable,

  /// TODO: Explain the generic edge kind
  RequestTLSDescInGOTAndTransformToDelta32,

  /// A TLVP entry getter/constructor, transformed to
  /// Delta32ToTLVPLoadREXRelaxable.
  ///
  /// Indicates that this edge should be transformed into a
  /// Delta32ToTLVPLoadREXRelaxable targeting the TLVP entry for the edge's
  /// current target. A TLVP entry for the target should be created if one does
  /// not already exist.
  ///
  /// Fixup expression:
  ///   NONE
  ///
  /// Errors:
  ///   - *ASSERTION* Failure to handle edges of this kind prior to the fixup
  ///     phase will result in an assert/unreachable during the fixup phase.
  ///
  RequestTLVPAndTransformToPCRel32TLVPLoadREXRelaxable,
  // First platform specific relocation.
  FirstPlatformRelocation
};

/// Returns a string name for the given x86-64 edge. For debugging purposes
/// only.
LLVM_ABI const char *getEdgeKindName(Edge::Kind K);

/// Apply fixup expression for edge to block content.
inline Error applyFixup(LinkGraph &G, Block &B, const Edge &E,
                        const Symbol *GOTSymbol) {
  using namespace support;

  char *BlockWorkingMem = B.getAlreadyMutableContent().data();
  char *FixupPtr = BlockWorkingMem + E.getOffset();
  auto FixupAddress = B.getAddress() + E.getOffset();

  switch (E.getKind()) {

  case Pointer64: {
    uint64_t Value = E.getTarget().getAddress().getValue() + E.getAddend();
    *(ulittle64_t *)FixupPtr = Value;
    break;
  }

  case Pointer32: {
    uint64_t Value = E.getTarget().getAddress().getValue() + E.getAddend();
    if (LLVM_LIKELY(isUInt<32>(Value)))
      *(ulittle32_t *)FixupPtr = Value;
    else
      return makeTargetOutOfRangeError(G, B, E);
    break;
  }
  case Pointer32Signed: {
    int64_t Value = E.getTarget().getAddress().getValue() + E.getAddend();
    if (LLVM_LIKELY(isInt<32>(Value)))
      *(little32_t *)FixupPtr = Value;
    else
      return makeTargetOutOfRangeError(G, B, E);
    break;
  }

  case Pointer16: {
    uint64_t Value = E.getTarget().getAddress().getValue() + E.getAddend();
    if (LLVM_LIKELY(isUInt<16>(Value)))
      *(ulittle16_t *)FixupPtr = Value;
    else
      return makeTargetOutOfRangeError(G, B, E);
    break;
  }

  case Pointer8: {
    uint64_t Value = E.getTarget().getAddress().getValue() + E.getAddend();
    if (LLVM_LIKELY(isUInt<8>(Value)))
      *(uint8_t *)FixupPtr = Value;
    else
      return makeTargetOutOfRangeError(G, B, E);
    break;
  }

  case PCRel32:
  case BranchPCRel32:
  case BranchPCRel32ToPtrJumpStub:
  case BranchPCRel32ToPtrJumpStubBypassable:
  case PCRel32GOTLoadRelaxable:
  case PCRel32GOTLoadREXRelaxable:
  case PCRel32TLVPLoadREXRelaxable: {
    int64_t Value =
        E.getTarget().getAddress() - (FixupAddress + 4) + E.getAddend();
    if (LLVM_LIKELY(isInt<32>(Value)))
      *(little32_t *)FixupPtr = Value;
    else
      return makeTargetOutOfRangeError(G, B, E);
    break;
  }

  case Delta64: {
    int64_t Value = E.getTarget().getAddress() - FixupAddress + E.getAddend();
    *(little64_t *)FixupPtr = Value;
    break;
  }

  case Delta32: {
    int64_t Value = E.getTarget().getAddress() - FixupAddress + E.getAddend();
    if (LLVM_LIKELY(isInt<32>(Value)))
      *(little32_t *)FixupPtr = Value;
    else
      return makeTargetOutOfRangeError(G, B, E);
    break;
  }

  case Delta16: {
    int64_t Value = E.getTarget().getAddress() - FixupAddress + E.getAddend();
    if (LLVM_LIKELY(isInt<16>(Value)))
      *(little16_t *)FixupPtr = Value;
    else
      return makeTargetOutOfRangeError(G, B, E);
    break;
  }

  case Delta8: {
    int64_t Value = E.getTarget().getAddress() - FixupAddress + E.getAddend();
    if (LLVM_LIKELY(isInt<8>(Value)))
      *FixupPtr = Value;
    else
      return makeTargetOutOfRangeError(G, B, E);
    break;
  }

  case NegDelta64: {
    int64_t Value = FixupAddress - E.getTarget().getAddress() + E.getAddend();
    *(little64_t *)FixupPtr = Value;
    break;
  }

  case NegDelta32: {
    int64_t Value = FixupAddress - E.getTarget().getAddress() + E.getAddend();
    if (LLVM_LIKELY(isInt<32>(Value)))
      *(little32_t *)FixupPtr = Value;
    else
      return makeTargetOutOfRangeError(G, B, E);
    break;
  }

  case Size64: {
    uint64_t Value = E.getTarget().getSize() + E.getAddend();
    *(ulittle64_t *)FixupPtr = Value;
    break;
  }

  case Size32: {
    uint64_t Value = E.getTarget().getSize() + E.getAddend();
    if (LLVM_LIKELY(isUInt<32>(Value)))
      *(ulittle32_t *)FixupPtr = Value;
    else
      return makeTargetOutOfRangeError(G, B, E);
    break;
  }

  case Delta64FromGOT: {
    assert(GOTSymbol && "No GOT section symbol");
    int64_t Value =
        E.getTarget().getAddress() - GOTSymbol->getAddress() + E.getAddend();
    *(little64_t *)FixupPtr = Value;
    break;
  }

  default:
    return make_error<JITLinkError>(
        "In graph " + G.getName() + ", section " + B.getSection().getName() +
        " unsupported edge kind " + getEdgeKindName(E.getKind()));
  }

  return Error::success();
}

/// x86_64 pointer size.
constexpr uint64_t PointerSize = 8;

/// x86-64 null pointer content.
LLVM_ABI extern const char NullPointerContent[PointerSize];

/// x86-64 pointer jump stub content.
///
/// Contains the instruction sequence for an indirect jump via an in-memory
/// pointer:
///   jmpq *ptr(%rip)
LLVM_ABI extern const char PointerJumpStubContent[6];

/// Creates a new pointer block in the given section and returns an anonymous
/// symbol pointing to it.
///
/// If InitialTarget is given then an Pointer64 relocation will be added to the
/// block pointing at InitialTarget.
///
/// The pointer block will have the following default values:
///   alignment: 64-bit
///   alignment-offset: 0
///   address: highest allowable (~7U)
inline Symbol &createAnonymousPointer(LinkGraph &G, Section &PointerSection,
                                      Symbol *InitialTarget = nullptr,
                                      uint64_t InitialAddend = 0) {
  auto &B = G.createContentBlock(PointerSection, NullPointerContent,
                                 orc::ExecutorAddr(~uint64_t(7)), 8, 0);
  if (InitialTarget)
    B.addEdge(Pointer64, 0, *InitialTarget, InitialAddend);
  return G.addAnonymousSymbol(B, 0, 8, false, false);
}

/// Create a jump stub block that jumps via the pointer at the given symbol.
///
/// The stub block will have the following default values:
///   alignment: 8-bit
///   alignment-offset: 0
///   address: highest allowable: (~5U)
inline Block &createPointerJumpStubBlock(LinkGraph &G, Section &StubSection,
                                         Symbol &PointerSymbol) {
  auto &B = G.createContentBlock(StubSection, PointerJumpStubContent,
                                 orc::ExecutorAddr(~uint64_t(5)), 1, 0);
  B.addEdge(BranchPCRel32, 2, PointerSymbol, 0);
  return B;
}

/// Create a jump stub that jumps via the pointer at the given symbol and
/// an anonymous symbol pointing to it. Return the anonymous symbol.
///
/// The stub block will be created by createPointerJumpStubBlock.
inline Symbol &createAnonymousPointerJumpStub(LinkGraph &G,
                                              Section &StubSection,
                                              Symbol &PointerSymbol) {
  return G.addAnonymousSymbol(
      createPointerJumpStubBlock(G, StubSection, PointerSymbol), 0, 6, true,
      false);
}

/// x86-64 reentry trampoline.
///
/// Contains the instruction sequence for a trampoline that stores its return
/// address on the stack and calls <reentry-symbol>:
///   call  <reentry-symbol>
<<<<<<< HEAD
extern const char ReentryTrampolineContent[5];
=======
LLVM_ABI extern const char ReentryTrampolineContent[5];
>>>>>>> eb0f1dc0

/// Create a block of N reentry trampolines.
inline Block &createReentryTrampolineBlock(LinkGraph &G,
                                           Section &TrampolineSection,
                                           Symbol &ReentrySymbol) {
  auto &B = G.createContentBlock(TrampolineSection, ReentryTrampolineContent,
                                 orc::ExecutorAddr(~uint64_t(7)), 1, 0);
  B.addEdge(BranchPCRel32, 1, ReentrySymbol, 0);
  return B;
}

inline Symbol &createAnonymousReentryTrampoline(LinkGraph &G,
                                                Section &TrampolineSection,
                                                Symbol &ReentrySymbol) {
  return G.addAnonymousSymbol(
      createReentryTrampolineBlock(G, TrampolineSection, ReentrySymbol), 0,
      sizeof(ReentryTrampolineContent), true, false);
}

/// Global Offset Table Builder.
class GOTTableManager : public TableManager<GOTTableManager> {
public:
  static StringRef getSectionName() { return "$__GOT"; }

  GOTTableManager(LinkGraph &G) {
    if ((GOTSection = G.findSectionByName(getSectionName())))
      registerExistingEntries();
  }

  bool visitEdge(LinkGraph &G, Block *B, Edge &E) {
    Edge::Kind KindToSet = Edge::Invalid;
    switch (E.getKind()) {
    case x86_64::Delta64FromGOT: {
      // we need to make sure that the GOT section exists, but don't otherwise
      // need to fix up this edge
      getGOTSection(G);
      return false;
    }
    case x86_64::RequestGOTAndTransformToPCRel32GOTLoadREXRelaxable:
      KindToSet = x86_64::PCRel32GOTLoadREXRelaxable;
      break;
    case x86_64::RequestGOTAndTransformToPCRel32GOTLoadRelaxable:
      KindToSet = x86_64::PCRel32GOTLoadRelaxable;
      break;
    case x86_64::RequestGOTAndTransformToDelta64:
      KindToSet = x86_64::Delta64;
      break;
    case x86_64::RequestGOTAndTransformToDelta64FromGOT:
      KindToSet = x86_64::Delta64FromGOT;
      break;
    case x86_64::RequestGOTAndTransformToDelta32:
      KindToSet = x86_64::Delta32;
      break;
    default:
      return false;
    }
    assert(KindToSet != Edge::Invalid &&
           "Fell through switch, but no new kind to set");
    DEBUG_WITH_TYPE("jitlink", {
      dbgs() << "  Fixing " << G.getEdgeKindName(E.getKind()) << " edge at "
             << B->getFixupAddress(E) << " (" << B->getAddress() << " + "
             << formatv("{0:x}", E.getOffset()) << ")\n";
    });
    E.setKind(KindToSet);
    E.setTarget(getEntryForTarget(G, E.getTarget()));
    return true;
  }

  Symbol &createEntry(LinkGraph &G, Symbol &Target) {
    return createAnonymousPointer(G, getGOTSection(G), &Target);
  }

private:
  Section &getGOTSection(LinkGraph &G) {
    if (!GOTSection)
      GOTSection = &G.createSection(getSectionName(), orc::MemProt::Read);
    return *GOTSection;
  }

<<<<<<< HEAD
  void registerExistingEntries();
=======
  LLVM_ABI void registerExistingEntries();
>>>>>>> eb0f1dc0

  Section *GOTSection = nullptr;
};

/// Procedure Linkage Table Builder.
class PLTTableManager : public TableManager<PLTTableManager> {
public:
  static StringRef getSectionName() { return "$__STUBS"; }

  PLTTableManager(LinkGraph &G, GOTTableManager &GOT) : GOT(GOT) {
    if ((StubsSection = G.findSectionByName(getSectionName())))
      registerExistingEntries();
  }

  bool visitEdge(LinkGraph &G, Block *B, Edge &E) {
    if (E.getKind() == x86_64::BranchPCRel32 && !E.getTarget().isDefined()) {
      DEBUG_WITH_TYPE("jitlink", {
        dbgs() << "  Fixing " << G.getEdgeKindName(E.getKind()) << " edge at "
               << B->getFixupAddress(E) << " (" << B->getAddress() << " + "
               << formatv("{0:x}", E.getOffset()) << ")\n";
      });
      // Set the edge kind to Branch32ToPtrJumpStubBypassable to enable it to
      // be optimized when the target is in-range.
      E.setKind(x86_64::BranchPCRel32ToPtrJumpStubBypassable);
      E.setTarget(getEntryForTarget(G, E.getTarget()));
      return true;
    }
    return false;
  }

  Symbol &createEntry(LinkGraph &G, Symbol &Target) {
    return createAnonymousPointerJumpStub(G, getStubsSection(G),
                                          GOT.getEntryForTarget(G, Target));
  }

public:
  Section &getStubsSection(LinkGraph &G) {
    if (!StubsSection)
      StubsSection = &G.createSection(getSectionName(),
                                      orc::MemProt::Read | orc::MemProt::Exec);
    return *StubsSection;
  }

<<<<<<< HEAD
  void registerExistingEntries();
=======
  LLVM_ABI void registerExistingEntries();
>>>>>>> eb0f1dc0

  GOTTableManager &GOT;
  Section *StubsSection = nullptr;
};

/// Optimize the GOT and Stub relocations if the edge target address is in range
/// 1. PCRel32GOTLoadRelaxable. For this edge kind, if the target is in range,
/// then replace GOT load with lea
/// 2. BranchPCRel32ToPtrJumpStubRelaxable. For this edge kind, if the target is
/// in range, replace a indirect jump by plt stub with a direct jump to the
/// target
LLVM_ABI Error optimizeGOTAndStubAccesses(LinkGraph &G);

} // namespace x86_64
} // end namespace jitlink
} // end namespace llvm

#endif // LLVM_EXECUTIONENGINE_JITLINK_X86_64_H<|MERGE_RESOLUTION|>--- conflicted
+++ resolved
@@ -647,11 +647,7 @@
 /// Contains the instruction sequence for a trampoline that stores its return
 /// address on the stack and calls <reentry-symbol>:
 ///   call  <reentry-symbol>
-<<<<<<< HEAD
-extern const char ReentryTrampolineContent[5];
-=======
 LLVM_ABI extern const char ReentryTrampolineContent[5];
->>>>>>> eb0f1dc0
 
 /// Create a block of N reentry trampolines.
 inline Block &createReentryTrampolineBlock(LinkGraph &G,
@@ -731,11 +727,7 @@
     return *GOTSection;
   }
 
-<<<<<<< HEAD
-  void registerExistingEntries();
-=======
   LLVM_ABI void registerExistingEntries();
->>>>>>> eb0f1dc0
 
   Section *GOTSection = nullptr;
 };
@@ -779,11 +771,7 @@
     return *StubsSection;
   }
 
-<<<<<<< HEAD
-  void registerExistingEntries();
-=======
   LLVM_ABI void registerExistingEntries();
->>>>>>> eb0f1dc0
 
   GOTTableManager &GOT;
   Section *StubsSection = nullptr;
