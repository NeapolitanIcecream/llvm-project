//===-- llvm/Support/Compiler.h - Compiler abstraction support --*- C++ -*-===//
//
// Part of the LLVM Project, under the Apache License v2.0 with LLVM Exceptions.
// See https://llvm.org/LICENSE.txt for license information.
// SPDX-License-Identifier: Apache-2.0 WITH LLVM-exception
//
//===----------------------------------------------------------------------===//
//
// This file defines several macros, based on the current compiler.  This allows
// use of compiler-specific features in a way that remains portable. This header
// can be included from either C or C++.
//
//===----------------------------------------------------------------------===//

#ifndef LLVM_SUPPORT_COMPILER_H
#define LLVM_SUPPORT_COMPILER_H

#include "llvm/Config/llvm-config.h"

#include <stddef.h>

#if defined(_MSC_VER)
#include <sal.h>
#endif

#ifndef __has_feature
# define __has_feature(x) 0
#endif

#ifndef __has_extension
# define __has_extension(x) 0
#endif

#ifndef __has_attribute
# define __has_attribute(x) 0
#endif

#ifndef __has_builtin
# define __has_builtin(x) 0
#endif

#ifndef __has_warning
# define __has_warning(x) 0
#endif

// Only use __has_cpp_attribute in C++ mode. GCC defines __has_cpp_attribute in
// C mode, but the :: in __has_cpp_attribute(scoped::attribute) is invalid.
#ifndef LLVM_HAS_CPP_ATTRIBUTE
#if defined(__cplusplus) && defined(__has_cpp_attribute)
# define LLVM_HAS_CPP_ATTRIBUTE(x) __has_cpp_attribute(x)
#else
# define LLVM_HAS_CPP_ATTRIBUTE(x) 0
#endif
#endif

/// \macro LLVM_GNUC_PREREQ
/// Extend the default __GNUC_PREREQ even if glibc's features.h isn't
/// available.
#ifndef LLVM_GNUC_PREREQ
# if defined(__GNUC__) && defined(__GNUC_MINOR__) && defined(__GNUC_PATCHLEVEL__)
#  define LLVM_GNUC_PREREQ(maj, min, patch) \
    ((__GNUC__ << 20) + (__GNUC_MINOR__ << 10) + __GNUC_PATCHLEVEL__ >= \
     ((maj) << 20) + ((min) << 10) + (patch))
# elif defined(__GNUC__) && defined(__GNUC_MINOR__)
#  define LLVM_GNUC_PREREQ(maj, min, patch) \
    ((__GNUC__ << 20) + (__GNUC_MINOR__ << 10) >= ((maj) << 20) + ((min) << 10))
# else
#  define LLVM_GNUC_PREREQ(maj, min, patch) 0
# endif
#endif

/// \macro LLVM_MSC_PREREQ
/// Is the compiler MSVC of at least the specified version?
/// The common \param version values to check for are:
/// * 1910: VS2017, version 15.1 & 15.2
/// * 1911: VS2017, version 15.3 & 15.4
/// * 1912: VS2017, version 15.5
/// * 1913: VS2017, version 15.6
/// * 1914: VS2017, version 15.7
/// * 1915: VS2017, version 15.8
/// * 1916: VS2017, version 15.9
/// * 1920: VS2019, version 16.0
/// * 1921: VS2019, version 16.1
/// * 1922: VS2019, version 16.2
/// * 1923: VS2019, version 16.3
/// * 1924: VS2019, version 16.4
/// * 1925: VS2019, version 16.5
/// * 1926: VS2019, version 16.6
/// * 1927: VS2019, version 16.7
/// * 1928: VS2019, version 16.8 + 16.9
/// * 1929: VS2019, version 16.10 + 16.11
/// * 1930: VS2022, version 17.0
#ifdef _MSC_VER
#define LLVM_MSC_PREREQ(version) (_MSC_VER >= (version))

// We require at least VS 2019.
#if !defined(LLVM_FORCE_USE_OLD_TOOLCHAIN)
#if !LLVM_MSC_PREREQ(1920)
#error LLVM requires at least VS 2019.
#endif
#endif

#else
#define LLVM_MSC_PREREQ(version) 0
#endif

/// LLVM_LIBRARY_VISIBILITY - If a class marked with this attribute is linked
/// into a shared library, then the class should be private to the library and
/// not accessible from outside it.  Can also be used to mark variables and
/// functions, making them private to any shared library they are linked into.
/// On PE/COFF targets, library visibility is the default, so this isn't needed.
///
/// LLVM_EXTERNAL_VISIBILITY - classes, functions, and variables marked with
/// this attribute will be made public and visible outside of any shared library
/// they are linked in to.

#if LLVM_HAS_CPP_ATTRIBUTE(gnu::visibility) && defined(__GNUC__) &&            \
    !defined(__clang__)
#define LLVM_ATTRIBUTE_VISIBILITY_HIDDEN [[gnu::visibility("hidden")]]
#define LLVM_ATTRIBUTE_VISIBILITY_DEFAULT [[gnu::visibility("default")]]
#elif __has_attribute(visibility)
#define LLVM_ATTRIBUTE_VISIBILITY_HIDDEN __attribute__((visibility("hidden")))
#define LLVM_ATTRIBUTE_VISIBILITY_DEFAULT __attribute__((visibility("default")))
#else
#define LLVM_ATTRIBUTE_VISIBILITY_HIDDEN
#define LLVM_ATTRIBUTE_VISIBILITY_DEFAULT
#endif

#if defined(LLVM_BUILD_LLVM_DYLIB) || defined(LLVM_BUILD_SHARED_LIBS)
#define LLVM_EXTERNAL_VISIBILITY LLVM_ATTRIBUTE_VISIBILITY_DEFAULT
#else
#define LLVM_EXTERNAL_VISIBILITY
#endif

#if (!(defined(_WIN32) || defined(__CYGWIN__)) ||                              \
     (defined(__MINGW32__) && defined(__clang__)))
#define LLVM_LIBRARY_VISIBILITY LLVM_ATTRIBUTE_VISIBILITY_HIDDEN
// Clang compilers older then 15 do not support gnu style attributes on
// namespaces.
#if defined(__clang__) && __clang_major__ < 15
#define LLVM_LIBRARY_VISIBILITY_NAMESPACE [[gnu::visibility("hidden")]]
#else
#define LLVM_LIBRARY_VISIBILITY_NAMESPACE LLVM_ATTRIBUTE_VISIBILITY_HIDDEN
#endif
#define LLVM_ALWAYS_EXPORT LLVM_ATTRIBUTE_VISIBILITY_DEFAULT
#elif defined(_WIN32)
#define LLVM_ALWAYS_EXPORT __declspec(dllexport)
#define LLVM_LIBRARY_VISIBILITY
#define LLVM_LIBRARY_VISIBILITY_NAMESPACE
#else
#define LLVM_LIBRARY_VISIBILITY
#define LLVM_ALWAYS_EXPORT
#define LLVM_LIBRARY_VISIBILITY_NAMESPACE
#endif

/// LLVM_ABI is the main export/visibility macro to mark something as explicitly
/// exported when llvm is built as a shared library with everything else that is
/// unannotated will have internal visibility.
///
/// LLVM_ABI_EXPORT is for the special case for things like plugin symbol
/// declarations or definitions where we don't want the macro to be switching
/// between dllexport and dllimport on windows based on what codebase is being
/// built, it will only be dllexport. For non windows platforms this macro
/// behaves the same as LLVM_ABI.
///
/// LLVM_EXPORT_TEMPLATE is used on explicit template instantiations in source
/// files that were declared extern in a header. This macro is only set as a
/// compiler export attribute on windows, on other platforms it does nothing.
///
/// LLVM_TEMPLATE_ABI is for annotating extern template declarations in headers
/// for both functions and classes. On windows its turned in to dllimport for
/// library consumers, for other platforms its a default visibility attribute.
///
/// LLVM_ABI_FRIEND is for annotating friend function declarations when the
/// target function's original declaration is annotated with LLVM_ABI. This
/// macro matches the LLVM_ABI macro on Windows, on other platforms it does
/// nothing.
///
/// LLVM_C_ABI is used to annotated functions and data that need to be exported
/// for the libllvm-c API. This used both for the llvm-c headers and for the
/// functions declared in the different Target's c++ source files that don't
/// include the header forward declaring them.
#ifndef LLVM_ABI_GENERATING_ANNOTATIONS
// Marker to add to classes or functions in public headers that should not have
// export macros added to them by the clang tool
#define LLVM_ABI_NOT_EXPORTED
#if defined(LLVM_BUILD_LLVM_DYLIB) || defined(LLVM_BUILD_SHARED_LIBS) ||       \
    defined(LLVM_ENABLE_PLUGINS)
// Some libraries like those for tablegen are linked in to tools that used
// in the build so can't depend on the llvm shared library. If export macros
// were left enabled when building these we would get duplicate or
// missing symbol linker errors on windows.
#if defined(LLVM_BUILD_STATIC)
#define LLVM_ABI
#define LLVM_ABI_FRIEND
#define LLVM_TEMPLATE_ABI
#define LLVM_EXPORT_TEMPLATE
#define LLVM_ABI_EXPORT
#elif defined(_WIN32) && !defined(__MINGW32__)
#if defined(LLVM_EXPORTS)
#define LLVM_ABI __declspec(dllexport)
#define LLVM_TEMPLATE_ABI
#define LLVM_EXPORT_TEMPLATE __declspec(dllexport)
#else
#define LLVM_ABI __declspec(dllimport)
#define LLVM_TEMPLATE_ABI __declspec(dllimport)
#define LLVM_EXPORT_TEMPLATE
#endif
#define LLVM_ABI_FRIEND LLVM_ABI
#define LLVM_ABI_EXPORT __declspec(dllexport)
#elif defined(__ELF__) || defined(__MINGW32__) || defined(_AIX) ||             \
<<<<<<< HEAD
    defined(__MVS__)
=======
    defined(__MVS__) || defined(__CYGWIN__)
>>>>>>> 4084ffcf
#define LLVM_ABI LLVM_ATTRIBUTE_VISIBILITY_DEFAULT
#define LLVM_ABI_FRIEND
#define LLVM_TEMPLATE_ABI LLVM_ATTRIBUTE_VISIBILITY_DEFAULT
#define LLVM_EXPORT_TEMPLATE
#define LLVM_ABI_EXPORT LLVM_ATTRIBUTE_VISIBILITY_DEFAULT
#elif defined(__MACH__) || defined(__WASM__) || defined(__EMSCRIPTEN__)
#define LLVM_ABI LLVM_ATTRIBUTE_VISIBILITY_DEFAULT
#define LLVM_ABI_FRIEND
#define LLVM_TEMPLATE_ABI
#define LLVM_EXPORT_TEMPLATE
#define LLVM_ABI_EXPORT LLVM_ATTRIBUTE_VISIBILITY_DEFAULT
#endif
#else
#define LLVM_ABI
#define LLVM_ABI_FRIEND
#define LLVM_TEMPLATE_ABI
#define LLVM_EXPORT_TEMPLATE
#define LLVM_ABI_EXPORT
#endif
#define LLVM_C_ABI LLVM_ABI
#endif

#if defined(__GNUC__)
#define LLVM_PREFETCH(addr, rw, locality) __builtin_prefetch(addr, rw, locality)
#else
#define LLVM_PREFETCH(addr, rw, locality)
#endif

#if __has_attribute(uninitialized)
#define LLVM_ATTRIBUTE_UNINITIALIZED __attribute__((uninitialized))
#else
#define LLVM_ATTRIBUTE_UNINITIALIZED
#endif

#if __has_attribute(used)
#define LLVM_ATTRIBUTE_USED __attribute__((__used__))
#else
#define LLVM_ATTRIBUTE_USED
#endif

// Only enabled for clang:
// See https://gcc.gnu.org/bugzilla/show_bug.cgi?id=99587
// GCC may produce "warning: 'retain' attribute ignored" (despite
// __has_attribute(retain) being 1).
#if defined(__clang__) && __has_attribute(retain)
#define LLVM_ATTRIBUTE_RETAIN __attribute__((__retain__))
#else
#define LLVM_ATTRIBUTE_RETAIN
#endif

#if defined(__clang__)
#define LLVM_DEPRECATED(MSG, FIX) __attribute__((deprecated(MSG, FIX)))
#else
#define LLVM_DEPRECATED(MSG, FIX) [[deprecated(MSG)]]
#endif

// clang-format off
#if defined(__clang__) || defined(__GNUC__)
#define LLVM_SUPPRESS_DEPRECATED_DECLARATIONS_PUSH                             \
  _Pragma("GCC diagnostic push")                                               \
  _Pragma("GCC diagnostic ignored \"-Wdeprecated-declarations\"")
#define LLVM_SUPPRESS_DEPRECATED_DECLARATIONS_POP                              \
  _Pragma("GCC diagnostic pop")
#elif defined(_MSC_VER)
#define LLVM_SUPPRESS_DEPRECATED_DECLARATIONS_PUSH                             \
  _Pragma("warning(push)")                                                     \
  _Pragma("warning(disable : 4996)")
#define LLVM_SUPPRESS_DEPRECATED_DECLARATIONS_POP                              \
  _Pragma("warning(pop)")
#else
#define LLVM_SUPPRESS_DEPRECATED_DECLARATIONS_PUSH
#define LLVM_SUPPRESS_DEPRECATED_DECLARATIONS_POP
#endif
// clang-format on

// Indicate that a non-static, non-const C++ member function reinitializes
// the entire object to a known state, independent of the previous state of
// the object.
//
// The clang-tidy check bugprone-use-after-move recognizes this attribute as a
// marker that a moved-from object has left the indeterminate state and can be
// reused.
#if LLVM_HAS_CPP_ATTRIBUTE(clang::reinitializes)
#define LLVM_ATTRIBUTE_REINITIALIZES [[clang::reinitializes]]
#else
#define LLVM_ATTRIBUTE_REINITIALIZES
#endif

// Some compilers warn about unused functions. When a function is sometimes
// used or not depending on build settings (e.g. a function only called from
// within "assert"), this attribute can be used to suppress such warnings.
//
// However, it shouldn't be used for unused *variables*, as those have a much
// more portable solution:
//   (void)unused_var_name;
// Prefer cast-to-void wherever it is sufficient.
#if __has_attribute(unused)
#define LLVM_ATTRIBUTE_UNUSED __attribute__((__unused__))
#else
#define LLVM_ATTRIBUTE_UNUSED
#endif

// FIXME: Provide this for PE/COFF targets.
#if __has_attribute(weak) && !defined(__MINGW32__) && !defined(__CYGWIN__) &&  \
    !defined(_WIN32)
#define LLVM_ATTRIBUTE_WEAK __attribute__((__weak__))
#else
#define LLVM_ATTRIBUTE_WEAK
#endif

// Prior to clang 3.2, clang did not accept any spelling of
// __has_attribute(const), so assume it is supported.
#if defined(__clang__) || defined(__GNUC__)
// aka 'CONST' but following LLVM Conventions.
#define LLVM_READNONE __attribute__((__const__))
#else
#define LLVM_READNONE
#endif

#if __has_attribute(pure) || defined(__GNUC__)
// aka 'PURE' but following LLVM Conventions.
#define LLVM_READONLY __attribute__((__pure__))
#else
#define LLVM_READONLY
#endif

#if __has_attribute(minsize)
#define LLVM_ATTRIBUTE_MINSIZE __attribute__((minsize))
#else
#define LLVM_ATTRIBUTE_MINSIZE
#endif

#if __has_builtin(__builtin_expect) || defined(__GNUC__)
#define LLVM_LIKELY(EXPR) __builtin_expect((bool)(EXPR), true)
#define LLVM_UNLIKELY(EXPR) __builtin_expect((bool)(EXPR), false)
#else
#define LLVM_LIKELY(EXPR) (EXPR)
#define LLVM_UNLIKELY(EXPR) (EXPR)
#endif

/// LLVM_ATTRIBUTE_NOINLINE - On compilers where we have a directive to do so,
/// mark a method "not for inlining".
#if __has_attribute(noinline)
#define LLVM_ATTRIBUTE_NOINLINE __attribute__((noinline))
#elif defined(_MSC_VER)
#define LLVM_ATTRIBUTE_NOINLINE __declspec(noinline)
#else
#define LLVM_ATTRIBUTE_NOINLINE
#endif

/// LLVM_ATTRIBUTE_ALWAYS_INLINE - On compilers where we have a directive to do
/// so, mark a method "always inline" because it is performance sensitive.
#if __has_attribute(always_inline)
#define LLVM_ATTRIBUTE_ALWAYS_INLINE inline __attribute__((always_inline))
#elif defined(_MSC_VER)
#define LLVM_ATTRIBUTE_ALWAYS_INLINE __forceinline
#else
#define LLVM_ATTRIBUTE_ALWAYS_INLINE inline
#endif

/// LLVM_ATTRIBUTE_NO_DEBUG - On compilers where we have a directive to do
/// so, mark a method "no debug" because debug info makes the debugger
/// experience worse.
#if __has_attribute(nodebug)
#define LLVM_ATTRIBUTE_NODEBUG __attribute__((nodebug))
#else
#define LLVM_ATTRIBUTE_NODEBUG
#endif

#if __has_attribute(returns_nonnull)
#define LLVM_ATTRIBUTE_RETURNS_NONNULL __attribute__((returns_nonnull))
#elif defined(_MSC_VER)
#define LLVM_ATTRIBUTE_RETURNS_NONNULL _Ret_notnull_
#else
#define LLVM_ATTRIBUTE_RETURNS_NONNULL
#endif

/// LLVM_ATTRIBUTE_RESTRICT - Annotates a pointer to tell the compiler that
/// it is not aliased in the current scope.
#if defined(__clang__) || defined(__GNUC__) || defined(_MSC_VER)
#define LLVM_ATTRIBUTE_RESTRICT __restrict
#else
#define LLVM_ATTRIBUTE_RESTRICT
#endif

/// \macro LLVM_ATTRIBUTE_RETURNS_NOALIAS Used to mark a function as returning a
/// pointer that does not alias any other valid pointer.
#ifdef __GNUC__
#define LLVM_ATTRIBUTE_RETURNS_NOALIAS __attribute__((__malloc__))
#elif defined(_MSC_VER)
#define LLVM_ATTRIBUTE_RETURNS_NOALIAS __declspec(restrict)
#else
#define LLVM_ATTRIBUTE_RETURNS_NOALIAS
#endif

/// LLVM_FALLTHROUGH - Mark fallthrough cases in switch statements.
#if defined(__cplusplus) && __cplusplus > 201402L && LLVM_HAS_CPP_ATTRIBUTE(fallthrough)
#define LLVM_FALLTHROUGH [[fallthrough]]
#elif LLVM_HAS_CPP_ATTRIBUTE(gnu::fallthrough)
#define LLVM_FALLTHROUGH [[gnu::fallthrough]]
#elif __has_attribute(fallthrough)
#define LLVM_FALLTHROUGH __attribute__((fallthrough))
#elif LLVM_HAS_CPP_ATTRIBUTE(clang::fallthrough)
#define LLVM_FALLTHROUGH [[clang::fallthrough]]
#else
#define LLVM_FALLTHROUGH
#endif

/// LLVM_REQUIRE_CONSTANT_INITIALIZATION - Apply this to globals to ensure that
/// they are constant initialized.
#if LLVM_HAS_CPP_ATTRIBUTE(clang::require_constant_initialization)
#define LLVM_REQUIRE_CONSTANT_INITIALIZATION                                   \
  [[clang::require_constant_initialization]]
#else
#define LLVM_REQUIRE_CONSTANT_INITIALIZATION
#endif

/// LLVM_GSL_OWNER - Apply this to owning classes like SmallVector to enable
/// lifetime warnings.
#if LLVM_HAS_CPP_ATTRIBUTE(gsl::Owner)
#define LLVM_GSL_OWNER [[gsl::Owner]]
#else
#define LLVM_GSL_OWNER
#endif

/// LLVM_GSL_POINTER - Apply this to non-owning classes like
/// StringRef to enable lifetime warnings.
#if LLVM_HAS_CPP_ATTRIBUTE(gsl::Pointer)
#define LLVM_GSL_POINTER [[gsl::Pointer]]
#else
#define LLVM_GSL_POINTER
#endif

#if LLVM_HAS_CPP_ATTRIBUTE(clang::lifetimebound)
#define LLVM_LIFETIME_BOUND [[clang::lifetimebound]]
#else
#define LLVM_LIFETIME_BOUND
#endif

#if LLVM_HAS_CPP_ATTRIBUTE(nodiscard) >= 201907L
#define LLVM_CTOR_NODISCARD [[nodiscard]]
#else
#define LLVM_CTOR_NODISCARD
#endif

/// LLVM_EXTENSION - Support compilers where we have a keyword to suppress
/// pedantic diagnostics.
#ifdef __GNUC__
#define LLVM_EXTENSION __extension__
#else
#define LLVM_EXTENSION
#endif

/// LLVM_BUILTIN_UNREACHABLE - On compilers which support it, expands
/// to an expression which states that it is undefined behavior for the
/// compiler to reach this point.  Otherwise is not defined.
///
/// '#else' is intentionally left out so that other macro logic (e.g.,
/// LLVM_ASSUME_ALIGNED and llvm_unreachable()) can detect whether
/// LLVM_BUILTIN_UNREACHABLE has a definition.
#if __has_builtin(__builtin_unreachable) || defined(__GNUC__)
# define LLVM_BUILTIN_UNREACHABLE __builtin_unreachable()
#elif defined(_MSC_VER)
# define LLVM_BUILTIN_UNREACHABLE __assume(false)
#endif

/// LLVM_BUILTIN_TRAP - On compilers which support it, expands to an expression
/// which causes the program to exit abnormally.
#if __has_builtin(__builtin_trap) || defined(__GNUC__)
# define LLVM_BUILTIN_TRAP __builtin_trap()
#elif defined(_MSC_VER)
// The __debugbreak intrinsic is supported by MSVC, does not require forward
// declarations involving platform-specific typedefs (unlike RaiseException),
// results in a call to vectored exception handlers, and encodes to a short
// instruction that still causes the trapping behavior we want.
# define LLVM_BUILTIN_TRAP __debugbreak()
#else
# define LLVM_BUILTIN_TRAP *(volatile int*)0x11 = 0
#endif

/// LLVM_BUILTIN_DEBUGTRAP - On compilers which support it, expands to
/// an expression which causes the program to break while running
/// under a debugger.
#if __has_builtin(__builtin_debugtrap)
# define LLVM_BUILTIN_DEBUGTRAP __builtin_debugtrap()
#elif defined(_MSC_VER)
// The __debugbreak intrinsic is supported by MSVC and breaks while
// running under the debugger, and also supports invoking a debugger
// when the OS is configured appropriately.
# define LLVM_BUILTIN_DEBUGTRAP __debugbreak()
#else
// Just continue execution when built with compilers that have no
// support. This is a debugging aid and not intended to force the
// program to abort if encountered.
# define LLVM_BUILTIN_DEBUGTRAP
#endif

/// \macro LLVM_ASSUME_ALIGNED
/// Returns a pointer with an assumed alignment.
#if __has_builtin(__builtin_assume_aligned) || defined(__GNUC__)
# define LLVM_ASSUME_ALIGNED(p, a) __builtin_assume_aligned(p, a)
#elif defined(LLVM_BUILTIN_UNREACHABLE)
# define LLVM_ASSUME_ALIGNED(p, a) \
           (((uintptr_t(p) % (a)) == 0) ? (p) : (LLVM_BUILTIN_UNREACHABLE, (p)))
#else
# define LLVM_ASSUME_ALIGNED(p, a) (p)
#endif

/// \macro LLVM_PACKED
/// Used to specify a packed structure.
/// LLVM_PACKED(
///    struct A {
///      int i;
///      int j;
///      int k;
///      long long l;
///   });
///
/// LLVM_PACKED_START
/// struct B {
///   int i;
///   int j;
///   int k;
///   long long l;
/// };
/// LLVM_PACKED_END
#ifdef _MSC_VER
# define LLVM_PACKED(d) __pragma(pack(push, 1)) d __pragma(pack(pop))
# define LLVM_PACKED_START __pragma(pack(push, 1))
# define LLVM_PACKED_END   __pragma(pack(pop))
#else
# define LLVM_PACKED(d) d __attribute__((packed))
# define LLVM_PACKED_START _Pragma("pack(push, 1)")
# define LLVM_PACKED_END   _Pragma("pack(pop)")
#endif

/// \macro LLVM_MEMORY_SANITIZER_BUILD
/// Whether LLVM itself is built with MemorySanitizer instrumentation.
#if __has_feature(memory_sanitizer)
# define LLVM_MEMORY_SANITIZER_BUILD 1
# include <sanitizer/msan_interface.h>
# define LLVM_NO_SANITIZE_MEMORY_ATTRIBUTE __attribute__((no_sanitize_memory))
#else
# define LLVM_MEMORY_SANITIZER_BUILD 0
# define __msan_allocated_memory(p, size)
# define __msan_unpoison(p, size)
# define LLVM_NO_SANITIZE_MEMORY_ATTRIBUTE
#endif

/// \macro LLVM_ADDRESS_SANITIZER_BUILD
/// Whether LLVM itself is built with AddressSanitizer instrumentation.
#if __has_feature(address_sanitizer) || defined(__SANITIZE_ADDRESS__)
# define LLVM_ADDRESS_SANITIZER_BUILD 1
#if __has_include(<sanitizer/asan_interface.h>)
# include <sanitizer/asan_interface.h>
#else
// These declarations exist to support ASan with MSVC. If MSVC eventually ships
// asan_interface.h in their headers, then we can remove this.
#ifdef __cplusplus
extern "C" {
#endif
void __asan_poison_memory_region(void const volatile *addr, size_t size);
void __asan_unpoison_memory_region(void const volatile *addr, size_t size);
#ifdef __cplusplus
} // extern "C"
#endif
#endif
#else
# define LLVM_ADDRESS_SANITIZER_BUILD 0
# define __asan_poison_memory_region(p, size)
# define __asan_unpoison_memory_region(p, size)
#endif

/// \macro LLVM_HWADDRESS_SANITIZER_BUILD
/// Whether LLVM itself is built with HWAddressSanitizer instrumentation.
#if __has_feature(hwaddress_sanitizer)
#define LLVM_HWADDRESS_SANITIZER_BUILD 1
#else
#define LLVM_HWADDRESS_SANITIZER_BUILD 0
#endif

/// \macro LLVM_THREAD_SANITIZER_BUILD
/// Whether LLVM itself is built with ThreadSanitizer instrumentation.
#if __has_feature(thread_sanitizer) || defined(__SANITIZE_THREAD__)
# define LLVM_THREAD_SANITIZER_BUILD 1
#else
# define LLVM_THREAD_SANITIZER_BUILD 0
#endif

#if LLVM_THREAD_SANITIZER_BUILD
// Thread Sanitizer is a tool that finds races in code.
// See http://code.google.com/p/data-race-test/wiki/DynamicAnnotations .
// tsan detects these exact functions by name.
#ifdef __cplusplus
extern "C" {
#endif
void AnnotateHappensAfter(const char *file, int line, const volatile void *cv);
void AnnotateHappensBefore(const char *file, int line, const volatile void *cv);
void AnnotateIgnoreWritesBegin(const char *file, int line);
void AnnotateIgnoreWritesEnd(const char *file, int line);
#ifdef __cplusplus
}
#endif

// This marker is used to define a happens-before arc. The race detector will
// infer an arc from the begin to the end when they share the same pointer
// argument.
# define TsanHappensBefore(cv) AnnotateHappensBefore(__FILE__, __LINE__, cv)

// This marker defines the destination of a happens-before arc.
# define TsanHappensAfter(cv) AnnotateHappensAfter(__FILE__, __LINE__, cv)

// Ignore any races on writes between here and the next TsanIgnoreWritesEnd.
# define TsanIgnoreWritesBegin() AnnotateIgnoreWritesBegin(__FILE__, __LINE__)

// Resume checking for racy writes.
# define TsanIgnoreWritesEnd() AnnotateIgnoreWritesEnd(__FILE__, __LINE__)
#else
# define TsanHappensBefore(cv)
# define TsanHappensAfter(cv)
# define TsanIgnoreWritesBegin()
# define TsanIgnoreWritesEnd()
#endif

/// \macro LLVM_NO_SANITIZE
/// Disable a particular sanitizer for a function.
#if __has_attribute(no_sanitize)
#define LLVM_NO_SANITIZE(KIND) __attribute__((no_sanitize(KIND)))
#else
#define LLVM_NO_SANITIZE(KIND)
#endif

/// Mark debug helper function definitions like dump() that should not be
/// stripped from debug builds.
/// Note that you should also surround dump() functions with
/// `#if !defined(NDEBUG) || defined(LLVM_ENABLE_DUMP)` so they do always
/// get stripped in release builds.
// FIXME: Move this to a private config.h as it's not usable in public headers.
#if !defined(NDEBUG) || defined(LLVM_ENABLE_DUMP)
#define LLVM_DUMP_METHOD                                                       \
  LLVM_ATTRIBUTE_NOINLINE LLVM_ATTRIBUTE_USED LLVM_ATTRIBUTE_RETAIN
#else
#define LLVM_DUMP_METHOD LLVM_ATTRIBUTE_NOINLINE
#endif

/// \macro LLVM_PRETTY_FUNCTION
/// Gets a user-friendly looking function signature for the current scope
/// using the best available method on each platform.  The exact format of the
/// resulting string is implementation specific and non-portable, so this should
/// only be used, for example, for logging or diagnostics.
#if defined(_MSC_VER)
#define LLVM_PRETTY_FUNCTION __FUNCSIG__
#elif defined(__GNUC__) || defined(__clang__)
#define LLVM_PRETTY_FUNCTION __PRETTY_FUNCTION__
#else
#define LLVM_PRETTY_FUNCTION __func__
#endif

/// \macro LLVM_THREAD_LOCAL
/// A thread-local storage specifier which can be used with globals,
/// extern globals, and static globals.
///
/// This is essentially an extremely restricted analog to C++11's thread_local
/// support. It uses thread_local if available, falling back on gcc __thread
/// if not. __thread doesn't support many of the C++11 thread_local's
/// features. You should only use this for PODs that you can statically
/// initialize to some constant value. In almost all circumstances this is most
/// appropriate for use with a pointer, integer, or small aggregation of
/// pointers and integers.
#if LLVM_ENABLE_THREADS
#if __has_feature(cxx_thread_local) || defined(_MSC_VER)
#define LLVM_THREAD_LOCAL thread_local
#else
// Clang, GCC, and other compatible compilers used __thread prior to C++11 and
// we only need the restricted functionality that provides.
#define LLVM_THREAD_LOCAL __thread
#endif
#else // !LLVM_ENABLE_THREADS
// If threading is disabled entirely, this compiles to nothing and you get
// a normal global variable.
#define LLVM_THREAD_LOCAL
#endif

/// \macro LLVM_ENABLE_EXCEPTIONS
/// Whether LLVM is built with exception support.
#if __has_feature(cxx_exceptions)
#define LLVM_ENABLE_EXCEPTIONS 1
#elif defined(__GNUC__) && defined(__EXCEPTIONS)
#define LLVM_ENABLE_EXCEPTIONS 1
#elif defined(_MSC_VER) && defined(_CPPUNWIND)
#define LLVM_ENABLE_EXCEPTIONS 1
#endif

/// \macro LLVM_NO_PROFILE_INSTRUMENT_FUNCTION
/// Disable the profile instrument for a function.
#if __has_attribute(no_profile_instrument_function)
#define LLVM_NO_PROFILE_INSTRUMENT_FUNCTION                                    \
  __attribute__((no_profile_instrument_function))
#else
#define LLVM_NO_PROFILE_INSTRUMENT_FUNCTION
#endif

/// \macro LLVM_PREFERRED_TYPE
/// Adjust type of bit-field in debug info.
#if __has_attribute(preferred_type)
#define LLVM_PREFERRED_TYPE(T) __attribute__((preferred_type(T)))
#else
#define LLVM_PREFERRED_TYPE(T)
#endif

/// \macro LLVM_VIRTUAL_ANCHOR_FUNCTION
/// This macro is used to adhere to LLVM's policy that each class with a vtable
/// must have at least one out-of-line virtual function. This macro allows us
/// to declare such a function in `final` classes without triggering a warning.
// clang-format off
// Autoformatting makes this look awful.
#if defined(__clang__)
  // Make sure this is only parsed if __clang__ is defined
  #if __has_warning("-Wunnecessary-virtual-specifier")
    #define LLVM_DECLARE_VIRTUAL_ANCHOR_FUNCTION()                            \
      _Pragma("clang diagnostic push")                                        \
      _Pragma("clang diagnostic ignored \"-Wunnecessary-virtual-specifier\"") \
      virtual void anchor()                                                   \
      _Pragma("clang diagnostic pop")
  #else // __has_warning
    #define LLVM_DECLARE_VIRTUAL_ANCHOR_FUNCTION()                            \
      virtual void anchor()
  #endif
#else // defined(__clang__)
  #define LLVM_DECLARE_VIRTUAL_ANCHOR_FUNCTION()                              \
    virtual void anchor()
#endif
// clang-format on

#endif<|MERGE_RESOLUTION|>--- conflicted
+++ resolved
@@ -209,11 +209,7 @@
 #define LLVM_ABI_FRIEND LLVM_ABI
 #define LLVM_ABI_EXPORT __declspec(dllexport)
 #elif defined(__ELF__) || defined(__MINGW32__) || defined(_AIX) ||             \
-<<<<<<< HEAD
-    defined(__MVS__)
-=======
     defined(__MVS__) || defined(__CYGWIN__)
->>>>>>> 4084ffcf
 #define LLVM_ABI LLVM_ATTRIBUTE_VISIBILITY_DEFAULT
 #define LLVM_ABI_FRIEND
 #define LLVM_TEMPLATE_ABI LLVM_ATTRIBUTE_VISIBILITY_DEFAULT
