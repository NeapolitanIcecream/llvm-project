//===-LTOCodeGenerator.h - LLVM Link Time Optimizer -----------------------===//
//
// Part of the LLVM Project, under the Apache License v2.0 with LLVM Exceptions.
// See https://llvm.org/LICENSE.txt for license information.
// SPDX-License-Identifier: Apache-2.0 WITH LLVM-exception
//
//===----------------------------------------------------------------------===//
//
// This file declares the LTOCodeGenerator class.
//
//   LTO compilation consists of three phases: Pre-IPO, IPO and Post-IPO.
//
//   The Pre-IPO phase compiles source code into bitcode file. The resulting
// bitcode files, along with object files and libraries, will be fed to the
// linker to through the IPO and Post-IPO phases. By using obj-file extension,
// the resulting bitcode file disguises itself as an object file, and therefore
// obviates the need of writing a special set of the make-rules only for LTO
// compilation.
//
//   The IPO phase perform inter-procedural analyses and optimizations, and
// the Post-IPO consists two sub-phases: intra-procedural scalar optimizations
// (SOPT), and intra-procedural target-dependent code generator (CG).
//
//   As of this writing, we don't separate IPO and the Post-IPO SOPT. They
// are intermingled together, and are driven by a single pass manager (see
// PassManagerBuilder::populateLTOPassManager()).
//   FIXME: populateLTOPassManager no longer exists.
//
//   The "LTOCodeGenerator" is the driver for the IPO and Post-IPO stages.
// The "CodeGenerator" here is bit confusing. Don't confuse the "CodeGenerator"
// with the machine specific code generator.
//
//===----------------------------------------------------------------------===//

#ifndef LLVM_LTO_LEGACY_LTOCODEGENERATOR_H
#define LLVM_LTO_LEGACY_LTOCODEGENERATOR_H

#include "llvm-c/lto.h"
#include "llvm/ADT/ArrayRef.h"
#include "llvm/ADT/StringMap.h"
#include "llvm/ADT/StringSet.h"
#include "llvm/IR/GlobalValue.h"
#include "llvm/IR/Module.h"
#include "llvm/LTO/Config.h"
#include "llvm/LTO/LTO.h"
#include "llvm/Support/CommandLine.h"
#include "llvm/Support/Compiler.h"
#include "llvm/Support/Error.h"
#include "llvm/Support/ToolOutputFile.h"
#include "llvm/Target/TargetMachine.h"
#include "llvm/Target/TargetOptions.h"
#include <string>
#include <vector>

namespace llvm {
template <typename T> class ArrayRef;
class LLVMContext;
class DiagnosticInfo;
class Linker;
class Mangler;
class MemoryBuffer;
class TargetLibraryInfo;
class TargetMachine;
class raw_ostream;
class raw_pwrite_stream;

/// Enable global value internalization in LTO.
LLVM_ABI extern cl::opt<bool> EnableLTOInternalization;

//===----------------------------------------------------------------------===//
/// C++ class which implements the opaque lto_code_gen_t type.
///
struct LTOCodeGenerator {
  LLVM_ABI static const char *getVersionString();

  LLVM_ABI LTOCodeGenerator(LLVMContext &Context);
  LLVM_ABI ~LTOCodeGenerator();

  /// Merge given module.  Return true on success.
  ///
  /// Resets \a HasVerifiedInput.
  LLVM_ABI bool addModule(struct LTOModule *);

  /// Set the destination module.
  ///
  /// Resets \a HasVerifiedInput.
  LLVM_ABI void setModule(std::unique_ptr<LTOModule> M);

  LLVM_ABI void setAsmUndefinedRefs(struct LTOModule *);
  LLVM_ABI void setTargetOptions(const TargetOptions &Options);
  LLVM_ABI void setDebugInfo(lto_debug_model);
  void setCodePICModel(std::optional<Reloc::Model> Model) {
    Config.RelocModel = Model;
  }

  /// Set the file type to be emitted (assembly or object code).
  /// The default is CodeGenFileType::ObjectFile.
  void setFileType(CodeGenFileType FT) { Config.CGFileType = FT; }

  void setCpu(StringRef MCpu) { Config.CPU = std::string(MCpu); }
  void setAttrs(std::vector<std::string> MAttrs) {
    Config.MAttrs = std::move(MAttrs);
  }
  LLVM_ABI void setOptLevel(unsigned OptLevel);

  void setShouldInternalize(bool Value) { ShouldInternalize = Value; }
  void setShouldEmbedUselists(bool Value) { ShouldEmbedUselists = Value; }
  void setSaveIRBeforeOptPath(std::string Value) {
    SaveIRBeforeOptPath = std::move(Value);
  }

  /// Restore linkage of globals
  ///
  /// When set, the linkage of globals will be restored prior to code
  /// generation. That is, a global symbol that had external linkage prior to
  /// LTO will be emitted with external linkage again; and a local will remain
  /// local. Note that this option only affects the end result - globals may
  /// still be internalized in the process of LTO and may be modified and/or
  /// deleted where legal.
  ///
  /// The default behavior will internalize globals (unless on the preserve
  /// list) and, if parallel code generation is enabled, will externalize
  /// all locals.
  void setShouldRestoreGlobalsLinkage(bool Value) {
    ShouldRestoreGlobalsLinkage = Value;
  }

  void addMustPreserveSymbol(StringRef Sym) { MustPreserveSymbols.insert(Sym); }

  /// Pass options to the driver and optimization passes.
  ///
  /// These options are not necessarily for debugging purpose (the function
  /// name is misleading).  This function should be called before
  /// LTOCodeGenerator::compilexxx(), and
  /// LTOCodeGenerator::writeMergedModules().
  LLVM_ABI void setCodeGenDebugOptions(ArrayRef<StringRef> Opts);

  /// Parse the options set in setCodeGenDebugOptions.
  ///
  /// Like \a setCodeGenDebugOptions(), this must be called before
  /// LTOCodeGenerator::compilexxx() and
  /// LTOCodeGenerator::writeMergedModules().
  LLVM_ABI void parseCodeGenDebugOptions();

  /// Write the merged module to the file specified by the given path.  Return
  /// true on success.
  ///
  /// Calls \a verifyMergedModuleOnce().
  LLVM_ABI bool writeMergedModules(StringRef Path);

  /// Compile the merged module into a *single* output file; the path to output
  /// file is returned to the caller via argument "name". Return true on
  /// success.
  ///
  /// \note It is up to the linker to remove the intermediate output file.  Do
  /// not try to remove the object file in LTOCodeGenerator's destructor as we
  /// don't who (LTOCodeGenerator or the output file) will last longer.
  LLVM_ABI bool compile_to_file(const char **Name);

  /// As with compile_to_file(), this function compiles the merged module into
  /// single output file. Instead of returning the output file path to the
  /// caller (linker), it brings the output to a buffer, and returns the buffer
  /// to the caller. This function should delete the intermediate file once
  /// its content is brought to memory. Return NULL if the compilation was not
  /// successful.
  LLVM_ABI std::unique_ptr<MemoryBuffer> compile();

  /// Optimizes the merged module.  Returns true on success.
  ///
  /// Calls \a verifyMergedModuleOnce().
  LLVM_ABI bool optimize();

  /// Compiles the merged optimized module into a single output file. It brings
  /// the output to a buffer, and returns the buffer to the caller. Return NULL
  /// if the compilation was not successful.
  LLVM_ABI std::unique_ptr<MemoryBuffer> compileOptimized();

  /// Compile the merged optimized module \p ParallelismLevel output files each
  /// representing a linkable partition of the module. If out contains more
  /// than one element, code generation is done in parallel with \p
  /// ParallelismLevel threads.  Output files will be written to the streams
  /// created using the \p AddStream callback. Returns true on success.
  ///
  /// Calls \a verifyMergedModuleOnce().
  LLVM_ABI bool compileOptimized(AddStreamFn AddStream,
                                 unsigned ParallelismLevel);

  /// Enable the Freestanding mode: indicate that the optimizer should not
  /// assume builtins are present on the target.
  void setFreestanding(bool Enabled) { Config.Freestanding = Enabled; }

  void setDisableVerify(bool Value) { Config.DisableVerify = Value; }

  void setDebugPassManager(bool Enabled) { Config.DebugPassManager = Enabled; }

  LLVM_ABI void setDiagnosticHandler(lto_diagnostic_handler_t, void *);

  LLVMContext &getContext() { return Context; }

  void resetMergedModule() { MergedModule.reset(); }
  LLVM_ABI void DiagnosticHandler(const DiagnosticInfo &DI);

private:
  /// Verify the merged module on first call.
  ///
  /// Sets \a HasVerifiedInput on first call and doesn't run again on the same
  /// input.
  void verifyMergedModuleOnce();

  bool compileOptimizedToFile(const char **Name);
  void restoreLinkageForExternals();
  void applyScopeRestrictions();
  void preserveDiscardableGVs(
      Module &TheModule,
      llvm::function_ref<bool(const GlobalValue &)> mustPreserveGV);

  bool determineTarget();
  std::unique_ptr<TargetMachine> createTargetMachine();

  bool useAIXSystemAssembler();
  bool runAIXSystemAssembler(SmallString<128> &AssemblyFile);

  void emitError(const std::string &ErrMsg);
  void emitWarning(const std::string &ErrMsg);

  void finishOptimizationRemarks();

  LLVMContext &Context;
  std::unique_ptr<Module> MergedModule;
  std::unique_ptr<Linker> TheLinker;
  std::unique_ptr<TargetMachine> TargetMach;
  bool EmitDwarfDebugInfo = false;
  bool ScopeRestrictionsDone = false;
  bool HasVerifiedInput = false;
  StringSet<> MustPreserveSymbols;
  StringSet<> AsmUndefinedRefs;
  StringMap<GlobalValue::LinkageTypes> ExternalSymbols;
  std::vector<std::string> CodegenOptions;
  std::string FeatureStr;
  std::string NativeObjectPath;
  const Target *MArch = nullptr;
  std::string TripleStr;
  lto_diagnostic_handler_t DiagHandler = nullptr;
  void *DiagContext = nullptr;
  bool ShouldInternalize = EnableLTOInternalization;
  bool ShouldEmbedUselists = false;
  bool ShouldRestoreGlobalsLinkage = false;
  std::unique_ptr<ToolOutputFile> DiagnosticOutputFile;
  std::unique_ptr<ToolOutputFile> StatsFile = nullptr;
  std::string SaveIRBeforeOptPath;

  lto::Config Config;
};

/// A convenience function that calls cl::ParseCommandLineOptions on the given
/// set of options.
<<<<<<< HEAD
void parseCommandLineOptions(std::vector<std::string> &Options);
=======
LLVM_ABI void parseCommandLineOptions(std::vector<std::string> &Options);
>>>>>>> 4084ffcf
} // namespace llvm
#endif<|MERGE_RESOLUTION|>--- conflicted
+++ resolved
@@ -254,10 +254,6 @@
 
 /// A convenience function that calls cl::ParseCommandLineOptions on the given
 /// set of options.
-<<<<<<< HEAD
-void parseCommandLineOptions(std::vector<std::string> &Options);
-=======
 LLVM_ABI void parseCommandLineOptions(std::vector<std::string> &Options);
->>>>>>> 4084ffcf
 } // namespace llvm
 #endif