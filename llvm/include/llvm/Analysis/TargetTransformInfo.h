--- conflicted
+++ resolved
@@ -1332,13 +1332,8 @@
   LLVM_ABI InstructionCost getPartialReductionCost(
       unsigned Opcode, Type *InputTypeA, Type *InputTypeB, Type *AccumType,
       ElementCount VF, PartialReductionExtendKind OpAExtend,
-<<<<<<< HEAD
-      PartialReductionExtendKind OpBExtend,
-      std::optional<unsigned> BinOp = std::nullopt) const;
-=======
       PartialReductionExtendKind OpBExtend, std::optional<unsigned> BinOp,
       TTI::TargetCostKind CostKind) const;
->>>>>>> eb0f1dc0
 
   /// \return The maximum interleave factor that any transform should try to
   /// perform for this target. This number depends on the level of parallelism
@@ -1855,17 +1850,9 @@
   /// \name Vector Predication Information
   /// @{
   /// Whether the target supports the %evl parameter of VP intrinsic efficiently
-<<<<<<< HEAD
-  /// in hardware, for the given opcode and type/alignment. (see LLVM Language
-  /// Reference - "Vector Predication Intrinsics").
-  /// Use of %evl is discouraged when that is not the case.
-  LLVM_ABI bool hasActiveVectorLength(unsigned Opcode, Type *DataType,
-                                      Align Alignment) const;
-=======
   /// in hardware. (see LLVM Language Reference - "Vector Predication
   /// Intrinsics"). Use of %evl is discouraged when that is not the case.
   LLVM_ABI bool hasActiveVectorLength() const;
->>>>>>> eb0f1dc0
 
   /// Return true if sinking I's operands to the same basic block as I is
   /// profitable, e.g. because the operands can be folded into a target
