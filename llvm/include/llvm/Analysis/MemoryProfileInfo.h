//===- llvm/Analysis/MemoryProfileInfo.h - memory profile info ---*- C++ -*-==//
//
// Part of the LLVM Project, under the Apache License v2.0 with LLVM Exceptions.
// See https://llvm.org/LICENSE.txt for license information.
// SPDX-License-Identifier: Apache-2.0 WITH LLVM-exception
//
//===----------------------------------------------------------------------===//
//
// This file contains utilities to analyze memory profile information.
//
//===----------------------------------------------------------------------===//

#ifndef LLVM_ANALYSIS_MEMORYPROFILEINFO_H
#define LLVM_ANALYSIS_MEMORYPROFILEINFO_H

#include "llvm/IR/Metadata.h"
#include "llvm/IR/ModuleSummaryIndex.h"
#include "llvm/Support/Compiler.h"
#include <map>

namespace llvm {
<<<<<<< HEAD

class OptimizationRemarkEmitter;

namespace memprof {
=======

class OptimizationRemarkEmitter;

namespace memprof {

/// Whether the alloc memeprof metadata will include context size info for all
/// MIBs.
LLVM_ABI bool metadataIncludesAllContextSizeInfo();

/// Whether the alloc memprof metadata may include context size info for some
/// MIBs (but possibly not all).
LLVM_ABI bool metadataMayIncludeContextSizeInfo();

/// Whether we need to record the context size info in the alloc trie used to
/// build metadata.
LLVM_ABI bool recordContextSizeInfoForAnalysis();
>>>>>>> eb0f1dc0

/// Build callstack metadata from the provided list of call stack ids. Returns
/// the resulting metadata node.
LLVM_ABI MDNode *buildCallstackMetadata(ArrayRef<uint64_t> CallStack,
                                        LLVMContext &Ctx);

/// Build metadata from the provided list of full stack id and profiled size, to
/// use when reporting of hinted sizes is enabled.
LLVM_ABI MDNode *
buildContextSizeMetadata(ArrayRef<ContextTotalSize> ContextSizeInfo,
                         LLVMContext &Ctx);

/// Returns the stack node from an MIB metadata node.
LLVM_ABI MDNode *getMIBStackNode(const MDNode *MIB);

/// Returns the allocation type from an MIB metadata node.
LLVM_ABI AllocationType getMIBAllocType(const MDNode *MIB);

/// Returns the string to use in attributes with the given type.
LLVM_ABI std::string getAllocTypeAttributeString(AllocationType Type);

/// True if the AllocTypes bitmask contains just a single type.
LLVM_ABI bool hasSingleAllocType(uint8_t AllocTypes);

/// Class to build a trie of call stack contexts for a particular profiled
/// allocation call, along with their associated allocation types.
/// The allocation will be at the root of the trie, which is then used to
/// compute the minimum lists of context ids needed to associate a call context
/// with a single allocation type.
class CallStackTrie {
private:
  struct CallStackTrieNode {
    // Allocation types for call context sharing the context prefix at this
    // node.
    uint8_t AllocTypes;
    // If the user has requested reporting of hinted sizes, keep track of the
    // associated full stack id and profiled sizes. Can have more than one
    // after trimming (e.g. when building from metadata). This is only placed on
    // the last (root-most) trie node for each allocation context.
    std::vector<ContextTotalSize> ContextSizeInfo;
    // Map of caller stack id to the corresponding child Trie node.
    std::map<uint64_t, CallStackTrieNode *> Callers;
    CallStackTrieNode(AllocationType Type)
        : AllocTypes(static_cast<uint8_t>(Type)) {}
    void addAllocType(AllocationType AllocType) {
      AllocTypes |= static_cast<uint8_t>(AllocType);
    }
    void removeAllocType(AllocationType AllocType) {
      AllocTypes &= ~static_cast<uint8_t>(AllocType);
    }
    bool hasAllocType(AllocationType AllocType) const {
      return AllocTypes & static_cast<uint8_t>(AllocType);
    }
  };

  // The node for the allocation at the root.
  CallStackTrieNode *Alloc = nullptr;
  // The allocation's leaf stack id.
  uint64_t AllocStackId = 0;

  // If the client provides a remarks emitter object, we will emit remarks on
  // allocations for which we apply non-context sensitive allocation hints.
  OptimizationRemarkEmitter *ORE;

<<<<<<< HEAD
=======
  // The maximum size of a cold allocation context, from the profile summary.
  uint64_t MaxColdSize;

>>>>>>> eb0f1dc0
  void deleteTrieNode(CallStackTrieNode *Node) {
    if (!Node)
      return;
    for (auto C : Node->Callers)
      deleteTrieNode(C.second);
    delete Node;
  }

  // Recursively build up a complete list of context size information from the
  // trie nodes reached form the given Node, for hint size reporting.
  void collectContextSizeInfo(CallStackTrieNode *Node,
                              std::vector<ContextTotalSize> &ContextSizeInfo);

  // Recursively convert hot allocation types to notcold, since we don't
  // actually do any cloning for hot contexts, to facilitate more aggressive
  // pruning of contexts.
  void convertHotToNotCold(CallStackTrieNode *Node);

  // Recursive helper to trim contexts and create metadata nodes.
  bool buildMIBNodes(CallStackTrieNode *Node, LLVMContext &Ctx,
                     std::vector<uint64_t> &MIBCallStack,
                     std::vector<Metadata *> &MIBNodes,
                     bool CalleeHasAmbiguousCallerContext, uint64_t &TotalBytes,
                     uint64_t &ColdBytes);

public:
<<<<<<< HEAD
  CallStackTrie(OptimizationRemarkEmitter *ORE = nullptr) : ORE(ORE) {}
=======
  CallStackTrie(OptimizationRemarkEmitter *ORE = nullptr,
                uint64_t MaxColdSize = 0)
      : ORE(ORE), MaxColdSize(MaxColdSize) {}
>>>>>>> eb0f1dc0
  ~CallStackTrie() { deleteTrieNode(Alloc); }

  bool empty() const { return Alloc == nullptr; }

  /// Add a call stack context with the given allocation type to the Trie.
  /// The context is represented by the list of stack ids (computed during
  /// matching via a debug location hash), expected to be in order from the
  /// allocation call down to the bottom of the call stack (i.e. callee to
  /// caller order).
  LLVM_ABI void
  addCallStack(AllocationType AllocType, ArrayRef<uint64_t> StackIds,
               std::vector<ContextTotalSize> ContextSizeInfo = {});

  /// Add the call stack context along with its allocation type from the MIB
  /// metadata to the Trie.
  LLVM_ABI void addCallStack(MDNode *MIB);

  /// Build and attach the minimal necessary MIB metadata. If the alloc has a
  /// single allocation type, add a function attribute instead. The reason for
  /// adding an attribute in this case is that it matches how the behavior for
  /// allocation calls will be communicated to lib call simplification after
  /// cloning or another optimization to distinguish the allocation types,
  /// which is lower overhead and more direct than maintaining this metadata.
  /// Returns true if memprof metadata attached, false if not (attribute added).
  LLVM_ABI bool buildAndAttachMIBMetadata(CallBase *CI);

  /// Add an attribute for the given allocation type to the call instruction.
  /// If hinted by reporting is enabled, a message is emitted with the given
  /// descriptor used to identify the category of single allocation type.
  LLVM_ABI void addSingleAllocTypeAttribute(CallBase *CI, AllocationType AT,
                                            StringRef Descriptor);
};

/// Helper class to iterate through stack ids in both metadata (memprof MIB and
/// callsite) and the corresponding ThinLTO summary data structures
/// (CallsiteInfo and MIBInfo). This simplifies implementation of client code
/// which doesn't need to worry about whether we are operating with IR (Regular
/// LTO), or summary (ThinLTO).
template <class NodeT, class IteratorT> class CallStack {
public:
  CallStack(const NodeT *N = nullptr) : N(N) {}

  // Implement minimum required methods for range-based for loop.
  // The default implementation assumes we are operating on ThinLTO data
  // structures, which have a vector of StackIdIndices. There are specialized
  // versions provided to iterate through metadata.
  struct CallStackIterator {
    const NodeT *N = nullptr;
    IteratorT Iter;
    CallStackIterator(const NodeT *N, bool End);
    uint64_t operator*();
    bool operator==(const CallStackIterator &rhs) { return Iter == rhs.Iter; }
    bool operator!=(const CallStackIterator &rhs) { return !(*this == rhs); }
    void operator++() { ++Iter; }
  };

  bool empty() const { return N == nullptr; }

  CallStackIterator begin() const;
  CallStackIterator end() const { return CallStackIterator(N, /*End*/ true); }
  CallStackIterator beginAfterSharedPrefix(const CallStack &Other);
  uint64_t back() const;

private:
  const NodeT *N = nullptr;
};

template <class NodeT, class IteratorT>
CallStack<NodeT, IteratorT>::CallStackIterator::CallStackIterator(
    const NodeT *N, bool End)
    : N(N) {
  if (!N) {
    Iter = nullptr;
    return;
  }
  Iter = End ? N->StackIdIndices.end() : N->StackIdIndices.begin();
}

template <class NodeT, class IteratorT>
uint64_t CallStack<NodeT, IteratorT>::CallStackIterator::operator*() {
  assert(Iter != N->StackIdIndices.end());
  return *Iter;
}

template <class NodeT, class IteratorT>
uint64_t CallStack<NodeT, IteratorT>::back() const {
  assert(N);
  return N->StackIdIndices.back();
}

template <class NodeT, class IteratorT>
typename CallStack<NodeT, IteratorT>::CallStackIterator
CallStack<NodeT, IteratorT>::begin() const {
  return CallStackIterator(N, /*End*/ false);
}

template <class NodeT, class IteratorT>
typename CallStack<NodeT, IteratorT>::CallStackIterator
CallStack<NodeT, IteratorT>::beginAfterSharedPrefix(const CallStack &Other) {
  CallStackIterator Cur = begin();
  for (CallStackIterator OtherCur = Other.begin();
       Cur != end() && OtherCur != Other.end(); ++Cur, ++OtherCur)
    assert(*Cur == *OtherCur);
  return Cur;
}

/// Specializations for iterating through IR metadata stack contexts.
template <>
LLVM_ABI
CallStack<MDNode, MDNode::op_iterator>::CallStackIterator::CallStackIterator(
    const MDNode *N, bool End);
template <>
LLVM_ABI uint64_t
CallStack<MDNode, MDNode::op_iterator>::CallStackIterator::operator*();
template <>
LLVM_ABI uint64_t CallStack<MDNode, MDNode::op_iterator>::back() const;

} // end namespace memprof
} // end namespace llvm

#endif<|MERGE_RESOLUTION|>--- conflicted
+++ resolved
@@ -19,12 +19,6 @@
 #include <map>
 
 namespace llvm {
-<<<<<<< HEAD
-
-class OptimizationRemarkEmitter;
-
-namespace memprof {
-=======
 
 class OptimizationRemarkEmitter;
 
@@ -41,7 +35,6 @@
 /// Whether we need to record the context size info in the alloc trie used to
 /// build metadata.
 LLVM_ABI bool recordContextSizeInfoForAnalysis();
->>>>>>> eb0f1dc0
 
 /// Build callstack metadata from the provided list of call stack ids. Returns
 /// the resulting metadata node.
@@ -106,12 +99,9 @@
   // allocations for which we apply non-context sensitive allocation hints.
   OptimizationRemarkEmitter *ORE;
 
-<<<<<<< HEAD
-=======
   // The maximum size of a cold allocation context, from the profile summary.
   uint64_t MaxColdSize;
 
->>>>>>> eb0f1dc0
   void deleteTrieNode(CallStackTrieNode *Node) {
     if (!Node)
       return;
@@ -138,13 +128,9 @@
                      uint64_t &ColdBytes);
 
 public:
-<<<<<<< HEAD
-  CallStackTrie(OptimizationRemarkEmitter *ORE = nullptr) : ORE(ORE) {}
-=======
   CallStackTrie(OptimizationRemarkEmitter *ORE = nullptr,
                 uint64_t MaxColdSize = 0)
       : ORE(ORE), MaxColdSize(MaxColdSize) {}
->>>>>>> eb0f1dc0
   ~CallStackTrie() { deleteTrieNode(Alloc); }
 
   bool empty() const { return Alloc == nullptr; }
