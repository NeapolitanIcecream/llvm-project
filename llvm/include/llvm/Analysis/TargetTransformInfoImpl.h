--- conflicted
+++ resolved
@@ -651,20 +651,6 @@
   virtual unsigned getMaxPrefetchIterationsAhead() const { return UINT_MAX; }
   virtual bool enableWritePrefetching() const { return false; }
   virtual bool shouldPrefetchAddressSpace(unsigned AS) const { return !AS; }
-<<<<<<< HEAD
-
-  virtual InstructionCost
-  getPartialReductionCost(unsigned Opcode, Type *InputTypeA, Type *InputTypeB,
-                          Type *AccumType, ElementCount VF,
-                          TTI::PartialReductionExtendKind OpAExtend,
-                          TTI::PartialReductionExtendKind OpBExtend,
-                          std::optional<unsigned> BinOp = std::nullopt) const {
-    return InstructionCost::getInvalid();
-  }
-
-  virtual unsigned getMaxInterleaveFactor(ElementCount VF) const { return 1; }
-
-=======
 
   virtual InstructionCost getPartialReductionCost(
       unsigned Opcode, Type *InputTypeA, Type *InputTypeB, Type *AccumType,
@@ -676,7 +662,6 @@
 
   virtual unsigned getMaxInterleaveFactor(ElementCount VF) const { return 1; }
 
->>>>>>> eb0f1dc0
   virtual InstructionCost getArithmeticInstrCost(
       unsigned Opcode, Type *Ty, TTI::TargetCostKind CostKind,
       TTI::OperandValueInfo Opd1Info, TTI::OperandValueInfo Opd2Info,
@@ -1102,15 +1087,9 @@
   virtual bool preferAlternateOpcodeVectorization() const { return true; }
 
   virtual bool preferPredicatedReductionSelect() const { return false; }
-<<<<<<< HEAD
 
   virtual bool preferEpilogueVectorization() const { return true; }
 
-=======
-
-  virtual bool preferEpilogueVectorization() const { return true; }
-
->>>>>>> eb0f1dc0
   virtual bool shouldExpandReduction(const IntrinsicInst *II) const {
     return true;
   }
@@ -1121,7 +1100,6 @@
   }
 
   virtual unsigned getGISelRematGlobalCost() const { return 1; }
-<<<<<<< HEAD
 
   virtual unsigned getMinTripCountTailFoldingThreshold() const { return 0; }
 
@@ -1129,32 +1107,13 @@
 
   virtual bool enableScalableVectorization() const { return false; }
 
-  virtual bool hasActiveVectorLength(unsigned Opcode, Type *DataType,
-                                     Align Alignment) const {
-    return false;
-  }
+  virtual bool hasActiveVectorLength() const { return false; }
 
   virtual bool isProfitableToSinkOperands(Instruction *I,
                                           SmallVectorImpl<Use *> &Ops) const {
     return false;
   }
 
-=======
-
-  virtual unsigned getMinTripCountTailFoldingThreshold() const { return 0; }
-
-  virtual bool supportsScalableVectors() const { return false; }
-
-  virtual bool enableScalableVectorization() const { return false; }
-
-  virtual bool hasActiveVectorLength() const { return false; }
-
-  virtual bool isProfitableToSinkOperands(Instruction *I,
-                                          SmallVectorImpl<Use *> &Ops) const {
-    return false;
-  }
-
->>>>>>> eb0f1dc0
   virtual bool isVectorShiftByScalarCheap(Type *Ty) const { return false; }
 
   virtual TargetTransformInfo::VPLegalization
@@ -1165,7 +1124,6 @@
   }
 
   virtual bool hasArmWideBranch(bool) const { return false; }
-<<<<<<< HEAD
 
   virtual uint64_t getFeatureMask(const Function &F) const { return 0; }
 
@@ -1180,22 +1138,6 @@
     return 0;
   }
 
-=======
-
-  virtual uint64_t getFeatureMask(const Function &F) const { return 0; }
-
-  virtual bool isMultiversionedFunction(const Function &F) const {
-    return false;
-  }
-
-  virtual unsigned getMaxNumArgs() const { return UINT_MAX; }
-
-  virtual unsigned getNumBytesToPadGlobalArray(unsigned Size,
-                                               Type *ArrayType) const {
-    return 0;
-  }
-
->>>>>>> eb0f1dc0
   virtual void collectKernelLaunchBounds(
       const Function &F,
       SmallVectorImpl<std::pair<StringRef, int64_t>> &LB) const {}
