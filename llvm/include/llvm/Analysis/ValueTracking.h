//===- llvm/Analysis/ValueTracking.h - Walk computations --------*- C++ -*-===//
//
// Part of the LLVM Project, under the Apache License v2.0 with LLVM Exceptions.
// See https://llvm.org/LICENSE.txt for license information.
// SPDX-License-Identifier: Apache-2.0 WITH LLVM-exception
//
//===----------------------------------------------------------------------===//
//
// This file contains routines that help analyze properties that chains of
// computations have.
//
//===----------------------------------------------------------------------===//

#ifndef LLVM_ANALYSIS_VALUETRACKING_H
#define LLVM_ANALYSIS_VALUETRACKING_H

#include "llvm/Analysis/SimplifyQuery.h"
#include "llvm/Analysis/WithCache.h"
#include "llvm/IR/Constants.h"
#include "llvm/IR/DataLayout.h"
#include "llvm/IR/FMF.h"
#include "llvm/IR/InstrTypes.h"
#include "llvm/IR/Instructions.h"
#include "llvm/IR/Intrinsics.h"
#include "llvm/Support/Compiler.h"
#include <cassert>
#include <cstdint>

namespace llvm {

class Operator;
class AddOperator;
class AssumptionCache;
class DominatorTree;
class GEPOperator;
class WithOverflowInst;
struct KnownBits;
struct KnownFPClass;
class Loop;
class LoopInfo;
class MDNode;
class StringRef;
class TargetLibraryInfo;
template <typename T> class ArrayRef;

constexpr unsigned MaxAnalysisRecursionDepth = 6;

/// The max limit of the search depth in DecomposeGEPExpression() and
/// getUnderlyingObject().
constexpr unsigned MaxLookupSearchDepth = 10;

/// Determine which bits of V are known to be either zero or one and return
/// them in the KnownZero/KnownOne bit sets.
///
/// This function is defined on values with integer type, values with pointer
/// type, and vectors of integers.  In the case
/// where V is a vector, the known zero and known one values are the
/// same width as the vector element, and the bit is set only if it is true
/// for all of the elements in the vector.
LLVM_ABI void computeKnownBits(const Value *V, KnownBits &Known,
<<<<<<< HEAD
                               const DataLayout &DL, unsigned Depth = 0,
                               AssumptionCache *AC = nullptr,
                               const Instruction *CxtI = nullptr,
                               const DominatorTree *DT = nullptr,
                               bool UseInstrInfo = true);

/// Returns the known bits rather than passing by reference.
LLVM_ABI KnownBits computeKnownBits(const Value *V, const DataLayout &DL,
                                    unsigned Depth = 0,
                                    AssumptionCache *AC = nullptr,
                                    const Instruction *CxtI = nullptr,
                                    const DominatorTree *DT = nullptr,
                                    bool UseInstrInfo = true);

/// Returns the known bits rather than passing by reference.
LLVM_ABI KnownBits computeKnownBits(const Value *V, const APInt &DemandedElts,
                                    const DataLayout &DL, unsigned Depth = 0,
                                    AssumptionCache *AC = nullptr,
                                    const Instruction *CxtI = nullptr,
                                    const DominatorTree *DT = nullptr,
                                    bool UseInstrInfo = true);

LLVM_ABI KnownBits computeKnownBits(const Value *V, const APInt &DemandedElts,
                                    unsigned Depth, const SimplifyQuery &Q);

LLVM_ABI KnownBits computeKnownBits(const Value *V, unsigned Depth,
                                    const SimplifyQuery &Q);

LLVM_ABI void computeKnownBits(const Value *V, KnownBits &Known, unsigned Depth,
                               const SimplifyQuery &Q);
=======
                               const DataLayout &DL,
                               AssumptionCache *AC = nullptr,
                               const Instruction *CxtI = nullptr,
                               const DominatorTree *DT = nullptr,
                               bool UseInstrInfo = true, unsigned Depth = 0);

/// Returns the known bits rather than passing by reference.
LLVM_ABI KnownBits computeKnownBits(const Value *V, const DataLayout &DL,
                                    AssumptionCache *AC = nullptr,
                                    const Instruction *CxtI = nullptr,
                                    const DominatorTree *DT = nullptr,
                                    bool UseInstrInfo = true,
                                    unsigned Depth = 0);

/// Returns the known bits rather than passing by reference.
LLVM_ABI KnownBits computeKnownBits(const Value *V, const APInt &DemandedElts,
                                    const DataLayout &DL,
                                    AssumptionCache *AC = nullptr,
                                    const Instruction *CxtI = nullptr,
                                    const DominatorTree *DT = nullptr,
                                    bool UseInstrInfo = true,
                                    unsigned Depth = 0);

LLVM_ABI KnownBits computeKnownBits(const Value *V, const APInt &DemandedElts,
                                    const SimplifyQuery &Q, unsigned Depth = 0);

LLVM_ABI KnownBits computeKnownBits(const Value *V, const SimplifyQuery &Q,
                                    unsigned Depth = 0);

LLVM_ABI void computeKnownBits(const Value *V, KnownBits &Known,
                               const SimplifyQuery &Q, unsigned Depth = 0);
>>>>>>> eb0f1dc0

/// Compute known bits from the range metadata.
/// \p KnownZero the set of bits that are known to be zero
/// \p KnownOne the set of bits that are known to be one
LLVM_ABI void computeKnownBitsFromRangeMetadata(const MDNode &Ranges,
                                                KnownBits &Known);

/// Merge bits known from context-dependent facts into Known.
LLVM_ABI void computeKnownBitsFromContext(const Value *V, KnownBits &Known,
<<<<<<< HEAD
                                          unsigned Depth,
                                          const SimplifyQuery &Q);
=======
                                          const SimplifyQuery &Q,
                                          unsigned Depth = 0);
>>>>>>> eb0f1dc0

/// Using KnownBits LHS/RHS produce the known bits for logic op (and/xor/or).
LLVM_ABI KnownBits analyzeKnownBitsFromAndXorOr(const Operator *I,
                                                const KnownBits &KnownLHS,
                                                const KnownBits &KnownRHS,
<<<<<<< HEAD
                                                unsigned Depth,
                                                const SimplifyQuery &SQ);
=======
                                                const SimplifyQuery &SQ,
                                                unsigned Depth = 0);
>>>>>>> eb0f1dc0

/// Adjust \p Known for the given select \p Arm to include information from the
/// select \p Cond.
LLVM_ABI void adjustKnownBitsForSelectArm(KnownBits &Known, Value *Cond,
                                          Value *Arm, bool Invert,
<<<<<<< HEAD
                                          unsigned Depth,
                                          const SimplifyQuery &Q);
=======
                                          const SimplifyQuery &Q,
                                          unsigned Depth = 0);
>>>>>>> eb0f1dc0

/// Return true if LHS and RHS have no common bits set.
LLVM_ABI bool haveNoCommonBitsSet(const WithCache<const Value *> &LHSCache,
                                  const WithCache<const Value *> &RHSCache,
                                  const SimplifyQuery &SQ);

/// Return true if the given value is known to have exactly one bit set when
/// defined. For vectors return true if every element is known to be a power
/// of two when defined. Supports values with integer or pointer type and
/// vectors of integers. If 'OrZero' is set, then return true if the given
/// value is either a power of two or zero.
LLVM_ABI bool isKnownToBeAPowerOfTwo(const Value *V, const DataLayout &DL,
<<<<<<< HEAD
                                     bool OrZero = false, unsigned Depth = 0,
                                     AssumptionCache *AC = nullptr,
                                     const Instruction *CxtI = nullptr,
                                     const DominatorTree *DT = nullptr,
                                     bool UseInstrInfo = true);

LLVM_ABI bool isKnownToBeAPowerOfTwo(const Value *V, bool OrZero,
                                     unsigned Depth, const SimplifyQuery &Q);

LLVM_ABI bool isOnlyUsedInZeroComparison(const Instruction *CxtI);

=======
                                     bool OrZero = false,
                                     AssumptionCache *AC = nullptr,
                                     const Instruction *CxtI = nullptr,
                                     const DominatorTree *DT = nullptr,
                                     bool UseInstrInfo = true,
                                     unsigned Depth = 0);

LLVM_ABI bool isKnownToBeAPowerOfTwo(const Value *V, bool OrZero,
                                     const SimplifyQuery &Q,
                                     unsigned Depth = 0);

LLVM_ABI bool isOnlyUsedInZeroComparison(const Instruction *CxtI);

>>>>>>> eb0f1dc0
LLVM_ABI bool isOnlyUsedInZeroEqualityComparison(const Instruction *CxtI);

/// Return true if the given value is known to be non-zero when defined. For
/// vectors, return true if every element is known to be non-zero when
/// defined. For pointers, if the context instruction and dominator tree are
/// specified, perform context-sensitive analysis and return true if the
/// pointer couldn't possibly be null at the specified instruction.
/// Supports values with integer or pointer type and vectors of integers.
LLVM_ABI bool isKnownNonZero(const Value *V, const SimplifyQuery &Q,
                             unsigned Depth = 0);

/// Return true if the two given values are negation.
/// Currently can recoginze Value pair:
/// 1: <X, Y> if X = sub (0, Y) or Y = sub (0, X)
/// 2: <X, Y> if X = sub (A, B) and Y = sub (B, A)
LLVM_ABI bool isKnownNegation(const Value *X, const Value *Y,
                              bool NeedNSW = false, bool AllowPoison = true);

/// Return true iff:
/// 1. X is poison implies Y is poison.
/// 2. X is true implies Y is false.
/// 3. X is false implies Y is true.
/// Otherwise, return false.
LLVM_ABI bool isKnownInversion(const Value *X, const Value *Y);

/// Returns true if the give value is known to be non-negative.
LLVM_ABI bool isKnownNonNegative(const Value *V, const SimplifyQuery &SQ,
                                 unsigned Depth = 0);

/// Returns true if the given value is known be positive (i.e. non-negative
/// and non-zero).
LLVM_ABI bool isKnownPositive(const Value *V, const SimplifyQuery &SQ,
                              unsigned Depth = 0);

/// Returns true if the given value is known be negative (i.e. non-positive
/// and non-zero).
LLVM_ABI bool isKnownNegative(const Value *V, const SimplifyQuery &SQ,
                              unsigned Depth = 0);

/// Return true if the given values are known to be non-equal when defined.
/// Supports scalar integer types only.
LLVM_ABI bool isKnownNonEqual(const Value *V1, const Value *V2,
                              const SimplifyQuery &SQ, unsigned Depth = 0);

/// Return true if 'V & Mask' is known to be zero. We use this predicate to
/// simplify operations downstream. Mask is known to be zero for bits that V
/// cannot have.
///
/// This function is defined on values with integer type, values with pointer
/// type, and vectors of integers.  In the case
/// where V is a vector, the mask, known zero, and known one values are the
/// same width as the vector element, and the bit is set only if it is true
/// for all of the elements in the vector.
LLVM_ABI bool MaskedValueIsZero(const Value *V, const APInt &Mask,
                                const SimplifyQuery &SQ, unsigned Depth = 0);

/// Return the number of times the sign bit of the register is replicated into
/// the other bits. We know that at least 1 bit is always equal to the sign
/// bit (itself), but other cases can give us information. For example,
/// immediately after an "ashr X, 2", we know that the top 3 bits are all
/// equal to each other, so we return 3. For vectors, return the number of
/// sign bits for the vector element with the mininum number of known sign
/// bits.
LLVM_ABI unsigned ComputeNumSignBits(const Value *Op, const DataLayout &DL,
<<<<<<< HEAD
                                     unsigned Depth = 0,
                                     AssumptionCache *AC = nullptr,
                                     const Instruction *CxtI = nullptr,
                                     const DominatorTree *DT = nullptr,
                                     bool UseInstrInfo = true);
=======
                                     AssumptionCache *AC = nullptr,
                                     const Instruction *CxtI = nullptr,
                                     const DominatorTree *DT = nullptr,
                                     bool UseInstrInfo = true,
                                     unsigned Depth = 0);
>>>>>>> eb0f1dc0

/// Get the upper bound on bit size for this Value \p Op as a signed integer.
/// i.e.  x == sext(trunc(x to MaxSignificantBits) to bitwidth(x)).
/// Similar to the APInt::getSignificantBits function.
LLVM_ABI unsigned ComputeMaxSignificantBits(const Value *Op,
                                            const DataLayout &DL,
<<<<<<< HEAD
                                            unsigned Depth = 0,
                                            AssumptionCache *AC = nullptr,
                                            const Instruction *CxtI = nullptr,
                                            const DominatorTree *DT = nullptr);
=======
                                            AssumptionCache *AC = nullptr,
                                            const Instruction *CxtI = nullptr,
                                            const DominatorTree *DT = nullptr,
                                            unsigned Depth = 0);
>>>>>>> eb0f1dc0

/// Map a call instruction to an intrinsic ID.  Libcalls which have equivalent
/// intrinsics are treated as-if they were intrinsics.
LLVM_ABI Intrinsic::ID getIntrinsicForCallSite(const CallBase &CB,
                                               const TargetLibraryInfo *TLI);

/// Given an exploded icmp instruction, return true if the comparison only
/// checks the sign bit. If it only checks the sign bit, set TrueIfSigned if
/// the result of the comparison is true when the input value is signed.
LLVM_ABI bool isSignBitCheck(ICmpInst::Predicate Pred, const APInt &RHS,
                             bool &TrueIfSigned);

/// Determine which floating-point classes are valid for \p V, and return them
/// in KnownFPClass bit sets.
///
/// This function is defined on values with floating-point type, values vectors
/// of floating-point type, and arrays of floating-point type.

/// \p InterestedClasses is a compile time optimization hint for which floating
/// point classes should be queried. Queries not specified in \p
/// InterestedClasses should be reliable if they are determined during the
/// query.
LLVM_ABI KnownFPClass computeKnownFPClass(const Value *V,
                                          const APInt &DemandedElts,
                                          FPClassTest InterestedClasses,
<<<<<<< HEAD
                                          unsigned Depth,
                                          const SimplifyQuery &SQ);

LLVM_ABI KnownFPClass computeKnownFPClass(const Value *V,
                                          FPClassTest InterestedClasses,
                                          unsigned Depth,
                                          const SimplifyQuery &SQ);
=======
                                          const SimplifyQuery &SQ,
                                          unsigned Depth = 0);

LLVM_ABI KnownFPClass computeKnownFPClass(const Value *V,
                                          FPClassTest InterestedClasses,
                                          const SimplifyQuery &SQ,
                                          unsigned Depth = 0);
>>>>>>> eb0f1dc0

LLVM_ABI KnownFPClass computeKnownFPClass(
    const Value *V, const DataLayout &DL,
    FPClassTest InterestedClasses = fcAllFlags,
    const TargetLibraryInfo *TLI = nullptr, AssumptionCache *AC = nullptr,
    const Instruction *CxtI = nullptr, const DominatorTree *DT = nullptr,
<<<<<<< HEAD
    bool UseInstrInfo = true);
=======
    bool UseInstrInfo = true, unsigned Depth = 0);
>>>>>>> eb0f1dc0

/// Wrapper to account for known fast math flags at the use instruction.
LLVM_ABI KnownFPClass computeKnownFPClass(
    const Value *V, const APInt &DemandedElts, FastMathFlags FMF,
<<<<<<< HEAD
    FPClassTest InterestedClasses, unsigned Depth, const SimplifyQuery &SQ);

LLVM_ABI KnownFPClass computeKnownFPClass(const Value *V, FastMathFlags FMF,
                                          FPClassTest InterestedClasses,
                                          unsigned Depth,
                                          const SimplifyQuery &SQ);
=======
    FPClassTest InterestedClasses, const SimplifyQuery &SQ, unsigned Depth = 0);

LLVM_ABI KnownFPClass computeKnownFPClass(const Value *V, FastMathFlags FMF,
                                          FPClassTest InterestedClasses,
                                          const SimplifyQuery &SQ,
                                          unsigned Depth = 0);
>>>>>>> eb0f1dc0

/// Return true if we can prove that the specified FP value is never equal to
/// -0.0. Users should use caution when considering PreserveSign
/// denormal-fp-math.
<<<<<<< HEAD
LLVM_ABI bool cannotBeNegativeZero(const Value *V, unsigned Depth,
                                   const SimplifyQuery &SQ);
=======
LLVM_ABI bool cannotBeNegativeZero(const Value *V, const SimplifyQuery &SQ,
                                   unsigned Depth = 0);
>>>>>>> eb0f1dc0

/// Return true if we can prove that the specified FP value is either NaN or
/// never less than -0.0.
///
///      NaN --> true
///       +0 --> true
///       -0 --> true
///   x > +0 --> true
///   x < -0 --> false
<<<<<<< HEAD
LLVM_ABI bool cannotBeOrderedLessThanZero(const Value *V, unsigned Depth,
                                          const SimplifyQuery &SQ);
=======
LLVM_ABI bool cannotBeOrderedLessThanZero(const Value *V,
                                          const SimplifyQuery &SQ,
                                          unsigned Depth = 0);
>>>>>>> eb0f1dc0

/// Return true if the floating-point scalar value is not an infinity or if
/// the floating-point vector value has no infinities. Return false if a value
/// could ever be infinity.
<<<<<<< HEAD
LLVM_ABI bool isKnownNeverInfinity(const Value *V, unsigned Depth,
                                   const SimplifyQuery &SQ);

/// Return true if the floating-point value can never contain a NaN or infinity.
LLVM_ABI bool isKnownNeverInfOrNaN(const Value *V, unsigned Depth,
                                   const SimplifyQuery &SQ);
=======
LLVM_ABI bool isKnownNeverInfinity(const Value *V, const SimplifyQuery &SQ,
                                   unsigned Depth = 0);

/// Return true if the floating-point value can never contain a NaN or infinity.
LLVM_ABI bool isKnownNeverInfOrNaN(const Value *V, const SimplifyQuery &SQ,
                                   unsigned Depth = 0);
>>>>>>> eb0f1dc0

/// Return true if the floating-point scalar value is not a NaN or if the
/// floating-point vector value has no NaN elements. Return false if a value
/// could ever be NaN.
<<<<<<< HEAD
LLVM_ABI bool isKnownNeverNaN(const Value *V, unsigned Depth,
                              const SimplifyQuery &SQ);
=======
LLVM_ABI bool isKnownNeverNaN(const Value *V, const SimplifyQuery &SQ,
                              unsigned Depth = 0);
>>>>>>> eb0f1dc0

/// Return false if we can prove that the specified FP value's sign bit is 0.
/// Return true if we can prove that the specified FP value's sign bit is 1.
/// Otherwise return std::nullopt.
<<<<<<< HEAD
LLVM_ABI std::optional<bool>
computeKnownFPSignBit(const Value *V, unsigned Depth, const SimplifyQuery &SQ);
=======
LLVM_ABI std::optional<bool> computeKnownFPSignBit(const Value *V,
                                                   const SimplifyQuery &SQ,
                                                   unsigned Depth = 0);
>>>>>>> eb0f1dc0

/// Return true if the sign bit of the FP value can be ignored by the user when
/// the value is zero.
bool canIgnoreSignBitOfZero(const Use &U);

/// Return true if the sign bit of the FP value can be ignored by the user when
/// the value is NaN.
bool canIgnoreSignBitOfNaN(const Use &U);

/// If the specified value can be set by repeating the same byte in memory,
/// return the i8 value that it is represented with. This is true for all i8
/// values obviously, but is also true for i32 0, i32 -1, i16 0xF0F0, double
/// 0.0 etc. If the value can't be handled with a repeated byte store (e.g.
/// i16 0x1234), return null. If the value is entirely undef and padding,
/// return undef.
LLVM_ABI Value *isBytewiseValue(Value *V, const DataLayout &DL);

/// Given an aggregate and an sequence of indices, see if the scalar value
/// indexed is already around as a register, for example if it were inserted
/// directly into the aggregate.
///
/// If InsertBefore is not empty, this function will duplicate (modified)
/// insertvalues when a part of a nested struct is extracted.
LLVM_ABI Value *FindInsertedValue(
    Value *V, ArrayRef<unsigned> idx_range,
    std::optional<BasicBlock::iterator> InsertBefore = std::nullopt);

/// Analyze the specified pointer to see if it can be expressed as a base
/// pointer plus a constant offset. Return the base and offset to the caller.
///
/// This is a wrapper around Value::stripAndAccumulateConstantOffsets that
/// creates and later unpacks the required APInt.
inline Value *GetPointerBaseWithConstantOffset(Value *Ptr, int64_t &Offset,
                                               const DataLayout &DL,
                                               bool AllowNonInbounds = true) {
  APInt OffsetAPInt(DL.getIndexTypeSizeInBits(Ptr->getType()), 0);
  Value *Base =
      Ptr->stripAndAccumulateConstantOffsets(DL, OffsetAPInt, AllowNonInbounds);

  Offset = OffsetAPInt.getSExtValue();
  return Base;
}
inline const Value *
GetPointerBaseWithConstantOffset(const Value *Ptr, int64_t &Offset,
                                 const DataLayout &DL,
                                 bool AllowNonInbounds = true) {
  return GetPointerBaseWithConstantOffset(const_cast<Value *>(Ptr), Offset, DL,
                                          AllowNonInbounds);
}

/// Returns true if the GEP is based on a pointer to a string (array of
// \p CharSize integers) and is indexing into this string.
LLVM_ABI bool isGEPBasedOnPointerToString(const GEPOperator *GEP,
                                          unsigned CharSize = 8);

/// Represents offset+length into a ConstantDataArray.
struct ConstantDataArraySlice {
  /// ConstantDataArray pointer. nullptr indicates a zeroinitializer (a valid
  /// initializer, it just doesn't fit the ConstantDataArray interface).
  const ConstantDataArray *Array;

  /// Slice starts at this Offset.
  uint64_t Offset;

  /// Length of the slice.
  uint64_t Length;

  /// Moves the Offset and adjusts Length accordingly.
  void move(uint64_t Delta) {
    assert(Delta < Length);
    Offset += Delta;
    Length -= Delta;
  }

  /// Convenience accessor for elements in the slice.
  uint64_t operator[](unsigned I) const {
    return Array == nullptr ? 0 : Array->getElementAsInteger(I + Offset);
  }
};

/// Returns true if the value \p V is a pointer into a ConstantDataArray.
/// If successful \p Slice will point to a ConstantDataArray info object
/// with an appropriate offset.
LLVM_ABI bool getConstantDataArrayInfo(const Value *V,
                                       ConstantDataArraySlice &Slice,
                                       unsigned ElementSize,
                                       uint64_t Offset = 0);

/// This function computes the length of a null-terminated C string pointed to
/// by V. If successful, it returns true and returns the string in Str. If
/// unsuccessful, it returns false. This does not include the trailing null
/// character by default. If TrimAtNul is set to false, then this returns any
/// trailing null characters as well as any other characters that come after
/// it.
LLVM_ABI bool getConstantStringInfo(const Value *V, StringRef &Str,
                                    bool TrimAtNul = true);

/// If we can compute the length of the string pointed to by the specified
/// pointer, return 'len+1'.  If we can't, return 0.
LLVM_ABI uint64_t GetStringLength(const Value *V, unsigned CharSize = 8);

/// This function returns call pointer argument that is considered the same by
/// aliasing rules. You CAN'T use it to replace one value with another. If
/// \p MustPreserveNullness is true, the call must preserve the nullness of
/// the pointer.
LLVM_ABI const Value *
getArgumentAliasingToReturnedPointer(const CallBase *Call,
                                     bool MustPreserveNullness);
inline Value *getArgumentAliasingToReturnedPointer(CallBase *Call,
                                                   bool MustPreserveNullness) {
  return const_cast<Value *>(getArgumentAliasingToReturnedPointer(
      const_cast<const CallBase *>(Call), MustPreserveNullness));
}

/// {launder,strip}.invariant.group returns pointer that aliases its argument,
/// and it only captures pointer by returning it.
/// These intrinsics are not marked as nocapture, because returning is
/// considered as capture. The arguments are not marked as returned neither,
/// because it would make it useless. If \p MustPreserveNullness is true,
/// the intrinsic must preserve the nullness of the pointer.
LLVM_ABI bool isIntrinsicReturningPointerAliasingArgumentWithoutCapturing(
    const CallBase *Call, bool MustPreserveNullness);

/// This method strips off any GEP address adjustments, pointer casts
/// or `llvm.threadlocal.address` from the specified value \p V, returning the
/// original object being addressed. Note that the returned value has pointer
/// type if the specified value does. If the \p MaxLookup value is non-zero, it
/// limits the number of instructions to be stripped off.
<<<<<<< HEAD
LLVM_ABI const Value *getUnderlyingObject(const Value *V,
                                          unsigned MaxLookup = 6);
inline Value *getUnderlyingObject(Value *V, unsigned MaxLookup = 6) {
=======
LLVM_ABI const Value *
getUnderlyingObject(const Value *V, unsigned MaxLookup = MaxLookupSearchDepth);
inline Value *getUnderlyingObject(Value *V,
                                  unsigned MaxLookup = MaxLookupSearchDepth) {
>>>>>>> eb0f1dc0
  // Force const to avoid infinite recursion.
  const Value *VConst = V;
  return const_cast<Value *>(getUnderlyingObject(VConst, MaxLookup));
}

/// Like getUnderlyingObject(), but will try harder to find a single underlying
/// object. In particular, this function also looks through selects and phis.
LLVM_ABI const Value *getUnderlyingObjectAggressive(const Value *V);

/// This method is similar to getUnderlyingObject except that it can
/// look through phi and select instructions and return multiple objects.
///
/// If LoopInfo is passed, loop phis are further analyzed.  If a pointer
/// accesses different objects in each iteration, we don't look through the
/// phi node. E.g. consider this loop nest:
///
///   int **A;
///   for (i)
///     for (j) {
///        A[i][j] = A[i-1][j] * B[j]
///     }
///
/// This is transformed by Load-PRE to stash away A[i] for the next iteration
/// of the outer loop:
///
///   Curr = A[0];          // Prev_0
///   for (i: 1..N) {
///     Prev = Curr;        // Prev = PHI (Prev_0, Curr)
///     Curr = A[i];
///     for (j: 0..N) {
///        Curr[j] = Prev[j] * B[j]
///     }
///   }
///
/// Since A[i] and A[i-1] are independent pointers, getUnderlyingObjects
/// should not assume that Curr and Prev share the same underlying object thus
/// it shouldn't look through the phi above.
LLVM_ABI void getUnderlyingObjects(const Value *V,
                                   SmallVectorImpl<const Value *> &Objects,
                                   const LoopInfo *LI = nullptr,
<<<<<<< HEAD
                                   unsigned MaxLookup = 6);
=======
                                   unsigned MaxLookup = MaxLookupSearchDepth);
>>>>>>> eb0f1dc0

/// This is a wrapper around getUnderlyingObjects and adds support for basic
/// ptrtoint+arithmetic+inttoptr sequences.
LLVM_ABI bool getUnderlyingObjectsForCodeGen(const Value *V,
                                             SmallVectorImpl<Value *> &Objects);

/// Returns unique alloca where the value comes from, or nullptr.
/// If OffsetZero is true check that V points to the begining of the alloca.
LLVM_ABI AllocaInst *findAllocaForValue(Value *V, bool OffsetZero = false);
inline const AllocaInst *findAllocaForValue(const Value *V,
                                            bool OffsetZero = false) {
  return findAllocaForValue(const_cast<Value *>(V), OffsetZero);
}

/// Return true if the only users of this pointer are lifetime markers.
LLVM_ABI bool onlyUsedByLifetimeMarkers(const Value *V);

/// Return true if the only users of this pointer are lifetime markers or
/// droppable instructions.
LLVM_ABI bool onlyUsedByLifetimeMarkersOrDroppableInsts(const Value *V);

/// Return true if the instruction doesn't potentially cross vector lanes. This
/// condition is weaker than checking that the instruction is lanewise: lanewise
/// means that the same operation is splatted across all lanes, but we also
/// include the case where there is a different operation on each lane, as long
/// as the operation only uses data from that lane. An example of an operation
/// that is not lanewise, but doesn't cross vector lanes is insertelement.
LLVM_ABI bool isNotCrossLaneOperation(const Instruction *I);

/// Return true if the instruction does not have any effects besides
/// calculating the result and does not have undefined behavior.
///
/// This method never returns true for an instruction that returns true for
/// mayHaveSideEffects; however, this method also does some other checks in
/// addition. It checks for undefined behavior, like dividing by zero or
/// loading from an invalid pointer (but not for undefined results, like a
/// shift with a shift amount larger than the width of the result). It checks
/// for malloc and alloca because speculatively executing them might cause a
/// memory leak. It also returns false for instructions related to control
/// flow, specifically terminators and PHI nodes.
///
/// If the CtxI is specified this method performs context-sensitive analysis
/// and returns true if it is safe to execute the instruction immediately
/// before the CtxI. If the instruction has (transitive) operands that don't
/// dominate CtxI, the analysis is performed under the assumption that these
/// operands will also be speculated to a point before CxtI.
///
/// If the CtxI is NOT specified this method only looks at the instruction
/// itself and its operands, so if this method returns true, it is safe to
/// move the instruction as long as the correct dominance relationships for
/// the operands and users hold.
///
/// If \p UseVariableInfo is true, the information from non-constant operands
/// will be taken into account.
///
/// If \p IgnoreUBImplyingAttrs is true, UB-implying attributes will be ignored.
/// The caller is responsible for correctly propagating them after hoisting.
///
/// This method can return true for instructions that read memory;
/// for such instructions, moving them may change the resulting value.
LLVM_ABI bool isSafeToSpeculativelyExecute(
    const Instruction *I, const Instruction *CtxI = nullptr,
    AssumptionCache *AC = nullptr, const DominatorTree *DT = nullptr,
    const TargetLibraryInfo *TLI = nullptr, bool UseVariableInfo = true,
    bool IgnoreUBImplyingAttrs = true);

inline bool isSafeToSpeculativelyExecute(const Instruction *I,
                                         BasicBlock::iterator CtxI,
                                         AssumptionCache *AC = nullptr,
                                         const DominatorTree *DT = nullptr,
                                         const TargetLibraryInfo *TLI = nullptr,
                                         bool UseVariableInfo = true,
                                         bool IgnoreUBImplyingAttrs = true) {
  // Take an iterator, and unwrap it into an Instruction *.
  return isSafeToSpeculativelyExecute(I, &*CtxI, AC, DT, TLI, UseVariableInfo,
                                      IgnoreUBImplyingAttrs);
}

/// Don't use information from its non-constant operands. This helper is used
/// when its operands are going to be replaced.
inline bool isSafeToSpeculativelyExecuteWithVariableReplaced(
    const Instruction *I, bool IgnoreUBImplyingAttrs = true) {
  return isSafeToSpeculativelyExecute(I, nullptr, nullptr, nullptr, nullptr,
                                      /*UseVariableInfo=*/false,
                                      IgnoreUBImplyingAttrs);
}

/// This returns the same result as isSafeToSpeculativelyExecute if Opcode is
/// the actual opcode of Inst. If the provided and actual opcode differ, the
/// function (virtually) overrides the opcode of Inst with the provided
/// Opcode. There are come constraints in this case:
/// * If Opcode has a fixed number of operands (eg, as binary operators do),
///   then Inst has to have at least as many leading operands. The function
///   will ignore all trailing operands beyond that number.
/// * If Opcode allows for an arbitrary number of operands (eg, as CallInsts
///   do), then all operands are considered.
/// * The virtual instruction has to satisfy all typing rules of the provided
///   Opcode.
/// * This function is pessimistic in the following sense: If one actually
///   materialized the virtual instruction, then isSafeToSpeculativelyExecute
///   may say that the materialized instruction is speculatable whereas this
///   function may have said that the instruction wouldn't be speculatable.
///   This behavior is a shortcoming in the current implementation and not
///   intentional.
LLVM_ABI bool isSafeToSpeculativelyExecuteWithOpcode(
    unsigned Opcode, const Instruction *Inst, const Instruction *CtxI = nullptr,
    AssumptionCache *AC = nullptr, const DominatorTree *DT = nullptr,
    const TargetLibraryInfo *TLI = nullptr, bool UseVariableInfo = true,
    bool IgnoreUBImplyingAttrs = true);

/// Returns true if the result or effects of the given instructions \p I
/// depend values not reachable through the def use graph.
/// * Memory dependence arises for example if the instruction reads from
///   memory or may produce effects or undefined behaviour. Memory dependent
///   instructions generally cannot be reorderd with respect to other memory
///   dependent instructions.
/// * Control dependence arises for example if the instruction may fault
///   if lifted above a throwing call or infinite loop.
LLVM_ABI bool mayHaveNonDefUseDependency(const Instruction &I);

/// Return true if it is an intrinsic that cannot be speculated but also
/// cannot trap.
LLVM_ABI bool isAssumeLikeIntrinsic(const Instruction *I);

/// Return true if it is valid to use the assumptions provided by an
/// assume intrinsic, I, at the point in the control-flow identified by the
/// context instruction, CxtI. By default, ephemeral values of the assumption
/// are treated as an invalid context, to prevent the assumption from being used
/// to optimize away its argument. If the caller can ensure that this won't
/// happen, it can call with AllowEphemerals set to true to get more valid
/// assumptions.
LLVM_ABI bool isValidAssumeForContext(const Instruction *I,
                                      const Instruction *CxtI,
                                      const DominatorTree *DT = nullptr,
                                      bool AllowEphemerals = false);

enum class OverflowResult {
  /// Always overflows in the direction of signed/unsigned min value.
  AlwaysOverflowsLow,
  /// Always overflows in the direction of signed/unsigned max value.
  AlwaysOverflowsHigh,
  /// May or may not overflow.
  MayOverflow,
  /// Never overflows.
  NeverOverflows,
};

LLVM_ABI OverflowResult computeOverflowForUnsignedMul(const Value *LHS,
                                                      const Value *RHS,
                                                      const SimplifyQuery &SQ,
                                                      bool IsNSW = false);
LLVM_ABI OverflowResult computeOverflowForSignedMul(const Value *LHS,
                                                    const Value *RHS,
                                                    const SimplifyQuery &SQ);
LLVM_ABI OverflowResult computeOverflowForUnsignedAdd(
    const WithCache<const Value *> &LHS, const WithCache<const Value *> &RHS,
    const SimplifyQuery &SQ);
LLVM_ABI OverflowResult computeOverflowForSignedAdd(
    const WithCache<const Value *> &LHS, const WithCache<const Value *> &RHS,
    const SimplifyQuery &SQ);
/// This version also leverages the sign bit of Add if known.
LLVM_ABI OverflowResult computeOverflowForSignedAdd(const AddOperator *Add,
                                                    const SimplifyQuery &SQ);
LLVM_ABI OverflowResult computeOverflowForUnsignedSub(const Value *LHS,
                                                      const Value *RHS,
                                                      const SimplifyQuery &SQ);
LLVM_ABI OverflowResult computeOverflowForSignedSub(const Value *LHS,
                                                    const Value *RHS,
                                                    const SimplifyQuery &SQ);

/// Returns true if the arithmetic part of the \p WO 's result is
/// used only along the paths control dependent on the computation
/// not overflowing, \p WO being an <op>.with.overflow intrinsic.
LLVM_ABI bool isOverflowIntrinsicNoWrap(const WithOverflowInst *WO,
                                        const DominatorTree &DT);

/// Determine the possible constant range of vscale with the given bit width,
/// based on the vscale_range function attribute.
LLVM_ABI ConstantRange getVScaleRange(const Function *F, unsigned BitWidth);

/// Determine the possible constant range of an integer or vector of integer
/// value. This is intended as a cheap, non-recursive check.
LLVM_ABI ConstantRange computeConstantRange(const Value *V, bool ForSigned,
                                            bool UseInstrInfo = true,
                                            AssumptionCache *AC = nullptr,
                                            const Instruction *CtxI = nullptr,
                                            const DominatorTree *DT = nullptr,
                                            unsigned Depth = 0);

/// Combine constant ranges from computeConstantRange() and computeKnownBits().
LLVM_ABI ConstantRange computeConstantRangeIncludingKnownBits(
    const WithCache<const Value *> &V, bool ForSigned, const SimplifyQuery &SQ);

/// Return true if this function can prove that the instruction I will
/// always transfer execution to one of its successors (including the next
/// instruction that follows within a basic block). E.g. this is not
/// guaranteed for function calls that could loop infinitely.
///
/// In other words, this function returns false for instructions that may
/// transfer execution or fail to transfer execution in a way that is not
/// captured in the CFG nor in the sequence of instructions within a basic
/// block.
///
/// Undefined behavior is assumed not to happen, so e.g. division is
/// guaranteed to transfer execution to the following instruction even
/// though division by zero might cause undefined behavior.
LLVM_ABI bool isGuaranteedToTransferExecutionToSuccessor(const Instruction *I);

/// Returns true if this block does not contain a potential implicit exit.
/// This is equivelent to saying that all instructions within the basic block
/// are guaranteed to transfer execution to their successor within the basic
/// block. This has the same assumptions w.r.t. undefined behavior as the
/// instruction variant of this function.
LLVM_ABI bool isGuaranteedToTransferExecutionToSuccessor(const BasicBlock *BB);

/// Return true if every instruction in the range (Begin, End) is
/// guaranteed to transfer execution to its static successor. \p ScanLimit
/// bounds the search to avoid scanning huge blocks.
LLVM_ABI bool
isGuaranteedToTransferExecutionToSuccessor(BasicBlock::const_iterator Begin,
                                           BasicBlock::const_iterator End,
                                           unsigned ScanLimit = 32);

/// Same as previous, but with range expressed via iterator_range.
LLVM_ABI bool isGuaranteedToTransferExecutionToSuccessor(
    iterator_range<BasicBlock::const_iterator> Range, unsigned ScanLimit = 32);

/// Return true if this function can prove that the instruction I
/// is executed for every iteration of the loop L.
///
/// Note that this currently only considers the loop header.
LLVM_ABI bool isGuaranteedToExecuteForEveryIteration(const Instruction *I,
                                                     const Loop *L);

/// Return true if \p PoisonOp's user yields poison or raises UB if its
/// operand \p PoisonOp is poison.
///
/// If \p PoisonOp is a vector or an aggregate and the operation's result is a
/// single value, any poison element in /p PoisonOp should make the result
/// poison or raise UB.
///
/// To filter out operands that raise UB on poison, you can use
/// getGuaranteedNonPoisonOp.
LLVM_ABI bool propagatesPoison(const Use &PoisonOp);

/// Return true if the given instruction must trigger undefined behavior
/// when I is executed with any operands which appear in KnownPoison holding
/// a poison value at the point of execution.
LLVM_ABI bool mustTriggerUB(const Instruction *I,
                            const SmallPtrSetImpl<const Value *> &KnownPoison);

/// Return true if this function can prove that if Inst is executed
/// and yields a poison value or undef bits, then that will trigger
/// undefined behavior.
///
/// Note that this currently only considers the basic block that is
/// the parent of Inst.
LLVM_ABI bool programUndefinedIfUndefOrPoison(const Instruction *Inst);
LLVM_ABI bool programUndefinedIfPoison(const Instruction *Inst);

/// canCreateUndefOrPoison returns true if Op can create undef or poison from
/// non-undef & non-poison operands.
/// For vectors, canCreateUndefOrPoison returns true if there is potential
/// poison or undef in any element of the result when vectors without
/// undef/poison poison are given as operands.
/// For example, given `Op = shl <2 x i32> %x, <0, 32>`, this function returns
/// true. If Op raises immediate UB but never creates poison or undef
/// (e.g. sdiv I, 0), canCreatePoison returns false.
///
/// \p ConsiderFlagsAndMetadata controls whether poison producing flags and
/// metadata on the instruction are considered.  This can be used to see if the
/// instruction could still introduce undef or poison even without poison
/// generating flags and metadata which might be on the instruction.
/// (i.e. could the result of Op->dropPoisonGeneratingFlags() still create
/// poison or undef)
///
/// canCreatePoison returns true if Op can create poison from non-poison
/// operands.
LLVM_ABI bool canCreateUndefOrPoison(const Operator *Op,
                                     bool ConsiderFlagsAndMetadata = true);
LLVM_ABI bool canCreatePoison(const Operator *Op,
                              bool ConsiderFlagsAndMetadata = true);

/// Return true if V is poison given that ValAssumedPoison is already poison.
/// For example, if ValAssumedPoison is `icmp X, 10` and V is `icmp X, 5`,
/// impliesPoison returns true.
LLVM_ABI bool impliesPoison(const Value *ValAssumedPoison, const Value *V);

/// Return true if this function can prove that V does not have undef bits
/// and is never poison. If V is an aggregate value or vector, check whether
/// all elements (except padding) are not undef or poison.
/// Note that this is different from canCreateUndefOrPoison because the
/// function assumes Op's operands are not poison/undef.
///
/// If CtxI and DT are specified this method performs flow-sensitive analysis
/// and returns true if it is guaranteed to be never undef or poison
/// immediately before the CtxI.
LLVM_ABI bool
isGuaranteedNotToBeUndefOrPoison(const Value *V, AssumptionCache *AC = nullptr,
                                 const Instruction *CtxI = nullptr,
                                 const DominatorTree *DT = nullptr,
                                 unsigned Depth = 0);

/// Returns true if V cannot be poison, but may be undef.
LLVM_ABI bool isGuaranteedNotToBePoison(const Value *V,
                                        AssumptionCache *AC = nullptr,
                                        const Instruction *CtxI = nullptr,
                                        const DominatorTree *DT = nullptr,
                                        unsigned Depth = 0);

inline bool isGuaranteedNotToBePoison(const Value *V, AssumptionCache *AC,
                                      BasicBlock::iterator CtxI,
                                      const DominatorTree *DT = nullptr,
                                      unsigned Depth = 0) {
  // Takes an iterator as a position, passes down to Instruction *
  // implementation.
  return isGuaranteedNotToBePoison(V, AC, &*CtxI, DT, Depth);
}

/// Returns true if V cannot be undef, but may be poison.
LLVM_ABI bool isGuaranteedNotToBeUndef(const Value *V,
                                       AssumptionCache *AC = nullptr,
                                       const Instruction *CtxI = nullptr,
                                       const DominatorTree *DT = nullptr,
                                       unsigned Depth = 0);

/// Return true if undefined behavior would provable be executed on the path to
/// OnPathTo if Root produced a posion result.  Note that this doesn't say
/// anything about whether OnPathTo is actually executed or whether Root is
/// actually poison.  This can be used to assess whether a new use of Root can
/// be added at a location which is control equivalent with OnPathTo (such as
/// immediately before it) without introducing UB which didn't previously
/// exist.  Note that a false result conveys no information.
LLVM_ABI bool mustExecuteUBIfPoisonOnPathTo(Instruction *Root,
                                            Instruction *OnPathTo,
                                            DominatorTree *DT);

/// Convert an integer comparison with a constant RHS into an equivalent
/// form with the strictness flipped predicate. Return the new predicate and
/// corresponding constant RHS if possible. Otherwise return std::nullopt.
/// E.g., (icmp sgt X, 0) -> (icmp sle X, 1).
LLVM_ABI std::optional<std::pair<CmpPredicate, Constant *>>
getFlippedStrictnessPredicateAndConstant(CmpPredicate Pred, Constant *C);

/// Specific patterns of select instructions we can match.
enum SelectPatternFlavor {
  SPF_UNKNOWN = 0,
  SPF_SMIN,    /// Signed minimum
  SPF_UMIN,    /// Unsigned minimum
  SPF_SMAX,    /// Signed maximum
  SPF_UMAX,    /// Unsigned maximum
  SPF_FMINNUM, /// Floating point minnum
  SPF_FMAXNUM, /// Floating point maxnum
  SPF_ABS,     /// Absolute value
  SPF_NABS     /// Negated absolute value
};

/// Behavior when a floating point min/max is given one NaN and one
/// non-NaN as input.
enum SelectPatternNaNBehavior {
  SPNB_NA = 0,        /// NaN behavior not applicable.
  SPNB_RETURNS_NAN,   /// Given one NaN input, returns the NaN.
  SPNB_RETURNS_OTHER, /// Given one NaN input, returns the non-NaN.
  SPNB_RETURNS_ANY    /// Given one NaN input, can return either (or
                      /// it has been determined that no operands can
                      /// be NaN).
};

struct SelectPatternResult {
  SelectPatternFlavor Flavor;
  SelectPatternNaNBehavior NaNBehavior; /// Only applicable if Flavor is
                                        /// SPF_FMINNUM or SPF_FMAXNUM.
  bool Ordered; /// When implementing this min/max pattern as
                /// fcmp; select, does the fcmp have to be
                /// ordered?

  /// Return true if \p SPF is a min or a max pattern.
  static bool isMinOrMax(SelectPatternFlavor SPF) {
    return SPF != SPF_UNKNOWN && SPF != SPF_ABS && SPF != SPF_NABS;
  }
};

/// Pattern match integer [SU]MIN, [SU]MAX and ABS idioms, returning the kind
/// and providing the out parameter results if we successfully match.
///
/// For ABS/NABS, LHS will be set to the input to the abs idiom. RHS will be
/// the negation instruction from the idiom.
///
/// If CastOp is not nullptr, also match MIN/MAX idioms where the type does
/// not match that of the original select. If this is the case, the cast
/// operation (one of Trunc,SExt,Zext) that must be done to transform the
/// type of LHS and RHS into the type of V is returned in CastOp.
///
/// For example:
///   %1 = icmp slt i32 %a, i32 4
///   %2 = sext i32 %a to i64
///   %3 = select i1 %1, i64 %2, i64 4
///
/// -> LHS = %a, RHS = i32 4, *CastOp = Instruction::SExt
///
LLVM_ABI SelectPatternResult
matchSelectPattern(Value *V, Value *&LHS, Value *&RHS,
                   Instruction::CastOps *CastOp = nullptr, unsigned Depth = 0);

inline SelectPatternResult matchSelectPattern(const Value *V, const Value *&LHS,
                                              const Value *&RHS) {
  Value *L = const_cast<Value *>(LHS);
  Value *R = const_cast<Value *>(RHS);
  auto Result = matchSelectPattern(const_cast<Value *>(V), L, R);
  LHS = L;
  RHS = R;
  return Result;
}

/// Determine the pattern that a select with the given compare as its
/// predicate and given values as its true/false operands would match.
LLVM_ABI SelectPatternResult matchDecomposedSelectPattern(
    CmpInst *CmpI, Value *TrueVal, Value *FalseVal, Value *&LHS, Value *&RHS,
    FastMathFlags FMF = FastMathFlags(), Instruction::CastOps *CastOp = nullptr,
    unsigned Depth = 0);

/// Determine the pattern for predicate `X Pred Y ? X : Y`.
LLVM_ABI SelectPatternResult getSelectPattern(
    CmpInst::Predicate Pred, SelectPatternNaNBehavior NaNBehavior = SPNB_NA,
    bool Ordered = false);

/// Return the canonical comparison predicate for the specified
/// minimum/maximum flavor.
LLVM_ABI CmpInst::Predicate getMinMaxPred(SelectPatternFlavor SPF,
                                          bool Ordered = false);

/// Convert given `SPF` to equivalent min/max intrinsic.
/// Caller must ensure `SPF` is an integer min or max pattern.
LLVM_ABI Intrinsic::ID getMinMaxIntrinsic(SelectPatternFlavor SPF);

/// Return the inverse minimum/maximum flavor of the specified flavor.
/// For example, signed minimum is the inverse of signed maximum.
LLVM_ABI SelectPatternFlavor getInverseMinMaxFlavor(SelectPatternFlavor SPF);

LLVM_ABI Intrinsic::ID getInverseMinMaxIntrinsic(Intrinsic::ID MinMaxID);

/// Return the minimum or maximum constant value for the specified integer
/// min/max flavor and type.
LLVM_ABI APInt getMinMaxLimit(SelectPatternFlavor SPF, unsigned BitWidth);

/// Check if the values in \p VL are select instructions that can be converted
/// to a min or max (vector) intrinsic. Returns the intrinsic ID, if such a
/// conversion is possible, together with a bool indicating whether all select
/// conditions are only used by the selects. Otherwise return
/// Intrinsic::not_intrinsic.
LLVM_ABI std::pair<Intrinsic::ID, bool>
canConvertToMinOrMaxIntrinsic(ArrayRef<Value *> VL);

/// Attempt to match a simple first order recurrence cycle of the form:
///   %iv = phi Ty [%Start, %Entry], [%Inc, %backedge]
///   %inc = binop %iv, %step
/// OR
///   %iv = phi Ty [%Start, %Entry], [%Inc, %backedge]
///   %inc = binop %step, %iv
///
/// A first order recurrence is a formula with the form: X_n = f(X_(n-1))
///
/// A couple of notes on subtleties in that definition:
/// * The Step does not have to be loop invariant.  In math terms, it can
///   be a free variable.  We allow recurrences with both constant and
///   variable coefficients. Callers may wish to filter cases where Step
///   does not dominate P.
/// * For non-commutative operators, we will match both forms.  This
///   results in some odd recurrence structures.  Callers may wish to filter
///   out recurrences where the phi is not the LHS of the returned operator.
/// * Because of the structure matched, the caller can assume as a post
///   condition of the match the presence of a Loop with P's parent as it's
///   header *except* in unreachable code.  (Dominance decays in unreachable
///   code.)
///
/// NOTE: This is intentional simple.  If you want the ability to analyze
/// non-trivial loop conditons, see ScalarEvolution instead.
LLVM_ABI bool matchSimpleRecurrence(const PHINode *P, BinaryOperator *&BO,
                                    Value *&Start, Value *&Step);

/// Analogous to the above, but starting from the binary operator
LLVM_ABI bool matchSimpleRecurrence(const BinaryOperator *I, PHINode *&P,
                                    Value *&Start, Value *&Step);

/// Return true if RHS is known to be implied true by LHS.  Return false if
/// RHS is known to be implied false by LHS.  Otherwise, return std::nullopt if
/// no implication can be made. A & B must be i1 (boolean) values or a vector of
/// such values. Note that the truth table for implication is the same as <=u on
/// i1 values (but not
/// <=s!).  The truth table for both is:
///    | T | F (B)
///  T | T | F
///  F | T | T
/// (A)
LLVM_ABI std::optional<bool>
isImpliedCondition(const Value *LHS, const Value *RHS, const DataLayout &DL,
                   bool LHSIsTrue = true, unsigned Depth = 0);
LLVM_ABI std::optional<bool>
isImpliedCondition(const Value *LHS, CmpPredicate RHSPred, const Value *RHSOp0,
                   const Value *RHSOp1, const DataLayout &DL,
                   bool LHSIsTrue = true, unsigned Depth = 0);

/// Return the boolean condition value in the context of the given instruction
/// if it is known based on dominating conditions.
LLVM_ABI std::optional<bool>
isImpliedByDomCondition(const Value *Cond, const Instruction *ContextI,
                        const DataLayout &DL);
LLVM_ABI std::optional<bool>
isImpliedByDomCondition(CmpPredicate Pred, const Value *LHS, const Value *RHS,
                        const Instruction *ContextI, const DataLayout &DL);

/// Call \p InsertAffected on all Values whose known bits / value may be
/// affected by the condition \p Cond. Used by AssumptionCache and
/// DomConditionCache.
LLVM_ABI void
findValuesAffectedByCondition(Value *Cond, bool IsAssume,
                              function_ref<void(Value *)> InsertAffected);

} // end namespace llvm

#endif // LLVM_ANALYSIS_VALUETRACKING_H<|MERGE_RESOLUTION|>--- conflicted
+++ resolved
@@ -58,38 +58,6 @@
 /// same width as the vector element, and the bit is set only if it is true
 /// for all of the elements in the vector.
 LLVM_ABI void computeKnownBits(const Value *V, KnownBits &Known,
-<<<<<<< HEAD
-                               const DataLayout &DL, unsigned Depth = 0,
-                               AssumptionCache *AC = nullptr,
-                               const Instruction *CxtI = nullptr,
-                               const DominatorTree *DT = nullptr,
-                               bool UseInstrInfo = true);
-
-/// Returns the known bits rather than passing by reference.
-LLVM_ABI KnownBits computeKnownBits(const Value *V, const DataLayout &DL,
-                                    unsigned Depth = 0,
-                                    AssumptionCache *AC = nullptr,
-                                    const Instruction *CxtI = nullptr,
-                                    const DominatorTree *DT = nullptr,
-                                    bool UseInstrInfo = true);
-
-/// Returns the known bits rather than passing by reference.
-LLVM_ABI KnownBits computeKnownBits(const Value *V, const APInt &DemandedElts,
-                                    const DataLayout &DL, unsigned Depth = 0,
-                                    AssumptionCache *AC = nullptr,
-                                    const Instruction *CxtI = nullptr,
-                                    const DominatorTree *DT = nullptr,
-                                    bool UseInstrInfo = true);
-
-LLVM_ABI KnownBits computeKnownBits(const Value *V, const APInt &DemandedElts,
-                                    unsigned Depth, const SimplifyQuery &Q);
-
-LLVM_ABI KnownBits computeKnownBits(const Value *V, unsigned Depth,
-                                    const SimplifyQuery &Q);
-
-LLVM_ABI void computeKnownBits(const Value *V, KnownBits &Known, unsigned Depth,
-                               const SimplifyQuery &Q);
-=======
                                const DataLayout &DL,
                                AssumptionCache *AC = nullptr,
                                const Instruction *CxtI = nullptr,
@@ -121,7 +89,6 @@
 
 LLVM_ABI void computeKnownBits(const Value *V, KnownBits &Known,
                                const SimplifyQuery &Q, unsigned Depth = 0);
->>>>>>> eb0f1dc0
 
 /// Compute known bits from the range metadata.
 /// \p KnownZero the set of bits that are known to be zero
@@ -131,37 +98,22 @@
 
 /// Merge bits known from context-dependent facts into Known.
 LLVM_ABI void computeKnownBitsFromContext(const Value *V, KnownBits &Known,
-<<<<<<< HEAD
-                                          unsigned Depth,
-                                          const SimplifyQuery &Q);
-=======
                                           const SimplifyQuery &Q,
                                           unsigned Depth = 0);
->>>>>>> eb0f1dc0
 
 /// Using KnownBits LHS/RHS produce the known bits for logic op (and/xor/or).
 LLVM_ABI KnownBits analyzeKnownBitsFromAndXorOr(const Operator *I,
                                                 const KnownBits &KnownLHS,
                                                 const KnownBits &KnownRHS,
-<<<<<<< HEAD
-                                                unsigned Depth,
-                                                const SimplifyQuery &SQ);
-=======
                                                 const SimplifyQuery &SQ,
                                                 unsigned Depth = 0);
->>>>>>> eb0f1dc0
 
 /// Adjust \p Known for the given select \p Arm to include information from the
 /// select \p Cond.
 LLVM_ABI void adjustKnownBitsForSelectArm(KnownBits &Known, Value *Cond,
                                           Value *Arm, bool Invert,
-<<<<<<< HEAD
-                                          unsigned Depth,
-                                          const SimplifyQuery &Q);
-=======
                                           const SimplifyQuery &Q,
                                           unsigned Depth = 0);
->>>>>>> eb0f1dc0
 
 /// Return true if LHS and RHS have no common bits set.
 LLVM_ABI bool haveNoCommonBitsSet(const WithCache<const Value *> &LHSCache,
@@ -174,19 +126,6 @@
 /// vectors of integers. If 'OrZero' is set, then return true if the given
 /// value is either a power of two or zero.
 LLVM_ABI bool isKnownToBeAPowerOfTwo(const Value *V, const DataLayout &DL,
-<<<<<<< HEAD
-                                     bool OrZero = false, unsigned Depth = 0,
-                                     AssumptionCache *AC = nullptr,
-                                     const Instruction *CxtI = nullptr,
-                                     const DominatorTree *DT = nullptr,
-                                     bool UseInstrInfo = true);
-
-LLVM_ABI bool isKnownToBeAPowerOfTwo(const Value *V, bool OrZero,
-                                     unsigned Depth, const SimplifyQuery &Q);
-
-LLVM_ABI bool isOnlyUsedInZeroComparison(const Instruction *CxtI);
-
-=======
                                      bool OrZero = false,
                                      AssumptionCache *AC = nullptr,
                                      const Instruction *CxtI = nullptr,
@@ -200,7 +139,6 @@
 
 LLVM_ABI bool isOnlyUsedInZeroComparison(const Instruction *CxtI);
 
->>>>>>> eb0f1dc0
 LLVM_ABI bool isOnlyUsedInZeroEqualityComparison(const Instruction *CxtI);
 
 /// Return true if the given value is known to be non-zero when defined. For
@@ -265,36 +203,21 @@
 /// sign bits for the vector element with the mininum number of known sign
 /// bits.
 LLVM_ABI unsigned ComputeNumSignBits(const Value *Op, const DataLayout &DL,
-<<<<<<< HEAD
-                                     unsigned Depth = 0,
-                                     AssumptionCache *AC = nullptr,
-                                     const Instruction *CxtI = nullptr,
-                                     const DominatorTree *DT = nullptr,
-                                     bool UseInstrInfo = true);
-=======
                                      AssumptionCache *AC = nullptr,
                                      const Instruction *CxtI = nullptr,
                                      const DominatorTree *DT = nullptr,
                                      bool UseInstrInfo = true,
                                      unsigned Depth = 0);
->>>>>>> eb0f1dc0
 
 /// Get the upper bound on bit size for this Value \p Op as a signed integer.
 /// i.e.  x == sext(trunc(x to MaxSignificantBits) to bitwidth(x)).
 /// Similar to the APInt::getSignificantBits function.
 LLVM_ABI unsigned ComputeMaxSignificantBits(const Value *Op,
                                             const DataLayout &DL,
-<<<<<<< HEAD
-                                            unsigned Depth = 0,
-                                            AssumptionCache *AC = nullptr,
-                                            const Instruction *CxtI = nullptr,
-                                            const DominatorTree *DT = nullptr);
-=======
                                             AssumptionCache *AC = nullptr,
                                             const Instruction *CxtI = nullptr,
                                             const DominatorTree *DT = nullptr,
                                             unsigned Depth = 0);
->>>>>>> eb0f1dc0
 
 /// Map a call instruction to an intrinsic ID.  Libcalls which have equivalent
 /// intrinsics are treated as-if they were intrinsics.
@@ -320,15 +243,6 @@
 LLVM_ABI KnownFPClass computeKnownFPClass(const Value *V,
                                           const APInt &DemandedElts,
                                           FPClassTest InterestedClasses,
-<<<<<<< HEAD
-                                          unsigned Depth,
-                                          const SimplifyQuery &SQ);
-
-LLVM_ABI KnownFPClass computeKnownFPClass(const Value *V,
-                                          FPClassTest InterestedClasses,
-                                          unsigned Depth,
-                                          const SimplifyQuery &SQ);
-=======
                                           const SimplifyQuery &SQ,
                                           unsigned Depth = 0);
 
@@ -336,48 +250,29 @@
                                           FPClassTest InterestedClasses,
                                           const SimplifyQuery &SQ,
                                           unsigned Depth = 0);
->>>>>>> eb0f1dc0
 
 LLVM_ABI KnownFPClass computeKnownFPClass(
     const Value *V, const DataLayout &DL,
     FPClassTest InterestedClasses = fcAllFlags,
     const TargetLibraryInfo *TLI = nullptr, AssumptionCache *AC = nullptr,
     const Instruction *CxtI = nullptr, const DominatorTree *DT = nullptr,
-<<<<<<< HEAD
-    bool UseInstrInfo = true);
-=======
     bool UseInstrInfo = true, unsigned Depth = 0);
->>>>>>> eb0f1dc0
 
 /// Wrapper to account for known fast math flags at the use instruction.
 LLVM_ABI KnownFPClass computeKnownFPClass(
     const Value *V, const APInt &DemandedElts, FastMathFlags FMF,
-<<<<<<< HEAD
-    FPClassTest InterestedClasses, unsigned Depth, const SimplifyQuery &SQ);
-
-LLVM_ABI KnownFPClass computeKnownFPClass(const Value *V, FastMathFlags FMF,
-                                          FPClassTest InterestedClasses,
-                                          unsigned Depth,
-                                          const SimplifyQuery &SQ);
-=======
     FPClassTest InterestedClasses, const SimplifyQuery &SQ, unsigned Depth = 0);
 
 LLVM_ABI KnownFPClass computeKnownFPClass(const Value *V, FastMathFlags FMF,
                                           FPClassTest InterestedClasses,
                                           const SimplifyQuery &SQ,
                                           unsigned Depth = 0);
->>>>>>> eb0f1dc0
 
 /// Return true if we can prove that the specified FP value is never equal to
 /// -0.0. Users should use caution when considering PreserveSign
 /// denormal-fp-math.
-<<<<<<< HEAD
-LLVM_ABI bool cannotBeNegativeZero(const Value *V, unsigned Depth,
-                                   const SimplifyQuery &SQ);
-=======
 LLVM_ABI bool cannotBeNegativeZero(const Value *V, const SimplifyQuery &SQ,
                                    unsigned Depth = 0);
->>>>>>> eb0f1dc0
 
 /// Return true if we can prove that the specified FP value is either NaN or
 /// never less than -0.0.
@@ -387,56 +282,32 @@
 ///       -0 --> true
 ///   x > +0 --> true
 ///   x < -0 --> false
-<<<<<<< HEAD
-LLVM_ABI bool cannotBeOrderedLessThanZero(const Value *V, unsigned Depth,
-                                          const SimplifyQuery &SQ);
-=======
 LLVM_ABI bool cannotBeOrderedLessThanZero(const Value *V,
                                           const SimplifyQuery &SQ,
                                           unsigned Depth = 0);
->>>>>>> eb0f1dc0
 
 /// Return true if the floating-point scalar value is not an infinity or if
 /// the floating-point vector value has no infinities. Return false if a value
 /// could ever be infinity.
-<<<<<<< HEAD
-LLVM_ABI bool isKnownNeverInfinity(const Value *V, unsigned Depth,
-                                   const SimplifyQuery &SQ);
-
-/// Return true if the floating-point value can never contain a NaN or infinity.
-LLVM_ABI bool isKnownNeverInfOrNaN(const Value *V, unsigned Depth,
-                                   const SimplifyQuery &SQ);
-=======
 LLVM_ABI bool isKnownNeverInfinity(const Value *V, const SimplifyQuery &SQ,
                                    unsigned Depth = 0);
 
 /// Return true if the floating-point value can never contain a NaN or infinity.
 LLVM_ABI bool isKnownNeverInfOrNaN(const Value *V, const SimplifyQuery &SQ,
                                    unsigned Depth = 0);
->>>>>>> eb0f1dc0
 
 /// Return true if the floating-point scalar value is not a NaN or if the
 /// floating-point vector value has no NaN elements. Return false if a value
 /// could ever be NaN.
-<<<<<<< HEAD
-LLVM_ABI bool isKnownNeverNaN(const Value *V, unsigned Depth,
-                              const SimplifyQuery &SQ);
-=======
 LLVM_ABI bool isKnownNeverNaN(const Value *V, const SimplifyQuery &SQ,
                               unsigned Depth = 0);
->>>>>>> eb0f1dc0
 
 /// Return false if we can prove that the specified FP value's sign bit is 0.
 /// Return true if we can prove that the specified FP value's sign bit is 1.
 /// Otherwise return std::nullopt.
-<<<<<<< HEAD
-LLVM_ABI std::optional<bool>
-computeKnownFPSignBit(const Value *V, unsigned Depth, const SimplifyQuery &SQ);
-=======
 LLVM_ABI std::optional<bool> computeKnownFPSignBit(const Value *V,
                                                    const SimplifyQuery &SQ,
                                                    unsigned Depth = 0);
->>>>>>> eb0f1dc0
 
 /// Return true if the sign bit of the FP value can be ignored by the user when
 /// the value is zero.
@@ -565,16 +436,10 @@
 /// original object being addressed. Note that the returned value has pointer
 /// type if the specified value does. If the \p MaxLookup value is non-zero, it
 /// limits the number of instructions to be stripped off.
-<<<<<<< HEAD
-LLVM_ABI const Value *getUnderlyingObject(const Value *V,
-                                          unsigned MaxLookup = 6);
-inline Value *getUnderlyingObject(Value *V, unsigned MaxLookup = 6) {
-=======
 LLVM_ABI const Value *
 getUnderlyingObject(const Value *V, unsigned MaxLookup = MaxLookupSearchDepth);
 inline Value *getUnderlyingObject(Value *V,
                                   unsigned MaxLookup = MaxLookupSearchDepth) {
->>>>>>> eb0f1dc0
   // Force const to avoid infinite recursion.
   const Value *VConst = V;
   return const_cast<Value *>(getUnderlyingObject(VConst, MaxLookup));
@@ -615,11 +480,7 @@
 LLVM_ABI void getUnderlyingObjects(const Value *V,
                                    SmallVectorImpl<const Value *> &Objects,
                                    const LoopInfo *LI = nullptr,
-<<<<<<< HEAD
-                                   unsigned MaxLookup = 6);
-=======
                                    unsigned MaxLookup = MaxLookupSearchDepth);
->>>>>>> eb0f1dc0
 
 /// This is a wrapper around getUnderlyingObjects and adds support for basic
 /// ptrtoint+arithmetic+inttoptr sequences.
