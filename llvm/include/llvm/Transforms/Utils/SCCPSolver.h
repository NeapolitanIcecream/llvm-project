//===- SCCPSolver.h - SCCP Utility ----------------------------- *- C++ -*-===//
//
// Part of the LLVM Project, under the Apache License v2.0 with LLVM Exceptions.
// See https://llvm.org/LICENSE.txt for license information.
// SPDX-License-Identifier: Apache-2.0 WITH LLVM-exception
//
//===----------------------------------------------------------------------===//
//
// \file
// This file implements Sparse Conditional Constant Propagation (SCCP) utility.
//
//===----------------------------------------------------------------------===//

#ifndef LLVM_TRANSFORMS_UTILS_SCCPSOLVER_H
#define LLVM_TRANSFORMS_UTILS_SCCPSOLVER_H

#include "llvm/ADT/MapVector.h"
#include "llvm/ADT/SmallPtrSet.h"
#include "llvm/ADT/Statistic.h"
#include "llvm/Analysis/DomTreeUpdater.h"
#include "llvm/Support/Compiler.h"
#include "llvm/Transforms/Utils/PredicateInfo.h"
#include <vector>

namespace llvm {
class Argument;
class BasicBlock;
class CallInst;
class Constant;
class DataLayout;
class DominatorTree;
class Function;
class GlobalVariable;
class Instruction;
class LLVMContext;
class StructType;
class TargetLibraryInfo;
class Value;
class ValueLatticeElement;

/// Helper struct shared between Function Specialization and SCCP Solver.
struct ArgInfo {
  Argument *Formal; // The Formal argument being analysed.
  Constant *Actual; // A corresponding actual constant argument.

  ArgInfo(Argument *F, Constant *A) : Formal(F), Actual(A) {}

  bool operator==(const ArgInfo &Other) const {
    return Formal == Other.Formal && Actual == Other.Actual;
  }

  bool operator!=(const ArgInfo &Other) const { return !(*this == Other); }

  friend hash_code hash_value(const ArgInfo &A) {
    return hash_combine(hash_value(A.Formal), hash_value(A.Actual));
  }
};

class SCCPInstVisitor;

//===----------------------------------------------------------------------===//
//
/// SCCPSolver - This interface class is a general purpose solver for Sparse
/// Conditional Constant Propagation (SCCP).
///
class SCCPSolver {
  std::unique_ptr<SCCPInstVisitor> Visitor;

public:
  LLVM_ABI
  SCCPSolver(const DataLayout &DL,
             std::function<const TargetLibraryInfo &(Function &)> GetTLI,
             LLVMContext &Ctx);

  LLVM_ABI ~SCCPSolver();

  LLVM_ABI void addPredicateInfo(Function &F, DominatorTree &DT,
                                 AssumptionCache &AC);

  /// markBlockExecutable - This method can be used by clients to mark all of
  /// the blocks that are known to be intrinsically live in the processed unit.
  /// This returns true if the block was not considered live before.
  LLVM_ABI bool markBlockExecutable(BasicBlock *BB);

  LLVM_ABI const PredicateBase *getPredicateInfoFor(Instruction *I);

  /// trackValueOfGlobalVariable - Clients can use this method to
  /// inform the SCCPSolver that it should track loads and stores to the
  /// specified global variable if it can.  This is only legal to call if
  /// performing Interprocedural SCCP.
  LLVM_ABI void trackValueOfGlobalVariable(GlobalVariable *GV);

  /// addTrackedFunction - If the SCCP solver is supposed to track calls into
  /// and out of the specified function (which cannot have its address taken),
  /// this method must be called.
  LLVM_ABI void addTrackedFunction(Function *F);

  /// Add function to the list of functions whose return cannot be modified.
  LLVM_ABI void addToMustPreserveReturnsInFunctions(Function *F);

  /// Returns true if the return of the given function cannot be modified.
  LLVM_ABI bool mustPreserveReturn(Function *F);

  LLVM_ABI void addArgumentTrackedFunction(Function *F);

  /// Returns true if the given function is in the solver's set of
  /// argument-tracked functions.
  LLVM_ABI bool isArgumentTrackedFunction(Function *F);

  LLVM_ABI const SmallPtrSetImpl<Function *> &
  getArgumentTrackedFunctions() const;

  const SmallPtrSetImpl<Function *> &getArgumentTrackedFunctions() const;

  /// Solve - Solve for constants and executable blocks.
  LLVM_ABI void solve();

  /// resolvedUndefsIn - While solving the dataflow for a function, we assume
  /// that branches on undef values cannot reach any of their successors.
  /// However, this is not a safe assumption.  After we solve dataflow, this
  /// method should be use to handle this.  If this returns true, the solver
  /// should be rerun.
  LLVM_ABI bool resolvedUndefsIn(Function &F);

  LLVM_ABI void solveWhileResolvedUndefsIn(Module &M);

  LLVM_ABI void
  solveWhileResolvedUndefsIn(SmallVectorImpl<Function *> &WorkList);

  LLVM_ABI void solveWhileResolvedUndefs();

  LLVM_ABI bool isBlockExecutable(BasicBlock *BB) const;

  // isEdgeFeasible - Return true if the control flow edge from the 'From' basic
  // block to the 'To' basic block is currently feasible.
  LLVM_ABI bool isEdgeFeasible(BasicBlock *From, BasicBlock *To) const;

  LLVM_ABI std::vector<ValueLatticeElement>
  getStructLatticeValueFor(Value *V) const;

  LLVM_ABI void removeLatticeValueFor(Value *V);

  /// Invalidate the Lattice Value of \p Call and its users after specializing
  /// the call. Then recompute it.
  LLVM_ABI void resetLatticeValueFor(CallBase *Call);

  LLVM_ABI const ValueLatticeElement &getLatticeValueFor(Value *V) const;

  /// getTrackedRetVals - Get the inferred return value map.
<<<<<<< HEAD
  const MapVector<Function *, ValueLatticeElement> &getTrackedRetVals() const;

  /// getTrackedGlobals - Get and return the set of inferred initializers for
  /// global variables.
  const DenseMap<GlobalVariable *, ValueLatticeElement> &
=======
  LLVM_ABI const MapVector<Function *, ValueLatticeElement> &
  getTrackedRetVals() const;

  /// getTrackedGlobals - Get and return the set of inferred initializers for
  /// global variables.
  LLVM_ABI const DenseMap<GlobalVariable *, ValueLatticeElement> &
>>>>>>> 4084ffcf
  getTrackedGlobals() const;

  /// getMRVFunctionsTracked - Get the set of functions which return multiple
  /// values tracked by the pass.
<<<<<<< HEAD
  const SmallPtrSet<Function *, 16> &getMRVFunctionsTracked() const;
=======
  LLVM_ABI const SmallPtrSet<Function *, 16> &getMRVFunctionsTracked() const;
>>>>>>> 4084ffcf

  /// markOverdefined - Mark the specified value overdefined.  This
  /// works with both scalars and structs.
  LLVM_ABI void markOverdefined(Value *V);

  /// trackValueOfArgument - Mark the specified argument overdefined unless it
  /// have range attribute.  This works with both scalars and structs.
  LLVM_ABI void trackValueOfArgument(Argument *V);

  // isStructLatticeConstant - Return true if all the lattice values
  // corresponding to elements of the structure are constants,
  // false otherwise.
  LLVM_ABI bool isStructLatticeConstant(Function *F, StructType *STy);

  /// Helper to return a Constant if \p LV is either a constant or a constant
  /// range with a single element.
  LLVM_ABI Constant *getConstant(const ValueLatticeElement &LV, Type *Ty) const;

  /// Return either a Constant or nullptr for a given Value.
<<<<<<< HEAD
  Constant *getConstantOrNull(Value *V) const;
=======
  LLVM_ABI Constant *getConstantOrNull(Value *V) const;
>>>>>>> 4084ffcf

  /// Set the Lattice Value for the arguments of a specialization \p F.
  /// If an argument is Constant then its lattice value is marked with the
  /// corresponding actual argument in \p Args. Otherwise, its lattice value
  /// is inherited (copied) from the corresponding formal argument in \p Args.
  LLVM_ABI void setLatticeValueForSpecializationArguments(
      Function *F, const SmallVectorImpl<ArgInfo> &Args);

  /// Mark all of the blocks in function \p F non-executable. Clients can used
  /// this method to erase a function from the module (e.g., if it has been
  /// completely specialized and is no longer needed).
  LLVM_ABI void markFunctionUnreachable(Function *F);

  LLVM_ABI void visit(Instruction *I);
  LLVM_ABI void visitCall(CallInst &I);

  LLVM_ABI bool simplifyInstsInBlock(BasicBlock &BB,
                                     SmallPtrSetImpl<Value *> &InsertedValues,
                                     Statistic &InstRemovedStat,
                                     Statistic &InstReplacedStat);

  LLVM_ABI bool removeNonFeasibleEdges(BasicBlock *BB, DomTreeUpdater &DTU,
                                       BasicBlock *&NewUnreachableBB) const;

  LLVM_ABI void inferReturnAttributes() const;
  LLVM_ABI void inferArgAttributes() const;

<<<<<<< HEAD
  void inferReturnAttributes() const;
  void inferArgAttributes() const;

  bool tryToReplaceWithConstant(Value *V);
=======
  LLVM_ABI bool tryToReplaceWithConstant(Value *V);
>>>>>>> 4084ffcf

  // Helper to check if \p LV is either a constant or a constant
  // range with a single element. This should cover exactly the same cases as
  // the old ValueLatticeElement::isConstant() and is intended to be used in the
  // transition to ValueLatticeElement.
  LLVM_ABI static bool isConstant(const ValueLatticeElement &LV);

  // Helper to check if \p LV is either overdefined or a constant range with
  // more than a single element. This should cover exactly the same cases as the
  // old ValueLatticeElement::isOverdefined() and is intended to be used in the
  // transition to ValueLatticeElement.
  LLVM_ABI static bool isOverdefined(const ValueLatticeElement &LV);
};
} // namespace llvm

#endif // LLVM_TRANSFORMS_UTILS_SCCPSOLVER_H<|MERGE_RESOLUTION|>--- conflicted
+++ resolved
@@ -110,8 +110,6 @@
   LLVM_ABI const SmallPtrSetImpl<Function *> &
   getArgumentTrackedFunctions() const;
 
-  const SmallPtrSetImpl<Function *> &getArgumentTrackedFunctions() const;
-
   /// Solve - Solve for constants and executable blocks.
   LLVM_ABI void solve();
 
@@ -147,29 +145,17 @@
   LLVM_ABI const ValueLatticeElement &getLatticeValueFor(Value *V) const;
 
   /// getTrackedRetVals - Get the inferred return value map.
-<<<<<<< HEAD
-  const MapVector<Function *, ValueLatticeElement> &getTrackedRetVals() const;
-
-  /// getTrackedGlobals - Get and return the set of inferred initializers for
-  /// global variables.
-  const DenseMap<GlobalVariable *, ValueLatticeElement> &
-=======
   LLVM_ABI const MapVector<Function *, ValueLatticeElement> &
   getTrackedRetVals() const;
 
   /// getTrackedGlobals - Get and return the set of inferred initializers for
   /// global variables.
   LLVM_ABI const DenseMap<GlobalVariable *, ValueLatticeElement> &
->>>>>>> 4084ffcf
   getTrackedGlobals() const;
 
   /// getMRVFunctionsTracked - Get the set of functions which return multiple
   /// values tracked by the pass.
-<<<<<<< HEAD
-  const SmallPtrSet<Function *, 16> &getMRVFunctionsTracked() const;
-=======
   LLVM_ABI const SmallPtrSet<Function *, 16> &getMRVFunctionsTracked() const;
->>>>>>> 4084ffcf
 
   /// markOverdefined - Mark the specified value overdefined.  This
   /// works with both scalars and structs.
@@ -189,11 +175,7 @@
   LLVM_ABI Constant *getConstant(const ValueLatticeElement &LV, Type *Ty) const;
 
   /// Return either a Constant or nullptr for a given Value.
-<<<<<<< HEAD
-  Constant *getConstantOrNull(Value *V) const;
-=======
   LLVM_ABI Constant *getConstantOrNull(Value *V) const;
->>>>>>> 4084ffcf
 
   /// Set the Lattice Value for the arguments of a specialization \p F.
   /// If an argument is Constant then its lattice value is marked with the
@@ -221,14 +203,7 @@
   LLVM_ABI void inferReturnAttributes() const;
   LLVM_ABI void inferArgAttributes() const;
 
-<<<<<<< HEAD
-  void inferReturnAttributes() const;
-  void inferArgAttributes() const;
-
-  bool tryToReplaceWithConstant(Value *V);
-=======
   LLVM_ABI bool tryToReplaceWithConstant(Value *V);
->>>>>>> 4084ffcf
 
   // Helper to check if \p LV is either a constant or a constant
   // range with a single element. This should cover exactly the same cases as
