--- conflicted
+++ resolved
@@ -15,10 +15,7 @@
 #define LLVM_TRANSFORMS_UTILS_CALLPROMOTIONUTILS_H
 
 #include "llvm/Analysis/CtxProfAnalysis.h"
-<<<<<<< HEAD
-=======
 #include "llvm/Support/Compiler.h"
->>>>>>> eb0f1dc0
 namespace llvm {
 template <typename T> class ArrayRef;
 class Constant;
@@ -63,9 +60,6 @@
 
 LLVM_ABI CallBase *promoteCallWithIfThenElse(CallBase &CB, Function &Callee,
                                              PGOContextualProfile &CtxProf);
-
-CallBase *promoteCallWithIfThenElse(CallBase &CB, Function &Callee,
-                                    PGOContextualProfile &CtxProf);
 
 /// This is similar to `promoteCallWithIfThenElse` except that the condition to
 /// promote a virtual call is that \p VPtr is the same as any of \p
