//===- Transforms/Instrumentation/PGOInstrumentation.h ----------*- C++ -*-===//
//
// Part of the LLVM Project, under the Apache License v2.0 with LLVM Exceptions.
// See https://llvm.org/LICENSE.txt for license information.
// SPDX-License-Identifier: Apache-2.0 WITH LLVM-exception
//
//===----------------------------------------------------------------------===//
//
/// \file
/// This file provides the interface for IR based instrumentation passes (
/// (profile-gen, and profile-use).
//
//===----------------------------------------------------------------------===//

#ifndef LLVM_TRANSFORMS_INSTRUMENTATION_PGOINSTRUMENTATION_H
#define LLVM_TRANSFORMS_INSTRUMENTATION_PGOINSTRUMENTATION_H

#include "llvm/ADT/ArrayRef.h"
#include "llvm/ADT/IntrusiveRefCntPtr.h"
#include "llvm/IR/PassManager.h"
#include "llvm/Support/CommandLine.h"
#include "llvm/Support/Compiler.h"
#include "llvm/Support/VirtualFileSystem.h"
#include <cstdint>
#include <string>

namespace llvm {

LLVM_ABI extern cl::opt<bool> DebugInfoCorrelate;

class Function;
class Instruction;
class Module;

/// The instrumentation (profile-instr-gen) pass for IR based PGO.
// We use this pass to create COMDAT profile variables for context
// sensitive PGO (CSPGO). The reason to have a pass for this is CSPGO
// can be run after LTO/ThinLTO linking. Lld linker needs to see
// all the COMDAT variables before linking. So we have this pass
// always run before linking for CSPGO.
class PGOInstrumentationGenCreateVar
    : public PassInfoMixin<PGOInstrumentationGenCreateVar> {
public:
  PGOInstrumentationGenCreateVar(std::string CSInstrName = "",
                                 bool Sampling = false)
      : CSInstrName(CSInstrName), ProfileSampling(Sampling) {}
  LLVM_ABI PreservedAnalyses run(Module &M, ModuleAnalysisManager &MAM);

private:
  std::string CSInstrName;
  bool ProfileSampling;
};

enum class PGOInstrumentationType { Invalid = 0, FDO, CSFDO, CTXPROF };
/// The instrumentation (profile-instr-gen) pass for IR based PGO.
class PGOInstrumentationGen : public PassInfoMixin<PGOInstrumentationGen> {
public:
  PGOInstrumentationGen(
      PGOInstrumentationType InstrumentationType = PGOInstrumentationType ::FDO)
      : InstrumentationType(InstrumentationType) {}
<<<<<<< HEAD
  PreservedAnalyses run(Module &M, ModuleAnalysisManager &MAM);
=======
  LLVM_ABI PreservedAnalyses run(Module &M, ModuleAnalysisManager &MAM);
>>>>>>> 4084ffcf

private:
  // If this is a context sensitive instrumentation.
  const PGOInstrumentationType InstrumentationType;
};

/// The profile annotation (profile-instr-use) pass for IR based PGO.
class PGOInstrumentationUse : public PassInfoMixin<PGOInstrumentationUse> {
public:
  LLVM_ABI
  PGOInstrumentationUse(std::string Filename = "",
                        std::string RemappingFilename = "", bool IsCS = false,
                        IntrusiveRefCntPtr<vfs::FileSystem> FS = nullptr);

  LLVM_ABI PreservedAnalyses run(Module &M, ModuleAnalysisManager &MAM);

private:
  std::string ProfileFileName;
  std::string ProfileRemappingFileName;
  // If this is a context sensitive instrumentation.
  bool IsCS;
  IntrusiveRefCntPtr<vfs::FileSystem> FS;
};

/// The indirect function call promotion pass.
class PGOIndirectCallPromotion : public PassInfoMixin<PGOIndirectCallPromotion> {
public:
  PGOIndirectCallPromotion(bool IsInLTO = false, bool SamplePGO = false)
      : InLTO(IsInLTO), SamplePGO(SamplePGO) {}

  LLVM_ABI PreservedAnalyses run(Module &M, ModuleAnalysisManager &MAM);

private:
  bool InLTO;
  bool SamplePGO;
};

/// The profile size based optimization pass for memory intrinsics.
class PGOMemOPSizeOpt : public PassInfoMixin<PGOMemOPSizeOpt> {
public:
  PGOMemOPSizeOpt() = default;

  LLVM_ABI PreservedAnalyses run(Function &F, FunctionAnalysisManager &MAM);
};

LLVM_ABI void setProfMetadata(Module *M, Instruction *TI,
                              ArrayRef<uint64_t> EdgeCounts, uint64_t MaxCount);

LLVM_ABI void setIrrLoopHeaderMetadata(Module *M, Instruction *TI,
                                       uint64_t Count);

} // end namespace llvm

#endif // LLVM_TRANSFORMS_INSTRUMENTATION_PGOINSTRUMENTATION_H<|MERGE_RESOLUTION|>--- conflicted
+++ resolved
@@ -58,11 +58,7 @@
   PGOInstrumentationGen(
       PGOInstrumentationType InstrumentationType = PGOInstrumentationType ::FDO)
       : InstrumentationType(InstrumentationType) {}
-<<<<<<< HEAD
-  PreservedAnalyses run(Module &M, ModuleAnalysisManager &MAM);
-=======
   LLVM_ABI PreservedAnalyses run(Module &M, ModuleAnalysisManager &MAM);
->>>>>>> 4084ffcf
 
 private:
   // If this is a context sensitive instrumentation.
