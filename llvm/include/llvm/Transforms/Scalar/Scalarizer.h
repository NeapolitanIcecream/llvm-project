--- conflicted
+++ resolved
@@ -66,11 +66,7 @@
 };
 
 /// Create a legacy pass manager instance of the Scalarizer pass
-<<<<<<< HEAD
-FunctionPass *createScalarizerPass(
-=======
 LLVM_ABI FunctionPass *createScalarizerPass(
->>>>>>> 4084ffcf
     const ScalarizerPassOptions &Options = ScalarizerPassOptions());
 }
 
