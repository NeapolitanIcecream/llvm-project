--- conflicted
+++ resolved
@@ -1038,133 +1038,6 @@
     // immediate encoding is special.
     Switch.Case("GR32", TYPE_Rv);
   }
-<<<<<<< HEAD
-  OperandType Type = Switch.Case("i16mem", TYPE_M)
-                         .Case("i16imm", TYPE_IMM)
-                         .Case("i16i8imm", TYPE_IMM)
-                         .Case("GR16", TYPE_R16)
-                         .Case("GR16orGR32orGR64", TYPE_R16)
-                         .Case("i32mem", TYPE_M)
-                         .Case("i32imm", TYPE_IMM)
-                         .Case("i32i8imm", TYPE_IMM)
-                         .Case("GR32", TYPE_R32)
-                         .Case("GR32orGR64", TYPE_R32)
-                         .Case("i64mem", TYPE_M)
-                         .Case("i64i32imm", TYPE_IMM)
-                         .Case("i64i8imm", TYPE_IMM)
-                         .Case("GR64", TYPE_R64)
-                         .Case("i8mem", TYPE_M)
-                         .Case("i8imm", TYPE_IMM)
-                         .Case("u4imm", TYPE_UIMM8)
-                         .Case("u8imm", TYPE_UIMM8)
-                         .Case("i16u8imm", TYPE_UIMM8)
-                         .Case("i32u8imm", TYPE_UIMM8)
-                         .Case("i64u8imm", TYPE_UIMM8)
-                         .Case("GR8", TYPE_R8)
-                         .Case("VR128", TYPE_XMM)
-                         .Case("VR128X", TYPE_XMM)
-                         .Case("f128mem", TYPE_M)
-                         .Case("f256mem", TYPE_M)
-                         .Case("f512mem", TYPE_M)
-                         .Case("FR128", TYPE_XMM)
-                         .Case("FR64", TYPE_XMM)
-                         .Case("FR64X", TYPE_XMM)
-                         .Case("f64mem", TYPE_M)
-                         .Case("sdmem", TYPE_M)
-                         .Case("FR16X", TYPE_XMM)
-                         .Case("FR32", TYPE_XMM)
-                         .Case("FR32X", TYPE_XMM)
-                         .Case("f32mem", TYPE_M)
-                         .Case("f16mem", TYPE_M)
-                         .Case("ssmem", TYPE_M)
-                         .Case("shmem", TYPE_M)
-                         .Case("RST", TYPE_ST)
-                         .Case("RSTi", TYPE_ST)
-                         .Case("i128mem", TYPE_M)
-                         .Case("i256mem", TYPE_M)
-                         .Case("i512mem", TYPE_M)
-                         .Case("i512mem_GR16", TYPE_M)
-                         .Case("i512mem_GR32", TYPE_M)
-                         .Case("i512mem_GR64", TYPE_M)
-                         .Case("i64i32imm_brtarget", TYPE_REL)
-                         .Case("i8imm_brtarget", TYPE_REL)
-                         .Case("i16imm_brtarget", TYPE_REL)
-                         .Case("i32imm_brtarget", TYPE_REL)
-                         .Case("ccode", TYPE_IMM)
-                         .Case("cflags", TYPE_IMM)
-                         .Case("AVX512RC", TYPE_IMM)
-                         .Case("brtarget32", TYPE_REL)
-                         .Case("brtarget16", TYPE_REL)
-                         .Case("brtarget8", TYPE_REL)
-                         .Case("f80mem", TYPE_M)
-                         .Case("lea64_8mem", TYPE_M)
-                         .Case("lea64_16mem", TYPE_M)
-                         .Case("lea64_32mem", TYPE_M)
-                         .Case("lea64mem", TYPE_M)
-                         .Case("VR64", TYPE_MM64)
-                         .Case("i64imm", TYPE_IMM)
-                         .Case("anymem", TYPE_M)
-                         .Case("opaquemem", TYPE_M)
-                         .Case("sibmem", TYPE_MSIB)
-                         .Case("SEGMENT_REG", TYPE_SEGMENTREG)
-                         .Case("DEBUG_REG", TYPE_DEBUGREG)
-                         .Case("CONTROL_REG", TYPE_CONTROLREG)
-                         .Case("srcidx8", TYPE_SRCIDX)
-                         .Case("srcidx16", TYPE_SRCIDX)
-                         .Case("srcidx32", TYPE_SRCIDX)
-                         .Case("srcidx64", TYPE_SRCIDX)
-                         .Case("dstidx8", TYPE_DSTIDX)
-                         .Case("dstidx16", TYPE_DSTIDX)
-                         .Case("dstidx32", TYPE_DSTIDX)
-                         .Case("dstidx64", TYPE_DSTIDX)
-                         .Case("offset16_8", TYPE_MOFFS)
-                         .Case("offset16_16", TYPE_MOFFS)
-                         .Case("offset16_32", TYPE_MOFFS)
-                         .Case("offset32_8", TYPE_MOFFS)
-                         .Case("offset32_16", TYPE_MOFFS)
-                         .Case("offset32_32", TYPE_MOFFS)
-                         .Case("offset32_64", TYPE_MOFFS)
-                         .Case("offset64_8", TYPE_MOFFS)
-                         .Case("offset64_16", TYPE_MOFFS)
-                         .Case("offset64_32", TYPE_MOFFS)
-                         .Case("offset64_64", TYPE_MOFFS)
-                         .Case("VR256", TYPE_YMM)
-                         .Case("VR256X", TYPE_YMM)
-                         .Case("VR512", TYPE_ZMM)
-                         .Case("VK1", TYPE_VK)
-                         .Case("VK1WM", TYPE_VK)
-                         .Case("VK2", TYPE_VK)
-                         .Case("VK2WM", TYPE_VK)
-                         .Case("VK4", TYPE_VK)
-                         .Case("VK4WM", TYPE_VK)
-                         .Case("VK8", TYPE_VK)
-                         .Case("VK8WM", TYPE_VK)
-                         .Case("VK16", TYPE_VK)
-                         .Case("VK16WM", TYPE_VK)
-                         .Case("VK32", TYPE_VK)
-                         .Case("VK32WM", TYPE_VK)
-                         .Case("VK64", TYPE_VK)
-                         .Case("VK64WM", TYPE_VK)
-                         .Case("VK1Pair", TYPE_VK_PAIR)
-                         .Case("VK2Pair", TYPE_VK_PAIR)
-                         .Case("VK4Pair", TYPE_VK_PAIR)
-                         .Case("VK8Pair", TYPE_VK_PAIR)
-                         .Case("VK16Pair", TYPE_VK_PAIR)
-                         .Case("vx32mem", TYPE_MVSIBX)
-                         .Case("vx64mem", TYPE_MVSIBX)
-                         .Case("vy32mem", TYPE_MVSIBY)
-                         .Case("vy64mem", TYPE_MVSIBY)
-                         .Case("vx32xmem", TYPE_MVSIBX)
-                         .Case("vx64xmem", TYPE_MVSIBX)
-                         .Case("vy32xmem", TYPE_MVSIBY)
-                         .Case("vy64xmem", TYPE_MVSIBY)
-                         .Case("vz32mem", TYPE_MVSIBZ)
-                         .Case("vz64mem", TYPE_MVSIBZ)
-                         .Case("BNDR", TYPE_BNDR)
-                         .Case("TILE", TYPE_TMM)
-                         .Case("TILEPair", TYPE_TMM_PAIR)
-                         .Default(TYPE_NONE);
-=======
   // clang-format off
   OperandType Type =
       Switch.Case("i16mem", TYPE_M)
@@ -1293,7 +1166,6 @@
           .Case("TILEPair", TYPE_TMM_PAIR)
           .Default(TYPE_NONE);
   // clang-format on
->>>>>>> 4084ffcf
 
   if (Type != TYPE_NONE)
     return Type;
@@ -1309,11 +1181,8 @@
     // immediate encoding is special.
     Switch.Case("i16imm", ENCODING_IW);
   }
-<<<<<<< HEAD
-=======
 
   // clang-format off
->>>>>>> 4084ffcf
   OperandEncoding Encoding =
       Switch.Case("i32i8imm", ENCODING_IB)
           .Case("AVX512RC", ENCODING_IRC)
@@ -1345,10 +1214,7 @@
           .Case("VR512", ENCODING_IB)
           .Case("TILE", ENCODING_IB)
           .Default(ENCODING_NONE);
-<<<<<<< HEAD
-=======
   // clang-format on
->>>>>>> 4084ffcf
 
   if (Encoding != ENCODING_NONE)
     return Encoding;
@@ -1358,40 +1224,6 @@
 
 OperandEncoding
 RecognizableInstr::rmRegisterEncodingFromString(StringRef Str, uint8_t OpSize) {
-<<<<<<< HEAD
-  auto Encoding = StringSwitch<OperandEncoding>(Str)
-                      .Case("RST", ENCODING_FP)
-                      .Case("RSTi", ENCODING_FP)
-                      .Case("GR16", ENCODING_RM)
-                      .Case("GR16orGR32orGR64", ENCODING_RM)
-                      .Case("GR32", ENCODING_RM)
-                      .Case("GR32orGR64", ENCODING_RM)
-                      .Case("GR64", ENCODING_RM)
-                      .Case("GR8", ENCODING_RM)
-                      .Case("VR128", ENCODING_RM)
-                      .Case("VR128X", ENCODING_RM)
-                      .Case("FR128", ENCODING_RM)
-                      .Case("FR64", ENCODING_RM)
-                      .Case("FR32", ENCODING_RM)
-                      .Case("FR64X", ENCODING_RM)
-                      .Case("FR32X", ENCODING_RM)
-                      .Case("FR16X", ENCODING_RM)
-                      .Case("VR64", ENCODING_RM)
-                      .Case("VR256", ENCODING_RM)
-                      .Case("VR256X", ENCODING_RM)
-                      .Case("VR512", ENCODING_RM)
-                      .Case("VK1", ENCODING_RM)
-                      .Case("VK2", ENCODING_RM)
-                      .Case("VK4", ENCODING_RM)
-                      .Case("VK8", ENCODING_RM)
-                      .Case("VK16", ENCODING_RM)
-                      .Case("VK32", ENCODING_RM)
-                      .Case("VK64", ENCODING_RM)
-                      .Case("BNDR", ENCODING_RM)
-                      .Case("TILE", ENCODING_RM)
-                      .Case("TILEPair", ENCODING_RM)
-                      .Default(ENCODING_NONE);
-=======
   // clang-format off
   auto Encoding =
       StringSwitch<OperandEncoding>(Str)
@@ -1427,7 +1259,6 @@
           .Case("TILEPair", ENCODING_RM)
           .Default(ENCODING_NONE);
   // clang-format on
->>>>>>> 4084ffcf
   if (Encoding != ENCODING_NONE)
     return Encoding;
   errs() << "Unhandled R/M register encoding " << Str << "\n";
@@ -1436,53 +1267,6 @@
 
 OperandEncoding
 RecognizableInstr::roRegisterEncodingFromString(StringRef Str, uint8_t OpSize) {
-<<<<<<< HEAD
-  auto Encoding = StringSwitch<OperandEncoding>(Str)
-                      .Case("GR16", ENCODING_REG)
-                      .Case("GR16orGR32orGR64", ENCODING_REG)
-                      .Case("GR32", ENCODING_REG)
-                      .Case("GR32orGR64", ENCODING_REG)
-                      .Case("GR64", ENCODING_REG)
-                      .Case("GR8", ENCODING_REG)
-                      .Case("VR128", ENCODING_REG)
-                      .Case("FR128", ENCODING_REG)
-                      .Case("FR64", ENCODING_REG)
-                      .Case("FR32", ENCODING_REG)
-                      .Case("VR64", ENCODING_REG)
-                      .Case("SEGMENT_REG", ENCODING_REG)
-                      .Case("DEBUG_REG", ENCODING_REG)
-                      .Case("CONTROL_REG", ENCODING_REG)
-                      .Case("VR256", ENCODING_REG)
-                      .Case("VR256X", ENCODING_REG)
-                      .Case("VR128X", ENCODING_REG)
-                      .Case("FR64X", ENCODING_REG)
-                      .Case("FR32X", ENCODING_REG)
-                      .Case("FR16X", ENCODING_REG)
-                      .Case("VR512", ENCODING_REG)
-                      .Case("VK1", ENCODING_REG)
-                      .Case("VK2", ENCODING_REG)
-                      .Case("VK4", ENCODING_REG)
-                      .Case("VK8", ENCODING_REG)
-                      .Case("VK16", ENCODING_REG)
-                      .Case("VK32", ENCODING_REG)
-                      .Case("VK64", ENCODING_REG)
-                      .Case("VK1Pair", ENCODING_REG)
-                      .Case("VK2Pair", ENCODING_REG)
-                      .Case("VK4Pair", ENCODING_REG)
-                      .Case("VK8Pair", ENCODING_REG)
-                      .Case("VK16Pair", ENCODING_REG)
-                      .Case("VK1WM", ENCODING_REG)
-                      .Case("VK2WM", ENCODING_REG)
-                      .Case("VK4WM", ENCODING_REG)
-                      .Case("VK8WM", ENCODING_REG)
-                      .Case("VK16WM", ENCODING_REG)
-                      .Case("VK32WM", ENCODING_REG)
-                      .Case("VK64WM", ENCODING_REG)
-                      .Case("BNDR", ENCODING_REG)
-                      .Case("TILE", ENCODING_REG)
-                      .Case("TILEPair", ENCODING_REG)
-                      .Default(ENCODING_NONE);
-=======
   // clang-format off
   auto Encoding =
       StringSwitch<OperandEncoding>(Str)
@@ -1531,7 +1315,6 @@
           .Case("TILEPair", ENCODING_REG)
           .Default(ENCODING_NONE);
   // clang-format on
->>>>>>> 4084ffcf
 
   if (Encoding != ENCODING_NONE)
     return Encoding;
@@ -1543,35 +1326,6 @@
 OperandEncoding
 RecognizableInstr::vvvvRegisterEncodingFromString(StringRef Str,
                                                   uint8_t OpSize) {
-<<<<<<< HEAD
-  auto Encoding = StringSwitch<OperandEncoding>(Str)
-                      .Case("GR8", ENCODING_VVVV)
-                      .Case("GR16", ENCODING_VVVV)
-                      .Case("GR32", ENCODING_VVVV)
-                      .Case("GR64", ENCODING_VVVV)
-                      .Case("FR32", ENCODING_VVVV)
-                      .Case("FR128", ENCODING_VVVV)
-                      .Case("FR64", ENCODING_VVVV)
-                      .Case("VR128", ENCODING_VVVV)
-                      .Case("VR256", ENCODING_VVVV)
-                      .Case("FR16X", ENCODING_VVVV)
-                      .Case("FR32X", ENCODING_VVVV)
-                      .Case("FR64X", ENCODING_VVVV)
-                      .Case("VR128X", ENCODING_VVVV)
-                      .Case("VR256X", ENCODING_VVVV)
-                      .Case("VR512", ENCODING_VVVV)
-                      .Case("VK1", ENCODING_VVVV)
-                      .Case("VK2", ENCODING_VVVV)
-                      .Case("VK4", ENCODING_VVVV)
-                      .Case("VK8", ENCODING_VVVV)
-                      .Case("VK16", ENCODING_VVVV)
-                      .Case("VK32", ENCODING_VVVV)
-                      .Case("VK64", ENCODING_VVVV)
-                      .Case("TILE", ENCODING_VVVV)
-                      .Case("TILEPair", ENCODING_VVVV)
-                      .Default(ENCODING_NONE);
-
-=======
   // clang-format off
   auto Encoding =
       StringSwitch<OperandEncoding>(Str)
@@ -1601,7 +1355,6 @@
           .Case("TILEPair", ENCODING_VVVV)
           .Default(ENCODING_NONE);
   // clang-format on
->>>>>>> 4084ffcf
   if (Encoding != ENCODING_NONE)
     return Encoding;
 
@@ -1612,17 +1365,6 @@
 OperandEncoding
 RecognizableInstr::writemaskRegisterEncodingFromString(StringRef Str,
                                                        uint8_t OpSize) {
-<<<<<<< HEAD
-  auto Encoding = StringSwitch<OperandEncoding>(Str)
-                      .Case("VK1WM", ENCODING_WRITEMASK)
-                      .Case("VK2WM", ENCODING_WRITEMASK)
-                      .Case("VK4WM", ENCODING_WRITEMASK)
-                      .Case("VK8WM", ENCODING_WRITEMASK)
-                      .Case("VK16WM", ENCODING_WRITEMASK)
-                      .Case("VK32WM", ENCODING_WRITEMASK)
-                      .Case("VK64WM", ENCODING_WRITEMASK)
-                      .Default(ENCODING_NONE);
-=======
   // clang-format off
   auto Encoding =
       StringSwitch<OperandEncoding>(Str)
@@ -1635,7 +1377,6 @@
           .Case("VK64WM", ENCODING_WRITEMASK)
           .Default(ENCODING_NONE);
   // clang-format on
->>>>>>> 4084ffcf
 
   if (Encoding != ENCODING_NONE)
     return Encoding;
@@ -1646,47 +1387,6 @@
 
 OperandEncoding RecognizableInstr::memoryEncodingFromString(StringRef Str,
                                                             uint8_t OpSize) {
-<<<<<<< HEAD
-  auto Encoding = StringSwitch<OperandEncoding>(Str)
-                      .Case("i16mem", ENCODING_RM)
-                      .Case("i32mem", ENCODING_RM)
-                      .Case("i64mem", ENCODING_RM)
-                      .Case("i8mem", ENCODING_RM)
-                      .Case("shmem", ENCODING_RM)
-                      .Case("ssmem", ENCODING_RM)
-                      .Case("sdmem", ENCODING_RM)
-                      .Case("f128mem", ENCODING_RM)
-                      .Case("f256mem", ENCODING_RM)
-                      .Case("f512mem", ENCODING_RM)
-                      .Case("f64mem", ENCODING_RM)
-                      .Case("f32mem", ENCODING_RM)
-                      .Case("f16mem", ENCODING_RM)
-                      .Case("i128mem", ENCODING_RM)
-                      .Case("i256mem", ENCODING_RM)
-                      .Case("i512mem", ENCODING_RM)
-                      .Case("i512mem_GR16", ENCODING_RM)
-                      .Case("i512mem_GR32", ENCODING_RM)
-                      .Case("i512mem_GR64", ENCODING_RM)
-                      .Case("f80mem", ENCODING_RM)
-                      .Case("lea64_8mem", ENCODING_RM)
-                      .Case("lea64_16mem", ENCODING_RM)
-                      .Case("lea64_32mem", ENCODING_RM)
-                      .Case("lea64mem", ENCODING_RM)
-                      .Case("anymem", ENCODING_RM)
-                      .Case("opaquemem", ENCODING_RM)
-                      .Case("sibmem", ENCODING_SIB)
-                      .Case("vx32mem", ENCODING_VSIB)
-                      .Case("vx64mem", ENCODING_VSIB)
-                      .Case("vy32mem", ENCODING_VSIB)
-                      .Case("vy64mem", ENCODING_VSIB)
-                      .Case("vx32xmem", ENCODING_VSIB)
-                      .Case("vx64xmem", ENCODING_VSIB)
-                      .Case("vy32xmem", ENCODING_VSIB)
-                      .Case("vy64xmem", ENCODING_VSIB)
-                      .Case("vz32mem", ENCODING_VSIB)
-                      .Case("vz64mem", ENCODING_VSIB)
-                      .Default(ENCODING_NONE);
-=======
   // clang-format off
   auto Encoding =
       StringSwitch<OperandEncoding>(Str)
@@ -1729,7 +1429,6 @@
           .Case("vz64mem", ENCODING_VSIB)
           .Default(ENCODING_NONE);
   // clang-format on
->>>>>>> 4084ffcf
 
   if (Encoding != ENCODING_NONE)
     return Encoding;
@@ -1748,47 +1447,6 @@
     Switch.Case("i16imm", ENCODING_IW);
   }
 
-<<<<<<< HEAD
-  OperandEncoding Encoding = Switch.Case("i16imm", ENCODING_Iv)
-                                 .Case("i16i8imm", ENCODING_IB)
-                                 .Case("i32imm", ENCODING_Iv)
-                                 .Case("i32i8imm", ENCODING_IB)
-                                 .Case("i64i32imm", ENCODING_ID)
-                                 .Case("i64i8imm", ENCODING_IB)
-                                 .Case("i8imm", ENCODING_IB)
-                                 .Case("u8imm", ENCODING_IB)
-                                 .Case("i16u8imm", ENCODING_IB)
-                                 .Case("i32u8imm", ENCODING_IB)
-                                 .Case("i64u8imm", ENCODING_IB)
-                                 .Case("i64i32imm_brtarget", ENCODING_ID)
-                                 .Case("i16imm_brtarget", ENCODING_IW)
-                                 .Case("i32imm_brtarget", ENCODING_ID)
-                                 .Case("i8imm_brtarget", ENCODING_IB)
-                                 .Case("brtarget32", ENCODING_ID)
-                                 .Case("brtarget16", ENCODING_IW)
-                                 .Case("brtarget8", ENCODING_IB)
-                                 .Case("i64imm", ENCODING_IO)
-                                 .Case("offset16_8", ENCODING_Ia)
-                                 .Case("offset16_16", ENCODING_Ia)
-                                 .Case("offset16_32", ENCODING_Ia)
-                                 .Case("offset32_8", ENCODING_Ia)
-                                 .Case("offset32_16", ENCODING_Ia)
-                                 .Case("offset32_32", ENCODING_Ia)
-                                 .Case("offset32_64", ENCODING_Ia)
-                                 .Case("offset64_8", ENCODING_Ia)
-                                 .Case("offset64_16", ENCODING_Ia)
-                                 .Case("offset64_32", ENCODING_Ia)
-                                 .Case("offset64_64", ENCODING_Ia)
-                                 .Case("srcidx8", ENCODING_SI)
-                                 .Case("srcidx16", ENCODING_SI)
-                                 .Case("srcidx32", ENCODING_SI)
-                                 .Case("srcidx64", ENCODING_SI)
-                                 .Case("dstidx8", ENCODING_DI)
-                                 .Case("dstidx16", ENCODING_DI)
-                                 .Case("dstidx32", ENCODING_DI)
-                                 .Case("dstidx64", ENCODING_DI)
-                                 .Default(ENCODING_NONE);
-=======
   // clang-format off
   OperandEncoding Encoding =
       Switch.Case("i16imm", ENCODING_Iv)
@@ -1831,7 +1489,6 @@
           .Case("dstidx64", ENCODING_DI)
           .Default(ENCODING_NONE);
   // clang-format on
->>>>>>> 4084ffcf
 
   if (Encoding != ENCODING_NONE)
     return Encoding;
@@ -1843,15 +1500,6 @@
 OperandEncoding
 RecognizableInstr::opcodeModifierEncodingFromString(StringRef Str,
                                                     uint8_t OpSize) {
-<<<<<<< HEAD
-  auto Encoding = StringSwitch<OperandEncoding>(Str)
-                      .Case("GR32", ENCODING_Rv)
-                      .Case("GR64", ENCODING_RO)
-                      .Case("GR16", ENCODING_Rv)
-                      .Case("GR8", ENCODING_RB)
-                      .Case("ccode", ENCODING_CC)
-                      .Default(ENCODING_NONE);
-=======
   // clang-format off
   auto Encoding =
       StringSwitch<OperandEncoding>(Str)
@@ -1862,7 +1510,6 @@
           .Case("ccode", ENCODING_CC)
           .Default(ENCODING_NONE);
   // clang-format on
->>>>>>> 4084ffcf
   if (Encoding != ENCODING_NONE)
     return Encoding;
 
