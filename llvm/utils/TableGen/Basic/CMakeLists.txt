--- conflicted
+++ resolved
@@ -17,10 +17,7 @@
   RISCVTargetDefEmitter.cpp
   SDNodeProperties.cpp
   TableGen.cpp
-<<<<<<< HEAD
-=======
   TargetFeaturesEmitter.cpp
->>>>>>> eb0f1dc0
   VTEmitter.cpp
 )
 
