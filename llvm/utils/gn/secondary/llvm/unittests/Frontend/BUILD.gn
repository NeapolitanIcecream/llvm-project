import("//third-party/unittest/unittest.gni")

unittest("LLVMFrontendTests") {
  deps = [
    "//llvm/lib/Analysis",
    "//llvm/lib/Frontend/HLSL",
    "//llvm/lib/Frontend/OpenACC",
    "//llvm/lib/Frontend/OpenMP",
    "//llvm/lib/IR",
    "//llvm/lib/Passes",
    "//llvm/lib/Support",
    "//llvm/lib/TargetParser",
    "//llvm/lib/Testing/Support",
  ]
  sources = [
    "HLSLRootSignatureDumpTest.cpp",
<<<<<<< HEAD
=======
    "HLSLRootSignatureRangesTest.cpp",
>>>>>>> eb0f1dc0
    "OpenACCTest.cpp",
    "OpenMPCompositionTest.cpp",
    "OpenMPContextTest.cpp",
    "OpenMPDecompositionTest.cpp",
    "OpenMPIRBuilderTest.cpp",
    "OpenMPParsingTest.cpp",
  ]
}<|MERGE_RESOLUTION|>--- conflicted
+++ resolved
@@ -14,10 +14,7 @@
   ]
   sources = [
     "HLSLRootSignatureDumpTest.cpp",
-<<<<<<< HEAD
-=======
     "HLSLRootSignatureRangesTest.cpp",
->>>>>>> eb0f1dc0
     "OpenACCTest.cpp",
     "OpenMPCompositionTest.cpp",
     "OpenMPContextTest.cpp",
