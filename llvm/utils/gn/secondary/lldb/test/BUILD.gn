--- conflicted
+++ resolved
@@ -143,10 +143,7 @@
     "LLVM_HOST_TRIPLE=$llvm_current_triple",
     "LLVM_USE_SANITIZER=",
     "Python3_EXECUTABLE=$python_path",
-<<<<<<< HEAD
-=======
     "Python3_ROOT_DIR=",  # FIXME
->>>>>>> eb0f1dc0
   ]
 
   if (llvm_enable_zlib) {
@@ -172,10 +169,7 @@
     "LLVM_BUILD_MODE=.",
     "LLVM_USE_SANITIZER=",
     "Python3_EXECUTABLE=$python_path",
-<<<<<<< HEAD
-=======
     "Python3_ROOT_DIR=",  # FIXME
->>>>>>> eb0f1dc0
   ]
 }
 
