# This file is licensed under the Apache License v2.0 with LLVM Exceptions.
# See https://llvm.org/LICENSE.txt for license information.
# SPDX-License-Identifier: Apache-2.0 WITH LLVM-exception

# Tests for LLVM libc string.h functions.

load("//libc/test:libc_test_rules.bzl", "libc_test", "libc_test_library")

package(default_visibility = ["//visibility:public"])

licenses(["notice"])

libc_test(
    name = "strlen_test",
    srcs = ["strlen_test.cpp"],
    deps = [
        "//libc:strlen",
    ],
)

libc_test(
    name = "strcpy_test",
    srcs = ["strcpy_test.cpp"],
    deps = [
<<<<<<< HEAD
=======
        "//libc:hdr_signal_macros",
>>>>>>> eb0f1dc0
        "//libc:strcpy",
    ],
)

libc_test(
    name = "strcmp_test",
    srcs = ["strcmp_test.cpp"],
    deps = [
        "//libc:strcmp",
    ],
)

libc_test(
    name = "memchr_test",
    srcs = ["memchr_test.cpp"],
    deps = [
<<<<<<< HEAD
=======
        "//libc:hdr_signal_macros",
>>>>>>> eb0f1dc0
        "//libc:memchr",
    ],
)

libc_test_library(
    name = "strchr_test_helper",
    hdrs = ["StrchrTest.h"],
    deps = ["//libc/test/UnitTest:LibcUnitTest"],
)

libc_test(
    name = "strchr_test",
    srcs = ["strchr_test.cpp"],
    deps = [
        ":strchr_test_helper",
        "//libc:strchr",
    ],
)

libc_test(
    name = "strstr_test",
    srcs = ["strstr_test.cpp"],
    deps = [
        "//libc:strstr",
    ],
)

libc_test(
    name = "strnlen_test",
    srcs = ["strnlen_test.cpp"],
    deps = [
        "//libc:strnlen",
    ],
)

libc_test(
    name = "memrchr_test",
    srcs = ["memrchr_test.cpp"],
    deps = [
<<<<<<< HEAD
=======
        "//libc:hdr_signal_macros",
>>>>>>> eb0f1dc0
        "//libc:memrchr",
    ],
)

libc_test(
    name = "strrchr_test",
    srcs = ["strrchr_test.cpp"],
    deps = [
        ":strchr_test_helper",
        "//libc:strrchr",
    ],
)

libc_test(
    name = "strcspn_test",
    srcs = ["strcspn_test.cpp"],
    deps = [
        "//libc:strcspn",
    ],
)

libc_test(
    name = "strspn_test",
    srcs = ["strspn_test.cpp"],
    deps = [
<<<<<<< HEAD
=======
        "//libc:hdr_signal_macros",
>>>>>>> eb0f1dc0
        "//libc:strspn",
    ],
)

libc_test(
    name = "strtok_test",
    srcs = ["strtok_test.cpp"],
    deps = [
        "//libc:strtok",
    ],
)

libc_test_library(
    name = "memory_check_utils",
    hdrs = ["memory_utils/memory_check_utils.h"],
    deps = [
        "//libc:__support_cpp_span",
        "//libc:__support_libc_assert",
        "//libc:__support_macros_config",
        "//libc:__support_macros_sanitizer",
        "//libc:string_memory_utils",
    ],
)

libc_test_library(
    name = "protected_pages",
    hdrs = ["memory_utils/protected_pages.h"],
    deps = [
        "//libc:__support_macros_attributes",
        "//libc:__support_macros_properties_os",
    ],
)

libc_test(
    name = "memcpy_test",
    srcs = ["memcpy_test.cpp"],
    deps = [
        ":memory_check_utils",
        ":protected_pages",
        "//libc:__support_macros_properties_os",
<<<<<<< HEAD
=======
        "//libc:hdr_signal_macros",
>>>>>>> eb0f1dc0
        "//libc:memcpy",
    ],
)

libc_test(
    name = "mempcpy_test",
    srcs = ["mempcpy_test.cpp"],
    deps = [
<<<<<<< HEAD
=======
        "//libc:hdr_signal_macros",
>>>>>>> eb0f1dc0
        "//libc:mempcpy",
    ],
)

libc_test(
    name = "memset_test",
    srcs = ["memset_test.cpp"],
    deps = [
        ":memory_check_utils",
        ":protected_pages",
        "//libc:__support_macros_properties_os",
<<<<<<< HEAD
=======
        "//libc:hdr_signal_macros",
>>>>>>> eb0f1dc0
        "//libc:memset",
    ],
)

libc_test(
    name = "memmove_test",
    srcs = ["memmove_test.cpp"],
    deps = [
        ":memory_check_utils",
        "//libc:__support_cpp_span",
<<<<<<< HEAD
=======
        "//libc:hdr_signal_macros",
>>>>>>> eb0f1dc0
        "//libc:memcmp",
        "//libc:memmove",
        "//libc/test/UnitTest:memory_matcher",
    ],
)

libc_test(
    name = "memcmp_test",
    srcs = ["memcmp_test.cpp"],
    deps = [
        ":memory_check_utils",
<<<<<<< HEAD
=======
        "//libc:hdr_signal_macros",
>>>>>>> eb0f1dc0
        "//libc:memcmp",
        "//libc/test/UnitTest:test_logger",
    ],
)<|MERGE_RESOLUTION|>--- conflicted
+++ resolved
@@ -22,10 +22,7 @@
     name = "strcpy_test",
     srcs = ["strcpy_test.cpp"],
     deps = [
-<<<<<<< HEAD
-=======
         "//libc:hdr_signal_macros",
->>>>>>> eb0f1dc0
         "//libc:strcpy",
     ],
 )
@@ -42,10 +39,7 @@
     name = "memchr_test",
     srcs = ["memchr_test.cpp"],
     deps = [
-<<<<<<< HEAD
-=======
         "//libc:hdr_signal_macros",
->>>>>>> eb0f1dc0
         "//libc:memchr",
     ],
 )
@@ -85,10 +79,7 @@
     name = "memrchr_test",
     srcs = ["memrchr_test.cpp"],
     deps = [
-<<<<<<< HEAD
-=======
         "//libc:hdr_signal_macros",
->>>>>>> eb0f1dc0
         "//libc:memrchr",
     ],
 )
@@ -114,10 +105,7 @@
     name = "strspn_test",
     srcs = ["strspn_test.cpp"],
     deps = [
-<<<<<<< HEAD
-=======
         "//libc:hdr_signal_macros",
->>>>>>> eb0f1dc0
         "//libc:strspn",
     ],
 )
@@ -158,10 +146,7 @@
         ":memory_check_utils",
         ":protected_pages",
         "//libc:__support_macros_properties_os",
-<<<<<<< HEAD
-=======
         "//libc:hdr_signal_macros",
->>>>>>> eb0f1dc0
         "//libc:memcpy",
     ],
 )
@@ -170,10 +155,7 @@
     name = "mempcpy_test",
     srcs = ["mempcpy_test.cpp"],
     deps = [
-<<<<<<< HEAD
-=======
         "//libc:hdr_signal_macros",
->>>>>>> eb0f1dc0
         "//libc:mempcpy",
     ],
 )
@@ -185,10 +167,7 @@
         ":memory_check_utils",
         ":protected_pages",
         "//libc:__support_macros_properties_os",
-<<<<<<< HEAD
-=======
         "//libc:hdr_signal_macros",
->>>>>>> eb0f1dc0
         "//libc:memset",
     ],
 )
@@ -199,10 +178,7 @@
     deps = [
         ":memory_check_utils",
         "//libc:__support_cpp_span",
-<<<<<<< HEAD
-=======
         "//libc:hdr_signal_macros",
->>>>>>> eb0f1dc0
         "//libc:memcmp",
         "//libc:memmove",
         "//libc/test/UnitTest:memory_matcher",
@@ -214,10 +190,7 @@
     srcs = ["memcmp_test.cpp"],
     deps = [
         ":memory_check_utils",
-<<<<<<< HEAD
-=======
         "//libc:hdr_signal_macros",
->>>>>>> eb0f1dc0
         "//libc:memcmp",
         "//libc/test/UnitTest:test_logger",
     ],
