--- conflicted
+++ resolved
@@ -1171,41 +1171,10 @@
     copts = llvm_copts,
     deps = [
         ":BinaryFormat",
-<<<<<<< HEAD
         ":Object",
         ":ProfileData",
         ":Support",
         ":TargetParser",
-    ],
-)
-
-AnalysisFpExcSrcs = [
-    "lib/Analysis/ConstantFolding.cpp",
-]
-
-cc_library(
-    name = "AnalysisFpExc",
-    srcs = AnalysisFpExcSrcs,
-    hdrs = glob(
-        [
-            "include/llvm/Analysis/*.h",
-            "include/llvm/Analysis/Utils/*.h",
-        ],
-    ),
-    copts = llvm_copts + ["-ftrapping-math"],
-    textual_hdrs = glob([
-        "include/llvm/Analysis/*.def",
-    ]),
-    deps = [
-        ":BinaryFormat",
-        ":Core",
-=======
->>>>>>> 4084ffcf
-        ":Object",
-        ":ProfileData",
-        ":Support",
-        ":TargetParser",
-        ":config",
     ],
 )
 
@@ -1662,10 +1631,7 @@
     copts = llvm_copts,
     deps = [
         ":Analysis",
-<<<<<<< HEAD
-=======
         ":ProfileData",
->>>>>>> 4084ffcf
         ":Support",
         ":TargetParser",
     ],
@@ -1767,10 +1733,7 @@
         ":Core",
         ":Demangle",
         ":FrontendAtomic",
-<<<<<<< HEAD
-=======
         ":FrontendDirective",
->>>>>>> 4084ffcf
         ":FrontendOffloading",
         ":MC",
         ":Scalar",
@@ -1804,8 +1767,6 @@
     tblgen = ":llvm-min-tblgen",
     td_file = "include/llvm/Frontend/OpenACC/ACC.td",
     deps = [":AccTdFiles"],
-<<<<<<< HEAD
-=======
 )
 
 cc_library(
@@ -1813,7 +1774,6 @@
     srcs = glob(["lib/Frontend/Directive/*.cpp"]),
     hdrs = glob(["include/llvm/Frontend/Directive/*.h"]),
     deps = [":Support"],
->>>>>>> 4084ffcf
 )
 
 cc_library(
@@ -2167,10 +2127,6 @@
             "lib/Target/AArch64/AArch64GenSubtargetInfo.inc": ["-gen-subtarget"],
             "lib/Target/AArch64/AArch64GenDisassemblerTables.inc": [
                 "-gen-disassembler",
-<<<<<<< HEAD
-                "--large-decoder-table",
-=======
->>>>>>> 4084ffcf
             ],
             "lib/Target/AArch64/AArch64GenSystemOperands.inc": ["-gen-searchable-tables"],
             "lib/Target/AArch64/AArch64GenExegesis.inc": ["-gen-exegesis"],
