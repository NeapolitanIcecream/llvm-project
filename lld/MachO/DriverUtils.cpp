--- conflicted
+++ resolved
@@ -249,19 +249,6 @@
 
   // Frameworks can be found from different symlink paths, so resolve
   // symlinks and look up in the dylib cache.
-<<<<<<< HEAD
-  DylibFile *&realfile = file;
-  SmallString<128> realPath;
-  std::error_code err = fs::real_path(mbref.getBufferIdentifier(), realPath);
-  if (!err) {
-    CachedHashStringRef resolvedPath(uniqueSaver().save(StringRef(realPath)));
-    realfile = loadedDylibs[resolvedPath];
-    if (realfile) {
-      if (explicitlyLinked)
-        realfile->setExplicitlyLinked();
-
-      file = realfile;
-=======
   CachedHashStringRef realPath(
       realPathIfDifferent(mbref.getBufferIdentifier()));
   if (!realPath.val().empty()) {
@@ -272,7 +259,6 @@
       DylibFile *realfile = it->second;
       if (explicitlyLinked)
         realfile->setExplicitlyLinked();
->>>>>>> eb0f1dc0
       return realfile;
     }
   }
@@ -288,7 +274,6 @@
     }
     file =
         make<DylibFile>(**result, umbrella, isBundleLoader, explicitlyLinked);
-    realfile = file;
 
     // parseReexports() can recursively call loadDylib(). That's fine since
     // we wrote the DylibFile we just loaded to the loadDylib cache via the
@@ -304,7 +289,6 @@
            magic == file_magic::macho_executable ||
            magic == file_magic::macho_bundle);
     file = make<DylibFile>(mbref, umbrella, isBundleLoader, explicitlyLinked);
-    realfile = file;
 
     // parseLoadCommands() can also recursively call loadDylib(). See comment
     // in previous block for why this means we must copy `file` here.
@@ -331,14 +315,11 @@
             sys::path::filename(newFile->installName) + "' because " +
             config->clientName + " is not an allowed client");
   }
-<<<<<<< HEAD
-=======
 
   // If the load path was a symlink, cache the real path too.
   if (!realPath.val().empty())
     loadedDylibs[realPath] = newFile;
 
->>>>>>> eb0f1dc0
   return newFile;
 }
 
