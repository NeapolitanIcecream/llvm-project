//===- SectionPriorities.cpp ----------------------------------------------===//
//
// Part of the LLVM Project, under the Apache License v2.0 with LLVM Exceptions.
// See https://llvm.org/LICENSE.txt for license information.
// SPDX-License-Identifier: Apache-2.0 WITH LLVM-exception
//
//===----------------------------------------------------------------------===//
///
/// This is based on the ELF port, see ELF/CallGraphSort.cpp for the details
/// about the algorithm.
///
//===----------------------------------------------------------------------===//

#include "SectionPriorities.h"
#include "BPSectionOrderer.h"
#include "Config.h"
#include "InputFiles.h"
#include "Symbols.h"
#include "Target.h"

#include "lld/Common/Args.h"
#include "lld/Common/CommonLinkerContext.h"
#include "lld/Common/ErrorHandler.h"
#include "lld/Common/Utils.h"
#include "llvm/ADT/DenseMap.h"
#include "llvm/ADT/MapVector.h"
#include "llvm/Support/Path.h"
#include "llvm/Support/TimeProfiler.h"
#include "llvm/Support/raw_ostream.h"

#include <numeric>

using namespace llvm;
using namespace llvm::MachO;
using namespace llvm::sys;
using namespace lld;
using namespace lld::macho;

PriorityBuilder macho::priorityBuilder;

namespace {
struct Edge {
  int from;
  uint64_t weight;
};

struct Cluster {
  Cluster(int sec, size_t s) : next(sec), prev(sec), size(s) {}

  double getDensity() const {
    if (size == 0)
      return 0;
    return double(weight) / double(size);
  }

  int next;
  int prev;
  uint64_t size;
  uint64_t weight = 0;
  uint64_t initialWeight = 0;
  Edge bestPred = {-1, 0};
};

class CallGraphSort {
public:
  CallGraphSort(const MapVector<SectionPair, uint64_t> &profile);

  DenseMap<const InputSection *, int> run();

private:
  std::vector<Cluster> clusters;
  std::vector<const InputSection *> sections;
};
// Maximum amount the combined cluster density can be worse than the original
// cluster to consider merging.
constexpr int MAX_DENSITY_DEGRADATION = 8;
} // end anonymous namespace

// Take the edge list in callGraphProfile, resolve symbol names to Symbols, and
// generate a graph between InputSections with the provided weights.
CallGraphSort::CallGraphSort(const MapVector<SectionPair, uint64_t> &profile) {
  DenseMap<const InputSection *, int> secToCluster;

  auto getOrCreateCluster = [&](const InputSection *isec) -> int {
    auto res = secToCluster.try_emplace(isec, clusters.size());
    if (res.second) {
      sections.push_back(isec);
      clusters.emplace_back(clusters.size(), isec->getSize());
    }
    return res.first->second;
  };

  // Create the graph
  for (const std::pair<SectionPair, uint64_t> &c : profile) {
    const auto fromSec = c.first.first->canonical();
    const auto toSec = c.first.second->canonical();
    uint64_t weight = c.second;
    // Ignore edges between input sections belonging to different output
    // sections.  This is done because otherwise we would end up with clusters
    // containing input sections that can't actually be placed adjacently in the
    // output.  This messes with the cluster size and density calculations.  We
    // would also end up moving input sections in other output sections without
    // moving them closer to what calls them.
    if (fromSec->parent != toSec->parent)
      continue;

    int from = getOrCreateCluster(fromSec);
    int to = getOrCreateCluster(toSec);

    clusters[to].weight += weight;

    if (from == to)
      continue;

    // Remember the best edge.
    Cluster &toC = clusters[to];
    if (toC.bestPred.from == -1 || toC.bestPred.weight < weight) {
      toC.bestPred.from = from;
      toC.bestPred.weight = weight;
    }
  }
  for (Cluster &c : clusters)
    c.initialWeight = c.weight;
}

// It's bad to merge clusters which would degrade the density too much.
static bool isNewDensityBad(Cluster &a, Cluster &b) {
  double newDensity = double(a.weight + b.weight) / double(a.size + b.size);
  return newDensity < a.getDensity() / MAX_DENSITY_DEGRADATION;
}

// Find the leader of V's belonged cluster (represented as an equivalence
// class). We apply union-find path-halving technique (simple to implement) in
// the meantime as it decreases depths and the time complexity.
static int getLeader(std::vector<int> &leaders, int v) {
  while (leaders[v] != v) {
    leaders[v] = leaders[leaders[v]];
    v = leaders[v];
  }
  return v;
}

static void mergeClusters(std::vector<Cluster> &cs, Cluster &into, int intoIdx,
                          Cluster &from, int fromIdx) {
  int tail1 = into.prev, tail2 = from.prev;
  into.prev = tail2;
  cs[tail2].next = intoIdx;
  from.prev = tail1;
  cs[tail1].next = fromIdx;
  into.size += from.size;
  into.weight += from.weight;
  from.size = 0;
  from.weight = 0;
}

// Group InputSections into clusters using the Call-Chain Clustering heuristic
// then sort the clusters by density.
DenseMap<const InputSection *, int> CallGraphSort::run() {
  const uint64_t maxClusterSize = target->getPageSize();

  // Cluster indices sorted by density.
  std::vector<int> sorted(clusters.size());
  // For union-find.
  std::vector<int> leaders(clusters.size());

  std::iota(leaders.begin(), leaders.end(), 0);
  std::iota(sorted.begin(), sorted.end(), 0);

  llvm::stable_sort(sorted, [&](int a, int b) {
    return clusters[a].getDensity() > clusters[b].getDensity();
  });

  for (int l : sorted) {
    // The cluster index is the same as the index of its leader here because
    // clusters[L] has not been merged into another cluster yet.
    Cluster &c = clusters[l];

    // Don't consider merging if the edge is unlikely.
    if (c.bestPred.from == -1 || c.bestPred.weight * 10 <= c.initialWeight)
      continue;

    int predL = getLeader(leaders, c.bestPred.from);
    // Already in the same cluster.
    if (l == predL)
      continue;

    Cluster *predC = &clusters[predL];
    if (c.size + predC->size > maxClusterSize)
      continue;

    if (isNewDensityBad(*predC, c))
      continue;

    leaders[l] = predL;
    mergeClusters(clusters, *predC, predL, c, l);
  }
  // Sort remaining non-empty clusters by density.
  sorted.clear();
  for (int i = 0, e = (int)clusters.size(); i != e; ++i)
    if (clusters[i].size > 0)
      sorted.push_back(i);
  llvm::stable_sort(sorted, [&](int a, int b) {
    return clusters[a].getDensity() > clusters[b].getDensity();
  });

  DenseMap<const InputSection *, int> orderMap;

  // Sections will be sorted by decreasing order. Absent sections will have
  // priority 0 and be placed at the end of sections.
  int curOrder = -clusters.size();
  for (int leader : sorted) {
    for (int i = leader;;) {
      orderMap[sections[i]] = curOrder++;
      i = clusters[i].next;
      if (i == leader)
        break;
    }
  }
  if (!config->printSymbolOrder.empty()) {
    std::error_code ec;
    raw_fd_ostream os(config->printSymbolOrder, ec, sys::fs::OF_None);
    if (ec) {
      error("cannot open " + config->printSymbolOrder + ": " + ec.message());
      return orderMap;
    }
    // Print the symbols ordered by C3, in the order of decreasing curOrder
    // Instead of sorting all the orderMap, just repeat the loops above.
    for (int leader : sorted)
      for (int i = leader;;) {
        const InputSection *isec = sections[i];
        // Search all the symbols in the file of the section
        // and find out a Defined symbol with name that is within the
        // section.
        for (Symbol *sym : isec->getFile()->symbols) {
          if (auto *d = dyn_cast_or_null<Defined>(sym)) {
            if (d->isec() == isec)
              os << sym->getName() << "\n";
          }
        }
        i = clusters[i].next;
        if (i == leader)
          break;
      }
  }

  return orderMap;
}

std::optional<int>
<<<<<<< HEAD
macho::PriorityBuilder::getSymbolPriority(const Defined *sym) {
  if (sym->isAbsolute())
    return std::nullopt;
=======
macho::PriorityBuilder::getSymbolOrCStringPriority(const StringRef key,
                                                   InputFile *f) {
>>>>>>> 4084ffcf

  auto it = priorities.find(key);
  if (it == priorities.end())
    return std::nullopt;
  const SymbolPriorityEntry &entry = it->second;
  if (!f)
    return entry.anyObjectFile;
  // We don't use toString(InputFile *) here because it returns the full path
  // for object files, and we only want the basename.
  StringRef filename;
  if (f->archiveName.empty())
    filename = path::filename(f->getName());
  else
    filename = saver().save(path::filename(f->archiveName) + "(" +
                            path::filename(f->getName()) + ")");
  return std::min(entry.objectFiles.lookup(filename), entry.anyObjectFile);
<<<<<<< HEAD
=======
}

std::optional<int>
macho::PriorityBuilder::getSymbolPriority(const Defined *sym) {
  if (sym->isAbsolute())
    return std::nullopt;
  return getSymbolOrCStringPriority(utils::getRootSymbol(sym->getName()),
                                    sym->isec()->getFile());
>>>>>>> 4084ffcf
}

void macho::PriorityBuilder::extractCallGraphProfile() {
  TimeTraceScope timeScope("Extract call graph profile");
  bool hasOrderFile = !priorities.empty();
  for (const InputFile *file : inputFiles) {
    auto *obj = dyn_cast_or_null<ObjFile>(file);
    if (!obj)
      continue;
    for (const CallGraphEntry &entry : obj->callGraph) {
      assert(entry.fromIndex < obj->symbols.size() &&
             entry.toIndex < obj->symbols.size());
      auto *fromSym = dyn_cast_or_null<Defined>(obj->symbols[entry.fromIndex]);
      auto *toSym = dyn_cast_or_null<Defined>(obj->symbols[entry.toIndex]);
      if (fromSym && toSym &&
          (!hasOrderFile ||
           (!getSymbolPriority(fromSym) && !getSymbolPriority(toSym))))
        callGraphProfile[{fromSym->isec(), toSym->isec()}] += entry.count;
    }
  }
}

void macho::PriorityBuilder::parseOrderFile(StringRef path) {
  assert(callGraphProfile.empty() &&
         "Order file must be parsed before call graph profile is processed");
  std::optional<MemoryBufferRef> buffer = readFile(path);
  if (!buffer) {
    error("Could not read order file at " + path);
    return;
  }

  int prio = std::numeric_limits<int>::min();
  MemoryBufferRef mbref = *buffer;
  for (StringRef line : args::getLines(mbref)) {
    StringRef objectFile, symbolOrCStrHash;
    line = line.take_until([](char c) { return c == '#'; }); // ignore comments
    line = line.ltrim();

    CPUType cpuType = StringSwitch<CPUType>(line)
                          .StartsWith("i386:", CPU_TYPE_I386)
                          .StartsWith("x86_64:", CPU_TYPE_X86_64)
                          .StartsWith("arm:", CPU_TYPE_ARM)
                          .StartsWith("arm64:", CPU_TYPE_ARM64)
                          .StartsWith("ppc:", CPU_TYPE_POWERPC)
                          .StartsWith("ppc64:", CPU_TYPE_POWERPC64)
                          .Default(CPU_TYPE_ANY);

    if (cpuType != CPU_TYPE_ANY && cpuType != target->cpuType)
      continue;
    // Drop the CPU type as well as the colon
    if (cpuType != CPU_TYPE_ANY)
      line = line.drop_until([](char c) { return c == ':'; }).drop_front();

    constexpr std::array<StringRef, 2> fileEnds = {".o:", ".o):"};
    for (StringRef fileEnd : fileEnds) {
      size_t pos = line.find(fileEnd);
      if (pos != StringRef::npos) {
        // Split the string around the colon
        objectFile = line.take_front(pos + fileEnd.size() - 1);
        line = line.drop_front(pos + fileEnd.size());
        break;
      }
    }

    // The rest of the line is either <symbol name> or
    // CStringEntryPrefix<cstring hash>
    line = line.trim();
    if (line.starts_with(CStringEntryPrefix)) {
      StringRef possibleHash = line.drop_front(CStringEntryPrefix.size());
      uint32_t hash = 0;
      if (to_integer(possibleHash, hash))
        symbolOrCStrHash = possibleHash;
    } else
      symbolOrCStrHash = utils::getRootSymbol(line);

    if (!symbolOrCStrHash.empty()) {
      SymbolPriorityEntry &entry = priorities[symbolOrCStrHash];
      if (!objectFile.empty())
        entry.objectFiles.insert(std::make_pair(objectFile, prio));
      else
        entry.anyObjectFile = std::min(entry.anyObjectFile, prio);
    }

    ++prio;
  }
}

DenseMap<const InputSection *, int>
macho::PriorityBuilder::buildInputSectionPriorities() {
  DenseMap<const InputSection *, int> sectionPriorities;
  if (config->bpStartupFunctionSort || config->bpFunctionOrderForCompression ||
      config->bpDataOrderForCompression) {
    TimeTraceScope timeScope("Balanced Partitioning Section Orderer");
    sectionPriorities = runBalancedPartitioning(
        config->bpStartupFunctionSort ? config->irpgoProfilePath : "",
        config->bpFunctionOrderForCompression,
        config->bpDataOrderForCompression,
        config->bpCompressionSortStartupFunctions,
        config->bpVerboseSectionOrderer);
  } else if (config->callGraphProfileSort) {
    // Sort sections by the profile data provided by __LLVM,__cg_profile
    // sections.
    //
    // This first builds a call graph based on the profile data then merges
    // sections according to the C³ heuristic. All clusters are then sorted by a
    // density metric to further improve locality.
    TimeTraceScope timeScope("Call graph profile sort");
    sectionPriorities = CallGraphSort(callGraphProfile).run();
  }

  if (priorities.empty())
    return sectionPriorities;

  auto addSym = [&](const Defined *sym) {
    std::optional<int> symbolPriority = getSymbolPriority(sym);
    if (!symbolPriority)
      return;
    int &priority = sectionPriorities[sym->isec()];
    priority = std::min(priority, *symbolPriority);
  };

  // TODO: Make sure this handles weak symbols correctly.
  for (const InputFile *file : inputFiles) {
    if (isa<ObjFile>(file))
      for (Symbol *sym : file->symbols)
        if (auto *d = dyn_cast_or_null<Defined>(sym))
          addSym(d);
  }

  return sectionPriorities;
}

std::vector<StringPiecePair> macho::PriorityBuilder::buildCStringPriorities(
    ArrayRef<CStringInputSection *> inputs) {
  // Split the input strings into hold and cold sets.
  // Order hot set based on -order_file_cstring for performance improvement;
  // TODO: Order cold set of cstrings for compression via BP.
  std::vector<std::pair<int, StringPiecePair>>
      hotStringPrioritiesAndStringPieces;
  std::vector<StringPiecePair> coldStringPieces;
  std::vector<StringPiecePair> orderedStringPieces;

  for (CStringInputSection *isec : inputs) {
    for (const auto &[stringPieceIdx, piece] : llvm::enumerate(isec->pieces)) {
      if (!piece.live)
        continue;

      std::optional<int> priority = getSymbolOrCStringPriority(
          std::to_string(piece.hash), isec->getFile());
      if (!priority)
        coldStringPieces.emplace_back(isec, stringPieceIdx);
      else
        hotStringPrioritiesAndStringPieces.emplace_back(
            *priority, std::make_pair(isec, stringPieceIdx));
    }
  }

  // Order hot set for perf
  llvm::stable_sort(hotStringPrioritiesAndStringPieces);
  for (auto &[priority, stringPiecePair] : hotStringPrioritiesAndStringPieces)
    orderedStringPieces.push_back(stringPiecePair);

  // TODO: Order cold set for compression

  orderedStringPieces.insert(orderedStringPieces.end(),
                             coldStringPieces.begin(), coldStringPieces.end());

  return orderedStringPieces;
}<|MERGE_RESOLUTION|>--- conflicted
+++ resolved
@@ -247,14 +247,8 @@
 }
 
 std::optional<int>
-<<<<<<< HEAD
-macho::PriorityBuilder::getSymbolPriority(const Defined *sym) {
-  if (sym->isAbsolute())
-    return std::nullopt;
-=======
 macho::PriorityBuilder::getSymbolOrCStringPriority(const StringRef key,
                                                    InputFile *f) {
->>>>>>> 4084ffcf
 
   auto it = priorities.find(key);
   if (it == priorities.end())
@@ -271,8 +265,6 @@
     filename = saver().save(path::filename(f->archiveName) + "(" +
                             path::filename(f->getName()) + ")");
   return std::min(entry.objectFiles.lookup(filename), entry.anyObjectFile);
-<<<<<<< HEAD
-=======
 }
 
 std::optional<int>
@@ -281,7 +273,6 @@
     return std::nullopt;
   return getSymbolOrCStringPriority(utils::getRootSymbol(sym->getName()),
                                     sym->isec()->getFile());
->>>>>>> 4084ffcf
 }
 
 void macho::PriorityBuilder::extractCallGraphProfile() {
