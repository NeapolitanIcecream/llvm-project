//===- Symbols.cpp --------------------------------------------------------===//
//
// Part of the LLVM Project, under the Apache License v2.0 with LLVM Exceptions.
// See https://llvm.org/LICENSE.txt for license information.
// SPDX-License-Identifier: Apache-2.0 WITH LLVM-exception
//
//===----------------------------------------------------------------------===//

#include "Symbols.h"
#include "Driver.h"
#include "InputFiles.h"
#include "InputSection.h"
#include "OutputSections.h"
#include "SymbolTable.h"
#include "SyntheticSections.h"
#include "Target.h"
#include "Writer.h"
#include "llvm/Demangle/Demangle.h"
#include "llvm/Support/Compiler.h"
#include <cstring>

using namespace llvm;
using namespace llvm::object;
using namespace llvm::ELF;
using namespace lld;
using namespace lld::elf;

static_assert(sizeof(SymbolUnion) <= 64, "SymbolUnion too large");

template <typename T> struct AssertSymbol {
  static_assert(std::is_trivially_destructible<T>(),
                "Symbol types must be trivially destructible");
  static_assert(sizeof(T) <= sizeof(SymbolUnion), "SymbolUnion too small");
  static_assert(alignof(T) <= alignof(SymbolUnion),
                "SymbolUnion not aligned enough");
};

LLVM_ATTRIBUTE_UNUSED static inline void assertSymbols() {
  AssertSymbol<Defined>();
  AssertSymbol<CommonSymbol>();
  AssertSymbol<Undefined>();
  AssertSymbol<SharedSymbol>();
  AssertSymbol<LazySymbol>();
}

// Returns a symbol for an error message.
static std::string maybeDemangleSymbol(Ctx &ctx, StringRef symName) {
  return ctx.arg.demangle ? demangle(symName.str()) : symName.str();
}

std::string elf::toStr(Ctx &ctx, const elf::Symbol &sym) {
  StringRef name = sym.getName();
  std::string ret = maybeDemangleSymbol(ctx, name);

  const char *suffix = sym.getVersionSuffix();
  if (*suffix == '@')
    ret += suffix;
  return ret;
}

const ELFSyncStream &elf::operator<<(const ELFSyncStream &s,
                                     const Symbol *sym) {
  return s << toStr(s.ctx, *sym);
}

static uint64_t getSymVA(Ctx &ctx, const Symbol &sym, int64_t addend) {
  switch (sym.kind()) {
  case Symbol::DefinedKind: {
    auto &d = cast<Defined>(sym);
    SectionBase *isec = d.section;

    // This is an absolute symbol.
    if (!isec)
      return d.value;

    assert(isec != &InputSection::discarded);

    uint64_t offset = d.value;

    // An object in an SHF_MERGE section might be referenced via a
    // section symbol (as a hack for reducing the number of local
    // symbols).
    // Depending on the addend, the reference via a section symbol
    // refers to a different object in the merge section.
    // Since the objects in the merge section are not necessarily
    // contiguous in the output, the addend can thus affect the final
    // VA in a non-linear way.
    // To make this work, we incorporate the addend into the section
    // offset (and zero out the addend for later processing) so that
    // we find the right object in the section.
    if (d.isSection())
      offset += addend;

    // In the typical case, this is actually very simple and boils
    // down to adding together 3 numbers:
    // 1. The address of the output section.
    // 2. The offset of the input section within the output section.
    // 3. The offset within the input section (this addition happens
    //    inside InputSection::getOffset).
    //
    // If you understand the data structures involved with this next
    // line (and how they get built), then you have a pretty good
    // understanding of the linker.
    uint64_t va = isec->getVA(offset);
    if (d.isSection())
      va -= addend;

    // MIPS relocatable files can mix regular and microMIPS code.
    // Linker needs to distinguish such code. To do so microMIPS
    // symbols has the `STO_MIPS_MICROMIPS` flag in the `st_other`
    // field. Unfortunately, the `MIPS::relocate()` method has
    // a symbol value only. To pass type of the symbol (regular/microMIPS)
    // to that routine as well as other places where we write
    // a symbol value as-is (.dynamic section, `Elf_Ehdr::e_entry`
    // field etc) do the same trick as compiler uses to mark microMIPS
    // for CPU - set the less-significant bit.
    if (ctx.arg.emachine == EM_MIPS && isMicroMips(ctx) &&
        ((sym.stOther & STO_MIPS_MICROMIPS) || sym.hasFlag(NEEDS_COPY)))
      va |= 1;

    if (d.isTls() && !ctx.arg.relocatable) {
      // Use the address of the TLS segment's first section rather than the
      // segment's address, because segment addresses aren't initialized until
      // after sections are finalized. (e.g. Measuring the size of .rela.dyn
      // for Android relocation packing requires knowing TLS symbol addresses
      // during section finalization.)
      if (!ctx.tlsPhdr || !ctx.tlsPhdr->firstSec) {
        Err(ctx) << d.file
                 << " has an STT_TLS symbol but doesn't have a PT_TLS segment";
        return 0;
      }
      return va - ctx.tlsPhdr->firstSec->addr;
    }
    return va;
  }
  case Symbol::SharedKind:
  case Symbol::UndefinedKind:
    return 0;
  case Symbol::LazyKind:
    llvm_unreachable("lazy symbol reached writer");
  case Symbol::CommonKind:
    llvm_unreachable("common symbol reached writer");
  case Symbol::PlaceholderKind:
    llvm_unreachable("placeholder symbol reached writer");
  }
  llvm_unreachable("invalid symbol kind");
}

uint64_t Symbol::getVA(Ctx &ctx, int64_t addend) const {
  return getSymVA(ctx, *this, addend) + addend;
}

uint64_t Symbol::getGotVA(Ctx &ctx) const {
  if (gotInIgot)
    return ctx.in.igotPlt->getVA() + getGotPltOffset(ctx);
  return ctx.in.got->getVA() + getGotOffset(ctx);
}

uint64_t Symbol::getGotOffset(Ctx &ctx) const {
  return getGotIdx(ctx) * ctx.target->gotEntrySize;
}

uint64_t Symbol::getGotPltVA(Ctx &ctx) const {
  if (isInIplt)
    return ctx.in.igotPlt->getVA() + getGotPltOffset(ctx);
  return ctx.in.gotPlt->getVA() + getGotPltOffset(ctx);
}

uint64_t Symbol::getGotPltOffset(Ctx &ctx) const {
  if (isInIplt)
    return getPltIdx(ctx) * ctx.target->gotEntrySize;
  return (getPltIdx(ctx) + ctx.target->gotPltHeaderEntriesNum) *
         ctx.target->gotEntrySize;
}

uint64_t Symbol::getPltVA(Ctx &ctx) const {
  uint64_t outVA = isInIplt ? ctx.in.iplt->getVA() +
                                  getPltIdx(ctx) * ctx.target->ipltEntrySize
                            : ctx.in.plt->getVA() + ctx.in.plt->headerSize +
                                  getPltIdx(ctx) * ctx.target->pltEntrySize;

  // While linking microMIPS code PLT code are always microMIPS
  // code. Set the less-significant bit to track that fact.
  // See detailed comment in the `getSymVA` function.
  if (ctx.arg.emachine == EM_MIPS && isMicroMips(ctx))
    outVA |= 1;
  return outVA;
}

uint64_t Symbol::getSize() const {
  if (const auto *dr = dyn_cast<Defined>(this))
    return dr->size;
  return cast<SharedSymbol>(this)->size;
}

OutputSection *Symbol::getOutputSection() const {
  if (auto *s = dyn_cast<Defined>(this)) {
    if (auto *sec = s->section)
      return sec->getOutputSection();
    return nullptr;
  }
  return nullptr;
}

// If a symbol name contains '@', the characters after that is
// a symbol version name. This function parses that.
void Symbol::parseSymbolVersion(Ctx &ctx) {
  // Return if localized by a local: pattern in a version script.
  if (versionId == VER_NDX_LOCAL)
    return;
  StringRef s = getName();
  size_t pos = s.find('@');
  if (pos == StringRef::npos)
    return;
  StringRef verstr = s.substr(pos + 1);

  // Truncate the symbol name so that it doesn't include the version string.
  nameSize = pos;

  if (verstr.empty())
    return;

  // If this is not in this DSO, it is not a definition.
  if (!isDefined())
    return;

  // '@@' in a symbol name means the default version.
  // It is usually the most recent one.
  bool isDefault = (verstr[0] == '@');
  if (isDefault)
    verstr = verstr.substr(1);

  for (const VersionDefinition &ver : namedVersionDefs(ctx)) {
    if (ver.name != verstr)
      continue;

    if (isDefault)
      versionId = ver.id;
    else
      versionId = ver.id | VERSYM_HIDDEN;
    return;
  }

  // It is an error if the specified version is not defined.
  // Usually version script is not provided when linking executable,
  // but we may still want to override a versioned symbol from DSO,
  // so we do not report error in this case. We also do not error
  // if the symbol has a local version as it won't be in the dynamic
  // symbol table.
  if (ctx.arg.shared && versionId != VER_NDX_LOCAL)
    ErrAlways(ctx) << file << ": symbol " << s << " has undefined version "
                   << verstr;
}

void Symbol::extract(Ctx &ctx) const {
  assert(file->lazy);
  file->lazy = false;
  parseFile(ctx, file);
}

uint8_t Symbol::computeBinding(Ctx &ctx) const {
  auto v = visibility();
  if ((v != STV_DEFAULT && v != STV_PROTECTED) || versionId == VER_NDX_LOCAL)
    return STB_LOCAL;
  if (binding == STB_GNU_UNIQUE && !ctx.arg.gnuUnique)
    return STB_GLOBAL;
  return binding;
}

// Print out a log message for --trace-symbol.
void elf::printTraceSymbol(const Symbol &sym, StringRef name) {
  std::string s;
  if (sym.isUndefined())
    s = ": reference to ";
  else if (sym.isLazy())
    s = ": lazy definition of ";
  else if (sym.isShared())
    s = ": shared definition of ";
  else if (sym.isCommon())
    s = ": common definition of ";
  else
    s = ": definition of ";

  Msg(sym.file->ctx) << sym.file << s << name;
}

static void recordWhyExtract(Ctx &ctx, const InputFile *reference,
                             const InputFile &extracted, const Symbol &sym) {
  ctx.whyExtractRecords.emplace_back(toStr(ctx, reference), &extracted, sym);
}

void elf::maybeWarnUnorderableSymbol(Ctx &ctx, const Symbol *sym) {
  if (!ctx.arg.warnSymbolOrdering)
    return;

  // If UnresolvedPolicy::Ignore is used, no "undefined symbol" error/warning is
  // emitted. It makes sense to not warn on undefined symbols (excluding those
  // demoted by demoteSymbols).
  //
  // Note, ld.bfd --symbol-ordering-file= does not warn on undefined symbols,
  // but we don't have to be compatible here.
  if (sym->isUndefined() && !cast<Undefined>(sym)->discardedSecIdx &&
      ctx.arg.unresolvedSymbols == UnresolvedPolicy::Ignore)
    return;

  const InputFile *file = sym->file;
  auto *d = dyn_cast<Defined>(sym);

  auto report = [&](StringRef s) { Warn(ctx) << file << s << sym->getName(); };

  if (sym->isUndefined()) {
    if (cast<Undefined>(sym)->discardedSecIdx)
      report(": unable to order discarded symbol: ");
    else
      report(": unable to order undefined symbol: ");
  } else if (sym->isShared())
    report(": unable to order shared symbol: ");
  else if (d && !d->section)
    report(": unable to order absolute symbol: ");
  else if (d && isa<OutputSection>(d->section))
    report(": unable to order synthetic symbol: ");
  else if (d && !d->section->isLive())
    report(": unable to order discarded symbol: ");
}

// Returns true if a symbol can be replaced at load-time by a symbol
// with the same name defined in other ELF executable or DSO.
bool elf::computeIsPreemptible(Ctx &ctx, const Symbol &sym) {
  assert(!sym.isLocal() || sym.isPlaceholder());

  // Only symbols with default visibility that appear in dynsym can be
  // preempted. Symbols with protected visibility cannot be preempted.
  if (sym.visibility() != STV_DEFAULT)
    return false;

  // At this point copy relocations have not been created yet.
  // Shared symbols are preemptible. Undefined symbols are preemptible
  // when zDynamicUndefined (default in dynamic linking). Weakness is not
  // checked, though undefined non-weak would typically trigger relocation
  // errors unless options like -z undefs are used.
  if (!sym.isDefined())
    return !sym.isUndefined() || ctx.arg.zDynamicUndefined;

  if (!ctx.arg.shared)
    return false;

  // If -Bsymbolic or --dynamic-list is specified, or -Bsymbolic-functions is
  // specified and the symbol is STT_FUNC, the symbol is preemptible iff it is
  // in the dynamic list. -Bsymbolic-non-weak-functions is a non-weak subset of
  // -Bsymbolic-functions.
  if (ctx.arg.symbolic ||
      (ctx.arg.bsymbolic == BsymbolicKind::NonWeak &&
       sym.binding != STB_WEAK) ||
      (ctx.arg.bsymbolic == BsymbolicKind::Functions && sym.isFunc()) ||
      (ctx.arg.bsymbolic == BsymbolicKind::NonWeakFunctions && sym.isFunc() &&
       sym.binding != STB_WEAK))
    return sym.inDynamicList;
  return true;
}

void elf::parseVersionAndComputeIsPreemptible(Ctx &ctx) {
  // Symbol themselves might know their versions because symbols
  // can contain versions in the form of <name>@<version>.
  // Let them parse and update their names to exclude version suffix.
  // In addition, compute isExported and isPreemptible.
<<<<<<< HEAD
  bool maybePreemptible = ctx.sharedFiles.size() || ctx.arg.shared;
=======
>>>>>>> 4084ffcf
  for (Symbol *sym : ctx.symtab->getSymbols()) {
    if (sym->hasVersionSuffix)
      sym->parseSymbolVersion(ctx);
    if (sym->computeBinding(ctx) == STB_LOCAL) {
      sym->isExported = false;
      continue;
    }
    if (!sym->isDefined() && !sym->isCommon()) {
<<<<<<< HEAD
      sym->isPreemptible = maybePreemptible && computeIsPreemptible(ctx, *sym);
    } else if (ctx.arg.exportDynamic &&
               (sym->isUsedInRegularObj || !sym->ltoCanOmit)) {
      sym->isExported = true;
      sym->isPreemptible = maybePreemptible && computeIsPreemptible(ctx, *sym);
=======
      sym->isPreemptible = computeIsPreemptible(ctx, *sym);
    } else if (ctx.arg.exportDynamic &&
               (sym->isUsedInRegularObj || !sym->ltoCanOmit)) {
      sym->isExported = true;
      sym->isPreemptible = computeIsPreemptible(ctx, *sym);
>>>>>>> 4084ffcf
    }
  }
}

// Merge symbol properties.
//
// When we have many symbols of the same name, we choose one of them,
// and that's the result of symbol resolution. However, symbols that
// were not chosen still affect some symbol properties.
void Symbol::mergeProperties(const Symbol &other) {
  // DSO symbols do not affect visibility in the output.
  if (!other.isShared() && other.visibility() != STV_DEFAULT) {
    uint8_t v = visibility(), ov = other.visibility();
    setVisibility(v == STV_DEFAULT ? ov : std::min(v, ov));
  }
}

void Symbol::resolve(Ctx &ctx, const Undefined &other) {
  if (other.visibility() != STV_DEFAULT) {
    uint8_t v = visibility(), ov = other.visibility();
    setVisibility(v == STV_DEFAULT ? ov : std::min(v, ov));
  }
  // An undefined symbol with non default visibility must be satisfied
  // in the same DSO.
  //
  // If this is a non-weak defined symbol in a discarded section, override the
  // existing undefined symbol for better error message later.
  if (isPlaceholder() || (isShared() && other.visibility() != STV_DEFAULT) ||
      (isUndefined() && other.binding != STB_WEAK && other.discardedSecIdx)) {
    other.overwrite(*this);
    return;
  }

  if (traced)
    printTraceSymbol(other, getName());

  if (isLazy()) {
    // An undefined weak will not extract archive members. See comment on Lazy
    // in Symbols.h for the details.
    if (other.binding == STB_WEAK) {
      binding = STB_WEAK;
      type = other.type;
      return;
    }

    // Do extra check for --warn-backrefs.
    //
    // --warn-backrefs is an option to prevent an undefined reference from
    // extracting an archive member written earlier in the command line. It can
    // be used to keep compatibility with GNU linkers to some degree. I'll
    // explain the feature and why you may find it useful in this comment.
    //
    // lld's symbol resolution semantics is more relaxed than traditional Unix
    // linkers. For example,
    //
    //   ld.lld foo.a bar.o
    //
    // succeeds even if bar.o contains an undefined symbol that has to be
    // resolved by some object file in foo.a. Traditional Unix linkers don't
    // allow this kind of backward reference, as they visit each file only once
    // from left to right in the command line while resolving all undefined
    // symbols at the moment of visiting.
    //
    // In the above case, since there's no undefined symbol when a linker visits
    // foo.a, no files are pulled out from foo.a, and because the linker forgets
    // about foo.a after visiting, it can't resolve undefined symbols in bar.o
    // that could have been resolved otherwise.
    //
    // That lld accepts more relaxed form means that (besides it'd make more
    // sense) you can accidentally write a command line or a build file that
    // works only with lld, even if you have a plan to distribute it to wider
    // users who may be using GNU linkers. With --warn-backrefs, you can detect
    // a library order that doesn't work with other Unix linkers.
    //
    // The option is also useful to detect cyclic dependencies between static
    // archives. Again, lld accepts
    //
    //   ld.lld foo.a bar.a
    //
    // even if foo.a and bar.a depend on each other. With --warn-backrefs, it is
    // handled as an error.
    //
    // Here is how the option works. We assign a group ID to each file. A file
    // with a smaller group ID can pull out object files from an archive file
    // with an equal or greater group ID. Otherwise, it is a reverse dependency
    // and an error.
    //
    // A file outside --{start,end}-group gets a fresh ID when instantiated. All
    // files within the same --{start,end}-group get the same group ID. E.g.
    //
    //   ld.lld A B --start-group C D --end-group E
    //
    // A forms group 0. B form group 1. C and D (including their member object
    // files) form group 2. E forms group 3. I think that you can see how this
    // group assignment rule simulates the traditional linker's semantics.
    bool backref = ctx.arg.warnBackrefs && file->groupId < other.file->groupId;
    extract(ctx);

    if (!ctx.arg.whyExtract.empty())
      recordWhyExtract(ctx, other.file, *file, *this);

    // We don't report backward references to weak symbols as they can be
    // overridden later.
    //
    // A traditional linker does not error for -ldef1 -lref -ldef2 (linking
    // sandwich), where def2 may or may not be the same as def1. We don't want
    // to warn for this case, so dismiss the warning if we see a subsequent lazy
    // definition. this->file needs to be saved because in the case of LTO it
    // may be reset to internalFile or be replaced with a file named lto.tmp.
    if (backref && !isWeak())
      ctx.backwardReferences.try_emplace(this,
                                         std::make_pair(other.file, file));
    return;
  }

  // Undefined symbols in a SharedFile do not change the binding.
  if (isa<SharedFile>(other.file))
    return;

  if (isUndefined() || isShared()) {
    // The binding will be weak if there is at least one reference and all are
    // weak. The binding has one opportunity to change to weak: if the first
    // reference is weak.
    if (other.binding != STB_WEAK || !referenced)
      binding = other.binding;
  }
}

// Compare two symbols. Return true if the new symbol should win.
bool Symbol::shouldReplace(Ctx &ctx, const Defined &other) const {
  if (LLVM_UNLIKELY(isCommon())) {
    if (ctx.arg.warnCommon)
      Warn(ctx) << "common " << getName() << " is overridden";
    return !other.isWeak();
  }
  if (!isDefined())
    return true;

  // Incoming STB_GLOBAL overrides STB_WEAK/STB_GNU_UNIQUE. -fgnu-unique changes
  // some vague linkage data in COMDAT from STB_WEAK to STB_GNU_UNIQUE. Treat
  // STB_GNU_UNIQUE like STB_WEAK so that we prefer the first among all
  // STB_WEAK/STB_GNU_UNIQUE copies. If we prefer an incoming STB_GNU_UNIQUE to
  // an existing STB_WEAK, there may be discarded section errors because the
  // selected copy may be in a non-prevailing COMDAT.
  return !isGlobal() && other.isGlobal();
}

void elf::reportDuplicate(Ctx &ctx, const Symbol &sym, const InputFile *newFile,
                          InputSectionBase *errSec, uint64_t errOffset) {
  if (ctx.arg.allowMultipleDefinition)
    return;
  // In glibc<2.32, crti.o has .gnu.linkonce.t.__x86.get_pc_thunk.bx, which
  // is sort of proto-comdat. There is actually no duplicate if we have
  // full support for .gnu.linkonce.
  const Defined *d = dyn_cast<Defined>(&sym);
  if (!d || d->getName() == "__x86.get_pc_thunk.bx")
    return;
  // Allow absolute symbols with the same value for GNU ld compatibility.
  if (!d->section && !errSec && errOffset && d->value == errOffset)
    return;
  if (!d->section || !errSec) {
    Err(ctx) << "duplicate symbol: " << &sym << "\n>>> defined in " << sym.file
             << "\n>>> defined in " << newFile;
    return;
  }

  // Construct and print an error message in the form of:
  //
  //   ld.lld: error: duplicate symbol: foo
  //   >>> defined at bar.c:30
  //   >>>            bar.o (/home/alice/src/bar.o)
  //   >>> defined at baz.c:563
  //   >>>            baz.o in archive libbaz.a
  auto *sec1 = cast<InputSectionBase>(d->section);
  auto diag = Err(ctx);
  diag << "duplicate symbol: " << &sym << "\n>>> defined at ";
  auto tell = diag.tell();
  diag << sec1->getSrcMsg(sym, d->value);
  if (tell != diag.tell())
    diag << "\n>>>            ";
  diag << sec1->getObjMsg(d->value) << "\n>>> defined at ";
  tell = diag.tell();
  diag << errSec->getSrcMsg(sym, errOffset);
  if (tell != diag.tell())
    diag << "\n>>>            ";
  diag << errSec->getObjMsg(errOffset);
}

void Symbol::checkDuplicate(Ctx &ctx, const Defined &other) const {
  if (isDefined() && !isWeak() && !other.isWeak())
    reportDuplicate(ctx, *this, other.file,
                    dyn_cast_or_null<InputSectionBase>(other.section),
                    other.value);
}

void Symbol::resolve(Ctx &ctx, const CommonSymbol &other) {
  if (other.visibility() != STV_DEFAULT) {
    uint8_t v = visibility(), ov = other.visibility();
    setVisibility(v == STV_DEFAULT ? ov : std::min(v, ov));
  }
  if (isDefined() && !isWeak()) {
    if (ctx.arg.warnCommon)
      Warn(ctx) << "common " << getName() << " is overridden";
    return;
  }

  if (CommonSymbol *oldSym = dyn_cast<CommonSymbol>(this)) {
    if (ctx.arg.warnCommon)
      Warn(ctx) << "multiple common of " << getName();
    oldSym->alignment = std::max(oldSym->alignment, other.alignment);
    if (oldSym->size < other.size) {
      oldSym->file = other.file;
      oldSym->size = other.size;
    }
    return;
  }

  if (auto *s = dyn_cast<SharedSymbol>(this)) {
    // Increase st_size if the shared symbol has a larger st_size. The shared
    // symbol may be created from common symbols. The fact that some object
    // files were linked into a shared object first should not change the
    // regular rule that picks the largest st_size.
    uint64_t size = s->size;
    other.overwrite(*this);
    if (size > cast<CommonSymbol>(this)->size)
      cast<CommonSymbol>(this)->size = size;
  } else {
    other.overwrite(*this);
  }
}

void Symbol::resolve(Ctx &ctx, const Defined &other) {
  if (other.visibility() != STV_DEFAULT) {
    uint8_t v = visibility(), ov = other.visibility();
    setVisibility(v == STV_DEFAULT ? ov : std::min(v, ov));
  }
  if (shouldReplace(ctx, other))
    other.overwrite(*this);
}

void Symbol::resolve(Ctx &ctx, const LazySymbol &other) {
  if (isPlaceholder()) {
    other.overwrite(*this);
    return;
  }

  if (LLVM_UNLIKELY(!isUndefined())) {
    // See the comment in resolve(Ctx &, const Undefined &).
    if (isDefined()) {
      ctx.backwardReferences.erase(this);
    } else if (isCommon() && ctx.arg.fortranCommon &&
               other.file->shouldExtractForCommon(getName())) {
      // For common objects, we want to look for global or weak definitions that
      // should be extracted as the canonical definition instead.
      ctx.backwardReferences.erase(this);
      other.overwrite(*this);
      other.extract(ctx);
    }
    return;
  }

  // An undefined weak will not extract archive members. See comment on Lazy in
  // Symbols.h for the details.
  if (isWeak()) {
    uint8_t ty = type;
    other.overwrite(*this);
    type = ty;
    binding = STB_WEAK;
    return;
  }

  const InputFile *oldFile = file;
  other.extract(ctx);
  if (!ctx.arg.whyExtract.empty())
    recordWhyExtract(ctx, oldFile, *file, *this);
}

void Symbol::resolve(Ctx &ctx, const SharedSymbol &other) {
  isExported = true;
  if (isPlaceholder()) {
    other.overwrite(*this);
    return;
  }
  if (isCommon()) {
    // See the comment in resolveCommon() above.
    if (other.size > cast<CommonSymbol>(this)->size)
      cast<CommonSymbol>(this)->size = other.size;
    return;
  }
  if (visibility() == STV_DEFAULT && (isUndefined() || isLazy())) {
    // An undefined symbol with non default visibility must be satisfied
    // in the same DSO.
    uint8_t bind = binding;
    other.overwrite(*this);
    binding = bind;
  } else if (traced)
    printTraceSymbol(other, getName());
}

void Defined::overwrite(Symbol &sym) const {
  if (isa_and_nonnull<SharedFile>(sym.file))
    sym.versionId = VER_NDX_GLOBAL;
  Symbol::overwrite(sym, DefinedKind);
  auto &s = static_cast<Defined &>(sym);
  s.value = value;
  s.size = size;
  s.section = section;
}<|MERGE_RESOLUTION|>--- conflicted
+++ resolved
@@ -363,10 +363,6 @@
   // can contain versions in the form of <name>@<version>.
   // Let them parse and update their names to exclude version suffix.
   // In addition, compute isExported and isPreemptible.
-<<<<<<< HEAD
-  bool maybePreemptible = ctx.sharedFiles.size() || ctx.arg.shared;
-=======
->>>>>>> 4084ffcf
   for (Symbol *sym : ctx.symtab->getSymbols()) {
     if (sym->hasVersionSuffix)
       sym->parseSymbolVersion(ctx);
@@ -375,19 +371,11 @@
       continue;
     }
     if (!sym->isDefined() && !sym->isCommon()) {
-<<<<<<< HEAD
-      sym->isPreemptible = maybePreemptible && computeIsPreemptible(ctx, *sym);
-    } else if (ctx.arg.exportDynamic &&
-               (sym->isUsedInRegularObj || !sym->ltoCanOmit)) {
-      sym->isExported = true;
-      sym->isPreemptible = maybePreemptible && computeIsPreemptible(ctx, *sym);
-=======
       sym->isPreemptible = computeIsPreemptible(ctx, *sym);
     } else if (ctx.arg.exportDynamic &&
                (sym->isUsedInRegularObj || !sym->ltoCanOmit)) {
       sym->isExported = true;
       sym->isPreemptible = computeIsPreemptible(ctx, *sym);
->>>>>>> 4084ffcf
     }
   }
 }
