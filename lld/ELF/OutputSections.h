--- conflicted
+++ resolved
@@ -132,11 +132,6 @@
 
 private:
   SmallVector<InputSection *, 0> storage;
-<<<<<<< HEAD
-
-  std::array<uint8_t, 4> getFiller(Ctx &);
-=======
->>>>>>> ce7c17d5
 };
 
 struct OutputDesc final : SectionCommand {
