--- conflicted
+++ resolved
@@ -221,13 +221,8 @@
   case R_AARCH64_NONE:
     return R_NONE;
   default:
-<<<<<<< HEAD
-    error(getErrorLoc(ctx, loc) + "unknown relocation (" + Twine(type) +
-          ") against symbol " + toString(s));
-=======
     Err(ctx) << getErrorLoc(ctx, loc) << "unknown relocation (" << type.v
              << ") against symbol " << &s;
->>>>>>> ce7c17d5
     return R_NONE;
   }
 }
@@ -362,12 +357,7 @@
     return SignExtend64<28>(getBits(read32le(buf), 0, 25) << 2);
 
   default:
-<<<<<<< HEAD
-    internalLinkerError(getErrorLoc(ctx, buf),
-                        "cannot read addend for relocation " + toString(type));
-=======
     InternalErr(ctx, buf) << "cannot read addend for relocation " << type;
->>>>>>> ce7c17d5
     return 0;
   }
 }
@@ -378,11 +368,7 @@
 
 void AArch64::writeIgotPlt(uint8_t *buf, const Symbol &s) const {
   if (ctx.arg.writeAddends)
-<<<<<<< HEAD
-    write64(ctx, buf, s.getVA());
-=======
     write64(ctx, buf, s.getVA(ctx));
->>>>>>> ce7c17d5
 }
 
 void AArch64::writePltHeader(uint8_t *buf) const {
@@ -438,11 +424,7 @@
   if (type != R_AARCH64_CALL26 && type != R_AARCH64_JUMP26 &&
       type != R_AARCH64_PLT32)
     return false;
-<<<<<<< HEAD
-  uint64_t dst = expr == R_PLT_PC ? s.getPltVA(ctx) : s.getVA(a);
-=======
   uint64_t dst = expr == R_PLT_PC ? s.getPltVA(ctx) : s.getVA(ctx, a);
->>>>>>> ce7c17d5
   return !inBranchRange(type, branchAddr, dst);
 }
 
@@ -569,10 +551,7 @@
     write32AArch64Addr(loc, val >> 12);
     break;
   case R_AARCH64_ADR_PREL_LO21:
-<<<<<<< HEAD
-=======
   case R_AARCH64_AUTH_GOT_ADR_PREL_LO21:
->>>>>>> ce7c17d5
     checkInt(ctx, loc, val, 21, rel);
     write32AArch64Addr(loc, val);
     break;
@@ -593,10 +572,7 @@
   case R_AARCH64_CONDBR19:
   case R_AARCH64_LD_PREL_LO19:
   case R_AARCH64_GOT_LD_PREL19:
-<<<<<<< HEAD
-=======
   case R_AARCH64_AUTH_GOT_LD_PREL19:
->>>>>>> ce7c17d5
     checkAlignment(ctx, loc, val, 4, rel);
     checkInt(ctx, loc, val, 21, rel);
     writeMaskedBits32le(loc, (val & 0x1FFFFC) << 3, 0x1FFFFC << 3);
