--- conflicted
+++ resolved
@@ -948,11 +948,7 @@
     } else if (ctx.arg.emachine == EM_AARCH64 &&
                type == GNU_PROPERTY_AARCH64_FEATURE_PAUTH) {
       ArrayRef<uint8_t> contents = data ? *data : desc;
-<<<<<<< HEAD
-      if (!f.aarch64PauthAbiCoreInfo.empty()) {
-=======
       if (f.aarch64PauthAbiCoreInfo) {
->>>>>>> 4084ffcf
         return void(
             err(contents.data())
             << "multiple GNU_PROPERTY_AARCH64_FEATURE_PAUTH entries are "
@@ -963,13 +959,9 @@
                        "is invalid: expected 16 bytes, but got "
                     << size);
       }
-<<<<<<< HEAD
-      f.aarch64PauthAbiCoreInfo = desc;
-=======
       f.aarch64PauthAbiCoreInfo = {
           support::endian::read64<ELFT::Endianness>(&desc[0]),
           support::endian::read64<ELFT::Endianness>(&desc[8])};
->>>>>>> 4084ffcf
     }
 
     // Padding is present in the note descriptor, if necessary.
@@ -1023,13 +1015,6 @@
       continue;
     }
 
-<<<<<<< HEAD
-    uint32_t featureAndType = ctx.arg.emachine == EM_AARCH64
-                                  ? GNU_PROPERTY_AARCH64_FEATURE_1_AND
-                                  : GNU_PROPERTY_X86_FEATURE_1_AND;
-
-=======
->>>>>>> 4084ffcf
     // Read a body of a NOTE record, which consists of type-length-value fields.
     ArrayRef<uint8_t> desc = note.getDesc(sec.addralign);
     const uint8_t *base = sec.content().data();
