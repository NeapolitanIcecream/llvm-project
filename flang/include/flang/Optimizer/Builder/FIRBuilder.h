//===-- FirBuilder.h -- FIR operation builder -------------------*- C++ -*-===//
//
// Part of the LLVM Project, under the Apache License v2.0 with LLVM Exceptions.
// See https://llvm.org/LICENSE.txt for license information.
// SPDX-License-Identifier: Apache-2.0 WITH LLVM-exception
//
//===----------------------------------------------------------------------===//
//
// Builder routines for constructing the FIR dialect of MLIR. As FIR is a
// dialect of MLIR, it makes extensive use of MLIR interfaces and MLIR's coding
// style (https://mlir.llvm.org/getting_started/DeveloperGuide/) is used in this
// module.
//
//===----------------------------------------------------------------------===//

#ifndef FORTRAN_OPTIMIZER_BUILDER_FIRBUILDER_H
#define FORTRAN_OPTIMIZER_BUILDER_FIRBUILDER_H

#include "flang/Optimizer/Dialect/FIROps.h"
#include "flang/Optimizer/Dialect/FIROpsSupport.h"
#include "flang/Optimizer/Dialect/FIRType.h"
#include "flang/Optimizer/Dialect/Support/FIRContext.h"
#include "flang/Optimizer/Dialect/Support/KindMapping.h"
#include "flang/Support/MathOptionsBase.h"
#include "mlir/IR/Builders.h"
#include "mlir/IR/BuiltinOps.h"
#include "llvm/ADT/DenseMap.h"
#include <optional>
#include <utility>

namespace mlir {
class DataLayout;
class SymbolTable;
}

namespace fir {
class AbstractArrayBox;
class ExtendedValue;
class MutableBoxValue;
class BoxValue;

/// Get the integer type with a pointer size.
inline mlir::Type getIntPtrType(mlir::OpBuilder &builder) {
  // TODO: Delay the need of such type until codegen or find a way to use
  // llvm::DataLayout::getPointerSizeInBits here.
  return builder.getI64Type();
}

//===----------------------------------------------------------------------===//
// FirOpBuilder
//===----------------------------------------------------------------------===//

/// Extends the MLIR OpBuilder to provide methods for building common FIR
/// patterns.
class FirOpBuilder : public mlir::OpBuilder, public mlir::OpBuilder::Listener {
public:
  explicit FirOpBuilder(mlir::Operation *op, fir::KindMapping kindMap,
                        mlir::SymbolTable *symbolTable = nullptr)
      : OpBuilder{op, /*listener=*/this}, kindMap{std::move(kindMap)},
        symbolTable{symbolTable} {
    auto fmi = mlir::dyn_cast<mlir::arith::ArithFastMathInterface>(*op);
    if (fmi) {
      // Set the builder with FastMathFlags attached to the operation.
      setFastMathFlags(fmi.getFastMathFlagsAttr().getValue());
    }
  }
  explicit FirOpBuilder(mlir::OpBuilder &builder, fir::KindMapping kindMap,
                        mlir::SymbolTable *symbolTable = nullptr)
      : OpBuilder(builder), OpBuilder::Listener(), kindMap{std::move(kindMap)},
        symbolTable{symbolTable} {
    setListener(this);
  }
  explicit FirOpBuilder(mlir::OpBuilder &builder, mlir::ModuleOp mod)
      : OpBuilder(builder), OpBuilder::Listener(),
        kindMap{getKindMapping(mod)} {
    setListener(this);
  }
  explicit FirOpBuilder(mlir::OpBuilder &builder, fir::KindMapping kindMap,
                        mlir::Operation *op)
      : OpBuilder(builder), OpBuilder::Listener(), kindMap{std::move(kindMap)} {
    setListener(this);
    auto fmi = mlir::dyn_cast<mlir::arith::ArithFastMathInterface>(*op);
    if (fmi) {
      // Set the builder with FastMathFlags attached to the operation.
      setFastMathFlags(fmi.getFastMathFlagsAttr().getValue());
    }
  }
  FirOpBuilder(mlir::OpBuilder &builder, mlir::Operation *op)
      : FirOpBuilder(builder, fir::getKindMapping(op), op) {}

  // The listener self-reference has to be updated in case of copy-construction.
  FirOpBuilder(const FirOpBuilder &other)
      : OpBuilder(other), OpBuilder::Listener(), kindMap{other.kindMap},
        fastMathFlags{other.fastMathFlags},
        integerOverflowFlags{other.integerOverflowFlags},
        symbolTable{other.symbolTable} {
    setListener(this);
  }

  FirOpBuilder(FirOpBuilder &&other)
      : OpBuilder(other), OpBuilder::Listener(),
        kindMap{std::move(other.kindMap)}, fastMathFlags{other.fastMathFlags},
        integerOverflowFlags{other.integerOverflowFlags},
        symbolTable{other.symbolTable} {
    setListener(this);
  }

  /// Get the current Region of the insertion point.
  mlir::Region &getRegion() { return *getBlock()->getParent(); }

  /// Get the current Module
  mlir::ModuleOp getModule() {
    return getRegion().getParentOfType<mlir::ModuleOp>();
  }

  /// Get the current Function
  mlir::func::FuncOp getFunction() {
    return getRegion().getParentOfType<mlir::func::FuncOp>();
  }

  /// Get a reference to the kind map.
  const fir::KindMapping &getKindMap() { return kindMap; }

  /// Get func.func/fir.global symbol table attached to this builder if any.
  mlir::SymbolTable *getMLIRSymbolTable() { return symbolTable; }

  /// Get the default integer type
  [[maybe_unused]] mlir::IntegerType getDefaultIntegerType() {
    return getIntegerType(
        getKindMap().getIntegerBitsize(getKindMap().defaultIntegerKind()));
  }

  /// The LHS and RHS are not always in agreement in terms of type. In some
  /// cases, the disagreement is between COMPLEX and other scalar types. In that
  /// case, the conversion must insert (extract) out of a COMPLEX value to have
  /// the proper semantics and be strongly typed. E.g., converting an integer
  /// (real) to a complex, the real part is filled using the integer (real)
  /// after type conversion and the imaginary part is zero.
  mlir::Value convertWithSemantics(mlir::Location loc, mlir::Type toTy,
                                   mlir::Value val,
                                   bool allowCharacterConversion = false,
                                   bool allowRebox = false);

  /// Get the entry block of the current Function
  mlir::Block *getEntryBlock() { return &getFunction().front(); }

  /// Get the block for adding Allocas. If OpenMP is enabled then get the
  /// the alloca block from an Operation which can be Outlined. Otherwise
  /// use the entry block of the current Function
  mlir::Block *getAllocaBlock();

  /// Safely create a reference type to the type `eleTy`.
  mlir::Type getRefType(mlir::Type eleTy, bool isVolatile = false);

  /// Create a sequence of `eleTy` with `rank` dimensions of unknown size.
  mlir::Type getVarLenSeqTy(mlir::Type eleTy, unsigned rank = 1);

  /// Get character length type.
  mlir::Type getCharacterLengthType() { return getIndexType(); }

  /// Get the integer type whose bit width corresponds to the width of pointer
  /// types, or is bigger.
  mlir::Type getIntPtrType() { return fir::getIntPtrType(*this); }

  /// Wrap `str` to a SymbolRefAttr.
  mlir::SymbolRefAttr getSymbolRefAttr(llvm::StringRef str) {
    return mlir::SymbolRefAttr::get(getContext(), str);
  }

  /// Get the mlir float type that implements Fortran REAL(kind).
  mlir::Type getRealType(int kind);

  fir::BoxProcType getBoxProcType(mlir::FunctionType funcTy) {
    return fir::BoxProcType::get(getContext(), funcTy);
  }

  /// Create a null constant memory reference of type \p ptrType.
  /// If \p ptrType is not provided, !fir.ref<none> type will be used.
  mlir::Value createNullConstant(mlir::Location loc, mlir::Type ptrType = {});

  /// Create an integer constant of type \p type and value \p i.
  /// Should not be used with negative values with integer types of more
  /// than 64 bits.
  mlir::Value createIntegerConstant(mlir::Location loc, mlir::Type integerType,
                                    std::int64_t i);

  /// Create an integer of \p integerType where all the bits have been set to
  /// ones. Safe to use regardless of integerType bitwidth.
  mlir::Value createAllOnesInteger(mlir::Location loc, mlir::Type integerType);

  /// Create -1 constant of \p integerType. Safe to use regardless of
  /// integerType bitwidth.
  mlir::Value createMinusOneInteger(mlir::Location loc,
                                    mlir::Type integerType) {
    return createAllOnesInteger(loc, integerType);
  }

  /// Create a real constant from an integer value.
  mlir::Value createRealConstant(mlir::Location loc, mlir::Type realType,
                                 llvm::APFloat::integerPart val);

  /// Create a real constant from an APFloat value.
  mlir::Value createRealConstant(mlir::Location loc, mlir::Type realType,
                                 const llvm::APFloat &val);

  /// Create a real constant of type \p realType with a value zero.
  mlir::Value createRealZeroConstant(mlir::Location loc, mlir::Type realType) {
    return createRealConstant(loc, realType, 0u);
  }

  /// Create a slot for a local on the stack. Besides the variable's type and
  /// shape, it may be given name, pinned, or target attributes.
  mlir::Value allocateLocal(mlir::Location loc, mlir::Type ty,
                            llvm::StringRef uniqName, llvm::StringRef name,
                            bool pinned, llvm::ArrayRef<mlir::Value> shape,
                            llvm::ArrayRef<mlir::Value> lenParams,
                            bool asTarget = false);
  mlir::Value allocateLocal(mlir::Location loc, mlir::Type ty,
                            llvm::StringRef uniqName, llvm::StringRef name,
                            llvm::ArrayRef<mlir::Value> shape,
                            llvm::ArrayRef<mlir::Value> lenParams,
                            bool asTarget = false);

  /// Create a two dimensional ArrayAttr containing integer data as
  /// IntegerAttrs, effectively: ArrayAttr<ArrayAttr<IntegerAttr>>>.
  mlir::ArrayAttr create2DI64ArrayAttr(
      llvm::SmallVectorImpl<llvm::SmallVector<int64_t>> &intData);

  /// Create a temporary using `fir.alloca`. This function does not hoist.
  /// It is the callers responsibility to set the insertion point if
  /// hoisting is required.
  mlir::Value createTemporaryAlloc(
      mlir::Location loc, mlir::Type type, llvm::StringRef name,
      mlir::ValueRange lenParams = {}, mlir::ValueRange shape = {},
      llvm::ArrayRef<mlir::NamedAttribute> attrs = {},
      std::optional<Fortran::common::CUDADataAttr> cudaAttr = std::nullopt);

  /// Create a temporary. A temp is allocated using `fir.alloca` and can be read
  /// and written using `fir.load` and `fir.store`, resp.  The temporary can be
  /// given a name via a front-end `Symbol` or a `StringRef`.
  mlir::Value createTemporary(
      mlir::Location loc, mlir::Type type, llvm::StringRef name = {},
      mlir::ValueRange shape = {}, mlir::ValueRange lenParams = {},
      llvm::ArrayRef<mlir::NamedAttribute> attrs = {},
      std::optional<Fortran::common::CUDADataAttr> cudaAttr = std::nullopt);

  /// Create an unnamed and untracked temporary on the stack.
  mlir::Value createTemporary(mlir::Location loc, mlir::Type type,
                              mlir::ValueRange shape) {
    return createTemporary(loc, type, llvm::StringRef{}, shape);
  }

  mlir::Value createTemporary(mlir::Location loc, mlir::Type type,
                              llvm::ArrayRef<mlir::NamedAttribute> attrs) {
    return createTemporary(loc, type, llvm::StringRef{}, {}, {}, attrs);
  }

  mlir::Value createTemporary(mlir::Location loc, mlir::Type type,
                              llvm::StringRef name,
                              llvm::ArrayRef<mlir::NamedAttribute> attrs) {
    return createTemporary(loc, type, name, {}, {}, attrs);
  }

  /// Create a temporary on the heap.
  mlir::Value
  createHeapTemporary(mlir::Location loc, mlir::Type type,
                      llvm::StringRef name = {}, mlir::ValueRange shape = {},
                      mlir::ValueRange lenParams = {},
                      llvm::ArrayRef<mlir::NamedAttribute> attrs = {});

  /// Sample genDeclare callback for createArrayTemp() below.
  /// It creates fir.declare operation using the given operands.
  /// \p memref is the base of the allocated temporary,
<<<<<<< HEAD
  /// which may be !fir.ref<!fir.array<>> or !fir.ref<!fir.box/class<>>.
=======
  /// which may be !fir.ref<!fir.array<>> or !fir.box/class<>.
>>>>>>> 4084ffcf
  static mlir::Value genTempDeclareOp(fir::FirOpBuilder &builder,
                                      mlir::Location loc, mlir::Value memref,
                                      llvm::StringRef name, mlir::Value shape,
                                      llvm::ArrayRef<mlir::Value> typeParams,
                                      fir::FortranVariableFlagsAttr attrs);

<<<<<<< HEAD
  /// Create a temporary array with the given \p arrayType,
=======
  /// Create a temporary with the given \p baseType,
>>>>>>> 4084ffcf
  /// \p shape, \p extents and \p typeParams. An optional
  /// \p polymorphicMold specifies the entity which dynamic type
  /// has to be used for the allocation.
  /// \p genDeclare callback generates a declare operation
  /// for the created temporary. FIR passes may use genTempDeclareOp()
  /// function above that creates fir.declare.
  /// HLFIR passes may provide their own callback that generates
  /// hlfir.declare. Some passes may provide a callback that
  /// just passes through the base of the temporary.
  /// If \p useStack is true, the function will try to do the allocation
  /// in stack memory (which is not always possible currently).
  /// The first return value is the base of the temporary object,
<<<<<<< HEAD
  /// which may be !fir.ref<!fir.array<>> or !fir.ref<!fir.box/class<>>.
  /// The second return value is true, if the actual allocation
  /// was done in heap memory.
=======
  /// which may be !fir.ref<!fir.array<>> or !fir.box/class<>.
  /// The second return value is true, if the actual allocation
  /// was done in heap memory.
  std::pair<mlir::Value, bool> createAndDeclareTemp(
      mlir::Location loc, mlir::Type baseType, mlir::Value shape,
      llvm::ArrayRef<mlir::Value> extents,
      llvm::ArrayRef<mlir::Value> typeParams,
      const std::function<decltype(genTempDeclareOp)> &genDeclare,
      mlir::Value polymorphicMold, bool useStack, llvm::StringRef tmpName);
  /// Create and declare an array temporary.
>>>>>>> 4084ffcf
  std::pair<mlir::Value, bool>
  createArrayTemp(mlir::Location loc, fir::SequenceType arrayType,
                  mlir::Value shape, llvm::ArrayRef<mlir::Value> extents,
                  llvm::ArrayRef<mlir::Value> typeParams,
                  const std::function<decltype(genTempDeclareOp)> &genDeclare,
                  mlir::Value polymorphicMold, bool useStack = false,
<<<<<<< HEAD
                  llvm::StringRef tmpName = ".tmp.array");
=======
                  llvm::StringRef tmpName = ".tmp.array") {
    return createAndDeclareTemp(loc, arrayType, shape, extents, typeParams,
                                genDeclare, polymorphicMold, useStack, tmpName);
  }
>>>>>>> 4084ffcf

  /// Create an LLVM stack save intrinsic op. Returns the saved stack pointer.
  /// The stack address space is fetched from the data layout of the current
  /// module.
  mlir::Value genStackSave(mlir::Location loc);

  /// Create an LLVM stack restore intrinsic op. stackPointer should be a value
  /// previously returned from genStackSave.
  void genStackRestore(mlir::Location loc, mlir::Value stackPointer);

  /// Create a global value.
  fir::GlobalOp createGlobal(mlir::Location loc, mlir::Type type,
                             llvm::StringRef name,
                             mlir::StringAttr linkage = {},
                             mlir::Attribute value = {}, bool isConst = false,
                             bool isTarget = false,
                             cuf::DataAttributeAttr dataAttr = {});

  fir::GlobalOp createGlobal(mlir::Location loc, mlir::Type type,
                             llvm::StringRef name, bool isConst, bool isTarget,
                             std::function<void(FirOpBuilder &)> bodyBuilder,
                             mlir::StringAttr linkage = {},
                             cuf::DataAttributeAttr dataAttr = {});

  /// Create a global constant (read-only) value.
  fir::GlobalOp createGlobalConstant(mlir::Location loc, mlir::Type type,
                                     llvm::StringRef name,
                                     mlir::StringAttr linkage = {},
                                     mlir::Attribute value = {}) {
    return createGlobal(loc, type, name, linkage, value, /*isConst=*/true,
                        /*isTarget=*/false);
  }

  fir::GlobalOp
  createGlobalConstant(mlir::Location loc, mlir::Type type,
                       llvm::StringRef name,
                       std::function<void(FirOpBuilder &)> bodyBuilder,
                       mlir::StringAttr linkage = {}) {
    return createGlobal(loc, type, name, /*isConst=*/true, /*isTarget=*/false,
                        bodyBuilder, linkage);
  }

  /// Convert a StringRef string into a fir::StringLitOp.
  fir::StringLitOp createStringLitOp(mlir::Location loc,
                                     llvm::StringRef string);

  std::pair<fir::TypeInfoOp, mlir::OpBuilder::InsertPoint>
  createTypeInfoOp(mlir::Location loc, fir::RecordType recordType,
                   fir::RecordType parentType);

  //===--------------------------------------------------------------------===//
  // Linkage helpers (inline). The default linkage is external.
  //===--------------------------------------------------------------------===//

  mlir::StringAttr createCommonLinkage() { return getStringAttr("common"); }

  mlir::StringAttr createInternalLinkage() { return getStringAttr("internal"); }

  mlir::StringAttr createLinkOnceLinkage() { return getStringAttr("linkonce"); }

  mlir::StringAttr createLinkOnceODRLinkage() {
    return getStringAttr("linkonce_odr");
  }

  mlir::StringAttr createWeakLinkage() { return getStringAttr("weak"); }

  /// Get a function by name. If the function exists in the current module, it
  /// is returned. Otherwise, a null FuncOp is returned.
  mlir::func::FuncOp getNamedFunction(llvm::StringRef name) {
    return getNamedFunction(getModule(), getMLIRSymbolTable(), name);
  }
  static mlir::func::FuncOp
  getNamedFunction(mlir::ModuleOp module, const mlir::SymbolTable *symbolTable,
                   llvm::StringRef name);

  /// Get a function by symbol name. The result will be null if there is no
  /// function with the given symbol in the module.
  mlir::func::FuncOp getNamedFunction(mlir::SymbolRefAttr symbol) {
    return getNamedFunction(getModule(), getMLIRSymbolTable(), symbol);
  }
  static mlir::func::FuncOp
  getNamedFunction(mlir::ModuleOp module, const mlir::SymbolTable *symbolTable,
                   mlir::SymbolRefAttr symbol);

  fir::GlobalOp getNamedGlobal(llvm::StringRef name) {
    return getNamedGlobal(getModule(), getMLIRSymbolTable(), name);
  }

  static fir::GlobalOp getNamedGlobal(mlir::ModuleOp module,
                                      const mlir::SymbolTable *symbolTable,
                                      llvm::StringRef name);

  /// Lazy creation of fir.convert op.
  mlir::Value createConvert(mlir::Location loc, mlir::Type toTy,
                            mlir::Value val);

  /// Create a fir.convert op with a volatile cast if the source value's type
  /// does not match the target type's volatility.
  mlir::Value createConvertWithVolatileCast(mlir::Location loc, mlir::Type toTy,
                                            mlir::Value val);

  /// Cast \p value to have \p isVolatile volatility.
  mlir::Value createVolatileCast(mlir::Location loc, bool isVolatile,
                                 mlir::Value value);

  /// Create a fir.store of \p val into \p addr. A lazy conversion
  /// of \p val to the element type of \p addr is created if needed.
  void createStoreWithConvert(mlir::Location loc, mlir::Value val,
                              mlir::Value addr);

  /// Create a fir.load if \p val is a reference or pointer type. Return the
  /// result of the load if it was created, otherwise return \p val
  mlir::Value loadIfRef(mlir::Location loc, mlir::Value val);

  /// Determine if the named function is already in the module. Return the
  /// instance if found, otherwise add a new named function to the module.
  mlir::func::FuncOp createFunction(mlir::Location loc, llvm::StringRef name,
                                    mlir::FunctionType ty) {
    return createFunction(loc, getModule(), name, ty, getMLIRSymbolTable());
  }

  static mlir::func::FuncOp createFunction(mlir::Location loc,
                                           mlir::ModuleOp module,
                                           llvm::StringRef name,
                                           mlir::FunctionType ty,
                                           mlir::SymbolTable *);

  /// Returns a named function for a Fortran runtime API, creating
  /// it, if it does not exist in the module yet.
  /// If \p isIO is set to true, then the function corresponds
  /// to one of Fortran runtime IO APIs.
  mlir::func::FuncOp createRuntimeFunction(mlir::Location loc,
                                           llvm::StringRef name,
                                           mlir::FunctionType ty,
                                           bool isIO = false);

  /// Cast the input value to IndexType.
  mlir::Value convertToIndexType(mlir::Location loc, mlir::Value val) {
    return createConvert(loc, getIndexType(), val);
  }

  /// Construct one of the two forms of shape op from an array box.
  mlir::Value genShape(mlir::Location loc, const fir::AbstractArrayBox &arr);
  mlir::Value genShape(mlir::Location loc, llvm::ArrayRef<mlir::Value> shift,
                       llvm::ArrayRef<mlir::Value> exts);
  mlir::Value genShape(mlir::Location loc, llvm::ArrayRef<mlir::Value> exts);
  mlir::Value genShift(mlir::Location loc, llvm::ArrayRef<mlir::Value> shift);

  /// Create one of the shape ops given an extended value. For a boxed value,
  /// this may create a `fir.shift` op.
  mlir::Value createShape(mlir::Location loc, const fir::ExtendedValue &exv);

  /// Create a slice op extended value. The value to be sliced, `exv`, must be
  /// an array.
  mlir::Value createSlice(mlir::Location loc, const fir::ExtendedValue &exv,
                          mlir::ValueRange triples, mlir::ValueRange path);

  /// Create a boxed value (Fortran descriptor) to be passed to the runtime.
  /// \p exv is an extended value holding a memory reference to the object that
  /// must be boxed. This function will crash if provided something that is not
  /// a memory reference type.
  /// Array entities are boxed with a shape and possibly a shift. Character
  /// entities are boxed with a LEN parameter.
  mlir::Value createBox(mlir::Location loc, const fir::ExtendedValue &exv,
                        bool isPolymorphic = false, bool isAssumedType = false);

  mlir::Value createBox(mlir::Location loc, mlir::Type boxType,
                        mlir::Value addr, mlir::Value shape, mlir::Value slice,
                        llvm::ArrayRef<mlir::Value> lengths, mlir::Value tdesc);

  /// Create constant i1 with value 1. if \p b is true or 0. otherwise
  mlir::Value createBool(mlir::Location loc, bool b) {
    return createIntegerConstant(loc, getIntegerType(1), b ? 1 : 0);
  }

  //===--------------------------------------------------------------------===//
  // If-Then-Else generation helper
  //===--------------------------------------------------------------------===//

  /// Helper class to create if-then-else in a structured way:
  /// Usage: genIfOp().genThen([&](){...}).genElse([&](){...}).end();
  /// Alternatively, getResults() can be used instead of end() to end the ifOp
  /// and get the ifOp results.
  class IfBuilder {
  public:
    IfBuilder(fir::IfOp ifOp, FirOpBuilder &builder)
        : ifOp{ifOp}, builder{builder} {}
    template <typename CC>
    IfBuilder &genThen(CC func) {
      builder.setInsertionPointToStart(&ifOp.getThenRegion().front());
      func();
      return *this;
    }
    template <typename CC>
    IfBuilder &genElse(CC func) {
      assert(!ifOp.getElseRegion().empty() && "must have else region");
      builder.setInsertionPointToStart(&ifOp.getElseRegion().front());
      func();
      return *this;
    }
    void end() { builder.setInsertionPointAfter(ifOp); }

    /// End the IfOp and return the results if any.
    mlir::Operation::result_range getResults() {
      end();
      return ifOp.getResults();
    }

    fir::IfOp &getIfOp() { return ifOp; };

  private:
    fir::IfOp ifOp;
    FirOpBuilder &builder;
  };

  /// Create an IfOp and returns an IfBuilder that can generate the else/then
  /// bodies.
  IfBuilder genIfOp(mlir::Location loc, mlir::TypeRange results,
                    mlir::Value cdt, bool withElseRegion) {
    auto op = create<fir::IfOp>(loc, results, cdt, withElseRegion);
    return IfBuilder(op, *this);
  }

  /// Create an IfOp with no "else" region, and no result values.
  /// Usage: genIfThen(loc, cdt).genThen(lambda).end();
  IfBuilder genIfThen(mlir::Location loc, mlir::Value cdt) {
    auto op = create<fir::IfOp>(loc, std::nullopt, cdt, false);
    return IfBuilder(op, *this);
  }

  /// Create an IfOp with an "else" region, and no result values.
  /// Usage: genIfThenElse(loc, cdt).genThen(lambda).genElse(lambda).end();
  IfBuilder genIfThenElse(mlir::Location loc, mlir::Value cdt) {
    auto op = create<fir::IfOp>(loc, std::nullopt, cdt, true);
    return IfBuilder(op, *this);
  }

  mlir::Value genNot(mlir::Location loc, mlir::Value boolean) {
    return create<mlir::arith::CmpIOp>(loc, mlir::arith::CmpIPredicate::eq,
                                       boolean, createBool(loc, false));
  }

  /// Generate code testing \p addr is not a null address.
  mlir::Value genIsNotNullAddr(mlir::Location loc, mlir::Value addr);

  /// Generate code testing \p addr is a null address.
  mlir::Value genIsNullAddr(mlir::Location loc, mlir::Value addr);

  /// Compute the extent of (lb:ub:step) as max((ub-lb+step)/step, 0). See
  /// Fortran 2018 9.5.3.3.2 section for more details.
  mlir::Value genExtentFromTriplet(mlir::Location loc, mlir::Value lb,
                                   mlir::Value ub, mlir::Value step,
                                   mlir::Type type);

  /// Create an AbsentOp of \p argTy type and handle special cases, such as
  /// Character Procedure Tuple arguments.
  mlir::Value genAbsentOp(mlir::Location loc, mlir::Type argTy);

  /// Set default FastMathFlags value for all operations
  /// supporting mlir::arith::FastMathAttr that will be created
  /// by this builder.
  void setFastMathFlags(mlir::arith::FastMathFlags flags) {
    fastMathFlags = flags;
  }

  /// Set default FastMathFlags value from the passed MathOptionsBase
  /// config.
  void setFastMathFlags(Fortran::common::MathOptionsBase options);

  /// Get current FastMathFlags value.
  mlir::arith::FastMathFlags getFastMathFlags() const { return fastMathFlags; }

  /// Stringify FastMathFlags set in a way
  /// that the string may be used for mangling a function name.
  /// If FastMathFlags are set to 'none', then the result is an empty
  /// string.
  std::string getFastMathFlagsString() {
    mlir::arith::FastMathFlags flags = getFastMathFlags();
    if (flags == mlir::arith::FastMathFlags::none)
      return {};

    std::string fmfString{mlir::arith::stringifyFastMathFlags(flags)};
    std::replace(fmfString.begin(), fmfString.end(), ',', '_');
    return fmfString;
  }

  /// Set default IntegerOverflowFlags value for all operations
  /// supporting mlir::arith::IntegerOverflowFlagsAttr that will be created
  /// by this builder.
  void setIntegerOverflowFlags(mlir::arith::IntegerOverflowFlags flags) {
    integerOverflowFlags = flags;
  }

  /// Get current IntegerOverflowFlags value.
  mlir::arith::IntegerOverflowFlags getIntegerOverflowFlags() const {
    return integerOverflowFlags;
  }

  /// Dump the current function. (debug)
  LLVM_DUMP_METHOD void dumpFunc();

  /// FirOpBuilder hook for creating new operation.
  void notifyOperationInserted(mlir::Operation *op,
                               mlir::OpBuilder::InsertPoint previous) override {
    // We only care about newly created operations.
    if (previous.isSet())
      return;
    setCommonAttributes(op);
  }

  /// Construct a data layout on demand and return it
  mlir::DataLayout &getDataLayout();

  /// Convert operands &/or result from/to unsigned so that the operation
  /// only receives/produces signless operands.
  template <typename OpTy>
  mlir::Value createUnsigned(mlir::Location loc, mlir::Type resultType,
                             mlir::Value left, mlir::Value right) {
    if (!resultType.isIntOrFloat())
      return create<OpTy>(loc, resultType, left, right);
    mlir::Type signlessType = mlir::IntegerType::get(
        getContext(), resultType.getIntOrFloatBitWidth(),
        mlir::IntegerType::SignednessSemantics::Signless);
    mlir::Type opResType = resultType;
    if (left.getType().isUnsignedInteger()) {
      left = createConvert(loc, signlessType, left);
      opResType = signlessType;
    }
    if (right.getType().isUnsignedInteger()) {
      right = createConvert(loc, signlessType, right);
      opResType = signlessType;
    }
    mlir::Value result = create<OpTy>(loc, opResType, left, right);
    if (resultType.isUnsignedInteger())
      result = createConvert(loc, resultType, result);
    return result;
  }

  /// Compare two pointer-like values using the given predicate.
  mlir::Value genPtrCompare(mlir::Location loc,
                            mlir::arith::CmpIPredicate predicate,
                            mlir::Value ptr1, mlir::Value ptr2) {
    ptr1 = createConvert(loc, getIndexType(), ptr1);
    ptr2 = createConvert(loc, getIndexType(), ptr2);
    return create<mlir::arith::CmpIOp>(loc, predicate, ptr1, ptr2);
  }

private:
  /// Set attributes (e.g. FastMathAttr) to \p op operation
  /// based on the current attributes setting.
  void setCommonAttributes(mlir::Operation *op) const;

  KindMapping kindMap;

  /// FastMathFlags that need to be set for operations that support
  /// mlir::arith::FastMathAttr.
  mlir::arith::FastMathFlags fastMathFlags{};

  /// IntegerOverflowFlags that need to be set for operations that support
  /// mlir::arith::IntegerOverflowFlagsAttr.
  mlir::arith::IntegerOverflowFlags integerOverflowFlags{};

  /// fir::GlobalOp and func::FuncOp symbol table to speed-up
  /// lookups.
  mlir::SymbolTable *symbolTable = nullptr;

  /// DataLayout constructed on demand. Access via getDataLayout().
  /// Stored via a unique_ptr rather than an optional so as not to bloat this
  /// class when most instances won't ever need a data layout.
  std::unique_ptr<mlir::DataLayout> dataLayout = nullptr;
};

} // namespace fir

namespace fir::factory {

//===----------------------------------------------------------------------===//
// ExtendedValue inquiry helpers
//===----------------------------------------------------------------------===//

/// Read or get character length from \p box that must contain a character
/// entity. If the length value is contained in the ExtendedValue, this will
/// not generate any code, otherwise this will generate a read of the fir.box
/// describing the entity.
mlir::Value readCharLen(fir::FirOpBuilder &builder, mlir::Location loc,
                        const fir::ExtendedValue &box);

/// Read or get the extent in dimension \p dim of the array described by \p box.
mlir::Value readExtent(fir::FirOpBuilder &builder, mlir::Location loc,
                       const fir::ExtendedValue &box, unsigned dim);

/// Read or get the lower bound in dimension \p dim of the array described by
/// \p box. If the lower bound is left default in the ExtendedValue,
/// \p defaultValue will be returned.
mlir::Value readLowerBound(fir::FirOpBuilder &builder, mlir::Location loc,
                           const fir::ExtendedValue &box, unsigned dim,
                           mlir::Value defaultValue);

/// Read extents from \p box.
llvm::SmallVector<mlir::Value> readExtents(fir::FirOpBuilder &builder,
                                           mlir::Location loc,
                                           const fir::BoxValue &box);

/// Read a fir::BoxValue into an fir::UnboxValue, a fir::ArrayBoxValue or a
/// fir::CharArrayBoxValue. This should only be called if the fir::BoxValue is
/// known to be contiguous given the context (or if the resulting address will
/// not be used). If the value is polymorphic, its dynamic type will be lost.
/// This must not be used on unlimited polymorphic and assumed rank entities.
fir::ExtendedValue readBoxValue(fir::FirOpBuilder &builder, mlir::Location loc,
                                const fir::BoxValue &box);

/// Get the lower bounds of \p exv. NB: returns an empty vector if the lower
/// bounds are all ones, which is the default in Fortran.
llvm::SmallVector<mlir::Value>
getNonDefaultLowerBounds(fir::FirOpBuilder &builder, mlir::Location loc,
                         const fir::ExtendedValue &exv);

/// Return LEN parameters associated to \p exv that are not deferred (that are
/// available without having to read any fir.box values). Empty if \p exv has no
/// LEN parameters or if they are all deferred.
llvm::SmallVector<mlir::Value>
getNonDeferredLenParams(const fir::ExtendedValue &exv);

//===----------------------------------------------------------------------===//
// String literal helper helpers
//===----------------------------------------------------------------------===//

/// Create a !fir.char<1> string literal global and returns a fir::CharBoxValue
/// with its address and length.
fir::ExtendedValue createStringLiteral(fir::FirOpBuilder &, mlir::Location,
                                       llvm::StringRef string);

/// Unique a compiler generated identifier. A short prefix should be provided
/// to hint at the origin of the identifier.
std::string uniqueCGIdent(llvm::StringRef prefix, llvm::StringRef name);

/// Lowers the extents from the sequence type to Values.
/// Any unknown extents are lowered to undefined values.
llvm::SmallVector<mlir::Value> createExtents(fir::FirOpBuilder &builder,
                                             mlir::Location loc,
                                             fir::SequenceType seqTy);

//===--------------------------------------------------------------------===//
// Location helpers
//===--------------------------------------------------------------------===//

/// Generate a string literal containing the file name and return its address
mlir::Value locationToFilename(fir::FirOpBuilder &, mlir::Location);
/// Generate a constant of the given type with the location line number
mlir::Value locationToLineNo(fir::FirOpBuilder &, mlir::Location, mlir::Type);

//===--------------------------------------------------------------------===//
// ExtendedValue helpers
//===--------------------------------------------------------------------===//

/// Return the extended value for a component of a derived type instance given
/// the address of the component.
fir::ExtendedValue componentToExtendedValue(fir::FirOpBuilder &builder,
                                            mlir::Location loc,
                                            mlir::Value component);

/// Given the address of an array element and the ExtendedValue describing the
/// array, returns the ExtendedValue describing the array element. The purpose
/// is to propagate the LEN parameters of the array to the element. This can be
/// used for elements of `array` or `array(i:j:k)`. If \p element belongs to an
/// array section `array%x` whose base is \p array,
/// arraySectionElementToExtendedValue must be used instead.
fir::ExtendedValue arrayElementToExtendedValue(fir::FirOpBuilder &builder,
                                               mlir::Location loc,
                                               const fir::ExtendedValue &array,
                                               mlir::Value element);

/// Build the ExtendedValue for \p element that is an element of an array or
/// array section with \p array base (`array` or `array(i:j:k)%x%y`).
/// If it is an array section, \p slice must be provided and be a fir::SliceOp
/// that describes the section.
fir::ExtendedValue arraySectionElementToExtendedValue(
    fir::FirOpBuilder &builder, mlir::Location loc,
    const fir::ExtendedValue &array, mlir::Value element, mlir::Value slice);

/// Assign \p rhs to \p lhs. Both \p rhs and \p lhs must be scalars. The
/// assignment follows Fortran intrinsic assignment semantic (10.2.1.3).
void genScalarAssignment(fir::FirOpBuilder &builder, mlir::Location loc,
                         const fir::ExtendedValue &lhs,
                         const fir::ExtendedValue &rhs,
                         bool needFinalization = false,
                         bool isTemporaryLHS = false);

/// Assign \p rhs to \p lhs. Both \p rhs and \p lhs must be scalar derived
/// types. The assignment follows Fortran intrinsic assignment semantic for
/// derived types (10.2.1.3 point 13).
void genRecordAssignment(fir::FirOpBuilder &builder, mlir::Location loc,
                         const fir::ExtendedValue &lhs,
                         const fir::ExtendedValue &rhs,
                         bool needFinalization = false,
                         bool isTemporaryLHS = false);

/// Builds and returns the type of a ragged array header used to cache mask
/// evaluations. RaggedArrayHeader is defined in
/// flang/include/flang/Runtime/ragged.h.
mlir::TupleType getRaggedArrayHeaderType(fir::FirOpBuilder &builder);

/// Generate the, possibly dynamic, LEN of a CHARACTER. \p arrLoad determines
/// the base array. After applying \p path, the result must be a reference to a
/// `!fir.char` type object. \p substring must have 0, 1, or 2 members. The
/// first member is the starting offset. The second is the ending offset.
mlir::Value genLenOfCharacter(fir::FirOpBuilder &builder, mlir::Location loc,
                              fir::ArrayLoadOp arrLoad,
                              llvm::ArrayRef<mlir::Value> path,
                              llvm::ArrayRef<mlir::Value> substring);
mlir::Value genLenOfCharacter(fir::FirOpBuilder &builder, mlir::Location loc,
                              fir::SequenceType seqTy, mlir::Value memref,
                              llvm::ArrayRef<mlir::Value> typeParams,
                              llvm::ArrayRef<mlir::Value> path,
                              llvm::ArrayRef<mlir::Value> substring);

/// Create the zero value of a given the numerical or logical \p type (`false`
/// for logical types).
mlir::Value createZeroValue(fir::FirOpBuilder &builder, mlir::Location loc,
                            mlir::Type type);

/// Get the integer constants of triplet and compute the extent.
std::optional<std::int64_t> getExtentFromTriplet(mlir::Value lb, mlir::Value ub,
                                                 mlir::Value stride);

/// Compute the extent value given the lower bound \lb and upper bound \ub.
/// All inputs must have the same SSA integer type.
mlir::Value computeExtent(fir::FirOpBuilder &builder, mlir::Location loc,
                          mlir::Value lb, mlir::Value ub);
mlir::Value computeExtent(fir::FirOpBuilder &builder, mlir::Location loc,
                          mlir::Value lb, mlir::Value ub, mlir::Value zero,
                          mlir::Value one);

/// Generate max(\p value, 0) where \p value is a scalar integer.
mlir::Value genMaxWithZero(fir::FirOpBuilder &builder, mlir::Location loc,
                           mlir::Value value);
mlir::Value genMaxWithZero(fir::FirOpBuilder &builder, mlir::Location loc,
                           mlir::Value value, mlir::Value zero);

/// The type(C_PTR/C_FUNPTR) is defined as the derived type with only one
/// component of integer 64, and the component is the C address. Get the C
/// address.
mlir::Value genCPtrOrCFunptrAddr(fir::FirOpBuilder &builder, mlir::Location loc,
                                 mlir::Value cPtr, mlir::Type ty);

/// The type(C_DEVPTR) is defined as the derived type with only one
/// component of C_PTR type. Get the C address from the C_PTR component.
mlir::Value genCDevPtrAddr(fir::FirOpBuilder &builder, mlir::Location loc,
                           mlir::Value cDevPtr, mlir::Type ty);

/// Get the C address value.
mlir::Value genCPtrOrCFunptrValue(fir::FirOpBuilder &builder,
                                  mlir::Location loc, mlir::Value cPtr);

/// Create a fir.box from a fir::ExtendedValue and wrap it in a fir::BoxValue
/// to keep all the lower bound and explicit parameter information.
fir::BoxValue createBoxValue(fir::FirOpBuilder &builder, mlir::Location loc,
                             const fir::ExtendedValue &exv);

/// Generate Null BoxProc for procedure pointer null initialization.
mlir::Value createNullBoxProc(fir::FirOpBuilder &builder, mlir::Location loc,
                              mlir::Type boxType);

/// Convert a value to a new type. Return the value directly if it has the right
/// type.
mlir::Value createConvert(mlir::OpBuilder &, mlir::Location, mlir::Type,
                          mlir::Value);

/// Set internal linkage attribute on a function.
void setInternalLinkage(mlir::func::FuncOp);

llvm::SmallVector<mlir::Value>
elideExtentsAlreadyInType(mlir::Type type, mlir::ValueRange shape);

llvm::SmallVector<mlir::Value>
elideLengthsAlreadyInType(mlir::Type type, mlir::ValueRange lenParams);

/// Get the address space which should be used for allocas
uint64_t getAllocaAddressSpace(const mlir::DataLayout *dataLayout);

/// The two vectors of MLIR values have the following property:
///   \p extents1[i] must have the same value as \p extents2[i]
/// The function returns a new vector of MLIR values that preserves
/// the same property vs \p extents1 and \p extents2, but allows
/// more optimizations. For example, if extents1[j] is a known constant,
/// and extents2[j] is not, then result[j] is the MLIR value extents1[j].
llvm::SmallVector<mlir::Value> deduceOptimalExtents(mlir::ValueRange extents1,
                                                    mlir::ValueRange extents2);

/// Given array extents generate code that sets them all to zeroes,
/// if the array is empty, e.g.:
///   %false = arith.constant false
///   %c0 = arith.constant 0 : index
///   %p1 = arith.cmpi eq, %e0, %c0 : index
///   %p2 = arith.ori %false, %p1 : i1
///   %p3 = arith.cmpi eq, %e1, %c0 : index
///   %p4 = arith.ori %p1, %p2 : i1
///   %result0 = arith.select %p4, %c0, %e0 : index
///   %result1 = arith.select %p4, %c0, %e1 : index
llvm::SmallVector<mlir::Value> updateRuntimeExtentsForEmptyArrays(
    fir::FirOpBuilder &builder, mlir::Location loc, mlir::ValueRange extents);

/// Given \p box of type fir::BaseBoxType representing an array,
/// the function generates code to fetch the lower bounds,
/// the extents and the strides from the box. The values are returned via
/// \p lbounds, \p extents and \p strides.
void genDimInfoFromBox(fir::FirOpBuilder &builder, mlir::Location loc,
                       mlir::Value box,
                       llvm::SmallVectorImpl<mlir::Value> *lbounds,
                       llvm::SmallVectorImpl<mlir::Value> *extents,
                       llvm::SmallVectorImpl<mlir::Value> *strides);

/// Generate an LLVM dialect lifetime start marker at the current insertion
/// point given an fir.alloca and its constant size in bytes. Returns the value
/// to be passed to the lifetime end marker.
mlir::Value genLifetimeStart(mlir::OpBuilder &builder, mlir::Location loc,
                             fir::AllocaOp alloc, int64_t size,
                             const mlir::DataLayout *dl);

/// Generate an LLVM dialect lifetime end marker at the current insertion point
/// given an llvm.ptr value and the constant size in bytes of its storage.
void genLifetimeEnd(mlir::OpBuilder &builder, mlir::Location loc,
                    mlir::Value mem, int64_t size);

} // namespace fir::factory

#endif // FORTRAN_OPTIMIZER_BUILDER_FIRBUILDER_H<|MERGE_RESOLUTION|>--- conflicted
+++ resolved
@@ -271,22 +271,14 @@
   /// Sample genDeclare callback for createArrayTemp() below.
   /// It creates fir.declare operation using the given operands.
   /// \p memref is the base of the allocated temporary,
-<<<<<<< HEAD
-  /// which may be !fir.ref<!fir.array<>> or !fir.ref<!fir.box/class<>>.
-=======
   /// which may be !fir.ref<!fir.array<>> or !fir.box/class<>.
->>>>>>> 4084ffcf
   static mlir::Value genTempDeclareOp(fir::FirOpBuilder &builder,
                                       mlir::Location loc, mlir::Value memref,
                                       llvm::StringRef name, mlir::Value shape,
                                       llvm::ArrayRef<mlir::Value> typeParams,
                                       fir::FortranVariableFlagsAttr attrs);
 
-<<<<<<< HEAD
-  /// Create a temporary array with the given \p arrayType,
-=======
   /// Create a temporary with the given \p baseType,
->>>>>>> 4084ffcf
   /// \p shape, \p extents and \p typeParams. An optional
   /// \p polymorphicMold specifies the entity which dynamic type
   /// has to be used for the allocation.
@@ -299,11 +291,6 @@
   /// If \p useStack is true, the function will try to do the allocation
   /// in stack memory (which is not always possible currently).
   /// The first return value is the base of the temporary object,
-<<<<<<< HEAD
-  /// which may be !fir.ref<!fir.array<>> or !fir.ref<!fir.box/class<>>.
-  /// The second return value is true, if the actual allocation
-  /// was done in heap memory.
-=======
   /// which may be !fir.ref<!fir.array<>> or !fir.box/class<>.
   /// The second return value is true, if the actual allocation
   /// was done in heap memory.
@@ -314,21 +301,16 @@
       const std::function<decltype(genTempDeclareOp)> &genDeclare,
       mlir::Value polymorphicMold, bool useStack, llvm::StringRef tmpName);
   /// Create and declare an array temporary.
->>>>>>> 4084ffcf
   std::pair<mlir::Value, bool>
   createArrayTemp(mlir::Location loc, fir::SequenceType arrayType,
                   mlir::Value shape, llvm::ArrayRef<mlir::Value> extents,
                   llvm::ArrayRef<mlir::Value> typeParams,
                   const std::function<decltype(genTempDeclareOp)> &genDeclare,
                   mlir::Value polymorphicMold, bool useStack = false,
-<<<<<<< HEAD
-                  llvm::StringRef tmpName = ".tmp.array");
-=======
                   llvm::StringRef tmpName = ".tmp.array") {
     return createAndDeclareTemp(loc, arrayType, shape, extents, typeParams,
                                 genDeclare, polymorphicMold, useStack, tmpName);
   }
->>>>>>> 4084ffcf
 
   /// Create an LLVM stack save intrinsic op. Returns the saved stack pointer.
   /// The stack address space is fetched from the data layout of the current
