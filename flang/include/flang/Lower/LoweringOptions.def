//===--- LoweringOptions.def - Lowering options database ---------- C++ -*-===//
//
// Part of the LLVM Project, under the Apache License v2.0 with LLVM Exceptions.
// See https://llvm.org/LICENSE.txt for license information.
// SPDX-License-Identifier: Apache-2.0 WITH LLVM-exception
//
//===----------------------------------------------------------------------===//
///
/// \file
/// This file defines the lowering options. Users of this file must define
/// LOWERINGOPT macro to make use of this information.
///
//===----------------------------------------------------------------------===//

#ifndef LOWERINGOPT
#  error Define the LOWERINGOPT macro to handle lowering options
#endif

#ifndef ENUM_LOWERINGOPT
#  define ENUM_LOWERINGOPT(Name, Type, Bits, Default) \
LOWERINGOPT(Name, Bits, Default)
#endif

/// If true, lower transpose without a runtime call.
ENUM_LOWERINGOPT(OptimizeTranspose, unsigned, 1, 1)

/// If true, lower to High level FIR before lowering to FIR. On by default.
ENUM_LOWERINGOPT(LowerToHighLevelFIR, unsigned, 1, 1)

/// If true, reverse PowerPC native vector element order.
ENUM_LOWERINGOPT(NoPPCNativeVecElemOrder, unsigned, 1, 0)

/// If true, assume external names will be suffixed with an underscore.
/// On by default.
ENUM_LOWERINGOPT(Underscoring, unsigned, 1, 1)

/// If true, assume the behavior of integer overflow is defined
/// (i.e. wraps around as two's complement). Off by default.
ENUM_LOWERINGOPT(IntegerWrapAround, unsigned, 1, 0)

/// If true (default), follow Fortran 2003 rules for (re)allocating
/// the allocatable on the left side of the intrinsic assignment,
/// if LHS and RHS have mismatching shapes/types.
/// If false, assume that the shapes/types/allocation-status match.
ENUM_LOWERINGOPT(ReallocateLHS, unsigned, 1, 1)

/// If true, initialize globals without initialization to zero.
/// On by default.
ENUM_LOWERINGOPT(InitGlobalZero, unsigned, 1, 1)

/// If true, the dummy assumed shape arrays are conditionally
/// packed into contiguous memory.
ENUM_LOWERINGOPT(RepackArrays, unsigned, 1, 0)

/// If true, the temporary arrays created under RepackArrays
/// control will be allocated in stack memory. If false,
/// they will be allocated in heap memory.
ENUM_LOWERINGOPT(StackRepackArrays, unsigned, 1, 0)

/// If true, the repacking (RepackArrays option above)
/// will be done for arrays non-contiguous in any dimension,
/// otherwise, it will be done only for arrays non-contiguous
/// in the leading dimension.
ENUM_LOWERINGOPT(RepackArraysWhole, unsigned, 1, 0)
<<<<<<< HEAD
=======

/// If true, CUDA Fortran runtime check is inserted.
ENUM_LOWERINGOPT(CUDARuntimeCheck, unsigned, 1, 0)
>>>>>>> 4084ffcf

#undef LOWERINGOPT
#undef ENUM_LOWERINGOPT<|MERGE_RESOLUTION|>--- conflicted
+++ resolved
@@ -62,12 +62,9 @@
 /// otherwise, it will be done only for arrays non-contiguous
 /// in the leading dimension.
 ENUM_LOWERINGOPT(RepackArraysWhole, unsigned, 1, 0)
-<<<<<<< HEAD
-=======
 
 /// If true, CUDA Fortran runtime check is inserted.
 ENUM_LOWERINGOPT(CUDARuntimeCheck, unsigned, 1, 0)
->>>>>>> 4084ffcf
 
 #undef LOWERINGOPT
 #undef ENUM_LOWERINGOPT