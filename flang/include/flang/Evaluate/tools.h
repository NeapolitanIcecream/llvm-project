--- conflicted
+++ resolved
@@ -109,30 +109,16 @@
 template <typename A> int GetCorank(const A &) { return 0; }
 template <typename T> int GetCorank(const Designator<T> &designator) {
   return designator.Corank();
-<<<<<<< HEAD
 }
 template <typename T> int GetCorank(const Expr<T> &expr) {
   return common::visit([](const auto &x) { return GetCorank(x); }, expr.u);
 }
 template <typename A> int GetCorank(const std::optional<A> &x) {
-=======
-}
-template <typename T> int GetCorank(const Expr<T> &expr) {
-  return common::visit([](const auto &x) { return GetCorank(x); }, expr.u);
-}
-template <typename A> int GetCorank(const std::optional<A> &x) {
-  return x ? GetCorank(*x) : 0;
-}
-template <typename A> int GetCorank(const A *x) {
->>>>>>> eb0f1dc0
   return x ? GetCorank(*x) : 0;
 }
 template <typename A> int GetCorank(const A *x) {
   return x ? GetCorank(*x) : 0;
 }
-
-// Predicate: true when an expression is a coarray (corank > 0)
-template <typename A> bool IsCoarray(const A &x) { return GetCorank(x) > 0; }
 
 // Predicate: true when an expression is a coarray (corank > 0)
 template <typename A> bool IsCoarray(const A &x) { return GetCorank(x) > 0; }
@@ -1401,8 +1387,6 @@
   }
   bool hasConstant{HasConstant(expr)};
   return (hasConstant || (hostSymbols > 0)) && deviceSymbols > 0;
-<<<<<<< HEAD
-=======
 }
 
 // Checks whether the symbol on the LHS is present in the RHS expression.
@@ -1528,7 +1512,6 @@
 
 template <typename T> Operator OperationCode(const evaluate::Constant<T> &x) {
   return Operator::Constant;
->>>>>>> eb0f1dc0
 }
 
 template <typename T> Operator OperationCode(const T &) {
