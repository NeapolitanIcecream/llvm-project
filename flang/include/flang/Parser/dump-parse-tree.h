//===-- include/flang/Parser/dump-parse-tree.h ------------------*- C++ -*-===//
//
// Part of the LLVM Project, under the Apache License v2.0 with LLVM Exceptions.
// See https://llvm.org/LICENSE.txt for license information.
// SPDX-License-Identifier: Apache-2.0 WITH LLVM-exception
//
//===----------------------------------------------------------------------===//

#ifndef FORTRAN_PARSER_DUMP_PARSE_TREE_H_
#define FORTRAN_PARSER_DUMP_PARSE_TREE_H_

#include "format-specification.h"
#include "parse-tree-visitor.h"
#include "parse-tree.h"
#include "tools.h"
#include "unparse.h"
#include "flang/Common/idioms.h"
#include "flang/Common/indirection.h"
#include "flang/Support/Fortran.h"
#include "llvm/Frontend/OpenMP/OMP.h"
#include "llvm/Support/raw_ostream.h"
#include <string>
#include <type_traits>

namespace Fortran::parser {

//
// Dump the Parse Tree hierarchy of any node 'x' of the parse tree.
//

class ParseTreeDumper {
public:
  explicit ParseTreeDumper(llvm::raw_ostream &out,
      const AnalyzedObjectsAsFortran *asFortran = nullptr)
      : out_(out), asFortran_{asFortran} {}

  static constexpr const char *GetNodeName(const char *) { return "char *"; }
#define NODE_NAME(T, N) \
  static constexpr const char *GetNodeName(const T &) { return N; }
#define NODE_ENUM(T, E) \
  static std::string GetNodeName(const T::E &x) { \
    return #E " = "s + std::string{T::EnumToString(x)}; \
  }
#define NODE(T1, T2) NODE_NAME(T1::T2, #T2)
  NODE_NAME(bool, "bool")
  NODE_NAME(int, "int")
  NODE(std, string)
  NODE(std, int64_t)
  NODE(std, uint64_t)
  NODE_ENUM(common, CUDADataAttr)
  NODE_ENUM(common, CUDASubprogramAttrs)
  NODE_ENUM(common, OpenACCDeviceType)
  NODE(format, ControlEditDesc)
  NODE(format::ControlEditDesc, Kind)
  NODE(format, DerivedTypeDataEditDesc)
  NODE(format, FormatItem)
  NODE(format, FormatSpecification)
  NODE(format, IntrinsicTypeDataEditDesc)
  NODE(format::IntrinsicTypeDataEditDesc, Kind)
  NODE(parser, Abstract)
  NODE(parser, AccAtomicCapture)
  NODE(AccAtomicCapture, Stmt1)
  NODE(AccAtomicCapture, Stmt2)
  NODE(parser, AccAtomicRead)
  NODE(parser, AccAtomicUpdate)
  NODE(parser, AccAtomicWrite)
  NODE(parser, AccBeginBlockDirective)
  NODE(parser, AccBeginCombinedDirective)
  NODE(parser, AccBeginLoopDirective)
  NODE(parser, AccBlockDirective)
  NODE(parser, AccClause)
#define GEN_FLANG_DUMP_PARSE_TREE_CLAUSES
#include "llvm/Frontend/OpenACC/ACC.inc"
  NODE(parser, AccBindClause)
  NODE(parser, AccDefaultClause)
  static std::string GetNodeName(const llvm::acc::DefaultValue &x) {
    return llvm::Twine(
        "llvm::acc::DefaultValue = ", llvm::acc::getOpenACCDefaultValueName(x))
        .str();
  }
  NODE(parser, AccClauseList)
  NODE(parser, AccCombinedDirective)
  NODE(parser, AccDataModifier)
  NODE_ENUM(parser::AccDataModifier, Modifier)
  NODE(parser, AccDeclarativeDirective)
  NODE(parser, AccEndAtomic)
  NODE(parser, AccEndBlockDirective)
  NODE(parser, AccEndCombinedDirective)
  NODE(parser, AccCollapseArg)
  NODE(parser, AccGangArg)
  NODE(AccGangArg, Num)
  NODE(AccGangArg, Dim)
  NODE(AccGangArg, Static)
  NODE(parser, AccGangArgList)
  NODE(parser, AccObject)
  NODE(parser, AccObjectList)
  NODE(parser, AccObjectListWithModifier)
  NODE(parser, AccObjectListWithReduction)
  NODE(parser, AccSizeExpr)
  NODE(parser, AccSizeExprList)
  NODE(parser, AccSelfClause)
  NODE(parser, AccStandaloneDirective)
  NODE(parser, AccDeviceTypeExpr)

  NODE(parser, AccDeviceTypeExprList)
  NODE(parser, AccTileExpr)
  NODE(parser, AccTileExprList)
  NODE(parser, AccLoopDirective)
  NODE(parser, AccEndLoop)
  NODE(parser, AccWaitArgument)
  static std::string GetNodeName(const llvm::acc::Directive &x) {
    return llvm::Twine(
        "llvm::acc::Directive = ", llvm::acc::getOpenACCDirectiveName(x))
        .str();
  }
  NODE(parser, AcImpliedDo)
  NODE(parser, AcImpliedDoControl)
  NODE(parser, AcValue)
  NODE(parser, AccessStmt)
  NODE(parser, AccessId)
  NODE(parser, AccessSpec)
  NODE_ENUM(AccessSpec, Kind)
  NODE(parser, AcSpec)
  NODE(parser, ActionStmt)
  NODE(parser, ActualArg)
  NODE(ActualArg, PercentRef)
  NODE(ActualArg, PercentVal)
  NODE(parser, ActualArgSpec)
  NODE(AcValue, Triplet)
  NODE(parser, AllocOpt)
  NODE(AllocOpt, Mold)
  NODE(AllocOpt, Source)
  NODE(AllocOpt, Stream)
  NODE(AllocOpt, Pinned)
  NODE(parser, Allocatable)
  NODE(parser, AllocatableStmt)
  NODE(parser, AllocateCoarraySpec)
  NODE(parser, AllocateObject)
  NODE(parser, AllocateShapeSpec)
  NODE(parser, AllocateStmt)
  NODE(parser, Allocation)
  NODE(parser, AltReturnSpec)
  NODE(parser, ArithmeticIfStmt)
  NODE(parser, ArrayConstructor)
  NODE(parser, ArrayElement)
  NODE(parser, ArraySpec)
  NODE(parser, AssignStmt)
  NODE(parser, AssignedGotoStmt)
  NODE(parser, AssignmentStmt)
  NODE(parser, AssociateConstruct)
  NODE(parser, AssociateStmt)
  NODE(parser, Association)
  NODE(parser, AssumedImpliedSpec)
  NODE(parser, AssumedRankSpec)
  NODE(parser, AssumedShapeSpec)
  NODE(parser, AssumedSizeSpec)
  NODE(parser, Asynchronous)
  NODE(parser, AsynchronousStmt)
  NODE(parser, AttrSpec)
  NODE(parser, BOZLiteralConstant)
  NODE(parser, BackspaceStmt)
  NODE(parser, BasedPointer)
  NODE(parser, BasedPointerStmt)
  NODE(parser, BindAttr)
  NODE(BindAttr, Deferred)
  NODE(BindAttr, Non_Overridable)
  NODE(parser, BindEntity)
  NODE_ENUM(BindEntity, Kind)
  NODE(parser, BindStmt)
  NODE(parser, Block)
  NODE(parser, BlockConstruct)
  NODE(parser, BlockData)
  NODE(parser, BlockDataStmt)
  NODE(parser, BlockSpecificationPart)
  NODE(parser, BlockStmt)
  NODE(parser, BoundsRemapping)
  NODE(parser, BoundsSpec)
  NODE(parser, Call)
  NODE(parser, CallStmt)
  NODE(CallStmt, Chevrons)
  NODE(CallStmt, StarOrExpr)
  NODE(parser, CaseConstruct)
  NODE(CaseConstruct, Case)
  NODE(parser, CaseSelector)
  NODE(parser, CaseStmt)
  NODE(parser, CaseValueRange)
  NODE(CaseValueRange, Range)
  NODE(parser, ChangeTeamConstruct)
  NODE(parser, ChangeTeamStmt)
  NODE(parser, CharLength)
  NODE(parser, CharLiteralConstant)
  NODE(parser, CharLiteralConstantSubstring)
  NODE(parser, CharSelector)
  NODE(CharSelector, LengthAndKind)
  NODE(parser, CloseStmt)
  NODE(CloseStmt, CloseSpec)
  NODE(parser, CoarrayAssociation)
  NODE(parser, CoarraySpec)
  NODE(parser, CodimensionDecl)
  NODE(parser, CodimensionStmt)
  NODE(parser, CoindexedNamedObject)
  NODE(parser, CommonBlockObject)
  NODE(parser, CommonStmt)
  NODE(CommonStmt, Block)
  NODE(parser, CompilerDirective)
  NODE(CompilerDirective, AssumeAligned)
  NODE(CompilerDirective, IgnoreTKR)
  NODE(CompilerDirective, LoopCount)
  NODE(CompilerDirective, NameValue)
  NODE(CompilerDirective, Unrecognized)
  NODE(CompilerDirective, VectorAlways)
  NODE(CompilerDirective, Unroll)
  NODE(CompilerDirective, UnrollAndJam)
  NODE(CompilerDirective, NoVector)
  NODE(CompilerDirective, NoUnroll)
  NODE(CompilerDirective, NoUnrollAndJam)
  NODE(parser, ComplexLiteralConstant)
  NODE(parser, ComplexPart)
  NODE(parser, ComponentArraySpec)
  NODE(parser, ComponentAttrSpec)
  NODE(parser, ComponentDataSource)
  NODE(parser, ComponentDecl)
  NODE(parser, FillDecl)
  NODE(parser, ComponentOrFill)
  NODE(parser, ComponentDefStmt)
  NODE(parser, ComponentSpec)
  NODE(parser, ComputedGotoStmt)
  NODE(parser, ConcurrentControl)
  NODE(parser, ConcurrentHeader)
  NODE(parser, ConnectSpec)
  NODE(ConnectSpec, CharExpr)
  NODE_ENUM(ConnectSpec::CharExpr, Kind)
  NODE(ConnectSpec, Newunit)
  NODE(ConnectSpec, Recl)
  NODE(parser, ContainsStmt)
  NODE(parser, Contiguous)
  NODE(parser, ContiguousStmt)
  NODE(parser, ContinueStmt)
  NODE(parser, CriticalConstruct)
  NODE(parser, CriticalStmt)
  NODE(parser, CUDAAttributesStmt)
  NODE(parser, CUFKernelDoConstruct)
  NODE(CUFKernelDoConstruct, StarOrExpr)
  NODE(CUFKernelDoConstruct, Directive)
  NODE(CUFKernelDoConstruct, LaunchConfiguration)
  NODE(parser, CUFReduction)
  NODE(parser, CycleStmt)
  NODE(parser, DataComponentDefStmt)
  NODE(parser, DataIDoObject)
  NODE(parser, DataImpliedDo)
  NODE(parser, DataRef)
  NODE(parser, DataStmt)
  NODE(parser, DataStmtConstant)
  NODE(parser, DataStmtObject)
  NODE(parser, DataStmtRepeat)
  NODE(parser, DataStmtSet)
  NODE(parser, DataStmtValue)
  NODE(parser, DeallocateStmt)
  NODE(parser, DeclarationConstruct)
  NODE(parser, DeclarationTypeSpec)
  NODE(DeclarationTypeSpec, Class)
  NODE(DeclarationTypeSpec, ClassStar)
  NODE(DeclarationTypeSpec, Record)
  NODE(DeclarationTypeSpec, Type)
  NODE(DeclarationTypeSpec, TypeStar)
  NODE(parser, Default)
  NODE(parser, DeferredCoshapeSpecList)
  NODE(parser, DeferredShapeSpecList)
  NODE(parser, DefinedOpName)
  NODE(parser, DefinedOperator)
  NODE_ENUM(DefinedOperator, IntrinsicOperator)
  NODE(parser, DerivedTypeDef)
  NODE(parser, DerivedTypeSpec)
  NODE(parser, DerivedTypeStmt)
  NODE(parser, Designator)
  NODE(parser, DimensionStmt)
  NODE(DimensionStmt, Declaration)
  NODE(parser, DoConstruct)
  NODE(parser, DummyArg)
  NODE(parser, ElseIfStmt)
  NODE(parser, ElseStmt)
  NODE(parser, ElsewhereStmt)
  NODE(parser, EndAssociateStmt)
  NODE(parser, EndBlockDataStmt)
  NODE(parser, EndBlockStmt)
  NODE(parser, EndChangeTeamStmt)
  NODE(parser, EndCriticalStmt)
  NODE(parser, EndDoStmt)
  NODE(parser, EndEnumStmt)
  NODE(parser, EndForallStmt)
  NODE(parser, EndFunctionStmt)
  NODE(parser, EndIfStmt)
  NODE(parser, EndInterfaceStmt)
  NODE(parser, EndLabel)
  NODE(parser, EndModuleStmt)
  NODE(parser, EndMpSubprogramStmt)
  NODE(parser, EndProgramStmt)
  NODE(parser, EndSelectStmt)
  NODE(parser, EndSubmoduleStmt)
  NODE(parser, EndSubroutineStmt)
  NODE(parser, EndTypeStmt)
  NODE(parser, EndWhereStmt)
  NODE(parser, EndfileStmt)
  NODE(parser, EntityDecl)
  NODE(parser, EntryStmt)
  NODE(parser, EnumDef)
  NODE(parser, EnumDefStmt)
  NODE(parser, Enumerator)
  NODE(parser, EnumeratorDefStmt)
  NODE(parser, EorLabel)
  NODE(parser, EquivalenceObject)
  NODE(parser, EquivalenceStmt)
  NODE(parser, ErrLabel)
  NODE(parser, ErrorRecovery)
  NODE(parser, EventPostStmt)
  NODE(parser, EventWaitSpec)
  NODE(parser, EventWaitStmt)
  NODE(parser, ExecutableConstruct)
  NODE(parser, ExecutionPart)
  NODE(parser, ExecutionPartConstruct)
  NODE(parser, ExitStmt)
  NODE(parser, ExplicitCoshapeSpec)
  NODE(parser, ExplicitShapeSpec)
  NODE(parser, Expr)
  NODE(Expr, Parentheses)
  NODE(Expr, UnaryPlus)
  NODE(Expr, Negate)
  NODE(Expr, NOT)
  NODE(Expr, PercentLoc)
  NODE(Expr, DefinedUnary)
  NODE(Expr, Power)
  NODE(Expr, Multiply)
  NODE(Expr, Divide)
  NODE(Expr, Add)
  NODE(Expr, Subtract)
  NODE(Expr, Concat)
  NODE(Expr, LT)
  NODE(Expr, LE)
  NODE(Expr, EQ)
  NODE(Expr, NE)
  NODE(Expr, GE)
  NODE(Expr, GT)
  NODE(Expr, AND)
  NODE(Expr, OR)
  NODE(Expr, EQV)
  NODE(Expr, NEQV)
  NODE(Expr, DefinedBinary)
  NODE(Expr, ComplexConstructor)
  NODE(parser, External)
  NODE(parser, ExternalStmt)
  NODE(parser, FailImageStmt)
  NODE(parser, FileUnitNumber)
  NODE(parser, FinalProcedureStmt)
  NODE(parser, FlushStmt)
  NODE(parser, ForallAssignmentStmt)
  NODE(parser, ForallBodyConstruct)
  NODE(parser, ForallConstruct)
  NODE(parser, ForallConstructStmt)
  NODE(parser, ForallStmt)
  NODE(parser, FormTeamStmt)
  NODE(FormTeamStmt, FormTeamSpec)
  NODE(parser, Format)
  NODE(parser, FormatStmt)
  NODE(parser, FunctionReference)
  NODE(parser, FunctionStmt)
  NODE(parser, FunctionSubprogram)
  NODE(parser, GenericSpec)
  NODE(GenericSpec, Assignment)
  NODE(GenericSpec, ReadFormatted)
  NODE(GenericSpec, ReadUnformatted)
  NODE(GenericSpec, WriteFormatted)
  NODE(GenericSpec, WriteUnformatted)
  NODE(parser, GenericStmt)
  NODE(parser, GotoStmt)
  NODE(parser, HollerithLiteralConstant)
  NODE(parser, IdExpr)
  NODE(parser, IdVariable)
  NODE(parser, IfConstruct)
  NODE(IfConstruct, ElseBlock)
  NODE(IfConstruct, ElseIfBlock)
  NODE(parser, IfStmt)
  NODE(parser, IfThenStmt)
  NODE(parser, TeamValue)
  NODE(parser, ImageSelector)
  NODE(parser, ImageSelectorSpec)
  NODE(ImageSelectorSpec, Stat)
  NODE(ImageSelectorSpec, Team_Number)
  NODE(parser, ImplicitPart)
  NODE(parser, ImplicitPartStmt)
  NODE(parser, ImplicitSpec)
  NODE(parser, ImplicitStmt)
  NODE_ENUM(ImplicitStmt, ImplicitNoneNameSpec)
  NODE(parser, ImpliedShapeSpec)
  NODE(parser, ImportStmt)
  NODE(parser, Initialization)
  NODE(parser, InputImpliedDo)
  NODE(parser, InputItem)
  NODE(parser, InquireSpec)
  NODE(InquireSpec, CharVar)
  NODE_ENUM(InquireSpec::CharVar, Kind)
  NODE(InquireSpec, IntVar)
  NODE_ENUM(InquireSpec::IntVar, Kind)
  NODE(InquireSpec, LogVar)
  NODE_ENUM(InquireSpec::LogVar, Kind)
  NODE(parser, InquireStmt)
  NODE(InquireStmt, Iolength)
  NODE(parser, IntegerTypeSpec)
  NODE(parser, IntentSpec)
  NODE_ENUM(IntentSpec, Intent)
  NODE(parser, IntentStmt)
  NODE(parser, InterfaceBlock)
  NODE(parser, InterfaceBody)
  NODE(InterfaceBody, Function)
  NODE(InterfaceBody, Subroutine)
  NODE(parser, InterfaceSpecification)
  NODE(parser, InterfaceStmt)
  NODE(parser, InternalSubprogram)
  NODE(parser, InternalSubprogramPart)
  NODE(parser, Intrinsic)
  NODE(parser, IntrinsicStmt)
  NODE(parser, IntrinsicTypeSpec)
  NODE(IntrinsicTypeSpec, Character)
  NODE(IntrinsicTypeSpec, Complex)
  NODE(IntrinsicTypeSpec, DoubleComplex)
  NODE(IntrinsicTypeSpec, DoublePrecision)
  NODE(IntrinsicTypeSpec, Logical)
  NODE(IntrinsicTypeSpec, Real)
  NODE(parser, IoControlSpec)
  NODE(IoControlSpec, Asynchronous)
  NODE(IoControlSpec, CharExpr)
  NODE_ENUM(IoControlSpec::CharExpr, Kind)
  NODE(IoControlSpec, Pos)
  NODE(IoControlSpec, Rec)
  NODE(IoControlSpec, Size)
  NODE(parser, IoUnit)
  NODE(parser, Keyword)
  NODE(parser, KindParam)
  NODE(parser, KindSelector)
  NODE(KindSelector, StarSize)
  NODE(parser, LabelDoStmt)
  NODE(parser, LanguageBindingSpec)
  NODE(parser, LengthSelector)
  NODE(parser, LetterSpec)
  NODE(parser, LiteralConstant)
  NODE(parser, IntLiteralConstant)
  NODE(parser, ReductionOperator)
  NODE_ENUM(parser::ReductionOperator, Operator)
  NODE(parser, LocalitySpec)
  NODE(LocalitySpec, DefaultNone)
  NODE(LocalitySpec, Local)
  NODE(LocalitySpec, LocalInit)
  NODE(LocalitySpec, Reduce)
  NODE(LocalitySpec, Shared)
  NODE(parser, LockStmt)
  NODE(LockStmt, LockStat)
  NODE(parser, LogicalLiteralConstant)
  NODE_NAME(LoopControl::Bounds, "LoopBounds")
  NODE_NAME(AcImpliedDoControl::Bounds, "LoopBounds")
  NODE_NAME(DataImpliedDo::Bounds, "LoopBounds")
  NODE(parser, LoopControl)
  NODE(LoopControl, Concurrent)
  NODE(parser, MainProgram)
  NODE(parser, Map)
  NODE(Map, EndMapStmt)
  NODE(Map, MapStmt)
  NODE(parser, MaskedElsewhereStmt)
  NODE(parser, Module)
  NODE(parser, ModuleStmt)
  NODE(parser, ModuleSubprogram)
  NODE(parser, ModuleSubprogramPart)
  NODE(parser, MpSubprogramStmt)
  NODE(parser, MsgVariable)
  NODE(parser, Name)
  NODE(parser, NamedConstant)
  NODE(parser, NamedConstantDef)
  NODE(parser, NamelistStmt)
  NODE(NamelistStmt, Group)
  NODE(parser, NonLabelDoStmt)
  NODE(parser, NoPass)
  NODE(parser, NotifyWaitStmt)
  NODE(parser, NullifyStmt)
  NODE(parser, NullInit)
  NODE(parser, ObjectDecl)
  NODE(parser, OldParameterStmt)
  NODE(parser, OmpTypeSpecifier)
  NODE(parser, OmpTypeNameList)
  NODE(parser, OmpAdjustArgsClause)
  NODE(OmpAdjustArgsClause, OmpAdjustOp)
  NODE_ENUM(OmpAdjustArgsClause::OmpAdjustOp, Value)
  NODE(parser, OmpAppendArgsClause)
  NODE(OmpAppendArgsClause, OmpAppendOp)
  NODE(parser, OmpLocator)
  NODE(parser, OmpLocatorList)
  NODE(parser, OmpReductionSpecifier)
  NODE(parser, OmpArgument)
  NODE(parser, OmpArgumentList)
  NODE(parser, OmpMetadirectiveDirective)
  NODE(parser, OmpMatchClause)
  NODE(parser, OmpOtherwiseClause)
  NODE(parser, OmpWhenClause)
  NODE(OmpWhenClause, Modifier)
  NODE(parser, OmpDirectiveName)
  NODE(parser, OmpDirectiveSpecification)
  NODE_ENUM(OmpDirectiveSpecification, Flags)
  NODE(parser, OmpTraitPropertyName)
  NODE(parser, OmpTraitScore)
  NODE(parser, OmpTraitPropertyExtension)
  NODE(OmpTraitPropertyExtension, Complex)
  NODE(parser, OmpTraitProperty)
  NODE(parser, OmpTraitSelectorName)
  NODE_ENUM(OmpTraitSelectorName, Value)
  NODE(parser, OmpTraitSelector)
  NODE(OmpTraitSelector, Properties)
  NODE(parser, OmpTraitSetSelectorName)
  NODE_ENUM(OmpTraitSetSelectorName, Value)
  NODE(parser, OmpTraitSetSelector)
  NODE(parser, OmpContextSelectorSpecification)
  NODE(parser, OmpMapper)
  NODE(parser, OmpMapType)
  NODE_ENUM(OmpMapType, Value)
  NODE(parser, OmpMapTypeModifier)
  NODE_ENUM(OmpMapTypeModifier, Value)
  NODE(parser, OmpIteratorSpecifier)
  NODE(parser, OmpIterator)
  NODE(parser, OmpAbsentClause)
  NODE(parser, OmpAffinityClause)
  NODE(OmpAffinityClause, Modifier)
  NODE(parser, OmpAlignment)
  NODE(parser, OmpAlignClause)
  NODE(parser, OmpAlignedClause)
  NODE(OmpAlignedClause, Modifier)
  NODE(parser, OmpAtClause)
  NODE_ENUM(OmpAtClause, ActionTime)
  NODE_ENUM(OmpSeverityClause, Severity)
<<<<<<< HEAD
  NODE(parser, OmpAtomic)
  NODE(parser, OmpAtomicCapture)
  NODE(OmpAtomicCapture, Stmt1)
  NODE(OmpAtomicCapture, Stmt2)
  NODE(parser, OmpAtomicCompare)
  NODE(parser, OmpAtomicCompareIfStmt)
  NODE(parser, OmpAtomicRead)
  NODE(parser, OmpAtomicUpdate)
  NODE(parser, OmpAtomicWrite)
=======
>>>>>>> eb0f1dc0
  NODE(parser, OmpBeginBlockDirective)
  NODE(parser, OmpBeginLoopDirective)
  NODE(parser, OmpBeginSectionsDirective)
  NODE(parser, OmpBlockDirective)
  static std::string GetNodeName(const llvm::omp::Directive &x) {
    return llvm::Twine("llvm::omp::Directive = ",
        llvm::omp::getOpenMPDirectiveName(x, llvm::omp::FallbackVersion))
        .str();
  }
  NODE(parser, OmpClause)
#define GEN_FLANG_DUMP_PARSE_TREE_CLAUSES
#include "llvm/Frontend/OpenMP/OMP.inc"
  NODE(parser, OmpClauseList)
  NODE(parser, OmpCancellationConstructTypeClause)
  NODE(parser, OmpContainsClause)
  NODE(parser, OmpCriticalDirective)
  NODE(parser, OmpErrorDirective)
  NODE(parser, OmpNothingDirective)
  NODE(parser, OmpDeclareTargetSpecifier)
  NODE(parser, OmpDeclareTargetWithClause)
  NODE(parser, OmpDeclareTargetWithList)
  NODE(parser, OmpMapperSpecifier)
  NODE(parser, OmpDefaultClause)
  NODE_ENUM(OmpDefaultClause, DataSharingAttribute)
  NODE(parser, OmpVariableCategory)
  NODE_ENUM(OmpVariableCategory, Value)
  NODE(parser, OmpDefaultmapClause)
  NODE_ENUM(OmpDefaultmapClause, ImplicitBehavior)
  NODE(OmpDefaultmapClause, Modifier)
  NODE(parser, OmpDependenceType)
  NODE_ENUM(OmpDependenceType, Value)
  NODE(parser, OmpTaskDependenceType)
  NODE_ENUM(OmpTaskDependenceType, Value)
<<<<<<< HEAD
=======
  NODE(parser, OmpIndirectClause)
>>>>>>> eb0f1dc0
  NODE(parser, OmpIterationOffset)
  NODE(parser, OmpIteration)
  NODE(parser, OmpIterationVector)
  NODE(parser, OmpDoacross)
  NODE(OmpDoacross, Sink)
  NODE(OmpDoacross, Source)
  NODE(parser, OmpDependClause)
  NODE(OmpDependClause, TaskDep)
  NODE(OmpDependClause::TaskDep, Modifier)
  NODE(parser, OmpDetachClause)
  NODE(parser, OmpDoacrossClause)
  NODE(parser, OmpDestroyClause)
  NODE(parser, OmpEndAllocators)
  NODE(parser, OmpEndBlockDirective)
  NODE(parser, OmpEndCriticalDirective)
  NODE(parser, OmpEndLoopDirective)
  NODE(parser, OmpEndSectionsDirective)
  NODE(parser, OmpFailClause)
  NODE(parser, OmpFromClause)
  NODE(OmpFromClause, Modifier)
  NODE(parser, OmpExpectation)
  NODE_ENUM(OmpExpectation, Value)
  NODE(parser, OmpHintClause)
  NODE(parser, OmpHoldsClause)
  NODE(parser, OmpIfClause)
  NODE(OmpIfClause, Modifier)
  NODE(parser, OmpLastprivateClause)
  NODE(OmpLastprivateClause, Modifier)
  NODE(parser, OmpLastprivateModifier)
  NODE_ENUM(OmpLastprivateModifier, Value)
  NODE(parser, OmpLinearClause)
  NODE(OmpLinearClause, Modifier)
  NODE(parser, OmpLinearModifier)
  NODE_ENUM(OmpLinearModifier, Value)
  NODE(parser, OmpStepComplexModifier)
  NODE(parser, OmpStepSimpleModifier)
  NODE(parser, OmpLoopDirective)
  NODE(parser, OmpMapClause)
  NODE(parser, OmpMessageClause)
  NODE(OmpMapClause, Modifier)
  static std::string GetNodeName(const llvm::omp::Clause &x) {
    return llvm::Twine(
        "llvm::omp::Clause = ", llvm::omp::getOpenMPClauseName(x))
        .str();
  }
  NODE(parser, OmpObject)
  NODE(parser, OmpObjectList)
  NODE(parser, OmpNoOpenMPClause)
  NODE(parser, OmpNoOpenMPRoutinesClause)
  NODE(parser, OmpNoParallelismClause)
  NODE(parser, OmpOrderClause)
  NODE(OmpOrderClause, Modifier)
  NODE_ENUM(OmpOrderClause, Ordering)
  NODE(parser, OmpOrderModifier)
  NODE_ENUM(OmpOrderModifier, Value)
  NODE(parser, OmpGrainsizeClause)
  NODE(OmpGrainsizeClause, Modifier)
  NODE(parser, OmpPrescriptiveness)
  NODE_ENUM(OmpPrescriptiveness, Value)
  NODE(parser, OmpNumTasksClause)
  NODE(OmpNumTasksClause, Modifier)
  NODE(parser, OmpBindClause)
  NODE_ENUM(OmpBindClause, Binding)
  NODE(parser, OmpProcBindClause)
  NODE_ENUM(OmpProcBindClause, AffinityPolicy)
  NODE(parser, OmpReductionModifier)
  NODE_ENUM(OmpReductionModifier, Value)
  NODE(parser, OmpReductionClause)
  NODE(OmpReductionClause, Modifier)
  NODE(parser, OmpInReductionClause)
  NODE(OmpInReductionClause, Modifier)
  NODE(parser, OmpReductionCombiner)
  NODE(parser, OmpTaskReductionClause)
  NODE(OmpTaskReductionClause, Modifier)
  NODE(parser, OmpInitializerProc)
  NODE(parser, OmpInitializerClause)
  NODE(parser, OmpReductionIdentifier)
  NODE(parser, OmpAllocateClause)
  NODE(OmpAllocateClause, Modifier)
  NODE(parser, OmpAlignModifier)
  NODE(parser, OmpAllocatorComplexModifier)
  NODE(parser, OmpAllocatorSimpleModifier)
  NODE(parser, OmpScheduleClause)
  NODE(OmpScheduleClause, Modifier)
  NODE_ENUM(OmpScheduleClause, Kind)
  NODE(parser, OmpSeverityClause)
  NODE(parser, OmpDeviceClause)
  NODE(OmpDeviceClause, Modifier)
  NODE(parser, OmpDeviceModifier)
  NODE_ENUM(OmpDeviceModifier, Value)
  NODE(parser, OmpDeviceTypeClause)
  NODE_ENUM(OmpDeviceTypeClause, DeviceTypeDescription)
  NODE(parser, OmpInteropRuntimeIdentifier)
  NODE(parser, OmpInteropPreference)
  NODE(parser, OmpInteropType)
  NODE_ENUM(OmpInteropType, Value)
  NODE(parser, OmpInitClause)
  NODE(OmpInitClause, Modifier)
  NODE(parser, OmpUseClause)
  NODE(parser, OmpUpdateClause)
  NODE(parser, OmpChunkModifier)
  NODE_ENUM(OmpChunkModifier, Value)
  NODE(parser, OmpOrderingModifier)
  NODE_ENUM(OmpOrderingModifier, Value)
  NODE(parser, OmpSectionBlocks)
  NODE(parser, OmpSectionsDirective)
  NODE(parser, OmpToClause)
  NODE(OmpToClause, Modifier)
  NODE(parser, Only)
  NODE(parser, OpenACCAtomicConstruct)
  NODE(parser, OpenACCBlockConstruct)
  NODE(parser, OpenACCCacheConstruct)
  NODE(parser, OpenACCCombinedConstruct)
  NODE(parser, OpenACCConstruct)
  NODE(parser, OpenACCDeclarativeConstruct)
  NODE(parser, OpenACCEndConstruct)
  NODE(parser, OpenACCLoopConstruct)
  NODE(parser, OpenMPInteropConstruct)
  NODE(parser, OpenACCRoutineConstruct)
  NODE(parser, OpenACCStandaloneDeclarativeConstruct)
  NODE(parser, OpenACCStandaloneConstruct)
  NODE(parser, OpenACCWaitConstruct)
  NODE(parser, OpenMPAssumeConstruct)
  NODE(parser, OpenMPDeclarativeAssumes)
  NODE(parser, OmpAssumeDirective)
  NODE(parser, OmpEndAssumeDirective)
  NODE(parser, OpenMPAtomicConstruct)
  NODE(parser, OpenMPBlockConstruct)
  NODE(parser, OpenMPCancelConstruct)
  NODE(parser, OpenMPCancellationPointConstruct)
  NODE(parser, OpenMPConstruct)
  NODE(parser, OpenMPCriticalConstruct)
  NODE(parser, OpenMPDeclarativeAllocate)
  NODE(parser, OpenMPDeclarativeConstruct)
  NODE(parser, OmpDeclareVariantDirective)
  NODE(parser, OpenMPDeclareReductionConstruct)
  NODE(parser, OpenMPDeclareSimdConstruct)
  NODE(parser, OpenMPDeclareTargetConstruct)
  NODE(parser, OpenMPDeclareMapperConstruct)
  NODE_ENUM(common, OmpMemoryOrderType)
  NODE(parser, OmpMemoryOrderClause)
  NODE(parser, OmpAtomicDefaultMemOrderClause)
  NODE(parser, OpenMPDepobjConstruct)
  NODE(parser, OpenMPUtilityConstruct)
  NODE(parser, OpenMPDispatchConstruct)
  NODE(parser, OmpDispatchDirective)
  NODE(parser, OmpEndDispatchDirective)
  NODE(parser, OpenMPFlushConstruct)
  NODE(parser, OpenMPLoopConstruct)
  NODE(parser, OpenMPExecutableAllocate)
  NODE(parser, OpenMPAllocatorsConstruct)
  NODE(parser, OpenMPRequiresConstruct)
  NODE(parser, OpenMPSimpleStandaloneConstruct)
  NODE(parser, OpenMPStandaloneConstruct)
  NODE(parser, OpenMPSectionConstruct)
  NODE(parser, OpenMPSectionsConstruct)
  NODE(parser, OpenMPThreadprivate)
  NODE(parser, OpenStmt)
  NODE(parser, Optional)
  NODE(parser, OptionalStmt)
  NODE(parser, OtherSpecificationStmt)
  NODE(parser, OutputImpliedDo)
  NODE(parser, OutputItem)
  NODE(parser, Parameter)
  NODE(parser, ParameterStmt)
  NODE(parser, ParentIdentifier)
  NODE(parser, Pass)
  NODE(parser, PauseStmt)
  NODE(parser, Pointer)
  NODE(parser, PointerAssignmentStmt)
  NODE(PointerAssignmentStmt, Bounds)
  NODE(parser, PointerDecl)
  NODE(parser, PointerObject)
  NODE(parser, PointerStmt)
  NODE(parser, PositionOrFlushSpec)
  NODE(parser, PrefixSpec)
  NODE(PrefixSpec, Elemental)
  NODE(PrefixSpec, Impure)
  NODE(PrefixSpec, Module)
  NODE(PrefixSpec, Non_Recursive)
  NODE(PrefixSpec, Pure)
  NODE(PrefixSpec, Recursive)
  NODE(PrefixSpec, Attributes)
  NODE(PrefixSpec, Launch_Bounds)
  NODE(PrefixSpec, Cluster_Dims)
  NODE(parser, PrintStmt)
  NODE(parser, PrivateStmt)
  NODE(parser, PrivateOrSequence)
  NODE(parser, ProcAttrSpec)
  NODE(parser, ProcComponentAttrSpec)
  NODE(parser, ProcComponentDefStmt)
  NODE(parser, ProcComponentRef)
  NODE(parser, ProcDecl)
  NODE(parser, ProcInterface)
  NODE(parser, ProcPointerInit)
  NODE(parser, ProcedureDeclarationStmt)
  NODE(parser, ProcedureDesignator)
  NODE(parser, ProcedureStmt)
  NODE_ENUM(ProcedureStmt, Kind)
  NODE(parser, Program)
  NODE(parser, ProgramStmt)
  NODE(parser, ProgramUnit)
  NODE(parser, Protected)
  NODE(parser, ProtectedStmt)
  NODE(parser, ReadStmt)
  NODE(parser, RealLiteralConstant)
  NODE(RealLiteralConstant, Real)
  NODE(parser, Rename)
  NODE(Rename, Names)
  NODE(Rename, Operators)
  NODE(parser, ReturnStmt)
  NODE(parser, RewindStmt)
  NODE(parser, Save)
  NODE(parser, SaveStmt)
  NODE(parser, SavedEntity)
  NODE_ENUM(SavedEntity, Kind)
  NODE(parser, SectionSubscript)
  NODE(parser, SelectCaseStmt)
  NODE(parser, SelectRankCaseStmt)
  NODE(SelectRankCaseStmt, Rank)
  NODE(parser, SelectRankConstruct)
  NODE(SelectRankConstruct, RankCase)
  NODE(parser, SelectRankStmt)
  NODE(parser, SelectTypeConstruct)
  NODE(SelectTypeConstruct, TypeCase)
  NODE(parser, SelectTypeStmt)
  NODE(parser, Selector)
  NODE(parser, SeparateModuleSubprogram)
  NODE(parser, SequenceStmt)
  NODE(parser, Sign)
  NODE(parser, SignedComplexLiteralConstant)
  NODE(parser, SignedIntLiteralConstant)
  NODE(parser, SignedRealLiteralConstant)
  NODE(parser, SpecificationConstruct)
  NODE(parser, SpecificationExpr)
  NODE(parser, SpecificationPart)
  NODE(parser, Star)
  NODE(parser, StatOrErrmsg)
  NODE(parser, StatVariable)
  NODE(parser, StatusExpr)
  NODE(parser, StmtFunctionStmt)
  NODE(parser, StopCode)
  NODE(parser, StopStmt)
  NODE_ENUM(StopStmt, Kind)
  NODE(parser, StructureComponent)
  NODE(parser, StructureConstructor)
  NODE(parser, StructureDef)
  NODE(StructureDef, EndStructureStmt)
  NODE(parser, StructureField)
  NODE(parser, StructureStmt)
  NODE(parser, Submodule)
  NODE(parser, SubmoduleStmt)
  NODE(parser, SubroutineStmt)
  NODE(parser, SubroutineSubprogram)
  NODE(parser, SubscriptTriplet)
  NODE(parser, Substring)
  NODE(parser, SubstringInquiry)
  NODE(parser, SubstringRange)
  NODE(parser, Suffix)
  NODE(parser, SyncAllStmt)
  NODE(parser, SyncImagesStmt)
  NODE(SyncImagesStmt, ImageSet)
  NODE(parser, SyncMemoryStmt)
  NODE(parser, SyncTeamStmt)
  NODE(parser, Target)
  NODE(parser, TargetStmt)
  NODE(parser, TypeAttrSpec)
  NODE(TypeAttrSpec, BindC)
  NODE(TypeAttrSpec, Extends)
  NODE(parser, TypeBoundGenericStmt)
  NODE(parser, TypeBoundProcBinding)
  NODE(parser, TypeBoundProcDecl)
  NODE(parser, TypeBoundProcedurePart)
  NODE(parser, TypeBoundProcedureStmt)
  NODE(TypeBoundProcedureStmt, WithInterface)
  NODE(TypeBoundProcedureStmt, WithoutInterface)
  NODE(parser, TypeDeclarationStmt)
  NODE(parser, TypeGuardStmt)
  NODE(TypeGuardStmt, Guard)
  NODE(parser, TypeParamDecl)
  NODE(parser, TypeParamDefStmt)
  NODE(common, TypeParamAttr)
  NODE(parser, TypeParamSpec)
  NODE(parser, TypeParamValue)
  NODE(TypeParamValue, Deferred)
  NODE(parser, TypeSpec)
  NODE(parser, Union)
  NODE(Union, EndUnionStmt)
  NODE(Union, UnionStmt)
  NODE(parser, UnlockStmt)
  NODE(parser, UnsignedLiteralConstant)
  NODE(parser, UnsignedTypeSpec)
  NODE(parser, UseStmt)
  NODE_ENUM(UseStmt, ModuleNature)
  NODE(parser, Value)
  NODE(parser, ValueStmt)
  NODE(parser, Variable)
  NODE(parser, VectorTypeSpec)
  NODE(VectorTypeSpec, PairVectorTypeSpec)
  NODE(VectorTypeSpec, QuadVectorTypeSpec)
  NODE(parser, IntrinsicVectorTypeSpec)
  NODE(parser, VectorElementType)
  NODE(parser, Verbatim)
  NODE(parser, Volatile)
  NODE(parser, VolatileStmt)
  NODE(parser, WaitSpec)
  NODE(parser, WaitStmt)
  NODE(parser, WhereBodyConstruct)
  NODE(parser, WhereConstruct)
  NODE(WhereConstruct, Elsewhere)
  NODE(WhereConstruct, MaskedElsewhere)
  NODE(parser, WhereConstructStmt)
  NODE(parser, WhereStmt)
  NODE(parser, WriteStmt)
#undef NODE
#undef NODE_NAME

  template <typename T> bool Pre(const T &x) {
    std::string fortran{AsFortran<T>(x)};
    if (fortran.empty() && (UnionTrait<T> || WrapperTrait<T>)) {
      Prefix(GetNodeName(x));
    } else {
      IndentEmptyLine();
      out_ << GetNodeName(x);
      if (!fortran.empty()) {
        out_ << " = '" << fortran << '\'';
      }
      EndLine();
      ++indent_;
    }
    return true;
  }

  template <typename T> void Post(const T &x) {
    if (AsFortran<T>(x).empty() && (UnionTrait<T> || WrapperTrait<T>)) {
      EndLineIfNonempty();
    } else {
      --indent_;
    }
  }

  // A few types we want to ignore

  bool Pre(const CharBlock &) { return true; }
  void Post(const CharBlock &) {}

  template <typename T> bool Pre(const Statement<T> &) { return true; }
  template <typename T> void Post(const Statement<T> &) {}
  template <typename T> bool Pre(const UnlabeledStatement<T> &) { return true; }
  template <typename T> void Post(const UnlabeledStatement<T> &) {}

  template <typename T> bool Pre(const common::Indirection<T> &) {
    return true;
  }
  template <typename T> void Post(const common::Indirection<T> &) {}

  template <typename A> bool Pre(const Scalar<A> &) {
    Prefix("Scalar");
    return true;
  }
  template <typename A> void Post(const Scalar<A> &) { EndLineIfNonempty(); }

  template <typename A> bool Pre(const Constant<A> &) {
    Prefix("Constant");
    return true;
  }
  template <typename A> void Post(const Constant<A> &) { EndLineIfNonempty(); }

  template <typename A> bool Pre(const Integer<A> &) {
    Prefix("Integer");
    return true;
  }
  template <typename A> void Post(const Integer<A> &) { EndLineIfNonempty(); }

  template <typename A> bool Pre(const Logical<A> &) {
    Prefix("Logical");
    return true;
  }
  template <typename A> void Post(const Logical<A> &) { EndLineIfNonempty(); }

  template <typename A> bool Pre(const DefaultChar<A> &) {
    Prefix("DefaultChar");
    return true;
  }
  template <typename A> void Post(const DefaultChar<A> &) {
    EndLineIfNonempty();
  }

  template <typename... A> bool Pre(const std::tuple<A...> &) { return true; }
  template <typename... A> void Post(const std::tuple<A...> &) {}

  template <typename... A> bool Pre(const std::variant<A...> &) { return true; }
  template <typename... A> void Post(const std::variant<A...> &) {}

protected:
  // Return a Fortran representation of this node to include in the dump
  template <typename T> std::string AsFortran(const T &x) {
    std::string buf;
    llvm::raw_string_ostream ss{buf};
    if constexpr (HasTypedExpr<T>::value) {
      if (asFortran_ && x.typedExpr) {
        asFortran_->expr(ss, *x.typedExpr);
      }
    } else if constexpr (std::is_same_v<T, AssignmentStmt> ||
        std::is_same_v<T, PointerAssignmentStmt>) {
      if (asFortran_ && x.typedAssignment) {
        asFortran_->assignment(ss, *x.typedAssignment);
      }
    } else if constexpr (std::is_same_v<T, CallStmt>) {
      if (asFortran_ && x.typedCall) {
        asFortran_->call(ss, *x.typedCall);
      }
    } else if constexpr (std::is_same_v<T, IntLiteralConstant> ||
        std::is_same_v<T, SignedIntLiteralConstant> ||
        std::is_same_v<T, UnsignedLiteralConstant>) {
      ss << std::get<CharBlock>(x.t);
    } else if constexpr (std::is_same_v<T, RealLiteralConstant::Real>) {
      ss << x.source;
    } else if constexpr (std::is_same_v<T, std::string> ||
        std::is_same_v<T, std::int64_t> || std::is_same_v<T, std::uint64_t>) {
      ss << x;
    }
    if (ss.tell()) {
      return buf;
    }
    if constexpr (std::is_same_v<T, Name>) {
      return x.source.ToString();
#ifdef SHOW_ALL_SOURCE_MEMBERS
    } else if constexpr (HasSource<T>::value) {
      return x.source.ToString();
#endif
    } else if constexpr (std::is_same_v<T, int>) {
      return std::to_string(x);
    } else if constexpr (std::is_same_v<T, bool>) {
      return x ? "true" : "false";
    } else {
      return "";
    }
  }

  void IndentEmptyLine() {
    if (emptyline_ && indent_ > 0) {
      for (int i{0}; i < indent_; ++i) {
        out_ << "| ";
      }
      emptyline_ = false;
    }
  }

  void Prefix(const char *str) {
    IndentEmptyLine();
    out_ << str << " -> ";
    emptyline_ = false;
  }

  void Prefix(const std::string &str) {
    IndentEmptyLine();
    out_ << str << " -> ";
    emptyline_ = false;
  }

  void EndLine() {
    out_ << '\n';
    emptyline_ = true;
  }

  void EndLineIfNonempty() {
    if (!emptyline_) {
      EndLine();
    }
  }

private:
  int indent_{0};
  llvm::raw_ostream &out_;
  const AnalyzedObjectsAsFortran *const asFortran_;
  bool emptyline_{false};
};

template <typename T>
llvm::raw_ostream &DumpTree(llvm::raw_ostream &out, const T &x,
    const AnalyzedObjectsAsFortran *asFortran = nullptr) {
  ParseTreeDumper dumper{out, asFortran};
  Walk(x, dumper);
  return out;
}

} // namespace Fortran::parser
#endif // FORTRAN_PARSER_DUMP_PARSE_TREE_H_<|MERGE_RESOLUTION|>--- conflicted
+++ resolved
@@ -532,18 +532,6 @@
   NODE(parser, OmpAtClause)
   NODE_ENUM(OmpAtClause, ActionTime)
   NODE_ENUM(OmpSeverityClause, Severity)
-<<<<<<< HEAD
-  NODE(parser, OmpAtomic)
-  NODE(parser, OmpAtomicCapture)
-  NODE(OmpAtomicCapture, Stmt1)
-  NODE(OmpAtomicCapture, Stmt2)
-  NODE(parser, OmpAtomicCompare)
-  NODE(parser, OmpAtomicCompareIfStmt)
-  NODE(parser, OmpAtomicRead)
-  NODE(parser, OmpAtomicUpdate)
-  NODE(parser, OmpAtomicWrite)
-=======
->>>>>>> eb0f1dc0
   NODE(parser, OmpBeginBlockDirective)
   NODE(parser, OmpBeginLoopDirective)
   NODE(parser, OmpBeginSectionsDirective)
@@ -577,10 +565,7 @@
   NODE_ENUM(OmpDependenceType, Value)
   NODE(parser, OmpTaskDependenceType)
   NODE_ENUM(OmpTaskDependenceType, Value)
-<<<<<<< HEAD
-=======
   NODE(parser, OmpIndirectClause)
->>>>>>> eb0f1dc0
   NODE(parser, OmpIterationOffset)
   NODE(parser, OmpIteration)
   NODE(parser, OmpIterationVector)
