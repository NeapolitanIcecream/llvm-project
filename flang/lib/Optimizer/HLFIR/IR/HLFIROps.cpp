//===-- HLFIROps.cpp ------------------------------------------------------===//
//
// Part of the LLVM Project, under the Apache License v2.0 with LLVM Exceptions.
// See https://llvm.org/LICENSE.txt for license information.
// SPDX-License-Identifier: Apache-2.0 WITH LLVM-exception
//
//===----------------------------------------------------------------------===//
//
// Coding style: https://mlir.llvm.org/getting_started/DeveloperGuide/
//
//===----------------------------------------------------------------------===//

#include "flang/Optimizer/HLFIR/HLFIROps.h"

#include "flang/Optimizer/Dialect/FIROpsSupport.h"
#include "flang/Optimizer/Dialect/FIRType.h"
#include "flang/Optimizer/Dialect/Support/FIRContext.h"
#include "flang/Optimizer/HLFIR/HLFIRDialect.h"
#include "mlir/IR/Builders.h"
#include "mlir/IR/BuiltinAttributes.h"
#include "mlir/IR/BuiltinTypes.h"
#include "mlir/IR/DialectImplementation.h"
#include "mlir/IR/Matchers.h"
#include "mlir/IR/OpImplementation.h"
#include "llvm/ADT/APInt.h"
#include "llvm/ADT/TypeSwitch.h"
#include "llvm/Support/CommandLine.h"
#include <iterator>
#include <mlir/Interfaces/SideEffectInterfaces.h>
#include <optional>
#include <tuple>

static llvm::cl::opt<bool> useStrictIntrinsicVerifier(
    "strict-intrinsic-verifier", llvm::cl::init(false),
    llvm::cl::desc("use stricter verifier for HLFIR intrinsic operations"));

/// generic implementation of the memory side effects interface for hlfir
/// transformational intrinsic operations
static void
getIntrinsicEffects(mlir::Operation *self,
                    llvm::SmallVectorImpl<mlir::SideEffects::EffectInstance<
                        mlir::MemoryEffects::Effect>> &effects) {
  // allocation effect if we return an expr
  assert(self->getNumResults() == 1 &&
         "hlfir intrinsic ops only produce 1 result");
  if (mlir::isa<hlfir::ExprType>(self->getResult(0).getType()))
    effects.emplace_back(mlir::MemoryEffects::Allocate::get(),
                         self->getOpResult(0),
                         mlir::SideEffects::DefaultResource::get());

  // read effect if we read from a pointer or refference type
  // or a box who'se pointer is read from inside of the intrinsic so that
  // loop conflicts can be detected in code like
  // hlfir.region_assign {
  //   %2 = hlfir.transpose %0#0 : (!fir.box<!fir.array<?x?xf32>>) ->
  //   !hlfir.expr<?x?xf32> hlfir.yield %2 : !hlfir.expr<?x?xf32> cleanup {
  //     hlfir.destroy %2 : !hlfir.expr<?x?xf32>
  //   }
  // } to {
  //   hlfir.yield %0#0 : !fir.box<!fir.array<?x?xf32>>
  // }
  for (mlir::OpOperand &operand : self->getOpOperands()) {
    mlir::Type opTy = operand.get().getType();
    fir::addVolatileMemoryEffects({opTy}, effects);
    if (fir::isa_ref_type(opTy) || fir::isa_box_type(opTy))
      effects.emplace_back(mlir::MemoryEffects::Read::get(), &operand,
                           mlir::SideEffects::DefaultResource::get());
  }
}

/// Verification helper for checking if two types are the same.
/// Set \p allowCharacterLenMismatch to true, if character types
/// of different known lengths should be treated as the same.
template <typename Op>
static llvm::LogicalResult areMatchingTypes(Op &op, mlir::Type type1,
                                            mlir::Type type2,
                                            bool allowCharacterLenMismatch) {
  if (auto charType1 = mlir::dyn_cast<fir::CharacterType>(type1))
    if (auto charType2 = mlir::dyn_cast<fir::CharacterType>(type2)) {
      // Character kinds must match.
      if (charType1.getFKind() != charType2.getFKind())
        return op.emitOpError("character KIND mismatch");

      // Constant propagation can result in mismatching lengths
      // in the dead code, but we should not fail on this.
      if (!allowCharacterLenMismatch)
        if (charType1.getLen() != fir::CharacterType::unknownLen() &&
            charType2.getLen() != fir::CharacterType::unknownLen() &&
            charType1.getLen() != charType2.getLen())
          return op.emitOpError("character LEN mismatch");

      return mlir::success();
    }

  return type1 == type2 ? mlir::success() : mlir::failure();
}

//===----------------------------------------------------------------------===//
// AssignOp
//===----------------------------------------------------------------------===//

/// Is this a fir.[ref/ptr/heap]<fir.[box/class]<fir.heap<T>>> type?
static bool isAllocatableBoxRef(mlir::Type type) {
  fir::BaseBoxType boxType =
      mlir::dyn_cast_or_null<fir::BaseBoxType>(fir::dyn_cast_ptrEleTy(type));
  return boxType && mlir::isa<fir::HeapType>(boxType.getEleTy());
}

llvm::LogicalResult hlfir::AssignOp::verify() {
  mlir::Type lhsType = getLhs().getType();
  if (isAllocatableAssignment() && !isAllocatableBoxRef(lhsType))
    return emitOpError("lhs must be an allocatable when `realloc` is set");
  if (mustKeepLhsLengthInAllocatableAssignment() &&
      !(isAllocatableAssignment() &&
        mlir::isa<fir::CharacterType>(hlfir::getFortranElementType(lhsType))))
    return emitOpError("`realloc` must be set and lhs must be a character "
                       "allocatable when `keep_lhs_length_if_realloc` is set");
  return mlir::success();
}

void hlfir::AssignOp::getEffects(
    llvm::SmallVectorImpl<
        mlir::SideEffects::EffectInstance<mlir::MemoryEffects::Effect>>
        &effects) {
  mlir::OpOperand &rhs = getRhsMutable();
  mlir::OpOperand &lhs = getLhsMutable();
  mlir::Type rhsType = getRhs().getType();
  mlir::Type lhsType = getLhs().getType();
  if (mlir::isa<fir::RecordType>(hlfir::getFortranElementType(lhsType))) {
    // For derived type assignments, set unknown read/write effects since it
    // is not known here if user defined finalization is needed, and also
    // because allocatable components may lead to "deeper" read/write effects
    // that cannot be described with this API.
    effects.emplace_back(mlir::MemoryEffects::Read::get(),
                         mlir::SideEffects::DefaultResource::get());
    effects.emplace_back(mlir::MemoryEffects::Write::get(),
                         mlir::SideEffects::DefaultResource::get());
  } else {
    // Read effect when RHS is a variable.
    if (hlfir::isFortranVariableType(rhsType)) {
      if (hlfir::isBoxAddressType(rhsType)) {
        // Unknown read effect if the RHS is a descriptor since the read effect
        // on the data cannot be described.
        effects.emplace_back(mlir::MemoryEffects::Read::get(),
                             mlir::SideEffects::DefaultResource::get());
      } else {
        effects.emplace_back(mlir::MemoryEffects::Read::get(), &rhs,
                             mlir::SideEffects::DefaultResource::get());
      }
    }

    // Write effects on LHS.
    if (hlfir::isBoxAddressType(lhsType)) {
      //  If the LHS is a descriptor, the descriptor will be read and the data
      //  write cannot be described in this API (and the descriptor may be
      //  written to in case of realloc, which is covered by the unknown write
      //  effect.
      effects.emplace_back(mlir::MemoryEffects::Read::get(), &lhs,
                           mlir::SideEffects::DefaultResource::get());
      effects.emplace_back(mlir::MemoryEffects::Write::get(),
                           mlir::SideEffects::DefaultResource::get());
    } else {
      effects.emplace_back(mlir::MemoryEffects::Write::get(), &lhs,
                           mlir::SideEffects::DefaultResource::get());
    }
  }

  fir::addVolatileMemoryEffects({lhsType, rhsType}, effects);

  if (getRealloc()) {
    // Reallocation of the data cannot be precisely described by this API.
    effects.emplace_back(mlir::MemoryEffects::Free::get(),
                         mlir::SideEffects::DefaultResource::get());
    effects.emplace_back(mlir::MemoryEffects::Allocate::get(),
                         mlir::SideEffects::DefaultResource::get());
  }
}

//===----------------------------------------------------------------------===//
// DeclareOp
//===----------------------------------------------------------------------===//

static std::pair<mlir::Type, mlir::Type>
getDeclareOutputTypes(mlir::Type inputType, bool hasExplicitLowerBounds) {
  // Drop pointer/allocatable attribute of descriptor values. Only descriptor
  // addresses are ALLOCATABLE/POINTER. The HLFIR box result of an hlfir.declare
  // without those attributes should not have these attributes set.
  if (auto baseBoxType = mlir::dyn_cast<fir::BaseBoxType>(inputType))
    if (baseBoxType.isPointerOrAllocatable()) {
      mlir::Type boxWithoutAttributes =
          baseBoxType.getBoxTypeWithNewAttr(fir::BaseBoxType::Attribute::None);
      return {boxWithoutAttributes, boxWithoutAttributes};
    }
  mlir::Type type = fir::unwrapRefType(inputType);
  if (mlir::isa<fir::BaseBoxType>(type))
    return {inputType, inputType};
  if (auto charType = mlir::dyn_cast<fir::CharacterType>(type))
    if (charType.hasDynamicLen()) {
      mlir::Type hlfirType =
          fir::BoxCharType::get(charType.getContext(), charType.getFKind());
      return {hlfirType, inputType};
    }

  auto seqType = mlir::dyn_cast<fir::SequenceType>(type);
  bool hasDynamicExtents =
      seqType && fir::sequenceWithNonConstantShape(seqType);
  mlir::Type eleType = seqType ? seqType.getEleTy() : type;
  bool hasDynamicLengthParams = fir::characterWithDynamicLen(eleType) ||
                                fir::isRecordWithTypeParameters(eleType);
<<<<<<< HEAD
  if (hasExplicitLowerBounds || hasDynamicExtents || hasDynamicLengthParams)
    return fir::BoxType::get(type, fir::isa_volatile_type(inputType));
  return inputType;
=======
  if (hasExplicitLowerBounds || hasDynamicExtents || hasDynamicLengthParams) {
    mlir::Type boxType =
        fir::BoxType::get(type, fir::isa_volatile_type(inputType));
    return {boxType, inputType};
  }
  return {inputType, inputType};
}

/// Given a FIR memory type, and information about non default lower bounds, get
/// the related HLFIR variable type.
mlir::Type hlfir::DeclareOp::getHLFIRVariableType(mlir::Type inputType,
                                                  bool hasExplicitLowerBounds) {
  return getDeclareOutputTypes(inputType, hasExplicitLowerBounds).first;
>>>>>>> 4084ffcf
}

static bool hasExplicitLowerBounds(mlir::Value shape) {
  return shape &&
         mlir::isa<fir::ShapeShiftType, fir::ShiftType>(shape.getType());
}

static std::pair<mlir::Type, mlir::Value>
updateDeclaredInputTypeWithVolatility(mlir::Type inputType, mlir::Value memref,
                                      mlir::OpBuilder &builder,
                                      fir::FortranVariableFlagsEnum flags) {
  if (!bitEnumContainsAny(flags,
                          fir::FortranVariableFlagsEnum::fortran_volatile)) {
    return std::make_pair(inputType, memref);
  }

  // A volatile pointer's pointee is volatile.
  const bool isPointer =
      bitEnumContainsAny(flags, fir::FortranVariableFlagsEnum::pointer);
  // An allocatable's inner type's volatility matches that of the reference.
  const bool isAllocatable =
      bitEnumContainsAny(flags, fir::FortranVariableFlagsEnum::allocatable);

  auto updateType = [&](auto t) {
    using FIRT = decltype(t);
    auto elementType = t.getEleTy();
    const bool elementTypeIsBox = mlir::isa<fir::BaseBoxType>(elementType);
    const bool elementTypeIsVolatile = isPointer || isAllocatable ||
                                       elementTypeIsBox ||
                                       fir::isa_volatile_type(elementType);
    auto newEleTy =
        fir::updateTypeWithVolatility(elementType, elementTypeIsVolatile);
    inputType = FIRT::get(newEleTy, true);
  };
  llvm::TypeSwitch<mlir::Type>(inputType)
      .Case<fir::ReferenceType, fir::BoxType, fir::ClassType>(updateType);
  memref =
      builder.create<fir::VolatileCastOp>(memref.getLoc(), inputType, memref);
  return std::make_pair(inputType, memref);
}

void hlfir::DeclareOp::build(mlir::OpBuilder &builder,
                             mlir::OperationState &result, mlir::Value memref,
                             llvm::StringRef uniq_name, mlir::Value shape,
                             mlir::ValueRange typeparams,
                             mlir::Value dummy_scope,
                             fir::FortranVariableFlagsAttr fortran_attrs,
                             cuf::DataAttributeAttr data_attr) {
  auto nameAttr = builder.getStringAttr(uniq_name);
  mlir::Type inputType = memref.getType();
  bool hasExplicitLbs = hasExplicitLowerBounds(shape);
  if (fortran_attrs) {
    const auto flags = fortran_attrs.getFlags();
    std::tie(inputType, memref) = updateDeclaredInputTypeWithVolatility(
        inputType, memref, builder, flags);
  }
<<<<<<< HEAD
  mlir::Type hlfirVariableType =
      getHLFIRVariableType(inputType, hasExplicitLbs);
  build(builder, result, {hlfirVariableType, inputType}, memref, shape,
=======
  auto [hlfirVariableType, firVarType] =
      getDeclareOutputTypes(inputType, hasExplicitLbs);
  build(builder, result, {hlfirVariableType, firVarType}, memref, shape,
>>>>>>> 4084ffcf
        typeparams, dummy_scope, nameAttr, fortran_attrs, data_attr);
}

llvm::LogicalResult hlfir::DeclareOp::verify() {
  auto [hlfirVariableType, firVarType] = getDeclareOutputTypes(
      getMemref().getType(), hasExplicitLowerBounds(getShape()));
  if (firVarType != getResult(1).getType())
    return emitOpError("second result type must match input memref type, "
                       "unless it is a box with heap or pointer attribute");
  if (hlfirVariableType != getResult(0).getType())
    return emitOpError("first result type is inconsistent with variable "
                       "properties: expected ")
           << hlfirVariableType;
  // The rest of the argument verification is done by the
  // FortranVariableInterface verifier.
  auto fortranVar =
      mlir::cast<fir::FortranVariableOpInterface>(this->getOperation());
  return fortranVar.verifyDeclareLikeOpImpl(getMemref());
}

//===----------------------------------------------------------------------===//
// DesignateOp
//===----------------------------------------------------------------------===//

void hlfir::DesignateOp::build(
    mlir::OpBuilder &builder, mlir::OperationState &result,
    mlir::Type result_type, mlir::Value memref, llvm::StringRef component,
    mlir::Value component_shape, llvm::ArrayRef<Subscript> subscripts,
    mlir::ValueRange substring, std::optional<bool> complex_part,
    mlir::Value shape, mlir::ValueRange typeparams,
    fir::FortranVariableFlagsAttr fortran_attrs) {
  auto componentAttr =
      component.empty() ? mlir::StringAttr{} : builder.getStringAttr(component);
  llvm::SmallVector<mlir::Value> indices;
  llvm::SmallVector<bool> isTriplet;
  for (auto subscript : subscripts) {
    if (auto *triplet = std::get_if<Triplet>(&subscript)) {
      isTriplet.push_back(true);
      indices.push_back(std::get<0>(*triplet));
      indices.push_back(std::get<1>(*triplet));
      indices.push_back(std::get<2>(*triplet));
    } else {
      isTriplet.push_back(false);
      indices.push_back(std::get<mlir::Value>(subscript));
    }
  }
  auto isTripletAttr =
      mlir::DenseBoolArrayAttr::get(builder.getContext(), isTriplet);
  auto complexPartAttr =
      complex_part.has_value()
          ? mlir::BoolAttr::get(builder.getContext(), *complex_part)
          : mlir::BoolAttr{};
  build(builder, result, result_type, memref, componentAttr, component_shape,
        indices, isTripletAttr, substring, complexPartAttr, shape, typeparams,
        fortran_attrs);
}

void hlfir::DesignateOp::build(mlir::OpBuilder &builder,
                               mlir::OperationState &result,
                               mlir::Type result_type, mlir::Value memref,
                               mlir::ValueRange indices,
                               mlir::ValueRange typeparams,
                               fir::FortranVariableFlagsAttr fortran_attrs) {
  llvm::SmallVector<bool> isTriplet(indices.size(), false);
  auto isTripletAttr =
      mlir::DenseBoolArrayAttr::get(builder.getContext(), isTriplet);
  build(builder, result, result_type, memref,
        /*componentAttr=*/mlir::StringAttr{}, /*component_shape=*/mlir::Value{},
        indices, isTripletAttr, /*substring*/ mlir::ValueRange{},
        /*complexPartAttr=*/mlir::BoolAttr{}, /*shape=*/mlir::Value{},
        typeparams, fortran_attrs);
}

static mlir::ParseResult parseDesignatorIndices(
    mlir::OpAsmParser &parser,
    llvm::SmallVectorImpl<mlir::OpAsmParser::UnresolvedOperand> &indices,
    mlir::DenseBoolArrayAttr &isTripletAttr) {
  llvm::SmallVector<bool> isTriplet;
  if (mlir::succeeded(parser.parseOptionalLParen())) {
    do {
      mlir::OpAsmParser::UnresolvedOperand i1, i2, i3;
      if (parser.parseOperand(i1))
        return mlir::failure();
      indices.push_back(i1);
      if (mlir::succeeded(parser.parseOptionalColon())) {
        if (parser.parseOperand(i2) || parser.parseColon() ||
            parser.parseOperand(i3))
          return mlir::failure();
        indices.push_back(i2);
        indices.push_back(i3);
        isTriplet.push_back(true);
      } else {
        isTriplet.push_back(false);
      }
    } while (mlir::succeeded(parser.parseOptionalComma()));
    if (parser.parseRParen())
      return mlir::failure();
  }
  isTripletAttr = mlir::DenseBoolArrayAttr::get(parser.getContext(), isTriplet);
  return mlir::success();
}

static void
printDesignatorIndices(mlir::OpAsmPrinter &p, hlfir::DesignateOp designateOp,
                       mlir::OperandRange indices,
                       const mlir::DenseBoolArrayAttr &isTripletAttr) {
  if (!indices.empty()) {
    p << '(';
    unsigned i = 0;
    for (auto isTriplet : isTripletAttr.asArrayRef()) {
      if (isTriplet) {
        assert(i + 2 < indices.size() && "ill-formed indices");
        p << indices[i] << ":" << indices[i + 1] << ":" << indices[i + 2];
        i += 3;
      } else {
        p << indices[i++];
      }
      if (i != indices.size())
        p << ", ";
    }
    p << ')';
  }
}

static mlir::ParseResult
parseDesignatorComplexPart(mlir::OpAsmParser &parser,
                           mlir::BoolAttr &complexPart) {
  if (mlir::succeeded(parser.parseOptionalKeyword("imag")))
    complexPart = mlir::BoolAttr::get(parser.getContext(), true);
  else if (mlir::succeeded(parser.parseOptionalKeyword("real")))
    complexPart = mlir::BoolAttr::get(parser.getContext(), false);
  return mlir::success();
}

static void printDesignatorComplexPart(mlir::OpAsmPrinter &p,
                                       hlfir::DesignateOp designateOp,
                                       mlir::BoolAttr complexPartAttr) {
  if (complexPartAttr) {
    if (complexPartAttr.getValue())
      p << "imag";
    else
      p << "real";
  }
}
template <typename Op>
static llvm::LogicalResult verifyTypeparams(Op &op, mlir::Type elementType,
                                            unsigned numLenParam) {
  if (mlir::isa<fir::CharacterType>(elementType)) {
    if (numLenParam != 1)
      return op.emitOpError("must be provided one length parameter when the "
                            "result is a character");
  } else if (fir::isRecordWithTypeParameters(elementType)) {
    if (numLenParam !=
        mlir::cast<fir::RecordType>(elementType).getNumLenParams())
      return op.emitOpError("must be provided the same number of length "
                            "parameters as in the result derived type");
  } else if (numLenParam != 0) {
    return op.emitOpError(
        "must not be provided length parameters if the result "
        "type does not have length parameters");
  }
  return mlir::success();
}

llvm::LogicalResult hlfir::DesignateOp::verify() {
  mlir::Type memrefType = getMemref().getType();
  mlir::Type baseType = getFortranElementOrSequenceType(memrefType);
  mlir::Type baseElementType = fir::unwrapSequenceType(baseType);
  unsigned numSubscripts = getIsTriplet().size();
  unsigned subscriptsRank =
      llvm::count_if(getIsTriplet(), [](bool isTriplet) { return isTriplet; });
  unsigned outputRank = 0;
  mlir::Type outputElementType;
  bool hasBoxComponent;
  if (fir::useStrictVolatileVerification() &&
      fir::isa_volatile_type(memrefType) !=
          fir::isa_volatile_type(getResult().getType())) {
    return emitOpError("volatility mismatch between memref and result type")
           << " memref type: " << memrefType
           << " result type: " << getResult().getType();
  }
  if (getComponent()) {
    auto component = getComponent().value();
    auto recType = mlir::dyn_cast<fir::RecordType>(baseElementType);
    if (!recType)
      return emitOpError(
          "component must be provided only when the memref is a derived type");
    unsigned fieldIdx = recType.getFieldIndex(component);
    if (fieldIdx > recType.getNumFields()) {
      return emitOpError("component ")
             << component << " is not a component of memref element type "
             << recType;
    }
    mlir::Type fieldType = recType.getType(fieldIdx);
    mlir::Type componentBaseType = getFortranElementOrSequenceType(fieldType);
    hasBoxComponent = mlir::isa<fir::BaseBoxType>(fieldType);
    if (mlir::isa<fir::SequenceType>(componentBaseType) &&
        mlir::isa<fir::SequenceType>(baseType) &&
        (numSubscripts == 0 || subscriptsRank > 0))
      return emitOpError("indices must be provided and must not contain "
                         "triplets when both memref and component are arrays");
    if (numSubscripts != 0) {
      if (!mlir::isa<fir::SequenceType>(componentBaseType))
        return emitOpError("indices must not be provided if component appears "
                           "and is not an array component");
      if (!getComponentShape())
        return emitOpError(
            "component_shape must be provided when indexing a component");
      mlir::Type compShapeType = getComponentShape().getType();
      unsigned componentRank =
          mlir::cast<fir::SequenceType>(componentBaseType).getDimension();
      auto shapeType = mlir::dyn_cast<fir::ShapeType>(compShapeType);
      auto shapeShiftType = mlir::dyn_cast<fir::ShapeShiftType>(compShapeType);
      if (!((shapeType && shapeType.getRank() == componentRank) ||
            (shapeShiftType && shapeShiftType.getRank() == componentRank)))
        return emitOpError("component_shape must be a fir.shape or "
                           "fir.shapeshift with the rank of the component");
      if (numSubscripts > componentRank)
        return emitOpError("indices number must match array component rank");
    }
    if (auto baseSeqType = mlir::dyn_cast<fir::SequenceType>(baseType))
      // This case must come first to cover "array%array_comp(i, j)" that has
      // subscripts for the component but whose rank come from the base.
      outputRank = baseSeqType.getDimension();
    else if (numSubscripts != 0)
      outputRank = subscriptsRank;
    else if (auto componentSeqType =
                 mlir::dyn_cast<fir::SequenceType>(componentBaseType))
      outputRank = componentSeqType.getDimension();
    outputElementType = fir::unwrapSequenceType(componentBaseType);
  } else {
    outputElementType = baseElementType;
    unsigned baseTypeRank =
        mlir::isa<fir::SequenceType>(baseType)
            ? mlir::cast<fir::SequenceType>(baseType).getDimension()
            : 0;
    if (numSubscripts != 0) {
      if (baseTypeRank != numSubscripts)
        return emitOpError("indices number must match memref rank");
      outputRank = subscriptsRank;
    } else if (auto baseSeqType = mlir::dyn_cast<fir::SequenceType>(baseType)) {
      outputRank = baseSeqType.getDimension();
    }
  }

  if (!getSubstring().empty()) {
    if (!mlir::isa<fir::CharacterType>(outputElementType))
      return emitOpError("memref or component must have character type if "
                         "substring indices are provided");
    if (getSubstring().size() != 2)
      return emitOpError("substring must contain 2 indices when provided");
  }
  if (getComplexPart()) {
    if (auto cplx = mlir::dyn_cast<mlir::ComplexType>(outputElementType))
      outputElementType = cplx.getElementType();
    else
      return emitOpError("memref or component must have complex type if "
                         "complex_part is provided");
  }
  mlir::Type resultBaseType =
      getFortranElementOrSequenceType(getResult().getType());
  unsigned resultRank = 0;
  if (auto resultSeqType = mlir::dyn_cast<fir::SequenceType>(resultBaseType))
    resultRank = resultSeqType.getDimension();
  if (resultRank != outputRank)
    return emitOpError("result type rank is not consistent with operands, "
                       "expected rank ")
           << outputRank;
  mlir::Type resultElementType = fir::unwrapSequenceType(resultBaseType);
  // result type must match the one that was inferred here, except the character
  // length may differ because of substrings.
  if (resultElementType != outputElementType &&
      !(mlir::isa<fir::CharacterType>(resultElementType) &&
        mlir::isa<fir::CharacterType>(outputElementType)))
    return emitOpError(
               "result element type is not consistent with operands, expected ")
           << outputElementType;

  if (isBoxAddressType(getResult().getType())) {
    if (!hasBoxComponent || numSubscripts != 0 || !getSubstring().empty() ||
        getComplexPart())
      return emitOpError(
          "result type must only be a box address type if it designates a "
          "component that is a fir.box or fir.class and if there are no "
          "indices, substrings, and complex part");

  } else {
    if ((resultRank == 0) != !getShape())
      return emitOpError("shape must be provided if and only if the result is "
                         "an array that is not a box address");
    if (resultRank != 0) {
      auto shapeType = mlir::dyn_cast<fir::ShapeType>(getShape().getType());
      auto shapeShiftType =
          mlir::dyn_cast<fir::ShapeShiftType>(getShape().getType());
      if (!((shapeType && shapeType.getRank() == resultRank) ||
            (shapeShiftType && shapeShiftType.getRank() == resultRank)))
        return emitOpError("shape must be a fir.shape or fir.shapeshift with "
                           "the rank of the result");
    }
    if (auto res =
            verifyTypeparams(*this, outputElementType, getTypeparams().size());
        failed(res))
      return res;
  }
  return mlir::success();
}

//===----------------------------------------------------------------------===//
// ParentComponentOp
//===----------------------------------------------------------------------===//

llvm::LogicalResult hlfir::ParentComponentOp::verify() {
  mlir::Type baseType =
      hlfir::getFortranElementOrSequenceType(getMemref().getType());
  auto maybeInputSeqType = mlir::dyn_cast<fir::SequenceType>(baseType);
  unsigned inputTypeRank =
      maybeInputSeqType ? maybeInputSeqType.getDimension() : 0;
  unsigned shapeRank = 0;
  if (mlir::Value shape = getShape())
    if (auto shapeType = mlir::dyn_cast<fir::ShapeType>(shape.getType()))
      shapeRank = shapeType.getRank();
  if (inputTypeRank != shapeRank)
    return emitOpError(
        "must be provided a shape if and only if the base is an array");
  mlir::Type outputBaseType = hlfir::getFortranElementOrSequenceType(getType());
  auto maybeOutputSeqType = mlir::dyn_cast<fir::SequenceType>(outputBaseType);
  unsigned outputTypeRank =
      maybeOutputSeqType ? maybeOutputSeqType.getDimension() : 0;
  if (inputTypeRank != outputTypeRank)
    return emitOpError("result type rank must match input type rank");
  if (maybeOutputSeqType && maybeInputSeqType)
    for (auto [inputDim, outputDim] :
         llvm::zip(maybeInputSeqType.getShape(), maybeOutputSeqType.getShape()))
      if (inputDim != fir::SequenceType::getUnknownExtent() &&
          outputDim != fir::SequenceType::getUnknownExtent())
        if (inputDim != outputDim)
          return emitOpError(
              "result type extents are inconsistent with memref type");
  fir::RecordType baseRecType =
      mlir::dyn_cast<fir::RecordType>(hlfir::getFortranElementType(baseType));
  fir::RecordType outRecType = mlir::dyn_cast<fir::RecordType>(
      hlfir::getFortranElementType(outputBaseType));
  if (!baseRecType || !outRecType)
    return emitOpError("result type and input type must be derived types");

  // Note: result should not be a fir.class: its dynamic type is being set to
  // the parent type and allowing fir.class would break the operation codegen:
  // it would keep the input dynamic type.
  if (mlir::isa<fir::ClassType>(getType()))
    return emitOpError("result type must not be polymorphic");

  // The array results are known to not be dis-contiguous in most cases (the
  // exception being if the parent type was extended by a type without any
  // components): require a fir.box to be used for the result to carry the
  // strides.
  if (!mlir::isa<fir::BoxType>(getType()) &&
      (outputTypeRank != 0 || fir::isRecordWithTypeParameters(outRecType)))
    return emitOpError("result type must be a fir.box if the result is an "
                       "array or has length parameters");
  return mlir::success();
}

//===----------------------------------------------------------------------===//
// LogicalReductionOp
//===----------------------------------------------------------------------===//
template <typename LogicalReductionOp>
static llvm::LogicalResult
verifyLogicalReductionOp(LogicalReductionOp reductionOp) {
  mlir::Operation *op = reductionOp->getOperation();

  auto results = op->getResultTypes();
  assert(results.size() == 1);

  mlir::Value mask = reductionOp->getMask();
  mlir::Value dim = reductionOp->getDim();

  fir::SequenceType maskTy = mlir::cast<fir::SequenceType>(
      hlfir::getFortranElementOrSequenceType(mask.getType()));
  mlir::Type logicalTy = maskTy.getEleTy();
  llvm::ArrayRef<int64_t> maskShape = maskTy.getShape();

  mlir::Type resultType = results[0];
  if (mlir::isa<fir::LogicalType>(resultType)) {
    // Result is of the same type as MASK
    if ((resultType != logicalTy) && useStrictIntrinsicVerifier)
      return reductionOp->emitOpError(
          "result must have the same element type as MASK argument");

  } else if (auto resultExpr =
                 mlir::dyn_cast_or_null<hlfir::ExprType>(resultType)) {
    // Result should only be in hlfir.expr form if it is an array
    if (maskShape.size() > 1 && dim != nullptr) {
      if (!resultExpr.isArray())
        return reductionOp->emitOpError("result must be an array");

      if ((resultExpr.getEleTy() != logicalTy) && useStrictIntrinsicVerifier)
        return reductionOp->emitOpError(
            "result must have the same element type as MASK argument");

      llvm::ArrayRef<int64_t> resultShape = resultExpr.getShape();
      // Result has rank n-1
      if (resultShape.size() != (maskShape.size() - 1))
        return reductionOp->emitOpError(
            "result rank must be one less than MASK");
    } else {
      return reductionOp->emitOpError("result must be of logical type");
    }
  } else {
    return reductionOp->emitOpError("result must be of logical type");
  }
  return mlir::success();
}

//===----------------------------------------------------------------------===//
// AllOp
//===----------------------------------------------------------------------===//

llvm::LogicalResult hlfir::AllOp::verify() {
  return verifyLogicalReductionOp<hlfir::AllOp *>(this);
}

void hlfir::AllOp::getEffects(
    llvm::SmallVectorImpl<
        mlir::SideEffects::EffectInstance<mlir::MemoryEffects::Effect>>
        &effects) {
  getIntrinsicEffects(getOperation(), effects);
}

//===----------------------------------------------------------------------===//
// AnyOp
//===----------------------------------------------------------------------===//

llvm::LogicalResult hlfir::AnyOp::verify() {
  return verifyLogicalReductionOp<hlfir::AnyOp *>(this);
}

void hlfir::AnyOp::getEffects(
    llvm::SmallVectorImpl<
        mlir::SideEffects::EffectInstance<mlir::MemoryEffects::Effect>>
        &effects) {
  getIntrinsicEffects(getOperation(), effects);
}

//===----------------------------------------------------------------------===//
// CountOp
//===----------------------------------------------------------------------===//

llvm::LogicalResult hlfir::CountOp::verify() {
  mlir::Operation *op = getOperation();

  auto results = op->getResultTypes();
  assert(results.size() == 1);
  mlir::Value mask = getMask();
  mlir::Value dim = getDim();

  fir::SequenceType maskTy = mlir::cast<fir::SequenceType>(
      hlfir::getFortranElementOrSequenceType(mask.getType()));
  llvm::ArrayRef<int64_t> maskShape = maskTy.getShape();

  mlir::Type resultType = results[0];
  if (auto resultExpr = mlir::dyn_cast_or_null<hlfir::ExprType>(resultType)) {
    if (maskShape.size() > 1 && dim != nullptr) {
      if (!resultExpr.isArray())
        return emitOpError("result must be an array");

      llvm::ArrayRef<int64_t> resultShape = resultExpr.getShape();
      // Result has rank n-1
      if (resultShape.size() != (maskShape.size() - 1))
        return emitOpError("result rank must be one less than MASK");
    } else {
      return emitOpError("result must be of numerical array type");
    }
  } else if (!hlfir::isFortranScalarNumericalType(resultType)) {
    return emitOpError("result must be of numerical scalar type");
  }

  return mlir::success();
}

void hlfir::CountOp::getEffects(
    llvm::SmallVectorImpl<
        mlir::SideEffects::EffectInstance<mlir::MemoryEffects::Effect>>
        &effects) {
  getIntrinsicEffects(getOperation(), effects);
}

//===----------------------------------------------------------------------===//
// ConcatOp
//===----------------------------------------------------------------------===//

static unsigned getCharacterKind(mlir::Type t) {
  return mlir::cast<fir::CharacterType>(hlfir::getFortranElementType(t))
      .getFKind();
}

static std::optional<fir::CharacterType::LenType>
getCharacterLengthIfStatic(mlir::Type t) {
  if (auto charType =
          mlir::dyn_cast<fir::CharacterType>(hlfir::getFortranElementType(t)))
    if (charType.hasConstantLen())
      return charType.getLen();
  return std::nullopt;
}

llvm::LogicalResult hlfir::ConcatOp::verify() {
  if (getStrings().size() < 2)
    return emitOpError("must be provided at least two string operands");
  unsigned kind = getCharacterKind(getResult().getType());
  for (auto string : getStrings())
    if (kind != getCharacterKind(string.getType()))
      return emitOpError("strings must have the same KIND as the result type");
  return mlir::success();
}

void hlfir::ConcatOp::build(mlir::OpBuilder &builder,
                            mlir::OperationState &result,
                            mlir::ValueRange strings, mlir::Value len) {
  fir::CharacterType::LenType resultTypeLen = 0;
  assert(!strings.empty() && "must contain operands");
  unsigned kind = getCharacterKind(strings[0].getType());
  for (auto string : strings)
    if (auto cstLen = getCharacterLengthIfStatic(string.getType())) {
      resultTypeLen += *cstLen;
    } else {
      resultTypeLen = fir::CharacterType::unknownLen();
      break;
    }
  auto resultType = hlfir::ExprType::get(
      builder.getContext(), hlfir::ExprType::Shape{},
      fir::CharacterType::get(builder.getContext(), kind, resultTypeLen),
      false);
  build(builder, result, resultType, strings, len);
}

void hlfir::ConcatOp::getEffects(
    llvm::SmallVectorImpl<
        mlir::SideEffects::EffectInstance<mlir::MemoryEffects::Effect>>
        &effects) {
  getIntrinsicEffects(getOperation(), effects);
}

//===----------------------------------------------------------------------===//
// NumericalReductionOp
//===----------------------------------------------------------------------===//

template <typename NumericalReductionOp>
static llvm::LogicalResult
verifyArrayAndMaskForReductionOp(NumericalReductionOp reductionOp) {
  mlir::Value array = reductionOp->getArray();
  mlir::Value mask = reductionOp->getMask();

  fir::SequenceType arrayTy = mlir::cast<fir::SequenceType>(
      hlfir::getFortranElementOrSequenceType(array.getType()));
  llvm::ArrayRef<int64_t> arrayShape = arrayTy.getShape();

  if (mask) {
    fir::SequenceType maskSeq = mlir::dyn_cast<fir::SequenceType>(
        hlfir::getFortranElementOrSequenceType(mask.getType()));
    llvm::ArrayRef<int64_t> maskShape;

    if (maskSeq)
      maskShape = maskSeq.getShape();

    if (!maskShape.empty()) {
      if (maskShape.size() != arrayShape.size())
        return reductionOp->emitWarning("MASK must be conformable to ARRAY");
      if (useStrictIntrinsicVerifier) {
        static_assert(fir::SequenceType::getUnknownExtent() ==
                      hlfir::ExprType::getUnknownExtent());
        constexpr int64_t unknownExtent = fir::SequenceType::getUnknownExtent();
        for (std::size_t i = 0; i < arrayShape.size(); ++i) {
          int64_t arrayExtent = arrayShape[i];
          int64_t maskExtent = maskShape[i];
          if ((arrayExtent != maskExtent) && (arrayExtent != unknownExtent) &&
              (maskExtent != unknownExtent))
            return reductionOp->emitWarning(
                "MASK must be conformable to ARRAY");
        }
      }
    }
  }
  return mlir::success();
}

template <typename NumericalReductionOp>
static llvm::LogicalResult
verifyNumericalReductionOp(NumericalReductionOp reductionOp) {
  mlir::Operation *op = reductionOp->getOperation();
  auto results = op->getResultTypes();
  assert(results.size() == 1);

  auto res = verifyArrayAndMaskForReductionOp(reductionOp);
  if (failed(res))
    return res;

  mlir::Value array = reductionOp->getArray();
  mlir::Value dim = reductionOp->getDim();
  fir::SequenceType arrayTy = mlir::cast<fir::SequenceType>(
      hlfir::getFortranElementOrSequenceType(array.getType()));
  mlir::Type numTy = arrayTy.getEleTy();
  llvm::ArrayRef<int64_t> arrayShape = arrayTy.getShape();

  mlir::Type resultType = results[0];
  if (hlfir::isFortranScalarNumericalType(resultType)) {
    // Result is of the same type as ARRAY
    if ((resultType != numTy) && useStrictIntrinsicVerifier)
      return reductionOp->emitOpError(
          "result must have the same element type as ARRAY argument");

  } else if (auto resultExpr =
                 mlir::dyn_cast_or_null<hlfir::ExprType>(resultType)) {
    if (arrayShape.size() > 1 && dim != nullptr) {
      if (!resultExpr.isArray())
        return reductionOp->emitOpError("result must be an array");

      if ((resultExpr.getEleTy() != numTy) && useStrictIntrinsicVerifier)
        return reductionOp->emitOpError(
            "result must have the same element type as ARRAY argument");

      llvm::ArrayRef<int64_t> resultShape = resultExpr.getShape();
      // Result has rank n-1
      if (resultShape.size() != (arrayShape.size() - 1))
        return reductionOp->emitOpError(
            "result rank must be one less than ARRAY");
    } else {
      return reductionOp->emitOpError(
          "result must be of numerical scalar type");
    }
  } else {
    return reductionOp->emitOpError("result must be of numerical scalar type");
  }
  return mlir::success();
}

//===----------------------------------------------------------------------===//
// ProductOp
//===----------------------------------------------------------------------===//

llvm::LogicalResult hlfir::ProductOp::verify() {
  return verifyNumericalReductionOp<hlfir::ProductOp *>(this);
}

void hlfir::ProductOp::getEffects(
    llvm::SmallVectorImpl<
        mlir::SideEffects::EffectInstance<mlir::MemoryEffects::Effect>>
        &effects) {
  getIntrinsicEffects(getOperation(), effects);
}

//===----------------------------------------------------------------------===//
// CharacterReductionOp
//===----------------------------------------------------------------------===//

template <typename CharacterReductionOp>
static llvm::LogicalResult
verifyCharacterReductionOp(CharacterReductionOp reductionOp) {
  mlir::Operation *op = reductionOp->getOperation();
  auto results = op->getResultTypes();
  assert(results.size() == 1);

  auto res = verifyArrayAndMaskForReductionOp(reductionOp);
  if (failed(res))
    return res;

  mlir::Value array = reductionOp->getArray();
  mlir::Value dim = reductionOp->getDim();
  fir::SequenceType arrayTy = mlir::cast<fir::SequenceType>(
      hlfir::getFortranElementOrSequenceType(array.getType()));
  mlir::Type numTy = arrayTy.getEleTy();
  llvm::ArrayRef<int64_t> arrayShape = arrayTy.getShape();

  auto resultExpr = mlir::cast<hlfir::ExprType>(results[0]);
  mlir::Type resultType = resultExpr.getEleTy();
  assert(mlir::isa<fir::CharacterType>(resultType) &&
         "result must be character");

  // Result is of the same type as ARRAY
  if ((resultType != numTy) && useStrictIntrinsicVerifier)
    return reductionOp->emitOpError(
        "result must have the same element type as ARRAY argument");

  if (arrayShape.size() > 1 && dim != nullptr) {
    if (!resultExpr.isArray())
      return reductionOp->emitOpError("result must be an array");
    llvm::ArrayRef<int64_t> resultShape = resultExpr.getShape();
    // Result has rank n-1
    if (resultShape.size() != (arrayShape.size() - 1))
      return reductionOp->emitOpError(
          "result rank must be one less than ARRAY");
  } else if (!resultExpr.isScalar()) {
    return reductionOp->emitOpError("result must be scalar character");
  }
  return mlir::success();
}

//===----------------------------------------------------------------------===//
// MaxvalOp
//===----------------------------------------------------------------------===//

llvm::LogicalResult hlfir::MaxvalOp::verify() {
  mlir::Operation *op = getOperation();

  auto results = op->getResultTypes();
  assert(results.size() == 1);

  auto resultExpr = mlir::dyn_cast<hlfir::ExprType>(results[0]);
  if (resultExpr && mlir::isa<fir::CharacterType>(resultExpr.getEleTy())) {
    return verifyCharacterReductionOp<hlfir::MaxvalOp *>(this);
  }
  return verifyNumericalReductionOp<hlfir::MaxvalOp *>(this);
}

void hlfir::MaxvalOp::getEffects(
    llvm::SmallVectorImpl<
        mlir::SideEffects::EffectInstance<mlir::MemoryEffects::Effect>>
        &effects) {
  getIntrinsicEffects(getOperation(), effects);
}

//===----------------------------------------------------------------------===//
// MinvalOp
//===----------------------------------------------------------------------===//

llvm::LogicalResult hlfir::MinvalOp::verify() {
  mlir::Operation *op = getOperation();

  auto results = op->getResultTypes();
  assert(results.size() == 1);

  auto resultExpr = mlir::dyn_cast<hlfir::ExprType>(results[0]);
  if (resultExpr && mlir::isa<fir::CharacterType>(resultExpr.getEleTy())) {
    return verifyCharacterReductionOp<hlfir::MinvalOp *>(this);
  }
  return verifyNumericalReductionOp<hlfir::MinvalOp *>(this);
}

void hlfir::MinvalOp::getEffects(
    llvm::SmallVectorImpl<
        mlir::SideEffects::EffectInstance<mlir::MemoryEffects::Effect>>
        &effects) {
  getIntrinsicEffects(getOperation(), effects);
}

//===----------------------------------------------------------------------===//
// MinlocOp
//===----------------------------------------------------------------------===//

template <typename NumericalReductionOp>
static llvm::LogicalResult
verifyResultForMinMaxLoc(NumericalReductionOp reductionOp) {
  mlir::Operation *op = reductionOp->getOperation();
  auto results = op->getResultTypes();
  assert(results.size() == 1);

  mlir::Value array = reductionOp->getArray();
  mlir::Value dim = reductionOp->getDim();
  fir::SequenceType arrayTy = mlir::cast<fir::SequenceType>(
      hlfir::getFortranElementOrSequenceType(array.getType()));
  llvm::ArrayRef<int64_t> arrayShape = arrayTy.getShape();

  mlir::Type resultType = results[0];
  if (dim && arrayShape.size() == 1) {
    if (!fir::isa_integer(resultType))
      return reductionOp->emitOpError("result must be scalar integer");
  } else if (auto resultExpr =
                 mlir::dyn_cast_or_null<hlfir::ExprType>(resultType)) {
    if (!resultExpr.isArray())
      return reductionOp->emitOpError("result must be an array");

    if (!fir::isa_integer(resultExpr.getEleTy()))
      return reductionOp->emitOpError("result must have integer elements");

    llvm::ArrayRef<int64_t> resultShape = resultExpr.getShape();
    // With dim the result has rank n-1
    if (dim && resultShape.size() != (arrayShape.size() - 1))
      return reductionOp->emitOpError(
          "result rank must be one less than ARRAY");
    // With dim the result has rank n
    if (!dim && resultShape.size() != 1)
      return reductionOp->emitOpError("result rank must be 1");
  } else {
    return reductionOp->emitOpError("result must be of numerical expr type");
  }
  return mlir::success();
}

llvm::LogicalResult hlfir::MinlocOp::verify() {
  auto res = verifyArrayAndMaskForReductionOp(this);
  if (failed(res))
    return res;

  return verifyResultForMinMaxLoc(this);
}

void hlfir::MinlocOp::getEffects(
    llvm::SmallVectorImpl<
        mlir::SideEffects::EffectInstance<mlir::MemoryEffects::Effect>>
        &effects) {
  getIntrinsicEffects(getOperation(), effects);
}

//===----------------------------------------------------------------------===//
// MaxlocOp
//===----------------------------------------------------------------------===//

llvm::LogicalResult hlfir::MaxlocOp::verify() {
  auto res = verifyArrayAndMaskForReductionOp(this);
  if (failed(res))
    return res;

  return verifyResultForMinMaxLoc(this);
}

void hlfir::MaxlocOp::getEffects(
    llvm::SmallVectorImpl<
        mlir::SideEffects::EffectInstance<mlir::MemoryEffects::Effect>>
        &effects) {
  getIntrinsicEffects(getOperation(), effects);
}

//===----------------------------------------------------------------------===//
// SetLengthOp
//===----------------------------------------------------------------------===//

void hlfir::SetLengthOp::build(mlir::OpBuilder &builder,
                               mlir::OperationState &result, mlir::Value string,
                               mlir::Value len) {
  fir::CharacterType::LenType resultTypeLen = fir::CharacterType::unknownLen();
  if (auto cstLen = fir::getIntIfConstant(len))
    resultTypeLen = *cstLen;
  unsigned kind = getCharacterKind(string.getType());
  auto resultType = hlfir::ExprType::get(
      builder.getContext(), hlfir::ExprType::Shape{},
      fir::CharacterType::get(builder.getContext(), kind, resultTypeLen),
      false);
  build(builder, result, resultType, string, len);
}

void hlfir::SetLengthOp::getEffects(
    llvm::SmallVectorImpl<
        mlir::SideEffects::EffectInstance<mlir::MemoryEffects::Effect>>
        &effects) {
  getIntrinsicEffects(getOperation(), effects);
}

//===----------------------------------------------------------------------===//
// SumOp
//===----------------------------------------------------------------------===//

llvm::LogicalResult hlfir::SumOp::verify() {
  return verifyNumericalReductionOp<hlfir::SumOp *>(this);
}

void hlfir::SumOp::getEffects(
    llvm::SmallVectorImpl<
        mlir::SideEffects::EffectInstance<mlir::MemoryEffects::Effect>>
        &effects) {
  getIntrinsicEffects(getOperation(), effects);
}

//===----------------------------------------------------------------------===//
// DotProductOp
//===----------------------------------------------------------------------===//

llvm::LogicalResult hlfir::DotProductOp::verify() {
  mlir::Value lhs = getLhs();
  mlir::Value rhs = getRhs();
  fir::SequenceType lhsTy = mlir::cast<fir::SequenceType>(
      hlfir::getFortranElementOrSequenceType(lhs.getType()));
  fir::SequenceType rhsTy = mlir::cast<fir::SequenceType>(
      hlfir::getFortranElementOrSequenceType(rhs.getType()));
  llvm::ArrayRef<int64_t> lhsShape = lhsTy.getShape();
  llvm::ArrayRef<int64_t> rhsShape = rhsTy.getShape();
  std::size_t lhsRank = lhsShape.size();
  std::size_t rhsRank = rhsShape.size();
  mlir::Type lhsEleTy = lhsTy.getEleTy();
  mlir::Type rhsEleTy = rhsTy.getEleTy();
  mlir::Type resultTy = getResult().getType();

  if ((lhsRank != 1) || (rhsRank != 1))
    return emitOpError("both arrays must have rank 1");

  int64_t lhsSize = lhsShape[0];
  int64_t rhsSize = rhsShape[0];

  constexpr int64_t unknownExtent = fir::SequenceType::getUnknownExtent();
  if ((lhsSize != unknownExtent) && (rhsSize != unknownExtent) &&
      (lhsSize != rhsSize) && useStrictIntrinsicVerifier)
    return emitOpError("both arrays must have the same size");

  if (useStrictIntrinsicVerifier) {
    if (mlir::isa<fir::LogicalType>(lhsEleTy) !=
        mlir::isa<fir::LogicalType>(rhsEleTy))
      return emitOpError("if one array is logical, so should the other be");

    if (mlir::isa<fir::LogicalType>(lhsEleTy) !=
        mlir::isa<fir::LogicalType>(resultTy))
      return emitOpError("the result type should be a logical only if the "
                         "argument types are logical");
  }

  if (!hlfir::isFortranScalarNumericalType(resultTy) &&
      !mlir::isa<fir::LogicalType>(resultTy))
    return emitOpError(
        "the result must be of scalar numerical or logical type");

  return mlir::success();
}

void hlfir::DotProductOp::getEffects(
    llvm::SmallVectorImpl<
        mlir::SideEffects::EffectInstance<mlir::MemoryEffects::Effect>>
        &effects) {
  getIntrinsicEffects(getOperation(), effects);
}

//===----------------------------------------------------------------------===//
// MatmulOp
//===----------------------------------------------------------------------===//

llvm::LogicalResult hlfir::MatmulOp::verify() {
  mlir::Value lhs = getLhs();
  mlir::Value rhs = getRhs();
  fir::SequenceType lhsTy = mlir::cast<fir::SequenceType>(
      hlfir::getFortranElementOrSequenceType(lhs.getType()));
  fir::SequenceType rhsTy = mlir::cast<fir::SequenceType>(
      hlfir::getFortranElementOrSequenceType(rhs.getType()));
  llvm::ArrayRef<int64_t> lhsShape = lhsTy.getShape();
  llvm::ArrayRef<int64_t> rhsShape = rhsTy.getShape();
  std::size_t lhsRank = lhsShape.size();
  std::size_t rhsRank = rhsShape.size();
  mlir::Type lhsEleTy = lhsTy.getEleTy();
  mlir::Type rhsEleTy = rhsTy.getEleTy();
  hlfir::ExprType resultTy = mlir::cast<hlfir::ExprType>(getResult().getType());
  llvm::ArrayRef<int64_t> resultShape = resultTy.getShape();
  mlir::Type resultEleTy = resultTy.getEleTy();

  if (((lhsRank != 1) && (lhsRank != 2)) || ((rhsRank != 1) && (rhsRank != 2)))
    return emitOpError("array must have either rank 1 or rank 2");

  if ((lhsRank == 1) && (rhsRank == 1))
    return emitOpError("at least one array must have rank 2");

  if (mlir::isa<fir::LogicalType>(lhsEleTy) !=
      mlir::isa<fir::LogicalType>(rhsEleTy))
    return emitOpError("if one array is logical, so should the other be");

  if (!useStrictIntrinsicVerifier)
    return mlir::success();

  int64_t lastLhsDim = lhsShape[lhsRank - 1];
  int64_t firstRhsDim = rhsShape[0];
  constexpr int64_t unknownExtent = fir::SequenceType::getUnknownExtent();
  if (lastLhsDim != firstRhsDim)
    if ((lastLhsDim != unknownExtent) && (firstRhsDim != unknownExtent))
      return emitOpError(
          "the last dimension of LHS should match the first dimension of RHS");

  if (mlir::isa<fir::LogicalType>(lhsEleTy) !=
      mlir::isa<fir::LogicalType>(resultEleTy))
    return emitOpError("the result type should be a logical only if the "
                       "argument types are logical");

  llvm::SmallVector<int64_t, 2> expectedResultShape;
  if (lhsRank == 2) {
    if (rhsRank == 2) {
      expectedResultShape.push_back(lhsShape[0]);
      expectedResultShape.push_back(rhsShape[1]);
    } else {
      // rhsRank == 1
      expectedResultShape.push_back(lhsShape[0]);
    }
  } else {
    // lhsRank == 1
    // rhsRank == 2
    expectedResultShape.push_back(rhsShape[1]);
  }
  if (resultShape.size() != expectedResultShape.size())
    return emitOpError("incorrect result shape");
  if (resultShape[0] != expectedResultShape[0] &&
      expectedResultShape[0] != unknownExtent)
    return emitOpError("incorrect result shape");
  if (resultShape.size() == 2 && resultShape[1] != expectedResultShape[1] &&
      expectedResultShape[1] != unknownExtent)
    return emitOpError("incorrect result shape");

  return mlir::success();
}

llvm::LogicalResult
hlfir::MatmulOp::canonicalize(MatmulOp matmulOp,
                              mlir::PatternRewriter &rewriter) {
  // the only two uses of the transposed matrix should be for the hlfir.matmul
  // and hlfir.destroy
  auto isOtherwiseUnused = [&](hlfir::TransposeOp transposeOp) -> bool {
    std::size_t numUses = 0;
    for (mlir::Operation *user : transposeOp.getResult().getUsers()) {
      ++numUses;
      if (user == matmulOp)
        continue;
      if (mlir::dyn_cast_or_null<hlfir::DestroyOp>(user))
        continue;
      // some other use!
      return false;
    }
    return numUses <= 2;
  };

  mlir::Value lhs = matmulOp.getLhs();
  // Rewrite MATMUL(TRANSPOSE(lhs), rhs) => hlfir.matmul_transpose lhs, rhs
  if (auto transposeOp = lhs.getDefiningOp<hlfir::TransposeOp>()) {
    if (isOtherwiseUnused(transposeOp)) {
      mlir::Location loc = matmulOp.getLoc();
      mlir::Type resultTy = matmulOp.getResult().getType();
      auto matmulTransposeOp = rewriter.create<hlfir::MatmulTransposeOp>(
          loc, resultTy, transposeOp.getArray(), matmulOp.getRhs(),
          matmulOp.getFastmathAttr());

      // we don't need to remove any hlfir.destroy because it will be needed for
      // the new intrinsic result anyway
      rewriter.replaceOp(matmulOp, matmulTransposeOp.getResult());

      // but we do need to get rid of the hlfir.destroy for the hlfir.transpose
      // result (which is entirely removed)
      llvm::SmallVector<mlir::Operation *> users(
          transposeOp->getResult(0).getUsers());
      for (mlir::Operation *user : users)
        if (auto destroyOp = mlir::dyn_cast_or_null<hlfir::DestroyOp>(user))
          rewriter.eraseOp(destroyOp);
      rewriter.eraseOp(transposeOp);

      return mlir::success();
    }
  }

  return mlir::failure();
}

void hlfir::MatmulOp::getEffects(
    llvm::SmallVectorImpl<
        mlir::SideEffects::EffectInstance<mlir::MemoryEffects::Effect>>
        &effects) {
  getIntrinsicEffects(getOperation(), effects);
}

//===----------------------------------------------------------------------===//
// TransposeOp
//===----------------------------------------------------------------------===//

llvm::LogicalResult hlfir::TransposeOp::verify() {
  mlir::Value array = getArray();
  fir::SequenceType arrayTy = mlir::cast<fir::SequenceType>(
      hlfir::getFortranElementOrSequenceType(array.getType()));
  llvm::ArrayRef<int64_t> inShape = arrayTy.getShape();
  std::size_t rank = inShape.size();
  mlir::Type eleTy = arrayTy.getEleTy();
  hlfir::ExprType resultTy = mlir::cast<hlfir::ExprType>(getResult().getType());
  llvm::ArrayRef<int64_t> resultShape = resultTy.getShape();
  std::size_t resultRank = resultShape.size();
  mlir::Type resultEleTy = resultTy.getEleTy();

  if (rank != 2 || resultRank != 2)
    return emitOpError("input and output arrays should have rank 2");

  if (!useStrictIntrinsicVerifier)
    return mlir::success();

  constexpr int64_t unknownExtent = fir::SequenceType::getUnknownExtent();
  if ((inShape[0] != resultShape[1]) && (inShape[0] != unknownExtent))
    return emitOpError("output shape does not match input array");
  if ((inShape[1] != resultShape[0]) && (inShape[1] != unknownExtent))
    return emitOpError("output shape does not match input array");

  if (eleTy != resultEleTy)
    return emitOpError(
        "input and output arrays should have the same element type");

  return mlir::success();
}

void hlfir::TransposeOp::getEffects(
    llvm::SmallVectorImpl<
        mlir::SideEffects::EffectInstance<mlir::MemoryEffects::Effect>>
        &effects) {
  getIntrinsicEffects(getOperation(), effects);
}

//===----------------------------------------------------------------------===//
// MatmulTransposeOp
//===----------------------------------------------------------------------===//

llvm::LogicalResult hlfir::MatmulTransposeOp::verify() {
  mlir::Value lhs = getLhs();
  mlir::Value rhs = getRhs();
  fir::SequenceType lhsTy = mlir::cast<fir::SequenceType>(
      hlfir::getFortranElementOrSequenceType(lhs.getType()));
  fir::SequenceType rhsTy = mlir::cast<fir::SequenceType>(
      hlfir::getFortranElementOrSequenceType(rhs.getType()));
  llvm::ArrayRef<int64_t> lhsShape = lhsTy.getShape();
  llvm::ArrayRef<int64_t> rhsShape = rhsTy.getShape();
  std::size_t lhsRank = lhsShape.size();
  std::size_t rhsRank = rhsShape.size();
  mlir::Type lhsEleTy = lhsTy.getEleTy();
  mlir::Type rhsEleTy = rhsTy.getEleTy();
  hlfir::ExprType resultTy = mlir::cast<hlfir::ExprType>(getResult().getType());
  llvm::ArrayRef<int64_t> resultShape = resultTy.getShape();
  mlir::Type resultEleTy = resultTy.getEleTy();

  // lhs must have rank 2 for the transpose to be valid
  if ((lhsRank != 2) || ((rhsRank != 1) && (rhsRank != 2)))
    return emitOpError("array must have either rank 1 or rank 2");

  if (!useStrictIntrinsicVerifier)
    return mlir::success();

  if (mlir::isa<fir::LogicalType>(lhsEleTy) !=
      mlir::isa<fir::LogicalType>(rhsEleTy))
    return emitOpError("if one array is logical, so should the other be");

  // for matmul we compare the last dimension of lhs with the first dimension of
  // rhs, but for MatmulTranspose, dimensions of lhs are inverted by the
  // transpose
  int64_t firstLhsDim = lhsShape[0];
  int64_t firstRhsDim = rhsShape[0];
  constexpr int64_t unknownExtent = fir::SequenceType::getUnknownExtent();
  if (firstLhsDim != firstRhsDim)
    if ((firstLhsDim != unknownExtent) && (firstRhsDim != unknownExtent))
      return emitOpError(
          "the first dimension of LHS should match the first dimension of RHS");

  if (mlir::isa<fir::LogicalType>(lhsEleTy) !=
      mlir::isa<fir::LogicalType>(resultEleTy))
    return emitOpError("the result type should be a logical only if the "
                       "argument types are logical");

  llvm::SmallVector<int64_t, 2> expectedResultShape;
  if (rhsRank == 2) {
    expectedResultShape.push_back(lhsShape[1]);
    expectedResultShape.push_back(rhsShape[1]);
  } else {
    // rhsRank == 1
    expectedResultShape.push_back(lhsShape[1]);
  }
  if (resultShape.size() != expectedResultShape.size())
    return emitOpError("incorrect result shape");
  if (resultShape[0] != expectedResultShape[0])
    return emitOpError("incorrect result shape");
  if (resultShape.size() == 2 && resultShape[1] != expectedResultShape[1])
    return emitOpError("incorrect result shape");

  return mlir::success();
}

void hlfir::MatmulTransposeOp::getEffects(
    llvm::SmallVectorImpl<
        mlir::SideEffects::EffectInstance<mlir::MemoryEffects::Effect>>
        &effects) {
  getIntrinsicEffects(getOperation(), effects);
}

//===----------------------------------------------------------------------===//
// CShiftOp
//===----------------------------------------------------------------------===//

llvm::LogicalResult hlfir::CShiftOp::verify() {
  mlir::Value array = getArray();
  fir::SequenceType arrayTy = mlir::cast<fir::SequenceType>(
      hlfir::getFortranElementOrSequenceType(array.getType()));
  llvm::ArrayRef<int64_t> inShape = arrayTy.getShape();
  std::size_t arrayRank = inShape.size();
  mlir::Type eleTy = arrayTy.getEleTy();
  hlfir::ExprType resultTy = mlir::cast<hlfir::ExprType>(getResult().getType());
  llvm::ArrayRef<int64_t> resultShape = resultTy.getShape();
  std::size_t resultRank = resultShape.size();
  mlir::Type resultEleTy = resultTy.getEleTy();
  mlir::Value shift = getShift();
  mlir::Type shiftTy = hlfir::getFortranElementOrSequenceType(shift.getType());

  // TODO: turn allowCharacterLenMismatch into true.
  if (auto match = areMatchingTypes(*this, eleTy, resultEleTy,
                                    /*allowCharacterLenMismatch=*/false);
      match.failed())
    return emitOpError(
        "input and output arrays should have the same element type");

  if (arrayRank != resultRank)
    return emitOpError("input and output arrays should have the same rank");

  constexpr int64_t unknownExtent = fir::SequenceType::getUnknownExtent();
  for (auto [inDim, resultDim] : llvm::zip(inShape, resultShape))
    if (inDim != unknownExtent && resultDim != unknownExtent &&
        inDim != resultDim)
      return emitOpError(
          "output array's shape conflicts with the input array's shape");

  int64_t dimVal = -1;
  if (!getDim())
    dimVal = 1;
  else if (auto dim = fir::getIntIfConstant(getDim()))
    dimVal = *dim;

  // The DIM argument may be statically invalid (e.g. exceed the
  // input array rank) in dead code after constant propagation,
  // so avoid some checks unless useStrictIntrinsicVerifier is true.
  if (useStrictIntrinsicVerifier && dimVal != -1) {
    if (dimVal < 1)
      return emitOpError("DIM must be >= 1");
    if (dimVal > static_cast<int64_t>(arrayRank))
      return emitOpError("DIM must be <= input array's rank");
  }

  if (auto shiftSeqTy = mlir::dyn_cast<fir::SequenceType>(shiftTy)) {
    // SHIFT is an array. Verify the rank and the shape (if DIM is constant).
    llvm::ArrayRef<int64_t> shiftShape = shiftSeqTy.getShape();
    std::size_t shiftRank = shiftShape.size();
    if (shiftRank != arrayRank - 1)
      return emitOpError(
          "SHIFT's rank must be 1 less than the input array's rank");

    if (useStrictIntrinsicVerifier && dimVal != -1) {
      // SHIFT's shape must be [d(1), d(2), ..., d(DIM-1), d(DIM+1), ..., d(n)],
      // where [d(1), d(2), ..., d(n)] is the shape of the ARRAY.
      int64_t arrayDimIdx = 0;
      int64_t shiftDimIdx = 0;
      for (auto shiftDim : shiftShape) {
        if (arrayDimIdx == dimVal - 1)
          ++arrayDimIdx;

        if (inShape[arrayDimIdx] != unknownExtent &&
            shiftDim != unknownExtent && inShape[arrayDimIdx] != shiftDim)
          return emitOpError("SHAPE(ARRAY)(" + llvm::Twine(arrayDimIdx + 1) +
                             ") must be equal to SHAPE(SHIFT)(" +
                             llvm::Twine(shiftDimIdx + 1) +
                             "): " + llvm::Twine(inShape[arrayDimIdx]) +
                             " != " + llvm::Twine(shiftDim));
        ++arrayDimIdx;
        ++shiftDimIdx;
      }
    }
  }

  return mlir::success();
}

void hlfir::CShiftOp::getEffects(
    llvm::SmallVectorImpl<
        mlir::SideEffects::EffectInstance<mlir::MemoryEffects::Effect>>
        &effects) {
  getIntrinsicEffects(getOperation(), effects);
}

//===----------------------------------------------------------------------===//
// ReshapeOp
//===----------------------------------------------------------------------===//

llvm::LogicalResult hlfir::ReshapeOp::verify() {
  auto results = getOperation()->getResultTypes();
  assert(results.size() == 1);
  hlfir::ExprType resultType = mlir::cast<hlfir::ExprType>(results[0]);
  mlir::Value array = getArray();
  auto arrayType = mlir::cast<fir::SequenceType>(
      hlfir::getFortranElementOrSequenceType(array.getType()));
  if (auto match = areMatchingTypes(
          *this, hlfir::getFortranElementType(resultType),
          arrayType.getElementType(), /*allowCharacterLenMismatch=*/true);
      match.failed())
    return emitOpError("ARRAY and the result must have the same element type");
  if (hlfir::isPolymorphicType(resultType) !=
      hlfir::isPolymorphicType(array.getType()))
    return emitOpError("ARRAY must be polymorphic iff result is polymorphic");

  mlir::Value shape = getShape();
  auto shapeArrayType = mlir::cast<fir::SequenceType>(
      hlfir::getFortranElementOrSequenceType(shape.getType()));
  if (shapeArrayType.getDimension() != 1)
    return emitOpError("SHAPE must be an array of rank 1");
  if (!mlir::isa<mlir::IntegerType>(shapeArrayType.getElementType()))
    return emitOpError("SHAPE must be an integer array");
  if (shapeArrayType.hasDynamicExtents())
    return emitOpError("SHAPE must have known size");
  if (shapeArrayType.getConstantArraySize() != resultType.getRank())
    return emitOpError("SHAPE's extent must match the result rank");

  if (mlir::Value pad = getPad()) {
    auto padArrayType = mlir::cast<fir::SequenceType>(
        hlfir::getFortranElementOrSequenceType(pad.getType()));
    if (auto match = areMatchingTypes(*this, arrayType.getElementType(),
                                      padArrayType.getElementType(),
                                      /*allowCharacterLenMismatch=*/true);
        match.failed())
      return emitOpError("ARRAY and PAD must be of the same type");
  }

  if (mlir::Value order = getOrder()) {
    auto orderArrayType = mlir::cast<fir::SequenceType>(
        hlfir::getFortranElementOrSequenceType(order.getType()));
    if (orderArrayType.getDimension() != 1)
      return emitOpError("ORDER must be an array of rank 1");
    if (!mlir::isa<mlir::IntegerType>(orderArrayType.getElementType()))
      return emitOpError("ORDER must be an integer array");
  }

  return mlir::success();
}

void hlfir::ReshapeOp::getEffects(
    llvm::SmallVectorImpl<
        mlir::SideEffects::EffectInstance<mlir::MemoryEffects::Effect>>
        &effects) {
  getIntrinsicEffects(getOperation(), effects);
}

//===----------------------------------------------------------------------===//
// AssociateOp
//===----------------------------------------------------------------------===//

void hlfir::AssociateOp::build(mlir::OpBuilder &builder,
                               mlir::OperationState &result, mlir::Value source,
                               llvm::StringRef uniq_name, mlir::Value shape,
                               mlir::ValueRange typeparams,
                               fir::FortranVariableFlagsAttr fortran_attrs) {
  auto nameAttr = builder.getStringAttr(uniq_name);
  mlir::Type dataType = getFortranElementOrSequenceType(source.getType());

  // Preserve polymorphism of polymorphic expr.
  mlir::Type firVarType;
  auto sourceExprType = mlir::dyn_cast<hlfir::ExprType>(source.getType());
  if (sourceExprType && sourceExprType.isPolymorphic())
    firVarType = fir::ClassType::get(dataType);
  else
    firVarType = fir::ReferenceType::get(dataType);

  mlir::Type hlfirVariableType =
      DeclareOp::getHLFIRVariableType(firVarType, /*hasExplicitLbs=*/false);
  mlir::Type i1Type = builder.getI1Type();
  build(builder, result, {hlfirVariableType, firVarType, i1Type}, source, shape,
        typeparams, nameAttr, fortran_attrs);
}

void hlfir::AssociateOp::build(
    mlir::OpBuilder &builder, mlir::OperationState &result, mlir::Value source,
    mlir::Value shape, mlir::ValueRange typeparams,
    fir::FortranVariableFlagsAttr fortran_attrs,
    llvm::ArrayRef<mlir::NamedAttribute> attributes) {
  mlir::Type dataType = getFortranElementOrSequenceType(source.getType());

  // Preserve polymorphism of polymorphic expr.
  mlir::Type firVarType;
  auto sourceExprType = mlir::dyn_cast<hlfir::ExprType>(source.getType());
  if (sourceExprType && sourceExprType.isPolymorphic())
    firVarType = fir::ClassType::get(dataType);
  else
    firVarType = fir::ReferenceType::get(dataType);

  mlir::Type hlfirVariableType =
      DeclareOp::getHLFIRVariableType(firVarType, /*hasExplicitLbs=*/false);
  mlir::Type i1Type = builder.getI1Type();
  build(builder, result, {hlfirVariableType, firVarType, i1Type}, source, shape,
        typeparams, {}, fortran_attrs);
  result.addAttributes(attributes);
}

//===----------------------------------------------------------------------===//
// EndAssociateOp
//===----------------------------------------------------------------------===//

void hlfir::EndAssociateOp::build(mlir::OpBuilder &builder,
                                  mlir::OperationState &result,
                                  hlfir::AssociateOp associate) {
  mlir::Value hlfirBase = associate.getBase();
  mlir::Value firBase = associate.getFirBase();
  // If EndAssociateOp may need to initiate the deallocation
  // of allocatable components, it has to have access to the variable
  // definition, so we cannot use the FIR base as the operand.
  return build(builder, result,
               hlfir::mayHaveAllocatableComponent(hlfirBase.getType())
                   ? hlfirBase
                   : firBase,
               associate.getMustFreeStrorageFlag());
}

llvm::LogicalResult hlfir::EndAssociateOp::verify() {
  mlir::Value var = getVar();
  if (hlfir::mayHaveAllocatableComponent(var.getType()) &&
      !hlfir::isFortranEntity(var))
    return emitOpError("that requires components deallocation must have var "
                       "operand that is a Fortran entity");

  return mlir::success();
}

//===----------------------------------------------------------------------===//
// AsExprOp
//===----------------------------------------------------------------------===//

void hlfir::AsExprOp::build(mlir::OpBuilder &builder,
                            mlir::OperationState &result, mlir::Value var,
                            mlir::Value mustFree) {
  mlir::Type resultType = hlfir::getExprType(var.getType());
  return build(builder, result, resultType, var, mustFree);
}

void hlfir::AsExprOp::getEffects(
    llvm::SmallVectorImpl<
        mlir::SideEffects::EffectInstance<mlir::MemoryEffects::Effect>>
        &effects) {
  // this isn't a transformational intrinsic but follows the same pattern: it
  // creates a hlfir.expr and so needs to have an allocation effect, plus it
  // might have a pointer-like argument, in which case it has a read effect
  // upon those
  getIntrinsicEffects(getOperation(), effects);
}

//===----------------------------------------------------------------------===//
// ElementalOp
//===----------------------------------------------------------------------===//

/// Common builder for ElementalOp and ElementalAddrOp to add the arguments and
/// create the elemental body. Result and clean-up body must be handled in
/// specific builders.
template <typename Op>
static void buildElemental(mlir::OpBuilder &builder,
                           mlir::OperationState &odsState, mlir::Value shape,
                           mlir::Value mold, mlir::ValueRange typeparams,
                           bool isUnordered) {
  odsState.addOperands(shape);
  if (mold)
    odsState.addOperands(mold);
  odsState.addOperands(typeparams);
  odsState.addAttribute(
      Op::getOperandSegmentSizesAttrName(odsState.name),
      builder.getDenseI32ArrayAttr({/*shape=*/1, (mold ? 1 : 0),
                                    static_cast<int32_t>(typeparams.size())}));
  if (isUnordered)
    odsState.addAttribute(Op::getUnorderedAttrName(odsState.name),
                          isUnordered ? builder.getUnitAttr() : nullptr);
  mlir::Region *bodyRegion = odsState.addRegion();
  bodyRegion->push_back(new mlir::Block{});
  if (auto shapeType = mlir::dyn_cast<fir::ShapeType>(shape.getType())) {
    unsigned dim = shapeType.getRank();
    mlir::Type indexType = builder.getIndexType();
    for (unsigned d = 0; d < dim; ++d)
      bodyRegion->front().addArgument(indexType, odsState.location);
  }
}

void hlfir::ElementalOp::build(mlir::OpBuilder &builder,
                               mlir::OperationState &odsState,
                               mlir::Type resultType, mlir::Value shape,
                               mlir::Value mold, mlir::ValueRange typeparams,
                               bool isUnordered) {
  odsState.addTypes(resultType);
  buildElemental<hlfir::ElementalOp>(builder, odsState, shape, mold, typeparams,
                                     isUnordered);
}

mlir::Value hlfir::ElementalOp::getElementEntity() {
  return mlir::cast<hlfir::YieldElementOp>(getBody()->back()).getElementValue();
}

llvm::LogicalResult hlfir::ElementalOp::verify() {
  mlir::Value mold = getMold();
  hlfir::ExprType resultType = mlir::cast<hlfir::ExprType>(getType());
  if (!!mold != resultType.isPolymorphic())
    return emitOpError("result must be polymorphic when mold is present "
                       "and vice versa");

  return mlir::success();
}

//===----------------------------------------------------------------------===//
// ApplyOp
//===----------------------------------------------------------------------===//

void hlfir::ApplyOp::build(mlir::OpBuilder &builder,
                           mlir::OperationState &odsState, mlir::Value expr,
                           mlir::ValueRange indices,
                           mlir::ValueRange typeparams) {
  mlir::Type resultType = expr.getType();
  if (auto exprType = mlir::dyn_cast<hlfir::ExprType>(resultType))
    resultType = exprType.getElementExprType();
  build(builder, odsState, resultType, expr, indices, typeparams);
}

//===----------------------------------------------------------------------===//
// NullOp
//===----------------------------------------------------------------------===//

void hlfir::NullOp::build(mlir::OpBuilder &builder,
                          mlir::OperationState &odsState) {
  return build(builder, odsState,
               fir::ReferenceType::get(builder.getNoneType()));
}

//===----------------------------------------------------------------------===//
// DestroyOp
//===----------------------------------------------------------------------===//

llvm::LogicalResult hlfir::DestroyOp::verify() {
  if (mustFinalizeExpr()) {
    mlir::Value expr = getExpr();
    hlfir::ExprType exprTy = mlir::cast<hlfir::ExprType>(expr.getType());
    mlir::Type elemTy = hlfir::getFortranElementType(exprTy);
    if (!mlir::isa<fir::RecordType>(elemTy))
      return emitOpError(
          "the element type must be finalizable, when 'finalize' is set");
  }

  return mlir::success();
}

//===----------------------------------------------------------------------===//
// CopyInOp
//===----------------------------------------------------------------------===//

void hlfir::CopyInOp::build(mlir::OpBuilder &builder,
                            mlir::OperationState &odsState, mlir::Value var,
                            mlir::Value tempBox, mlir::Value var_is_present) {
  return build(builder, odsState, {var.getType(), builder.getI1Type()}, var,
               tempBox, var_is_present);
}

//===----------------------------------------------------------------------===//
// ShapeOfOp
//===----------------------------------------------------------------------===//

void hlfir::ShapeOfOp::build(mlir::OpBuilder &builder,
                             mlir::OperationState &result, mlir::Value expr) {
  hlfir::ExprType exprTy = mlir::cast<hlfir::ExprType>(expr.getType());
  mlir::Type type = fir::ShapeType::get(builder.getContext(), exprTy.getRank());
  build(builder, result, type, expr);
}

std::size_t hlfir::ShapeOfOp::getRank() {
  mlir::Type resTy = getResult().getType();
  fir::ShapeType shape = mlir::cast<fir::ShapeType>(resTy);
  return shape.getRank();
}

llvm::LogicalResult hlfir::ShapeOfOp::verify() {
  mlir::Value expr = getExpr();
  hlfir::ExprType exprTy = mlir::cast<hlfir::ExprType>(expr.getType());
  std::size_t exprRank = exprTy.getShape().size();

  if (exprRank == 0)
    return emitOpError("cannot get the shape of a shape-less expression");

  std::size_t shapeRank = getRank();
  if (shapeRank != exprRank)
    return emitOpError("result rank and expr rank do not match");

  return mlir::success();
}

llvm::LogicalResult
hlfir::ShapeOfOp::canonicalize(ShapeOfOp shapeOf,
                               mlir::PatternRewriter &rewriter) {
  // if extent information is available at compile time, immediately fold the
  // hlfir.shape_of into a fir.shape
  mlir::Location loc = shapeOf.getLoc();
  hlfir::ExprType expr =
      mlir::cast<hlfir::ExprType>(shapeOf.getExpr().getType());

  mlir::Value shape = hlfir::genExprShape(rewriter, loc, expr);
  if (!shape)
    // shape information is not available at compile time
    return llvm::LogicalResult::failure();

  rewriter.replaceAllUsesWith(shapeOf.getResult(), shape);
  rewriter.eraseOp(shapeOf);
  return llvm::LogicalResult::success();
}

mlir::OpFoldResult hlfir::ShapeOfOp::fold(FoldAdaptor adaptor) {
  if (matchPattern(getExpr(), mlir::m_Op<hlfir::ElementalOp>())) {
    auto elementalOp =
        mlir::cast<hlfir::ElementalOp>(getExpr().getDefiningOp());
    return elementalOp.getShape();
  }
  return {};
}

//===----------------------------------------------------------------------===//
// GetExtent
//===----------------------------------------------------------------------===//

void hlfir::GetExtentOp::build(mlir::OpBuilder &builder,
                               mlir::OperationState &result, mlir::Value shape,
                               unsigned dim) {
  mlir::Type indexTy = builder.getIndexType();
  mlir::IntegerAttr dimAttr = mlir::IntegerAttr::get(indexTy, dim);
  build(builder, result, indexTy, shape, dimAttr);
}

llvm::LogicalResult hlfir::GetExtentOp::verify() {
  fir::ShapeType shapeTy = mlir::cast<fir::ShapeType>(getShape().getType());
  std::uint64_t rank = shapeTy.getRank();
  llvm::APInt dim = getDim();
  if (dim.sge(rank))
    return emitOpError("dimension index out of bounds");
  return mlir::success();
}

//===----------------------------------------------------------------------===//
// RegionAssignOp
//===----------------------------------------------------------------------===//

/// Add a fir.end terminator to a parsed region if it does not already has a
/// terminator.
static void ensureTerminator(mlir::Region &region, mlir::Builder &builder,
                             mlir::Location loc) {
  // Borrow YielOp::ensureTerminator MLIR generated implementation to add a
  // fir.end if there is no terminator. This has nothing to do with YielOp,
  // other than the fact that yieldOp has the
  // SingleBlocklicitTerminator<"fir::FirEndOp"> interface that
  // cannot be added on other HLFIR operations with several regions which are
  // not all terminated the same way.
  hlfir::YieldOp::ensureTerminator(region, builder, loc);
}

mlir::ParseResult hlfir::RegionAssignOp::parse(mlir::OpAsmParser &parser,
                                               mlir::OperationState &result) {
  mlir::Region &rhsRegion = *result.addRegion();
  if (parser.parseRegion(rhsRegion))
    return mlir::failure();
  mlir::Region &lhsRegion = *result.addRegion();
  if (parser.parseKeyword("to") || parser.parseRegion(lhsRegion))
    return mlir::failure();
  mlir::Region &userDefinedAssignmentRegion = *result.addRegion();
  if (succeeded(parser.parseOptionalKeyword("user_defined_assign"))) {
    mlir::OpAsmParser::Argument rhsArg, lhsArg;
    if (parser.parseLParen() || parser.parseArgument(rhsArg) ||
        parser.parseColon() || parser.parseType(rhsArg.type) ||
        parser.parseRParen() || parser.parseKeyword("to") ||
        parser.parseLParen() || parser.parseArgument(lhsArg) ||
        parser.parseColon() || parser.parseType(lhsArg.type) ||
        parser.parseRParen())
      return mlir::failure();
    if (parser.parseRegion(userDefinedAssignmentRegion, {rhsArg, lhsArg}))
      return mlir::failure();
    ensureTerminator(userDefinedAssignmentRegion, parser.getBuilder(),
                     result.location);
  }
  return mlir::success();
}

void hlfir::RegionAssignOp::print(mlir::OpAsmPrinter &p) {
  p << " ";
  p.printRegion(getRhsRegion(), /*printEntryBlockArgs=*/false,
                /*printBlockTerminators=*/true);
  p << " to ";
  p.printRegion(getLhsRegion(), /*printEntryBlockArgs=*/false,
                /*printBlockTerminators=*/true);
  if (!getUserDefinedAssignment().empty()) {
    p << " user_defined_assign ";
    mlir::Value userAssignmentRhs = getUserAssignmentRhs();
    mlir::Value userAssignmentLhs = getUserAssignmentLhs();
    p << " (" << userAssignmentRhs << ": " << userAssignmentRhs.getType()
      << ") to (";
    p << userAssignmentLhs << ": " << userAssignmentLhs.getType() << ") ";
    p.printRegion(getUserDefinedAssignment(), /*printEntryBlockArgs=*/false,
                  /*printBlockTerminators=*/false);
  }
}

static mlir::Operation *getTerminator(mlir::Region &region) {
  if (region.empty() || region.back().empty())
    return nullptr;
  return &region.back().back();
}

llvm::LogicalResult hlfir::RegionAssignOp::verify() {
  if (!mlir::isa_and_nonnull<hlfir::YieldOp>(getTerminator(getRhsRegion())))
    return emitOpError(
        "right-hand side region must be terminated by an hlfir.yield");
  if (!mlir::isa_and_nonnull<hlfir::YieldOp, hlfir::ElementalAddrOp>(
          getTerminator(getLhsRegion())))
    return emitOpError("left-hand side region must be terminated by an "
                       "hlfir.yield or hlfir.elemental_addr");
  return mlir::success();
}

static mlir::Type
getNonVectorSubscriptedLhsType(hlfir::RegionAssignOp regionAssign) {
  hlfir::YieldOp yieldOp = mlir::dyn_cast_or_null<hlfir::YieldOp>(
      getTerminator(regionAssign.getLhsRegion()));
  return yieldOp ? yieldOp.getEntity().getType() : mlir::Type{};
}

bool hlfir::RegionAssignOp::isPointerObjectAssignment() {
  if (!getUserDefinedAssignment().empty())
    return false;
  mlir::Type lhsType = getNonVectorSubscriptedLhsType(*this);
  return lhsType && hlfir::isFortranPointerObjectType(lhsType);
}

bool hlfir::RegionAssignOp::isProcedurePointerAssignment() {
  if (!getUserDefinedAssignment().empty())
    return false;
  mlir::Type lhsType = getNonVectorSubscriptedLhsType(*this);
  return lhsType && hlfir::isFortranProcedurePointerType(lhsType);
}

bool hlfir::RegionAssignOp::isPointerAssignment() {
  if (!getUserDefinedAssignment().empty())
    return false;
  mlir::Type lhsType = getNonVectorSubscriptedLhsType(*this);
  return lhsType && (hlfir::isFortranPointerObjectType(lhsType) ||
                     hlfir::isFortranProcedurePointerType(lhsType));
}

//===----------------------------------------------------------------------===//
// YieldOp
//===----------------------------------------------------------------------===//

static mlir::ParseResult parseYieldOpCleanup(mlir::OpAsmParser &parser,
                                             mlir::Region &cleanup) {
  if (succeeded(parser.parseOptionalKeyword("cleanup"))) {
    if (parser.parseRegion(cleanup, /*arguments=*/{},
                           /*argTypes=*/{}))
      return mlir::failure();
    hlfir::YieldOp::ensureTerminator(cleanup, parser.getBuilder(),
                                     parser.getBuilder().getUnknownLoc());
  }
  return mlir::success();
}

template <typename YieldOp>
static void printYieldOpCleanup(mlir::OpAsmPrinter &p, YieldOp yieldOp,
                                mlir::Region &cleanup) {
  if (!cleanup.empty()) {
    p << "cleanup ";
    p.printRegion(cleanup, /*printEntryBlockArgs=*/false,
                  /*printBlockTerminators=*/false);
  }
}

//===----------------------------------------------------------------------===//
// ElementalAddrOp
//===----------------------------------------------------------------------===//

void hlfir::ElementalAddrOp::build(mlir::OpBuilder &builder,
                                   mlir::OperationState &odsState,
                                   mlir::Value shape, mlir::Value mold,
                                   mlir::ValueRange typeparams,
                                   bool isUnordered) {
  buildElemental<hlfir::ElementalAddrOp>(builder, odsState, shape, mold,
                                         typeparams, isUnordered);
  // Push cleanUp region.
  odsState.addRegion();
}

llvm::LogicalResult hlfir::ElementalAddrOp::verify() {
  hlfir::YieldOp yieldOp =
      mlir::dyn_cast_or_null<hlfir::YieldOp>(getTerminator(getBody()));
  if (!yieldOp)
    return emitOpError("body region must be terminated by an hlfir.yield");
  mlir::Type elementAddrType = yieldOp.getEntity().getType();
  if (!hlfir::isFortranVariableType(elementAddrType) ||
      mlir::isa<fir::SequenceType>(
          hlfir::getFortranElementOrSequenceType(elementAddrType)))
    return emitOpError("body must compute the address of a scalar entity");
  unsigned shapeRank =
      mlir::cast<fir::ShapeType>(getShape().getType()).getRank();
  if (shapeRank != getIndices().size())
    return emitOpError("body number of indices must match shape rank");
  return mlir::success();
}

hlfir::YieldOp hlfir::ElementalAddrOp::getYieldOp() {
  hlfir::YieldOp yieldOp =
      mlir::dyn_cast_or_null<hlfir::YieldOp>(getTerminator(getBody()));
  assert(yieldOp && "element_addr is ill-formed");
  return yieldOp;
}

mlir::Value hlfir::ElementalAddrOp::getElementEntity() {
  return getYieldOp().getEntity();
}

mlir::Region *hlfir::ElementalAddrOp::getElementCleanup() {
  mlir::Region *cleanup = &getYieldOp().getCleanup();
  return cleanup->empty() ? nullptr : cleanup;
}

//===----------------------------------------------------------------------===//
// OrderedAssignmentTreeOpInterface
//===----------------------------------------------------------------------===//

llvm::LogicalResult hlfir::OrderedAssignmentTreeOpInterface::verifyImpl() {
  if (mlir::Region *body = getSubTreeRegion())
    if (!body->empty())
      for (mlir::Operation &op : body->front())
        if (!mlir::isa<hlfir::OrderedAssignmentTreeOpInterface, fir::FirEndOp>(
                op))
          return emitOpError(
              "body region must only contain OrderedAssignmentTreeOpInterface "
              "operations or fir.end");
  return mlir::success();
}

//===----------------------------------------------------------------------===//
// ForallOp
//===----------------------------------------------------------------------===//

static mlir::ParseResult parseForallOpBody(mlir::OpAsmParser &parser,
                                           mlir::Region &body) {
  mlir::OpAsmParser::Argument bodyArg;
  if (parser.parseLParen() || parser.parseArgument(bodyArg) ||
      parser.parseColon() || parser.parseType(bodyArg.type) ||
      parser.parseRParen())
    return mlir::failure();
  if (parser.parseRegion(body, {bodyArg}))
    return mlir::failure();
  ensureTerminator(body, parser.getBuilder(),
                   parser.getBuilder().getUnknownLoc());
  return mlir::success();
}

static void printForallOpBody(mlir::OpAsmPrinter &p, hlfir::ForallOp forall,
                              mlir::Region &body) {
  mlir::Value forallIndex = forall.getForallIndexValue();
  p << " (" << forallIndex << ": " << forallIndex.getType() << ") ";
  p.printRegion(body, /*printEntryBlockArgs=*/false,
                /*printBlockTerminators=*/false);
}

/// Predicate implementation of YieldIntegerOrEmpty.
static bool yieldsIntegerOrEmpty(mlir::Region &region) {
  if (region.empty())
    return true;
  auto yield = mlir::dyn_cast_or_null<hlfir::YieldOp>(getTerminator(region));
  return yield && fir::isa_integer(yield.getEntity().getType());
}

//===----------------------------------------------------------------------===//
// ForallMaskOp
//===----------------------------------------------------------------------===//

static mlir::ParseResult parseAssignmentMaskOpBody(mlir::OpAsmParser &parser,
                                                   mlir::Region &body) {
  if (parser.parseRegion(body))
    return mlir::failure();
  ensureTerminator(body, parser.getBuilder(),
                   parser.getBuilder().getUnknownLoc());
  return mlir::success();
}

template <typename ConcreteOp>
static void printAssignmentMaskOpBody(mlir::OpAsmPrinter &p, ConcreteOp,
                                      mlir::Region &body) {
  // ElseWhereOp is a WhereOp/ElseWhereOp terminator that should be printed.
  bool printBlockTerminators =
      !body.empty() &&
      mlir::isa_and_nonnull<hlfir::ElseWhereOp>(body.back().getTerminator());
  p.printRegion(body, /*printEntryBlockArgs=*/false, printBlockTerminators);
}

static bool yieldsLogical(mlir::Region &region, bool mustBeScalarI1) {
  if (region.empty())
    return false;
  auto yield = mlir::dyn_cast_or_null<hlfir::YieldOp>(getTerminator(region));
  if (!yield)
    return false;
  mlir::Type yieldType = yield.getEntity().getType();
  if (mustBeScalarI1)
    return hlfir::isI1Type(yieldType);
  return hlfir::isMaskArgument(yieldType) &&
         mlir::isa<fir::SequenceType>(
             hlfir::getFortranElementOrSequenceType(yieldType));
}

llvm::LogicalResult hlfir::ForallMaskOp::verify() {
  if (!yieldsLogical(getMaskRegion(), /*mustBeScalarI1=*/true))
    return emitOpError("mask region must yield a scalar i1");
  mlir::Operation *op = getOperation();
  hlfir::ForallOp forallOp =
      mlir::dyn_cast_or_null<hlfir::ForallOp>(op->getParentOp());
  if (!forallOp || op->getParentRegion() != &forallOp.getBody())
    return emitOpError("must be inside the body region of an hlfir.forall");
  return mlir::success();
}

//===----------------------------------------------------------------------===//
// WhereOp and ElseWhereOp
//===----------------------------------------------------------------------===//

template <typename ConcreteOp>
static llvm::LogicalResult verifyWhereAndElseWhereBody(ConcreteOp &concreteOp) {
  for (mlir::Operation &op : concreteOp.getBody().front())
    if (mlir::isa<hlfir::ForallOp>(op))
      return concreteOp.emitOpError(
          "body region must not contain hlfir.forall");
  return mlir::success();
}

llvm::LogicalResult hlfir::WhereOp::verify() {
  if (!yieldsLogical(getMaskRegion(), /*mustBeScalarI1=*/false))
    return emitOpError("mask region must yield a logical array");
  return verifyWhereAndElseWhereBody(*this);
}

llvm::LogicalResult hlfir::ElseWhereOp::verify() {
  if (!getMaskRegion().empty())
    if (!yieldsLogical(getMaskRegion(), /*mustBeScalarI1=*/false))
      return emitOpError(
          "mask region must yield a logical array when provided");
  return verifyWhereAndElseWhereBody(*this);
}

//===----------------------------------------------------------------------===//
// ForallIndexOp
//===----------------------------------------------------------------------===//

llvm::LogicalResult
hlfir::ForallIndexOp::canonicalize(hlfir::ForallIndexOp indexOp,
                                   mlir::PatternRewriter &rewriter) {
  for (mlir::Operation *user : indexOp->getResult(0).getUsers())
    if (!mlir::isa<fir::LoadOp>(user))
      return mlir::failure();

  auto insertPt = rewriter.saveInsertionPoint();
  llvm::SmallVector<mlir::Operation *> users(indexOp->getResult(0).getUsers());
  for (mlir::Operation *user : users)
    if (auto loadOp = mlir::dyn_cast<fir::LoadOp>(user)) {
      rewriter.setInsertionPoint(loadOp);
      rewriter.replaceOpWithNewOp<fir::ConvertOp>(
          user, loadOp.getResult().getType(), indexOp.getIndex());
    }
  rewriter.restoreInsertionPoint(insertPt);
  rewriter.eraseOp(indexOp);
  return mlir::success();
}

//===----------------------------------------------------------------------===//
// CharExtremumOp
//===----------------------------------------------------------------------===//

llvm::LogicalResult hlfir::CharExtremumOp::verify() {
  if (getStrings().size() < 2)
    return emitOpError("must be provided at least two string operands");
  unsigned kind = getCharacterKind(getResult().getType());
  for (auto string : getStrings())
    if (kind != getCharacterKind(string.getType()))
      return emitOpError("strings must have the same KIND as the result type");
  return mlir::success();
}

void hlfir::CharExtremumOp::build(mlir::OpBuilder &builder,
                                  mlir::OperationState &result,
                                  hlfir::CharExtremumPredicate predicate,
                                  mlir::ValueRange strings) {

  fir::CharacterType::LenType resultTypeLen = 0;
  assert(!strings.empty() && "must contain operands");
  unsigned kind = getCharacterKind(strings[0].getType());
  for (auto string : strings)
    if (auto cstLen = getCharacterLengthIfStatic(string.getType())) {
      resultTypeLen = std::max(resultTypeLen, *cstLen);
    } else {
      resultTypeLen = fir::CharacterType::unknownLen();
      break;
    }
  auto resultType = hlfir::ExprType::get(
      builder.getContext(), hlfir::ExprType::Shape{},
      fir::CharacterType::get(builder.getContext(), kind, resultTypeLen),
      false);

  build(builder, result, resultType, predicate, strings);
}

void hlfir::CharExtremumOp::getEffects(
    llvm::SmallVectorImpl<
        mlir::SideEffects::EffectInstance<mlir::MemoryEffects::Effect>>
        &effects) {
  getIntrinsicEffects(getOperation(), effects);
}

//===----------------------------------------------------------------------===//
// GetLength
//===----------------------------------------------------------------------===//

llvm::LogicalResult
hlfir::GetLengthOp::canonicalize(GetLengthOp getLength,
                                 mlir::PatternRewriter &rewriter) {
  mlir::Location loc = getLength.getLoc();
  auto exprTy = mlir::cast<hlfir::ExprType>(getLength.getExpr().getType());
  auto charTy = mlir::cast<fir::CharacterType>(exprTy.getElementType());
  if (!charTy.hasConstantLen())
    return mlir::failure();

  mlir::Type indexTy = rewriter.getIndexType();
  auto cstLen = rewriter.create<mlir::arith::ConstantOp>(
      loc, indexTy, mlir::IntegerAttr::get(indexTy, charTy.getLen()));
  rewriter.replaceOp(getLength, cstLen);
  return mlir::success();
}

//===----------------------------------------------------------------------===//
// EvaluateInMemoryOp
//===----------------------------------------------------------------------===//

void hlfir::EvaluateInMemoryOp::build(mlir::OpBuilder &builder,
                                      mlir::OperationState &odsState,
                                      mlir::Type resultType, mlir::Value shape,
                                      mlir::ValueRange typeparams) {
  odsState.addTypes(resultType);
  if (shape)
    odsState.addOperands(shape);
  odsState.addOperands(typeparams);
  odsState.addAttribute(
      getOperandSegmentSizeAttr(),
      builder.getDenseI32ArrayAttr(
          {shape ? 1 : 0, static_cast<int32_t>(typeparams.size())}));
  mlir::Region *bodyRegion = odsState.addRegion();
  bodyRegion->push_back(new mlir::Block{});
  mlir::Type memType = fir::ReferenceType::get(
      hlfir::getFortranElementOrSequenceType(resultType));
  bodyRegion->front().addArgument(memType, odsState.location);
  EvaluateInMemoryOp::ensureTerminator(*bodyRegion, builder, odsState.location);
}

llvm::LogicalResult hlfir::EvaluateInMemoryOp::verify() {
  unsigned shapeRank = 0;
  if (mlir::Value shape = getShape())
    if (auto shapeTy = mlir::dyn_cast<fir::ShapeType>(shape.getType()))
      shapeRank = shapeTy.getRank();
  auto exprType = mlir::cast<hlfir::ExprType>(getResult().getType());
  if (shapeRank != exprType.getRank())
    return emitOpError("`shape` rank must match the result rank");
  mlir::Type elementType = exprType.getElementType();
  if (auto res = verifyTypeparams(*this, elementType, getTypeparams().size());
      failed(res))
    return res;
  return mlir::success();
}

#include "flang/Optimizer/HLFIR/HLFIROpInterfaces.cpp.inc"
#define GET_OP_CLASSES
#include "flang/Optimizer/HLFIR/HLFIREnums.cpp.inc"
#include "flang/Optimizer/HLFIR/HLFIROps.cpp.inc"<|MERGE_RESOLUTION|>--- conflicted
+++ resolved
@@ -207,11 +207,6 @@
   mlir::Type eleType = seqType ? seqType.getEleTy() : type;
   bool hasDynamicLengthParams = fir::characterWithDynamicLen(eleType) ||
                                 fir::isRecordWithTypeParameters(eleType);
-<<<<<<< HEAD
-  if (hasExplicitLowerBounds || hasDynamicExtents || hasDynamicLengthParams)
-    return fir::BoxType::get(type, fir::isa_volatile_type(inputType));
-  return inputType;
-=======
   if (hasExplicitLowerBounds || hasDynamicExtents || hasDynamicLengthParams) {
     mlir::Type boxType =
         fir::BoxType::get(type, fir::isa_volatile_type(inputType));
@@ -225,7 +220,6 @@
 mlir::Type hlfir::DeclareOp::getHLFIRVariableType(mlir::Type inputType,
                                                   bool hasExplicitLowerBounds) {
   return getDeclareOutputTypes(inputType, hasExplicitLowerBounds).first;
->>>>>>> 4084ffcf
 }
 
 static bool hasExplicitLowerBounds(mlir::Value shape) {
@@ -282,15 +276,9 @@
     std::tie(inputType, memref) = updateDeclaredInputTypeWithVolatility(
         inputType, memref, builder, flags);
   }
-<<<<<<< HEAD
-  mlir::Type hlfirVariableType =
-      getHLFIRVariableType(inputType, hasExplicitLbs);
-  build(builder, result, {hlfirVariableType, inputType}, memref, shape,
-=======
   auto [hlfirVariableType, firVarType] =
       getDeclareOutputTypes(inputType, hasExplicitLbs);
   build(builder, result, {hlfirVariableType, firVarType}, memref, shape,
->>>>>>> 4084ffcf
         typeparams, dummy_scope, nameAttr, fortran_attrs, data_attr);
 }
 
