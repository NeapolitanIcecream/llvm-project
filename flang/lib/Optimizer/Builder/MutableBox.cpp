--- conflicted
+++ resolved
@@ -349,14 +349,7 @@
   const bool isAssumedRank = baseBoxType.isAssumedRank();
   if (isAssumedRank)
     baseBoxType = baseBoxType.getBoxTypeWithNewShape(/*rank=*/0);
-<<<<<<< HEAD
-  auto baseAddrType = baseBoxType.getEleTy();
-  if (!fir::isa_ref_type(baseAddrType))
-    baseAddrType =
-        builder.getRefType(baseAddrType, fir::isa_volatile_type(baseBoxType));
-=======
   auto baseAddrType = baseBoxType.getBaseAddressType();
->>>>>>> eb0f1dc0
   auto type = fir::unwrapRefType(baseAddrType);
   auto eleTy = fir::unwrapSequenceType(type);
   if (auto recTy = mlir::dyn_cast<fir::RecordType>(eleTy))
