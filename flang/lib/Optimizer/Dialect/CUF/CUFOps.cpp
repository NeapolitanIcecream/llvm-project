--- conflicted
+++ resolved
@@ -16,10 +16,7 @@
 #include "flang/Optimizer/Dialect/FIRAttr.h"
 #include "flang/Optimizer/Dialect/FIRType.h"
 #include "mlir/Dialect/GPU/IR/GPUDialect.h"
-<<<<<<< HEAD
-=======
 #include "mlir/Dialect/LLVMIR/LLVMDialect.h"
->>>>>>> f791cfc8
 #include "mlir/IR/Attributes.h"
 #include "mlir/IR/BuiltinAttributes.h"
 #include "mlir/IR/BuiltinOps.h"
@@ -280,20 +277,6 @@
 
   mlir::SymbolTable symTab(mod);
   auto gpuMod = symTab.lookup<mlir::gpu::GPUModuleOp>(getKernelModuleName());
-<<<<<<< HEAD
-  if (!gpuMod)
-    return emitOpError("gpu module not found");
-
-  mlir::SymbolTable gpuSymTab(gpuMod);
-  auto func = gpuSymTab.lookup<mlir::gpu::GPUFuncOp>(getKernelName());
-  if (!func)
-    return emitOpError("device function not found");
-
-  if (!func.isKernel())
-    return emitOpError("only kernel gpu.func can be registered");
-
-  return mlir::success();
-=======
   if (!gpuMod) {
     // If already a gpu.binary then stop the check here.
     if (symTab.lookup<mlir::gpu::BinaryOp>(getKernelModuleName()))
@@ -314,7 +297,6 @@
     return mlir::success();
   }
   return emitOpError("device function not found");
->>>>>>> f791cfc8
 }
 
 // Tablegen operators
