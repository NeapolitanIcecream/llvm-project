//===- FunctionAttr.cpp ---------------------------------------------------===//
//
// Part of the LLVM Project, under the Apache License v2.0 with LLVM Exceptions.
// See https://llvm.org/LICENSE.txt for license information.
// SPDX-License-Identifier: Apache-2.0 WITH LLVM-exception
//
//===----------------------------------------------------------------------===//

//===----------------------------------------------------------------------===//
/// \file
/// This is a generic pass for adding attributes to functions.
//===----------------------------------------------------------------------===//
#include "flang/Optimizer/Dialect/FIROpsSupport.h"
#include "flang/Optimizer/Support/InternalNames.h"
#include "flang/Optimizer/Transforms/Passes.h"
#include "mlir/Dialect/LLVMIR/LLVMAttrs.h"
#include "mlir/Dialect/LLVMIR/LLVMDialect.h"

namespace fir {
#define GEN_PASS_DEF_FUNCTIONATTR
#include "flang/Optimizer/Transforms/Passes.h.inc"
} // namespace fir

#define DEBUG_TYPE "func-attr"

namespace {

class FunctionAttrPass : public fir::impl::FunctionAttrBase<FunctionAttrPass> {
public:
  FunctionAttrPass(const fir::FunctionAttrOptions &options) : Base{options} {}
  FunctionAttrPass() = default;
  void runOnOperation() override;
};

} // namespace

void FunctionAttrPass::runOnOperation() {
  LLVM_DEBUG(llvm::dbgs() << "=== Begin " DEBUG_TYPE " ===\n");
  mlir::func::FuncOp func = getOperation();

  LLVM_DEBUG(llvm::dbgs() << "Func-name:" << func.getSymName() << "\n");

  llvm::StringRef name = func.getSymName();
  auto deconstructed = fir::NameUniquer::deconstruct(name);
  bool isFromModule = !deconstructed.second.modules.empty();

  if ((isFromModule || !func.isDeclaration()) &&
      !fir::hasBindcAttr(func.getOperation())) {
    llvm::StringRef nocapture = mlir::LLVM::LLVMDialect::getNoCaptureAttrName();
    llvm::StringRef noalias = mlir::LLVM::LLVMDialect::getNoAliasAttrName();
    mlir::UnitAttr unitAttr = mlir::UnitAttr::get(func.getContext());

    for (auto [index, argType] : llvm::enumerate(func.getArgumentTypes())) {
      bool isNoCapture = false;
      bool isNoAlias = false;
      if (mlir::isa<fir::ReferenceType>(argType) &&
          !func.getArgAttr(index, fir::getTargetAttrName()) &&
          !func.getArgAttr(index, fir::getAsynchronousAttrName()) &&
          !func.getArgAttr(index, fir::getVolatileAttrName())) {
        isNoCapture = true;
        isNoAlias = !fir::isPointerType(argType);
      } else if (mlir::isa<fir::BaseBoxType>(argType)) {
        // !fir.box arguments will be passed as descriptor pointers
        // at LLVM IR dialect level - they cannot be captured,
        // and cannot alias with anything within the function.
        isNoCapture = isNoAlias = true;
      }
      if (isNoCapture && setNoCapture)
        func.setArgAttr(index, nocapture, unitAttr);
      if (isNoAlias && setNoAlias)
        func.setArgAttr(index, noalias, unitAttr);
    }
  }

  mlir::MLIRContext *context = &getContext();
  if (framePointerKind != mlir::LLVM::framePointerKind::FramePointerKind::None)
    func->setAttr("frame_pointer", mlir::LLVM::FramePointerKindAttr::get(
                                       context, framePointerKind));

  auto llvmFuncOpName =
      mlir::OperationName(mlir::LLVM::LLVMFuncOp::getOperationName(), context);
  if (!instrumentFunctionEntry.empty())
    func->setAttr(mlir::LLVM::LLVMFuncOp::getInstrumentFunctionEntryAttrName(
                      llvmFuncOpName),
                  mlir::StringAttr::get(context, instrumentFunctionEntry));
  if (!instrumentFunctionExit.empty())
    func->setAttr(mlir::LLVM::LLVMFuncOp::getInstrumentFunctionExitAttrName(
                      llvmFuncOpName),
                  mlir::StringAttr::get(context, instrumentFunctionExit));
  if (noInfsFPMath)
    func->setAttr(
        mlir::LLVM::LLVMFuncOp::getNoInfsFpMathAttrName(llvmFuncOpName),
        mlir::BoolAttr::get(context, true));
  if (noNaNsFPMath)
    func->setAttr(
        mlir::LLVM::LLVMFuncOp::getNoNansFpMathAttrName(llvmFuncOpName),
        mlir::BoolAttr::get(context, true));
  if (approxFuncFPMath)
    func->setAttr(
        mlir::LLVM::LLVMFuncOp::getApproxFuncFpMathAttrName(llvmFuncOpName),
        mlir::BoolAttr::get(context, true));
  if (noSignedZerosFPMath)
    func->setAttr(
        mlir::LLVM::LLVMFuncOp::getNoSignedZerosFpMathAttrName(llvmFuncOpName),
        mlir::BoolAttr::get(context, true));
  if (unsafeFPMath)
    func->setAttr(
        mlir::LLVM::LLVMFuncOp::getUnsafeFpMathAttrName(llvmFuncOpName),
        mlir::BoolAttr::get(context, true));
<<<<<<< HEAD
=======
  if (!reciprocals.empty())
    func->setAttr(
        mlir::LLVM::LLVMFuncOp::getReciprocalEstimatesAttrName(llvmFuncOpName),
        mlir::StringAttr::get(context, reciprocals));
>>>>>>> eb0f1dc0
  if (!preferVectorWidth.empty())
    func->setAttr(
        mlir::LLVM::LLVMFuncOp::getPreferVectorWidthAttrName(llvmFuncOpName),
        mlir::StringAttr::get(context, preferVectorWidth));

  LLVM_DEBUG(llvm::dbgs() << "=== End " DEBUG_TYPE " ===\n");
}<|MERGE_RESOLUTION|>--- conflicted
+++ resolved
@@ -107,13 +107,10 @@
     func->setAttr(
         mlir::LLVM::LLVMFuncOp::getUnsafeFpMathAttrName(llvmFuncOpName),
         mlir::BoolAttr::get(context, true));
-<<<<<<< HEAD
-=======
   if (!reciprocals.empty())
     func->setAttr(
         mlir::LLVM::LLVMFuncOp::getReciprocalEstimatesAttrName(llvmFuncOpName),
         mlir::StringAttr::get(context, reciprocals));
->>>>>>> eb0f1dc0
   if (!preferVectorWidth.empty())
     func->setAttr(
         mlir::LLVM::LLVMFuncOp::getPreferVectorWidthAttrName(llvmFuncOpName),
