//===-- CustomIntrinsicCall.cpp -------------------------------------------===//
//
// Part of the LLVM Project, under the Apache License v2.0 with LLVM Exceptions.
// See https://llvm.org/LICENSE.txt for license information.
// SPDX-License-Identifier: Apache-2.0 WITH LLVM-exception
//
//===----------------------------------------------------------------------===//
//
// Coding style: https://mlir.llvm.org/getting_started/DeveloperGuide/
//
//===----------------------------------------------------------------------===//

#include "flang/Lower/CustomIntrinsicCall.h"
#include "flang/Evaluate/expression.h"
#include "flang/Evaluate/fold.h"
#include "flang/Evaluate/tools.h"
#include "flang/Lower/IntrinsicCall.h"
#include "flang/Optimizer/Builder/Todo.h"
#include <optional>

/// Is this a call to MIN or MAX intrinsic with arguments that may be absent at
/// runtime? This is a special case because MIN and MAX can have any number of
/// arguments.
static bool isMinOrMaxWithDynamicallyOptionalArg(
    llvm::StringRef name, const Fortran::evaluate::ProcedureRef &procRef,
    Fortran::evaluate::FoldingContext &foldingContext) {
  if (name != "min" && name != "max")
    return false;
  const auto &args = procRef.arguments();
  std::size_t argSize = args.size();
  if (argSize <= 2)
    return false;
  for (std::size_t i = 2; i < argSize; ++i) {
    if (auto *expr =
            Fortran::evaluate::UnwrapExpr<Fortran::lower::SomeExpr>(args[i]))
      if (Fortran::evaluate::MayBePassedAsAbsentOptional(*expr, foldingContext))
        return true;
  }
  return false;
}

/// Is this a call to ISHFTC intrinsic with a SIZE argument that may be absent
/// at runtime? This is a special case because the SIZE value to be applied
/// when absent is not zero.
static bool isIshftcWithDynamicallyOptionalArg(
    llvm::StringRef name, const Fortran::evaluate::ProcedureRef &procRef,
    Fortran::evaluate::FoldingContext &foldingContext) {
  if (name != "ishftc" || procRef.arguments().size() < 3)
    return false;
  auto *expr = Fortran::evaluate::UnwrapExpr<Fortran::lower::SomeExpr>(
      procRef.arguments()[2]);
  return expr &&
         Fortran::evaluate::MayBePassedAsAbsentOptional(*expr, foldingContext);
}

bool Fortran::lower::intrinsicRequiresCustomOptionalHandling(
    const Fortran::evaluate::ProcedureRef &procRef,
    const Fortran::evaluate::SpecificIntrinsic &intrinsic,
    AbstractConverter &converter) {
  llvm::StringRef name = intrinsic.name;
  Fortran::evaluate::FoldingContext &fldCtx = converter.getFoldingContext();
  return isMinOrMaxWithDynamicallyOptionalArg(name, procRef, fldCtx) ||
         isIshftcWithDynamicallyOptionalArg(name, procRef, fldCtx);
}

static void prepareMinOrMaxArguments(
    const Fortran::evaluate::ProcedureRef &procRef,
    const Fortran::evaluate::SpecificIntrinsic &intrinsic,
    std::optional<mlir::Type> retTy,
    const Fortran::lower::OperandPrepare &prepareOptionalArgument,
    const Fortran::lower::OperandPrepare &prepareOtherArgument,
    Fortran::lower::AbstractConverter &converter) {
  assert(retTy && "MIN and MAX must have a return type");
  mlir::Type resultType = *retTy;
  mlir::Location loc = converter.getCurrentLocation();
  if (fir::isa_char(resultType))
    TODO(loc, "CHARACTER MIN and MAX with dynamically optional arguments");
  for (auto arg : llvm::enumerate(procRef.arguments())) {
    const auto *expr =
        Fortran::evaluate::UnwrapExpr<Fortran::lower::SomeExpr>(arg.value());
    if (!expr)
      continue;
    if (arg.index() <= 1 || !Fortran::evaluate::MayBePassedAsAbsentOptional(
                                *expr, converter.getFoldingContext())) {
      // Non optional arguments.
      prepareOtherArgument(*expr);
    } else {
      // Dynamically optional arguments.
      // Subtle: even for scalar the if-then-else will be generated in the loop
      // nest because the then part will require the current extremum value that
      // may depend on previous array element argument and cannot be outlined.
      prepareOptionalArgument(*expr);
    }
  }
}

static fir::ExtendedValue
lowerMinOrMax(fir::FirOpBuilder &builder, mlir::Location loc,
              llvm::StringRef name, std::optional<mlir::Type> retTy,
              const Fortran::lower::OperandPresent &isPresentCheck,
              const Fortran::lower::OperandGetter &getOperand,
              std::size_t numOperands,
              Fortran::lower::StatementContext &stmtCtx) {
  assert(numOperands >= 2 && !isPresentCheck(0) && !isPresentCheck(1) &&
         "min/max must have at least two non-optional args");
  assert(retTy && "MIN and MAX must have a return type");
  mlir::Type resultType = *retTy;
  llvm::SmallVector<fir::ExtendedValue> args;
  args.push_back(getOperand(0));
  args.push_back(getOperand(1));
  mlir::Value extremum = fir::getBase(Fortran::lower::genIntrinsicCall(
      builder, loc, name, resultType, args, stmtCtx));

  for (std::size_t opIndex = 2; opIndex < numOperands; ++opIndex) {
    if (std::optional<mlir::Value> isPresentRuntimeCheck =
            isPresentCheck(opIndex)) {
      // Argument is dynamically optional.
      extremum =
          builder
              .genIfOp(loc, {resultType}, *isPresentRuntimeCheck,
                       /*withElseRegion=*/true)
              .genThen([&]() {
                llvm::SmallVector<fir::ExtendedValue> args;
                args.emplace_back(extremum);
                args.emplace_back(getOperand(opIndex));
                fir::ExtendedValue newExtremum =
                    Fortran::lower::genIntrinsicCall(builder, loc, name,
                                                     resultType, args, stmtCtx);
                builder.create<fir::ResultOp>(loc, fir::getBase(newExtremum));
              })
              .genElse([&]() { builder.create<fir::ResultOp>(loc, extremum); })
              .getResults()[0];
    } else {
      // Argument is know to be present at compile time.
      llvm::SmallVector<fir::ExtendedValue> args;
      args.emplace_back(extremum);
      args.emplace_back(getOperand(opIndex));
      extremum = fir::getBase(Fortran::lower::genIntrinsicCall(
          builder, loc, name, resultType, args, stmtCtx));
    }
  }
  return extremum;
}

static void prepareIshftcArguments(
    const Fortran::evaluate::ProcedureRef &procRef,
    const Fortran::evaluate::SpecificIntrinsic &intrinsic,
    std::optional<mlir::Type> retTy,
    const Fortran::lower::OperandPrepare &prepareOptionalArgument,
    const Fortran::lower::OperandPrepare &prepareOtherArgument,
    Fortran::lower::AbstractConverter &converter) {
  for (auto arg : llvm::enumerate(procRef.arguments())) {
    const auto *expr =
        Fortran::evaluate::UnwrapExpr<Fortran::lower::SomeExpr>(arg.value());
    assert(expr && "expected all ISHFTC argument to be textually present here");
    if (arg.index() == 2) {
      assert(Fortran::evaluate::MayBePassedAsAbsentOptional(
                 *expr, converter.getFoldingContext()) &&
             "expected ISHFTC SIZE arg to be dynamically optional");
      prepareOptionalArgument(*expr);
    } else {
      // Non optional arguments.
      prepareOtherArgument(*expr);
    }
  }
}

static fir::ExtendedValue
lowerIshftc(fir::FirOpBuilder &builder, mlir::Location loc,
            llvm::StringRef name, std::optional<mlir::Type> retTy,
            const Fortran::lower::OperandPresent &isPresentCheck,
            const Fortran::lower::OperandGetter &getOperand,
            std::size_t numOperands,
            Fortran::lower::StatementContext &stmtCtx) {
  assert(numOperands == 3 && !isPresentCheck(0) && !isPresentCheck(1) &&
         isPresentCheck(2) &&
         "only ISHFTC SIZE arg is expected to be dynamically optional here");
  assert(retTy && "ISFHTC must have a return type");
  mlir::Type resultType = *retTy;
  llvm::SmallVector<fir::ExtendedValue> args;
  args.push_back(getOperand(0));
  args.push_back(getOperand(1));
  auto iPC = isPresentCheck(2);
  assert(iPC.has_value());
  args.push_back(builder
<<<<<<< HEAD
                     .genIfOp(loc, {resultType}, *isPresentCheck(2),
=======
                     .genIfOp(loc, {resultType}, *iPC,
>>>>>>> e1acf65b
                              /*withElseRegion=*/true)
                     .genThen([&]() {
                       fir::ExtendedValue sizeExv = getOperand(2);
                       mlir::Value size = builder.createConvert(
                           loc, resultType, fir::getBase(sizeExv));
                       builder.create<fir::ResultOp>(loc, size);
                     })
                     .genElse([&]() {
                       mlir::Value bitSize = builder.createIntegerConstant(
                           loc, resultType,
                           resultType.cast<mlir::IntegerType>().getWidth());
                       builder.create<fir::ResultOp>(loc, bitSize);
                     })
                     .getResults()[0]);
  return Fortran::lower::genIntrinsicCall(builder, loc, name, resultType, args,
                                          stmtCtx);
}

void Fortran::lower::prepareCustomIntrinsicArgument(
    const Fortran::evaluate::ProcedureRef &procRef,
    const Fortran::evaluate::SpecificIntrinsic &intrinsic,
    std::optional<mlir::Type> retTy,
    const OperandPrepare &prepareOptionalArgument,
    const OperandPrepare &prepareOtherArgument, AbstractConverter &converter) {
  llvm::StringRef name = intrinsic.name;
  if (name == "min" || name == "max")
    return prepareMinOrMaxArguments(procRef, intrinsic, retTy,
                                    prepareOptionalArgument,
                                    prepareOtherArgument, converter);
  assert(name == "ishftc" && "unexpected custom intrinsic argument call");
  return prepareIshftcArguments(procRef, intrinsic, retTy,
                                prepareOptionalArgument, prepareOtherArgument,
                                converter);
}

fir::ExtendedValue Fortran::lower::lowerCustomIntrinsic(
    fir::FirOpBuilder &builder, mlir::Location loc, llvm::StringRef name,
    std::optional<mlir::Type> retTy, const OperandPresent &isPresentCheck,
    const OperandGetter &getOperand, std::size_t numOperands,
    Fortran::lower::StatementContext &stmtCtx) {
  if (name == "min" || name == "max")
    return lowerMinOrMax(builder, loc, name, retTy, isPresentCheck, getOperand,
                         numOperands, stmtCtx);
  assert(name == "ishftc" && "unexpected custom intrinsic call");
  return lowerIshftc(builder, loc, name, retTy, isPresentCheck, getOperand,
                     numOperands, stmtCtx);
}<|MERGE_RESOLUTION|>--- conflicted
+++ resolved
@@ -183,11 +183,7 @@
   auto iPC = isPresentCheck(2);
   assert(iPC.has_value());
   args.push_back(builder
-<<<<<<< HEAD
-                     .genIfOp(loc, {resultType}, *isPresentCheck(2),
-=======
                      .genIfOp(loc, {resultType}, *iPC,
->>>>>>> e1acf65b
                               /*withElseRegion=*/true)
                      .genThen([&]() {
                        fir::ExtendedValue sizeExv = getOperand(2);
