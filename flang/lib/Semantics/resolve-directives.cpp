--- conflicted
+++ resolved
@@ -19,10 +19,7 @@
 #include "flang/Parser/parse-tree.h"
 #include "flang/Parser/tools.h"
 #include "flang/Semantics/expression.h"
-<<<<<<< HEAD
-=======
 #include "flang/Semantics/openmp-dsa.h"
->>>>>>> eb0f1dc0
 #include "flang/Semantics/openmp-modifiers.h"
 #include "flang/Semantics/symbol.h"
 #include "flang/Semantics/tools.h"
@@ -117,16 +114,9 @@
   const parser::Name *GetLoopIndex(const parser::DoConstruct &);
   const parser::DoConstruct *GetDoConstructIf(
       const parser::ExecutionPartConstruct &);
-<<<<<<< HEAD
-  Symbol *DeclareNewPrivateAccessEntity(const Symbol &, Symbol::Flag, Scope &);
-  Symbol *DeclarePrivateAccessEntity(
-      const parser::Name &, Symbol::Flag, Scope &);
-  Symbol *DeclarePrivateAccessEntity(Symbol &, Symbol::Flag, Scope &);
-=======
   Symbol *DeclareNewAccessEntity(const Symbol &, Symbol::Flag, Scope &);
   Symbol *DeclareAccessEntity(const parser::Name &, Symbol::Flag, Scope &);
   Symbol *DeclareAccessEntity(Symbol &, Symbol::Flag, Scope &);
->>>>>>> eb0f1dc0
   Symbol *DeclareOrMarkOtherAccessEntity(const parser::Name &, Symbol::Flag);
 
   UnorderedSymbolSet dataSharingAttributeObjects_; // on one directive
@@ -767,19 +757,11 @@
 
   Symbol::Flags ompFlagsRequireNewSymbol{Symbol::Flag::OmpPrivate,
       Symbol::Flag::OmpLinear, Symbol::Flag::OmpFirstPrivate,
-<<<<<<< HEAD
-      Symbol::Flag::OmpLastPrivate, Symbol::Flag::OmpReduction,
-      Symbol::Flag::OmpCriticalLock, Symbol::Flag::OmpCopyIn,
-      Symbol::Flag::OmpUseDevicePtr, Symbol::Flag::OmpUseDeviceAddr,
-      Symbol::Flag::OmpIsDevicePtr, Symbol::Flag::OmpHasDeviceAddr,
-      Symbol::Flag::OmpUniform};
-=======
       Symbol::Flag::OmpLastPrivate, Symbol::Flag::OmpShared,
       Symbol::Flag::OmpReduction, Symbol::Flag::OmpCriticalLock,
       Symbol::Flag::OmpCopyIn, Symbol::Flag::OmpUseDevicePtr,
       Symbol::Flag::OmpUseDeviceAddr, Symbol::Flag::OmpIsDevicePtr,
       Symbol::Flag::OmpHasDeviceAddr, Symbol::Flag::OmpUniform};
->>>>>>> eb0f1dc0
 
   Symbol::Flags ompFlagsRequireMark{Symbol::Flag::OmpThreadprivate,
       Symbol::Flag::OmpDeclareTarget, Symbol::Flag::OmpExclusiveScan,
@@ -853,13 +835,6 @@
 
   void AddOmpRequiresToScope(Scope &, WithOmpDeclarative::RequiresFlags,
       std::optional<common::OmpMemoryOrderType>);
-<<<<<<< HEAD
-  void IssueNonConformanceWarning(
-      llvm::omp::Directive D, parser::CharBlock source);
-
-  void CreateImplicitSymbols(
-      const Symbol *symbol, std::optional<Symbol::Flag> setFlag = std::nullopt);
-=======
   void IssueNonConformanceWarning(llvm::omp::Directive D,
       parser::CharBlock source, unsigned EmitFromVersion);
 
@@ -881,7 +856,6 @@
             Symbol::Flag::OmpPreDetermined});
     symbol.flags() |= flags;
   }
->>>>>>> eb0f1dc0
 };
 
 template <typename T>
@@ -918,11 +892,7 @@
 }
 
 template <typename T>
-<<<<<<< HEAD
-Symbol *DirectiveAttributeVisitor<T>::DeclareNewPrivateAccessEntity(
-=======
 Symbol *DirectiveAttributeVisitor<T>::DeclareNewAccessEntity(
->>>>>>> eb0f1dc0
     const Symbol &object, Symbol::Flag flag, Scope &scope) {
   assert(object.owner() != currScope());
   auto &symbol{MakeAssocSymbol(object.name(), object, scope)};
@@ -935,11 +905,7 @@
 }
 
 template <typename T>
-<<<<<<< HEAD
-Symbol *DirectiveAttributeVisitor<T>::DeclarePrivateAccessEntity(
-=======
 Symbol *DirectiveAttributeVisitor<T>::DeclareAccessEntity(
->>>>>>> eb0f1dc0
     const parser::Name &name, Symbol::Flag flag, Scope &scope) {
   if (!name.symbol) {
     return nullptr; // not resolved by Name Resolution step, do nothing
@@ -952,11 +918,7 @@
 Symbol *DirectiveAttributeVisitor<T>::DeclareAccessEntity(
     Symbol &object, Symbol::Flag flag, Scope &scope) {
   if (object.owner() != currScope()) {
-<<<<<<< HEAD
-    return DeclareNewPrivateAccessEntity(object, flag, scope);
-=======
     return DeclareNewAccessEntity(object, flag, scope);
->>>>>>> eb0f1dc0
   } else {
     object.set(flag);
     return &object;
@@ -1706,11 +1668,7 @@
   }
   if (beginDir.v == llvm::omp::Directive::OMPD_master ||
       beginDir.v == llvm::omp::Directive::OMPD_parallel_master)
-<<<<<<< HEAD
-    IssueNonConformanceWarning(beginDir.v, beginDir.source);
-=======
     IssueNonConformanceWarning(beginDir.v, beginDir.source, 52);
->>>>>>> eb0f1dc0
   ClearDataSharingAttributeObjects();
   ClearPrivateDataSharingAttributeObjects();
   ClearAllocateNames();
@@ -1833,11 +1791,7 @@
       beginDir.v == llvm::omp::OMPD_parallel_master_taskloop ||
       beginDir.v == llvm::omp::OMPD_parallel_master_taskloop_simd ||
       beginDir.v == llvm::omp::Directive::OMPD_target_loop)
-<<<<<<< HEAD
-    IssueNonConformanceWarning(beginDir.v, beginDir.source);
-=======
     IssueNonConformanceWarning(beginDir.v, beginDir.source, 52);
->>>>>>> eb0f1dc0
   ClearDataSharingAttributeObjects();
   SetContextAssociatedLoopLevel(GetAssociatedLoopLevelFromClauses(clauseList));
 
@@ -2011,8 +1965,6 @@
   const auto &outer{std::get<std::optional<parser::DoConstruct>>(x.t)};
   if (outer.has_value()) {
     for (const parser::DoConstruct *loop{&*outer}; loop && level > 0; --level) {
-<<<<<<< HEAD
-=======
       if (loop->IsDoConcurrent()) {
         // DO CONCURRENT is explicitly allowed for the LOOP construct so long as
         // there isn't a COLLAPSE clause
@@ -2029,16 +1981,11 @@
               "DO CONCURRENT loops cannot form part of a loop nest."_err_en_US);
         }
       }
->>>>>>> eb0f1dc0
       // go through all the nested do-loops and resolve index variables
       const parser::Name *iv{GetLoopIndex(*loop)};
       if (iv) {
         if (auto *symbol{ResolveOmp(*iv, ivDSA, currScope())}) {
-<<<<<<< HEAD
-          symbol->set(Symbol::Flag::OmpPreDetermined);
-=======
           SetSymbolDSA(*symbol, {Symbol::Flag::OmpPreDetermined, ivDSA});
->>>>>>> eb0f1dc0
           iv->symbol = symbol; // adjust the symbol within region
           AddToContextObjectWithDSA(*symbol, ivDSA);
         }
@@ -2306,10 +2253,6 @@
               misc->kind() != MiscDetails::Kind::ConstructName));
 }
 
-<<<<<<< HEAD
-void OmpAttributeVisitor::CreateImplicitSymbols(
-    const Symbol *symbol, std::optional<Symbol::Flag> setFlag) {
-=======
 static bool IsSymbolStaticStorageDuration(const Symbol &symbol) {
   LLVM_DEBUG(llvm::dbgs() << "IsSymbolStaticStorageDuration(" << symbol.name()
                           << "):\n");
@@ -2325,26 +2268,10 @@
 }
 
 void OmpAttributeVisitor::CreateImplicitSymbols(const Symbol *symbol) {
->>>>>>> eb0f1dc0
   if (!IsPrivatizable(symbol)) {
     return;
   }
 
-<<<<<<< HEAD
-  // Implicitly determined DSAs
-  // OMP 5.2 5.1.1 - Variables Referenced in a Construct
-  Symbol *lastDeclSymbol = nullptr;
-  std::optional<Symbol::Flag> prevDSA;
-  for (int dirDepth{0}; dirDepth < (int)dirContext_.size(); ++dirDepth) {
-    DirContext &dirContext = dirContext_[dirDepth];
-    std::optional<Symbol::Flag> dsa;
-
-    for (auto symMap : dirContext.objectWithDSA) {
-      // if the `symbol` already has a data-sharing attribute
-      if (symMap.first->name() == symbol->name()) {
-        dsa = symMap.second;
-        break;
-=======
   LLVM_DEBUG(llvm::dbgs() << "CreateImplicitSymbols: " << *symbol << '\n');
 
   // Implicitly determined DSAs
@@ -2368,26 +2295,10 @@
           dsa.set(symMap.second);
           break;
         }
->>>>>>> eb0f1dc0
       }
     }
 
     // When handling each implicit rule for a given symbol, one of the
-<<<<<<< HEAD
-    // following 3 actions may be taken:
-    // 1. Declare a new private symbol.
-    // 2. Create a new association symbol with no flags, that will represent
-    //    a shared symbol in the current scope. Note that symbols without
-    //    any private flags are considered as shared.
-    // 3. Use the last declared private symbol, by inserting a new symbol
-    //    in the scope being processed, associated with it.
-    //    If no private symbol was declared previously, then no association
-    //    is needed and the symbol from the enclosing scope will be
-    //    inherited by the current one.
-    //
-    // Because of how symbols are collected in lowering, not inserting a new
-    // symbol in the last case could lead to the conclusion that a symbol
-=======
     // following actions may be taken:
     // 1. Declare a new private or shared symbol.
     // 2. Use the last declared symbol, by inserting a new symbol in the
@@ -2398,7 +2309,6 @@
     //
     // Because of how symbols are collected in lowering, not inserting a new
     // symbol in the second case could lead to the conclusion that a symbol
->>>>>>> eb0f1dc0
     // from an enclosing construct was declared in the current construct,
     // which would result in wrong privatization code being generated.
     // Consider the following example:
@@ -2416,33 +2326,6 @@
     // it would have the private flag set.
     // This would make x appear to be defined in p2, causing it to be
     // privatized in p2 and its privatization in p1 to be skipped.
-<<<<<<< HEAD
-    auto makePrivateSymbol = [&](Symbol::Flag flag) {
-      const Symbol *hostSymbol =
-          lastDeclSymbol ? lastDeclSymbol : &symbol->GetUltimate();
-      lastDeclSymbol = DeclareNewPrivateAccessEntity(
-          *hostSymbol, flag, context_.FindScope(dirContext.directiveSource));
-      if (setFlag) {
-        lastDeclSymbol->set(*setFlag);
-      }
-      return lastDeclSymbol;
-    };
-    auto makeSharedSymbol = [&](std::optional<Symbol::Flag> flag = {}) {
-      const Symbol *hostSymbol =
-          lastDeclSymbol ? lastDeclSymbol : &symbol->GetUltimate();
-      Symbol &assocSymbol = MakeAssocSymbol(symbol->name(), *hostSymbol,
-          context_.FindScope(dirContext.directiveSource));
-      if (flag) {
-        assocSymbol.set(*flag);
-      }
-    };
-    auto useLastDeclSymbol = [&]() {
-      if (lastDeclSymbol) {
-        makeSharedSymbol();
-      }
-    };
-
-=======
     auto makeSymbol = [&](Symbol::Flags flags) {
       const Symbol *hostSymbol =
           lastDeclSymbol ? lastDeclSymbol : &symbol->GetUltimate();
@@ -2473,24 +2356,10 @@
 #define PRINT_IMPLICIT_RULE(id)
 #endif
 
->>>>>>> eb0f1dc0
     bool taskGenDir = llvm::omp::taskGeneratingSet.test(dirContext.directive);
     bool targetDir = llvm::omp::allTargetSet.test(dirContext.directive);
     bool parallelDir = llvm::omp::allParallelSet.test(dirContext.directive);
     bool teamsDir = llvm::omp::allTeamsSet.test(dirContext.directive);
-<<<<<<< HEAD
-
-    if (dsa.has_value()) {
-      if (dsa.value() == Symbol::Flag::OmpShared &&
-          (parallelDir || taskGenDir || teamsDir)) {
-        makeSharedSymbol(Symbol::Flag::OmpShared);
-      }
-      // Private symbols will have been declared already.
-      prevDSA = dsa;
-      continue;
-    }
-
-=======
     bool isStaticStorageDuration = IsSymbolStaticStorageDuration(*symbol);
 
     if (dsa.any()) {
@@ -2523,7 +2392,6 @@
     //      Ideally, lowering should be changed and all implicit symbols
     //      should be marked with OmpImplicit.
 
->>>>>>> eb0f1dc0
     if (dirContext.defaultDSA == Symbol::Flag::OmpPrivate ||
         dirContext.defaultDSA == Symbol::Flag::OmpFirstPrivate ||
         dirContext.defaultDSA == Symbol::Flag::OmpShared) {
@@ -2532,22 +2400,6 @@
       if (!parallelDir && !taskGenDir && !teamsDir) {
         return;
       }
-<<<<<<< HEAD
-      if (dirContext.defaultDSA != Symbol::Flag::OmpShared) {
-        makePrivateSymbol(dirContext.defaultDSA);
-      } else {
-        makeSharedSymbol();
-      }
-      dsa = dirContext.defaultDSA;
-    } else if (parallelDir) {
-      // 2) parallel -> shared
-      makeSharedSymbol();
-      dsa = Symbol::Flag::OmpShared;
-    } else if (!taskGenDir && !targetDir) {
-      // 3) enclosing context
-      useLastDeclSymbol();
-      dsa = prevDSA;
-=======
       dsa = {dirContext.defaultDSA};
       makeSymbol(dsa);
       PRINT_IMPLICIT_RULE("1) default");
@@ -2561,22 +2413,11 @@
       dsa = prevDSA;
       useLastDeclSymbol();
       PRINT_IMPLICIT_RULE("3) enclosing context");
->>>>>>> eb0f1dc0
     } else if (targetDir) {
       // TODO 4) not mapped target variable -> firstprivate
       dsa = prevDSA;
     } else if (taskGenDir) {
       // TODO 5) dummy arg in orphaned taskgen construct -> firstprivate
-<<<<<<< HEAD
-      if (prevDSA == Symbol::Flag::OmpShared) {
-        // 6) shared in enclosing context -> shared
-        makeSharedSymbol();
-        dsa = Symbol::Flag::OmpShared;
-      } else {
-        // 7) firstprivate
-        dsa = Symbol::Flag::OmpFirstPrivate;
-        makePrivateSymbol(*dsa)->set(Symbol::Flag::OmpImplicit);
-=======
       if (prevDSA.test(Symbol::Flag::OmpShared) ||
           (isStaticStorageDuration &&
               (prevDSA & dataSharingAttributeFlags).none())) {
@@ -2589,7 +2430,6 @@
         dsa = {Symbol::Flag::OmpFirstPrivate};
         makeSymbol(dsa)->set(Symbol::Flag::OmpImplicit);
         PRINT_IMPLICIT_RULE("7) taskgen: firstprivate");
->>>>>>> eb0f1dc0
       }
     }
     prevDSA = dsa;
@@ -2872,10 +2712,6 @@
                               GetContext().directive))) {
                     for (Symbol::Flag ompFlag1 : dataMappingAttributeFlags) {
                       for (Symbol::Flag ompFlag2 : dataSharingAttributeFlags) {
-<<<<<<< HEAD
-                        checkExclusivelists(
-                            hostAssocSym, ompFlag1, symbol, ompFlag2);
-=======
                         if ((hostAssocSym->test(ompFlag2) &&
                                 hostAssocSym->test(
                                     Symbol::Flag::OmpExplicit)) ||
@@ -2884,7 +2720,6 @@
                           checkExclusivelists(
                               hostAssocSym, ompFlag1, symbol, ompFlag2);
                         }
->>>>>>> eb0f1dc0
                       }
                     }
                   }
@@ -3224,8 +3059,6 @@
 void OmpAttributeVisitor::CheckLabelContext(const parser::CharBlock source,
     const parser::CharBlock target, std::optional<DirContext> sourceContext,
     std::optional<DirContext> targetContext) {
-<<<<<<< HEAD
-=======
   auto dirContextsSame = [](DirContext &lhs, DirContext &rhs) -> bool {
     // Sometimes nested constructs share a scope but are different contexts.
     // The directiveSource comparison is for OmpSection. Sections do not have
@@ -3235,7 +3068,6 @@
     return (lhs.scope == rhs.scope) && (lhs.directive == rhs.directive) &&
         (lhs.directiveSource == rhs.directiveSource);
   };
->>>>>>> eb0f1dc0
   unsigned version{context_.langOptions().OpenMPVersion};
   if (targetContext &&
       (!sourceContext ||
@@ -3341,13 +3173,6 @@
   } while (!scopeIter->IsGlobal());
 }
 
-<<<<<<< HEAD
-void OmpAttributeVisitor::IssueNonConformanceWarning(
-    llvm::omp::Directive D, parser::CharBlock source) {
-  std::string warnStr;
-  llvm::raw_string_ostream warnStrOS(warnStr);
-  unsigned version{context_.langOptions().OpenMPVersion};
-=======
 void OmpAttributeVisitor::IssueNonConformanceWarning(llvm::omp::Directive D,
     parser::CharBlock source, unsigned EmitFromVersion) {
   std::string warnStr;
@@ -3358,7 +3183,6 @@
   if (version < EmitFromVersion) {
     return;
   }
->>>>>>> eb0f1dc0
   warnStrOS << "OpenMP directive "
             << parser::ToUpperCaseLetters(
                    llvm::omp::getOpenMPDirectiveName(D, version).str())
@@ -3385,11 +3209,6 @@
     break;
   case llvm::omp::OMPD_parallel_master_taskloop_simd:
     setAlternativeStr("PARALLEL_MASKED TASKLOOP SIMD");
-<<<<<<< HEAD
-    break;
-  case llvm::omp::OMPD_target_loop:
-  default:;
-=======
     break;
   case llvm::omp::OMPD_allocate:
     setAlternativeStr("ALLOCATORS");
@@ -3449,10 +3268,7 @@
   os << "\t\tOwner: " << ScopeSourcePos(sym.owner()) << '\n';
   if (const auto *details{sym.detailsIf<HostAssocDetails>()}) {
     DumpAssocSymbols(os, details->symbol());
->>>>>>> eb0f1dc0
-  }
-  context_.Warn(common::UsageWarning::OpenMPUsage, source, "%s"_warn_en_US,
-      warnStrOS.str());
+  }
 }
 
 } // namespace dbg
