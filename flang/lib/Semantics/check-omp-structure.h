--- conflicted
+++ resolved
@@ -144,22 +144,16 @@
 #define GEN_FLANG_CLAUSE_CHECK_ENTER
 #include "llvm/Frontend/OpenMP/OMP.inc"
 
-<<<<<<< HEAD
-=======
   void Leave(const parser::OmpClause::Fail &);
   void Enter(const parser::OmpFailClause &);
   void Leave(const parser::OmpFailClause &);
 
->>>>>>> ce7c17d5
 private:
   bool CheckAllowedClause(llvmOmpClause clause);
   bool IsVariableListItem(const Symbol &sym);
   bool IsExtendedListItem(const Symbol &sym);
-<<<<<<< HEAD
-=======
   bool IsCommonBlock(const Symbol &sym);
   std::optional<bool> IsContiguous(const parser::OmpObject &object);
->>>>>>> ce7c17d5
   void CheckMultipleOccurrence(semantics::UnorderedSymbolSet &listVars,
       const std::list<parser::Name> &nameList, const parser::CharBlock &item,
       const std::string &clauseName);
@@ -174,15 +168,8 @@
   void HasInvalidDistributeNesting(const parser::OpenMPLoopConstruct &x);
   void HasInvalidLoopBinding(const parser::OpenMPLoopConstruct &x);
   // specific clause related
-<<<<<<< HEAD
-  bool ScheduleModifierHasType(const parser::OmpScheduleClause &,
-      const parser::OmpScheduleModifierType::ModType &);
-  void CheckAllowedMapTypes(const parser::OmpMapClause::Type &,
-      const std::list<parser::OmpMapClause::Type> &);
-=======
   void CheckAllowedMapTypes(const parser::OmpMapType::Value &,
       const std::list<parser::OmpMapType::Value> &);
->>>>>>> ce7c17d5
   llvm::StringRef getClauseName(llvm::omp::Clause clause) override;
   llvm::StringRef getDirectiveName(llvm::omp::Directive directive) override;
 
@@ -292,14 +279,11 @@
   int directiveNest_[LastType + 1] = {0};
 
   SymbolSourceMap deferredNonVariables_;
-<<<<<<< HEAD
-=======
 
   using LoopConstruct = std::variant<const parser::DoConstruct *,
       const parser::OpenMPLoopConstruct *>;
   std::vector<LoopConstruct> loopStack_;
   bool isFailClause{false};
->>>>>>> ce7c17d5
 };
 
 /// Find a duplicate entry in the range, and return an iterator to it.
