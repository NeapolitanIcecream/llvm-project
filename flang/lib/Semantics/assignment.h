--- conflicted
+++ resolved
@@ -54,11 +54,8 @@
   void Leave(const parser::OpenACCCombinedConstruct &);
   void Enter(const parser::OpenACCLoopConstruct &);
   void Leave(const parser::OpenACCLoopConstruct &);
-<<<<<<< HEAD
-=======
 
   SemanticsContext &context();
->>>>>>> eb0f1dc0
 
 private:
   common::Indirection<AssignmentContext> context_;
