--- conflicted
+++ resolved
@@ -38,10 +38,7 @@
 #include "flang/Semantics/type.h"
 #include "flang/Support/Fortran.h"
 #include "flang/Support/default-kinds.h"
-<<<<<<< HEAD
-=======
 #include "llvm/ADT/StringSwitch.h"
->>>>>>> 4084ffcf
 #include "llvm/Support/raw_ostream.h"
 #include <list>
 #include <map>
@@ -1471,13 +1468,6 @@
   static bool NeedsScope(const parser::OpenMPBlockConstruct &);
   static bool NeedsScope(const parser::OmpClause &);
 
-<<<<<<< HEAD
-  bool Pre(const parser::OmpMetadirectiveDirective &) {
-    ++metaLevel_;
-    return true;
-  }
-  void Post(const parser::OmpMetadirectiveDirective &) { --metaLevel_; }
-=======
   bool Pre(const parser::OmpMetadirectiveDirective &x) { //
     metaDirective_ = &x;
     ++metaLevel_;
@@ -1487,7 +1477,6 @@
     metaDirective_ = nullptr;
     --metaLevel_;
   }
->>>>>>> 4084ffcf
 
   bool Pre(const parser::OpenMPRequiresConstruct &x) {
     AddOmpSourceRange(x.source);
@@ -1538,11 +1527,7 @@
     auto *symbol{FindSymbol(NonDerivedTypeScope(), name)};
     if (!symbol) {
       context().Say(name.source,
-<<<<<<< HEAD
-          "Implicit subroutine declaration '%s' in !$OMP DECLARE REDUCTION"_err_en_US,
-=======
           "Implicit subroutine declaration '%s' in DECLARE REDUCTION"_err_en_US,
->>>>>>> 4084ffcf
           name.source);
     }
     return true;
@@ -1571,11 +1556,7 @@
     AddOmpSourceRange(x.source);
     ProcessReductionSpecifier(
         std::get<Indirection<parser::OmpReductionSpecifier>>(x.t).value(),
-<<<<<<< HEAD
-        std::get<std::optional<parser::OmpClauseList>>(x.t));
-=======
         std::get<std::optional<parser::OmpClauseList>>(x.t), x);
->>>>>>> 4084ffcf
     return false;
   }
   bool Pre(const parser::OmpMapClause &);
@@ -1685,11 +1666,6 @@
   }
   bool Pre(const parser::OpenMPDeclarativeConstruct &x) {
     AddOmpSourceRange(x.source);
-<<<<<<< HEAD
-    return true;
-  }
-  void Post(const parser::OpenMPDeclarativeConstruct &) {
-=======
     // Without skipping implicit typing, declarative constructs
     // can implicitly declare variables instead of only using the
     // ones already declared in the Fortran sources.
@@ -1698,7 +1674,6 @@
   }
   void Post(const parser::OpenMPDeclarativeConstruct &) {
     SkipImplicitTyping(false);
->>>>>>> 4084ffcf
     messageHandler().set_currStmtSource(std::nullopt);
   }
   bool Pre(const parser::OpenMPDepobjConstruct &x) {
@@ -1709,16 +1684,8 @@
     messageHandler().set_currStmtSource(std::nullopt);
   }
   bool Pre(const parser::OpenMPAtomicConstruct &x) {
-<<<<<<< HEAD
-    return common::visit(common::visitors{[&](const auto &u) -> bool {
-      AddOmpSourceRange(u.source);
-      return true;
-    }},
-        x.u);
-=======
     AddOmpSourceRange(x.source);
     return true;
->>>>>>> 4084ffcf
   }
   void Post(const parser::OpenMPAtomicConstruct &) {
     messageHandler().set_currStmtSource(std::nullopt);
@@ -1747,11 +1714,6 @@
 private:
   void ProcessMapperSpecifier(const parser::OmpMapperSpecifier &spec,
       const parser::OmpClauseList &clauses);
-<<<<<<< HEAD
-  void ProcessReductionSpecifier(const parser::OmpReductionSpecifier &spec,
-      const std::optional<parser::OmpClauseList> &clauses);
-  int metaLevel_{0};
-=======
   template <typename T>
   void ProcessReductionSpecifier(const parser::OmpReductionSpecifier &spec,
       const std::optional<parser::OmpClauseList> &clauses,
@@ -1759,7 +1721,6 @@
 
   int metaLevel_{0};
   const parser::OmpMetadirectiveDirective *metaDirective_{nullptr};
->>>>>>> 4084ffcf
 };
 
 bool OmpVisitor::NeedsScope(const parser::OpenMPBlockConstruct &x) {
@@ -1839,22 +1800,6 @@
   Walk(std::get<parser::TypeSpec>(spec.t));
   auto &varName{std::get<parser::Name>(spec.t)};
   DeclareObjectEntity(varName);
-<<<<<<< HEAD
-
-  Walk(clauses);
-  EndDeclTypeSpec();
-  PopScope();
-}
-
-void OmpVisitor::ProcessReductionSpecifier(
-    const parser::OmpReductionSpecifier &spec,
-    const std::optional<parser::OmpClauseList> &clauses) {
-  const auto &id{std::get<parser::OmpReductionIdentifier>(spec.t)};
-  if (auto procDes{std::get_if<parser::ProcedureDesignator>(&id.u)}) {
-    if (auto *name{std::get_if<parser::Name>(&procDes->u)}) {
-      name->symbol =
-          &MakeSymbol(*name, MiscDetails{MiscDetails::Kind::ConstructName});
-=======
   EndDeclTypeSpec();
 
   Walk(clauses);
@@ -1947,7 +1892,6 @@
           "Duplicate definition of '%s' in DECLARE REDUCTION"_err_en_US,
           mangledName);
       return;
->>>>>>> 4084ffcf
     }
   }
 
@@ -1977,15 +1921,6 @@
     // We need to walk t.u because Walk(t) does it's own BeginDeclTypeSpec.
     Walk(t.u);
 
-<<<<<<< HEAD
-    const DeclTypeSpec *typeSpec{GetDeclTypeSpec()};
-    assert(typeSpec && "We should have a type here");
-
-    for (auto &nm : ompVarNames) {
-      ObjectEntityDetails details{};
-      details.set_type(*typeSpec);
-      MakeSymbol(nm, Attrs{}, std::move(details));
-=======
     // Only process types we can find. There will be an error later on when
     // a type isn't found.
     if (const DeclTypeSpec *typeSpec{GetDeclTypeSpec()}) {
@@ -1996,15 +1931,12 @@
         details.set_type(*typeSpec);
         MakeSymbol(nm, Attrs{}, std::move(details));
       }
->>>>>>> 4084ffcf
     }
     EndDeclTypeSpec();
     Walk(std::get<std::optional<parser::OmpReductionCombiner>>(spec.t));
     Walk(clauses);
     PopScope();
   }
-<<<<<<< HEAD
-=======
 
   reductionDetails->AddDecl(&wholeOmpConstruct);
 
@@ -2014,7 +1946,6 @@
   if (name) {
     name->symbol = symbol;
   }
->>>>>>> 4084ffcf
 }
 
 bool OmpVisitor::Pre(const parser::OmpDirectiveSpecification &x) {
@@ -2044,12 +1975,8 @@
     if (maybeArgs && maybeClauses) {
       const parser::OmpArgument &first{maybeArgs->v.front()};
       if (auto *spec{std::get_if<parser::OmpReductionSpecifier>(&first.u)}) {
-<<<<<<< HEAD
-        ProcessReductionSpecifier(*spec, maybeClauses);
-=======
         CHECK(metaDirective_);
         ProcessReductionSpecifier(*spec, maybeClauses, *metaDirective_);
->>>>>>> 4084ffcf
       }
     }
     break;
@@ -9663,40 +9590,11 @@
   info.Resolve(&MakeSymbol(symbolName, Attrs{}, std::move(genericDetails)));
 }
 
-static void SetImplicitCUDADevice(bool inDeviceSubprogram, Symbol &symbol) {
-  if (inDeviceSubprogram && symbol.has<ObjectEntityDetails>()) {
-    auto *object{symbol.detailsIf<ObjectEntityDetails>()};
-    if (!object->cudaDataAttr() && !IsValue(symbol) &&
-        !IsFunctionResult(symbol)) {
-      // Implicitly set device attribute if none is set in device context.
-      object->set_cudaDataAttr(common::CUDADataAttr::Device);
-    }
-  }
-}
-
 void ResolveNamesVisitor::FinishSpecificationPart(
     const std::list<parser::DeclarationConstruct> &decls) {
   misparsedStmtFuncFound_ = false;
   funcResultStack().CompleteFunctionResultType();
   CheckImports();
-  bool inDeviceSubprogram{false};
-  Symbol *scopeSym{currScope().symbol()};
-  if (currScope().kind() == Scope::Kind::BlockConstruct) {
-    scopeSym = currScope().parent().symbol();
-  }
-  if (scopeSym) {
-    if (auto *details{scopeSym->detailsIf<SubprogramDetails>()}) {
-      // Check the current procedure is a device procedure to apply implicit
-      // attribute at the end.
-      if (auto attrs{details->cudaSubprogramAttrs()}) {
-        if (*attrs == common::CUDASubprogramAttrs::Device ||
-            *attrs == common::CUDASubprogramAttrs::Global ||
-            *attrs == common::CUDASubprogramAttrs::Grid_Global) {
-          inDeviceSubprogram = true;
-        }
-      }
-    }
-  }
   for (auto &pair : currScope()) {
     auto &symbol{*pair.second};
     if (inInterfaceBlock()) {
@@ -9730,11 +9628,6 @@
         SetImplicitAttr(symbol, Attr::BIND_C);
         SetBindNameOn(symbol);
       }
-    }
-    if (currScope().kind() == Scope::Kind::BlockConstruct) {
-      // Only look for specification in BlockConstruct. Other cases are done in
-      // ResolveSpecificationParts.
-      SetImplicitCUDADevice(inDeviceSubprogram, symbol);
     }
   }
   currScope().InstantiateDerivedTypes();
@@ -10295,13 +10188,9 @@
     }
     ApplyImplicitRules(symbol);
     // Apply CUDA implicit attributes if needed.
-<<<<<<< HEAD
-    SetImplicitCUDADevice(inDeviceSubprogram, symbol);
-=======
     if (inDeviceSubprogram) {
       SetImplicitCUDADevice(symbol);
     }
->>>>>>> 4084ffcf
     // Main program local objects usually don't have an implied SAVE attribute,
     // as one might think, but in the exceptional case of a derived type
     // local object that contains a coarray, we have to mark it as an
