--- conflicted
+++ resolved
@@ -321,8 +321,6 @@
   return std::string(EnumToString(v));
 }
 
-<<<<<<< HEAD
-=======
 llvm::omp::Clause OpenMPAtomicConstruct::GetKind() const {
   auto &dirSpec{std::get<OmpDirectiveSpecification>(t)};
   for (auto &clause : dirSpec.Clauses().v) {
@@ -351,7 +349,6 @@
     return clause.Id() == llvm::omp::Clause::OMPC_compare;
   });
 }
->>>>>>> 4084ffcf
 } // namespace Fortran::parser
 
 template <typename C> static llvm::omp::Clause getClauseIdForClass(C &&) {
