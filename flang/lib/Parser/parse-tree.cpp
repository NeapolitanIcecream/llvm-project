--- conflicted
+++ resolved
@@ -252,8 +252,6 @@
 llvm::raw_ostream &operator<<(llvm::raw_ostream &os, const Name &x) {
   return os << x.ToString();
 }
-<<<<<<< HEAD
-=======
 
 OmpDependenceType::Value OmpDoacross::GetDepType() const {
   return common::visit( //
@@ -283,7 +281,6 @@
   }
 }
 
->>>>>>> ce7c17d5
 } // namespace Fortran::parser
 
 template <typename C> static llvm::omp::Clause getClauseIdForClass(C &&) {
