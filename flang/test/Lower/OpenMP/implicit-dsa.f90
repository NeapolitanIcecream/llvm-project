--- conflicted
+++ resolved
@@ -6,8 +6,6 @@
 ! Privatizers
 
 ! CHECK-LABEL: omp.private
-<<<<<<< HEAD
-=======
 ! CHECK-SAME:      {type = firstprivate} @[[TEST7_Y_FIRSTPRIV:.*]] : i32
 ! CHECK-SAME:  copy {
 
@@ -16,7 +14,6 @@
 ! CHECK-SAME:  copy {
 
 ! CHECK-LABEL: omp.private
->>>>>>> 4084ffcf
 ! CHECK-SAME:      {type = private} @[[TEST6_Y_PRIV:.*]] : i32
 ! CHECK-NOT:   copy {
 
@@ -299,19 +296,8 @@
 !CHECK:         %[[PRIV_X_DECL:.*]]:2 = hlfir.declare %[[PRIV_X]] {uniq_name = "_QFimplicit_dsa_test7Ex"}
 !CHECK:         %[[PRIV_Y_DECL:.*]]:2 = hlfir.declare %[[PRIV_Y]] {uniq_name = "_QFimplicit_dsa_test7Ey"}
 !CHECK:         omp.taskgroup {
-<<<<<<< HEAD
-!CHECK-NEXT:      %[[PRIV_X:.*]] = fir.alloca i32 {bindc_name = "x", pinned, uniq_name = "_QFimplicit_dsa_test7Ex"}
-!CHECK-NEXT:      %[[PRIV_X_DECL:.*]]:2 = hlfir.declare %[[PRIV_X]] {uniq_name = "_QFimplicit_dsa_test7Ex"} : (!fir.ref<i32>) -> (!fir.ref<i32>, !fir.ref<i32>)
-!CHECK-NEXT:      %[[TEMP:.*]] = fir.load %[[X_DECL]]#0 : !fir.ref<i32>
-!CHECK-NEXT:      hlfir.assign %[[TEMP]] to %[[PRIV_X_DECL]]#0 : i32, !fir.ref<i32>
-!CHECK-NEXT:      %[[PRIV_Y:.*]] = fir.alloca i32 {bindc_name = "y", pinned, uniq_name = "_QFimplicit_dsa_test7Ey"}
-!CHECK-NEXT:      %[[PRIV_Y_DECL:.*]]:2 = hlfir.declare %[[PRIV_Y]] {uniq_name = "_QFimplicit_dsa_test7Ey"} : (!fir.ref<i32>) -> (!fir.ref<i32>, !fir.ref<i32>)
-!CHECK-NEXT:      %[[TEMP2:.*]] = fir.load %[[Y_DECL]]#0 : !fir.ref<i32>
-!CHECK-NEXT:      hlfir.assign %[[TEMP2]] to %[[PRIV_Y_DECL]]#0 : i32, !fir.ref<i32>
-=======
 !CHECK-NEXT:      %[[TEMP:.*]] = fir.load %[[PRIV_Y_DECL]]#0 : !fir.ref<i32>
 !CHECK-NEXT:      hlfir.assign %[[TEMP]] to %[[PRIV_X_DECL]]#0 : i32, !fir.ref<i32>
->>>>>>> 4084ffcf
 !CHECK:         }
 !CHECK:       }
 subroutine implicit_dsa_test7
