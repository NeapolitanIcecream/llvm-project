--- conflicted
+++ resolved
@@ -38,13 +38,8 @@
 ! ONE_DIM-NEXT:   %[[DIMS:.*]]:3 = fir.box_dims %[[PRIV_ARG_VAL]], %[[C0]]
 ! ONE_DIM-NEXT:   %[[SHAPE:.*]] = fir.shape %[[DIMS]]#1
 ! ONE_DIM-NEXT:   %[[ARRAY_ALLOC:.*]] = fir.allocmem !fir.array<?xi32>, %[[DIMS]]#1
-<<<<<<< HEAD
-! ONE_DIM-NEXT:   %[[TRUE:.*]] = arith.constant true
-! ONE_DIM-NEXT:   %[[DECL:.*]]:2 = hlfir.declare %[[ARRAY_ALLOC]](%[[SHAPE]])
-=======
 ! ONE_DIM-NEXT:   %[[DECL:.*]]:2 = hlfir.declare %[[ARRAY_ALLOC]](%[[SHAPE]])
 ! ONE_DIM-NEXT:   %[[TRUE:.*]] = arith.constant true
->>>>>>> eb0f1dc0
 ! ONE_DIM-NEXT:   %[[C0_0:.*]] = arith.constant 0
 ! ONE_DIM-NEXT:   %[[DIMS2:.*]]:3 = fir.box_dims %[[PRIV_ARG_VAL]], %[[C0_0]]
 ! ONE_DIM-NEXT:   %[[SHAPE_SHIFT:.*]] = fir.shape_shift %[[DIMS2]]#0, %[[DIMS2]]#1
@@ -81,13 +76,8 @@
 ! TWO_DIM-NEXT:   %[[DIMS_1:.*]]:3 = fir.box_dims %[[PRIV_ARG_VAL]], %[[C1]]
 ! TWO_DIM-NEXT:   %[[SHAPE:.*]] = fir.shape %[[DIMS_0]]#1, %[[DIMS_1]]#1
 ! TWO_DIM-NEXT:   %[[ARRAY_ALLOC:.*]] = fir.allocmem !fir.array<?x?xi32>, %[[DIMS_0]]#1, %[[DIMS_1]]#1
-<<<<<<< HEAD
-! TWO_DIM-NEXT:   %[[TRUE:.*]] = arith.constant true
-! TWO_DIM-NEXT:   %[[DECL:.*]]:2 = hlfir.declare %[[ARRAY_ALLOC]](%[[SHAPE]])
-=======
 ! TWO_DIM-NEXT:   %[[DECL:.*]]:2 = hlfir.declare %[[ARRAY_ALLOC]](%[[SHAPE]])
 ! TWO_DIM-NEXT:   %[[TRUE:.*]] = arith.constant true
->>>>>>> eb0f1dc0
 ! TWO_DIM-NEXT:   %[[C0_0:.*]] = arith.constant 0
 ! TWO_DIM-NEXT:   %[[DIMS2_0:.*]]:3 = fir.box_dims %[[PRIV_ARG_VAL]], %[[C0_0]]
 ! TWO_DIM-NEXT:   %[[C1_0:.*]] = arith.constant 1
@@ -121,13 +111,8 @@
 ! ONE_DIM_DEFAULT_LB-NEXT:   %[[C10:.*]] = arith.constant 10 : index
 ! ONE_DIM_DEFAULT_LB-NEXT:   %[[SHAPE:.*]] = fir.shape %[[C10]]
 ! ONE_DIM_DEFAULT_LB-NEXT:   %[[ARRAY_ALLOC:.*]] = fir.allocmem !fir.array<10xi32>
-<<<<<<< HEAD
-! ONE_DIM_DEFAULT_LB-NEXT:   %[[TRUE:.*]] = arith.constant true
-! ONE_DIM_DEFAULT_LB-NEXT:   %[[DECL:.*]]:2 = hlfir.declare %[[ARRAY_ALLOC]](%[[SHAPE]])
-=======
 ! ONE_DIM_DEFAULT_LB-NEXT:   %[[DECL:.*]]:2 = hlfir.declare %[[ARRAY_ALLOC]](%[[SHAPE]])
 ! ONE_DIM_DEFAULT_LB-NEXT:   %[[TRUE:.*]] = arith.constant true
->>>>>>> eb0f1dc0
 ! ONE_DIM_DEFAULT_LB-NEXT:   %[[ONE:.*]] = arith.constant 1 : index
 ! ONE_DIM_DEFAULT_LB-NEXT:   %[[TEN:.*]] = arith.constant 10 : index
 ! ONE_DIM_DEFAULT_LB-NEXT:   %[[SHAPE_SHIFT:.*]] = fir.shape_shift %[[ONE]], %[[TEN]]
