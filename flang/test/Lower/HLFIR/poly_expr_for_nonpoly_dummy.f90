--- conflicted
+++ resolved
@@ -20,13 +20,8 @@
 ! CHECK:           %[[VAL_4:.*]] = arith.constant 1 : i32
 ! CHECK:           %[[VAL_23:.*]] = hlfir.cshift %{{.*}} %[[VAL_4]] : (!fir.class<!fir.array<?x!fir.type<_QMtypesTt>>>, i32) -> !hlfir.expr<?x!fir.type<_QMtypesTt>?>
 ! CHECK:           %[[VAL_26:.*]] = hlfir.shape_of %[[VAL_23]] : (!hlfir.expr<?x!fir.type<_QMtypesTt>?>) -> !fir.shape<1>
-<<<<<<< HEAD
-! CHECK:           %[[VAL_27:.*]]:3 = hlfir.associate %[[VAL_23]](%[[VAL_26]]) {adapt.valuebyref} : (!hlfir.expr<?x!fir.type<_QMtypesTt>?>, !fir.shape<1>) -> (!fir.class<!fir.heap<!fir.array<?x!fir.type<_QMtypesTt>>>>, !fir.class<!fir.heap<!fir.array<?x!fir.type<_QMtypesTt>>>>, i1)
-! CHECK:           %[[VAL_28:.*]] = fir.rebox %[[VAL_27]]#0 : (!fir.class<!fir.heap<!fir.array<?x!fir.type<_QMtypesTt>>>>) -> !fir.box<!fir.array<?x!fir.type<_QMtypesTt>>>
-=======
 ! CHECK:           %[[VAL_27:.*]]:3 = hlfir.associate %[[VAL_23]](%[[VAL_26]]) {adapt.valuebyref} : (!hlfir.expr<?x!fir.type<_QMtypesTt>?>, !fir.shape<1>) -> (!fir.class<!fir.array<?x!fir.type<_QMtypesTt>>>, !fir.class<!fir.array<?x!fir.type<_QMtypesTt>>>, i1)
 ! CHECK:           %[[VAL_28:.*]] = fir.rebox %[[VAL_27]]#0 : (!fir.class<!fir.array<?x!fir.type<_QMtypesTt>>>) -> !fir.box<!fir.array<?x!fir.type<_QMtypesTt>>>
->>>>>>> 4084ffcf
 ! CHECK:           %[[VAL_29:.*]]:2 = hlfir.copy_in %[[VAL_28]] to %[[TMP_BOX:.*]] : (!fir.box<!fir.array<?x!fir.type<_QMtypesTt>>>, !fir.ref<!fir.box<!fir.heap<!fir.array<?x!fir.type<_QMtypesTt>>>>>) -> (!fir.box<!fir.array<?x!fir.type<_QMtypesTt>>>, i1)
 ! CHECK:           fir.call @_QMtypesPcallee(%[[VAL_29]]#0) fastmath<contract> : (!fir.box<!fir.array<?x!fir.type<_QMtypesTt>>>) -> ()
 ! CHECK:           hlfir.copy_out %[[TMP_BOX]], %[[VAL_29]]#1 : (!fir.ref<!fir.box<!fir.heap<!fir.array<?x!fir.type<_QMtypesTt>>>>>, i1) -> ()
