// Test hlfir.elemental code generation
// RUN: fir-opt %s --bufferize-hlfir | FileCheck %s

func.func @numeric_type(%arg0: !fir.ref<!fir.array<10x20xi32>>, %arg1: !fir.ref<!fir.array<10x20xi32>>) {
  %c10 = arith.constant 10 : index
  %c20 = arith.constant 20 : index
  %0 = fir.shape %c10, %c20 : (index, index) -> !fir.shape<2>
  %1 = hlfir.elemental %0 : (!fir.shape<2>) -> !hlfir.expr<10x20xi32> {
  ^bb0(%arg2: index, %arg3: index):
    %2 = hlfir.designate %arg0 (%arg2, %arg3)  : (!fir.ref<!fir.array<10x20xi32>>, index, index) -> !fir.ref<i32>
    %3 = hlfir.designate %arg1 (%arg2, %arg3)  : (!fir.ref<!fir.array<10x20xi32>>, index, index) -> !fir.ref<i32>
    %4 = fir.load %2 : !fir.ref<i32>
    %5 = fir.load %3 : !fir.ref<i32>
    %6 = arith.addi %4, %5 : i32
    hlfir.yield_element %6 : i32
  }
  return
}
// CHECK-LABEL:   func.func @numeric_type(
// CHECK-SAME:    %[[VAL_0:[^:]*]]: !fir.ref<!fir.array<10x20xi32>>,
// CHECK-SAME:    %[[VAL_1:.*]]: !fir.ref<!fir.array<10x20xi32>>) {
// CHECK:    %[[VAL_2:.*]] = arith.constant 10 : index
// CHECK:    %[[VAL_3:.*]] = arith.constant 20 : index
// CHECK:    %[[VAL_4:.*]] = fir.shape %[[VAL_2]], %[[VAL_3]] : (index, index) -> !fir.shape<2>
// CHECK:    %[[VAL_5:.*]] = fir.allocmem !fir.array<10x20xi32> {bindc_name = ".tmp.array", uniq_name = ""}
// CHECK:    %[[VAL_6:.*]]:2 = hlfir.declare %[[VAL_5]](%[[VAL_4]]) {uniq_name = ".tmp.array"} : (!fir.heap<!fir.array<10x20xi32>>, !fir.shape<2>) -> (!fir.heap<!fir.array<10x20xi32>>, !fir.heap<!fir.array<10x20xi32>>)
// CHECK:    %[[VAL_7:.*]] = arith.constant true
// CHECK:    %[[VAL_8:.*]] = arith.constant 1 : index
// CHECK:    fir.do_loop %[[VAL_9:.*]] = %[[VAL_8]] to %[[VAL_3]] step %[[VAL_8]] {
// CHECK:      fir.do_loop %[[VAL_10:.*]] = %[[VAL_8]] to %[[VAL_2]] step %[[VAL_8]] {
// CHECK:        %[[VAL_11:.*]] = hlfir.designate %[[VAL_0]] (%[[VAL_10]], %[[VAL_9]])  : (!fir.ref<!fir.array<10x20xi32>>, index, index) -> !fir.ref<i32>
// CHECK:        %[[VAL_12:.*]] = hlfir.designate %[[VAL_1]] (%[[VAL_10]], %[[VAL_9]])  : (!fir.ref<!fir.array<10x20xi32>>, index, index) -> !fir.ref<i32>
// CHECK:        %[[VAL_13:.*]] = fir.load %[[VAL_11]] : !fir.ref<i32>
// CHECK:        %[[VAL_14:.*]] = fir.load %[[VAL_12]] : !fir.ref<i32>
// CHECK:        %[[VAL_15:.*]] = arith.addi %[[VAL_13]], %[[VAL_14]] : i32
// CHECK:        %[[VAL_16:.*]] = hlfir.designate %[[VAL_6]]#0 (%[[VAL_10]], %[[VAL_9]])  : (!fir.heap<!fir.array<10x20xi32>>, index, index) -> !fir.ref<i32>
// CHECK:        hlfir.assign %[[VAL_15]] to %[[VAL_16]] temporary_lhs : i32, !fir.ref<i32>
// CHECK:      }
// CHECK:    }
// CHECK:    %[[VAL_17:.*]] = fir.undefined tuple<!fir.heap<!fir.array<10x20xi32>>, i1>
// CHECK:    %[[VAL_18:.*]] = fir.insert_value %[[VAL_17]], %[[VAL_7]], [1 : index] : (tuple<!fir.heap<!fir.array<10x20xi32>>, i1>, i1) -> tuple<!fir.heap<!fir.array<10x20xi32>>, i1>
// CHECK:    %[[VAL_19:.*]] = fir.insert_value %[[VAL_18]], %[[VAL_6]]#0, [0 : index] : (tuple<!fir.heap<!fir.array<10x20xi32>>, i1>, !fir.heap<!fir.array<10x20xi32>>) -> tuple<!fir.heap<!fir.array<10x20xi32>>, i1>


func.func @char_type(%arg0: !fir.box<!fir.array<?x!fir.char<1,?>>>, %arg1: index, %arg2: index, %arg3: index) {
  %0 = fir.shape %arg1 : (index) -> !fir.shape<1>
  %1 = hlfir.elemental %0 typeparams %arg2 : (!fir.shape<1>, index) -> !hlfir.expr<?x!fir.char<1,?>> {
  ^bb0(%arg4: index):
    %2 = hlfir.designate %arg0 (%arg4)  typeparams %arg3 : (!fir.box<!fir.array<?x!fir.char<1,?>>>, index, index) -> !fir.boxchar<1>
    %3 = hlfir.concat %2, %2 len %arg2 : (!fir.boxchar<1>, !fir.boxchar<1>, index) -> !hlfir.expr<!fir.char<1,?>>
    hlfir.yield_element %3 : !hlfir.expr<!fir.char<1,?>>
  }
  return
}
// CHECK-LABEL:   func.func @char_type(
// CHECK-SAME:    %[[VAL_0:.*]]: !fir.box<!fir.array<?x!fir.char<1,?>>>,
// CHECK-SAME:    %[[VAL_1:[^:]*]]: index,
// CHECK-SAME:    %[[VAL_2:[^:]*]]: index,
// CHECK-SAME:    %[[VAL_3:[^:]*]]: index) {
// CHECK:    %[[VAL_4:.*]] = fir.shape %[[VAL_1]] : (index) -> !fir.shape<1>
// CHECK:    %[[VAL_5:.*]] = fir.allocmem !fir.array<?x!fir.char<1,?>>(%[[VAL_2]] : index), %[[VAL_1]] {bindc_name = ".tmp.array", uniq_name = ""}
// CHECK:    %[[VAL_6:.*]]:2 = hlfir.declare %[[VAL_5]](%[[VAL_4]]) typeparams %[[VAL_2]] {uniq_name = ".tmp.array"} : (!fir.heap<!fir.array<?x!fir.char<1,?>>>, !fir.shape<1>, index) -> (!fir.box<!fir.array<?x!fir.char<1,?>>>, !fir.heap<!fir.array<?x!fir.char<1,?>>>)
// CHECK:    %[[VAL_7:.*]] = arith.constant true
// CHECK:    %[[VAL_8:.*]] = arith.constant 1 : index
// CHECK:    fir.do_loop %[[VAL_9:.*]] = %[[VAL_8]] to %[[VAL_1]] step %[[VAL_8]] {
// CHECK:      %[[VAL_10:.*]] = hlfir.designate %[[VAL_0]] (%[[VAL_9]])  typeparams %[[VAL_3]] : (!fir.box<!fir.array<?x!fir.char<1,?>>>, index, index) -> !fir.boxchar<1>
               // concatenation
// CHECK:      %[[VAL_30:.*]]:2 = hlfir.declare %[[VAL_14:.*]] typeparams %[[VAL_13:.*]] {uniq_name = "tmp"} : (!fir.ref<!fir.char<1,?>>, index) -> (!fir.boxchar<1>, !fir.ref<!fir.char<1,?>>)
// CHECK:      %[[VAL_31:.*]] = arith.constant false
// CHECK:      %[[VAL_32:.*]] = fir.undefined tuple<!fir.boxchar<1>, i1>
// CHECK:      %[[VAL_33:.*]] = fir.insert_value %[[VAL_32]], %[[VAL_31]], [1 : index] : (tuple<!fir.boxchar<1>, i1>, i1) -> tuple<!fir.boxchar<1>, i1>
// CHECK:      %[[VAL_34:.*]] = fir.insert_value %[[VAL_33]], %[[VAL_30]]#0, [0 : index] : (tuple<!fir.boxchar<1>, i1>, !fir.boxchar<1>) -> tuple<!fir.boxchar<1>, i1>
// CHECK:      %[[VAL_35:.*]] = hlfir.designate %[[VAL_6]]#0 (%[[VAL_9]])  typeparams %[[VAL_2]] : (!fir.box<!fir.array<?x!fir.char<1,?>>>, index, index) -> !fir.boxchar<1>
// CHECK:      hlfir.assign %[[VAL_30]]#0 to %[[VAL_35]] temporary_lhs : !fir.boxchar<1>, !fir.boxchar<1>
// CHECK:    }
// CHECK:    %[[VAL_36:.*]] = fir.undefined tuple<!fir.box<!fir.array<?x!fir.char<1,?>>>, i1>
// CHECK:    %[[VAL_37:.*]] = fir.insert_value %[[VAL_36]], %[[VAL_7]], [1 : index] : (tuple<!fir.box<!fir.array<?x!fir.char<1,?>>>, i1>, i1) -> tuple<!fir.box<!fir.array<?x!fir.char<1,?>>>, i1>
// CHECK:    %[[VAL_38:.*]] = fir.insert_value %[[VAL_37]], %[[VAL_6]]#0, [0 : index] : (tuple<!fir.box<!fir.array<?x!fir.char<1,?>>>, i1>, !fir.box<!fir.array<?x!fir.char<1,?>>>) -> tuple<!fir.box<!fir.array<?x!fir.char<1,?>>>, i1>


func.func @derived_transpose(%arg0: !fir.box<!fir.array<?x?x!fir.type<t{field:f32}>>>, %arg1: index, %arg2: index) {
  %0 = fir.shape %arg2, %arg1 : (index, index) -> !fir.shape<2>
  %1 = hlfir.elemental %0 : (!fir.shape<2>) -> !hlfir.expr<?x?x!fir.type<t{field:f32}>> {
  ^bb0(%arg4: index, %arg5: index):
    %2 = hlfir.designate %arg0 (%arg4, %arg5) : (!fir.box<!fir.array<?x?x!fir.type<t{field:f32}>>>, index, index) -> !fir.box<!fir.type<t{field:f32}>>
    %3 = hlfir.as_expr %2 : (!fir.box<!fir.type<t{field:f32}>>) -> !hlfir.expr<!fir.type<t{field:f32}>>
    hlfir.yield_element %3 : !hlfir.expr<!fir.type<t{field:f32}>>
  }
  return
}
// CHECK-LABEL:   func.func @derived_transpose(
// CHECK-SAME:    %[[VAL_0:.*]]: !fir.box<!fir.array<?x?x!fir.type<t{field:f32}>>>,
// CHECK-SAME:    %[[VAL_1:[^:]*]]: index,
// CHECK-SAME:    %[[VAL_2:.*]]: index) {
// CHECK:    %[[VAL_3:.*]] = fir.shape %[[VAL_2]], %[[VAL_1]] : (index, index) -> !fir.shape<2>
// CHECK:    %[[VAL_4:.*]] = fir.allocmem !fir.array<?x?x!fir.type<t{field:f32}>>, %[[VAL_2]], %[[VAL_1]] {bindc_name = ".tmp.array", uniq_name = ""}
// CHECK:    %[[VAL_5:.*]]:2 = hlfir.declare %[[VAL_4]](%[[VAL_3]]) {uniq_name = ".tmp.array"} : (!fir.heap<!fir.array<?x?x!fir.type<t{field:f32}>>>, !fir.shape<2>) -> (!fir.box<!fir.array<?x?x!fir.type<t{field:f32}>>>, !fir.heap<!fir.array<?x?x!fir.type<t{field:f32}>>>)
// CHECK:    %[[VAL_6:.*]] = arith.constant true
// CHECK:    %[[VAL_7:.*]] = arith.constant 1 : index
// CHECK:    fir.do_loop %[[VAL_8:.*]] = %[[VAL_7]] to %[[VAL_1]] step %[[VAL_7]] {
// CHECK:      fir.do_loop %[[VAL_9:.*]] = %[[VAL_7]] to %[[VAL_2]] step %[[VAL_7]] {
// CHECK:        %[[VAL_10:.*]] = hlfir.designate %[[VAL_0]] (%[[VAL_9]], %[[VAL_8]])  : (!fir.box<!fir.array<?x?x!fir.type<t{field:f32}>>>, index, index) -> !fir.box<!fir.type<t{field:f32}>>
// CHECK:        %[[VAL_11:.*]] = hlfir.designate %[[VAL_5]]#0 (%[[VAL_9]], %[[VAL_8]])  : (!fir.box<!fir.array<?x?x!fir.type<t{field:f32}>>>, index, index) -> !fir.ref<!fir.type<t{field:f32}>>
// CHECK:        hlfir.assign %[[VAL_10]] to %[[VAL_11]] temporary_lhs : !fir.box<!fir.type<t{field:f32}>>, !fir.ref<!fir.type<t{field:f32}>>
// CHECK:      }
// CHECK:    }
// CHECK:    %[[VAL_12:.*]] = fir.undefined tuple<!fir.box<!fir.array<?x?x!fir.type<t{field:f32}>>>, i1>
// CHECK:    %[[VAL_13:.*]] = fir.insert_value %[[VAL_12]], %[[VAL_6]], [1 : index] : (tuple<!fir.box<!fir.array<?x?x!fir.type<t{field:f32}>>>, i1>, i1) -> tuple<!fir.box<!fir.array<?x?x!fir.type<t{field:f32}>>>, i1>
// CHECK:    %[[VAL_14:.*]] = fir.insert_value %[[VAL_13]], %[[VAL_5]]#0, [0 : index] : (tuple<!fir.box<!fir.array<?x?x!fir.type<t{field:f32}>>>, i1>, !fir.box<!fir.array<?x?x!fir.type<t{field:f32}>>>) -> tuple<!fir.box<!fir.array<?x?x!fir.type<t{field:f32}>>>, i1>

func.func @unordered() {
  %c10 = arith.constant 10 : index
  %c20 = arith.constant 20 : index
  %0 = fir.shape %c10, %c20 : (index, index) -> !fir.shape<2>
  %3 = hlfir.elemental %0 unordered : (!fir.shape<2>) -> !hlfir.expr<10x20xi32> {
  ^bb0(%i: index, %j: index):
    %c0 = arith.constant 0 : i32
    hlfir.yield_element %c0 : i32
  }
  return
}
// CHECK-LABEL:   func.func @unordered() {
// CHECK:           %[[VAL_0:.*]] = arith.constant 10 : index
// CHECK:           %[[VAL_1:.*]] = arith.constant 20 : index
// CHECK:           %[[VAL_2:.*]] = fir.shape %[[VAL_0]], %[[VAL_1]] : (index, index) -> !fir.shape<2>
// CHECK:           %[[VAL_3:.*]] = fir.allocmem !fir.array<10x20xi32> {bindc_name = ".tmp.array", uniq_name = ""}
// CHECK:           %[[VAL_4:.*]]:2 = hlfir.declare %[[VAL_3]](%[[VAL_2]]) {uniq_name = ".tmp.array"} : (!fir.heap<!fir.array<10x20xi32>>, !fir.shape<2>) -> (!fir.heap<!fir.array<10x20xi32>>, !fir.heap<!fir.array<10x20xi32>>)
// CHECK:           %[[VAL_5:.*]] = arith.constant true
// CHECK:           %[[VAL_6:.*]] = arith.constant 1 : index
// CHECK:           fir.do_loop %[[VAL_7:.*]] = %[[VAL_6]] to %[[VAL_1]] step %[[VAL_6]] unordered {
// CHECK:             fir.do_loop %[[VAL_8:.*]] = %[[VAL_6]] to %[[VAL_0]] step %[[VAL_6]] unordered {
// CHECK:               %[[VAL_9:.*]] = arith.constant 0 : i32
// CHECK:               %[[VAL_10:.*]] = hlfir.designate %[[VAL_4]]#0 (%[[VAL_8]], %[[VAL_7]])  : (!fir.heap<!fir.array<10x20xi32>>, index, index) -> !fir.ref<i32>
// CHECK:               hlfir.assign %[[VAL_9]] to %[[VAL_10]] temporary_lhs : i32, !fir.ref<i32>
// CHECK:             }
// CHECK:           }
// CHECK:           %[[VAL_11:.*]] = fir.undefined tuple<!fir.heap<!fir.array<10x20xi32>>, i1>
// CHECK:           %[[VAL_12:.*]] = fir.insert_value %[[VAL_11]], %[[VAL_5]], [1 : index] : (tuple<!fir.heap<!fir.array<10x20xi32>>, i1>, i1) -> tuple<!fir.heap<!fir.array<10x20xi32>>, i1>
// CHECK:           %[[VAL_13:.*]] = fir.insert_value %[[VAL_12]], %[[VAL_4]]#0, [0 : index] : (tuple<!fir.heap<!fir.array<10x20xi32>>, i1>, !fir.heap<!fir.array<10x20xi32>>) -> tuple<!fir.heap<!fir.array<10x20xi32>>, i1>
// CHECK:           return
// CHECK:         }

func.func @test_polymorphic(%arg0: !fir.class<!fir.type<_QMtypesTt>> {fir.bindc_name = "x"}, %arg1: !fir.class<!fir.array<?x?x!fir.type<_QMtypesTt>>> {fir.bindc_name = "y"}, %ex0 : index, %ex1 : index) {
  %1:2 = hlfir.declare %arg0 {fortran_attrs = #fir.var_attrs<intent_in>, uniq_name = "_QFtestEx"} : (!fir.class<!fir.type<_QMtypesTt>>) -> (!fir.class<!fir.type<_QMtypesTt>>, !fir.class<!fir.type<_QMtypesTt>>)
  %2:2 = hlfir.declare %arg1 {fortran_attrs = #fir.var_attrs<intent_in>, uniq_name = "_QFtestEy"} : (!fir.class<!fir.array<?x?x!fir.type<_QMtypesTt>>>) -> (!fir.class<!fir.array<?x?x!fir.type<_QMtypesTt>>>, !fir.class<!fir.array<?x?x!fir.type<_QMtypesTt>>>)
  %4 = fir.shape %ex0, %ex1 : (index, index) -> !fir.shape<2>
  %5 = hlfir.elemental %4 mold %1#0 unordered : (!fir.shape<2>, !fir.class<!fir.type<_QMtypesTt>>) -> !hlfir.expr<?x?x!fir.type<_QMtypesTt>?> {
  ^bb0(%arg3: index, %arg4: index):
    %6 = hlfir.designate %2#0 (%arg3, %arg4)  : (!fir.class<!fir.array<?x?x!fir.type<_QMtypesTt>>>, index, index) -> !fir.class<!fir.type<_QMtypesTt>>
    %7 = hlfir.as_expr %6 : (!fir.class<!fir.type<_QMtypesTt>>) -> !hlfir.expr<!fir.type<_QMtypesTt>?>
    hlfir.yield_element %7 : !hlfir.expr<!fir.type<_QMtypesTt>?>
  }
  return
}
// CHECK-LABEL:   func.func @test_polymorphic(
<<<<<<< HEAD
// CHECK-SAME:        %[[VAL_0:.*]]: !fir.class<!fir.type<_QMtypesTt>> {fir.bindc_name = "x"},
// CHECK-SAME:        %[[VAL_1:.*]]: !fir.class<!fir.array<?x?x!fir.type<_QMtypesTt>>> {fir.bindc_name = "y"},
// CHECK-SAME:        %[[EX0:.*]]: index,
// CHECK-SAME:        %[[EX1:.*]]: index) {
// CHECK:           %[[VAL_4:.*]] = fir.alloca !fir.class<!fir.heap<!fir.array<?x?x!fir.type<_QMtypesTt>>>>
// CHECK:           %[[VAL_5:.*]]:2 = hlfir.declare %[[VAL_0]] {fortran_attrs = #fir.var_attrs<intent_in>, uniq_name = "_QFtestEx"} : (!fir.class<!fir.type<_QMtypesTt>>) -> (!fir.class<!fir.type<_QMtypesTt>>, !fir.class<!fir.type<_QMtypesTt>>)
// CHECK:           %[[VAL_6:.*]]:2 = hlfir.declare %[[VAL_1]] {fortran_attrs = #fir.var_attrs<intent_in>, uniq_name = "_QFtestEy"} : (!fir.class<!fir.array<?x?x!fir.type<_QMtypesTt>>>) -> (!fir.class<!fir.array<?x?x!fir.type<_QMtypesTt>>>, !fir.class<!fir.array<?x?x!fir.type<_QMtypesTt>>>)
// CHECK:           %[[VAL_7:.*]] = fir.shape %[[EX0]], %[[EX1]] : (index, index) -> !fir.shape<2>
// CHECK:           %[[VAL_8:.*]] = fir.zero_bits !fir.heap<!fir.array<?x?x!fir.type<_QMtypesTt>>>
// CHECK:           %[[VAL_9:.*]] = arith.constant 0 : index
// CHECK:           %[[VAL_10:.*]] = fir.shape %[[VAL_9]], %[[VAL_9]] : (index, index) -> !fir.shape<2>
// CHECK:           %[[VAL_11:.*]] = fir.embox %[[VAL_8]](%[[VAL_10]]) : (!fir.heap<!fir.array<?x?x!fir.type<_QMtypesTt>>>, !fir.shape<2>) -> !fir.class<!fir.heap<!fir.array<?x?x!fir.type<_QMtypesTt>>>>
// CHECK:           fir.store %[[VAL_11]] to %[[VAL_4]] : !fir.ref<!fir.class<!fir.heap<!fir.array<?x?x!fir.type<_QMtypesTt>>>>>
// CHECK:           %[[VAL_13:.*]]:2 = hlfir.declare %[[VAL_4]] {fortran_attrs = #fir.var_attrs<allocatable>, uniq_name = ".tmp.array"} : (!fir.ref<!fir.class<!fir.heap<!fir.array<?x?x!fir.type<_QMtypesTt>>>>>) -> (!fir.ref<!fir.class<!fir.heap<!fir.array<?x?x!fir.type<_QMtypesTt>>>>>, !fir.ref<!fir.class<!fir.heap<!fir.array<?x?x!fir.type<_QMtypesTt>>>>>)
// CHECK:           %[[RANK:.*]] = arith.constant 2 : i32
// CHECK:           %[[VAL_15:.*]] = fir.convert %[[VAL_4]] : (!fir.ref<!fir.class<!fir.heap<!fir.array<?x?x!fir.type<_QMtypesTt>>>>>) -> !fir.ref<!fir.box<none>>
// CHECK:           %[[VAL_16:.*]] = fir.convert %[[VAL_5]]#1 : (!fir.class<!fir.type<_QMtypesTt>>) -> !fir.box<none>
// CHECK:           fir.call @_FortranAAllocatableApplyMold(%[[VAL_15]], %[[VAL_16]], %[[RANK]]) : (!fir.ref<!fir.box<none>>, !fir.box<none>, i32) -> ()
// CHECK:           %[[VAL_18:.*]] = arith.constant 1 : index
// CHECK:           %[[VAL_19:.*]] = arith.constant 0 : index
// CHECK:           %[[VAL_20:.*]] = fir.convert %[[VAL_4]] : (!fir.ref<!fir.class<!fir.heap<!fir.array<?x?x!fir.type<_QMtypesTt>>>>>) -> !fir.ref<!fir.box<none>>
// CHECK:           %[[VAL_21:.*]] = fir.convert %[[VAL_19]] : (index) -> i32
// CHECK:           %[[VAL_22:.*]] = fir.convert %[[VAL_18]] : (index) -> i64
// CHECK:           %[[VAL_23:.*]] = fir.convert %[[EX0]] : (index) -> i64
// CHECK:           fir.call @_FortranAAllocatableSetBounds(%[[VAL_20]], %[[VAL_21]], %[[VAL_22]], %[[VAL_23]]) : (!fir.ref<!fir.box<none>>, i32, i64, i64) -> ()
// CHECK:           %[[VAL_25:.*]] = arith.constant 1 : index
// CHECK:           %[[VAL_26:.*]] = fir.convert %[[VAL_4]] : (!fir.ref<!fir.class<!fir.heap<!fir.array<?x?x!fir.type<_QMtypesTt>>>>>) -> !fir.ref<!fir.box<none>>
// CHECK:           %[[VAL_27:.*]] = fir.convert %[[VAL_25]] : (index) -> i32
// CHECK:           %[[VAL_28:.*]] = fir.convert %[[VAL_18]] : (index) -> i64
// CHECK:           %[[VAL_29:.*]] = fir.convert %[[EX1]] : (index) -> i64
// CHECK:           fir.call @_FortranAAllocatableSetBounds(%[[VAL_26]], %[[VAL_27]], %[[VAL_28]], %[[VAL_29]]) : (!fir.ref<!fir.box<none>>, i32, i64, i64) -> ()
// CHECK:           %[[VAL_31:.*]] = fir.address_of(@_QQclX
// CHECK:           %[[VAL_32:.*]] = arith.constant {{.*}} : index
// CHECK:           %[[VAL_33:.*]] = arith.constant {{.*}} : i32
// CHECK:           %[[VAL_34:.*]] = arith.constant false
// CHECK:           %[[VAL_35:.*]] = fir.absent !fir.box<none>
// CHECK:           %[[VAL_36:.*]] = fir.convert %[[VAL_4]] : (!fir.ref<!fir.class<!fir.heap<!fir.array<?x?x!fir.type<_QMtypesTt>>>>>) -> !fir.ref<!fir.box<none>>
// CHECK:           %[[VAL_37:.*]] = fir.convert %[[VAL_31]] : (!fir.ref<!fir.char<1,{{.*}}>>) -> !fir.ref<i8>
// CHECK:           %[[VAL_38:.*]] = fir.call @_FortranAAllocatableAllocate(%[[VAL_36]], %{{.*}}, %[[VAL_34]], %[[VAL_35]], %[[VAL_37]], %[[VAL_33]]) : (!fir.ref<!fir.box<none>>, !fir.ref<i64>, i1, !fir.box<none>, !fir.ref<i8>, i32) -> i32
// CHECK:           %[[VAL_12:.*]] = arith.constant true
// CHECK:           %[[VAL_39:.*]] = fir.load %[[VAL_13]]#0 : !fir.ref<!fir.class<!fir.heap<!fir.array<?x?x!fir.type<_QMtypesTt>>>>>
// CHECK:           %[[VAL_40:.*]] = arith.constant 1 : index
// CHECK:           fir.do_loop %[[VAL_41:.*]] = %[[VAL_40]] to %[[EX1]] step %[[VAL_40]] unordered {
// CHECK:             fir.do_loop %[[VAL_42:.*]] = %[[VAL_40]] to %[[EX0]] step %[[VAL_40]] unordered {
// CHECK:               %[[VAL_43:.*]] = hlfir.designate %[[VAL_6]]#0 (%[[VAL_42]], %[[VAL_41]])  : (!fir.class<!fir.array<?x?x!fir.type<_QMtypesTt>>>, index, index) -> !fir.class<!fir.type<_QMtypesTt>>
// CHECK:               %[[VAL_44:.*]] = arith.constant 0 : index
// CHECK:               %[[VAL_45:.*]]:3 = fir.box_dims %[[VAL_39]], %[[VAL_44]] : (!fir.class<!fir.heap<!fir.array<?x?x!fir.type<_QMtypesTt>>>>, index) -> (index, index, index)
// CHECK:               %[[VAL_46:.*]] = arith.constant 1 : index
// CHECK:               %[[VAL_47:.*]]:3 = fir.box_dims %[[VAL_39]], %[[VAL_46]] : (!fir.class<!fir.heap<!fir.array<?x?x!fir.type<_QMtypesTt>>>>, index) -> (index, index, index)
// CHECK:               %[[VAL_48:.*]] = arith.constant 1 : index
// CHECK:               %[[VAL_49:.*]] = arith.subi %[[VAL_45]]#0, %[[VAL_48]] : index
// CHECK:               %[[VAL_50:.*]] = arith.addi %[[VAL_42]], %[[VAL_49]] : index
// CHECK:               %[[VAL_51:.*]] = arith.subi %[[VAL_47]]#0, %[[VAL_48]] : index
// CHECK:               %[[VAL_52:.*]] = arith.addi %[[VAL_41]], %[[VAL_51]] : index
// CHECK:               %[[VAL_53:.*]] = hlfir.designate %[[VAL_39]] (%[[VAL_50]], %[[VAL_52]])  : (!fir.class<!fir.heap<!fir.array<?x?x!fir.type<_QMtypesTt>>>>, index, index) -> !fir.class<!fir.type<_QMtypesTt>>
// CHECK:               hlfir.assign %[[VAL_43]] to %[[VAL_53]] temporary_lhs : !fir.class<!fir.type<_QMtypesTt>>, !fir.class<!fir.type<_QMtypesTt>>
=======
// CHECK-SAME:      %[[ARG0:.*]]: !fir.class<!fir.type<_QMtypesTt>> {fir.bindc_name = "x"},
// CHECK-SAME:      %[[ARG1:.*]]: !fir.class<!fir.array<?x?x!fir.type<_QMtypesTt>>> {fir.bindc_name = "y"},
// CHECK-SAME:      %[[ARG2:.*]]: index,
// CHECK-SAME:      %[[ARG3:.*]]: index) {
// CHECK:           %[[VAL_0:.*]] = fir.alloca !fir.class<!fir.heap<!fir.array<?x?x!fir.type<_QMtypesTt>>>>
// CHECK:           %[[VAL_1:.*]]:2 = hlfir.declare %[[ARG0]] {fortran_attrs = #fir.var_attrs<intent_in>, uniq_name = "_QFtestEx"} : (!fir.class<!fir.type<_QMtypesTt>>) -> (!fir.class<!fir.type<_QMtypesTt>>, !fir.class<!fir.type<_QMtypesTt>>)
// CHECK:           %[[VAL_2:.*]]:2 = hlfir.declare %[[ARG1]] {fortran_attrs = #fir.var_attrs<intent_in>, uniq_name = "_QFtestEy"} : (!fir.class<!fir.array<?x?x!fir.type<_QMtypesTt>>>) -> (!fir.class<!fir.array<?x?x!fir.type<_QMtypesTt>>>, !fir.class<!fir.array<?x?x!fir.type<_QMtypesTt>>>)
// CHECK:           %[[VAL_3:.*]] = fir.shape %[[ARG2]], %[[ARG3]] : (index, index) -> !fir.shape<2>
// CHECK:           %[[VAL_4:.*]] = fir.zero_bits !fir.heap<!fir.array<?x?x!fir.type<_QMtypesTt>>>
// CHECK:           %[[VAL_5:.*]] = fir.embox %[[VAL_4]](%[[VAL_3]]) source_box %[[VAL_1]]#1 : (!fir.heap<!fir.array<?x?x!fir.type<_QMtypesTt>>>, !fir.shape<2>, !fir.class<!fir.type<_QMtypesTt>>) -> !fir.class<!fir.heap<!fir.array<?x?x!fir.type<_QMtypesTt>>>>
// CHECK:           fir.store %[[VAL_5]] to %[[VAL_0]] : !fir.ref<!fir.class<!fir.heap<!fir.array<?x?x!fir.type<_QMtypesTt>>>>>
// CHECK:           %[[VAL_6:.*]] = fir.zero_bits !fir.ref<none>
// CHECK:           %[[VAL_10:.*]] = arith.constant false
// CHECK:           %[[VAL_11:.*]] = fir.absent !fir.box<none>
// CHECK:           %[[VAL_12:.*]] = fir.convert %[[VAL_0]] : (!fir.ref<!fir.class<!fir.heap<!fir.array<?x?x!fir.type<_QMtypesTt>>>>>) -> !fir.ref<!fir.box<none>>
// CHECK:           %[[VAL_13:.*]] = fir.convert %[[VAL_6]] : (!fir.ref<none>) -> !fir.ref<i64>
// CHECK:           %[[VAL_15:.*]] = fir.call @_FortranAAllocatableAllocate(%[[VAL_12]], %[[VAL_13]], %[[VAL_10]], %[[VAL_11]],
// CHECK:           %[[VAL_16:.*]] = fir.load %[[VAL_0]] : !fir.ref<!fir.class<!fir.heap<!fir.array<?x?x!fir.type<_QMtypesTt>>>>>
// CHECK:           %[[VAL_17:.*]]:2 = hlfir.declare %[[VAL_16]] {uniq_name = ".tmp.array"} : (!fir.class<!fir.heap<!fir.array<?x?x!fir.type<_QMtypesTt>>>>) -> (!fir.class<!fir.array<?x?x!fir.type<_QMtypesTt>>>, !fir.class<!fir.array<?x?x!fir.type<_QMtypesTt>>>)
// CHECK:           %[[VAL_18:.*]] = arith.constant true
// CHECK:           %[[VAL_19:.*]] = arith.constant 1 : index
// CHECK:           fir.do_loop %[[VAL_20:.*]] = %[[VAL_19]] to %[[ARG3]] step %[[VAL_19]] unordered {
// CHECK:             fir.do_loop %[[VAL_21:.*]] = %[[VAL_19]] to %[[ARG2]] step %[[VAL_19]] unordered {
// CHECK:               %[[VAL_22:.*]] = hlfir.designate %[[VAL_2]]#0 (%[[VAL_21]], %[[VAL_20]])  : (!fir.class<!fir.array<?x?x!fir.type<_QMtypesTt>>>, index, index) -> !fir.class<!fir.type<_QMtypesTt>>
// CHECK:               %[[VAL_23:.*]] = hlfir.designate %[[VAL_17]]#0 (%[[VAL_21]], %[[VAL_20]])  : (!fir.class<!fir.array<?x?x!fir.type<_QMtypesTt>>>, index, index) -> !fir.class<!fir.type<_QMtypesTt>>
// CHECK:               hlfir.assign %[[VAL_22]] to %[[VAL_23]] temporary_lhs : !fir.class<!fir.type<_QMtypesTt>>, !fir.class<!fir.type<_QMtypesTt>>
>>>>>>> 4084ffcf
// CHECK:             }
// CHECK:           }
// CHECK:           %[[VAL_24:.*]] = fir.undefined tuple<!fir.class<!fir.array<?x?x!fir.type<_QMtypesTt>>>, i1>
// CHECK:           %[[VAL_25:.*]] = fir.insert_value %[[VAL_24]], %[[VAL_18]], [1 : index] : (tuple<!fir.class<!fir.array<?x?x!fir.type<_QMtypesTt>>>, i1>, i1) -> tuple<!fir.class<!fir.array<?x?x!fir.type<_QMtypesTt>>>, i1>
// CHECK:           %[[VAL_26:.*]] = fir.insert_value %[[VAL_25]], %[[VAL_17]]#0, [0 : index] : (tuple<!fir.class<!fir.array<?x?x!fir.type<_QMtypesTt>>>, i1>, !fir.class<!fir.array<?x?x!fir.type<_QMtypesTt>>>) -> tuple<!fir.class<!fir.array<?x?x!fir.type<_QMtypesTt>>>, i1>
// CHECK:           return
// CHECK:         }


// Test that hlfir.expr mold is properly applied for the second hlfir.elemental.
func.func @test_polymorphic_expr(%arg0: !fir.class<!fir.type<_QMtypesTt>> {fir.bindc_name = "x"}, %arg1: !fir.class<!fir.array<?x?x!fir.type<_QMtypesTt>>> {fir.bindc_name = "y"}, %ex0 : index, %ex1 : index) {
  %1:2 = hlfir.declare %arg0 {fortran_attrs = #fir.var_attrs<intent_in>, uniq_name = "_QFtestEx"} : (!fir.class<!fir.type<_QMtypesTt>>) -> (!fir.class<!fir.type<_QMtypesTt>>, !fir.class<!fir.type<_QMtypesTt>>)
  %2:2 = hlfir.declare %arg1 {fortran_attrs = #fir.var_attrs<intent_in>, uniq_name = "_QFtestEy"} : (!fir.class<!fir.array<?x?x!fir.type<_QMtypesTt>>>) -> (!fir.class<!fir.array<?x?x!fir.type<_QMtypesTt>>>, !fir.class<!fir.array<?x?x!fir.type<_QMtypesTt>>>)
  %4 = fir.shape %ex0, %ex1 : (index, index) -> !fir.shape<2>
  %5 = hlfir.elemental %4 mold %1#0 unordered : (!fir.shape<2>, !fir.class<!fir.type<_QMtypesTt>>) -> !hlfir.expr<?x?x!fir.type<_QMtypesTt>?> {
  ^bb0(%arg3: index, %arg4: index):
    %6 = hlfir.designate %2#0 (%arg3, %arg4)  : (!fir.class<!fir.array<?x?x!fir.type<_QMtypesTt>>>, index, index) -> !fir.class<!fir.type<_QMtypesTt>>
    %7 = hlfir.as_expr %6 : (!fir.class<!fir.type<_QMtypesTt>>) -> !hlfir.expr<!fir.type<_QMtypesTt>?>
    hlfir.yield_element %7 : !hlfir.expr<!fir.type<_QMtypesTt>?>
  }
  %8 = hlfir.elemental %4 mold %5 unordered : (!fir.shape<2>, !hlfir.expr<?x?x!fir.type<_QMtypesTt>?>) -> !hlfir.expr<?x?x!fir.type<_QMtypesTt>?> {
  ^bb0(%arg3: index, %arg4: index):
    %9 = hlfir.apply %5, %arg3, %arg4 : (!hlfir.expr<?x?x!fir.type<_QMtypesTt>?>, index, index) -> !hlfir.expr<!fir.type<_QMtypesTt>?>
    hlfir.yield_element %9 : !hlfir.expr<!fir.type<_QMtypesTt>?>
  }
  return
}
// CHECK-LABEL:   func.func @test_polymorphic_expr(
<<<<<<< HEAD
// CHECK-SAME:        %[[VAL_0:.*]]: !fir.class<!fir.type<_QMtypesTt>> {fir.bindc_name = "x"},
// CHECK-SAME:        %[[VAL_1:.*]]: !fir.class<!fir.array<?x?x!fir.type<_QMtypesTt>>> {fir.bindc_name = "y"},
// CHECK-SAME:        %[[VAL_2:.*]]: index,
// CHECK-SAME:        %[[VAL_3:.*]]: index) {
// CHECK:           %[[VAL_4:.*]] = fir.alloca !fir.class<!fir.heap<!fir.array<?x?x!fir.type<_QMtypesTt>>>>
// CHECK:           %[[VAL_5:.*]] = fir.alloca !fir.class<!fir.heap<!fir.array<?x?x!fir.type<_QMtypesTt>>>>
// CHECK:           %[[VAL_6:.*]]:2 = hlfir.declare %[[VAL_0]] {fortran_attrs = #fir.var_attrs<intent_in>, uniq_name = "_QFtestEx"} : (!fir.class<!fir.type<_QMtypesTt>>) -> (!fir.class<!fir.type<_QMtypesTt>>, !fir.class<!fir.type<_QMtypesTt>>)
// CHECK:           %[[VAL_7:.*]]:2 = hlfir.declare %[[VAL_1]] {fortran_attrs = #fir.var_attrs<intent_in>, uniq_name = "_QFtestEy"} : (!fir.class<!fir.array<?x?x!fir.type<_QMtypesTt>>>) -> (!fir.class<!fir.array<?x?x!fir.type<_QMtypesTt>>>, !fir.class<!fir.array<?x?x!fir.type<_QMtypesTt>>>)
// CHECK:           %[[VAL_8:.*]] = fir.shape %[[VAL_2]], %[[VAL_3]] : (index, index) -> !fir.shape<2>
// CHECK:           %[[VAL_9:.*]] = fir.zero_bits !fir.heap<!fir.array<?x?x!fir.type<_QMtypesTt>>>
// CHECK:           %[[VAL_10:.*]] = arith.constant 0 : index
// CHECK:           %[[VAL_11:.*]] = fir.shape %[[VAL_10]], %[[VAL_10]] : (index, index) -> !fir.shape<2>
// CHECK:           %[[VAL_12:.*]] = fir.embox %[[VAL_9]](%[[VAL_11]]) : (!fir.heap<!fir.array<?x?x!fir.type<_QMtypesTt>>>, !fir.shape<2>) -> !fir.class<!fir.heap<!fir.array<?x?x!fir.type<_QMtypesTt>>>>
// CHECK:           fir.store %[[VAL_12]] to %[[VAL_5]] : !fir.ref<!fir.class<!fir.heap<!fir.array<?x?x!fir.type<_QMtypesTt>>>>>
// CHECK:           %[[VAL_14:.*]]:2 = hlfir.declare %[[VAL_5]] {fortran_attrs = #fir.var_attrs<allocatable>, uniq_name = ".tmp.array"} : (!fir.ref<!fir.class<!fir.heap<!fir.array<?x?x!fir.type<_QMtypesTt>>>>>) -> (!fir.ref<!fir.class<!fir.heap<!fir.array<?x?x!fir.type<_QMtypesTt>>>>>, !fir.ref<!fir.class<!fir.heap<!fir.array<?x?x!fir.type<_QMtypesTt>>>>>)
// CHECK:           %[[VAL_15:.*]] = arith.constant 2 : i32
// CHECK:           %[[VAL_16:.*]] = fir.convert %[[VAL_5]] : (!fir.ref<!fir.class<!fir.heap<!fir.array<?x?x!fir.type<_QMtypesTt>>>>>) -> !fir.ref<!fir.box<none>>
// CHECK:           %[[VAL_17:.*]] = fir.convert %[[VAL_6]]#1 : (!fir.class<!fir.type<_QMtypesTt>>) -> !fir.box<none>
// CHECK:           fir.call @_FortranAAllocatableApplyMold(%[[VAL_16]], %[[VAL_17]], %[[VAL_15]]) : (!fir.ref<!fir.box<none>>, !fir.box<none>, i32) -> ()
// CHECK:           %[[VAL_19:.*]] = arith.constant 1 : index
// CHECK:           %[[VAL_20:.*]] = arith.constant 0 : index
// CHECK:           %[[VAL_21:.*]] = fir.convert %[[VAL_5]] : (!fir.ref<!fir.class<!fir.heap<!fir.array<?x?x!fir.type<_QMtypesTt>>>>>) -> !fir.ref<!fir.box<none>>
// CHECK:           %[[VAL_22:.*]] = fir.convert %[[VAL_20]] : (index) -> i32
// CHECK:           %[[VAL_23:.*]] = fir.convert %[[VAL_19]] : (index) -> i64
// CHECK:           %[[VAL_24:.*]] = fir.convert %[[VAL_2]] : (index) -> i64
// CHECK:           fir.call @_FortranAAllocatableSetBounds(%[[VAL_21]], %[[VAL_22]], %[[VAL_23]], %[[VAL_24]]) : (!fir.ref<!fir.box<none>>, i32, i64, i64) -> ()
// CHECK:           %[[VAL_26:.*]] = arith.constant 1 : index
// CHECK:           %[[VAL_27:.*]] = fir.convert %[[VAL_5]] : (!fir.ref<!fir.class<!fir.heap<!fir.array<?x?x!fir.type<_QMtypesTt>>>>>) -> !fir.ref<!fir.box<none>>
// CHECK:           %[[VAL_28:.*]] = fir.convert %[[VAL_26]] : (index) -> i32
// CHECK:           %[[VAL_29:.*]] = fir.convert %[[VAL_19]] : (index) -> i64
// CHECK:           %[[VAL_30:.*]] = fir.convert %[[VAL_3]] : (index) -> i64
// CHECK:           fir.call @_FortranAAllocatableSetBounds(%[[VAL_27]], %[[VAL_28]], %[[VAL_29]], %[[VAL_30]]) : (!fir.ref<!fir.box<none>>, i32, i64, i64) -> ()
// CHECK:           %[[VAL_32:.*]] = fir.address_of(@_QQcl
// CHECK:           %[[VAL_33:.*]] = arith.constant {{.*}} : index
// CHECK:           %[[VAL_34:.*]] = arith.constant {{.*}} : i32
// CHECK:           %[[VAL_35:.*]] = arith.constant false
// CHECK:           %[[VAL_36:.*]] = fir.absent !fir.box<none>
// CHECK:           %[[VAL_37:.*]] = fir.convert %[[VAL_5]] : (!fir.ref<!fir.class<!fir.heap<!fir.array<?x?x!fir.type<_QMtypesTt>>>>>) -> !fir.ref<!fir.box<none>>
// CHECK:           %[[VAL_38:.*]] = fir.convert %[[VAL_32]] : (!fir.ref<!fir.char<1,{{.*}}>>) -> !fir.ref<i8>
// CHECK:           %[[VAL_39:.*]] = fir.call @_FortranAAllocatableAllocate(%[[VAL_37]], %{{.*}}, %[[VAL_35]], %[[VAL_36]], %[[VAL_38]], %[[VAL_34]]) : (!fir.ref<!fir.box<none>>, !fir.ref<i64>, i1, !fir.box<none>, !fir.ref<i8>, i32) -> i32
// CHECK:           %[[VAL_13:.*]] = arith.constant true
// CHECK:           %[[VAL_40:.*]] = fir.load %[[VAL_14]]#0 : !fir.ref<!fir.class<!fir.heap<!fir.array<?x?x!fir.type<_QMtypesTt>>>>>
// CHECK:           %[[VAL_41:.*]] = arith.constant 1 : index
// CHECK:           fir.do_loop %[[VAL_42:.*]] = %[[VAL_41]] to %[[VAL_3]] step %[[VAL_41]] unordered {
// CHECK:             fir.do_loop %[[VAL_43:.*]] = %[[VAL_41]] to %[[VAL_2]] step %[[VAL_41]] unordered {
// CHECK:               %[[VAL_44:.*]] = hlfir.designate %[[VAL_7]]#0 (%[[VAL_43]], %[[VAL_42]])  : (!fir.class<!fir.array<?x?x!fir.type<_QMtypesTt>>>, index, index) -> !fir.class<!fir.type<_QMtypesTt>>
// CHECK:               %[[VAL_45:.*]] = arith.constant 0 : index
// CHECK:               %[[VAL_46:.*]]:3 = fir.box_dims %[[VAL_40]], %[[VAL_45]] : (!fir.class<!fir.heap<!fir.array<?x?x!fir.type<_QMtypesTt>>>>, index) -> (index, index, index)
// CHECK:               %[[VAL_47:.*]] = arith.constant 1 : index
// CHECK:               %[[VAL_48:.*]]:3 = fir.box_dims %[[VAL_40]], %[[VAL_47]] : (!fir.class<!fir.heap<!fir.array<?x?x!fir.type<_QMtypesTt>>>>, index) -> (index, index, index)
// CHECK:               %[[VAL_49:.*]] = arith.constant 1 : index
// CHECK:               %[[VAL_50:.*]] = arith.subi %[[VAL_46]]#0, %[[VAL_49]] : index
// CHECK:               %[[VAL_51:.*]] = arith.addi %[[VAL_43]], %[[VAL_50]] : index
// CHECK:               %[[VAL_52:.*]] = arith.subi %[[VAL_48]]#0, %[[VAL_49]] : index
// CHECK:               %[[VAL_53:.*]] = arith.addi %[[VAL_42]], %[[VAL_52]] : index
// CHECK:               %[[VAL_54:.*]] = hlfir.designate %[[VAL_40]] (%[[VAL_51]], %[[VAL_53]])  : (!fir.class<!fir.heap<!fir.array<?x?x!fir.type<_QMtypesTt>>>>, index, index) -> !fir.class<!fir.type<_QMtypesTt>>
// CHECK:               hlfir.assign %[[VAL_44]] to %[[VAL_54]] temporary_lhs : !fir.class<!fir.type<_QMtypesTt>>, !fir.class<!fir.type<_QMtypesTt>>
// CHECK:             }
// CHECK:           }
// CHECK:           %[[VAL_55:.*]] = fir.undefined tuple<!fir.class<!fir.heap<!fir.array<?x?x!fir.type<_QMtypesTt>>>>, i1>
// CHECK:           %[[VAL_56:.*]] = fir.insert_value %[[VAL_55]], %[[VAL_13]], [1 : index] : (tuple<!fir.class<!fir.heap<!fir.array<?x?x!fir.type<_QMtypesTt>>>>, i1>, i1) -> tuple<!fir.class<!fir.heap<!fir.array<?x?x!fir.type<_QMtypesTt>>>>, i1>
// CHECK:           %[[VAL_57:.*]] = fir.insert_value %[[VAL_56]], %[[VAL_40]], [0 : index] : (tuple<!fir.class<!fir.heap<!fir.array<?x?x!fir.type<_QMtypesTt>>>>, i1>, !fir.class<!fir.heap<!fir.array<?x?x!fir.type<_QMtypesTt>>>>) -> tuple<!fir.class<!fir.heap<!fir.array<?x?x!fir.type<_QMtypesTt>>>>, i1>
// CHECK:           %[[VAL_58:.*]] = fir.zero_bits !fir.heap<!fir.array<?x?x!fir.type<_QMtypesTt>>>
// CHECK:           %[[VAL_59:.*]] = arith.constant 0 : index
// CHECK:           %[[VAL_60:.*]] = fir.shape %[[VAL_59]], %[[VAL_59]] : (index, index) -> !fir.shape<2>
// CHECK:           %[[VAL_61:.*]] = fir.embox %[[VAL_58]](%[[VAL_60]]) : (!fir.heap<!fir.array<?x?x!fir.type<_QMtypesTt>>>, !fir.shape<2>) -> !fir.class<!fir.heap<!fir.array<?x?x!fir.type<_QMtypesTt>>>>
// CHECK:           fir.store %[[VAL_61]] to %[[VAL_4]] : !fir.ref<!fir.class<!fir.heap<!fir.array<?x?x!fir.type<_QMtypesTt>>>>>
// CHECK:           %[[VAL_63:.*]]:2 = hlfir.declare %[[VAL_4]] {fortran_attrs = #fir.var_attrs<allocatable>, uniq_name = ".tmp.array"} : (!fir.ref<!fir.class<!fir.heap<!fir.array<?x?x!fir.type<_QMtypesTt>>>>>) -> (!fir.ref<!fir.class<!fir.heap<!fir.array<?x?x!fir.type<_QMtypesTt>>>>>, !fir.ref<!fir.class<!fir.heap<!fir.array<?x?x!fir.type<_QMtypesTt>>>>>)
// CHECK:           %[[VAL_64:.*]] = arith.constant 2 : i32
// CHECK:           %[[VAL_65:.*]] = fir.convert %[[VAL_4]] : (!fir.ref<!fir.class<!fir.heap<!fir.array<?x?x!fir.type<_QMtypesTt>>>>>) -> !fir.ref<!fir.box<none>>
// CHECK:           %[[VAL_66:.*]] = fir.convert %[[VAL_40]] : (!fir.class<!fir.heap<!fir.array<?x?x!fir.type<_QMtypesTt>>>>) -> !fir.box<none>
// CHECK:           fir.call @_FortranAAllocatableApplyMold(%[[VAL_65]], %[[VAL_66]], %[[VAL_64]]) : (!fir.ref<!fir.box<none>>, !fir.box<none>, i32) -> ()
// CHECK:           %[[VAL_68:.*]] = arith.constant 1 : index
// CHECK:           %[[VAL_69:.*]] = arith.constant 0 : index
// CHECK:           %[[VAL_70:.*]] = fir.convert %[[VAL_4]] : (!fir.ref<!fir.class<!fir.heap<!fir.array<?x?x!fir.type<_QMtypesTt>>>>>) -> !fir.ref<!fir.box<none>>
// CHECK:           %[[VAL_71:.*]] = fir.convert %[[VAL_69]] : (index) -> i32
// CHECK:           %[[VAL_72:.*]] = fir.convert %[[VAL_68]] : (index) -> i64
// CHECK:           %[[VAL_73:.*]] = fir.convert %[[VAL_2]] : (index) -> i64
// CHECK:           fir.call @_FortranAAllocatableSetBounds(%[[VAL_70]], %[[VAL_71]], %[[VAL_72]], %[[VAL_73]]) : (!fir.ref<!fir.box<none>>, i32, i64, i64) -> ()
// CHECK:           %[[VAL_75:.*]] = arith.constant 1 : index
// CHECK:           %[[VAL_76:.*]] = fir.convert %[[VAL_4]] : (!fir.ref<!fir.class<!fir.heap<!fir.array<?x?x!fir.type<_QMtypesTt>>>>>) -> !fir.ref<!fir.box<none>>
// CHECK:           %[[VAL_77:.*]] = fir.convert %[[VAL_75]] : (index) -> i32
// CHECK:           %[[VAL_78:.*]] = fir.convert %[[VAL_68]] : (index) -> i64
// CHECK:           %[[VAL_79:.*]] = fir.convert %[[VAL_3]] : (index) -> i64
// CHECK:           fir.call @_FortranAAllocatableSetBounds(%[[VAL_76]], %[[VAL_77]], %[[VAL_78]], %[[VAL_79]]) : (!fir.ref<!fir.box<none>>, i32, i64, i64) -> ()
// CHECK:           %[[VAL_81:.*]] = fir.address_of(@_QQcl
// CHECK:           %[[VAL_82:.*]] = arith.constant {{.*}} : index
// CHECK:           %[[VAL_83:.*]] = arith.constant {{.*}} : i32
// CHECK:           %[[VAL_84:.*]] = arith.constant false
// CHECK:           %[[VAL_85:.*]] = fir.absent !fir.box<none>
// CHECK:           %[[VAL_86:.*]] = fir.convert %[[VAL_4]] : (!fir.ref<!fir.class<!fir.heap<!fir.array<?x?x!fir.type<_QMtypesTt>>>>>) -> !fir.ref<!fir.box<none>>
// CHECK:           %[[VAL_87:.*]] = fir.convert %[[VAL_81]] : (!fir.ref<!fir.char<1,{{.*}}>>) -> !fir.ref<i8>
// CHECK:           %[[VAL_88:.*]] = fir.call @_FortranAAllocatableAllocate(%[[VAL_86]], %{{.*}}, %[[VAL_84]], %[[VAL_85]], %[[VAL_87]], %[[VAL_83]]) : (!fir.ref<!fir.box<none>>, !fir.ref<i64>, i1, !fir.box<none>, !fir.ref<i8>, i32) -> i32
// CHECK:           %[[VAL_62:.*]] = arith.constant true
// CHECK:           %[[VAL_89:.*]] = fir.load %[[VAL_63]]#0 : !fir.ref<!fir.class<!fir.heap<!fir.array<?x?x!fir.type<_QMtypesTt>>>>>
// CHECK:           %[[VAL_90:.*]] = arith.constant 1 : index
// CHECK:           fir.do_loop %[[VAL_91:.*]] = %[[VAL_90]] to %[[VAL_3]] step %[[VAL_90]] unordered {
// CHECK:             fir.do_loop %[[VAL_92:.*]] = %[[VAL_90]] to %[[VAL_2]] step %[[VAL_90]] unordered {
// CHECK:               %[[VAL_93:.*]] = hlfir.designate %[[VAL_40]] (%[[VAL_92]], %[[VAL_91]])  : (!fir.class<!fir.heap<!fir.array<?x?x!fir.type<_QMtypesTt>>>>, index, index) -> !fir.class<!fir.type<_QMtypesTt>>
// CHECK:               %[[VAL_94:.*]] = arith.constant false
// CHECK:               %[[VAL_95:.*]] = fir.undefined tuple<!fir.class<!fir.type<_QMtypesTt>>, i1>
// CHECK:               %[[VAL_96:.*]] = fir.insert_value %[[VAL_95]], %[[VAL_94]], [1 : index] : (tuple<!fir.class<!fir.type<_QMtypesTt>>, i1>, i1) -> tuple<!fir.class<!fir.type<_QMtypesTt>>, i1>
// CHECK:               %[[VAL_97:.*]] = fir.insert_value %[[VAL_96]], %[[VAL_93]], [0 : index] : (tuple<!fir.class<!fir.type<_QMtypesTt>>, i1>, !fir.class<!fir.type<_QMtypesTt>>) -> tuple<!fir.class<!fir.type<_QMtypesTt>>, i1>
// CHECK:               %[[VAL_98:.*]] = arith.constant 0 : index
// CHECK:               %[[VAL_99:.*]]:3 = fir.box_dims %[[VAL_89]], %[[VAL_98]] : (!fir.class<!fir.heap<!fir.array<?x?x!fir.type<_QMtypesTt>>>>, index) -> (index, index, index)
// CHECK:               %[[VAL_100:.*]] = arith.constant 1 : index
// CHECK:               %[[VAL_101:.*]]:3 = fir.box_dims %[[VAL_89]], %[[VAL_100]] : (!fir.class<!fir.heap<!fir.array<?x?x!fir.type<_QMtypesTt>>>>, index) -> (index, index, index)
// CHECK:               %[[VAL_102:.*]] = arith.constant 1 : index
// CHECK:               %[[VAL_103:.*]] = arith.subi %[[VAL_99]]#0, %[[VAL_102]] : index
// CHECK:               %[[VAL_104:.*]] = arith.addi %[[VAL_92]], %[[VAL_103]] : index
// CHECK:               %[[VAL_105:.*]] = arith.subi %[[VAL_101]]#0, %[[VAL_102]] : index
// CHECK:               %[[VAL_106:.*]] = arith.addi %[[VAL_91]], %[[VAL_105]] : index
// CHECK:               %[[VAL_107:.*]] = hlfir.designate %[[VAL_89]] (%[[VAL_104]], %[[VAL_106]])  : (!fir.class<!fir.heap<!fir.array<?x?x!fir.type<_QMtypesTt>>>>, index, index) -> !fir.class<!fir.type<_QMtypesTt>>
// CHECK:               hlfir.assign %[[VAL_93]] to %[[VAL_107]] temporary_lhs : !fir.class<!fir.type<_QMtypesTt>>, !fir.class<!fir.type<_QMtypesTt>>
=======
// CHECK-SAME:      %[[ARG0:.*]]: !fir.class<!fir.type<_QMtypesTt>> {fir.bindc_name = "x"},
// CHECK-SAME:      %[[ARG1:.*]]: !fir.class<!fir.array<?x?x!fir.type<_QMtypesTt>>> {fir.bindc_name = "y"},
// CHECK-SAME:      %[[ARG2:.*]]: index,
// CHECK-SAME:      %[[ARG3:.*]]: index) {
// CHECK:           %[[VAL_0:.*]] = fir.alloca !fir.class<!fir.heap<!fir.array<?x?x!fir.type<_QMtypesTt>>>>
// CHECK:           %[[VAL_1:.*]] = fir.alloca !fir.class<!fir.heap<!fir.array<?x?x!fir.type<_QMtypesTt>>>>
// CHECK:           %[[VAL_2:.*]]:2 = hlfir.declare %[[ARG0]] {fortran_attrs = #fir.var_attrs<intent_in>, uniq_name = "_QFtestEx"} : (!fir.class<!fir.type<_QMtypesTt>>) -> (!fir.class<!fir.type<_QMtypesTt>>, !fir.class<!fir.type<_QMtypesTt>>)
// CHECK:           %[[VAL_3:.*]]:2 = hlfir.declare %[[ARG1]] {fortran_attrs = #fir.var_attrs<intent_in>, uniq_name = "_QFtestEy"} : (!fir.class<!fir.array<?x?x!fir.type<_QMtypesTt>>>) -> (!fir.class<!fir.array<?x?x!fir.type<_QMtypesTt>>>, !fir.class<!fir.array<?x?x!fir.type<_QMtypesTt>>>)
// CHECK:           %[[VAL_4:.*]] = fir.shape %[[ARG2]], %[[ARG3]] : (index, index) -> !fir.shape<2>
// CHECK:           %[[VAL_5:.*]] = fir.zero_bits !fir.heap<!fir.array<?x?x!fir.type<_QMtypesTt>>>
// CHECK:           %[[VAL_6:.*]] = fir.embox %[[VAL_5]](%[[VAL_4]]) source_box %[[VAL_2]]#1 : (!fir.heap<!fir.array<?x?x!fir.type<_QMtypesTt>>>, !fir.shape<2>, !fir.class<!fir.type<_QMtypesTt>>) -> !fir.class<!fir.heap<!fir.array<?x?x!fir.type<_QMtypesTt>>>>
// CHECK:           fir.store %[[VAL_6]] to %[[VAL_1]] : !fir.ref<!fir.class<!fir.heap<!fir.array<?x?x!fir.type<_QMtypesTt>>>>>
// CHECK:           %[[VAL_7:.*]] = fir.zero_bits !fir.ref<none>
// CHECK:           %[[VAL_11:.*]] = arith.constant false
// CHECK:           %[[VAL_12:.*]] = fir.absent !fir.box<none>
// CHECK:           %[[VAL_13:.*]] = fir.convert %[[VAL_1]] : (!fir.ref<!fir.class<!fir.heap<!fir.array<?x?x!fir.type<_QMtypesTt>>>>>) -> !fir.ref<!fir.box<none>>
// CHECK:           %[[VAL_14:.*]] = fir.convert %[[VAL_7]] : (!fir.ref<none>) -> !fir.ref<i64>
// CHECK:           %[[VAL_16:.*]] = fir.call @_FortranAAllocatableAllocate(%[[VAL_13]], %[[VAL_14]], %[[VAL_11]], %[[VAL_12]],
// CHECK:           %[[VAL_17:.*]] = fir.load %[[VAL_1]] : !fir.ref<!fir.class<!fir.heap<!fir.array<?x?x!fir.type<_QMtypesTt>>>>>
// CHECK:           %[[VAL_18:.*]]:2 = hlfir.declare %[[VAL_17]] {uniq_name = ".tmp.array"} : (!fir.class<!fir.heap<!fir.array<?x?x!fir.type<_QMtypesTt>>>>) -> (!fir.class<!fir.array<?x?x!fir.type<_QMtypesTt>>>, !fir.class<!fir.array<?x?x!fir.type<_QMtypesTt>>>)
// CHECK:           %[[VAL_19:.*]] = arith.constant true
// CHECK:           %[[VAL_20:.*]] = arith.constant 1 : index
// CHECK:           fir.do_loop %[[VAL_21:.*]] = %[[VAL_20]] to %[[ARG3]] step %[[VAL_20]] unordered {
// CHECK:             fir.do_loop %[[VAL_22:.*]] = %[[VAL_20]] to %[[ARG2]] step %[[VAL_20]] unordered {
// CHECK:               %[[VAL_23:.*]] = hlfir.designate %[[VAL_3]]#0 (%[[VAL_22]], %[[VAL_21]])  : (!fir.class<!fir.array<?x?x!fir.type<_QMtypesTt>>>, index, index) -> !fir.class<!fir.type<_QMtypesTt>>
// CHECK:               %[[VAL_24:.*]] = hlfir.designate %[[VAL_18]]#0 (%[[VAL_22]], %[[VAL_21]])  : (!fir.class<!fir.array<?x?x!fir.type<_QMtypesTt>>>, index, index) -> !fir.class<!fir.type<_QMtypesTt>>
// CHECK:               hlfir.assign %[[VAL_23]] to %[[VAL_24]] temporary_lhs : !fir.class<!fir.type<_QMtypesTt>>, !fir.class<!fir.type<_QMtypesTt>>
// CHECK:             }
// CHECK:           }
// CHECK:           %[[VAL_25:.*]] = fir.undefined tuple<!fir.class<!fir.array<?x?x!fir.type<_QMtypesTt>>>, i1>
// CHECK:           %[[VAL_26:.*]] = fir.insert_value %[[VAL_25]], %[[VAL_19]], [1 : index] : (tuple<!fir.class<!fir.array<?x?x!fir.type<_QMtypesTt>>>, i1>, i1) -> tuple<!fir.class<!fir.array<?x?x!fir.type<_QMtypesTt>>>, i1>
// CHECK:           %[[VAL_27:.*]] = fir.insert_value %[[VAL_26]], %[[VAL_18]]#0, [0 : index] : (tuple<!fir.class<!fir.array<?x?x!fir.type<_QMtypesTt>>>, i1>, !fir.class<!fir.array<?x?x!fir.type<_QMtypesTt>>>) -> tuple<!fir.class<!fir.array<?x?x!fir.type<_QMtypesTt>>>, i1>
// CHECK:           %[[VAL_28:.*]] = fir.zero_bits !fir.heap<!fir.array<?x?x!fir.type<_QMtypesTt>>>
// CHECK:           %[[VAL_29:.*]] = fir.embox %[[VAL_28]](%[[VAL_4]]) source_box %[[VAL_18]]#1 : (!fir.heap<!fir.array<?x?x!fir.type<_QMtypesTt>>>, !fir.shape<2>, !fir.class<!fir.array<?x?x!fir.type<_QMtypesTt>>>) -> !fir.class<!fir.heap<!fir.array<?x?x!fir.type<_QMtypesTt>>>>
// CHECK:           fir.store %[[VAL_29]] to %[[VAL_0]] : !fir.ref<!fir.class<!fir.heap<!fir.array<?x?x!fir.type<_QMtypesTt>>>>>
// CHECK:           %[[VAL_30:.*]] = fir.zero_bits !fir.ref<none>
// CHECK:           %[[VAL_34:.*]] = arith.constant false
// CHECK:           %[[VAL_35:.*]] = fir.absent !fir.box<none>
// CHECK:           %[[VAL_36:.*]] = fir.convert %[[VAL_0]] : (!fir.ref<!fir.class<!fir.heap<!fir.array<?x?x!fir.type<_QMtypesTt>>>>>) -> !fir.ref<!fir.box<none>>
// CHECK:           %[[VAL_37:.*]] = fir.convert %[[VAL_30]] : (!fir.ref<none>) -> !fir.ref<i64>
// CHECK:           %[[VAL_39:.*]] = fir.call @_FortranAAllocatableAllocate(%[[VAL_36]], %[[VAL_37]], %[[VAL_34]], %[[VAL_35]],
// CHECK:           %[[VAL_40:.*]] = fir.load %[[VAL_0]] : !fir.ref<!fir.class<!fir.heap<!fir.array<?x?x!fir.type<_QMtypesTt>>>>>
// CHECK:           %[[VAL_41:.*]]:2 = hlfir.declare %[[VAL_40]] {uniq_name = ".tmp.array"} : (!fir.class<!fir.heap<!fir.array<?x?x!fir.type<_QMtypesTt>>>>) -> (!fir.class<!fir.array<?x?x!fir.type<_QMtypesTt>>>, !fir.class<!fir.array<?x?x!fir.type<_QMtypesTt>>>)
// CHECK:           %[[VAL_42:.*]] = arith.constant true
// CHECK:           %[[VAL_43:.*]] = arith.constant 1 : index
// CHECK:           fir.do_loop %[[VAL_44:.*]] = %[[VAL_43]] to %[[ARG3]] step %[[VAL_43]] unordered {
// CHECK:             fir.do_loop %[[VAL_45:.*]] = %[[VAL_43]] to %[[ARG2]] step %[[VAL_43]] unordered {
// CHECK:               %[[VAL_46:.*]] = hlfir.designate %[[VAL_18]]#0 (%[[VAL_45]], %[[VAL_44]])  : (!fir.class<!fir.array<?x?x!fir.type<_QMtypesTt>>>, index, index) -> !fir.class<!fir.type<_QMtypesTt>>
// CHECK:               %[[VAL_47:.*]] = arith.constant false
// CHECK:               %[[VAL_48:.*]] = fir.undefined tuple<!fir.class<!fir.type<_QMtypesTt>>, i1>
// CHECK:               %[[VAL_49:.*]] = fir.insert_value %[[VAL_48]], %[[VAL_47]], [1 : index] : (tuple<!fir.class<!fir.type<_QMtypesTt>>, i1>, i1) -> tuple<!fir.class<!fir.type<_QMtypesTt>>, i1>
// CHECK:               %[[VAL_50:.*]] = fir.insert_value %[[VAL_49]], %[[VAL_46]], [0 : index] : (tuple<!fir.class<!fir.type<_QMtypesTt>>, i1>, !fir.class<!fir.type<_QMtypesTt>>) -> tuple<!fir.class<!fir.type<_QMtypesTt>>, i1>
// CHECK:               %[[VAL_51:.*]] = hlfir.designate %[[VAL_41]]#0 (%[[VAL_45]], %[[VAL_44]])  : (!fir.class<!fir.array<?x?x!fir.type<_QMtypesTt>>>, index, index) -> !fir.class<!fir.type<_QMtypesTt>>
// CHECK:               hlfir.assign %[[VAL_46]] to %[[VAL_51]] temporary_lhs : !fir.class<!fir.type<_QMtypesTt>>, !fir.class<!fir.type<_QMtypesTt>>
// CHECK:               %[[VAL_52:.*]] = fir.box_addr %[[VAL_46]] : (!fir.class<!fir.type<_QMtypesTt>>) -> !fir.heap<!fir.type<_QMtypesTt>>
// CHECK:               %[[VAL_53:.*]] = fir.convert %[[VAL_46]] : (!fir.class<!fir.type<_QMtypesTt>>) -> !fir.box<none>
// CHECK:               fir.call @_FortranADestroyWithoutFinalization(%[[VAL_53]]) : (!fir.box<none>) -> ()
>>>>>>> 4084ffcf
// CHECK:             }
// CHECK:           }
// CHECK:           %[[VAL_54:.*]] = fir.undefined tuple<!fir.class<!fir.array<?x?x!fir.type<_QMtypesTt>>>, i1>
// CHECK:           %[[VAL_55:.*]] = fir.insert_value %[[VAL_54]], %[[VAL_42]], [1 : index] : (tuple<!fir.class<!fir.array<?x?x!fir.type<_QMtypesTt>>>, i1>, i1) -> tuple<!fir.class<!fir.array<?x?x!fir.type<_QMtypesTt>>>, i1>
// CHECK:           %[[VAL_56:.*]] = fir.insert_value %[[VAL_55]], %[[VAL_41]]#0, [0 : index] : (tuple<!fir.class<!fir.array<?x?x!fir.type<_QMtypesTt>>>, i1>, !fir.class<!fir.array<?x?x!fir.type<_QMtypesTt>>>) -> tuple<!fir.class<!fir.array<?x?x!fir.type<_QMtypesTt>>>, i1>
// CHECK:           return
// CHECK:         }<|MERGE_RESOLUTION|>--- conflicted
+++ resolved
@@ -153,64 +153,6 @@
   return
 }
 // CHECK-LABEL:   func.func @test_polymorphic(
-<<<<<<< HEAD
-// CHECK-SAME:        %[[VAL_0:.*]]: !fir.class<!fir.type<_QMtypesTt>> {fir.bindc_name = "x"},
-// CHECK-SAME:        %[[VAL_1:.*]]: !fir.class<!fir.array<?x?x!fir.type<_QMtypesTt>>> {fir.bindc_name = "y"},
-// CHECK-SAME:        %[[EX0:.*]]: index,
-// CHECK-SAME:        %[[EX1:.*]]: index) {
-// CHECK:           %[[VAL_4:.*]] = fir.alloca !fir.class<!fir.heap<!fir.array<?x?x!fir.type<_QMtypesTt>>>>
-// CHECK:           %[[VAL_5:.*]]:2 = hlfir.declare %[[VAL_0]] {fortran_attrs = #fir.var_attrs<intent_in>, uniq_name = "_QFtestEx"} : (!fir.class<!fir.type<_QMtypesTt>>) -> (!fir.class<!fir.type<_QMtypesTt>>, !fir.class<!fir.type<_QMtypesTt>>)
-// CHECK:           %[[VAL_6:.*]]:2 = hlfir.declare %[[VAL_1]] {fortran_attrs = #fir.var_attrs<intent_in>, uniq_name = "_QFtestEy"} : (!fir.class<!fir.array<?x?x!fir.type<_QMtypesTt>>>) -> (!fir.class<!fir.array<?x?x!fir.type<_QMtypesTt>>>, !fir.class<!fir.array<?x?x!fir.type<_QMtypesTt>>>)
-// CHECK:           %[[VAL_7:.*]] = fir.shape %[[EX0]], %[[EX1]] : (index, index) -> !fir.shape<2>
-// CHECK:           %[[VAL_8:.*]] = fir.zero_bits !fir.heap<!fir.array<?x?x!fir.type<_QMtypesTt>>>
-// CHECK:           %[[VAL_9:.*]] = arith.constant 0 : index
-// CHECK:           %[[VAL_10:.*]] = fir.shape %[[VAL_9]], %[[VAL_9]] : (index, index) -> !fir.shape<2>
-// CHECK:           %[[VAL_11:.*]] = fir.embox %[[VAL_8]](%[[VAL_10]]) : (!fir.heap<!fir.array<?x?x!fir.type<_QMtypesTt>>>, !fir.shape<2>) -> !fir.class<!fir.heap<!fir.array<?x?x!fir.type<_QMtypesTt>>>>
-// CHECK:           fir.store %[[VAL_11]] to %[[VAL_4]] : !fir.ref<!fir.class<!fir.heap<!fir.array<?x?x!fir.type<_QMtypesTt>>>>>
-// CHECK:           %[[VAL_13:.*]]:2 = hlfir.declare %[[VAL_4]] {fortran_attrs = #fir.var_attrs<allocatable>, uniq_name = ".tmp.array"} : (!fir.ref<!fir.class<!fir.heap<!fir.array<?x?x!fir.type<_QMtypesTt>>>>>) -> (!fir.ref<!fir.class<!fir.heap<!fir.array<?x?x!fir.type<_QMtypesTt>>>>>, !fir.ref<!fir.class<!fir.heap<!fir.array<?x?x!fir.type<_QMtypesTt>>>>>)
-// CHECK:           %[[RANK:.*]] = arith.constant 2 : i32
-// CHECK:           %[[VAL_15:.*]] = fir.convert %[[VAL_4]] : (!fir.ref<!fir.class<!fir.heap<!fir.array<?x?x!fir.type<_QMtypesTt>>>>>) -> !fir.ref<!fir.box<none>>
-// CHECK:           %[[VAL_16:.*]] = fir.convert %[[VAL_5]]#1 : (!fir.class<!fir.type<_QMtypesTt>>) -> !fir.box<none>
-// CHECK:           fir.call @_FortranAAllocatableApplyMold(%[[VAL_15]], %[[VAL_16]], %[[RANK]]) : (!fir.ref<!fir.box<none>>, !fir.box<none>, i32) -> ()
-// CHECK:           %[[VAL_18:.*]] = arith.constant 1 : index
-// CHECK:           %[[VAL_19:.*]] = arith.constant 0 : index
-// CHECK:           %[[VAL_20:.*]] = fir.convert %[[VAL_4]] : (!fir.ref<!fir.class<!fir.heap<!fir.array<?x?x!fir.type<_QMtypesTt>>>>>) -> !fir.ref<!fir.box<none>>
-// CHECK:           %[[VAL_21:.*]] = fir.convert %[[VAL_19]] : (index) -> i32
-// CHECK:           %[[VAL_22:.*]] = fir.convert %[[VAL_18]] : (index) -> i64
-// CHECK:           %[[VAL_23:.*]] = fir.convert %[[EX0]] : (index) -> i64
-// CHECK:           fir.call @_FortranAAllocatableSetBounds(%[[VAL_20]], %[[VAL_21]], %[[VAL_22]], %[[VAL_23]]) : (!fir.ref<!fir.box<none>>, i32, i64, i64) -> ()
-// CHECK:           %[[VAL_25:.*]] = arith.constant 1 : index
-// CHECK:           %[[VAL_26:.*]] = fir.convert %[[VAL_4]] : (!fir.ref<!fir.class<!fir.heap<!fir.array<?x?x!fir.type<_QMtypesTt>>>>>) -> !fir.ref<!fir.box<none>>
-// CHECK:           %[[VAL_27:.*]] = fir.convert %[[VAL_25]] : (index) -> i32
-// CHECK:           %[[VAL_28:.*]] = fir.convert %[[VAL_18]] : (index) -> i64
-// CHECK:           %[[VAL_29:.*]] = fir.convert %[[EX1]] : (index) -> i64
-// CHECK:           fir.call @_FortranAAllocatableSetBounds(%[[VAL_26]], %[[VAL_27]], %[[VAL_28]], %[[VAL_29]]) : (!fir.ref<!fir.box<none>>, i32, i64, i64) -> ()
-// CHECK:           %[[VAL_31:.*]] = fir.address_of(@_QQclX
-// CHECK:           %[[VAL_32:.*]] = arith.constant {{.*}} : index
-// CHECK:           %[[VAL_33:.*]] = arith.constant {{.*}} : i32
-// CHECK:           %[[VAL_34:.*]] = arith.constant false
-// CHECK:           %[[VAL_35:.*]] = fir.absent !fir.box<none>
-// CHECK:           %[[VAL_36:.*]] = fir.convert %[[VAL_4]] : (!fir.ref<!fir.class<!fir.heap<!fir.array<?x?x!fir.type<_QMtypesTt>>>>>) -> !fir.ref<!fir.box<none>>
-// CHECK:           %[[VAL_37:.*]] = fir.convert %[[VAL_31]] : (!fir.ref<!fir.char<1,{{.*}}>>) -> !fir.ref<i8>
-// CHECK:           %[[VAL_38:.*]] = fir.call @_FortranAAllocatableAllocate(%[[VAL_36]], %{{.*}}, %[[VAL_34]], %[[VAL_35]], %[[VAL_37]], %[[VAL_33]]) : (!fir.ref<!fir.box<none>>, !fir.ref<i64>, i1, !fir.box<none>, !fir.ref<i8>, i32) -> i32
-// CHECK:           %[[VAL_12:.*]] = arith.constant true
-// CHECK:           %[[VAL_39:.*]] = fir.load %[[VAL_13]]#0 : !fir.ref<!fir.class<!fir.heap<!fir.array<?x?x!fir.type<_QMtypesTt>>>>>
-// CHECK:           %[[VAL_40:.*]] = arith.constant 1 : index
-// CHECK:           fir.do_loop %[[VAL_41:.*]] = %[[VAL_40]] to %[[EX1]] step %[[VAL_40]] unordered {
-// CHECK:             fir.do_loop %[[VAL_42:.*]] = %[[VAL_40]] to %[[EX0]] step %[[VAL_40]] unordered {
-// CHECK:               %[[VAL_43:.*]] = hlfir.designate %[[VAL_6]]#0 (%[[VAL_42]], %[[VAL_41]])  : (!fir.class<!fir.array<?x?x!fir.type<_QMtypesTt>>>, index, index) -> !fir.class<!fir.type<_QMtypesTt>>
-// CHECK:               %[[VAL_44:.*]] = arith.constant 0 : index
-// CHECK:               %[[VAL_45:.*]]:3 = fir.box_dims %[[VAL_39]], %[[VAL_44]] : (!fir.class<!fir.heap<!fir.array<?x?x!fir.type<_QMtypesTt>>>>, index) -> (index, index, index)
-// CHECK:               %[[VAL_46:.*]] = arith.constant 1 : index
-// CHECK:               %[[VAL_47:.*]]:3 = fir.box_dims %[[VAL_39]], %[[VAL_46]] : (!fir.class<!fir.heap<!fir.array<?x?x!fir.type<_QMtypesTt>>>>, index) -> (index, index, index)
-// CHECK:               %[[VAL_48:.*]] = arith.constant 1 : index
-// CHECK:               %[[VAL_49:.*]] = arith.subi %[[VAL_45]]#0, %[[VAL_48]] : index
-// CHECK:               %[[VAL_50:.*]] = arith.addi %[[VAL_42]], %[[VAL_49]] : index
-// CHECK:               %[[VAL_51:.*]] = arith.subi %[[VAL_47]]#0, %[[VAL_48]] : index
-// CHECK:               %[[VAL_52:.*]] = arith.addi %[[VAL_41]], %[[VAL_51]] : index
-// CHECK:               %[[VAL_53:.*]] = hlfir.designate %[[VAL_39]] (%[[VAL_50]], %[[VAL_52]])  : (!fir.class<!fir.heap<!fir.array<?x?x!fir.type<_QMtypesTt>>>>, index, index) -> !fir.class<!fir.type<_QMtypesTt>>
-// CHECK:               hlfir.assign %[[VAL_43]] to %[[VAL_53]] temporary_lhs : !fir.class<!fir.type<_QMtypesTt>>, !fir.class<!fir.type<_QMtypesTt>>
-=======
 // CHECK-SAME:      %[[ARG0:.*]]: !fir.class<!fir.type<_QMtypesTt>> {fir.bindc_name = "x"},
 // CHECK-SAME:      %[[ARG1:.*]]: !fir.class<!fir.array<?x?x!fir.type<_QMtypesTt>>> {fir.bindc_name = "y"},
 // CHECK-SAME:      %[[ARG2:.*]]: index,
@@ -237,7 +179,6 @@
 // CHECK:               %[[VAL_22:.*]] = hlfir.designate %[[VAL_2]]#0 (%[[VAL_21]], %[[VAL_20]])  : (!fir.class<!fir.array<?x?x!fir.type<_QMtypesTt>>>, index, index) -> !fir.class<!fir.type<_QMtypesTt>>
 // CHECK:               %[[VAL_23:.*]] = hlfir.designate %[[VAL_17]]#0 (%[[VAL_21]], %[[VAL_20]])  : (!fir.class<!fir.array<?x?x!fir.type<_QMtypesTt>>>, index, index) -> !fir.class<!fir.type<_QMtypesTt>>
 // CHECK:               hlfir.assign %[[VAL_22]] to %[[VAL_23]] temporary_lhs : !fir.class<!fir.type<_QMtypesTt>>, !fir.class<!fir.type<_QMtypesTt>>
->>>>>>> 4084ffcf
 // CHECK:             }
 // CHECK:           }
 // CHECK:           %[[VAL_24:.*]] = fir.undefined tuple<!fir.class<!fir.array<?x?x!fir.type<_QMtypesTt>>>, i1>
@@ -266,122 +207,6 @@
   return
 }
 // CHECK-LABEL:   func.func @test_polymorphic_expr(
-<<<<<<< HEAD
-// CHECK-SAME:        %[[VAL_0:.*]]: !fir.class<!fir.type<_QMtypesTt>> {fir.bindc_name = "x"},
-// CHECK-SAME:        %[[VAL_1:.*]]: !fir.class<!fir.array<?x?x!fir.type<_QMtypesTt>>> {fir.bindc_name = "y"},
-// CHECK-SAME:        %[[VAL_2:.*]]: index,
-// CHECK-SAME:        %[[VAL_3:.*]]: index) {
-// CHECK:           %[[VAL_4:.*]] = fir.alloca !fir.class<!fir.heap<!fir.array<?x?x!fir.type<_QMtypesTt>>>>
-// CHECK:           %[[VAL_5:.*]] = fir.alloca !fir.class<!fir.heap<!fir.array<?x?x!fir.type<_QMtypesTt>>>>
-// CHECK:           %[[VAL_6:.*]]:2 = hlfir.declare %[[VAL_0]] {fortran_attrs = #fir.var_attrs<intent_in>, uniq_name = "_QFtestEx"} : (!fir.class<!fir.type<_QMtypesTt>>) -> (!fir.class<!fir.type<_QMtypesTt>>, !fir.class<!fir.type<_QMtypesTt>>)
-// CHECK:           %[[VAL_7:.*]]:2 = hlfir.declare %[[VAL_1]] {fortran_attrs = #fir.var_attrs<intent_in>, uniq_name = "_QFtestEy"} : (!fir.class<!fir.array<?x?x!fir.type<_QMtypesTt>>>) -> (!fir.class<!fir.array<?x?x!fir.type<_QMtypesTt>>>, !fir.class<!fir.array<?x?x!fir.type<_QMtypesTt>>>)
-// CHECK:           %[[VAL_8:.*]] = fir.shape %[[VAL_2]], %[[VAL_3]] : (index, index) -> !fir.shape<2>
-// CHECK:           %[[VAL_9:.*]] = fir.zero_bits !fir.heap<!fir.array<?x?x!fir.type<_QMtypesTt>>>
-// CHECK:           %[[VAL_10:.*]] = arith.constant 0 : index
-// CHECK:           %[[VAL_11:.*]] = fir.shape %[[VAL_10]], %[[VAL_10]] : (index, index) -> !fir.shape<2>
-// CHECK:           %[[VAL_12:.*]] = fir.embox %[[VAL_9]](%[[VAL_11]]) : (!fir.heap<!fir.array<?x?x!fir.type<_QMtypesTt>>>, !fir.shape<2>) -> !fir.class<!fir.heap<!fir.array<?x?x!fir.type<_QMtypesTt>>>>
-// CHECK:           fir.store %[[VAL_12]] to %[[VAL_5]] : !fir.ref<!fir.class<!fir.heap<!fir.array<?x?x!fir.type<_QMtypesTt>>>>>
-// CHECK:           %[[VAL_14:.*]]:2 = hlfir.declare %[[VAL_5]] {fortran_attrs = #fir.var_attrs<allocatable>, uniq_name = ".tmp.array"} : (!fir.ref<!fir.class<!fir.heap<!fir.array<?x?x!fir.type<_QMtypesTt>>>>>) -> (!fir.ref<!fir.class<!fir.heap<!fir.array<?x?x!fir.type<_QMtypesTt>>>>>, !fir.ref<!fir.class<!fir.heap<!fir.array<?x?x!fir.type<_QMtypesTt>>>>>)
-// CHECK:           %[[VAL_15:.*]] = arith.constant 2 : i32
-// CHECK:           %[[VAL_16:.*]] = fir.convert %[[VAL_5]] : (!fir.ref<!fir.class<!fir.heap<!fir.array<?x?x!fir.type<_QMtypesTt>>>>>) -> !fir.ref<!fir.box<none>>
-// CHECK:           %[[VAL_17:.*]] = fir.convert %[[VAL_6]]#1 : (!fir.class<!fir.type<_QMtypesTt>>) -> !fir.box<none>
-// CHECK:           fir.call @_FortranAAllocatableApplyMold(%[[VAL_16]], %[[VAL_17]], %[[VAL_15]]) : (!fir.ref<!fir.box<none>>, !fir.box<none>, i32) -> ()
-// CHECK:           %[[VAL_19:.*]] = arith.constant 1 : index
-// CHECK:           %[[VAL_20:.*]] = arith.constant 0 : index
-// CHECK:           %[[VAL_21:.*]] = fir.convert %[[VAL_5]] : (!fir.ref<!fir.class<!fir.heap<!fir.array<?x?x!fir.type<_QMtypesTt>>>>>) -> !fir.ref<!fir.box<none>>
-// CHECK:           %[[VAL_22:.*]] = fir.convert %[[VAL_20]] : (index) -> i32
-// CHECK:           %[[VAL_23:.*]] = fir.convert %[[VAL_19]] : (index) -> i64
-// CHECK:           %[[VAL_24:.*]] = fir.convert %[[VAL_2]] : (index) -> i64
-// CHECK:           fir.call @_FortranAAllocatableSetBounds(%[[VAL_21]], %[[VAL_22]], %[[VAL_23]], %[[VAL_24]]) : (!fir.ref<!fir.box<none>>, i32, i64, i64) -> ()
-// CHECK:           %[[VAL_26:.*]] = arith.constant 1 : index
-// CHECK:           %[[VAL_27:.*]] = fir.convert %[[VAL_5]] : (!fir.ref<!fir.class<!fir.heap<!fir.array<?x?x!fir.type<_QMtypesTt>>>>>) -> !fir.ref<!fir.box<none>>
-// CHECK:           %[[VAL_28:.*]] = fir.convert %[[VAL_26]] : (index) -> i32
-// CHECK:           %[[VAL_29:.*]] = fir.convert %[[VAL_19]] : (index) -> i64
-// CHECK:           %[[VAL_30:.*]] = fir.convert %[[VAL_3]] : (index) -> i64
-// CHECK:           fir.call @_FortranAAllocatableSetBounds(%[[VAL_27]], %[[VAL_28]], %[[VAL_29]], %[[VAL_30]]) : (!fir.ref<!fir.box<none>>, i32, i64, i64) -> ()
-// CHECK:           %[[VAL_32:.*]] = fir.address_of(@_QQcl
-// CHECK:           %[[VAL_33:.*]] = arith.constant {{.*}} : index
-// CHECK:           %[[VAL_34:.*]] = arith.constant {{.*}} : i32
-// CHECK:           %[[VAL_35:.*]] = arith.constant false
-// CHECK:           %[[VAL_36:.*]] = fir.absent !fir.box<none>
-// CHECK:           %[[VAL_37:.*]] = fir.convert %[[VAL_5]] : (!fir.ref<!fir.class<!fir.heap<!fir.array<?x?x!fir.type<_QMtypesTt>>>>>) -> !fir.ref<!fir.box<none>>
-// CHECK:           %[[VAL_38:.*]] = fir.convert %[[VAL_32]] : (!fir.ref<!fir.char<1,{{.*}}>>) -> !fir.ref<i8>
-// CHECK:           %[[VAL_39:.*]] = fir.call @_FortranAAllocatableAllocate(%[[VAL_37]], %{{.*}}, %[[VAL_35]], %[[VAL_36]], %[[VAL_38]], %[[VAL_34]]) : (!fir.ref<!fir.box<none>>, !fir.ref<i64>, i1, !fir.box<none>, !fir.ref<i8>, i32) -> i32
-// CHECK:           %[[VAL_13:.*]] = arith.constant true
-// CHECK:           %[[VAL_40:.*]] = fir.load %[[VAL_14]]#0 : !fir.ref<!fir.class<!fir.heap<!fir.array<?x?x!fir.type<_QMtypesTt>>>>>
-// CHECK:           %[[VAL_41:.*]] = arith.constant 1 : index
-// CHECK:           fir.do_loop %[[VAL_42:.*]] = %[[VAL_41]] to %[[VAL_3]] step %[[VAL_41]] unordered {
-// CHECK:             fir.do_loop %[[VAL_43:.*]] = %[[VAL_41]] to %[[VAL_2]] step %[[VAL_41]] unordered {
-// CHECK:               %[[VAL_44:.*]] = hlfir.designate %[[VAL_7]]#0 (%[[VAL_43]], %[[VAL_42]])  : (!fir.class<!fir.array<?x?x!fir.type<_QMtypesTt>>>, index, index) -> !fir.class<!fir.type<_QMtypesTt>>
-// CHECK:               %[[VAL_45:.*]] = arith.constant 0 : index
-// CHECK:               %[[VAL_46:.*]]:3 = fir.box_dims %[[VAL_40]], %[[VAL_45]] : (!fir.class<!fir.heap<!fir.array<?x?x!fir.type<_QMtypesTt>>>>, index) -> (index, index, index)
-// CHECK:               %[[VAL_47:.*]] = arith.constant 1 : index
-// CHECK:               %[[VAL_48:.*]]:3 = fir.box_dims %[[VAL_40]], %[[VAL_47]] : (!fir.class<!fir.heap<!fir.array<?x?x!fir.type<_QMtypesTt>>>>, index) -> (index, index, index)
-// CHECK:               %[[VAL_49:.*]] = arith.constant 1 : index
-// CHECK:               %[[VAL_50:.*]] = arith.subi %[[VAL_46]]#0, %[[VAL_49]] : index
-// CHECK:               %[[VAL_51:.*]] = arith.addi %[[VAL_43]], %[[VAL_50]] : index
-// CHECK:               %[[VAL_52:.*]] = arith.subi %[[VAL_48]]#0, %[[VAL_49]] : index
-// CHECK:               %[[VAL_53:.*]] = arith.addi %[[VAL_42]], %[[VAL_52]] : index
-// CHECK:               %[[VAL_54:.*]] = hlfir.designate %[[VAL_40]] (%[[VAL_51]], %[[VAL_53]])  : (!fir.class<!fir.heap<!fir.array<?x?x!fir.type<_QMtypesTt>>>>, index, index) -> !fir.class<!fir.type<_QMtypesTt>>
-// CHECK:               hlfir.assign %[[VAL_44]] to %[[VAL_54]] temporary_lhs : !fir.class<!fir.type<_QMtypesTt>>, !fir.class<!fir.type<_QMtypesTt>>
-// CHECK:             }
-// CHECK:           }
-// CHECK:           %[[VAL_55:.*]] = fir.undefined tuple<!fir.class<!fir.heap<!fir.array<?x?x!fir.type<_QMtypesTt>>>>, i1>
-// CHECK:           %[[VAL_56:.*]] = fir.insert_value %[[VAL_55]], %[[VAL_13]], [1 : index] : (tuple<!fir.class<!fir.heap<!fir.array<?x?x!fir.type<_QMtypesTt>>>>, i1>, i1) -> tuple<!fir.class<!fir.heap<!fir.array<?x?x!fir.type<_QMtypesTt>>>>, i1>
-// CHECK:           %[[VAL_57:.*]] = fir.insert_value %[[VAL_56]], %[[VAL_40]], [0 : index] : (tuple<!fir.class<!fir.heap<!fir.array<?x?x!fir.type<_QMtypesTt>>>>, i1>, !fir.class<!fir.heap<!fir.array<?x?x!fir.type<_QMtypesTt>>>>) -> tuple<!fir.class<!fir.heap<!fir.array<?x?x!fir.type<_QMtypesTt>>>>, i1>
-// CHECK:           %[[VAL_58:.*]] = fir.zero_bits !fir.heap<!fir.array<?x?x!fir.type<_QMtypesTt>>>
-// CHECK:           %[[VAL_59:.*]] = arith.constant 0 : index
-// CHECK:           %[[VAL_60:.*]] = fir.shape %[[VAL_59]], %[[VAL_59]] : (index, index) -> !fir.shape<2>
-// CHECK:           %[[VAL_61:.*]] = fir.embox %[[VAL_58]](%[[VAL_60]]) : (!fir.heap<!fir.array<?x?x!fir.type<_QMtypesTt>>>, !fir.shape<2>) -> !fir.class<!fir.heap<!fir.array<?x?x!fir.type<_QMtypesTt>>>>
-// CHECK:           fir.store %[[VAL_61]] to %[[VAL_4]] : !fir.ref<!fir.class<!fir.heap<!fir.array<?x?x!fir.type<_QMtypesTt>>>>>
-// CHECK:           %[[VAL_63:.*]]:2 = hlfir.declare %[[VAL_4]] {fortran_attrs = #fir.var_attrs<allocatable>, uniq_name = ".tmp.array"} : (!fir.ref<!fir.class<!fir.heap<!fir.array<?x?x!fir.type<_QMtypesTt>>>>>) -> (!fir.ref<!fir.class<!fir.heap<!fir.array<?x?x!fir.type<_QMtypesTt>>>>>, !fir.ref<!fir.class<!fir.heap<!fir.array<?x?x!fir.type<_QMtypesTt>>>>>)
-// CHECK:           %[[VAL_64:.*]] = arith.constant 2 : i32
-// CHECK:           %[[VAL_65:.*]] = fir.convert %[[VAL_4]] : (!fir.ref<!fir.class<!fir.heap<!fir.array<?x?x!fir.type<_QMtypesTt>>>>>) -> !fir.ref<!fir.box<none>>
-// CHECK:           %[[VAL_66:.*]] = fir.convert %[[VAL_40]] : (!fir.class<!fir.heap<!fir.array<?x?x!fir.type<_QMtypesTt>>>>) -> !fir.box<none>
-// CHECK:           fir.call @_FortranAAllocatableApplyMold(%[[VAL_65]], %[[VAL_66]], %[[VAL_64]]) : (!fir.ref<!fir.box<none>>, !fir.box<none>, i32) -> ()
-// CHECK:           %[[VAL_68:.*]] = arith.constant 1 : index
-// CHECK:           %[[VAL_69:.*]] = arith.constant 0 : index
-// CHECK:           %[[VAL_70:.*]] = fir.convert %[[VAL_4]] : (!fir.ref<!fir.class<!fir.heap<!fir.array<?x?x!fir.type<_QMtypesTt>>>>>) -> !fir.ref<!fir.box<none>>
-// CHECK:           %[[VAL_71:.*]] = fir.convert %[[VAL_69]] : (index) -> i32
-// CHECK:           %[[VAL_72:.*]] = fir.convert %[[VAL_68]] : (index) -> i64
-// CHECK:           %[[VAL_73:.*]] = fir.convert %[[VAL_2]] : (index) -> i64
-// CHECK:           fir.call @_FortranAAllocatableSetBounds(%[[VAL_70]], %[[VAL_71]], %[[VAL_72]], %[[VAL_73]]) : (!fir.ref<!fir.box<none>>, i32, i64, i64) -> ()
-// CHECK:           %[[VAL_75:.*]] = arith.constant 1 : index
-// CHECK:           %[[VAL_76:.*]] = fir.convert %[[VAL_4]] : (!fir.ref<!fir.class<!fir.heap<!fir.array<?x?x!fir.type<_QMtypesTt>>>>>) -> !fir.ref<!fir.box<none>>
-// CHECK:           %[[VAL_77:.*]] = fir.convert %[[VAL_75]] : (index) -> i32
-// CHECK:           %[[VAL_78:.*]] = fir.convert %[[VAL_68]] : (index) -> i64
-// CHECK:           %[[VAL_79:.*]] = fir.convert %[[VAL_3]] : (index) -> i64
-// CHECK:           fir.call @_FortranAAllocatableSetBounds(%[[VAL_76]], %[[VAL_77]], %[[VAL_78]], %[[VAL_79]]) : (!fir.ref<!fir.box<none>>, i32, i64, i64) -> ()
-// CHECK:           %[[VAL_81:.*]] = fir.address_of(@_QQcl
-// CHECK:           %[[VAL_82:.*]] = arith.constant {{.*}} : index
-// CHECK:           %[[VAL_83:.*]] = arith.constant {{.*}} : i32
-// CHECK:           %[[VAL_84:.*]] = arith.constant false
-// CHECK:           %[[VAL_85:.*]] = fir.absent !fir.box<none>
-// CHECK:           %[[VAL_86:.*]] = fir.convert %[[VAL_4]] : (!fir.ref<!fir.class<!fir.heap<!fir.array<?x?x!fir.type<_QMtypesTt>>>>>) -> !fir.ref<!fir.box<none>>
-// CHECK:           %[[VAL_87:.*]] = fir.convert %[[VAL_81]] : (!fir.ref<!fir.char<1,{{.*}}>>) -> !fir.ref<i8>
-// CHECK:           %[[VAL_88:.*]] = fir.call @_FortranAAllocatableAllocate(%[[VAL_86]], %{{.*}}, %[[VAL_84]], %[[VAL_85]], %[[VAL_87]], %[[VAL_83]]) : (!fir.ref<!fir.box<none>>, !fir.ref<i64>, i1, !fir.box<none>, !fir.ref<i8>, i32) -> i32
-// CHECK:           %[[VAL_62:.*]] = arith.constant true
-// CHECK:           %[[VAL_89:.*]] = fir.load %[[VAL_63]]#0 : !fir.ref<!fir.class<!fir.heap<!fir.array<?x?x!fir.type<_QMtypesTt>>>>>
-// CHECK:           %[[VAL_90:.*]] = arith.constant 1 : index
-// CHECK:           fir.do_loop %[[VAL_91:.*]] = %[[VAL_90]] to %[[VAL_3]] step %[[VAL_90]] unordered {
-// CHECK:             fir.do_loop %[[VAL_92:.*]] = %[[VAL_90]] to %[[VAL_2]] step %[[VAL_90]] unordered {
-// CHECK:               %[[VAL_93:.*]] = hlfir.designate %[[VAL_40]] (%[[VAL_92]], %[[VAL_91]])  : (!fir.class<!fir.heap<!fir.array<?x?x!fir.type<_QMtypesTt>>>>, index, index) -> !fir.class<!fir.type<_QMtypesTt>>
-// CHECK:               %[[VAL_94:.*]] = arith.constant false
-// CHECK:               %[[VAL_95:.*]] = fir.undefined tuple<!fir.class<!fir.type<_QMtypesTt>>, i1>
-// CHECK:               %[[VAL_96:.*]] = fir.insert_value %[[VAL_95]], %[[VAL_94]], [1 : index] : (tuple<!fir.class<!fir.type<_QMtypesTt>>, i1>, i1) -> tuple<!fir.class<!fir.type<_QMtypesTt>>, i1>
-// CHECK:               %[[VAL_97:.*]] = fir.insert_value %[[VAL_96]], %[[VAL_93]], [0 : index] : (tuple<!fir.class<!fir.type<_QMtypesTt>>, i1>, !fir.class<!fir.type<_QMtypesTt>>) -> tuple<!fir.class<!fir.type<_QMtypesTt>>, i1>
-// CHECK:               %[[VAL_98:.*]] = arith.constant 0 : index
-// CHECK:               %[[VAL_99:.*]]:3 = fir.box_dims %[[VAL_89]], %[[VAL_98]] : (!fir.class<!fir.heap<!fir.array<?x?x!fir.type<_QMtypesTt>>>>, index) -> (index, index, index)
-// CHECK:               %[[VAL_100:.*]] = arith.constant 1 : index
-// CHECK:               %[[VAL_101:.*]]:3 = fir.box_dims %[[VAL_89]], %[[VAL_100]] : (!fir.class<!fir.heap<!fir.array<?x?x!fir.type<_QMtypesTt>>>>, index) -> (index, index, index)
-// CHECK:               %[[VAL_102:.*]] = arith.constant 1 : index
-// CHECK:               %[[VAL_103:.*]] = arith.subi %[[VAL_99]]#0, %[[VAL_102]] : index
-// CHECK:               %[[VAL_104:.*]] = arith.addi %[[VAL_92]], %[[VAL_103]] : index
-// CHECK:               %[[VAL_105:.*]] = arith.subi %[[VAL_101]]#0, %[[VAL_102]] : index
-// CHECK:               %[[VAL_106:.*]] = arith.addi %[[VAL_91]], %[[VAL_105]] : index
-// CHECK:               %[[VAL_107:.*]] = hlfir.designate %[[VAL_89]] (%[[VAL_104]], %[[VAL_106]])  : (!fir.class<!fir.heap<!fir.array<?x?x!fir.type<_QMtypesTt>>>>, index, index) -> !fir.class<!fir.type<_QMtypesTt>>
-// CHECK:               hlfir.assign %[[VAL_93]] to %[[VAL_107]] temporary_lhs : !fir.class<!fir.type<_QMtypesTt>>, !fir.class<!fir.type<_QMtypesTt>>
-=======
 // CHECK-SAME:      %[[ARG0:.*]]: !fir.class<!fir.type<_QMtypesTt>> {fir.bindc_name = "x"},
 // CHECK-SAME:      %[[ARG1:.*]]: !fir.class<!fir.array<?x?x!fir.type<_QMtypesTt>>> {fir.bindc_name = "y"},
 // CHECK-SAME:      %[[ARG2:.*]]: index,
@@ -439,7 +264,6 @@
 // CHECK:               %[[VAL_52:.*]] = fir.box_addr %[[VAL_46]] : (!fir.class<!fir.type<_QMtypesTt>>) -> !fir.heap<!fir.type<_QMtypesTt>>
 // CHECK:               %[[VAL_53:.*]] = fir.convert %[[VAL_46]] : (!fir.class<!fir.type<_QMtypesTt>>) -> !fir.box<none>
 // CHECK:               fir.call @_FortranADestroyWithoutFinalization(%[[VAL_53]]) : (!fir.box<none>) -> ()
->>>>>>> 4084ffcf
 // CHECK:             }
 // CHECK:           }
 // CHECK:           %[[VAL_54:.*]] = fir.undefined tuple<!fir.class<!fir.array<?x?x!fir.type<_QMtypesTt>>>, i1>
