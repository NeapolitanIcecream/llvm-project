--- conflicted
+++ resolved
@@ -15,15 +15,9 @@
   a = 3.
   !DEF: /MainProgram1/OtherConstruct1/b (OmpPrivate, OmpExplicit) HostAssoc REAL(4)
   b = 4
-<<<<<<< HEAD
-  !DEF: /MainProgram1/OtherConstruct1/c (OmpShared) HostAssoc REAL(4)
-  c = 5
-  !DEF: /MainProgram1/OtherConstruct1/d (OmpShared) HostAssoc REAL(4)
-=======
   !DEF: /MainProgram1/OtherConstruct1/c (OmpShared, OmpExplicit) HostAssoc REAL(4)
   c = 5
   !DEF: /MainProgram1/OtherConstruct1/d (OmpShared, OmpExplicit) HostAssoc REAL(4)
->>>>>>> 4084ffcf
   d = 6
   !$omp end parallel
   !DEF: /MainProgram1/a (Implicit) ObjectEntity REAL(4)
