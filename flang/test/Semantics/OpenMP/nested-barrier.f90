--- conflicted
+++ resolved
@@ -75,10 +75,6 @@
   end do
   !$omp end critical
 
-<<<<<<< HEAD
-  !WARNING: OpenMP directive MASTER has been deprecated, please use MASKED instead.
-=======
->>>>>>> 4084ffcf
   !$omp master
   do i = 1, 10
     k = k + 1
@@ -111,10 +107,6 @@
   end do
   !$omp end ordered
 
-<<<<<<< HEAD
-  !WARNING: OpenMP directive MASTER has been deprecated, please use MASKED instead.
-=======
->>>>>>> 4084ffcf
   !$omp master
   do i = 1, 10
     !ERROR: `DISTRIBUTE` region has to be strictly nested inside `TEAMS` region.
