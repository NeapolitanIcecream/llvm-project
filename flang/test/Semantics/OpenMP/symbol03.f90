--- conflicted
+++ resolved
@@ -9,17 +9,10 @@
   !$omp parallel  private(a) shared(b)
   !DEF: /MainProgram1/OtherConstruct1/a (OmpPrivate, OmpExplicit) HostAssoc REAL(4)
   a = 3.
-<<<<<<< HEAD
-  !DEF: /MainProgram1/OtherConstruct1/b (OmpShared) HostAssoc REAL(4)
-  b = 4
-  !$omp parallel  private(b) shared(a)
-  !DEF: /MainProgram1/OtherConstruct1/OtherConstruct1/a (OmpShared) HostAssoc REAL(4)
-=======
   !DEF: /MainProgram1/OtherConstruct1/b (OmpShared, OmpExplicit) HostAssoc REAL(4)
   b = 4
   !$omp parallel  private(b) shared(a)
   !DEF: /MainProgram1/OtherConstruct1/OtherConstruct1/a (OmpShared, OmpExplicit) HostAssoc REAL(4)
->>>>>>> 4084ffcf
   a = 5.
   !DEF: /MainProgram1/OtherConstruct1/OtherConstruct1/b (OmpPrivate, OmpExplicit) HostAssoc REAL(4)
   b = 6
