! RUN: %python %S/../test_symbols.py %s %flang_fc1 -fopenmp

! Test symbols generated in block constructs that have implicitly
! determined DSAs.

! Basic cases.
!DEF: /implicit_dsa_test1 (Subroutine) Subprogram
subroutine implicit_dsa_test1
  !DEF: /implicit_dsa_test1/i ObjectEntity INTEGER(4)
  !DEF: /implicit_dsa_test1/x ObjectEntity INTEGER(4)
  !DEF: /implicit_dsa_test1/y ObjectEntity INTEGER(4)
  !DEF: /implicit_dsa_test1/z ObjectEntity INTEGER(4)
  integer i, x, y, z

  !$omp task private(y) shared(z)
    !DEF: /implicit_dsa_test1/OtherConstruct1/x (OmpFirstPrivate, OmpImplicit) HostAssoc INTEGER(4)
<<<<<<< HEAD
    !DEF: /implicit_dsa_test1/OtherConstruct1/y (OmpPrivate) HostAssoc INTEGER(4)
    !DEF: /implicit_dsa_test1/OtherConstruct1/z (OmpShared) HostAssoc INTEGER(4)
=======
    !DEF: /implicit_dsa_test1/OtherConstruct1/y (OmpPrivate, OmpExplicit) HostAssoc INTEGER(4)
    !DEF: /implicit_dsa_test1/OtherConstruct1/z (OmpShared, OmpExplicit) HostAssoc INTEGER(4)
>>>>>>> eb0f1dc0
    x = y + z
  !$omp end task

  !$omp task default(shared)
    !DEF: /implicit_dsa_test1/OtherConstruct2/x (OmpShared) HostAssoc INTEGER(4)
    !DEF: /implicit_dsa_test1/OtherConstruct2/y (OmpShared) HostAssoc INTEGER(4)
    !DEF: /implicit_dsa_test1/OtherConstruct2/z (OmpShared) HostAssoc INTEGER(4)
    x = y + z
  !$omp end task

  !$omp taskloop
    !DEF: /implicit_dsa_test1/OtherConstruct3/i (OmpPrivate, OmpPreDetermined) HostAssoc INTEGER(4)
    do i = 0, 10
      !DEF: /implicit_dsa_test1/OtherConstruct3/x (OmpFirstPrivate, OmpImplicit) HostAssoc INTEGER(4)
      !DEF: /implicit_dsa_test1/OtherConstruct3/y (OmpFirstPrivate, OmpImplicit) HostAssoc INTEGER(4)
      !REF: /implicit_dsa_test1/OtherConstruct3/i
      x = y + i
    end do
  !$omp end taskloop
end subroutine

! Nested task with implicit firstprivate DSA variable.
!DEF: /implicit_dsa_test2 (Subroutine) Subprogram
subroutine implicit_dsa_test2
  !DEF: /implicit_dsa_test2/x ObjectEntity INTEGER(4)
  integer x

  !$omp task
    !$omp task
      !DEF: /implicit_dsa_test2/OtherConstruct1/OtherConstruct1/x (OmpFirstPrivate, OmpImplicit) HostAssoc INTEGER(4)
      x = 1
    !$omp end task
  !$omp end task
end subroutine

! Nested tasks with implicit shared DSA variables.
!DEF: /implicit_dsa_test3 (Subroutine) Subprogram
subroutine implicit_dsa_test3
  !DEF: /implicit_dsa_test3/x ObjectEntity INTEGER(4)
  !DEF: /implicit_dsa_test3/y ObjectEntity INTEGER(4)
  !DEF: /implicit_dsa_test3/z ObjectEntity INTEGER(4)
  integer x, y, z

  !$omp parallel
    !$omp task
      !DEF: /implicit_dsa_test3/OtherConstruct1/OtherConstruct1/x (OmpShared) HostAssoc INTEGER(4)
      x = 1
      !DEF: /implicit_dsa_test3/OtherConstruct1/OtherConstruct1/y (OmpShared) HostAssoc INTEGER(4)
      y = 1
    !$omp end task

    !$omp task firstprivate(x)
      !DEF: /implicit_dsa_test3/OtherConstruct1/OtherConstruct2/x (OmpFirstPrivate, OmpExplicit) HostAssoc INTEGER(4)
      x = 1
      !DEF: /implicit_dsa_test3/OtherConstruct1/OtherConstruct2/z (OmpShared) HostAssoc INTEGER(4)
      z = 1
    !$omp end task
  !$omp end parallel
end subroutine

! Task with implicit firstprivate DSA variables, enclosed in private context.
!DEF: /implicit_dsa_test4 (Subroutine) Subprogram
subroutine implicit_dsa_test4
  !DEF: /implicit_dsa_test4/x ObjectEntity INTEGER(4)
  !DEF: /implicit_dsa_test4/y ObjectEntity INTEGER(4)
  !DEF: /implicit_dsa_test4/z ObjectEntity INTEGER(4)
  integer x, y, z

  !$omp parallel default(private)
    !$omp task
      !DEF: /implicit_dsa_test4/OtherConstruct1/OtherConstruct1/x (OmpFirstPrivate, OmpImplicit) HostAssoc INTEGER(4)
      x = 0
      !DEF: /implicit_dsa_test4/OtherConstruct1/OtherConstruct1/z (OmpFirstPrivate, OmpImplicit) HostAssoc INTEGER(4)
      z = 1
    !$omp end task

    !$omp task
      !DEF: /implicit_dsa_test4/OtherConstruct1/OtherConstruct2/x (OmpFirstPrivate, OmpImplicit) HostAssoc INTEGER(4)
      x = 1
      !DEF: /implicit_dsa_test4/OtherConstruct1/OtherConstruct2/y (OmpFirstPrivate, OmpImplicit) HostAssoc INTEGER(4)
      y = 0
    !$omp end task
  !$omp end parallel
end subroutine

! Inner parallel using implicit firstprivate symbol.
!DEF: /implicit_dsa_test5 (Subroutine) Subprogram
subroutine implicit_dsa_test5
  !DEF: /implicit_dsa_test5/x ObjectEntity INTEGER(4)
  integer x

  !$omp parallel default(private)
    !$omp task
      !$omp parallel
        !DEF: /implicit_dsa_test5/OtherConstruct1/OtherConstruct1/OtherConstruct1/x (OmpShared) HostAssoc INTEGER(4)
        x = 1
      !$omp end parallel
    !$omp end task
  !$omp end parallel
end subroutine

! Constructs nested inside a task with implicit DSA variables.
!DEF: /implicit_dsa_test6 (Subroutine) Subprogram
subroutine implicit_dsa_test6
  !DEF: /implicit_dsa_test6/x ObjectEntity INTEGER(4)
  !DEF: /implicit_dsa_test6/y ObjectEntity INTEGER(4)
  !DEF: /implicit_dsa_test6/z ObjectEntity INTEGER(4)
  integer x, y, z

  !$omp task
    !$omp parallel default(private)
      !DEF: /implicit_dsa_test6/OtherConstruct1/OtherConstruct1/x (OmpPrivate) HostAssoc INTEGER(4)
      !DEF: /implicit_dsa_test6/OtherConstruct1/OtherConstruct1/y (OmpPrivate) HostAssoc INTEGER(4)
      x = y
    !$omp end parallel

    !$omp parallel default(firstprivate) shared(y)
<<<<<<< HEAD
      !DEF: /implicit_dsa_test6/OtherConstruct1/OtherConstruct2/y (OmpShared) HostAssoc INTEGER(4)
=======
      !DEF: /implicit_dsa_test6/OtherConstruct1/OtherConstruct2/y (OmpShared, OmpExplicit) HostAssoc INTEGER(4)
>>>>>>> eb0f1dc0
      !DEF: /implicit_dsa_test6/OtherConstruct1/OtherConstruct2/x (OmpFirstPrivate) HostAssocINTEGER(4)
      !DEF: /implicit_dsa_test6/OtherConstruct1/OtherConstruct2/z (OmpFirstPrivate) HostAssocINTEGER(4)
      y = x + z
    !$omp end parallel
  !$omp end task
end subroutine

! Test taskgroup.
!DEF: /implicit_dsa_test7 (Subroutine) Subprogram
subroutine implicit_dsa_test7
  !DEF: /implicit_dsa_test7/x ObjectEntity INTEGER(4)
  !DEF: /implicit_dsa_test7/y ObjectEntity INTEGER(4)
  integer x, y

  !$omp task
    !$omp taskgroup
      !DEF: /implicit_dsa_test7/OtherConstruct1/OtherConstruct1/x HostAssoc INTEGER(4)
      !DEF: /implicit_dsa_test7/OtherConstruct1/OtherConstruct1/y HostAssoc INTEGER(4)
      x = y
    !$omp end taskgroup
  !$omp end task
end subroutine

! Predetermined loop iteration variable.
!DEF: /implicit_dsa_test8 (Subroutine) Subprogram
subroutine implicit_dsa_test8
  !DEF: /implicit_dsa_test8/i ObjectEntity INTEGER(4)
  integer i

  !$omp task
    !DEF: /implicit_dsa_test8/OtherConstruct1/i (OmpPrivate, OmpPreDetermined) HostAssoc INTEGER(4)
    do i = 1, 10
    end do
  !$omp end task
end subroutine

! Test variables defined in modules default to shared DSA
!DEF: /implicit_dsa_test9_mod Module
module implicit_dsa_test9_mod
 !DEF: /implicit_dsa_test9_mod/tm3a PUBLIC (InDataStmt) ObjectEntity COMPLEX(4)
  complex tm3a/(0,0)/
 !DEF: /implicit_dsa_test9_mod/tm4a PUBLIC ObjectEntity COMPLEX(4)
  complex tm4a
contains
 !DEF: /implicit_dsa_test9_mod/implict_dsa_test9 PUBLIC (Subroutine) Subprogram
  subroutine implict_dsa_test9
    !$omp task
      !$omp task
        !DEF: /implicit_dsa_test9_mod/implict_dsa_test9/OtherConstruct1/OtherConstruct1/tm3a (OmpShared) HostAssoc COMPLEX(4)
        tm3a = (1, 2)
        !DEF: /implicit_dsa_test9_mod/implict_dsa_test9/OtherConstruct1/OtherConstruct1/tm4a (OmpShared) HostAssoc COMPLEX(4)
        tm4a = (3, 4)
      !$omp end task
    !$omp end task
  !$omp taskwait
  !REF: /implicit_dsa_test9_mod/tm3a
  print *,tm3a
  end subroutine
end module

! Test variables in data statement default to shared DSA
!DEF: /implicit_dsa_test10 (Subroutine) Subprogram
subroutine implicit_dsa_test10
 !DEF: /implicit_dsa_test10/tm3a (Implicit, InDataStmt) ObjectEntity REAL(4)
data tm3a /3/
!$omp task
  !$omp task
 !DEF: /implicit_dsa_test10/OtherConstruct1/OtherConstruct1/tm3a (OmpShared) HostAssoc REAL(4)
    tm3a = 5
  !$omp end task
!$omp end task
!$omp taskwait
 !REF: /implicit_dsa_test10/tm3a
print *,tm3a
end subroutine

! Test variables with the SAVE attrtibute default to shared DSA
!DEF: /implicit_dsa_test_11 (Subroutine) Subprogram
subroutine implicit_dsa_test_11
 !DEF: /implicit_dsa_test_11/tm3a SAVE ObjectEntity COMPLEX(4)
complex, save :: tm3a
!$omp task
  !$omp task
    !DEF: /implicit_dsa_test_11/OtherConstruct1/OtherConstruct1/tm3a (OmpShared) HostAssoc COMPLEX(4)
    tm3a = (1, 2)
  !$omp end task
!$omp end task
!$omp taskwait
!REF: /implicit_dsa_test_11/tm3a
print *,tm3a
end subroutine

! Test variables referenced in a common block default to shared DSA
!DEF: /implicit_dsa_test_12 (Subroutine) Subprogram
subroutine implicit_dsa_test_12
 !DEF: /implicit_dsa_test_12/tm3a (InCommonBlock) ObjectEntity COMPLEX(4)
complex tm3a
 !DEF: /implicit_dsa_test_12/tcom CommonBlockDetails
 !REF: /implicit_dsa_test_12/tm3a
common /tcom/ tm3a
!$omp task
  !$omp task
    !DEF: /implicit_dsa_test_12/OtherConstruct1/OtherConstruct1/tm3a (OmpShared) HostAssoc COMPLEX(4)
    tm3a = (1, 2)
  !$omp end task
!$omp end task
!$omp taskwait
!REF: /implicit_dsa_test_12/tm3a
print *,tm3a
end subroutine

! Test static duration variables with DSA set in the enclosing scope do not default to shared DSA
!DEF: /implicit_dsa_test_13_mod Module
module implicit_dsa_test_13_mod
  !DEF: /implicit_dsa_test_13_mod/a PUBLIC ObjectEntity INTEGER(4)
  integer::a=5
contains
  !DEF: /implicit_dsa_test_13_mod/implicit_dsa_test_13 PUBLIC (Subroutine) Subprogram
  subroutine implicit_dsa_test_13
    !DEF: /implicit_dsa_test_13_mod/implicit_dsa_test_13/i ObjectEntity INTEGER(4)
    integer i
    !$omp do private(a)
      !DEF: /implicit_dsa_test_13_mod/implicit_dsa_test_13/OtherConstruct1/i (OmpPrivate, OmpPreDetermined) HostAssoc INTEGER(4)
      do i=0,10
        !$omp task
        !DEF: /implicit_dsa_test_13_mod/implicit_dsa_test_13/OtherConstruct1/OtherConstruct1/a (OmpFirstPrivate, OmpImplicit) HostAssoc INTEGER(4)
        !DEF: /implicit_dsa_test_13_mod/implicit_dsa_test_13/OtherConstruct1/OtherConstruct1/i (OmpFirstPrivate, OmpImplicit) HostAssoc INTEGER(4)
        a=a+i
        !$omp end task
      end do
  end subroutine implicit_dsa_test_13
end module implicit_dsa_test_13_mod<|MERGE_RESOLUTION|>--- conflicted
+++ resolved
@@ -14,13 +14,8 @@
 
   !$omp task private(y) shared(z)
     !DEF: /implicit_dsa_test1/OtherConstruct1/x (OmpFirstPrivate, OmpImplicit) HostAssoc INTEGER(4)
-<<<<<<< HEAD
-    !DEF: /implicit_dsa_test1/OtherConstruct1/y (OmpPrivate) HostAssoc INTEGER(4)
-    !DEF: /implicit_dsa_test1/OtherConstruct1/z (OmpShared) HostAssoc INTEGER(4)
-=======
     !DEF: /implicit_dsa_test1/OtherConstruct1/y (OmpPrivate, OmpExplicit) HostAssoc INTEGER(4)
     !DEF: /implicit_dsa_test1/OtherConstruct1/z (OmpShared, OmpExplicit) HostAssoc INTEGER(4)
->>>>>>> eb0f1dc0
     x = y + z
   !$omp end task
 
@@ -138,11 +133,7 @@
     !$omp end parallel
 
     !$omp parallel default(firstprivate) shared(y)
-<<<<<<< HEAD
-      !DEF: /implicit_dsa_test6/OtherConstruct1/OtherConstruct2/y (OmpShared) HostAssoc INTEGER(4)
-=======
       !DEF: /implicit_dsa_test6/OtherConstruct1/OtherConstruct2/y (OmpShared, OmpExplicit) HostAssoc INTEGER(4)
->>>>>>> eb0f1dc0
       !DEF: /implicit_dsa_test6/OtherConstruct1/OtherConstruct2/x (OmpFirstPrivate) HostAssocINTEGER(4)
       !DEF: /implicit_dsa_test6/OtherConstruct1/OtherConstruct2/z (OmpFirstPrivate) HostAssocINTEGER(4)
       y = x + z
