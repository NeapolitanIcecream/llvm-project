//===-- examples/flang-omp-report-plugin/flang-omp-report-visitor.h -------===//
//
// Part of the LLVM Project, under the Apache License v2.0 with LLVM Exceptions.
// See https://llvm.org/LICENSE.txt for license information.
// SPDX-License-Identifier: Apache-2.0 WITH LLVM-exception
//
//===----------------------------------------------------------------------===//

#ifndef FORTRAN_FLANG_OMP_REPORT_VISITOR_H
#define FORTRAN_FLANG_OMP_REPORT_VISITOR_H

#include "flang/Parser/parse-tree-visitor.h"
#include "flang/Parser/parse-tree.h"
#include "flang/Parser/parsing.h"

#include "llvm/ADT/DenseMap.h"
#include "llvm/ADT/SmallVector.h"
#include "llvm/ADT/StringRef.h"

#include <string>

namespace Fortran {
namespace parser {
struct ClauseInfo {
  std::string clause;
  std::string clauseDetails;
  ClauseInfo() {}
  ClauseInfo(const std::string &c, const std::string &cd)
      : clause{c}, clauseDetails{cd} {}
  ClauseInfo(const std::pair<std::string, std::string> &p)
      : clause{std::get<0>(p)}, clauseDetails{std::get<1>(p)} {}
};
bool operator<(const ClauseInfo &a, const ClauseInfo &b);
bool operator==(const ClauseInfo &a, const ClauseInfo &b);
bool operator!=(const ClauseInfo &a, const ClauseInfo &b);

struct LogRecord {
  std::string file;
  int line;
  std::string construct;
  llvm::SmallVector<ClauseInfo> clauses;
};
bool operator==(const LogRecord &a, const LogRecord &b);
bool operator!=(const LogRecord &a, const LogRecord &b);

using OmpWrapperType =
    std::variant<const OpenMPConstruct *, const OpenMPDeclarativeConstruct *>;

struct OpenMPCounterVisitor {
  std::string normalize_construct_name(std::string s);
  ClauseInfo normalize_clause_name(const llvm::StringRef s);
  SourcePosition getLocation(const OmpWrapperType &w);
  SourcePosition getLocation(const OpenMPDeclarativeConstruct &c);
  SourcePosition getLocation(const OpenMPConstruct &c);

  std::string getName(const OmpWrapperType &w);
  std::string getName(const OpenMPDeclarativeConstruct &c);
  std::string getName(const OpenMPConstruct &c);

  template <typename A> bool Pre(const A &) { return true; }
  template <typename A> void Post(const A &) {}
  bool Pre(const OpenMPDeclarativeConstruct &c);
  bool Pre(const OpenMPConstruct &c);

  void Post(const OpenMPDeclarativeConstruct &);
  void Post(const OpenMPConstruct &);
  void PostConstructsCommon();

  void Post(const OmpProcBindClause::AffinityPolicy &c);
  void Post(const OmpDefaultClause::DataSharingAttribute &c);
  void Post(const OmpDefaultmapClause::ImplicitBehavior &c);
<<<<<<< HEAD
  void Post(const OmpDefaultmapClause::VariableCategory &c);
  void Post(const OmpDeviceTypeClause::Type &c);
  void Post(const OmpScheduleModifierType::ModType &c);
  void Post(const OmpLinearModifier::Type &c);
  void Post(const OmpDependenceType::Type &c);
  void Post(const OmpMapClause::Type &c);
  void Post(const OmpScheduleClause::ScheduleType &c);
  void Post(const OmpIfClause::DirectiveNameModifier &c);
=======
  void Post(const OmpVariableCategory::Value &c);
  void Post(const OmpDeviceTypeClause::DeviceTypeDescription &c);
  void Post(const OmpChunkModifier::Value &c);
  void Post(const OmpLinearModifier::Value &c);
  void Post(const OmpOrderingModifier::Value &c);
  void Post(const OmpTaskDependenceType::Value &c);
  void Post(const OmpMapType::Value &c);
  void Post(const OmpScheduleClause::Kind &c);
  void Post(const OmpDirectiveNameModifier &c);
>>>>>>> ce7c17d5
  void Post(const OmpCancelType::Type &c);
  void Post(const OmpClause &c);
  void PostClauseCommon(const ClauseInfo &ci);

  std::string clauseDetails;
  llvm::SmallVector<LogRecord> constructClauses;
  llvm::SmallVector<OmpWrapperType *> ompWrapperStack;
  llvm::DenseMap<OmpWrapperType *, llvm::SmallVector<ClauseInfo>> clauseStrings;
  Parsing *parsing{nullptr};
};
} // namespace parser
} // namespace Fortran

#endif /* FORTRAN_FLANG_OMP_REPORT_VISITOR_H */<|MERGE_RESOLUTION|>--- conflicted
+++ resolved
@@ -69,16 +69,6 @@
   void Post(const OmpProcBindClause::AffinityPolicy &c);
   void Post(const OmpDefaultClause::DataSharingAttribute &c);
   void Post(const OmpDefaultmapClause::ImplicitBehavior &c);
-<<<<<<< HEAD
-  void Post(const OmpDefaultmapClause::VariableCategory &c);
-  void Post(const OmpDeviceTypeClause::Type &c);
-  void Post(const OmpScheduleModifierType::ModType &c);
-  void Post(const OmpLinearModifier::Type &c);
-  void Post(const OmpDependenceType::Type &c);
-  void Post(const OmpMapClause::Type &c);
-  void Post(const OmpScheduleClause::ScheduleType &c);
-  void Post(const OmpIfClause::DirectiveNameModifier &c);
-=======
   void Post(const OmpVariableCategory::Value &c);
   void Post(const OmpDeviceTypeClause::DeviceTypeDescription &c);
   void Post(const OmpChunkModifier::Value &c);
@@ -88,7 +78,6 @@
   void Post(const OmpMapType::Value &c);
   void Post(const OmpScheduleClause::Kind &c);
   void Post(const OmpDirectiveNameModifier &c);
->>>>>>> ce7c17d5
   void Post(const OmpCancelType::Type &c);
   void Post(const OmpClause &c);
   void PostClauseCommon(const ClauseInfo &ci);
