
find_package(Doxygen)
if (DOXYGEN_FOUND)
if (LLVM_ENABLE_DOXYGEN)
  set(abs_top_srcdir ${CMAKE_CURRENT_SOURCE_DIR})
  set(abs_top_builddir ${CMAKE_CURRENT_BINARY_DIR})

  if (HAVE_DOT)
    set(DOT ${LLVM_PATH_DOT})
  endif()

  if (LLVM_DOXYGEN_EXTERNAL_SEARCH)
    set(enable_searchengine "YES")
    set(searchengine_url "${LLVM_DOXYGEN_SEARCHENGINE_URL}")
    set(enable_server_based_search "YES")
    set(enable_external_search "YES")
    set(extra_search_mappings "${LLVM_DOXYGEN_SEARCH_MAPPINGS}")
  else()
    set(enable_searchengine "NO")
    set(searchengine_url "")
    set(enable_server_based_search "NO")
    set(enable_external_search "NO")
    set(extra_search_mappings "")
  endif()

  # If asked, configure doxygen for the creation of a Qt Compressed Help file.
  if (LLVM_ENABLE_DOXYGEN_QT_HELP)
    set(FLANG_DOXYGEN_QCH_FILENAME "org.llvm.flang.qch" CACHE STRING
      "Filename of the Qt Compressed help file")
    set(FLANG_DOXYGEN_QHP_NAMESPACE "org.llvm.flang" CACHE STRING
      "Namespace under which the intermediate Qt Help Project file lives")
    set(FLANG_DOXYGEN_QHP_CUST_FILTER_NAME "FLANG ${FLANG_VERSION}" CACHE STRING
      "See http://qt-project.org/doc/qt-4.8/qthelpproject.html#custom-filters")
    set(FLANG_DOXYGEN_QHP_CUST_FILTER_ATTRS "FLANG,${FLANG_VERSION}" CACHE STRING
      "See http://qt-project.org/doc/qt-4.8/qthelpproject.html#filter-attributes")
    set(flang_doxygen_generate_qhp "YES")
    set(flang_doxygen_qch_filename "${FLANG_DOXYGEN_QCH_FILENAME}")
    set(flang_doxygen_qhp_namespace "${FLANG_DOXYGEN_QHP_NAMESPACE}")
    set(flang_doxygen_qhelpgenerator_path "${LLVM_DOXYGEN_QHELPGENERATOR_PATH}")
    set(flang_doxygen_qhp_cust_filter_name "${FLANG_DOXYGEN_QHP_CUST_FILTER_NAME}")
    set(flang_doxygen_qhp_cust_filter_attrs "${FLANG_DOXYGEN_QHP_CUST_FILTER_ATTRS}")
  else()
    set(flang_doxygen_generate_qhp "NO")
    set(flang_doxygen_qch_filename "")
    set(flang_doxygen_qhp_namespace "")
    set(flang_doxygen_qhelpgenerator_path "")
    set(flang_doxygen_qhp_cust_filter_name "")
    set(flang_doxygen_qhp_cust_filter_attrs "")
  endif()

  configure_file(${CMAKE_CURRENT_SOURCE_DIR}/doxygen.cfg.in
    ${CMAKE_CURRENT_BINARY_DIR}/doxygen.cfg @ONLY)

  set(abs_top_srcdir)
  set(abs_top_builddir)
  set(DOT)
  set(enable_searchengine)
  set(searchengine_url)
  set(enable_server_based_search)
  set(enable_external_search)
  set(extra_search_mappings)
  set(flang_doxygen_generate_qhp)
  set(flang_doxygen_qch_filename)
  set(flang_doxygen_qhp_namespace)
  set(flang_doxygen_qhelpgenerator_path)
  set(flang_doxygen_qhp_cust_filter_name)
  set(flang_doxygen_qhp_cust_filter_attrs)

  add_custom_target(doxygen-flang
    COMMAND ${DOXYGEN_EXECUTABLE} ${CMAKE_CURRENT_BINARY_DIR}/doxygen.cfg
    WORKING_DIRECTORY ${CMAKE_CURRENT_BINARY_DIR}
    COMMENT "Generating flang doxygen documentation." VERBATIM)
  set_target_properties(doxygen-flang PROPERTIES FOLDER "Flang/Docs")
  if (LLVM_BUILD_DOCS)
   add_dependencies(doxygen doxygen-flang)
  endif()

  if (NOT LLVM_INSTALL_TOOLCHAIN_ONLY AND LLVM_BUILD_DOCS)
    install(DIRECTORY ${CMAKE_CURRENT_BINARY_DIR}/doxygen/html
      DESTINATION docs/html)
  endif()
endif()
endif()

function (gen_rst_file_from_td output_file td_option source)
  if (NOT EXISTS "${CMAKE_CURRENT_SOURCE_DIR}/${source}")
    message(FATAL_ERROR "Cannot find source file: ${source} in ${CMAKE_CURRENT_SOURCE_DIR}")
  endif()
  get_filename_component(TABLEGEN_INCLUDE_DIR "${CMAKE_CURRENT_SOURCE_DIR}/${source}" DIRECTORY)
  list(APPEND LLVM_TABLEGEN_FLAGS "-I${TABLEGEN_INCLUDE_DIR}")
  list(APPEND LLVM_TABLEGEN_FLAGS "-I${CMAKE_CURRENT_SOURCE_DIR}/../../clang/include/clang/Driver/")
  clang_tablegen(Source/${output_file} ${td_option} SOURCE ${source} TARGET "gen-${output_file}")
<<<<<<< HEAD
  add_dependencies(${docs_target} "gen-${output_file}")

  # clang_tablegen() does not create the output directory automatically,
  # so we have to create it explicitly. Note that copy-flang-src-docs below
  # does create the output directory, but it is not necessarily run
  # before RST generation.
=======
  # clang_tablegen() does not create the output directory automatically,
  # so we have to create it explicitly. 
>>>>>>> eb0f1dc0
  add_custom_target(create-flang-rst-output-dir
    COMMAND ${CMAKE_COMMAND} -E make_directory ${CMAKE_CURRENT_BINARY_DIR}/Source
  )
  add_dependencies("gen-${output_file}" create-flang-rst-output-dir)
endfunction()

if (LLVM_ENABLE_SPHINX)
  set (FLANG_DOCS_HTML_DIR "${CMAKE_CURRENT_BINARY_DIR}/SourceHtml")
  set (FLANG_DOCS_MAN_DIR "${CMAKE_CURRENT_BINARY_DIR}/SourceMan")
  include(AddSphinxTarget)
  if (SPHINX_FOUND)

    # CLANG_TABLEGEN_EXE variable needs to be set for clang_tablegen to run without error
    find_program(CLANG_TABLEGEN_EXE "clang-tblgen" ${LLVM_TOOLS_BINARY_DIR} NO_DEFAULT_PATH)

    # Generate the RST file from TableGen (shared by both HTML and MAN builds)
    gen_rst_file_from_td(FlangCommandLineReference.rst -gen-opt-docs FlangOptionsDocs.td)

    if (${SPHINX_OUTPUT_HTML})
      message(STATUS "Using index.md for html build")

      # Copy the entire flang/docs directory to the build Source dir,
      # then remove the index.rst file, to avoid clash with index.md 
      # which is used for the HTML build.
      add_custom_target(copy-flang-src-docs-html
        COMMAND "${CMAKE_COMMAND}" -E copy_directory
              "${CMAKE_CURRENT_SOURCE_DIR}"
              "${FLANG_DOCS_HTML_DIR}"
        COMMAND "${CMAKE_COMMAND}" -E remove
          "${FLANG_DOCS_HTML_DIR}/CommandGuide/index.rst"
        COMMAND "${CMAKE_COMMAND}" -E copy
          "${CMAKE_CURRENT_BINARY_DIR}/Source/FlangCommandLineReference.rst"
          "${FLANG_DOCS_HTML_DIR}/FlangCommandLineReference.rst"
        DEPENDS flang-doc gen-FlangCommandLineReference.rst)

      # Run Python preprocessing ONLY for HTML build
      # This script prepends headers to FIRLangRef.md for proper formatting
      add_custom_command(TARGET copy-flang-src-docs-html
        COMMAND "${Python3_EXECUTABLE}"
        ARGS "${FLANG_DOCS_HTML_DIR}/FIR/CreateFIRLangRef.py")

      add_sphinx_target(html flang SOURCE_DIR "${FLANG_DOCS_HTML_DIR}")
      add_dependencies(docs-flang-html copy-flang-src-docs-html)
    endif()

    # ----------------------------
    # MAN BUILD SETUP
    # ----------------------------
    if (${SPHINX_OUTPUT_MAN})
      message(STATUS "NOTE: The Flang man page is currently a placeholder with a TODO. See docs/CommandGuide/index.rst for details")

      # Create minimal Source dir with ONLY the files needed for man build:
      # - conf.py (Sphinx config)
      # - index.rst (top-level man page)
      # - FlangCommandLineReference.rst (generated reference)
      add_custom_target(copy-flang-src-docs-man
        COMMAND "${CMAKE_COMMAND}" -E make_directory
                "${FLANG_DOCS_MAN_DIR}"
        COMMAND "${CMAKE_COMMAND}" -E copy
          "${CMAKE_CURRENT_SOURCE_DIR}/conf.py"
          "${FLANG_DOCS_MAN_DIR}/conf.py"
        COMMAND "${CMAKE_COMMAND}" -E copy
          "${CMAKE_CURRENT_BINARY_DIR}/Source/FlangCommandLineReference.rst"
          "${FLANG_DOCS_MAN_DIR}/FlangCommandLineReference.rst"
        COMMAND "${CMAKE_COMMAND}" -E copy
                "${CMAKE_CURRENT_SOURCE_DIR}/CommandGuide/index.rst"
                "${FLANG_DOCS_MAN_DIR}/index.rst"
        DEPENDS flang-doc gen-FlangCommandLineReference.rst)
        
      add_sphinx_target(man flang SOURCE_DIR "${FLANG_DOCS_MAN_DIR}")
      add_dependencies(docs-flang-man copy-flang-src-docs-man)
    endif()
  endif()
endif()
<|MERGE_RESOLUTION|>--- conflicted
+++ resolved
@@ -90,17 +90,8 @@
   list(APPEND LLVM_TABLEGEN_FLAGS "-I${TABLEGEN_INCLUDE_DIR}")
   list(APPEND LLVM_TABLEGEN_FLAGS "-I${CMAKE_CURRENT_SOURCE_DIR}/../../clang/include/clang/Driver/")
   clang_tablegen(Source/${output_file} ${td_option} SOURCE ${source} TARGET "gen-${output_file}")
-<<<<<<< HEAD
-  add_dependencies(${docs_target} "gen-${output_file}")
-
-  # clang_tablegen() does not create the output directory automatically,
-  # so we have to create it explicitly. Note that copy-flang-src-docs below
-  # does create the output directory, but it is not necessarily run
-  # before RST generation.
-=======
   # clang_tablegen() does not create the output directory automatically,
   # so we have to create it explicitly. 
->>>>>>> eb0f1dc0
   add_custom_target(create-flang-rst-output-dir
     COMMAND ${CMAKE_COMMAND} -E make_directory ${CMAKE_CURRENT_BINARY_DIR}/Source
   )
