--- conflicted
+++ resolved
@@ -164,15 +164,12 @@
   No other Fortran compiler enforces C7108 (to our knowledge);
   they all resolve the ambiguity by interpreting the call as a function
   reference.  We do the same, with a portability warning.
-<<<<<<< HEAD
-=======
 * An override for an inaccessible procedure binding works only within
   the same module; other apparent overrides of inaccessible bindings
   are actually new bindings of the same name.
   In the case of `DEFERRED` bindings in an `ABSTRACT` derived type,
   however, overrides are necessary, so they are permitted for inaccessible
   bindings with an optional warning.
->>>>>>> eb0f1dc0
 
 ## Extensions, deletions, and legacy features supported by default
 
@@ -861,8 +858,6 @@
   warning since such values may have become defined by the time the nested
   expression's value is required.
 
-<<<<<<< HEAD
-=======
 * Intrinsic assignment of arrays is defined elementally, and intrinsic
   assignment of derived type components is defined componentwise.
   However, when intrinsic assignment takes place for an array of derived
@@ -873,7 +868,6 @@
   the elements for each component before proceeding to the next component.
   A program using defined assignment might be able to detect the difference.
 
->>>>>>> eb0f1dc0
 ## De Facto Standard Features
 
 * `EXTENDS_TYPE_OF()` returns `.TRUE.` if both of its arguments have the
