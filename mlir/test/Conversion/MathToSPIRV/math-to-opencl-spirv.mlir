// RUN: mlir-opt -split-input-file -convert-math-to-spirv -verify-diagnostics %s -o - | FileCheck %s

module attributes { spirv.target_env = #spirv.target_env<#spirv.vce<v1.0, [Kernel], []>, #spirv.resource_limits<>> } {

// CHECK-LABEL: @float32_unary_scalar
func.func @float32_unary_scalar(%arg0: f32) {
  // CHECK: spirv.CL.atan %{{.*}}: f32
  %0 = math.atan %arg0 : f32
  // CHECK: spirv.CL.cos %{{.*}}: f32
  %1 = math.cos %arg0 : f32
  // CHECK: spirv.CL.exp %{{.*}}: f32
  %2 = math.exp %arg0 : f32
  // CHECK: %[[EXP:.+]] = spirv.CL.exp %arg0
  // CHECK: %[[ONE:.+]] = spirv.Constant 1.000000e+00 : f32
  // CHECK: spirv.FSub %[[EXP]], %[[ONE]]
  %3 = math.expm1 %arg0 : f32
  // CHECK: spirv.CL.log %{{.*}}: f32
  %4 = math.log %arg0 : f32
  // CHECK: %[[ONE:.+]] = spirv.Constant 1.000000e+00 : f32
  // CHECK: %[[ADDONE:.+]] = spirv.FAdd %[[ONE]], %{{.+}}
  // CHECK: spirv.CL.log %[[ADDONE]]
  %5 = math.log1p %arg0 : f32
  // CHECK: %[[LOG2_RECIPROCAL:.+]] = spirv.Constant 1.44269502 : f32
  // CHECK: %[[LOG0:.+]] = spirv.CL.log {{.+}}
  // CHECK: spirv.FMul %[[LOG0]], %[[LOG2_RECIPROCAL]]
  %6 = math.log2 %arg0 : f32
  // CHECK: %[[LOG10_RECIPROCAL:.+]] = spirv.Constant 0.434294492 : f32
  // CHECK: %[[LOG1:.+]] = spirv.CL.log {{.+}}
  // CHECK: spirv.FMul %[[LOG1]], %[[LOG10_RECIPROCAL]]
  %7 = math.log10 %arg0 : f32
  // CHECK: spirv.CL.rint %{{.*}}: f32
  %8 = math.roundeven %arg0 : f32
  // CHECK: spirv.CL.rsqrt %{{.*}}: f32
  %9 = math.rsqrt %arg0 : f32
  // CHECK: spirv.CL.sqrt %{{.*}}: f32
  %10 = math.sqrt %arg0 : f32
  // CHECK: spirv.CL.tanh %{{.*}}: f32
  %11 = math.tanh %arg0 : f32
  // CHECK: spirv.CL.sin %{{.*}}: f32
  %12 = math.sin %arg0 : f32
  // CHECK: spirv.CL.fabs %{{.*}}: f32
  %13 = math.absf %arg0 : f32
  // CHECK: spirv.CL.ceil %{{.*}}: f32
  %14 = math.ceil %arg0 : f32
  // CHECK: spirv.CL.floor %{{.*}}: f32
  %15 = math.floor %arg0 : f32
  // CHECK: spirv.CL.erf %{{.*}}: f32
  %16 = math.erf %arg0 : f32
  // CHECK: spirv.CL.round %{{.*}}: f32
  %17 = math.round %arg0 : f32
<<<<<<< HEAD
=======
  // CHECK: spirv.CL.tan %{{.*}}: f32
  %18 = math.tan %arg0 : f32
  // CHECK: spirv.CL.asin %{{.*}}: f32
  %19 = math.asin %arg0 : f32
  // CHECK: spirv.CL.acos %{{.*}}: f32
  %20 = math.acos %arg0 : f32
  // CHECK: spirv.CL.sinh %{{.*}}: f32
  %21 = math.sinh %arg0 : f32
  // CHECK: spirv.CL.cosh %{{.*}}: f32
  %22 = math.cosh %arg0 : f32
  // CHECK: spirv.CL.asinh %{{.*}}: f32
  %23 = math.asinh %arg0 : f32
  // CHECK: spirv.CL.acosh %{{.*}}: f32
  %24 = math.acosh %arg0 : f32
  // CHECK: spirv.CL.atanh %{{.*}}: f32
  %25 = math.atanh %arg0 : f32
>>>>>>> eb0f1dc0
  return
}

// CHECK-LABEL: @float32_unary_vector
func.func @float32_unary_vector(%arg0: vector<3xf32>) {
  // CHECK: spirv.CL.atan %{{.*}}: vector<3xf32>
  %0 = math.atan %arg0 : vector<3xf32>
  // CHECK: spirv.CL.cos %{{.*}}: vector<3xf32>
  %1 = math.cos %arg0 : vector<3xf32>
  // CHECK: spirv.CL.exp %{{.*}}: vector<3xf32>
  %2 = math.exp %arg0 : vector<3xf32>
  // CHECK: %[[EXP:.+]] = spirv.CL.exp %arg0
  // CHECK: %[[ONE:.+]] = spirv.Constant dense<1.000000e+00> : vector<3xf32>
  // CHECK: spirv.FSub %[[EXP]], %[[ONE]]
  %3 = math.expm1 %arg0 : vector<3xf32>
  // CHECK: spirv.CL.log %{{.*}}: vector<3xf32>
  %4 = math.log %arg0 : vector<3xf32>
  // CHECK: %[[ONE:.+]] = spirv.Constant dense<1.000000e+00> : vector<3xf32>
  // CHECK: %[[ADDONE:.+]] = spirv.FAdd %[[ONE]], %{{.+}}
  // CHECK: spirv.CL.log %[[ADDONE]]
  %5 = math.log1p %arg0 : vector<3xf32>
  // CHECK: %[[LOG2_RECIPROCAL:.+]] = spirv.Constant dense<1.44269502> : vector<3xf32>
  // CHECK: %[[LOG0:.+]] = spirv.CL.log {{.+}}
  // CHECK: spirv.FMul %[[LOG0]], %[[LOG2_RECIPROCAL]]
  %6 = math.log2 %arg0 : vector<3xf32>
  // CHECK: %[[LOG10_RECIPROCAL:.+]] = spirv.Constant dense<0.434294492> : vector<3xf32>
  // CHECK: %[[LOG1:.+]] = spirv.CL.log {{.+}}
  // CHECK: spirv.FMul %[[LOG1]], %[[LOG10_RECIPROCAL]]
  %7 = math.log10 %arg0 : vector<3xf32>
  // CHECK: spirv.CL.rint %{{.*}}: vector<3xf32>
  %8 = math.roundeven %arg0 : vector<3xf32>
  // CHECK: spirv.CL.rsqrt %{{.*}}: vector<3xf32>
  %9 = math.rsqrt %arg0 : vector<3xf32>
  // CHECK: spirv.CL.sqrt %{{.*}}: vector<3xf32>
  %10 = math.sqrt %arg0 : vector<3xf32>
  // CHECK: spirv.CL.tanh %{{.*}}: vector<3xf32>
  %11 = math.tanh %arg0 : vector<3xf32>
  // CHECK: spirv.CL.sin %{{.*}}: vector<3xf32>
  %12 = math.sin %arg0 : vector<3xf32>
<<<<<<< HEAD
=======
  // CHECK: spirv.CL.tan %{{.*}}: vector<3xf32>
  %13 = math.tan %arg0 : vector<3xf32>
  // CHECK: spirv.CL.asin %{{.*}}: vector<3xf32>
  %14 = math.asin %arg0 : vector<3xf32>
  // CHECK: spirv.CL.acos %{{.*}}: vector<3xf32>
  %15 = math.acos %arg0 : vector<3xf32>
  // CHECK: spirv.CL.sinh %{{.*}}: vector<3xf32>
  %16 = math.sinh %arg0 : vector<3xf32>
  // CHECK: spirv.CL.cosh %{{.*}}: vector<3xf32>
  %17 = math.cosh %arg0 : vector<3xf32>
  // CHECK: spirv.CL.asinh %{{.*}}: vector<3xf32>
  %18 = math.asinh %arg0 : vector<3xf32>
  // CHECK: spirv.CL.acosh %{{.*}}: vector<3xf32>
  %19 = math.acosh %arg0 : vector<3xf32>
  // CHECK: spirv.CL.atanh %{{.*}}: vector<3xf32>
  %20 = math.atanh %arg0 : vector<3xf32>
>>>>>>> eb0f1dc0
  return
}

// CHECK-LABEL: @float32_binary_scalar
func.func @float32_binary_scalar(%lhs: f32, %rhs: f32) {
  // CHECK: spirv.CL.atan2 %{{.*}}: f32
  %0 = math.atan2 %lhs, %rhs : f32
  // CHECK: spirv.CL.pow %{{.*}}: f32
  %1 = math.powf %lhs, %rhs : f32
  return
}

// CHECK-LABEL: @float32_binary_vector
func.func @float32_binary_vector(%lhs: vector<4xf32>, %rhs: vector<4xf32>) {
  // CHECK: spirv.CL.atan2 %{{.*}}: vector<4xf32>
  %0 = math.atan2 %lhs, %rhs : vector<4xf32>
  // CHECK: spirv.CL.pow %{{.*}}: vector<4xf32>
  %1 = math.powf %lhs, %rhs : vector<4xf32>
  return
}

// CHECK-LABEL: @float32_ternary_scalar
func.func @float32_ternary_scalar(%a: f32, %b: f32, %c: f32) {
  // CHECK: spirv.CL.fma %{{.*}}: f32
  %0 = math.fma %a, %b, %c : f32
  return
}

// CHECK-LABEL: @float32_ternary_vector
func.func @float32_ternary_vector(%a: vector<4xf32>, %b: vector<4xf32>,
                            %c: vector<4xf32>) {
  // CHECK: spirv.CL.fma %{{.*}}: vector<4xf32>
  %0 = math.fma %a, %b, %c : vector<4xf32>
  return
}

// CHECK-LABEL: @int_unary
func.func @int_unary(%arg0: i32) {
  // CHECK: spirv.CL.s_abs %{{.*}}
  %0 = math.absi %arg0 : i32
  return
}

} // end module

// -----

module attributes {
  spirv.target_env = #spirv.target_env<#spirv.vce<v1.0, [Shader], []>, #spirv.resource_limits<>>
} {

// 2-D vectors are not supported.

// CHECK-LABEL: @vector_2d
func.func @vector_2d(%arg0: vector<2x2xf32>) {
  // CHECK-NEXT: math.atan {{.+}} : vector<2x2xf32>
  %0 = math.atan %arg0 : vector<2x2xf32>
  // CHECK-NEXT: math.cos {{.+}} : vector<2x2xf32>
  %1 = math.cos %arg0 : vector<2x2xf32>
  // CHECK-NEXT: math.exp {{.+}} : vector<2x2xf32>
  %2 = math.exp %arg0 : vector<2x2xf32>
  // CHECK-NEXT: math.absf {{.+}} : vector<2x2xf32>
  %3 = math.absf %arg0 : vector<2x2xf32>
  // CHECK-NEXT: math.ceil {{.+}} : vector<2x2xf32>
  %4 = math.ceil %arg0 : vector<2x2xf32>
  // CHECK-NEXT: math.floor {{.+}} : vector<2x2xf32>
  %5 = math.floor %arg0 : vector<2x2xf32>
  // CHECK-NEXT: math.powf {{.+}}, {{%.+}} : vector<2x2xf32>
  %6 = math.powf %arg0, %arg0 : vector<2x2xf32>
  // CHECK-NEXT: return
  return
}

// Tensors are not supported.

// CHECK-LABEL: @tensor_1d
func.func @tensor_1d(%arg0: tensor<2xf32>) {
  // CHECK-NEXT: math.atan {{.+}} : tensor<2xf32>
  %0 = math.atan %arg0 : tensor<2xf32>
  // CHECK-NEXT: math.cos {{.+}} : tensor<2xf32>
  %1 = math.cos %arg0 : tensor<2xf32>
  // CHECK-NEXT: math.exp {{.+}} : tensor<2xf32>
  %2 = math.exp %arg0 : tensor<2xf32>
  // CHECK-NEXT: math.absf {{.+}} : tensor<2xf32>
  %3 = math.absf %arg0 : tensor<2xf32>
  // CHECK-NEXT: math.ceil {{.+}} : tensor<2xf32>
  %4 = math.ceil %arg0 : tensor<2xf32>
  // CHECK-NEXT: math.floor {{.+}} : tensor<2xf32>
  %5 = math.floor %arg0 : tensor<2xf32>
  // CHECK-NEXT: math.powf {{.+}}, {{%.+}} : tensor<2xf32>
  %6 = math.powf %arg0, %arg0 : tensor<2xf32>
  // CHECK-NEXT: return
  return
}

} // end module<|MERGE_RESOLUTION|>--- conflicted
+++ resolved
@@ -48,8 +48,6 @@
   %16 = math.erf %arg0 : f32
   // CHECK: spirv.CL.round %{{.*}}: f32
   %17 = math.round %arg0 : f32
-<<<<<<< HEAD
-=======
   // CHECK: spirv.CL.tan %{{.*}}: f32
   %18 = math.tan %arg0 : f32
   // CHECK: spirv.CL.asin %{{.*}}: f32
@@ -66,7 +64,6 @@
   %24 = math.acosh %arg0 : f32
   // CHECK: spirv.CL.atanh %{{.*}}: f32
   %25 = math.atanh %arg0 : f32
->>>>>>> eb0f1dc0
   return
 }
 
@@ -106,8 +103,6 @@
   %11 = math.tanh %arg0 : vector<3xf32>
   // CHECK: spirv.CL.sin %{{.*}}: vector<3xf32>
   %12 = math.sin %arg0 : vector<3xf32>
-<<<<<<< HEAD
-=======
   // CHECK: spirv.CL.tan %{{.*}}: vector<3xf32>
   %13 = math.tan %arg0 : vector<3xf32>
   // CHECK: spirv.CL.asin %{{.*}}: vector<3xf32>
@@ -124,7 +119,6 @@
   %19 = math.acosh %arg0 : vector<3xf32>
   // CHECK: spirv.CL.atanh %{{.*}}: vector<3xf32>
   %20 = math.atanh %arg0 : vector<3xf32>
->>>>>>> eb0f1dc0
   return
 }
 
