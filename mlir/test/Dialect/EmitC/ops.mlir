// RUN: mlir-opt %s | mlir-opt | FileCheck %s
// RUN: mlir-opt %s -canonicalize | FileCheck %s

// CHECK: emitc.include <"test.h">
// CHECK: emitc.include "test.h"
emitc.include <"test.h">
emitc.include "test.h"

// CHECK-LABEL: func @f(%{{.*}}: i32, %{{.*}}: !emitc.opaque<"int32_t">) {
func.func @f(%arg0: i32, %f: !emitc.opaque<"int32_t">) {
  %1 = "emitc.call_opaque"() {callee = "blah"} : () -> i64
  emitc.call_opaque "foo" (%1) {args = [
    0 : index, dense<[0, 1]> : tensor<2xi32>, 0 : index
  ]} : (i64) -> ()
  return
}

emitc.declare_func @func

emitc.func @func(%arg0 : i32) {
  emitc.call_opaque "foo"(%arg0) : (i32) -> ()
  emitc.return
}

emitc.func @return_i32() -> i32 attributes {specifiers = ["static","inline"]} {
  %0 = emitc.call_opaque "foo"(): () -> i32
  emitc.return %0 : i32
}

emitc.func @call() -> i32 {
  %0 = emitc.call @return_i32() : () -> (i32)
  emitc.return %0 : i32
}

emitc.func private @extern(i32) attributes {specifiers = ["extern"]}

func.func @cast(%arg0: i32) {
  %1 = emitc.cast %arg0: i32 to f32
  return
}

func.func @cast_array_to_pointer(%arg0: !emitc.array<3xi32>) {
  %1 = emitc.cast %arg0: !emitc.array<3xi32> to !emitc.ptr<i32>
  return
}

func.func @c() {
  %1 = "emitc.constant"(){value = 42 : i32} : () -> i32
  %2 = "emitc.constant"(){value = 42 : index} : () -> !emitc.size_t
  %3 = "emitc.constant"(){value = 42 : index} : () -> !emitc.ssize_t
  %4 = "emitc.constant"(){value = 42 : index} : () -> !emitc.ptrdiff_t
  return
}

func.func @a() {
  %0 = "emitc.variable"() <{value = #emitc.opaque<"">}> : () -> !emitc.lvalue<i32>
  %1 = "emitc.variable"() <{value = #emitc.opaque<"">}> : () -> !emitc.lvalue<i32>
  %2 = "emitc.apply"(%0) {applicableOperator = "&"} : (!emitc.lvalue<i32>) -> !emitc.ptr<i32>
  %3 = emitc.apply "&"(%1) : (!emitc.lvalue<i32>) -> !emitc.ptr<i32>
  return
}

func.func @add_int(%arg0: i32, %arg1: i32) {
  %1 = "emitc.add" (%arg0, %arg1) : (i32, i32) -> i32
  return
}

func.func @add_pointer(%arg0: !emitc.ptr<f32>, %arg1: i32, %arg2: !emitc.opaque<"unsigned int">) {
  %1 = "emitc.add" (%arg0, %arg1) : (!emitc.ptr<f32>, i32) -> !emitc.ptr<f32>
  %2 = "emitc.add" (%arg0, %arg2) : (!emitc.ptr<f32>, !emitc.opaque<"unsigned int">) -> !emitc.ptr<f32>
  return
}

func.func @bitwise(%arg0: i32, %arg1: i32) -> () {
  %0 = emitc.bitwise_and %arg0, %arg1 : (i32, i32) -> i32
  %1 = emitc.bitwise_left_shift %arg0, %arg1 : (i32, i32) -> i32
  %2 = emitc.bitwise_not %arg0 : (i32) -> i32
  %3 = emitc.bitwise_or %arg0, %arg1 : (i32, i32) -> i32
  %4 = emitc.bitwise_right_shift %arg0, %arg1 : (i32, i32) -> i32
  %5 = emitc.bitwise_xor %arg0, %arg1 : (i32, i32) -> i32
  return
}

func.func @cond(%cond: i1, %arg0: i32, %arg1: i32) -> () {
  %0 = emitc.conditional %cond, %arg0, %arg1 : i32
  return
}

func.func @div_int(%arg0: i32, %arg1: i32) {
  %1 = "emitc.div" (%arg0, %arg1) : (i32, i32) -> i32
  return
}

func.func @div_float(%arg0: f32, %arg1: f32) {
  %1 = "emitc.div" (%arg0, %arg1) : (f32, f32) -> f32
  return
}

func.func @mul_int(%arg0: i32, %arg1: i32) {
  %1 = "emitc.mul" (%arg0, %arg1) : (i32, i32) -> i32
  return
}

func.func @mul_float(%arg0: f32, %arg1: f32) {
  %1 = "emitc.mul" (%arg0, %arg1) : (f32, f32) -> f32
  return
}

func.func @rem(%arg0: i32, %arg1: i32) {
  %1 = "emitc.rem" (%arg0, %arg1) : (i32, i32) -> i32
  return
}

func.func @sub_int(%arg0: i32, %arg1: i32) {
  %1 = "emitc.sub" (%arg0, %arg1) : (i32, i32) -> i32
  return
}

func.func @sub_pointer(%arg0: !emitc.ptr<f32>, %arg1: i32, %arg2: !emitc.opaque<"unsigned int">, %arg3: !emitc.ptr<f32>) {
  %1 = "emitc.sub" (%arg0, %arg1) : (!emitc.ptr<f32>, i32) -> !emitc.ptr<f32>
  %2 = "emitc.sub" (%arg0, %arg2) : (!emitc.ptr<f32>, !emitc.opaque<"unsigned int">) -> !emitc.ptr<f32>
  %3 = "emitc.sub" (%arg0, %arg3) : (!emitc.ptr<f32>, !emitc.ptr<f32>) -> !emitc.opaque<"ptrdiff_t">
  %4 = "emitc.sub" (%arg0, %arg3) : (!emitc.ptr<f32>, !emitc.ptr<f32>) -> i32
  %5 = "emitc.sub" (%arg0, %arg3) : (!emitc.ptr<f32>, !emitc.ptr<f32>) -> !emitc.ptrdiff_t
  return
}

func.func @cmp(%arg0 : i32, %arg1 : f32, %arg2 : i64, %arg3 : f64, %arg4 : !emitc.opaque<"unsigned">, %arg5 : !emitc.opaque<"std::valarray<int>">, %arg6 : !emitc.opaque<"custom">) {
  %1 = "emitc.cmp" (%arg0, %arg0) {predicate = 0} : (i32, i32) -> i1
  %2 = emitc.cmp eq, %arg0, %arg0 : (i32, i32) -> i1
  %3 = "emitc.cmp" (%arg1, %arg1) {predicate = 1} : (f32, f32) -> i1
  %4 = emitc.cmp ne, %arg1, %arg1 : (f32, f32) -> i1
  %5 = "emitc.cmp" (%arg2, %arg2) {predicate = 2} : (i64, i64) -> i1
  %6 = emitc.cmp lt, %arg2, %arg2 : (i64, i64) -> i1
  %7 = "emitc.cmp" (%arg3, %arg3) {predicate = 3} : (f64, f64) -> i1
  %8 = emitc.cmp le, %arg3, %arg3 : (f64, f64) -> i1
  %9 = "emitc.cmp" (%arg4, %arg4) {predicate = 4} : (!emitc.opaque<"unsigned">, !emitc.opaque<"unsigned">) -> i1
  %10 = emitc.cmp gt, %arg4, %arg4 : (!emitc.opaque<"unsigned">, !emitc.opaque<"unsigned">) -> i1
  %11 = "emitc.cmp" (%arg5, %arg5) {predicate = 5} : (!emitc.opaque<"std::valarray<int>">, !emitc.opaque<"std::valarray<int>">) -> !emitc.opaque<"std::valarray<bool>">
  %12 = emitc.cmp ge, %arg5, %arg5 : (!emitc.opaque<"std::valarray<int>">, !emitc.opaque<"std::valarray<int>">) -> !emitc.opaque<"std::valarray<bool>">
  %13 = "emitc.cmp" (%arg6, %arg6) {predicate = 6} : (!emitc.opaque<"custom">, !emitc.opaque<"custom">) -> !emitc.opaque<"custom">
  %14 = emitc.cmp three_way, %arg6, %arg6 : (!emitc.opaque<"custom">, !emitc.opaque<"custom">) -> !emitc.opaque<"custom">
  return
}

func.func @logical(%arg0: i32, %arg1: i32) {
  %0 = emitc.logical_and %arg0, %arg1 : i32, i32
  %1 = emitc.logical_not %arg0 : i32
  %2 = emitc.logical_or %arg0, %arg1 : i32, i32
  return
}

func.func @unary(%arg0: i32) {
  %0 = emitc.unary_minus %arg0 : (i32) -> i32
  %1 = emitc.unary_plus %arg0 : (i32) -> i32
  return
}

func.func @test_if(%arg0: i1, %arg1: f32) {
  emitc.if %arg0 {
     %0 = emitc.call_opaque "func_const"(%arg1) : (f32) -> i32
  }
  return
}

func.func @test_if_explicit_yield(%arg0: i1, %arg1: f32) {
  emitc.if %arg0 {
     %0 = emitc.call_opaque "func_const"(%arg1) : (f32) -> i32
     emitc.yield
  }
  return
}

func.func @test_if_else(%arg0: i1, %arg1: f32) {
  emitc.if %arg0 {
    %0 = emitc.call_opaque "func_true"(%arg1) : (f32) -> i32
  } else {
    %0 = emitc.call_opaque "func_false"(%arg1) : (f32) -> i32
  }
  return
}

func.func @test_assign(%arg1: f32) {
  %v = "emitc.variable"() <{value = #emitc.opaque<"">}> : () -> !emitc.lvalue<f32>
  emitc.assign %arg1 : f32 to %v : !emitc.lvalue<f32>
  return
}

func.func @test_expression(%arg0: i32, %arg1: i32, %arg2: i32, %arg3: f32, %arg4: f32) -> i32 {
  %c7 = "emitc.constant"() {value = 7 : i32} : () -> i32
  %q = emitc.expression : i32 {
    %a = emitc.rem %arg1, %c7 : (i32, i32) -> i32
    emitc.yield %a : i32
  }
  %r = emitc.expression noinline : i32 {
    %a = emitc.add %arg0, %arg1 : (i32, i32) -> i32
    %b = emitc.call_opaque "bar" (%a, %arg2, %q) : (i32, i32, i32) -> (i32)
    %c = emitc.mul %arg3, %arg4 : (f32, f32) -> f32
    %d = emitc.cast %c : f32 to i32
    %e = emitc.sub %b, %d : (i32, i32) -> i32
    emitc.yield %e : i32
  }
  return %r : i32
}

func.func @test_for(%arg0 : index, %arg1 : index, %arg2 : index) {
  emitc.for %i0 = %arg0 to %arg1 step %arg2 {
    %0 = emitc.call_opaque "func_const"(%i0) : (index) -> i32
  }
  return
}

func.func @test_for_explicit_yield(%arg0 : index, %arg1 : index, %arg2 : index) {
  emitc.for %i0 = %arg0 to %arg1 step %arg2 {
    %0 = emitc.call_opaque "func_const"(%i0) : (index) -> i32
    emitc.yield
  }
  return
}

func.func @test_for_not_index_induction(%arg0 : i16, %arg1 : i16, %arg2 : i16) {
  emitc.for %i0 = %arg0 to %arg1 step %arg2 : i16 {
    %0 = emitc.call_opaque "func_const"(%i0) : (i16) -> i32
  }
  return
}

func.func @test_subscript(%arg0 : !emitc.array<2x3xf32>, %arg1 : !emitc.ptr<i32>, %arg2 : !emitc.opaque<"std::map<char, int>">, %idx0 : index, %idx1 : i32, %idx2 : !emitc.opaque<"char">) {
  %0 = emitc.subscript %arg0[%idx0, %idx1] : (!emitc.array<2x3xf32>, index, i32) -> !emitc.lvalue<f32>
  %1 = emitc.subscript %arg1[%idx0] : (!emitc.ptr<i32>, index) -> !emitc.lvalue<i32>
  %2 = emitc.subscript %arg2[%idx2] : (!emitc.opaque<"std::map<char, int>">, !emitc.opaque<"char">) -> !emitc.lvalue<!emitc.opaque<"int">>
  return
}

emitc.verbatim "#ifdef __cplusplus"
emitc.verbatim "extern \"C\" {"
emitc.verbatim "#endif  // __cplusplus"

emitc.verbatim "#ifdef __cplusplus"
emitc.verbatim "}  // extern \"C\""
emitc.verbatim "#endif  // __cplusplus"

emitc.verbatim "typedef int32_t i32;"
emitc.verbatim "typedef float f32;"

// The value is not interpreted as format string if there are no operands.
emitc.verbatim "{} {  }"

<<<<<<< HEAD
func.func @test_verbatim(%arg0 : !emitc.ptr<i32>, %arg1 : i32) {
  emitc.verbatim "{} + {};" args %arg0, %arg1 : !emitc.ptr<i32>, i32

  // Check there is no ambiguity whether %a is the argument to the emitc.verbatim op.
  emitc.verbatim "a"
  %a = "emitc.constant"(){value = 42 : i32} : () -> i32
=======
func.func @test_verbatim(%arg0 : !emitc.ptr<i32>, %arg1 : i32, %arg2: !emitc.array<3x!emitc.ptr<i32>>) {
  %a = "emitc.variable"() <{value = #emitc.opaque<"1">}> : () -> !emitc.lvalue<i32>

  // Check that the lvalue type can be used by verbatim.
  emitc.verbatim "++{};" args %a : !emitc.lvalue<i32>

  // Check that the array type can be used by verbatim.
  emitc.verbatim "*{}[0] = 1;" args %arg2 : !emitc.array<3x!emitc.ptr<i32>>

  emitc.verbatim "{} + {};" args %arg0, %arg1 : !emitc.ptr<i32>, i32

  // Check there is no ambiguity whether %b is the argument to the emitc.verbatim op.
  emitc.verbatim "b"
  %b = "emitc.constant"(){value = 42 : i32} : () -> i32
>>>>>>> eb0f1dc0

  return
}

emitc.global @uninit : i32
emitc.global @myglobal_int : i32 = 4
emitc.global extern @external_linkage : i32
emitc.global static @internal_linkage : i32
emitc.global @myglobal : !emitc.array<2xf32> = dense<4.000000e+00>
emitc.global const @myconstant : !emitc.array<2xi16> = dense<2>

func.func @use_global(%i: index) -> f32 {
  %0 = emitc.get_global @myglobal : !emitc.array<2xf32>
  %1 = emitc.subscript %0[%i] : (!emitc.array<2xf32>, index) -> !emitc.lvalue<f32>
  %2 = emitc.load %1 : <f32>
  return %2 : f32
}

func.func @assign_global(%arg0 : i32) {
  %0 = emitc.get_global @myglobal_int : !emitc.lvalue<i32>
  emitc.assign %arg0 : i32 to %0 : !emitc.lvalue<i32>
  return
}

func.func @member_access(%arg0: !emitc.lvalue<!emitc.opaque<"mystruct">>, %arg1: !emitc.lvalue<!emitc.opaque<"mystruct_ptr">>, %arg2: !emitc.lvalue<!emitc.ptr<!emitc.opaque<"mystruct">>>) {
  %0 = "emitc.member" (%arg0) {member = "a"} : (!emitc.lvalue<!emitc.opaque<"mystruct">>) -> !emitc.lvalue<i32>
  %1 = "emitc.member_of_ptr" (%arg1) {member = "a"} : (!emitc.lvalue<!emitc.opaque<"mystruct_ptr">>) -> !emitc.lvalue<i32>
  %2 = "emitc.member_of_ptr" (%arg2) {member = "a"} : (!emitc.lvalue<!emitc.ptr<!emitc.opaque<"mystruct">>>) -> !emitc.lvalue<i32>
  return
}

func.func @switch() {
  %0 = "emitc.constant"(){value = 1 : index} : () -> !emitc.ptrdiff_t

  emitc.switch %0 : !emitc.ptrdiff_t
  case 1 {
    %1 = emitc.call_opaque "func_b" () : () -> i32
    emitc.yield
  }
  case 2 {
    %2 = emitc.call_opaque "func_a" () : () -> i32
    emitc.yield
  }
  default {
    %3 = "emitc.constant"(){value = 42.0 : f32} : () -> f32
    emitc.call_opaque "func2" (%3) : (f32) -> ()
  }

  return 
}<|MERGE_RESOLUTION|>--- conflicted
+++ resolved
@@ -246,14 +246,6 @@
 // The value is not interpreted as format string if there are no operands.
 emitc.verbatim "{} {  }"
 
-<<<<<<< HEAD
-func.func @test_verbatim(%arg0 : !emitc.ptr<i32>, %arg1 : i32) {
-  emitc.verbatim "{} + {};" args %arg0, %arg1 : !emitc.ptr<i32>, i32
-
-  // Check there is no ambiguity whether %a is the argument to the emitc.verbatim op.
-  emitc.verbatim "a"
-  %a = "emitc.constant"(){value = 42 : i32} : () -> i32
-=======
 func.func @test_verbatim(%arg0 : !emitc.ptr<i32>, %arg1 : i32, %arg2: !emitc.array<3x!emitc.ptr<i32>>) {
   %a = "emitc.variable"() <{value = #emitc.opaque<"1">}> : () -> !emitc.lvalue<i32>
 
@@ -268,7 +260,6 @@
   // Check there is no ambiguity whether %b is the argument to the emitc.verbatim op.
   emitc.verbatim "b"
   %b = "emitc.constant"(){value = 42 : i32} : () -> i32
->>>>>>> eb0f1dc0
 
   return
 }
