--- conflicted
+++ resolved
@@ -297,21 +297,13 @@
 // CHECK: return %[[true]]
 func.func @remui_base_maybe_zero(%arg0 : index, %arg1 : index ) -> i1 {
     %c4 = arith.constant 4 : index
-<<<<<<< HEAD
-    %c5 = arith.constant 5 : index    
-=======
     %c5 = arith.constant 5 : index
->>>>>>> ce7c17d5
 
     %0 = arith.minui %arg1, %c4 : index
     %1 = arith.remui %arg0, %0 : index
     %2 = arith.cmpi ult, %1, %c5 : index
     func.return %2 : i1
-<<<<<<< HEAD
-}    
-=======
-}
->>>>>>> ce7c17d5
+}
 
 // CHECK-LABEL: func @remsi_base
 // CHECK: %[[ret:.*]] = arith.cmpi sge
