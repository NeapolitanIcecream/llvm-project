// RUN: mlir-opt -split-input-file -verify-diagnostics %s | FileCheck %s

//===----------------------------------------------------------------------===//
// spirv.GL.Exp
//===----------------------------------------------------------------------===//

func.func @exp(%arg0 : f32) -> () {
  // CHECK: spirv.GL.Exp {{%.*}} : f32
  %2 = spirv.GL.Exp %arg0 : f32
  return
}

func.func @expvec(%arg0 : vector<3xf16>) -> () {
  // CHECK: spirv.GL.Exp {{%.*}} : vector<3xf16>
  %2 = spirv.GL.Exp %arg0 : vector<3xf16>
  return
}

// -----

func.func @exp(%arg0 : i32) -> () {
  // expected-error @+1 {{op operand #0 must be 16/32-bit float or vector of 16/32-bit float values}}
  %2 = spirv.GL.Exp %arg0 : i32
  return
}

// -----

func.func @exp(%arg0 : vector<5xf32>) -> () {
  // expected-error @+1 {{op operand #0 must be 16/32-bit float or vector of 16/32-bit float values of length 2/3/4}}
  %2 = spirv.GL.Exp %arg0 : vector<5xf32>
  return
}

// -----

func.func @exp(%arg0 : f32, %arg1 : f32) -> () {
  // expected-error @+1 {{expected ':'}}
  %2 = spirv.GL.Exp %arg0, %arg1 : i32
  return
}

// -----

func.func @exp(%arg0 : i32) -> () {
  // expected-error @+1 {{expected non-function type}}
  %2 = spirv.GL.Exp %arg0 :
  return
}

// -----

func.func @exp_bf16(%arg0 : bf16) -> () {
  // expected-error @+1 {{op operand #0 must be 16/32-bit float or vector of 16/32-bit float values of length 2/3/4}}
  %2 = spirv.GL.Exp %arg0 : bf16
  return
}

// -----

//===----------------------------------------------------------------------===//
// spirv.GL.{F|S|U}{Max|Min}
//===----------------------------------------------------------------------===//

func.func @fmaxmin(%arg0 : f32, %arg1 : f32) {
  // CHECK: spirv.GL.FMax {{%.*}}, {{%.*}} : f32
  %1 = spirv.GL.FMax %arg0, %arg1 : f32
  // CHECK: spirv.GL.FMin {{%.*}}, {{%.*}} : f32
  %2 = spirv.GL.FMin %arg0, %arg1 : f32
  return
}

func.func @fmaxminvec(%arg0 : vector<3xf16>, %arg1 : vector<3xf16>) {
  // CHECK: spirv.GL.FMax {{%.*}}, {{%.*}} : vector<3xf16>
  %1 = spirv.GL.FMax %arg0, %arg1 : vector<3xf16>
  // CHECK: spirv.GL.FMin {{%.*}}, {{%.*}} : vector<3xf16>
  %2 = spirv.GL.FMin %arg0, %arg1 : vector<3xf16>
  return
}

func.func @fmaxminf64(%arg0 : f64, %arg1 : f64) {
  // CHECK: spirv.GL.FMax {{%.*}}, {{%.*}} : f64
  %1 = spirv.GL.FMax %arg0, %arg1 : f64
  // CHECK: spirv.GL.FMin {{%.*}}, {{%.*}} : f64
  %2 = spirv.GL.FMin %arg0, %arg1 : f64
  return
}

func.func @iminmax(%arg0: i32, %arg1: i32) {
  // CHECK: spirv.GL.SMax {{%.*}}, {{%.*}} : i32
  %1 = spirv.GL.SMax %arg0, %arg1 : i32
  // CHECK: spirv.GL.UMax {{%.*}}, {{%.*}} : i32
  %2 = spirv.GL.UMax %arg0, %arg1 : i32
  // CHECK: spirv.GL.SMin {{%.*}}, {{%.*}} : i32
  %3 = spirv.GL.SMin %arg0, %arg1 : i32
  // CHECK: spirv.GL.UMin {{%.*}}, {{%.*}} : i32
  %4 = spirv.GL.UMin %arg0, %arg1 : i32
  return
}

// -----

func.func @fmaxminbf16vec(%arg0 : vector<3xbf16>, %arg1 : vector<3xbf16>) {
  // expected-error @+1 {{operand #0 must be 16/32/64-bit float or vector of 16/32/64-bit float values}}
  %1 = spirv.GL.FMax %arg0, %arg1 : vector<3xbf16>
  %2 = spirv.GL.FMin %arg0, %arg1 : vector<3xbf16>
  return
}

// -----

//===----------------------------------------------------------------------===//
// spirv.GL.InverseSqrt
//===----------------------------------------------------------------------===//

func.func @inversesqrt(%arg0 : f32) -> () {
  // CHECK: spirv.GL.InverseSqrt {{%.*}} : f32
  %2 = spirv.GL.InverseSqrt %arg0 : f32
  return
}

func.func @inversesqrtvec(%arg0 : vector<3xf16>) -> () {
  // CHECK: spirv.GL.InverseSqrt {{%.*}} : vector<3xf16>
  %2 = spirv.GL.InverseSqrt %arg0 : vector<3xf16>
  return
}

// -----

//===----------------------------------------------------------------------===//
// spirv.GL.Sqrt
//===----------------------------------------------------------------------===//

func.func @sqrt(%arg0 : f32) -> () {
  // CHECK: spirv.GL.Sqrt {{%.*}} : f32
  %2 = spirv.GL.Sqrt %arg0 : f32
  return
}

func.func @sqrtvec(%arg0 : vector<3xf16>) -> () {
  // CHECK: spirv.GL.Sqrt {{%.*}} : vector<3xf16>
  %2 = spirv.GL.Sqrt %arg0 : vector<3xf16>
  return
}

//===----------------------------------------------------------------------===//
// spirv.GL.Cos
//===----------------------------------------------------------------------===//

func.func @cos(%arg0 : f32) -> () {
  // CHECK: spirv.GL.Cos {{%.*}} : f32
  %2 = spirv.GL.Cos %arg0 : f32
  return
}

func.func @cosvec(%arg0 : vector<3xf16>) -> () {
  // CHECK: spirv.GL.Cos {{%.*}} : vector<3xf16>
  %2 = spirv.GL.Cos %arg0 : vector<3xf16>
  return
}

//===----------------------------------------------------------------------===//
// spirv.GL.Sin
//===----------------------------------------------------------------------===//

func.func @sin(%arg0 : f32) -> () {
  // CHECK: spirv.GL.Sin {{%.*}} : f32
  %2 = spirv.GL.Sin %arg0 : f32
  return
}

func.func @sinvec(%arg0 : vector<3xf16>) -> () {
  // CHECK: spirv.GL.Sin {{%.*}} : vector<3xf16>
  %2 = spirv.GL.Sin %arg0 : vector<3xf16>
  return
}

//===----------------------------------------------------------------------===//
// spirv.GL.Tan
//===----------------------------------------------------------------------===//

func.func @tan(%arg0 : f32) -> () {
  // CHECK: spirv.GL.Tan {{%.*}} : f32
  %2 = spirv.GL.Tan %arg0 : f32
  return
}

func.func @tanvec(%arg0 : vector<3xf16>) -> () {
  // CHECK: spirv.GL.Tan {{%.*}} : vector<3xf16>
  %2 = spirv.GL.Tan %arg0 : vector<3xf16>
  return
}

//===----------------------------------------------------------------------===//
// spirv.GL.Acos
//===----------------------------------------------------------------------===//

func.func @acos(%arg0 : f32) -> () {
  // CHECK: spirv.GL.Acos {{%.*}} : f32
  %2 = spirv.GL.Acos %arg0 : f32
  return
}

func.func @acosvec(%arg0 : vector<3xf16>) -> () {
  // CHECK: spirv.GL.Acos {{%.*}} : vector<3xf16>
  %2 = spirv.GL.Acos %arg0 : vector<3xf16>
  return
}

//===----------------------------------------------------------------------===//
// spirv.GL.Asin
//===----------------------------------------------------------------------===//

func.func @asin(%arg0 : f32) -> () {
  // CHECK: spirv.GL.Asin {{%.*}} : f32
  %2 = spirv.GL.Asin %arg0 : f32
  return
}

func.func @asinvec(%arg0 : vector<3xf16>) -> () {
  // CHECK: spirv.GL.Asin {{%.*}} : vector<3xf16>
  %2 = spirv.GL.Asin %arg0 : vector<3xf16>
  return
}

//===----------------------------------------------------------------------===//
// spirv.GL.Atan
//===----------------------------------------------------------------------===//

func.func @atan(%arg0 : f32) -> () {
  // CHECK: spirv.GL.Atan {{%.*}} : f32
  %2 = spirv.GL.Atan %arg0 : f32
  return
}

func.func @atanvec(%arg0 : vector<3xf16>) -> () {
  // CHECK: spirv.GL.Atan {{%.*}} : vector<3xf16>
  %2 = spirv.GL.Atan %arg0 : vector<3xf16>
  return
}

//===----------------------------------------------------------------------===//
// spirv.GL.Sinh
//===----------------------------------------------------------------------===//

func.func @sinh(%arg0 : f32) -> () {
  // CHECK: spirv.GL.Sinh {{%.*}} : f32
  %2 = spirv.GL.Sinh %arg0 : f32
  return
}

func.func @sinhvec(%arg0 : vector<3xf16>) -> () {
  // CHECK: spirv.GL.Sinh {{%.*}} : vector<3xf16>
  %2 = spirv.GL.Sinh %arg0 : vector<3xf16>
  return
}

//===----------------------------------------------------------------------===//
// spirv.GL.Cosh
//===----------------------------------------------------------------------===//

func.func @cosh(%arg0 : f32) -> () {
  // CHECK: spirv.GL.Cosh {{%.*}} : f32
  %2 = spirv.GL.Cosh %arg0 : f32
  return
}

func.func @coshvec(%arg0 : vector<3xf16>) -> () {
  // CHECK: spirv.GL.Cosh {{%.*}} : vector<3xf16>
  %2 = spirv.GL.Cosh %arg0 : vector<3xf16>
  return
}

//===----------------------------------------------------------------------===//
// spirv.GL.Asinh
//===----------------------------------------------------------------------===//

func.func @asinh(%arg0 : f32) -> () {
  // CHECK: spirv.GL.Asinh {{%.*}} : f32
  %2 = spirv.GL.Asinh %arg0 : f32
  return
}

func.func @asinhvec(%arg0 : vector<3xf16>) -> () {
  // CHECK: spirv.GL.Asinh {{%.*}} : vector<3xf16>
  %2 = spirv.GL.Asinh %arg0 : vector<3xf16>
  return
}

//===----------------------------------------------------------------------===//
// spirv.GL.Acosh
//===----------------------------------------------------------------------===//

func.func @acosh(%arg0 : f32) -> () {
  // CHECK: spirv.GL.Acosh {{%.*}} : f32
  %2 = spirv.GL.Acosh %arg0 : f32
  return
}

func.func @acoshvec(%arg0 : vector<3xf16>) -> () {
  // CHECK: spirv.GL.Acosh {{%.*}} : vector<3xf16>
  %2 = spirv.GL.Acosh %arg0 : vector<3xf16>
  return
}

//===----------------------------------------------------------------------===//
// spirv.GL.Atanh
//===----------------------------------------------------------------------===//

func.func @atanh(%arg0 : f32) -> () {
  // CHECK: spirv.GL.Atanh {{%.*}} : f32
  %2 = spirv.GL.Atanh %arg0 : f32
  return
}

func.func @atanhvec(%arg0 : vector<3xf16>) -> () {
  // CHECK: spirv.GL.Atanh {{%.*}} : vector<3xf16>
  %2 = spirv.GL.Atanh %arg0 : vector<3xf16>
  return
}

//===----------------------------------------------------------------------===//
// spirv.GL.Pow
//===----------------------------------------------------------------------===//

func.func @pow(%arg0 : f32, %arg1 : f32) -> () {
  // CHECK: spirv.GL.Pow {{%.*}}, {{%.*}} : f32
  %2 = spirv.GL.Pow %arg0, %arg1 : f32
  return
}

func.func @powvec(%arg0 : vector<3xf16>, %arg1 : vector<3xf16>) -> () {
  // CHECK: spirv.GL.Pow {{%.*}}, {{%.*}} : vector<3xf16>
  %2 = spirv.GL.Pow %arg0, %arg1 : vector<3xf16>
  return
}

// -----

//===----------------------------------------------------------------------===//
// spirv.GL.Round
//===----------------------------------------------------------------------===//

func.func @round(%arg0 : f32) -> () {
  // CHECK: spirv.GL.Round {{%.*}} : f32
  %2 = spirv.GL.Round %arg0 : f32
  return
}

func.func @roundvec(%arg0 : vector<3xf16>) -> () {
  // CHECK: spirv.GL.Round {{%.*}} : vector<3xf16>
  %2 = spirv.GL.Round %arg0 : vector<3xf16>
  return
}

//===----------------------------------------------------------------------===//
// spirv.GL.RoundEven
//===----------------------------------------------------------------------===//

func.func @round_even(%arg0 : f32) -> () {
  // CHECK: spirv.GL.RoundEven {{%.*}} : f32
  %2 = spirv.GL.RoundEven %arg0 : f32
  return
}

func.func @round_even_vec(%arg0 : vector<3xf16>) -> () {
  // CHECK: spirv.GL.RoundEven {{%.*}} : vector<3xf16>
  %2 = spirv.GL.RoundEven %arg0 : vector<3xf16>
  return
}

// -----

//===----------------------------------------------------------------------===//
// spirv.GL.FClamp
//===----------------------------------------------------------------------===//

func.func @fclamp(%arg0 : f32, %min : f32, %max : f32) -> () {
  // CHECK: spirv.GL.FClamp {{%[^,]*}}, {{%[^,]*}}, {{%[^,]*}} : f32
  %2 = spirv.GL.FClamp %arg0, %min, %max : f32
  return
}

// -----

func.func @fclamp(%arg0 : vector<3xf32>, %min : vector<3xf32>, %max : vector<3xf32>) -> () {
  // CHECK: spirv.GL.FClamp {{%[^,]*}}, {{%[^,]*}}, {{%[^,]*}} : vector<3xf32>
  %2 = spirv.GL.FClamp %arg0, %min, %max : vector<3xf32>
  return
}

// -----

//===----------------------------------------------------------------------===//
// spirv.GL.UClamp
//===----------------------------------------------------------------------===//

func.func @uclamp(%arg0 : ui32, %min : ui32, %max : ui32) -> () {
  // CHECK: spirv.GL.UClamp {{%[^,]*}}, {{%[^,]*}}, {{%[^,]*}} : ui32
  %2 = spirv.GL.UClamp %arg0, %min, %max : ui32
  return
}

// -----

func.func @uclamp(%arg0 : vector<4xi32>, %min : vector<4xi32>, %max : vector<4xi32>) -> () {
  // CHECK: spirv.GL.UClamp {{%[^,]*}}, {{%[^,]*}}, {{%[^,]*}} : vector<4xi32>
  %2 = spirv.GL.UClamp %arg0, %min, %max : vector<4xi32>
  return
}

// -----

func.func @uclamp(%arg0 : si32, %min : si32, %max : si32) -> () {
  // CHECK: spirv.GL.UClamp
  %2 = spirv.GL.UClamp %arg0, %min, %max : si32
  return
}

// -----

//===----------------------------------------------------------------------===//
// spirv.GL.SClamp
//===----------------------------------------------------------------------===//

func.func @sclamp(%arg0 : si32, %min : si32, %max : si32) -> () {
  // CHECK: spirv.GL.SClamp {{%[^,]*}}, {{%[^,]*}}, {{%[^,]*}} : si32
  %2 = spirv.GL.SClamp %arg0, %min, %max : si32
  return
}

// -----

func.func @sclamp(%arg0 : vector<4xsi32>, %min : vector<4xsi32>, %max : vector<4xsi32>) -> () {
  // CHECK: spirv.GL.SClamp {{%[^,]*}}, {{%[^,]*}}, {{%[^,]*}} : vector<4xsi32>
  %2 = spirv.GL.SClamp %arg0, %min, %max : vector<4xsi32>
  return
}

// -----

func.func @sclamp(%arg0 : i32, %min : i32, %max : i32) -> () {
  // CHECK: spirv.GL.SClamp
  %2 = spirv.GL.SClamp %arg0, %min, %max : i32
  return
}

// -----

//===----------------------------------------------------------------------===//
// spirv.GL.Fma
//===----------------------------------------------------------------------===//

func.func @fma(%a : f32, %b : f32, %c : f32) -> () {
  // CHECK: spirv.GL.Fma {{%[^,]*}}, {{%[^,]*}}, {{%[^,]*}} : f32
  %2 = spirv.GL.Fma %a, %b, %c : f32
  return
}

// -----

func.func @fma(%a : vector<3xf32>, %b : vector<3xf32>, %c : vector<3xf32>) -> () {
  // CHECK: spirv.GL.Fma {{%[^,]*}}, {{%[^,]*}}, {{%[^,]*}} : vector<3xf32>
  %2 = spirv.GL.Fma %a, %b, %c : vector<3xf32>
  return
}
// -----

//===----------------------------------------------------------------------===//
// spirv.GL.FrexpStruct
//===----------------------------------------------------------------------===//

func.func @frexp_struct(%arg0 : f32) -> () {
  // CHECK: spirv.GL.FrexpStruct {{%.*}} : f32 -> !spirv.struct<(f32, i32)>
  %2 = spirv.GL.FrexpStruct %arg0 : f32 -> !spirv.struct<(f32, i32)>
  return
}

func.func @frexp_struct_64(%arg0 : f64) -> () {
  // CHECK: spirv.GL.FrexpStruct {{%.*}} : f64 -> !spirv.struct<(f64, i32)>
  %2 = spirv.GL.FrexpStruct %arg0 : f64 -> !spirv.struct<(f64, i32)>
  return
}

func.func @frexp_struct_vec(%arg0 : vector<3xf32>) -> () {
  // CHECK: spirv.GL.FrexpStruct {{%.*}} : vector<3xf32> -> !spirv.struct<(vector<3xf32>, vector<3xi32>)>
  %2 = spirv.GL.FrexpStruct %arg0 : vector<3xf32> -> !spirv.struct<(vector<3xf32>, vector<3xi32>)>
  return
}

// -----

func.func @frexp_struct_mismatch_type(%arg0 : f32) -> () {
  // expected-error @+1 {{member zero of the resulting struct type must be the same type as the operand}}
  %2 = spirv.GL.FrexpStruct %arg0 : f32 -> !spirv.struct<(vector<3xf32>, i32)>
  return
}

// -----

func.func @frexp_struct_wrong_type(%arg0 : i32) -> () {
  // expected-error @+1 {{op operand #0 must be 16/32/64-bit float or vector of 16/32/64-bit float values}}
  %2 = spirv.GL.FrexpStruct %arg0 : i32 -> !spirv.struct<(i32, i32)>
  return
}

// -----

func.func @frexp_struct_mismatch_num_components(%arg0 : vector<3xf32>) -> () {
  // expected-error @+1 {{member one of the resulting struct type must have the same number of components as the operand type}}
  %2 = spirv.GL.FrexpStruct %arg0 : vector<3xf32> -> !spirv.struct<(vector<3xf32>, vector<2xi32>)>
  return
}

// -----

func.func @frexp_struct_not_i32(%arg0 : f32) -> () {
  // expected-error @+1 {{member one of the resulting struct type must be a scalar or vector of 32 bit integer type}}
  %2 = spirv.GL.FrexpStruct %arg0 : f32 -> !spirv.struct<(f32, i64)>
  return
}

// -----

//===----------------------------------------------------------------------===//
// spirv.GL.Ldexp
//===----------------------------------------------------------------------===//

func.func @ldexp(%arg0 : f32, %arg1 : i32) -> () {
  // CHECK: {{%.*}} = spirv.GL.Ldexp {{%.*}} : f32, {{%.*}} : i32 -> f32
  %0 = spirv.GL.Ldexp %arg0 : f32, %arg1 : i32 -> f32
  return
}

// -----
func.func @ldexp_vec(%arg0 : vector<3xf32>, %arg1 : vector<3xi32>) -> () {
  // CHECK: {{%.*}} = spirv.GL.Ldexp {{%.*}} : vector<3xf32>, {{%.*}} : vector<3xi32> -> vector<3xf32>
  %0 = spirv.GL.Ldexp %arg0 : vector<3xf32>, %arg1 : vector<3xi32> -> vector<3xf32>
  return
}

// -----

func.func @ldexp_wrong_type_scalar(%arg0 : f32, %arg1 : vector<2xi32>) -> () {
  // expected-error @+1 {{operands must both be scalars or vectors}}
  %0 = spirv.GL.Ldexp %arg0 : f32, %arg1 : vector<2xi32> -> f32
  return
}

// -----

func.func @ldexp_wrong_type_vec_1(%arg0 : vector<3xf32>, %arg1 : i32) -> () {
  // expected-error @+1 {{operands must both be scalars or vectors}}
  %0 = spirv.GL.Ldexp %arg0 : vector<3xf32>, %arg1 : i32 -> vector<3xf32>
  return
}

// -----

func.func @ldexp_wrong_type_vec_2(%arg0 : vector<3xf32>, %arg1 : vector<2xi32>) -> () {
  // expected-error @+1 {{operands must have the same number of elements}}
  %0 = spirv.GL.Ldexp %arg0 : vector<3xf32>, %arg1 : vector<2xi32> -> vector<3xf32>
  return
}

// -----

//===----------------------------------------------------------------------===//
// spirv.GL.FMix
//===----------------------------------------------------------------------===//

func.func @fmix(%arg0 : f32, %arg1 : f32, %arg2 : f32) -> () {
  // CHECK: {{%.*}} = spirv.GL.FMix {{%.*}} : f32, {{%.*}} : f32, {{%.*}} : f32 -> f32
  %0 = spirv.GL.FMix %arg0 : f32, %arg1 : f32, %arg2 : f32 -> f32
  return
}

func.func @fmix_vector(%arg0 : vector<3xf32>, %arg1 : vector<3xf32>, %arg2 : vector<3xf32>) -> () {
  // CHECK: {{%.*}} = spirv.GL.FMix {{%.*}} : vector<3xf32>, {{%.*}} : vector<3xf32>, {{%.*}} : vector<3xf32> -> vector<3xf32>
  %0 = spirv.GL.FMix %arg0 : vector<3xf32>, %arg1 : vector<3xf32>, %arg2 : vector<3xf32> -> vector<3xf32>
  return
}

// -----

//===----------------------------------------------------------------------===//
// spirv.GL.FindILsb
//===----------------------------------------------------------------------===//

func.func @findimsb_scalar_i32(%arg0 : i32) -> () {
  // CHECK: spirv.GL.FindILsb {{%.*}} : i32
  %2 = spirv.GL.FindILsb %arg0 : i32
  return
}

func.func @findimsb_vector_i32(%arg0 : vector<3xi32>) -> () {
  // CHECK: spirv.GL.FindILsb {{%.*}} : vector<3xi32>
  %2 = spirv.GL.FindILsb %arg0 : vector<3xi32>
  return
}

func.func @findimsb_scalar_i16(%arg0 : i16) -> () {
  // CHECK: spirv.GL.FindILsb {{%.*}} : i16
  %2 = spirv.GL.FindILsb %arg0 : i16
  return
}

func.func @findimsb_vector_i64(%arg0 : vector<3xi64>) -> () {
  // CHECK: spirv.GL.FindILsb {{%.*}} : vector<3xi64>
  %2 = spirv.GL.FindILsb %arg0 : vector<3xi64>
  return
}

// -----

func.func @findimsb_error_scalar_float(%arg0 : f32) -> () {
  // expected-error @+1 {{operand #0 must be 8/16/32/64-bit integer or vector of 8/16/32/64-bit integer values of length 2/3/4/8/1}}
  %2 = spirv.GL.FindILsb %arg0 : f32
  return
}

// -----

//===----------------------------------------------------------------------===//
// spirv.GL.FindSMsb
//===----------------------------------------------------------------------===//

func.func @findsmsb_scalar(%arg0 : i32) -> () {
  // CHECK: spirv.GL.FindSMsb {{%.*}} : i32
  %2 = spirv.GL.FindSMsb %arg0 : i32
  return
}

func.func @findsmsb_vector(%arg0 : vector<3xi32>) -> () {
  // CHECK: spirv.GL.FindSMsb {{%.*}} : vector<3xi32>
  %2 = spirv.GL.FindSMsb %arg0 : vector<3xi32>
  return
}

// -----

func.func @findsmsb_error_scalar_i64(%arg0 : i64) -> () {
  // expected-error @+1 {{operand #0 must be Int32 or vector of Int32}}
  %2 = spirv.GL.FindSMsb %arg0 : i64
  return
}

// -----

//===----------------------------------------------------------------------===//
// spirv.GL.FindUMsb
//===----------------------------------------------------------------------===//

func.func @findumsb(%arg0 : i32) -> () {
  // CHECK: spirv.GL.FindUMsb {{%.*}} : i32
  %2 = spirv.GL.FindUMsb %arg0 : i32
  return
}

func.func @findumsb_vector(%arg0 : vector<3xi32>) -> () {
  // CHECK: spirv.GL.FindUMsb {{%.*}} : vector<3xi32>
  %2 = spirv.GL.FindUMsb %arg0 : vector<3xi32>
  return
}

// -----

func.func @findumsb(%arg0 : i64) -> () {
  // expected-error @+1 {{operand #0 must be Int32 or vector of Int32}}
  %2 = spirv.GL.FindUMsb %arg0 : i64
  return
}

// -----

//===----------------------------------------------------------------------===//
// spirv.GL.Distance 
//===----------------------------------------------------------------------===//

func.func @distance_scalar(%arg0 : f32, %arg1 : f32) {
  // CHECK: spirv.GL.Distance {{%.*}}, {{%.*}} : f32, f32 -> f32
  %0 = spirv.GL.Distance %arg0, %arg1 : f32, f32 -> f32
  return
}

func.func @distance_vector(%arg0 : vector<3xf32>, %arg1 : vector<3xf32>) {
  // CHECK: spirv.GL.Distance {{%.*}}, {{%.*}} : vector<3xf32>, vector<3xf32> -> f32
  %0 = spirv.GL.Distance %arg0, %arg1 : vector<3xf32>, vector<3xf32> -> f32
  return
}

// -----

func.func @distance_invalid_type(%arg0 : i32, %arg1 : i32) {
  // expected-error @+1 {{'spirv.GL.Distance' op operand #0 must be 16/32/64-bit float or vector of 16/32/64-bit float values of length 2/3/4/8/16}}
  %0 = spirv.GL.Distance %arg0, %arg1 : i32, i32 -> f32
  return
}

// -----

func.func @distance_arg_mismatch(%arg0 : vector<3xf32>, %arg1 : vector<4xf32>) {
  // expected-error @+1 {{'spirv.GL.Distance' op failed to verify that all of {p0, p1} have same type}}
  %0 = spirv.GL.Distance %arg0, %arg1 : vector<3xf32>, vector<4xf32> -> f32
  return
}

// -----

func.func @distance_invalid_vector_size(%arg0 : vector<5xf32>, %arg1 : vector<5xf32>) {
  // expected-error @+1 {{'spirv.GL.Distance' op operand #0 must be 16/32/64-bit float or vector of 16/32/64-bit float values of length 2/3/4/8/16}}
  %0 = spirv.GL.Distance %arg0, %arg1 : vector<5xf32>, vector<5xf32> -> f32
  return
}

// -----

func.func @distance_invalid_result(%arg0 : f32, %arg1 : f32) {
  // expected-error @+1 {{'spirv.GL.Distance' op result #0 must be 16/32/64-bit float}}
  %0 = spirv.GL.Distance %arg0, %arg1 : f32, f32 -> i32
  return
}

// -----

//===----------------------------------------------------------------------===//
// spirv.GL.Cross
//===----------------------------------------------------------------------===//

func.func @cross(%arg0 : vector<3xf32>, %arg1 : vector<3xf32>) {
  %2 = spirv.GL.Cross %arg0, %arg1 : vector<3xf32>
  // CHECK: %{{.+}} = spirv.GL.Cross %{{.+}}, %{{.+}} : vector<3xf32>
  return
}

// -----

func.func @cross_invalid_type(%arg0 : vector<3xi32>, %arg1 : vector<3xi32>) {
  // expected-error @+1 {{'spirv.GL.Cross' op operand #0 must be 16/32/64-bit float or vector of 16/32/64-bit float values of length 2/3/4/8/16, but got 'vector<3xi32>'}}
  %0 = spirv.GL.Cross %arg0, %arg1 : vector<3xi32>
  return
}

// -----

//===----------------------------------------------------------------------===//
// spirv.GL.Normalize
//===----------------------------------------------------------------------===//

func.func @normalize_scalar(%arg0 : f32) {
  %2 = spirv.GL.Normalize %arg0 : f32
  // CHECK: %{{.+}} = spirv.GL.Normalize %{{.+}} : f32
  return
}

func.func @normalize_vector(%arg0 : vector<3xf32>) {
  %2 = spirv.GL.Normalize %arg0 : vector<3xf32>
  // CHECK: %{{.+}} = spirv.GL.Normalize %{{.+}} : vector<3xf32>
  return
}

// -----

func.func @normalize_invalid_type(%arg0 : i32) {
  // expected-error @+1 {{'spirv.GL.Normalize' op operand #0 must be 16/32/64-bit float or vector of 16/32/64-bit float values}}
  %0 = spirv.GL.Normalize %arg0 : i32
  return
}

// -----

//===----------------------------------------------------------------------===//
// spirv.GL.Reflect
//===----------------------------------------------------------------------===//

func.func @reflect_scalar(%arg0 : f32, %arg1 : f32) {
  %2 = spirv.GL.Reflect %arg0, %arg1 : f32
  // CHECK: %{{.+}} = spirv.GL.Reflect %{{.+}}, %{{.+}} : f32
  return
}

func.func @reflect_vector(%arg0 : vector<3xf32>, %arg1 : vector<3xf32>) {
  %2 = spirv.GL.Reflect %arg0, %arg1 : vector<3xf32>
  // CHECK: %{{.+}} = spirv.GL.Reflect %{{.+}}, %{{.+}} : vector<3xf32>
  return
}

// -----

func.func @reflect_invalid_type(%arg0 : i32, %arg1 : i32) {
  // expected-error @+1 {{'spirv.GL.Reflect' op operand #0 must be 16/32/64-bit float or vector of 16/32/64-bit float values}}
  %0 = spirv.GL.Reflect %arg0, %arg1 : i32
  return
}

// -----

//===----------------------------------------------------------------------===//
// spirv.GL.Fract
//===----------------------------------------------------------------------===//

func.func @fract(%arg0 : f32) -> () {
  // CHECK: spirv.GL.Fract {{%.*}} : f32
  %0 = spirv.GL.Fract %arg0 : f32
  return
}

func.func @fractvec(%arg0 : vector<3xf16>) -> () {
  // CHECK: spirv.GL.Fract {{%.*}} : vector<3xf16>
  %0 = spirv.GL.Fract %arg0 : vector<3xf16>
  return
}

// -----

func.func @fract_invalid_type(%arg0 : i32) {
  // expected-error @+1 {{'spirv.GL.Fract' op operand #0 must be 16/32/64-bit float or vector of 16/32/64-bit float values}}
  %0 = spirv.GL.Fract %arg0 : i32
  return
<<<<<<< HEAD
=======
}

// -----

//===----------------------------------------------------------------------===//
// spirv.GL.Log2
//===----------------------------------------------------------------------===//

func.func @log2(%arg0 : f32) -> () {
  // CHECK: spirv.GL.Log2 {{%.*}} : f32
  %0 = spirv.GL.Log2 %arg0 : f32
  return
}

func.func @log2vec(%arg0 : vector<3xf16>) -> () {
  // CHECK: spirv.GL.Log2 {{%.*}} : vector<3xf16>
  %0 = spirv.GL.Log2 %arg0 : vector<3xf16>
  return
}

// -----

func.func @log2_invalid_type(%arg0 : i32) -> () {
  // expected-error @+1 {{op operand #0 must be 16/32-bit float or vector of 16/32-bit float values}}
  %0 = spirv.GL.Log2 %arg0 : i32
  return
}

// -----

//===----------------------------------------------------------------------===//
// spirv.GL.Tanh
//===----------------------------------------------------------------------===//

func.func @tanh(%arg0 : f32) -> () {
  // CHECK: spirv.GL.Tanh {{%.*}} : f32
  %0 = spirv.GL.Tanh %arg0 : f32
  return
}

func.func @tanhvec(%arg0 : vector<3xf16>) -> () {
  // CHECK: spirv.GL.Tanh {{%.*}} : vector<3xf16>
  %0 = spirv.GL.Tanh %arg0 : vector<3xf16>
  return
}

// -----

func.func @tanh_invalid_type(%arg0 : i32) -> () {
  // expected-error @+1 {{op operand #0 must be 16/32-bit float or vector of 16/32-bit float values}}
  %0 = spirv.GL.Tanh %arg0 : i32
  return
}

// -----

//===----------------------------------------------------------------------===//
// spirv.GL.Exp2
//===----------------------------------------------------------------------===//

func.func @exp2(%arg0 : f32) -> () {
  // CHECK: spirv.GL.Exp2 {{%.*}} : f32
  %0 = spirv.GL.Exp2 %arg0 : f32
  return
}

func.func @exp2vec(%arg0 : vector<3xf16>) -> () {
  // CHECK: spirv.GL.Exp2 {{%.*}} : vector<3xf16>
  %0 = spirv.GL.Exp2 %arg0 : vector<3xf16>
  return
}

// -----

func.func @exp2_invalid_type(%arg0 : i32) -> () {
  // expected-error @+1 {{op operand #0 must be 16/32-bit float or vector of 16/32-bit float values}}
  %0 = spirv.GL.Exp2 %arg0 : i32
  return
}

// -----

//===----------------------------------------------------------------------===//
// spirv.GL.PackHalf2x16 
//===----------------------------------------------------------------------===//

func.func @pack_half_2x16(%arg0 : vector<2xf32>) -> () {
  // CHECK: spirv.GL.PackHalf2x16 {{%.*}} : vector<2xf32> -> i32
  %0 = spirv.GL.PackHalf2x16 %arg0 : vector<2xf32> -> i32
  return
}

// -----

func.func @pack_half_2x16_i16_output(%arg0 : vector<2xf32>) -> () {
  // expected-error @+1 {{op result #0 must be Int32, but got 'i16'}}
  %0 = spirv.GL.PackHalf2x16 %arg0 : vector<2xf32> -> i16
  return
}

// -----

func.func @pack_half_2x16_wrong_vec_size(%arg0 : vector<3xf32>) -> () {
  // expected-error @+1 {{op operand #0 must be vector of Float32 values of length 2, but got 'vector<3xf32>'}}
  %0 = spirv.GL.PackHalf2x16 %arg0 : vector<3xf32> -> i32
  return
}

// -----

func.func @pack_half_2x16_wrong_vec_type(%arg0 : vector<2xi32>) -> () {
  // expected-error @+1 {{op operand #0 must be vector of Float32 values of length 2, but got 'vector<2xi32>'}}
  %0 = spirv.GL.PackHalf2x16 %arg0 : vector<2xi32> -> i32
  return
}

// -----

func.func @pack_half_2x16_scalar_in(%arg0 : f32) -> () {
  // expected-error @+1 {{invalid kind of type specified: expected builtin.vector, but found 'f32'}}
  %0 = spirv.GL.PackHalf2x16 %arg0 : f32 -> i32
  return
}

// -----

func.func @unpack_half_2x16_vector_out(%arg0 : vector<2xf32>) -> () {
  // expected-error @+1 {{invalid kind of type specified: expected builtin.integer, but found 'vector<2xf32>'}}
  %0 = spirv.GL.UnpackHalf2x16 %arg0 : vector<2xf32> -> vector<2xi32>
  return
}

// -----

//===----------------------------------------------------------------------===//
// spirv.GL.UnpackHalf2x16 
//===----------------------------------------------------------------------===//

func.func @unpack_half_2x16(%arg0 : i32) -> () {
  // CHECK: spirv.GL.UnpackHalf2x16 {{%.*}} : i32 -> vector<2xf32>
  %0 = spirv.GL.UnpackHalf2x16 %arg0 : i32 -> vector<2xf32>
  return
}

// -----

func.func @unpack_half_2x16_i16_input(%arg0 : i16) -> () {
  // expected-error @+1 {{op operand #0 must be Int32, but got 'i16'}}
  %0 = spirv.GL.UnpackHalf2x16 %arg0 : i16 -> vector<2xf32>
  return
}

// -----

func.func @unpack_half_2x16_wrong_vec_size(%arg0 : i32) -> () {
  // expected-error @+1 {{op result #0 must be vector of Float32 values of length 2, but got 'vector<3xf32>'}}
  %0 = spirv.GL.UnpackHalf2x16 %arg0 : i32 -> vector<3xf32>
  return
}

// -----

func.func @unpack_half_2x16_wrong_vec_type(%arg0 : i32) -> () {
  // expected-error @+1 {{op result #0 must be vector of Float32 values of length 2, but got 'vector<2xi32>'}}
  %0 = spirv.GL.UnpackHalf2x16 %arg0 : i32 -> vector<2xi32>
  return
}

// -----

func.func @unpack_half_2x16_vec_in(%arg0 : vector<2xf32>) -> () {
  // expected-error @+1 {{invalid kind of type specified: expected builtin.integer, but found 'vector<2xf32>'}}
  %0 = spirv.GL.UnpackHalf2x16 %arg0 : vector<2xf32> -> vector<2xf32>
  return
}

// -----

func.func @unpack_half_2x16_scalar_out(%arg0 : i32) -> () {
  // expected-error @+1 {{invalid kind of type specified: expected builtin.vector, but found 'f32'}}
  %0 = spirv.GL.UnpackHalf2x16 %arg0 : i32 -> f32
  return
}

// -----

//===----------------------------------------------------------------------===//
// spirv.GL.Length
//===----------------------------------------------------------------------===//

func.func @length(%arg0 : f32) -> () {
  // CHECK: spirv.GL.Length {{%.*}} : f32 -> f32
  %0 = spirv.GL.Length %arg0 : f32 -> f32
  return
}

func.func @lengthvec(%arg0 : vector<3xf32>) -> () {
  // CHECK: spirv.GL.Length {{%.*}} : vector<3xf32> -> f32
  %0 = spirv.GL.Length %arg0 : vector<3xf32> -> f32
  return
}

// -----

func.func @length_i32_in(%arg0 : i32) -> () {
  // expected-error @+1 {{op operand #0 must be 16/32/64-bit float or vector of 16/32/64-bit float values of length 2/3/4/8/16, but got 'i32'}}
  %0 = spirv.GL.Length %arg0 : i32 -> f32
  return
}

// -----

func.func @length_f16_in(%arg0 : f16) -> () {
  // expected-error @+1 {{op failed to verify that result type must match operand element type}}
  %0 = spirv.GL.Length %arg0 : f16 -> f32
  return
}

// -----

func.func @length_i32vec_in(%arg0 : vector<3xi32>) -> () {
  // expected-error @+1 {{op operand #0 must be 16/32/64-bit float or vector of 16/32/64-bit float values of length 2/3/4/8/16, but got 'vector<3xi32>'}}
  %0 = spirv.GL.Length %arg0 : vector<3xi32> -> f32
  return
}

// -----

func.func @length_f16vec_in(%arg0 : vector<3xf16>) -> () {
  // expected-error @+1 {{op failed to verify that result type must match operand element type}}
  %0 = spirv.GL.Length %arg0 : vector<3xf16> -> f32
  return
}

// -----

func.func @length_i32_out(%arg0 : vector<3xf32>) -> () {
  // expected-error @+1 {{op result #0 must be 16/32/64-bit float, but got 'i32'}}
  %0 = spirv.GL.Length %arg0 : vector<3xf32> -> i32
  return
}

// -----

func.func @length_vec_out(%arg0 : vector<3xf32>) -> () {
  // expected-error @+1 {{op result #0 must be 16/32/64-bit float, but got 'vector<3xf32>'}}
  %0 = spirv.GL.Length %arg0 : vector<3xf32> -> vector<3xf32>
  return
>>>>>>> eb0f1dc0
}<|MERGE_RESOLUTION|>--- conflicted
+++ resolved
@@ -817,8 +817,6 @@
   // expected-error @+1 {{'spirv.GL.Fract' op operand #0 must be 16/32/64-bit float or vector of 16/32/64-bit float values}}
   %0 = spirv.GL.Fract %arg0 : i32
   return
-<<<<<<< HEAD
-=======
 }
 
 // -----
@@ -1067,5 +1065,4 @@
   // expected-error @+1 {{op result #0 must be 16/32/64-bit float, but got 'vector<3xf32>'}}
   %0 = spirv.GL.Length %arg0 : vector<3xf32> -> vector<3xf32>
   return
->>>>>>> eb0f1dc0
 }