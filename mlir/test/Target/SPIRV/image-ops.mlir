--- conflicted
+++ resolved
@@ -13,14 +13,11 @@
     %0 = spirv.ImageQuerySize %arg0 : !spirv.image<f32, Dim2D, NoDepth, NonArrayed, SingleSampled, NoSampler, Unknown> -> vector<2xi32>
     spirv.Return
   }
-<<<<<<< HEAD
-=======
   spirv.func @image_read(%arg0 : !spirv.image<f32, Dim2D, NoDepth, NonArrayed, SingleSampled, NoSampler, Rgba8>, %arg1 : vector<2xsi32>) "None" {
     // CHECK: {{.*}} = spirv.ImageRead {{%.*}}, {{%.*}} : !spirv.image<f32, Dim2D, NoDepth, NonArrayed, SingleSampled, NoSampler, Rgba8>, vector<2xsi32> -> vector<4xf32>
     %0 = spirv.ImageRead %arg0, %arg1 : !spirv.image<f32, Dim2D, NoDepth, NonArrayed, SingleSampled, NoSampler, Rgba8>, vector<2xsi32> -> vector<4xf32>
     spirv.Return
   }
->>>>>>> 4084ffcf
   spirv.func @image_write(%arg0 : !spirv.image<f32, Dim2D, NoDepth, NonArrayed, SingleSampled, NoSampler, Rgba8>, %arg1 : vector<2xsi32>, %arg2 : vector<4xf32>) "None" {
     // CHECK: spirv.ImageWrite {{%.*}}, {{%.*}}, {{%.*}} : !spirv.image<f32, Dim2D, NoDepth, NonArrayed, SingleSampled, NoSampler, Rgba8>, vector<2xsi32>, vector<4xf32>
     spirv.ImageWrite %arg0, %arg1, %arg2 : !spirv.image<f32, Dim2D, NoDepth, NonArrayed, SingleSampled, NoSampler, Rgba8>, vector<2xsi32>, vector<4xf32>
@@ -46,17 +43,11 @@
 // -----
 
 spirv.module Logical GLSL450 requires #spirv.vce<v1.0, [Shader, StorageImageWriteWithoutFormat, Linkage], []> {
-<<<<<<< HEAD
-  spirv.func @image_write(%arg0 : !spirv.image<f32, Dim2D, NoDepth, NonArrayed, SingleSampled, NoSampler, Unknown>, %arg1 : vector<2xsi32>, %arg2 : vector<4xf32>) "None" {
-    // CHECK: spirv.ImageWrite {{%.*}}, {{%.*}}, {{%.*}} : !spirv.image<f32, Dim2D, NoDepth, NonArrayed, SingleSampled, NoSampler, Unknown>, vector<2xsi32>, vector<4xf32>
-    spirv.ImageWrite %arg0, %arg1, %arg2 : !spirv.image<f32, Dim2D, NoDepth, NonArrayed, SingleSampled, NoSampler, Unknown>, vector<2xsi32>, vector<4xf32>
-=======
   spirv.func @image_read_write(%arg0 : !spirv.image<f32, Dim2D, NoDepth, NonArrayed, SingleSampled, NoSampler, Unknown>, %arg1 : vector<2xsi32>) "None" {
     // CHECK: spirv.ImageRead {{%.*}}, {{%.*}} : !spirv.image<f32, Dim2D, NoDepth, NonArrayed, SingleSampled, NoSampler, Unknown>, vector<2xsi32> -> vector<4xf32>
     %0 = spirv.ImageRead %arg0, %arg1 : !spirv.image<f32, Dim2D, NoDepth, NonArrayed, SingleSampled, NoSampler, Unknown>, vector<2xsi32> -> vector<4xf32>
     // CHECK: spirv.ImageWrite {{%.*}}, {{%.*}}, {{%.*}} : !spirv.image<f32, Dim2D, NoDepth, NonArrayed, SingleSampled, NoSampler, Unknown>, vector<2xsi32>, vector<4xf32>
     spirv.ImageWrite %arg0, %arg1, %0 : !spirv.image<f32, Dim2D, NoDepth, NonArrayed, SingleSampled, NoSampler, Unknown>, vector<2xsi32>, vector<4xf32>
->>>>>>> 4084ffcf
     spirv.Return
   }
 }