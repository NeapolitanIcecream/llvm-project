--- conflicted
+++ resolved
@@ -34,8 +34,6 @@
     %15 = spirv.GL.FMix %arg0 : f32, %arg1 : f32, %arg0 : f32 -> f32
     // CHECK: {{%.*}} = spirv.GL.Fract {{%.*}} : f32
     %16 = spirv.GL.Fract %arg0 : f32
-<<<<<<< HEAD
-=======
     // CHECK: {{%.*}} = spirv.GL.Asinh {{%.*}} : f32
     %17 = spirv.GL.Asinh %arg0 : f32
     // CHECK: {{%.*}} = spirv.GL.Acosh {{%.*}} : f32
@@ -48,7 +46,6 @@
     %21 = spirv.GL.Tanh %arg0 : f32
     // CHECK: {{%.*}} = spirv.GL.Exp2 {{%.*}} : f32
     %22 = spirv.GL.Exp2 %arg0 : f32
->>>>>>> eb0f1dc0
     spirv.Return
   }
 
@@ -110,11 +107,7 @@
     spirv.Return
   }
 
-<<<<<<< HEAD
-spirv.func @vector(%arg0 : f32, %arg1 : vector<3xf32>, %arg2 : vector<3xf32>) "None" {
-=======
   spirv.func @vector(%arg0 : f32, %arg1 : vector<3xf32>, %arg2 : vector<3xf32>, %arg3: vector<3xi32>) "None" {
->>>>>>> eb0f1dc0
     // CHECK: {{%.*}} = spirv.GL.Cross {{%.*}}, {{%.*}} : vector<3xf32>
     %0 = spirv.GL.Cross %arg1, %arg2 : vector<3xf32>
     // CHECK: {{%.*}} = spirv.GL.Normalize {{%.*}} : f32
@@ -129,12 +122,6 @@
     %5 = spirv.GL.Distance %arg0, %arg0 : f32, f32 -> f32
     // CHECK: {{%.*}} = spirv.GL.Distance {{%.*}}, {{%.*}} : vector<3xf32>, vector<3xf32> -> f32
     %6 = spirv.GL.Distance %arg1, %arg2 : vector<3xf32>, vector<3xf32> -> f32
-<<<<<<< HEAD
-    spirv.Return
-  }
-
-
-=======
     // CHECK: {{%.*}} = spirv.GL.FindILsb {{%.*}} : vector<3xi32>
     %7 = spirv.GL.FindILsb %arg3 : vector<3xi32>
     // CHECK: {{%.*}} = spirv.GL.FindSMsb {{%.*}} : vector<3xi32>
@@ -155,5 +142,4 @@
     %1 = spirv.GL.PackHalf2x16 %0 : vector<2xf32> -> i32
     spirv.Return
   }
->>>>>>> eb0f1dc0
 }