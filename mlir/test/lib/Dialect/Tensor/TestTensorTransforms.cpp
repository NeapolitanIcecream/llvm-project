--- conflicted
+++ resolved
@@ -75,14 +75,11 @@
   Option<bool> testBubbleUpExpandShapePatterns{
       *this, "test-expand-shape-bubbling",
       llvm::cl::desc("Test folding of expand_shape/collapse_shape"),
-<<<<<<< HEAD
-=======
       llvm::cl::init(false)};
 
   Option<bool> testFoldExtractFromCollapseShape{
       *this, "test-fold-extract-from-collapse-shape",
       llvm::cl::desc("Test folding of extract from collapse_shape"),
->>>>>>> 4084ffcf
       llvm::cl::init(false)};
 
   Option<bool> useForeach{
@@ -138,15 +135,12 @@
   RewritePatternSet patterns(rootOp->getContext());
   tensor::populateDropRedundantInsertSliceRankExpansionPatterns(patterns);
   (void)applyPatternsGreedily(rootOp, std::move(patterns));
-<<<<<<< HEAD
-=======
 }
 
 static void applyFoldExtractFromCollapseShapePatterns(Operation *rootOp) {
   RewritePatternSet patterns(rootOp->getContext());
   tensor::populateFoldCollapseExtractPatterns(patterns);
   (void)applyPatternsGreedily(rootOp, std::move(patterns));
->>>>>>> 4084ffcf
 }
 
 namespace {
