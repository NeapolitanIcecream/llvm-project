--- conflicted
+++ resolved
@@ -120,15 +120,10 @@
                                               SymbolTable &symbolTable);
 
 /// Run the ownership-based buffer deallocation.
-<<<<<<< HEAD
-LogicalResult deallocateBuffersOwnershipBased(FunctionOpInterface op,
-                                              DeallocationOptions options);
-=======
 LogicalResult
 deallocateBuffersOwnershipBased(FunctionOpInterface op,
                                 DeallocationOptions options,
                                 SymbolTableCollection &symbolTables);
->>>>>>> eb0f1dc0
 
 // Options struct for BufferResultsToOutParams pass.
 // Note: defined only here, not in tablegen.
