//===- EmitC.td - EmitC operations--------------------------*- tablegen -*-===//
//
// Part of the LLVM Project, under the Apache License v2.0 with LLVM Exceptions.
// See https://llvm.org/LICENSE.txt for license information.
// SPDX-License-Identifier: Apache-2.0 WITH LLVM-exception
//
//===----------------------------------------------------------------------===//
//
// Defines the MLIR EmitC operations.
//
//===----------------------------------------------------------------------===//

#ifndef MLIR_DIALECT_EMITC_IR_EMITC
#define MLIR_DIALECT_EMITC_IR_EMITC

include "mlir/Dialect/EmitC/IR/EmitCAttributes.td"
include "mlir/Dialect/EmitC/IR/EmitCInterfaces.td"
include "mlir/Dialect/EmitC/IR/EmitCTypes.td"

include "mlir/Interfaces/CallInterfaces.td"
include "mlir/Interfaces/CastInterfaces.td"
include "mlir/Interfaces/ControlFlowInterfaces.td"
include "mlir/Interfaces/FunctionInterfaces.td"
include "mlir/Interfaces/SideEffectInterfaces.td"
include "mlir/IR/OpAsmInterface.td"
include "mlir/IR/RegionKindInterface.td"
include "mlir/IR/BuiltinAttributes.td"

//===----------------------------------------------------------------------===//
// EmitC op definitions
//===----------------------------------------------------------------------===//

// Base class for EmitC dialect ops.
class EmitC_Op<string mnemonic, list<Trait> traits = []>
    : Op<EmitC_Dialect, mnemonic, traits>;

// Base class for unary operations.
class EmitC_UnaryOp<string mnemonic, list<Trait> traits = []> :
    EmitC_Op<mnemonic, !listconcat(traits, [CExpressionInterface])> {
  let arguments = (ins EmitCType);
  let results = (outs EmitCType);
  let assemblyFormat = "operands attr-dict `:` functional-type(operands, results)";

  let extraClassDeclaration = [{
    bool hasSideEffects() {
      return false;
    }
  }];
}

// Base class for binary operations.
class EmitC_BinaryOp<string mnemonic, list<Trait> traits = []> :
    EmitC_Op<mnemonic, !listconcat(traits, [CExpressionInterface])> {
  let arguments = (ins EmitCType:$lhs, EmitCType:$rhs);
  let results = (outs EmitCType);
  let assemblyFormat = "operands attr-dict `:` functional-type(operands, results)";

  let extraClassDeclaration = [{
    bool hasSideEffects() {
      return false;
    }
  }];
}

// Types only used in binary arithmetic operations.
def IntegerIndexOrOpaqueType : Type<CPred<"emitc::isIntegerIndexOrOpaqueType($_self)">,
"integer, index or opaque type supported by EmitC">;
def FloatIntegerIndexOrOpaqueType : AnyTypeOf<[EmitCFloatType, IntegerIndexOrOpaqueType]>;

def EmitC_FileOp
    : EmitC_Op<"file", [IsolatedFromAbove, NoRegionArguments, SymbolTable,
                        OpAsmOpInterface]#GraphRegionNoTerminator.traits> {
  let summary = "A file container operation";
  let description = [{
    A `file` represents a single C/C++ file.

    `mlir-translate` ignores the body of all `emitc.file` ops
    unless the `-file-id=id` flag is used. With that flag, all `emitc.file` ops
    with matching id are emitted.

    Example:

    ```mlir
    emitc.file "main" {
      emitc.func @func_one() {
        emitc.return
      }
    }
    ```
  }];

  let arguments = (ins Builtin_StringAttr:$id);
  let regions = (region SizedRegion<1>:$bodyRegion);

  let assemblyFormat = "$id attr-dict-with-keyword $bodyRegion";
  let builders = [OpBuilder<(ins CArg<"StringRef">:$id)>];
  let extraClassDeclaration = [{
    /// Construct a file op from the given location with a name.
    static FileOp create(Location loc, StringRef name);

    //===------------------------------------------------------------------===//
    // OpAsmOpInterface Methods
    //===------------------------------------------------------------------===//

    /// EmitC ops in the body can omit their 'emitc.' prefix in the assembly.
    static ::llvm::StringRef getDefaultDialect() {
      return "emitc";
    }
  }];

  // We need to ensure that the body region has a block;
  // the auto-generated builders do not guarantee that.
  let skipDefaultBuilders = 1;
}

<<<<<<< HEAD
def EmitC_AddOp : EmitC_BinaryOp<"add", [CExpression]> {
=======
def EmitC_AddOp : EmitC_BinaryOp<"add", []> {
>>>>>>> eb0f1dc0
  let summary = "Addition operation";
  let description = [{
    With the `emitc.add` operation the arithmetic operator + (addition) can
    be applied.

    Example:

    ```mlir
    // Custom form of the addition operation.
    %0 = emitc.add %arg0, %arg1 : (i32, i32) -> i32
    %1 = emitc.add %arg2, %arg3 : (!emitc.ptr<f32>, i32) -> !emitc.ptr<f32>
    ```
    ```c++
    // Code emitted for the operations above.
    int32_t v5 = v1 + v2;
    float* v6 = v3 + v4;
    ```
  }];

  let hasVerifier = 1;
}

def EmitC_ApplyOp : EmitC_Op<"apply", [CExpressionInterface]> {
  let summary = "Apply operation";
  let description = [{
    With the `emitc.apply` operation the operators & (address of) and * (contents of)
    can be applied to a single operand.

    Example:

    ```mlir
    // Custom form of applying the & operator.
    %0 = emitc.apply "&"(%arg0) : (!emitc.lvalue<i32>) -> !emitc.ptr<i32>

    // Generic form of the same operation.
    %0 = "emitc.apply"(%arg0) {applicableOperator = "&"}
        : (!emitc.lvalue<i32>) -> !emitc.ptr<i32>

    ```
  }];
  let arguments = (ins
    Arg<StrAttr, "the operator to apply">:$applicableOperator,
    AnyTypeOf<[EmitCType, EmitC_LValueType]>:$operand
  );
  let results = (outs EmitCType:$result);
  let assemblyFormat = [{
    $applicableOperator `(` $operand `)` attr-dict `:` functional-type($operand, results)
  }];

  let extraClassDeclaration = [{
    bool hasSideEffects() {
      return getApplicableOperator() == "*";
    }
  }];

  let hasVerifier = 1;
}

def EmitC_BitwiseAndOp : EmitC_BinaryOp<"bitwise_and", []> {
  let summary = "Bitwise and operation";
  let description = [{
    With the `emitc.bitwise_and` operation the bitwise operator & (and) can
    be applied.

    Example:

    ```mlir
    %0 = emitc.bitwise_and %arg0, %arg1 : (i32, i32) -> i32
    ```
    ```c++
    // Code emitted for the operation above.
    int32_t v3 = v1 & v2;
    ```
  }];
}

def EmitC_BitwiseLeftShiftOp : EmitC_BinaryOp<"bitwise_left_shift", []> {
  let summary = "Bitwise left shift operation";
  let description = [{
    With the `emitc.bitwise_left_shift` operation the bitwise operator <<
    (left shift) can be applied.

    Example:

    ```mlir
    %0 = emitc.bitwise_left_shift %arg0, %arg1 : (i32, i32) -> i32
    ```
    ```c++
    // Code emitted for the operation above.
    int32_t v3 = v1 << v2;
    ```
  }];
}

def EmitC_BitwiseNotOp : EmitC_UnaryOp<"bitwise_not", []> {
  let summary = "Bitwise not operation";
  let description = [{
    With the `emitc.bitwise_not` operation the bitwise operator ~ (not) can
    be applied.

    Example:

    ```mlir
    %0 = emitc.bitwise_not %arg0 : (i32) -> i32
    ```
    ```c++
    // Code emitted for the operation above.
    int32_t v2 = ~v1;
    ```
  }];
}

def EmitC_BitwiseOrOp : EmitC_BinaryOp<"bitwise_or", []> {
  let summary = "Bitwise or operation";
  let description = [{
    With the `emitc.bitwise_or` operation the bitwise operator | (or)
    can be applied.

    Example:

    ```mlir
    %0 = emitc.bitwise_or %arg0, %arg1 : (i32, i32) -> i32
    ```
    ```c++
    // Code emitted for the operation above.
    int32_t v3 = v1 | v2;
    ```
  }];
}

def EmitC_BitwiseRightShiftOp : EmitC_BinaryOp<"bitwise_right_shift", []> {
  let summary = "Bitwise right shift operation";
  let description = [{
    With the `emitc.bitwise_right_shift` operation the bitwise operator >>
    (right shift) can be applied.

    Example:

    ```mlir
    %0 = emitc.bitwise_right_shift %arg0, %arg1 : (i32, i32) -> i32
    ```
    ```c++
    // Code emitted for the operation above.
    int32_t v3 = v1 >> v2;
    ```
  }];
}

def EmitC_BitwiseXorOp : EmitC_BinaryOp<"bitwise_xor", []> {
  let summary = "Bitwise xor operation";
  let description = [{
    With the `emitc.bitwise_xor` operation the bitwise operator ^ (xor)
    can be applied.

    Example:

    ```mlir
    %0 = emitc.bitwise_xor %arg0, %arg1 : (i32, i32) -> i32
    ```
    ```c++
    // Code emitted for the operation above.
    int32_t v3 = v1 ^ v2;
    ```
  }];
}

def EmitC_CallOpaqueOp : EmitC_Op<"call_opaque", [CExpressionInterface]> {
  let summary = "Opaque call operation";
  let description = [{
    The `emitc.call_opaque` operation represents a C++ function call. The callee
    can be an arbitrary non-empty string. The call allows specifying order
    of operands and attributes in the call as follows:

    - integer value of index type refers to an operand;
    - attribute which will get lowered to constant value in call;

    Example:

    ```mlir
    // Custom form defining a call to `foo()`.
    %0 = emitc.call_opaque "foo" () : () -> i32

    // Generic form of the same operation.
    %0 = "emitc.call_opaque"() {callee = "foo"} : () -> i32
    ```
  }];
  let arguments = (ins
    Arg<StrAttr, "the C++ function to call">:$callee,
    Arg<OptionalAttr<ArrayAttr>, "the order of operands and further attributes">:$args,
    Arg<OptionalAttr<ArrayAttr>, "template arguments">:$template_args,
    Variadic<EmitCType>:$operands
  );
  let results = (outs Variadic<EmitCType>);
  let builders = [
    OpBuilder<(ins
      "::mlir::TypeRange":$resultTypes,
      "::llvm::StringRef":$callee,
      "::mlir::ValueRange":$operands,
      CArg<"::mlir::ArrayAttr", "{}">:$args,
      CArg<"::mlir::ArrayAttr", "{}">:$template_args), [{
        build($_builder, $_state, resultTypes, callee, args, template_args,
            operands);
      }]
    >
  ];

  let assemblyFormat = [{
    $callee `(` $operands `)` attr-dict `:` functional-type($operands, results)
  }];
  let hasVerifier = 1;
}

def EmitC_CastOp : EmitC_Op<"cast",
<<<<<<< HEAD
    [CExpression,
=======
    [CExpressionInterface,
>>>>>>> eb0f1dc0
     DeclareOpInterfaceMethods<CastOpInterface>]> {
  let summary = "Cast operation";
  let description = [{
    The `emitc.cast` operation performs an explicit type conversion and is emitted
    as a C-style cast expression. It can be applied to integer, float, index
    and EmitC types.

    Example:

    ```mlir
    // Cast from `int32_t` to `float`
    %0 = emitc.cast %arg0: i32 to f32

    // Cast from `void` to `int32_t` pointer
    %1 = emitc.cast %arg1 :
        !emitc.ptr<!emitc.opaque<"void">> to !emitc.ptr<i32>
    ```
  }];

  let arguments = (ins EmitCType:$source);
  let results = (outs EmitCType:$dest);
  let assemblyFormat = "$source attr-dict `:` type($source) `to` type($dest)";

  let extraClassDeclaration = [{
    bool hasSideEffects() {
      return false;
    }
  }];
}

def EmitC_CmpOp : EmitC_BinaryOp<"cmp", []> {
  let summary = "Comparison operation";
  let description = [{
    With the `emitc.cmp` operation the comparison operators ==, !=, <, <=, >, >=, <=> 
    can be applied.

    Its first argument is an attribute that defines the comparison operator:

    - equal to (mnemonic: `"eq"`; integer value: `0`)
    - not equal to (mnemonic: `"ne"`; integer value: `1`)
    - less than (mnemonic: `"lt"`; integer value: `2`)
    - less than or equal to (mnemonic: `"le"`; integer value: `3`)
    - greater than (mnemonic: `"gt"`; integer value: `4`)
    - greater than or equal to (mnemonic: `"ge"`; integer value: `5`)
    - three-way-comparison (mnemonic: `"three_way"`; integer value: `6`)

    Example:
    ```mlir
    // Custom form of the cmp operation.
    %0 = emitc.cmp eq, %arg0, %arg1 : (i32, i32) -> i1
    %1 = emitc.cmp lt, %arg2, %arg3 : 
        (
          !emitc.opaque<"std::valarray<float>">,
          !emitc.opaque<"std::valarray<float>">
        ) -> !emitc.opaque<"std::valarray<bool>">
    ```
    ```c++
    // Code emitted for the operations above.
    bool v5 = v1 == v2;
    std::valarray<bool> v6 = v3 < v4;
    ```
  }];

  let arguments = (ins EmitC_CmpPredicateAttr:$predicate,
                       EmitCType:$lhs,
                       EmitCType:$rhs);
  let results = (outs EmitCType);

  let assemblyFormat = "$predicate `,` operands attr-dict `:` functional-type(operands, results)";
}

def EmitC_ConstantOp : EmitC_Op<"constant", [ConstantLike]> {
  let summary = "Constant operation";
  let description = [{
    The `emitc.constant` operation produces an SSA value equal to some constant
    specified by an attribute. This can be used to form simple integer and
    floating point constants, as well as more exotic things like tensor
    constants. The `emitc.constant` operation also supports the EmitC opaque
    attribute and the EmitC opaque type. Since folding is supported,
    it should not be used with pointers.

    Example:

    ```mlir
    // Integer constant
    %0 = "emitc.constant"(){value = 42 : i32} : () -> i32

    // Constant emitted as `char = CHAR_MIN;`
    %1 = "emitc.constant"() {value = #emitc.opaque<"CHAR_MIN">}
      : () -> !emitc.opaque<"char">
    ```
  }];

  let arguments = (ins EmitC_OpaqueOrTypedAttr:$value);
  let results = (outs EmitCType);

  let hasFolder = 1;
  let hasVerifier = 1;
}

def EmitC_DivOp : EmitC_BinaryOp<"div", []> {
  let summary = "Division operation";
  let description = [{
    With the `emitc.div` operation the arithmetic operator / (division) can
    be applied.

    Example:

    ```mlir
    // Custom form of the division operation.
    %0 = emitc.div %arg0, %arg1 : (i32, i32) -> i32
    %1 = emitc.div %arg2, %arg3 : (f32, f32) -> f32
    ```
    ```c++
    // Code emitted for the operations above.
    int32_t v5 = v1 / v2;
    float v6 = v3 / v4;
    ```
  }];

  let arguments = (ins FloatIntegerIndexOrOpaqueType, FloatIntegerIndexOrOpaqueType);
  let results = (outs FloatIntegerIndexOrOpaqueType);
}

def EmitC_ExpressionOp : EmitC_Op<"expression",
      [HasOnlyGraphRegion, OpAsmOpInterface,
       SingleBlockImplicitTerminator<"emitc::YieldOp">, NoRegionArguments]> {
  let summary = "Expression operation";
  let description = [{
    The `emitc.expression` operation returns a single SSA value which is yielded by
    its single-basic-block region. The operation doesn't take any arguments.

    As the operation is to be emitted as a C expression, the operations within
    its body must form a single Def-Use tree of emitc ops whose result is
    yielded by a terminating `emitc.yield`.

    Example:

    ```mlir
    %r = emitc.expression : i32 {
      %0 = emitc.add %a, %b : (i32, i32) -> i32
      %1 = emitc.call_opaque "foo"(%0) : (i32) -> i32
      %2 = emitc.add %c, %d : (i32, i32) -> i32
      %3 = emitc.mul %1, %2 : (i32, i32) -> i32
      emitc.yield %3 : i32
    }
    ```

    May be emitted as

    ```c++
    int32_t v7 = foo(v1 + v2) * (v3 + v4);
    ```

    The operations allowed within expression body are EmitC operations with the
    CExpressionInterface interface.

    When specified, the optional `do_not_inline` indicates that the expression is
    to be emitted as seen above, i.e. as the rhs of an EmitC SSA value
    definition. Otherwise, the expression may be emitted inline, i.e. directly
    at its use.
  }];

  let arguments = (ins UnitAttr:$do_not_inline);
  let results = (outs EmitCType:$result);
  let regions = (region SizedRegion<1>:$region);

  let hasVerifier = 1;
  let assemblyFormat = "attr-dict (`noinline` $do_not_inline^)? `:` type($result) $region";

  let extraClassDeclaration = [{
    bool hasSideEffects() {
      auto predicate = [](Operation &op) {
<<<<<<< HEAD
        assert(op.hasTrait<OpTrait::emitc::CExpression>() && "Expected a C expression");
        // Conservatively assume calls to read and write memory.
        if (isa<emitc::CallOpaqueOp>(op))
          return true;
        // De-referencing reads modifiable memory, address-taking has no
        // side-effect.
        auto applyOp = dyn_cast<emitc::ApplyOp>(op);
        if (applyOp)
          return applyOp.getApplicableOperator() == "*";
        // Any load operation is assumed to read from memory and thus perform
        // a side effect.
        return isa<emitc::LoadOp>(op);
=======
        assert(isa<emitc::CExpressionInterface>(op) && "Expected a C expression");
        return cast<emitc::CExpressionInterface>(op).hasSideEffects();
>>>>>>> eb0f1dc0
      };
      return llvm::any_of(getRegion().front().without_terminator(), predicate);
    };
    Operation *getRootOp();

    //===------------------------------------------------------------------===//
    // OpAsmOpInterface Methods
    //===------------------------------------------------------------------===//

    /// EmitC ops in the body can omit their 'emitc.' prefix in the assembly.
    static ::llvm::StringRef getDefaultDialect() {
      return "emitc";
    }
  }];
}

def EmitC_ForOp : EmitC_Op<"for",
      [AllTypesMatch<["lowerBound", "upperBound", "step"]>,
       OpAsmOpInterface, SingleBlockImplicitTerminator<"emitc::YieldOp">,
       RecursiveMemoryEffects]> {
  let summary = "For operation";
  let description = [{
    The `emitc.for` operation represents a C loop of the following form:

    ```c++
    for (T i = lb; i < ub; i += step) { /* ... */ } // where T is typeof(lb)
    ```

    The operation takes 3 SSA values as operands that represent the lower bound,
    upper bound and step respectively, and defines an SSA value for its
    induction variable. It has one region capturing the loop body. The induction
    variable is represented as an argument of this region. This SSA value is a
    signless integer, or an index. The step is a value of same type.

    This operation has no result. The body region must contain exactly one block
    that terminates with `emitc.yield`. Calling ForOp::build will create such a
    region and insert the terminator implicitly if none is defined, so will the
    parsing even in cases when it is absent from the custom format. For example:

    ```mlir
    // Index case.
    emitc.for %iv = %lb to %ub step %step {
      ... // body
    }
    ...
    // Integer case.
    emitc.for %iv_32 = %lb_32 to %ub_32 step %step_32 : i32 {
      ... // body
    }
    ```
  }];
  let arguments = (ins IntegerIndexOrOpaqueType:$lowerBound,
                       IntegerIndexOrOpaqueType:$upperBound,
                       IntegerIndexOrOpaqueType:$step);
  let results = (outs);
  let regions = (region SizedRegion<1>:$region);

  let skipDefaultBuilders = 1;
  let builders = [
    OpBuilder<(ins "Value":$lowerBound, "Value":$upperBound, "Value":$step,
      CArg<"function_ref<void(OpBuilder &, Location, Value)>", "nullptr">)>
  ];

  let extraClassDeclaration = [{
    using BodyBuilderFn =
        function_ref<void(OpBuilder &, Location, Value)>;
    Value getInductionVar() { return getBody()->getArgument(0); }
    void setLowerBound(Value bound) { getOperation()->setOperand(0, bound); }
    void setUpperBound(Value bound) { getOperation()->setOperand(1, bound); }
    void setStep(Value step) { getOperation()->setOperand(2, step); }

    //===------------------------------------------------------------------===//
    // OpAsmOpInterface Methods
    //===------------------------------------------------------------------===//

    /// EmitC ops in the body can omit their 'emitc.' prefix in the assembly.
    static ::llvm::StringRef getDefaultDialect() {
      return "emitc";
    }
  }];

  let hasCanonicalizer = 1;
  let hasCustomAssemblyFormat = 1;
  let hasRegionVerifier = 1;
}

def EmitC_CallOp : EmitC_Op<"call",
    [CallOpInterface, CExpressionInterface,
     DeclareOpInterfaceMethods<SymbolUserOpInterface>]> {
  let summary = "Call operation";
  let description = [{
    The `emitc.call` operation represents a direct call to an `emitc.func`
    that is within the same symbol scope as the call. The operands and result type
    of the call must match the specified function type. The callee is encoded as a
    symbol reference attribute named "callee".

    Example:

    ```mlir
    %2 = emitc.call @my_add(%0, %1) : (f32, f32) -> f32
    ```
  }];
  let arguments = (ins 
    FlatSymbolRefAttr:$callee,
    Variadic<EmitCType>:$operands,
    OptionalAttr<DictArrayAttr>:$arg_attrs,
    OptionalAttr<DictArrayAttr>:$res_attrs
  );

  let results = (outs Variadic<EmitCType>);

  let builders = [
    OpBuilder<(ins "FuncOp":$callee, CArg<"ValueRange", "{}">:$operands), [{
      $_state.addOperands(operands);
      $_state.addAttribute("callee", SymbolRefAttr::get(callee));
      $_state.addTypes(callee.getFunctionType().getResults());
    }]>,
    OpBuilder<(ins "SymbolRefAttr":$callee, "TypeRange":$results,
      CArg<"ValueRange", "{}">:$operands), [{
      $_state.addOperands(operands);
      $_state.addAttribute("callee", callee);
      $_state.addTypes(results);
    }]>,
    OpBuilder<(ins "StringAttr":$callee, "TypeRange":$results,
      CArg<"ValueRange", "{}">:$operands), [{
      build($_builder, $_state, SymbolRefAttr::get(callee), results, operands);
    }]>,
    OpBuilder<(ins "StringRef":$callee, "TypeRange":$results,
      CArg<"ValueRange", "{}">:$operands), [{
      build($_builder, $_state, StringAttr::get($_builder.getContext(), callee),
            results, operands);
    }]>];

  let extraClassDeclaration = [{
    FunctionType getCalleeType();

    /// Get the argument operands to the called function.
    operand_range getArgOperands() {
      return {arg_operand_begin(), arg_operand_end()};
    }

    MutableOperandRange getArgOperandsMutable() {
      return getOperandsMutable();
    }

    operand_iterator arg_operand_begin() { return operand_begin(); }
    operand_iterator arg_operand_end() { return operand_end(); }

    /// Return the callee of this operation.
    CallInterfaceCallable getCallableForCallee() {
      return (*this)->getAttrOfType<SymbolRefAttr>("callee");
    }

    /// Set the callee for this operation.
    void setCalleeFromCallable(CallInterfaceCallable callee) {
      (*this)->setAttr("callee", cast<SymbolRefAttr>(callee));
<<<<<<< HEAD
=======
    }

    bool hasSideEffects() {
      return false;
>>>>>>> eb0f1dc0
    }
  }];

  let assemblyFormat = [{
    $callee `(` $operands `)` attr-dict `:` functional-type($operands, results)
  }];
}

def EmitC_DeclareFuncOp : EmitC_Op<"declare_func", [
  DeclareOpInterfaceMethods<SymbolUserOpInterface>
]> {
  let summary = "An operation to declare a function";
  let description = [{
    The `emitc.declare_func` operation allows to insert a function declaration for an
    `emitc.func` at a specific position. The operation only requires the "callee"
    of the `emitc.func` to be specified as an attribute.

    Example:

    ```mlir
    emitc.declare_func @bar
    emitc.func @foo(%arg0: i32) -> i32 {
      %0 = emitc.call @bar(%arg0) : (i32) -> (i32)
      emitc.return %0 : i32
    }

    emitc.func @bar(%arg0: i32) -> i32 {
      emitc.return %arg0 : i32
    }
    ```

    ```c++
    // Code emitted for the operations above.
    int32_t bar(int32_t v1);
    int32_t foo(int32_t v1) {
      int32_t v2 = bar(v1);
      return v2;
    }

    int32_t bar(int32_t v1) {
      return v1;
    }
    ```
  }];
  let arguments = (ins FlatSymbolRefAttr:$sym_name);
  let assemblyFormat = [{
    $sym_name attr-dict
  }];
}

def EmitC_FuncOp : EmitC_Op<"func", [
  AutomaticAllocationScope,
  FunctionOpInterface, IsolatedFromAbove, OpAsmOpInterface
]> {
  let summary = "An operation with a name containing a single `SSACFG` region";
  let description = [{
    Operations within the function cannot implicitly capture values defined
    outside of the function, i.e. Functions are `IsolatedFromAbove`. All
    external references must use function arguments or attributes that establish
    a symbolic connection (e.g. symbols referenced by name via a string
    attribute like SymbolRefAttr). While the MLIR textual form provides a nice
    inline syntax for function arguments, they are internally represented as
    “block arguments” to the first block in the region.

    Only dialect attribute names may be specified in the attribute dictionaries
    for function arguments, results, or the function itself.

    Example:

    ```mlir
    // A function with no results:
    emitc.func @foo(%arg0 : i32) {
      emitc.call_opaque "bar" (%arg0) : (i32) -> ()
      emitc.return
    }

    // A function with its argument as single result:
    emitc.func @foo(%arg0 : i32) -> i32 {
      emitc.return %arg0 : i32
    }

    // A function with specifiers attribute:
    emitc.func @example_specifiers_fn_attr() -> i32
                attributes {specifiers = ["static","inline"]} {
      %0 = emitc.call_opaque "foo" (): () -> i32
      emitc.return %0 : i32
    }

    // An external function definition:
    emitc.func private @extern_func(i32)
                        attributes {specifiers = ["extern"]}
    ```
  }];
  let arguments = (ins SymbolNameAttr:$sym_name,
                       TypeAttrOf<FunctionType>:$function_type,
                       OptionalAttr<StrArrayAttr>:$specifiers,
                       OptionalAttr<DictArrayAttr>:$arg_attrs,
                       OptionalAttr<DictArrayAttr>:$res_attrs);
  let regions = (region AnyRegion:$body);

  let builders = [OpBuilder<(ins
    "StringRef":$name, "FunctionType":$type,
    CArg<"ArrayRef<NamedAttribute>", "{}">:$attrs,
    CArg<"ArrayRef<DictionaryAttr>", "{}">:$argAttrs)
  >];
  let extraClassDeclaration = [{
    //===------------------------------------------------------------------===//
    // FunctionOpInterface Methods
    //===------------------------------------------------------------------===//

    /// Returns the region on the current operation that is callable. This may
    /// return null in the case of an external callable object, e.g. an external
    /// function.
    ::mlir::Region *getCallableRegion() { return isExternal() ? nullptr : &getBody(); }

    /// Returns the argument types of this function.
    ArrayRef<Type> getArgumentTypes() { return getFunctionType().getInputs(); }

    /// Returns the result types of this function.
    ArrayRef<Type> getResultTypes() { return getFunctionType().getResults(); }

    //===------------------------------------------------------------------===//
    // OpAsmOpInterface Methods
    //===------------------------------------------------------------------===//

    /// EmitC ops in the body can omit their 'emitc.' prefix in the assembly.
    static ::llvm::StringRef getDefaultDialect() {
      return "emitc";
    }
  }];
  let hasCustomAssemblyFormat = 1;
  let hasVerifier = 1;
}

def EmitC_ReturnOp : EmitC_Op<"return", [Pure, HasParent<"FuncOp">,
                                ReturnLike, Terminator]> {
  let summary = "Function return operation";
  let description = [{
    The `emitc.return` operation represents a return operation within a function.
    The operation takes zero or exactly one operand and produces no results.
    The operand number and type must match the signature of the function
    that contains the operation.

    Example:

    ```mlir
    emitc.func @foo() -> (i32) {
      ...
      emitc.return %0 : i32
    }
    ```
  }];
  let arguments = (ins Optional<EmitCType>:$operand);

  let assemblyFormat = "attr-dict ($operand^ `:` type($operand))?";
  let hasVerifier = 1;
}

def EmitC_IncludeOp
    : EmitC_Op<"include", []> {
  let summary = "Include operation";
  let description = [{
    The `emitc.include` operation allows to define a source file inclusion via the
    `#include` directive.

    Example:

    ```mlir
    // Custom form defining the inclusion of `<myheader>`.
    emitc.include <"myheader.h">

    // Generic form of the same operation.
    "emitc.include" (){include = "myheader.h", is_standard_include} : () -> ()

    // Custom form defining the inclusion of `"myheader"`.
    emitc.include "myheader.h"

    // Generic form of the same operation.
    "emitc.include" (){include = "myheader.h"} : () -> ()
    ```
  }];
  let arguments = (ins
    Arg<StrAttr, "source file to include">:$include,
    UnitAttr:$is_standard_include
  );
  let hasCustomAssemblyFormat = 1;
}

def EmitC_LiteralOp : EmitC_Op<"literal", [Pure]> {
  let summary = "Literal operation";
  let description = [{
    The `emitc.literal` operation produces an SSA value equal to some constant
    specified by an attribute.

    Example:

    ```mlir
    %p0 = emitc.literal "M_PI" : f32
    %1 = "emitc.add" (%arg0, %p0) : (f32, f32) -> f32
    ```
    ```c++
    // Code emitted for the operation above.
    float v2 = v1 + M_PI;
    ```
  }];

  let arguments = (ins StrAttr:$value);
  let results = (outs EmitCType:$result);

  let hasVerifier = 1;
  let assemblyFormat = "$value attr-dict `:` type($result)";
}

def EmitC_LogicalAndOp : EmitC_BinaryOp<"logical_and", []> {
  let summary = "Logical and operation";
  let description = [{
    With the `emitc.logical_and` operation the logical operator && (and) can
    be applied.

    Example:

    ```mlir
    %0 = emitc.logical_and %arg0, %arg1 : i32, i32
    ```
    ```c++
    // Code emitted for the operation above.
    bool v3 = v1 && v2;
    ```
  }];

  let results = (outs I1);
  let assemblyFormat = "operands attr-dict `:` type(operands)";
}

def EmitC_LogicalNotOp : EmitC_UnaryOp<"logical_not", []> {
  let summary = "Logical not operation";
  let description = [{
    With the `emitc.logical_not` operation the logical operator ! (negation) can
    be applied.

    Example:

    ```mlir
    %0 = emitc.logical_not %arg0 : i32
    ```
    ```c++
    // Code emitted for the operation above.
    bool v2 = !v1;
    ```
  }];

  let results = (outs I1);
  let assemblyFormat = "operands attr-dict `:` type(operands)";
}

def EmitC_LogicalOrOp : EmitC_BinaryOp<"logical_or", []> {
  let summary = "Logical or operation";
  let description = [{
    With the `emitc.logical_or` operation the logical operator || (inclusive or)
    can be applied.

    Example:

    ```mlir
    %0 = emitc.logical_or %arg0, %arg1 : i32, i32
    ```
    ```c++
    // Code emitted for the operation above.
    bool v3 = v1 || v2;
    ```
  }];

  let results = (outs I1);
  let assemblyFormat = "operands attr-dict `:` type(operands)";
}

<<<<<<< HEAD
def EmitC_LoadOp : EmitC_Op<"load", [CExpression,
=======
def EmitC_LoadOp : EmitC_Op<"load", [CExpressionInterface,
>>>>>>> eb0f1dc0
  TypesMatchWith<"result type matches value type of 'operand'",
                  "operand", "result",
                  "::llvm::cast<LValueType>($_self).getValueType()">
]> {
  let summary = "Load an lvalue into an SSA value.";
  let description = [{
    This operation loads the content of a modifiable lvalue into an SSA value. 
    Modifications of the lvalue executed after the load are not observable on 
    the produced value.

    Example:

    ```mlir
    %1 = emitc.load %0 : !emitc.lvalue<i32>
    ```
    ```c++
    // Code emitted for the operation above.
    int32_t v2 = v1;
    ```
  }];

  let arguments = (ins 
      Res<EmitC_LValueType, "", [MemRead<DefaultResource, 0, FullEffect>]>:$operand);
  let results = (outs AnyType:$result);

  let assemblyFormat = "$operand attr-dict `:` type($operand)"; 
}

<<<<<<< HEAD
def EmitC_MulOp : EmitC_BinaryOp<"mul", [CExpression]> {
=======
def EmitC_MulOp : EmitC_BinaryOp<"mul", []> {
>>>>>>> eb0f1dc0
  let summary = "Multiplication operation";
  let description = [{
    With the `emitc.mul` operation the arithmetic operator * (multiplication) can
    be applied.

    Example:

    ```mlir
    // Custom form of the multiplication operation.
    %0 = emitc.mul %arg0, %arg1 : (i32, i32) -> i32
    %1 = emitc.mul %arg2, %arg3 : (f32, f32) -> f32
    ```
    ```c++
    // Code emitted for the operations above.
    int32_t v5 = v1 * v2;
    float v6 = v3 * v4;
    ```
  }];

  let arguments = (ins FloatIntegerIndexOrOpaqueType, FloatIntegerIndexOrOpaqueType);
  let results = (outs FloatIntegerIndexOrOpaqueType);
}

def EmitC_RemOp : EmitC_BinaryOp<"rem", []> {
  let summary = "Remainder operation";
  let description = [{
    With the `emitc.rem` operation the arithmetic operator % (remainder) can
    be applied.

    Example:

    ```mlir
    // Custom form of the remainder operation.
    %0 = emitc.rem %arg0, %arg1 : (i32, i32) -> i32
    ```
    ```c++
    // Code emitted for the operation above.
    int32_t v5 = v1 % v2;
    ```
  }];

  let arguments = (ins IntegerIndexOrOpaqueType, IntegerIndexOrOpaqueType);
  let results = (outs IntegerIndexOrOpaqueType);
}

def EmitC_SubOp : EmitC_BinaryOp<"sub", []> {
  let summary = "Subtraction operation";
  let description = [{
    With the `emitc.sub` operation the arithmetic operator - (subtraction) can
    be applied.

    Example:

    ```mlir
    // Custom form of the substraction operation.
    %0 = emitc.sub %arg0, %arg1 : (i32, i32) -> i32
    %1 = emitc.sub %arg2, %arg3 : (!emitc.ptr<f32>, i32) -> !emitc.ptr<f32>
    %2 = emitc.sub %arg4, %arg5 : (!emitc.ptr<i32>, !emitc.ptr<i32>)
        -> !emitc.ptrdiff_t
    ```
    ```c++
    // Code emitted for the operations above.
    int32_t v7 = v1 - v2;
    float* v8 = v3 - v4;
    ptrdiff_t v9 = v5 - v6;
    ```
  }];

  let hasVerifier = 1;
}

def EmitC_MemberOp : EmitC_Op<"member"> {
  let summary = "Member operation";
  let description = [{
    With the `emitc.member` operation the member access operator `.` can be
    applied.

    Example:

    ```mlir
    %0 = "emitc.member" (%arg0) {member = "a"}
        : (!emitc.lvalue<!emitc.opaque<"mystruct">>) -> !emitc.lvalue<i32>
    ```
  }];

  let arguments = (ins
    Arg<StrAttr, "the member to access">:$member,
    EmitC_LValueOf<[EmitC_OpaqueType]>:$operand
  );
  let results = (outs EmitC_LValueOf<[EmitCType]>);
}

def EmitC_MemberOfPtrOp : EmitC_Op<"member_of_ptr"> {
  let summary = "Member of pointer operation";
  let description = [{
    With the `emitc.member_of_ptr` operation the member access operator `->`
    can be applied.

    Example:

    ```mlir
    %0 = "emitc.member_of_ptr" (%arg0) {member = "a"}
        : (!emitc.lvalue<!emitc.ptr<!emitc.opaque<"mystruct">>>)
        -> !emitc.lvalue<i32>
    ```
  }];

  let arguments = (ins
    Arg<StrAttr, "the member to access">:$member,
    EmitC_LValueOf<[EmitC_OpaqueType,EmitC_PointerType]>:$operand
  );
  let results = (outs EmitC_LValueOf<[EmitCType]>);
}

def EmitC_ConditionalOp : EmitC_Op<"conditional",
    [AllTypesMatch<["true_value", "false_value", "result"]>, CExpressionInterface]> {
  let summary = "Conditional (ternary) operation";
  let description = [{
    With the `emitc.conditional` operation the ternary conditional operator can
    be applied.

    Example:

    ```mlir
    %0 = emitc.cmp gt, %arg0, %arg1 : (i32, i32) -> i1

    %c0 = "emitc.constant"() {value = 10 : i32} : () -> i32
    %c1 = "emitc.constant"() {value = 11 : i32} : () -> i32

    %1 = emitc.conditional %0, %c0, %c1 : i32
    ```
    ```c++
    // Code emitted for the operations above.
    bool v3 = v1 > v2;
    int32_t v4 = 10;
    int32_t v5 = 11;
    int32_t v6 = v3 ? v4 : v5;
    ```
  }];
  let arguments = (ins I1:$condition, EmitCType:$true_value, EmitCType:$false_value);
  let results = (outs EmitCType:$result);
  let assemblyFormat = "operands attr-dict `:` type($result)";

  let extraClassDeclaration = [{
    bool hasSideEffects() {
      return false;
    }
  }];
}

def EmitC_UnaryMinusOp : EmitC_UnaryOp<"unary_minus", []> {
  let summary = "Unary minus operation";
  let description = [{
    With the `emitc.unary_minus` operation the unary operator - (minus) can be
    applied.

    Example:

    ```mlir
    %0 = emitc.unary_minus %arg0 : (i32) -> i32
    ```
    ```c++
    // Code emitted for the operation above.
    int32_t v2 = -v1;
    ```
  }];
}

def EmitC_UnaryPlusOp : EmitC_UnaryOp<"unary_plus", []> {
  let summary = "Unary plus operation";
  let description = [{
    With the `emitc.unary_plus` operation the unary operator + (plus) can be
    applied.

    Example:

    ```mlir
    %0 = emitc.unary_plus %arg0 : (i32) -> i32
    ```
    ```c++
    // Code emitted for the operation above.
    int32_t v2 = +v1;
    ```
  }];
}

def EmitC_VariableOp : EmitC_Op<"variable", []> {
  let summary = "Variable operation";
  let description = [{
    The `emitc.variable` operation produces an SSA value equal to some value
    specified by an attribute. This can be used to form simple integer and
    floating point variables, as well as more exotic things like tensor
    variables. The `emitc.variable` operation also supports the EmitC opaque
    attribute and the EmitC opaque type. If further supports the EmitC
    pointer type, whereas folding is not supported.
    The `emitc.variable` is emitted as a C/C++ local variable.

    Example:

    ```mlir
    // Integer variable
    %0 = "emitc.variable"(){value = 42 : i32} : () -> !emitc.lvalue<i32>

    // Variable emitted as `int32_t* = NULL;`
    %1 = "emitc.variable"() {value = #emitc.opaque<"NULL">} 
      : () -> !emitc.lvalue<!emitc.ptr<!emitc.opaque<"int32_t">>>
    ```

    Since folding is not supported, it can be used with pointers.
    As an example, it is valid to create pointers to `variable` operations
    by using `apply` operations and pass these to a `call` operation.
    ```mlir
    %0 = "emitc.variable"() {value = 0 : i32} : () -> !emitc.lvalue<i32>
    %1 = "emitc.variable"() {value = 0 : i32} : () -> !emitc.lvalue<i32>
    %2 = emitc.apply "&"(%0) : (!emitc.lvalue<i32>) -> !emitc.ptr<i32>
    %3 = emitc.apply "&"(%1) : (!emitc.lvalue<i32>) -> !emitc.ptr<i32>
    emitc.call_opaque "write"(%2, %3)
      : (!emitc.ptr<i32>, !emitc.ptr<i32>) -> ()
    ```
  }];

  let arguments = (ins EmitC_OpaqueOrTypedAttr:$value);
  let results = (outs Res<AnyTypeOf<[EmitC_ArrayType, EmitC_LValueType]>, "",
                          [MemAlloc<DefaultResource, 0, FullEffect>]>);

  let hasVerifier = 1;
}

def EmitC_GlobalOp : EmitC_Op<"global", [Symbol]> {
  let summary = "A global variable";
  let description = [{
    The `emitc.global` operation declares or defines a named global variable.
    The backing memory for the variable is allocated statically and described by
    the variable's type, which must be an EmitC type.
    Optionally, an `initial_value` can be provided.
    Internal linkage can be specified using the `static_specifier` unit attribute
    and external linkage can be specified using the `extern_specifier` unit attribute.
    Note that the default linkage without those two keywords depends on whether
    the target is C or C++ and whether the global variable is `const`.
    The global variable can also be marked constant using the `const_specifier`
    unit attribute. Writing to such constant global variables is
    undefined.

    The global variable can be accessed by using the `emitc.get_global` to
    retrieve the value for the global variable.

    Example:

    ```mlir
    // Global variable with an initial value.
    emitc.global @x : !emitc.array<2xf32> = dense<0.0>
    // Global variable with an initial values.
    emitc.global @x : !emitc.array<3xi32> = dense<[0, 1, 2]>
    // Global variable with an opaque initial value.
    emitc.global @x : !emitc.opaque<"char"> = #emitc.opaque<"CHAR_MIN">
    // External global variable
    emitc.global extern @x : !emitc.array<2xf32>
    // Constant global variable with internal linkage
    emitc.global static const @x : i32 = 0
    ```
  }];

  let arguments = (ins SymbolNameAttr:$sym_name,
                       TypeAttr:$type,
                       OptionalAttr<EmitC_OpaqueOrTypedAttr>:$initial_value,
                       UnitAttr:$extern_specifier,
                       UnitAttr:$static_specifier,
                       UnitAttr:$const_specifier);

  let assemblyFormat = [{
       (`extern` $extern_specifier^)?
       (`static` $static_specifier^)?
       (`const` $const_specifier^)?
       $sym_name
       `:` custom<EmitCGlobalOpTypeAndInitialValue>($type, $initial_value)
       attr-dict
  }];

  let hasVerifier = 1;
}

def EmitC_GetGlobalOp : EmitC_Op<"get_global",
    [Pure, DeclareOpInterfaceMethods<SymbolUserOpInterface>]> {
  let summary = "Obtain access to a global variable";
  let description = [{
     The `emitc.get_global` operation retrieves the lvalue of a
     named global variable. If the global variable is marked constant, assigning
     to that lvalue is undefined.

     Example:

     ```mlir
     %x = emitc.get_global @foo : !emitc.array<2xf32>
     %y = emitc.get_global @bar : !emitc.lvalue<i32>
     ```
  }];

  let arguments = (ins FlatSymbolRefAttr:$name);
  let results = (outs AnyTypeOf<[EmitC_ArrayType, EmitC_LValueType]>:$result);
  let assemblyFormat = "$name `:` type($result) attr-dict";
}

def EmitC_VerbatimOp : EmitC_Op<"verbatim"> {
  let summary = "Verbatim operation";
  let description = [{
    The `emitc.verbatim` operation produces no results and the value is emitted as is
    followed by a line break  ('\n' character) during translation.

    Note: Use with caution. This operation can have arbitrary effects on the
    semantics of the emitted code. Use semantically more meaningful operations
    whenever possible. Additionally this op is *NOT* intended to be used to
    inject large snippets of code.

    This operation can be used in situations where a more suitable operation is
    not yet implemented in the dialect or where preprocessor directives
    interfere with the structure of the code. One example of this is to declare
    the linkage of external symbols to make the generated code usable in both C
    and C++ contexts:

    ```c++
    #ifdef __cplusplus
    extern "C" {
    #endif

    ...
    
    #ifdef __cplusplus
    }
    #endif
    ```

    If the `emitc.verbatim` op has operands, then the `value` is interpreted as
    format string, where `{}` is a placeholder for an operand in their order.
    For example, `emitc.verbatim "#pragma my src={} dst={}" %src, %dest : i32, i32`
    would be emitted as `#pragma my src=a dst=b` if `%src` became `a` and
    `%dest` became `b` in the C code.
    `{{` in the format string is interpreted as a single `{` and doesn't introduce
    a placeholder.

    Example:

    ```mlir
    emitc.verbatim "typedef float f32;"
    emitc.verbatim "#pragma my var={} property" args %arg : f32
    ```
    ```c++
    // Code emitted for the operation above.
    typedef float f32;
    #pragma my var=v1 property
    ```
  }];

  let extraClassDeclaration = [{
    FailureOr<SmallVector<::mlir::emitc::ReplacementItem>> parseFormatString();
  }];

<<<<<<< HEAD
  let arguments = (ins StrAttr:$value, Variadic<EmitCType>:$fmtArgs);
=======
  let arguments = (ins StrAttr:$value, Variadic<AnyTypeOf<[EmitCType, EmitC_LValueType]>>:$fmtArgs);
>>>>>>> eb0f1dc0

  let builders = [OpBuilder<(ins "::mlir::StringAttr":$value),
                            [{ build($_builder, $_state, value, {}); }]>];
  let builders = [OpBuilder<(ins "::llvm::StringRef":$value),
                            [{ build($_builder, $_state, value, {}); }]>];
  let hasVerifier = 1;
  let assemblyFormat =
      "$value (`args` $fmtArgs^ `:` type($fmtArgs))? attr-dict";
}

def EmitC_AssignOp : EmitC_Op<"assign", []> {
  let summary = "Assign operation";
  let description = [{
    The `emitc.assign` operation stores an SSA value to the location designated by an
    EmitC variable. This operation doesn't return any value. The assigned value
    must be of the same type as the variable being assigned. The operation is
    emitted as a C/C++ '=' operator.

    Example:

    ```mlir
    // Integer variable
    %0 = "emitc.variable"(){value = 42 : i32} : () -> !emitc.lvalue<i32>
    %1 = emitc.call_opaque "foo"() : () -> (i32)

    // Assign emitted as `... = ...;`
    "emitc.assign"(%0, %1) : (!emitc.lvalue<i32>, i32) -> ()
    ```
  }];

  let arguments = (ins 
      Res<EmitC_LValueType, "", [MemWrite<DefaultResource, 1, FullEffect>]>:$var,
      EmitCType:$value);
  let results = (outs);

  let hasVerifier = 1;
  let assemblyFormat = "$value `:` type($value) `to` $var `:` type($var) attr-dict";
}

def EmitC_YieldOp : EmitC_Op<"yield",
      [Pure, Terminator, ParentOneOf<["ExpressionOp", "IfOp", "ForOp", "SwitchOp"]>]> {
  let summary = "Block termination operation";
  let description = [{
    The `emitc.yield` terminates its parent EmitC op's region, optionally yielding
    an SSA value. The semantics of how the values are yielded is defined by the
    parent operation.
    If `emitc.yield` has an operand, the operand must match the parent operation's
    result. If the parent operation defines no values, then the `emitc.yield`
    may be left out in the custom syntax and the builders will insert one
    implicitly. Otherwise, it has to be present in the syntax to indicate which
    value is yielded.
  }];

  let arguments = (ins Optional<EmitCType>:$result);
  let builders = [OpBuilder<(ins), [{ /* nothing to do */ }]>];

  let hasVerifier = 1;
  let assemblyFormat = [{ attr-dict ($result^ `:` type($result))? }];
}

def EmitC_IfOp : EmitC_Op<"if",
    [DeclareOpInterfaceMethods<RegionBranchOpInterface, [
    "getNumRegionInvocations", "getRegionInvocationBounds",
    "getEntrySuccessorRegions"]>, OpAsmOpInterface, SingleBlock,
    SingleBlockImplicitTerminator<"emitc::YieldOp">,
    RecursiveMemoryEffects, NoRegionArguments]> {
  let summary = "If-then-else operation";
  let description = [{
    The `emitc.if` operation represents an if-then-else construct for
    conditionally executing two regions of code. The operand to an if operation
    is a boolean value. For example:

    ```mlir
    emitc.if %b  {
      ...
    } else {
      ...
    }
    ```

    The "then" region has exactly 1 block. The "else" region may have 0 or 1
    blocks. The blocks are always terminated with `emitc.yield`, which can be
    left out to be inserted implicitly. This operation doesn't produce any
    results.
  }];
  let arguments = (ins I1:$condition);
  let results = (outs);
  let regions = (region SizedRegion<1>:$thenRegion,
                        MaxSizedRegion<1>:$elseRegion);

  let skipDefaultBuilders = 1;
  let builders = [
    OpBuilder<(ins "Value":$cond)>,
    OpBuilder<(ins "Value":$cond, "bool":$addThenBlock, "bool":$addElseBlock)>,
    OpBuilder<(ins "Value":$cond, "bool":$withElseRegion)>,
    OpBuilder<(ins "Value":$cond,
      CArg<"function_ref<void(OpBuilder &, Location)>",
           "buildTerminatedBody">:$thenBuilder,
      CArg<"function_ref<void(OpBuilder &, Location)>",
           "nullptr">:$elseBuilder)>,
  ];

  let extraClassDeclaration = [{
    OpBuilder getThenBodyBuilder(OpBuilder::Listener *listener = nullptr) {
      Block* body = getBody(0);
      return OpBuilder::atBlockEnd(body, listener);
    }
    OpBuilder getElseBodyBuilder(OpBuilder::Listener *listener = nullptr) {
      Block* body = getBody(1);
      return OpBuilder::atBlockEnd(body, listener);
    }

    //===------------------------------------------------------------------===//
    // OpAsmOpInterface Methods
    //===------------------------------------------------------------------===//

    /// EmitC ops in the body can omit their 'emitc.' prefix in the assembly.
    static ::llvm::StringRef getDefaultDialect() {
      return "emitc";
    }
  }];
  let hasCustomAssemblyFormat = 1;
}

def EmitC_SubscriptOp : EmitC_Op<"subscript", []> {
  let summary = "Subscript operation";
  let description = [{
    With the `emitc.subscript` operation the subscript operator `[]` can be applied
    to variables or arguments of array, pointer and opaque type.

    Example:

    ```mlir
    %i = index.constant 1
    %j = index.constant 7
    %0 = emitc.subscript %arg0[%i, %j] : (!emitc.array<4x8xf32>, index, index)
           -> !emitc.lvalue<f32>
    %1 = emitc.subscript %arg1[%i] : (!emitc.ptr<i32>, index)
           -> !emitc.lvalue<i32>
    ```
  }];
  let arguments = (ins Arg<AnyTypeOf<[
      EmitC_ArrayType,
      EmitC_OpaqueType,
      EmitC_PointerType]>,
    "the value to subscript">:$value,
    Variadic<EmitCType>:$indices);
  let results = (outs EmitC_LValueType:$result);

  let builders = [
    OpBuilder<(ins "TypedValue<ArrayType>":$array, "ValueRange":$indices), [{
      build(
        $_builder,
        $_state,
        emitc::LValueType::get(array.getType().getElementType()),
        array,
        indices
      );
    }]>,
    OpBuilder<(ins "TypedValue<PointerType>":$pointer, "Value":$index), [{
      build(
        $_builder,
        $_state,
        emitc::LValueType::get(pointer.getType().getPointee()),
        pointer,
        ValueRange{index}
      );
    }]>
  ];

  let hasVerifier = 1;
  let assemblyFormat = "$value `[` $indices `]` attr-dict `:` functional-type(operands, results)";
}

def EmitC_SwitchOp : EmitC_Op<"switch", [RecursiveMemoryEffects,
    OpAsmOpInterface, SingleBlockImplicitTerminator<"emitc::YieldOp">,
    DeclareOpInterfaceMethods<RegionBranchOpInterface,
                              ["getRegionInvocationBounds",
                               "getEntrySuccessorRegions"]>]> {
  let summary = "Switch operation";
  let description = [{
    The `emitc.switch` is a control-flow operation that branches to one of
    the given regions based on the values of the argument and the cases.
    The operand to a switch operation is a opaque, integral or pointer
    wide types.

    The operation always has a "default" region and any number of case regions
    denoted by integer constants. Control-flow transfers to the case region
    whose constant value equals the value of the argument. If the argument does
    not equal any of the case values, control-flow transfer to the "default"
    region.

    The operation does not return any value. Moreover, case regions must be
    explicitly terminated using the `emitc.yield` operation. Default region is
    yielded implicitly.

    Example:

    ```mlir
    // Example:
    emitc.switch %0 : i32
    case 2 {
      %1 = emitc.call_opaque "func_b" () : () -> i32
      emitc.yield
    }
    case 5 {
      %2 = emitc.call_opaque "func_a" () : () -> i32
      emitc.yield
    }
    default {
      %3 = "emitc.constant"(){value = 42.0 : f32} : () -> f32
      emitc.call_opaque "func2" (%3) : (f32) -> ()
    }
    ```
    ```c++
    // Code emitted for the operations above.
    switch (v1) {
    case 2: {
      int32_t v2 = func_b();
      break;
    }
    case 5: {
      int32_t v3 = func_a();
      break;
    }
    default: {
      float v4 = 4.200000000e+01f;
      func2(v4);
      break;
    }
    }
    ```
  }];

  let arguments = (ins IntegerIndexOrOpaqueType:$arg, DenseI64ArrayAttr:$cases);
  let results = (outs);
  let regions = (region SizedRegion<1>:$defaultRegion,
                        VariadicRegion<SizedRegion<1>>:$caseRegions);

  let assemblyFormat = [{
    $arg `:` type($arg) attr-dict custom<SwitchCases>($cases, $caseRegions) `\n`
    `` `default` $defaultRegion
  }];

  let extraClassDeclaration = [{
    /// Get the number of cases.
    unsigned getNumCases();

    /// Get the default region body.
    Block &getDefaultBlock();

    /// Get the body of a case region.
    Block &getCaseBlock(unsigned idx);

    //===------------------------------------------------------------------===//
    // OpAsmOpInterface Methods
    //===------------------------------------------------------------------===//

    /// EmitC ops in the body can omit their 'emitc.' prefix in the assembly.
    static ::llvm::StringRef getDefaultDialect() {
      return "emitc";
    }
  }];

  let hasVerifier = 1;
}

#endif // MLIR_DIALECT_EMITC_IR_EMITC<|MERGE_RESOLUTION|>--- conflicted
+++ resolved
@@ -113,11 +113,7 @@
   let skipDefaultBuilders = 1;
 }
 
-<<<<<<< HEAD
-def EmitC_AddOp : EmitC_BinaryOp<"add", [CExpression]> {
-=======
 def EmitC_AddOp : EmitC_BinaryOp<"add", []> {
->>>>>>> eb0f1dc0
   let summary = "Addition operation";
   let description = [{
     With the `emitc.add` operation the arithmetic operator + (addition) can
@@ -331,11 +327,7 @@
 }
 
 def EmitC_CastOp : EmitC_Op<"cast",
-<<<<<<< HEAD
-    [CExpression,
-=======
     [CExpressionInterface,
->>>>>>> eb0f1dc0
      DeclareOpInterfaceMethods<CastOpInterface>]> {
   let summary = "Cast operation";
   let description = [{
@@ -509,23 +501,8 @@
   let extraClassDeclaration = [{
     bool hasSideEffects() {
       auto predicate = [](Operation &op) {
-<<<<<<< HEAD
-        assert(op.hasTrait<OpTrait::emitc::CExpression>() && "Expected a C expression");
-        // Conservatively assume calls to read and write memory.
-        if (isa<emitc::CallOpaqueOp>(op))
-          return true;
-        // De-referencing reads modifiable memory, address-taking has no
-        // side-effect.
-        auto applyOp = dyn_cast<emitc::ApplyOp>(op);
-        if (applyOp)
-          return applyOp.getApplicableOperator() == "*";
-        // Any load operation is assumed to read from memory and thus perform
-        // a side effect.
-        return isa<emitc::LoadOp>(op);
-=======
         assert(isa<emitc::CExpressionInterface>(op) && "Expected a C expression");
         return cast<emitc::CExpressionInterface>(op).hasSideEffects();
->>>>>>> eb0f1dc0
       };
       return llvm::any_of(getRegion().front().without_terminator(), predicate);
     };
@@ -682,13 +659,10 @@
     /// Set the callee for this operation.
     void setCalleeFromCallable(CallInterfaceCallable callee) {
       (*this)->setAttr("callee", cast<SymbolRefAttr>(callee));
-<<<<<<< HEAD
-=======
     }
 
     bool hasSideEffects() {
       return false;
->>>>>>> eb0f1dc0
     }
   }];
 
@@ -965,11 +939,7 @@
   let assemblyFormat = "operands attr-dict `:` type(operands)";
 }
 
-<<<<<<< HEAD
-def EmitC_LoadOp : EmitC_Op<"load", [CExpression,
-=======
 def EmitC_LoadOp : EmitC_Op<"load", [CExpressionInterface,
->>>>>>> eb0f1dc0
   TypesMatchWith<"result type matches value type of 'operand'",
                   "operand", "result",
                   "::llvm::cast<LValueType>($_self).getValueType()">
@@ -998,11 +968,7 @@
   let assemblyFormat = "$operand attr-dict `:` type($operand)"; 
 }
 
-<<<<<<< HEAD
-def EmitC_MulOp : EmitC_BinaryOp<"mul", [CExpression]> {
-=======
 def EmitC_MulOp : EmitC_BinaryOp<"mul", []> {
->>>>>>> eb0f1dc0
   let summary = "Multiplication operation";
   let description = [{
     With the `emitc.mul` operation the arithmetic operator * (multiplication) can
@@ -1359,11 +1325,7 @@
     FailureOr<SmallVector<::mlir::emitc::ReplacementItem>> parseFormatString();
   }];
 
-<<<<<<< HEAD
-  let arguments = (ins StrAttr:$value, Variadic<EmitCType>:$fmtArgs);
-=======
   let arguments = (ins StrAttr:$value, Variadic<AnyTypeOf<[EmitCType, EmitC_LValueType]>>:$fmtArgs);
->>>>>>> eb0f1dc0
 
   let builders = [OpBuilder<(ins "::mlir::StringAttr":$value),
                             [{ build($_builder, $_state, value, {}); }]>];
