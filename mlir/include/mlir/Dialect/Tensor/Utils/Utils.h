--- conflicted
+++ resolved
@@ -30,11 +30,7 @@
 // for _static_ dimensions.
 PadOp createPadHighOp(RankedTensorType resType, Value source, Value pad,
                       bool nofold, Location loc, OpBuilder &builder,
-<<<<<<< HEAD
-                      SmallVector<Value> dynOutDims = {});
-=======
                       ValueRange dynOutDims = std::nullopt);
->>>>>>> eb0f1dc0
 
 // Creates dim ops for each dynamic dimension of the ranked tensor argument and
 // returns these as values.
