--- conflicted
+++ resolved
@@ -494,9 +494,6 @@
   }];
 
   let builders = [
-<<<<<<< HEAD
-    OpBuilder<(ins "Value":$cond)>
-=======
     OpBuilder<(ins "Value":$cond)>,
     OpBuilder<(ins "Value":$cond,
                    "ArrayRef<llvm::OperandBundleDefT<Value>>":$opBundles)>,
@@ -505,7 +502,6 @@
                    "Value":$align)>,
     OpBuilder<(ins "Value":$cond, "AssumeSeparateStorageTag":$tag,
                    "Value":$ptr1, "Value":$ptr2)>
->>>>>>> ce7c17d5
   ];
 
   let hasVerifier = 1;
