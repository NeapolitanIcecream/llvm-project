//===- OpenACCOps.td - OpenACC operation definitions -------*- tablegen -*-===//
//
// Part of the MLIR Project, under the Apache License v2.0 with LLVM Exceptions.
// See https://llvm.org/LICENSE.txt for license information.
// SPDX-License-Identifier: Apache-2.0 WITH LLVM-exception
//
// =============================================================================
//
// Defines MLIR OpenACC operations.
//
//===----------------------------------------------------------------------===//

#ifndef OPENACC_OPS
#define OPENACC_OPS

include "mlir/Interfaces/ControlFlowInterfaces.td"
include "mlir/Interfaces/LoopLikeInterface.td"
include "mlir/Interfaces/SideEffectInterfaces.td"
include "mlir/IR/BuiltinTypes.td"
include "mlir/IR/EnumAttr.td"
include "mlir/IR/OpBase.td"
include "mlir/IR/SymbolInterfaces.td"
include "mlir/Dialect/OpenACC/OpenACCBase.td"
include "mlir/Dialect/OpenACC/OpenACCOpsTypes.td"
include "mlir/Dialect/OpenACC/OpenACCOpsInterfaces.td"
include "mlir/Dialect/OpenACC/OpenACCTypeInterfaces.td"
include "mlir/Dialect/OpenACCMPCommon/Interfaces/AtomicInterfaces.td"
include "mlir/Dialect/OpenACCMPCommon/Interfaces/OpenACCMPOpsInterfaces.td"

// AccCommon requires definition of OpenACC_Dialect.
include "mlir/Dialect/OpenACC/AccCommon.td"

// Base class for OpenACC dialect ops.
class OpenACC_Op<string mnemonic, list<Trait> traits = []> :
  Op<OpenACC_Dialect, mnemonic, traits>;

// Reduction operation enumeration.
def OpenACC_ReductionOperatorNone    : I32EnumAttrCase<"AccNone", 0, "none">;
def OpenACC_ReductionOperatorAdd     : I32EnumAttrCase<"AccAdd", 1, "add">;
def OpenACC_ReductionOperatorMul     : I32EnumAttrCase<"AccMul", 2, "mul">;
def OpenACC_ReductionOperatorMax     : I32EnumAttrCase<"AccMax", 3, "max">;
def OpenACC_ReductionOperatorMin     : I32EnumAttrCase<"AccMin", 4, "min">;
def OpenACC_ReductionOperatorAnd     : I32EnumAttrCase<"AccIand", 5, "iand">;
def OpenACC_ReductionOperatorOr      : I32EnumAttrCase<"AccIor", 6, "ior">;
def OpenACC_ReductionOperatorXor     : I32EnumAttrCase<"AccXor", 7, "xor">;
def OpenACC_ReductionOperatorLogEqv  : I32EnumAttrCase<"AccEqv", 8, "eqv">;
def OpenACC_ReductionOperatorLogNeqv : I32EnumAttrCase<"AccNeqv", 9, "neqv">;
def OpenACC_ReductionOperatorLogAnd  : I32EnumAttrCase<"AccLand", 10, "land">;
def OpenACC_ReductionOperatorLogOr   : I32EnumAttrCase<"AccLor", 11, "lor">;

def OpenACC_ReductionOperator : I32EnumAttr<"ReductionOperator",
    "built-in reduction operations supported by OpenACC",
    [OpenACC_ReductionOperatorNone, OpenACC_ReductionOperatorAdd, 
     OpenACC_ReductionOperatorMul, OpenACC_ReductionOperatorMax, OpenACC_ReductionOperatorMin,
     OpenACC_ReductionOperatorAnd, OpenACC_ReductionOperatorOr,
     OpenACC_ReductionOperatorXor, OpenACC_ReductionOperatorLogEqv,
     OpenACC_ReductionOperatorLogNeqv, OpenACC_ReductionOperatorLogAnd,
     OpenACC_ReductionOperatorLogOr
    ]> {
  let genSpecializedAttr = 0;
  let cppNamespace = "::mlir::acc";
}
def OpenACC_ReductionOperatorAttr : EnumAttr<OpenACC_Dialect,
                                             OpenACC_ReductionOperator,
                                             "reduction_operator"> {
  let assemblyFormat = [{ ```<` $value `>` }];
}

// OpenACC variable type categorization. This is needed because OpenACC
// dialect is used with other dialects, and each dialect defines its own
// types. Thus, in order to be able to classify types and apply right semantics,
// it is needed to ensure the types can be categorized.
def OpenACC_VariableTypeUncategorized : I32BitEnumAttrCaseNone<"uncategorized">;

// The OpenACC spec definition of scalar type is as follows (from 3.3 spec,
// line 5454):
// Scalar datatype - an intrinsic or built-in datatype that is not an array or
// aggregate datatype. In Fortran, scalar datatypes are integer, real, double
// precision, complex, or logical. In C, scalar datatypes are char (signed or
// unsigned), int (signed or unsigned, with optional short, long or long long
// attribute), enum, float, double, long double, Complex (with optional float
// or long attribute), or any pointer datatype. In C++, scalar datatypes are
// char (signed or unsigned), wchar t, int (signed or unsigned, with optional
// short, long or long long attribute), enum, bool, float, double, long double,
// or any pointer datatype. Not all implementations or targets will support all
// of these datatypes.
// From an MLIR type perspective, the types that those language types map to
// will be categorized as scalar.
def OpenACC_VariableTypeScalar : I32BitEnumAttrCaseBit<"scalar", 0>;

// Not in OpenACC spec glossary as its own definition but used throughout the
// spec. One definition of array that can be assumed for purposes of type
// categorization is that it is a collection of elements of same type.
def OpenACC_VariableTypeArray : I32BitEnumAttrCaseBit<"array", 1>;

// The OpenACC spec definition of composite type is as follows (from 3.3 spec,
// line 5354):
// Composite datatype - a derived type in Fortran, or a struct or union type in
// C, or a class, struct, or union type in C++. (This is different from the use
// of the term composite data type in the C and C++ languages.)
def OpenACC_VariableTypeComposite : I32BitEnumAttrCaseBit<"composite", 2>;

// The OpenACC spec uses the type category "aggregate" to capture both arrays
// and composite types. However, it includes types which do not fall in either
// of those categories. Thus create a case for the others.
// For example, reading the definition of "Aggregate Variables" in the 3.3
// spec line 5346 shows this distinction:
// Aggregate variables - a variable of any non-scalar datatype, including array
// or composite variables. In Fortran, this includes any variable with
// allocatable or pointer attribute and character variables
def OpenACC_VariableTypeOtherNonScalar : I32BitEnumAttrCaseBit<"nonscalar", 3>;

// The OpenACC spec definition of aggregate type is as follows (from 3.3 spec,
// line 5342):
// Aggregate datatype - any non-scalar datatype such as array and composite
// datatypes. In Fortran, aggregate datatypes include arrays, derived types,
// character types. In C, aggregate datatypes include arrays, targets of
// pointers, structs, and unions. In C++, aggregate datatypes include arrays,
// targets of pointers, classes, structs, and unions.
def OpenACC_VariableTypeAggregate : I32BitEnumAttrCaseGroup<"aggregate",
  [OpenACC_VariableTypeArray, OpenACC_VariableTypeComposite,
  OpenACC_VariableTypeOtherNonScalar]>;

def OpenACC_VariableTypeCategory : I32BitEnumAttr<
    "VariableTypeCategory",
    "Captures different type categories described in OpenACC spec",
    [
      OpenACC_VariableTypeUncategorized, OpenACC_VariableTypeScalar,
      OpenACC_VariableTypeArray, OpenACC_VariableTypeComposite,
      OpenACC_VariableTypeOtherNonScalar, OpenACC_VariableTypeAggregate]> {
  let separator = ",";
  let cppNamespace = "::mlir::acc";
  let genSpecializedAttr = 0;
  let printBitEnumPrimaryGroups = 1;
}

// Type used in operation below.
def IntOrIndex : AnyTypeOf<[AnyInteger, Index]>;

// Simple alias to pointer-like interface to reduce verbosity.
def OpenACC_PointerLikeType : TypeAlias<OpenACC_PointerLikeTypeInterface,
    "pointer-like type">;
def OpenACC_MappableType : TypeAlias<OpenACC_MappableTypeInterface,
    "mappable type">;

def OpenACC_AnyPointerOrMappableLike : TypeConstraint<Or<[OpenACC_PointerLikeType.predicate,
    OpenACC_MappableType.predicate]>, "any pointer or mappable">;
def OpenACC_AnyPointerOrMappableType : Type<OpenACC_AnyPointerOrMappableLike.predicate,
    "any pointer or mappable">;

// Define the OpenACC data clauses. There are a few cases where a modifier
// is used, like create(zero), copyin(readonly), and copyout(zero). Since in
// some cases we decompose the original acc data clauses into multiple acc
// dialect operations, we need to keep track of original clause. Thus even
// for the clause with modifier, we create separate operation to make this
// possible.
def OpenACC_CopyinClause          : I64EnumAttrCase<"acc_copyin", 1>;
def OpenACC_CopyinReadonlyClause  : I64EnumAttrCase<"acc_copyin_readonly", 2>;
def OpenACC_CopyClause            : I64EnumAttrCase<"acc_copy", 3>;
def OpenACC_CopyoutClause         : I64EnumAttrCase<"acc_copyout", 4>;
def OpenACC_CopyoutZeroClause     : I64EnumAttrCase<"acc_copyout_zero", 5>;
def OpenACC_PresentClause         : I64EnumAttrCase<"acc_present", 6>;
def OpenACC_CreateClause          : I64EnumAttrCase<"acc_create", 7>;
def OpenACC_CreateZeroClause      : I64EnumAttrCase<"acc_create_zero", 8>;
def OpenACC_DeleteClause          : I64EnumAttrCase<"acc_delete", 9>;
def OpenACC_AttachClause          : I64EnumAttrCase<"acc_attach", 10>;
def OpenACC_DetachClause          : I64EnumAttrCase<"acc_detach", 11>;
def OpenACC_NoCreateClause        : I64EnumAttrCase<"acc_no_create", 12>;
def OpenACC_PrivateClause         : I64EnumAttrCase<"acc_private", 13>;
def OpenACC_FirstPrivateClause    : I64EnumAttrCase<"acc_firstprivate", 14>;
def OpenACC_IsDevicePtrClause     : I64EnumAttrCase<"acc_deviceptr", 15>;
def OpenACC_GetDevicePtrClause    : I64EnumAttrCase<"acc_getdeviceptr", 16>;
def OpenACC_UpdateHost            : I64EnumAttrCase<"acc_update_host", 17>;
def OpenACC_UpdateSelf            : I64EnumAttrCase<"acc_update_self", 18>;
def OpenACC_UpdateDevice          : I64EnumAttrCase<"acc_update_device", 19>;
def OpenACC_UseDevice             : I64EnumAttrCase<"acc_use_device", 20>;
def OpenACC_Reduction             : I64EnumAttrCase<"acc_reduction", 21>;
def OpenACC_DeclareDeviceResident : I64EnumAttrCase<"acc_declare_device_resident", 22>;
def OpenACC_DeclareLink           : I64EnumAttrCase<"acc_declare_link", 23>;
def OpenACC_Cache                 : I64EnumAttrCase<"acc_cache", 24>;
def OpenACC_CacheReadonly         : I64EnumAttrCase<"acc_cache_readonly", 25>;

def OpenACC_DataClauseEnum : I64EnumAttr<"DataClause",
    "data clauses supported by OpenACC",
    [OpenACC_CopyinClause, OpenACC_CopyinReadonlyClause, OpenACC_CopyClause,
     OpenACC_CopyoutClause, OpenACC_CopyoutZeroClause, OpenACC_PresentClause,
     OpenACC_CreateClause, OpenACC_CreateZeroClause, OpenACC_DeleteClause,
     OpenACC_AttachClause, OpenACC_DetachClause, OpenACC_NoCreateClause,
     OpenACC_PrivateClause, OpenACC_FirstPrivateClause,
     OpenACC_IsDevicePtrClause, OpenACC_GetDevicePtrClause, OpenACC_UpdateHost,
     OpenACC_UpdateSelf, OpenACC_UpdateDevice, OpenACC_UseDevice,
     OpenACC_Reduction, OpenACC_DeclareDeviceResident, OpenACC_DeclareLink,
     OpenACC_Cache, OpenACC_CacheReadonly,
    ]> {
  let cppNamespace = "::mlir::acc";
  let genSpecializedAttr = 0;
}

def OpenACC_DataClauseAttr : EnumAttr<OpenACC_Dialect, OpenACC_DataClauseEnum,
                                      "data_clause">;

class OpenACC_Attr<string name, string attrMnemonic,
                   list<Trait> traits = [],
                   string baseCppClass = "::mlir::Attribute">
    : AttrDef<OpenACC_Dialect, name, traits, baseCppClass> {
  let mnemonic = attrMnemonic;
}

// Attribute to describe the declare data clause used on variable.
// Intended to be used at the variable creation site (on the global op or the
// corresponding allocation operation). This is used in conjunction with the
// declare operations (`acc.declare_enter` and `acc.declare_exit`) since those
// describe how the data action is performed. The attribute itself makes it
// easier to find out whether the variable is in a declare clause and what kind
// of clause it is.
def DeclareAttr : OpenACC_Attr<"Declare", "declare"> {
  let parameters = (ins "DataClauseAttr":$dataClause,
                        DefaultValuedParameter<"bool", "false">:$implicit);
  let assemblyFormat = "`<` struct(params) `>`";
  let builders = [AttrBuilder<(ins "DataClauseAttr":$dataClause), [{
      return $_get($_ctxt, dataClause, /*implicit=*/false);
    }]>
  ];
}

// Attribute to attach functions that perform the pre/post allocation actions or
// pre/post deallocation actions as described in section 2.13.
def DeclareActionAttr : OpenACC_Attr<"DeclareAction", "declare_action"> {
  let parameters = (ins OptionalParameter<"SymbolRefAttr">:$preAlloc,
                        OptionalParameter<"SymbolRefAttr">:$postAlloc,
                        OptionalParameter<"SymbolRefAttr">:$preDealloc,
                        OptionalParameter<"SymbolRefAttr">:$postDealloc);
  let assemblyFormat = "`<` struct(params) `>`";
}

// Device type enumeration.
def OpenACC_DeviceTypeNone      : I32EnumAttrCase<"None", 0, "none">;
def OpenACC_DeviceTypeStar      : I32EnumAttrCase<"Star", 1, "star">;
def OpenACC_DeviceTypeDefault   : I32EnumAttrCase<"Default", 2, "default">;
def OpenACC_DeviceTypeHost      : I32EnumAttrCase<"Host", 3, "host">;
def OpenACC_DeviceTypeMulticore : I32EnumAttrCase<"Multicore", 4, "multicore">;
def OpenACC_DeviceTypeNvidia    : I32EnumAttrCase<"Nvidia", 5, "nvidia">;
def OpenACC_DeviceTypeRadeon    : I32EnumAttrCase<"Radeon", 6, "radeon">;

def OpenACC_DeviceType : I32EnumAttr<"DeviceType",
    "built-in device type supported by OpenACC",
    [OpenACC_DeviceTypeNone, OpenACC_DeviceTypeStar, OpenACC_DeviceTypeDefault,
     OpenACC_DeviceTypeHost, OpenACC_DeviceTypeMulticore,
     OpenACC_DeviceTypeNvidia, OpenACC_DeviceTypeRadeon
    ]> {
  let genSpecializedAttr = 0;
  let cppNamespace = "::mlir::acc";
}

// Device type attribute is used to associate a value for for clauses that
// appear after a device_type clause. The list of clauses allowed after the
// device_type clause is defined per construct as follows:
// Loop construct: collapse, gang, worker, vector, seq, independent, auto,
//                 and tile
// Compute construct: async, wait, num_gangs, num_workers, and vector_length
// Data construct: async and wait 
// Routine: gang, worker, vector, seq and bind
//
// The `none` means that the value appears before any device_type clause.
//
def OpenACC_DeviceTypeAttr : EnumAttr<OpenACC_Dialect,
                                      OpenACC_DeviceType,
                                      "device_type"> {
  let assemblyFormat = [{ ```<` $value `>` }];
}

def DeviceTypeArrayAttr :
  TypedArrayAttrBase<OpenACC_DeviceTypeAttr, "device type array attribute"> {
  let constBuilderCall = ?;
}

// Gang arg type enumeration
def OpenACC_GangArgNum      : I32EnumAttrCase<"Num", 0, "Num">;
def OpenACC_GangArgDim      : I32EnumAttrCase<"Dim", 1, "Dim">;
def OpenACC_GangArgStatic   : I32EnumAttrCase<"Static", 2, "Static">;

def OpenACC_GangArgType : I32EnumAttr<"GangArgType",
    "Differentiate the different gang arg values",
    [OpenACC_GangArgNum, OpenACC_GangArgDim, OpenACC_GangArgStatic]> {
  let genSpecializedAttr = 0;
  let cppNamespace = "::mlir::acc";
}
def OpenACC_GangArgTypeAttr : EnumAttr<OpenACC_Dialect,
                                       OpenACC_GangArgType,
                                       "gang_arg_type"> {
  let assemblyFormat = [{ ```<` $value `>` }];
}
def GangArgTypeArrayAttr :
  TypedArrayAttrBase<OpenACC_GangArgTypeAttr, "gang arg type array attribute"> {
  let constBuilderCall = ?;
}

// Combined constructs enumerations
def OpenACC_KernelsLoop    : I32EnumAttrCase<"KernelsLoop", 1, "kernels_loop">;
def OpenACC_ParallelLoop   : I32EnumAttrCase<"ParallelLoop", 2, "parallel_loop">;
def OpenACC_SerialLoop     : I32EnumAttrCase<"SerialLoop", 3, "serial_loop">;

def OpenACC_CombinedConstructsType : I32EnumAttr<"CombinedConstructsType",
    "Differentiate between combined constructs",
    [OpenACC_KernelsLoop, OpenACC_ParallelLoop, OpenACC_SerialLoop]> {
  let genSpecializedAttr = 0;
  let cppNamespace = "::mlir::acc";
}

def OpenACC_CombinedConstructsAttr : EnumAttr<OpenACC_Dialect,
                                       OpenACC_CombinedConstructsType,
                                       "combined_constructs"> {
  let assemblyFormat = [{ ```<` $value `>` }];
}

def OpenACC_ParallelConstruct : I64EnumAttrCase<"acc_construct_parallel", 0>;
def OpenACC_KernelsConstruct : I64EnumAttrCase<"acc_construct_kernels", 1>;
def OpenACC_LoopConstruct : I64EnumAttrCase<"acc_construct_loop", 2>;
def OpenACC_DataConstruct : I64EnumAttrCase<"acc_construct_data", 3>;
def OpenACC_EnterDataConstruct : I64EnumAttrCase<"acc_construct_enter_data", 4>;
def OpenACC_ExitDataConstruct : I64EnumAttrCase<"acc_construct_exit_data", 5>;
def OpenACC_HostDataConstruct : I64EnumAttrCase<"acc_construct_host_data", 6>;
def OpenACC_AtomicConstruct : I64EnumAttrCase<"acc_construct_atomic", 7>;
def OpenACC_DeclareConstruct : I64EnumAttrCase<"acc_construct_declare", 8>;
def OpenACC_InitConstruct : I64EnumAttrCase<"acc_construct_init", 9>;
def OpenACC_ShutdownConstruct : I64EnumAttrCase<"acc_construct_shutdown", 10>;
def OpenACC_SetConstruct : I64EnumAttrCase<"acc_construct_set", 11>;
def OpenACC_UpdateConstruct : I64EnumAttrCase<"acc_construct_update", 12>;
def OpenACC_RoutineConstruct : I64EnumAttrCase<"acc_construct_routine", 13>;
def OpenACC_WaitConstruct : I64EnumAttrCase<"acc_construct_wait", 14>;
def OpenACC_RuntimeAPIConstruct : I64EnumAttrCase<"acc_construct_runtime_api", 15>;
def OpenACC_SerialConstruct : I64EnumAttrCase<"acc_construct_serial", 16>;

def OpenACC_ConstructEnum : I64EnumAttr<"Construct",
    "constructs supported by OpenACC",
    [OpenACC_ParallelConstruct, OpenACC_KernelsConstruct,
     OpenACC_LoopConstruct, OpenACC_DataConstruct,
     OpenACC_EnterDataConstruct, OpenACC_ExitDataConstruct,
     OpenACC_HostDataConstruct, OpenACC_AtomicConstruct,
     OpenACC_DeclareConstruct, OpenACC_InitConstruct,
     OpenACC_ShutdownConstruct, OpenACC_SetConstruct,
     OpenACC_UpdateConstruct, OpenACC_RoutineConstruct,
     OpenACC_WaitConstruct, OpenACC_RuntimeAPIConstruct,
     OpenACC_SerialConstruct
    ]> {
  let genSpecializedAttr = 0;
  let cppNamespace = "::mlir::acc";
}

def OpenACC_ConstructAttr : EnumAttr<OpenACC_Dialect, OpenACC_ConstructEnum,
                                     "construct">;

// Define a resource for the OpenACC runtime counters.
def OpenACC_RuntimeCounters : Resource<"::mlir::acc::RuntimeCounters">;

// Define a resource for the OpenACC constructs.
// Useful to ensure that the constructs are not removed (even though
// the data semantics are encoded in the operations linked via their
// `dataOperands` list).
def OpenACC_ConstructResource : Resource<"::mlir::acc::ConstructResource">;

// Define a resource for the OpenACC current device setting.
def OpenACC_CurrentDeviceIdResource : Resource<"::mlir::acc::CurrentDeviceIdResource">;

// Used for data specification in data clauses (2.7.1).
// Either (or both) extent and upperbound must be specified.
def OpenACC_DataBoundsOp : OpenACC_Op<"bounds",
    [AttrSizedOperandSegments, NoMemoryEffect]> {
  let summary = "Represents normalized bounds information for acc data clause.";

  let description = [{
    This operation is used to record bounds used in acc data clause in a
    normalized fashion (zero-based). This works well with the `PointerLikeType`
    requirement in data clauses - since a `lowerbound` of 0 means looking
    at data at the zero offset from pointer.

    The operation must have an `upperbound` or `extent` (or both are allowed -
    but not checked for consistency). When the source language's arrays are
    not zero-based, the `startIdx` must specify the zero-position index.

    The `stride` represents the distance between consecutive elements. For
    multi-dimensional arrays, the `stride` for each outer dimension must account
    for the complete size of all inner dimensions.

    The `strideInBytes` flag indicates that the `stride` is specified in bytes
    rather than the number of elements.

    Examples below show copying a slice of 10-element array except first element.
    Note that the examples use extent in data clause for C++ and upperbound
    for Fortran (as per 2.7.1). To simplify examples, the constants are used
    directly in the acc.bounds operands - this is not the syntax of operation.

    C++:
    ```
    int array[10];
    #pragma acc copy(array[1:9])
    ```
    =>
    ```mlir
    acc.bounds lb(1) ub(9) extent(9) startIdx(0) stride(1)
    ```

    Fortran:
    ```
    integer :: array(1:10)
    !$acc copy(array(2:10))
    ```
    =>
    ```mlir
    acc.bounds lb(1) ub(9) extent(9) startIdx(1) stride(1)
    ```
  }];

  let arguments = (ins Optional<IntOrIndex>:$lowerbound,
                       Optional<IntOrIndex>:$upperbound,
                       Optional<IntOrIndex>:$extent,
                       Optional<IntOrIndex>:$stride,
                       DefaultValuedAttr<BoolAttr, "false">:$strideInBytes,
                       Optional<IntOrIndex>:$startIdx);
  let results = (outs OpenACC_DataBoundsType:$result);

  let assemblyFormat = [{
    oilist(
        `lowerbound` `(` $lowerbound `:` type($lowerbound) `)`
      | `upperbound` `(` $upperbound `:` type($upperbound) `)`
      | `extent` `(` $extent `:` type($extent) `)`
      | `stride` `(` $stride `:` type($stride) `)`
      | `startIdx` `(` $startIdx `:` type($startIdx) `)`
    ) attr-dict
  }];

  let hasVerifier = 1;

  let builders = [
    OpBuilder<(ins "::mlir::Value":$extent), [{
        build($_builder, $_state,
          ::mlir::acc::DataBoundsType::get($_builder.getContext()),
          /*lowerbound=*/{}, /*upperbound=*/{}, extent,
          /*stride=*/{}, /*strideInBytes=*/$_builder.getBoolAttr(false),
          /*startIdx=*/{});
      }]
    >,
    OpBuilder<(ins "::mlir::Value":$lowerbound,
                   "::mlir::Value":$upperbound), [{
        build($_builder, $_state,
          ::mlir::acc::DataBoundsType::get($_builder.getContext()),
          lowerbound, upperbound, /*extent=*/{},
          /*stride=*/{}, /*strideInBytes=*/$_builder.getBoolAttr(false),
          /*startIdx=*/{});
      }]
    >
  ];
}

// Data entry operation does not refer to OpenACC spec terminology, but to
// terminology used in this dialect. It refers to data operations that will
// appear before data or compute region. It will be used as the base of acc
// dialect operations for the following OpenACC data clauses: copyin, create,
// present, attach, deviceptr.
//
// The bounds are represented in rank order. Rank 0 (inner-most dimension) is
// the first.
//
class OpenACC_DataEntryOp<string mnemonic, string clause, string extraDescription,
                          list<Trait> traits = [], dag additionalArgs = (ins)> :
    OpenACC_Op<mnemonic, !listconcat(traits,
        [AttrSizedOperandSegments,
         MemoryEffects<[MemRead<OpenACC_CurrentDeviceIdResource>]>])> {
  let arguments = !con(
      additionalArgs,
      (ins TypeAttr:$varType,
          Optional<OpenACC_PointerLikeTypeInterface>:$varPtrPtr,
          Variadic<OpenACC_DataBoundsType>:$bounds, /* rank-0 to rank-{n-1} */
          Variadic<IntOrIndex>:$asyncOperands,
          OptionalAttr<DeviceTypeArrayAttr>:$asyncOperandsDeviceType,
          OptionalAttr<DeviceTypeArrayAttr>:$asyncOnly,
          DefaultValuedAttr<OpenACC_DataClauseAttr, clause>:$dataClause,
          DefaultValuedAttr<BoolAttr, "true">:$structured,
          DefaultValuedAttr<BoolAttr, "false">:$implicit,
          OptionalAttr<StrAttr>:$name));

  let description = !strconcat(extraDescription, [{
    Description of arguments:
    - `var`: The variable to copy. Must be either `MappableType` or
    `PointerLikeType`.
    - `varType`: The type of the variable that is being copied. When `var` is
    a `MappableType`, this matches the type of `var`. When `var` is a
    `PointerLikeType`, this type holds information about the target of the
    pointer.
    - `varPtrPtr`: Specifies the address of the address of `var` - only used
    when the variable copied is a field in a struct. This is important for
    OpenACC due to implicit attach semantics on data clauses (2.6.4).
    - `bounds`: Used when copying just slice of array or array's bounds are not
    encoded in type. They are in rank order where rank 0 is inner-most dimension.
    - `asyncOperands` and `asyncOperandsDeviceType`:
    pair-wise lists of the async clause values associated with device_type's.
    - `asyncOnly`: a list of device_type's for which async clause
    does not specify a value (default is acc_async_noval - OpenACC 3.3 2.16.1).
    - `dataClause`: Keeps track of the data clause the user used. This is because
    the acc operations are decomposed. So a 'copy' clause is decomposed to both 
    `acc.copyin` and `acc.copyout` operations, but both have dataClause that
    specifies `acc_copy` in this field.
    - `structured`: Flag to note whether this is associated with structured region
    (parallel, kernels, data) or unstructured (enter data, exit data). This is
    important due to spec specifically calling out structured and dynamic reference
    counters (2.6.7).
    - `implicit`: Whether this is an implicitly generated operation, such as copies
    done to satisfy "Variables with Implicitly Determined Data Attributes" in 2.6.2.
    - `name`: Holds the name of variable as specified in user clause (including bounds).

    The async values attached to the data entry operation imply that the data
    action applies to all device types specified by the device_type clauses
    using the activity queues on these devices as defined by the async values.
  }]);

  code extraClassDeclarationBase = [{
    /// Return true if the op has the async attribute for the
    /// mlir::acc::DeviceType::None device_type.
    bool hasAsyncOnly() {
      return hasAsyncOnly(mlir::acc::DeviceType::None);
    }
    /// Return true if the op has the async attribute for the given device_type.
    bool hasAsyncOnly(mlir::acc::DeviceType deviceType) {
      mlir::ArrayAttr asyncOnly = getAsyncOnlyAttr();
      if (!asyncOnly)
        return false;
      for (auto attr : asyncOnly) {
        auto deviceTypeAttr = mlir::dyn_cast<mlir::acc::DeviceTypeAttr>(attr);
        if (deviceTypeAttr.getValue() == deviceType)
          return true;
      }
      return false;
    }
    /// Return the value of the async clause if present.
    mlir::Value getAsyncValue() {
      return getAsyncValue(mlir::acc::DeviceType::None);
    }
    /// Return the value of the async clause for the given device_type if
    /// present.
    mlir::Value getAsyncValue(mlir::acc::DeviceType deviceType) {
      mlir::ArrayAttr deviceTypes = getAsyncOperandsDeviceTypeAttr();
      if (!deviceTypes)
        return nullptr;
      for (auto [attr, asyncValue] :
          llvm::zip(deviceTypes, getAsyncOperands())) {
        auto deviceTypeAttr = mlir::dyn_cast<mlir::acc::DeviceTypeAttr>(attr);
        if (deviceTypeAttr.getValue() == deviceType)
          return asyncValue;
      }
      return nullptr;
    }
    mlir::TypedValue<mlir::acc::PointerLikeType> getVarPtr() {
      return mlir::dyn_cast<mlir::TypedValue<mlir::acc::PointerLikeType>>(getVar());
    }
    mlir::TypedValue<mlir::acc::PointerLikeType> getAccPtr() {
      return mlir::dyn_cast<mlir::TypedValue<mlir::acc::PointerLikeType>>(getAccVar());
    }
  }];

  let assemblyFormat = [{
    custom<Var>($var) `:` custom<VarPtrType>(type($var), $varType)
    oilist(
        `varPtrPtr` `(` $varPtrPtr `:` type($varPtrPtr) `)`
      | `bounds` `(` $bounds `)`
      | `async` `` custom<DeviceTypeOperandsWithKeywordOnly>($asyncOperands,
            type($asyncOperands), $asyncOperandsDeviceType, $asyncOnly)
    ) `->` type($accVar) attr-dict
  }];

  let hasVerifier = 1;

  let builders = [
    OpBuilder<(ins "::mlir::Value":$var,
                   "bool":$structured, "bool":$implicit,
                   CArg<"::mlir::ValueRange", "{}">:$bounds),
      [{
        auto ptrLikeTy = ::mlir::dyn_cast<::mlir::acc::PointerLikeType>(
          var.getType());
        build($_builder, $_state, var.getType(), var,
          /*varType=*/ptrLikeTy ?
            ::mlir::TypeAttr::get(ptrLikeTy.getElementType()) :
            ::mlir::TypeAttr::get(var.getType()),
          /*varPtrPtr=*/{}, bounds, /*asyncOperands=*/{},
          /*asyncOperandsDeviceType=*/nullptr,
          /*asyncOnly=*/nullptr, /*dataClause=*/nullptr,
          /*structured=*/$_builder.getBoolAttr(structured),
          /*implicit=*/$_builder.getBoolAttr(implicit), /*name=*/nullptr);
      }]>,
    OpBuilder<(ins "::mlir::Value":$var,
                   "bool":$structured, "bool":$implicit,
                   "const ::llvm::Twine &":$name,
                  CArg<"::mlir::ValueRange", "{}">:$bounds),
      [{
        auto ptrLikeTy = ::mlir::dyn_cast<::mlir::acc::PointerLikeType>(
          var.getType());
        build($_builder, $_state, var.getType(), var,
          /*varType=*/ptrLikeTy ?
            ::mlir::TypeAttr::get(ptrLikeTy.getElementType()) :
            ::mlir::TypeAttr::get(var.getType()),
          /*varPtrPtr=*/{}, bounds, /*asyncOperands=*/{},
          /*asyncOperandsDeviceType=*/nullptr,
          /*asyncOnly=*/nullptr, /*dataClause=*/nullptr,
          /*structured=*/$_builder.getBoolAttr(structured),
          /*implicit=*/$_builder.getBoolAttr(implicit),
          /*name=*/$_builder.getStringAttr(name));
      }]>];
}

//===----------------------------------------------------------------------===//
// 2.5.13 private clause
//===----------------------------------------------------------------------===//
def OpenACC_PrivateOp : OpenACC_DataEntryOp<"private",
    "mlir::acc::DataClause::acc_private", "", [],
    (ins OpenACC_AnyPointerOrMappableType:$var)> {
  let summary = "Represents private semantics for acc private clause.";
  let results = (outs Arg<OpenACC_AnyPointerOrMappableType,
                          "Accelerator mapped variable",[MemWrite]>:$accVar);
  let extraClassDeclaration = extraClassDeclarationBase;
}

//===----------------------------------------------------------------------===//
// 2.5.14 firstprivate clause
//===----------------------------------------------------------------------===//
def OpenACC_FirstprivateOp : OpenACC_DataEntryOp<"firstprivate",
    "mlir::acc::DataClause::acc_firstprivate", "", [],
    (ins Arg<OpenACC_AnyPointerOrMappableType,"Host variable",[MemRead]>:$var)> {
  let summary = "Represents firstprivate semantic for the acc firstprivate "
                "clause.";
  let results = (outs Arg<OpenACC_AnyPointerOrMappableType,
                          "Accelerator mapped variable",[MemWrite]>:$accVar);
  let extraClassDeclaration = extraClassDeclarationBase;
}

//===----------------------------------------------------------------------===//
// 2.5.15 reduction clause
//===----------------------------------------------------------------------===//
def OpenACC_ReductionOp : OpenACC_DataEntryOp<"reduction",
    "mlir::acc::DataClause::acc_reduction", "", [],
    (ins Arg<OpenACC_AnyPointerOrMappableType,"Host variable",[MemRead]>:$var)> {
  let summary = "Represents reduction semantics for acc reduction clause.";
  let results = (outs Arg<OpenACC_AnyPointerOrMappableType,
                          "Accelerator mapped variable",[MemWrite]>:$accVar);
  let extraClassDeclaration = extraClassDeclarationBase;
}

//===----------------------------------------------------------------------===//
// 2.7.4 deviceptr clause
//===----------------------------------------------------------------------===//
def OpenACC_DevicePtrOp : OpenACC_DataEntryOp<"deviceptr",
    "mlir::acc::DataClause::acc_deviceptr", "",
    [MemoryEffects<[MemRead<OpenACC_RuntimeCounters>]>],
    (ins OpenACC_AnyPointerOrMappableType:$var)> {
  let summary = "Specifies that the variable pointer is a device pointer.";
  let results = (outs OpenACC_AnyPointerOrMappableType:$accVar);
  let extraClassDeclaration = extraClassDeclarationBase;
}

//===----------------------------------------------------------------------===//
// 2.7.5 present clause
//===----------------------------------------------------------------------===//
def OpenACC_PresentOp : OpenACC_DataEntryOp<"present",
    "mlir::acc::DataClause::acc_present", "",
    [MemoryEffects<[MemRead<OpenACC_RuntimeCounters>,
                    MemWrite<OpenACC_RuntimeCounters>]>],
    (ins OpenACC_AnyPointerOrMappableType:$var)> {
  let summary = "Specifies that the variable is already present on device.";
  let results = (outs OpenACC_AnyPointerOrMappableType:$accVar);
  let extraClassDeclaration = extraClassDeclarationBase;
}

//===----------------------------------------------------------------------===//
// 2.7.7 copyin clause
//===----------------------------------------------------------------------===//
def OpenACC_CopyinOp : OpenACC_DataEntryOp<"copyin",
    "mlir::acc::DataClause::acc_copyin", "",
    [MemoryEffects<[MemRead<OpenACC_RuntimeCounters>,
                    MemWrite<OpenACC_RuntimeCounters>]>],
    (ins Arg<OpenACC_AnyPointerOrMappableType,"Host variable",[MemRead]>:$var)> {
  let summary = "Represents copyin semantics for acc data clauses like acc "
                "copyin and acc copy.";
  let results = (outs Arg<OpenACC_AnyPointerOrMappableType,
                          "Accelerator mapped variable",[MemWrite]>:$accVar);

  let extraClassDeclaration = extraClassDeclarationBase # [{
    /// Check if this is a copyin with readonly modifier.
    bool isCopyinReadonly();
  }];
}

//===----------------------------------------------------------------------===//
// 2.7.9 create clause
//===----------------------------------------------------------------------===//
def OpenACC_CreateOp : OpenACC_DataEntryOp<"create",
    "mlir::acc::DataClause::acc_create", "",
    [MemoryEffects<[MemRead<OpenACC_RuntimeCounters>,
                    MemWrite<OpenACC_RuntimeCounters>]>],
    (ins OpenACC_AnyPointerOrMappableType:$var)> {
  let summary = "Represents create semantics for acc data clauses like acc "
                "create and acc copyout.";
  let results = (outs Arg<OpenACC_AnyPointerOrMappableType,
                          "Accelerator mapped variable",[MemWrite]>:$accVar);

  let extraClassDeclaration = extraClassDeclarationBase # [{
    /// Check if this is a create with zero modifier.
    bool isCreateZero();
  }];
}

//===----------------------------------------------------------------------===//
// 2.7.10 no_create clause
//===----------------------------------------------------------------------===//
def OpenACC_NoCreateOp : OpenACC_DataEntryOp<"nocreate",
    "mlir::acc::DataClause::acc_no_create", "",
    [MemoryEffects<[MemRead<OpenACC_RuntimeCounters>,
                    MemWrite<OpenACC_RuntimeCounters>]>],
    (ins OpenACC_AnyPointerOrMappableType:$var)> {
  let summary = "Represents acc no_create semantics.";
  let results = (outs OpenACC_AnyPointerOrMappableType:$accVar);
  let extraClassDeclaration = extraClassDeclarationBase;
}

//===----------------------------------------------------------------------===//
// 2.7.12 attach clause
//===----------------------------------------------------------------------===//
def OpenACC_AttachOp : OpenACC_DataEntryOp<"attach",
    "mlir::acc::DataClause::acc_attach", "",
    [MemoryEffects<[MemRead<OpenACC_RuntimeCounters>,
                    MemWrite<OpenACC_RuntimeCounters>]>],
    (ins Arg<OpenACC_AnyPointerOrMappableType,"Host variable",[MemRead]>:$var)> {
  let summary = "Represents acc attach semantics which updates a pointer in "
                "device memory with the corresponding device address of the "
                "pointee.";
  let results = (outs OpenACC_AnyPointerOrMappableType:$accVar);
  let extraClassDeclaration = extraClassDeclarationBase;
}

//===----------------------------------------------------------------------===//
// 3.2.23 acc_deviceptr
//===----------------------------------------------------------------------===//
// This is needed to get device address without the additional semantics in
// acc present. Effectively, it can be used to get "accPtr" for any variable.
// It is also useful for providing the device address for unstructured construct
// exit_data since unlike structured constructs, there is no matching data entry
// operation.
def OpenACC_GetDevicePtrOp : OpenACC_DataEntryOp<"getdeviceptr",
    "mlir::acc::DataClause::acc_getdeviceptr", [{
      This operation is used to get the `accPtr` for a variable. This is often
      used in conjunction with data exit operations when the data entry
      operation is not visible. This operation can have a `dataClause` argument
      that is any of the valid `mlir::acc::DataClause` entries.
      \
    }], [MemoryEffects<[MemRead<OpenACC_RuntimeCounters>]>],
    (ins OpenACC_AnyPointerOrMappableType:$var)> {
  let summary = "Gets device address if variable exists on device.";
  let results = (outs OpenACC_AnyPointerOrMappableType:$accVar);
  let hasVerifier = 0;
  let extraClassDeclaration = extraClassDeclarationBase;
}

//===----------------------------------------------------------------------===//
// 2.14.4 device clause
//===----------------------------------------------------------------------===//
def OpenACC_UpdateDeviceOp : OpenACC_DataEntryOp<"update_device",
    "mlir::acc::DataClause::acc_update_device", "", [],
    (ins Arg<OpenACC_AnyPointerOrMappableType,"Host variable",[MemRead]>:$var)> {
  let summary = "Represents acc update device semantics.";
  let results = (outs Arg<OpenACC_AnyPointerOrMappableType,
                          "Accelerator mapped variable",[MemWrite]>:$accVar);
  let extraClassDeclaration = extraClassDeclarationBase;
}

//===----------------------------------------------------------------------===//
// 2.8 use_device clause
//===----------------------------------------------------------------------===//
def OpenACC_UseDeviceOp : OpenACC_DataEntryOp<"use_device",
    "mlir::acc::DataClause::acc_use_device", "",
    [MemoryEffects<[MemRead<OpenACC_RuntimeCounters>]>],
    (ins OpenACC_AnyPointerOrMappableType:$var)> {
  let summary = "Represents acc use_device semantics.";
  let results = (outs OpenACC_AnyPointerOrMappableType:$accVar);
  let extraClassDeclaration = extraClassDeclarationBase;
}

//===----------------------------------------------------------------------===//
// 2.13.1 device_resident clause
//===----------------------------------------------------------------------===//
def OpenACC_DeclareDeviceResidentOp : OpenACC_DataEntryOp<"declare_device_resident",
    "mlir::acc::DataClause::acc_declare_device_resident", "",
    [MemoryEffects<[MemWrite<OpenACC_RuntimeCounters>]>],
    (ins Arg<OpenACC_AnyPointerOrMappableType,"Host variable",[MemRead]>:$var)> {
  let summary = "Represents acc declare device_resident semantics.";
  let results = (outs OpenACC_AnyPointerOrMappableType:$accVar);
  let extraClassDeclaration = extraClassDeclarationBase;
}

//===----------------------------------------------------------------------===//
// 2.13.3 link clause
//===----------------------------------------------------------------------===//
def OpenACC_DeclareLinkOp : OpenACC_DataEntryOp<"declare_link",
    "mlir::acc::DataClause::acc_declare_link", "",
    [MemoryEffects<[MemWrite<OpenACC_RuntimeCounters>]>],
    (ins Arg<OpenACC_AnyPointerOrMappableType,"Host variable",[MemRead]>:$var)> {
  let summary = "Represents acc declare link semantics.";
  let results = (outs OpenACC_AnyPointerOrMappableType:$accVar);
  let extraClassDeclaration = extraClassDeclarationBase;
}

//===----------------------------------------------------------------------===//
// 2.10 cache directive
//===----------------------------------------------------------------------===//
def OpenACC_CacheOp : OpenACC_DataEntryOp<"cache",
    "mlir::acc::DataClause::acc_cache", "", [NoMemoryEffect],
    (ins OpenACC_AnyPointerOrMappableType:$var)> {
  let summary = "Represents the cache directive that is associated with a "
                "loop.";
  let results = (outs OpenACC_AnyPointerOrMappableType:$accVar);

  let extraClassDeclaration = extraClassDeclarationBase # [{
    /// Check if this is a cache with readonly modifier.
    bool isCacheReadonly() {
      return getDataClause() == acc::DataClause::acc_cache_readonly;
    }
  }];
}

// Data exit operation does not refer to OpenACC spec terminology, but to
// terminology used in this dialect. It refers to data operations that will appear
// after data or compute region. It will be used as the base of acc dialect
// operations for the following OpenACC data clauses: copyout, detach, delete.
class OpenACC_DataExitOp<string mnemonic, string clause, string extraDescription,
                         list<Trait> traits = [], dag additionalArgs = (ins)> :
    OpenACC_Op<mnemonic, !listconcat(traits,
        [AttrSizedOperandSegments,
         MemoryEffects<[MemRead<OpenACC_CurrentDeviceIdResource>]>])> {
  let arguments = !con(additionalArgs,
                      (ins Variadic<OpenACC_DataBoundsType>:$bounds,
                       Variadic<IntOrIndex>:$asyncOperands,
                       OptionalAttr<DeviceTypeArrayAttr>:$asyncOperandsDeviceType,
                       OptionalAttr<DeviceTypeArrayAttr>:$asyncOnly,
                       DefaultValuedAttr<OpenACC_DataClauseAttr,clause>:$dataClause,
                       DefaultValuedAttr<BoolAttr, "true">:$structured,
                       DefaultValuedAttr<BoolAttr, "false">:$implicit,
                       OptionalAttr<StrAttr>:$name));

  let description = !strconcat(extraDescription, [{
    - `accVar`: The acc variable. This is the link from the data-entry
    operation used.
    - `bounds`: Used when copying just slice of array or array's bounds are not
    encoded in type. They are in rank order where rank 0 is inner-most dimension.
    - `asyncOperands` and `asyncOperandsDeviceType`:
    pair-wise lists of the async clause values associated with device_type's.
    - `asyncOnly`: a list of device_type's for which async clause
    does not specify a value (default is acc_async_noval - OpenACC 3.3 2.16.1).
    - `dataClause`: Keeps track of the data clause the user used. This is because
    the acc operations are decomposed. So a 'copy' clause is decomposed to both 
    `acc.copyin` and `acc.copyout` operations, but both have dataClause that
    specifies `acc_copy` in this field.
    - `structured`: Flag to note whether this is associated with structured region
    (parallel, kernels, data) or unstructured (enter data, exit data). This is
    important due to spec specifically calling out structured and dynamic reference
    counters (2.6.7).
    - `implicit`: Whether this is an implicitly generated operation, such as copies
    done to satisfy "Variables with Implicitly Determined Data Attributes" in 2.6.2.
    - `name`: Holds the name of variable as specified in user clause (including bounds).

    The async values attached to the data exit operation imply that the data
    action applies to all device types specified by the device_type clauses
    using the activity queues on these devices as defined by the async values.
  }]);

  code extraClassDeclarationBase = [{
    /// Return true if the op has the async attribute for the
    /// mlir::acc::DeviceType::None device_type.
    bool hasAsyncOnly() {
      return hasAsyncOnly(mlir::acc::DeviceType::None);
    }
    /// Return true if the op has the async attribute for the given device_type.
    bool hasAsyncOnly(mlir::acc::DeviceType deviceType) {
      mlir::ArrayAttr asyncOnly = getAsyncOnlyAttr();
      if (!asyncOnly)
        return false;
      for (auto attr : asyncOnly) {
        auto deviceTypeAttr = mlir::dyn_cast<mlir::acc::DeviceTypeAttr>(attr);
        if (deviceTypeAttr.getValue() == deviceType)
          return true;
      }
      return false;
    }
    /// Return the value of the async clause if present.
    mlir::Value getAsyncValue() {
      return getAsyncValue(mlir::acc::DeviceType::None);
    }
    /// Return the value of the async clause for the given device_type if
    /// present.
    mlir::Value getAsyncValue(mlir::acc::DeviceType deviceType) {
      mlir::ArrayAttr deviceTypes = getAsyncOperandsDeviceTypeAttr();
      if (!deviceTypes)
        return nullptr;
      for (auto [attr, asyncValue] :
          llvm::zip(deviceTypes, getAsyncOperands())) {
        auto deviceTypeAttr = mlir::dyn_cast<mlir::acc::DeviceTypeAttr>(attr);
        if (deviceTypeAttr.getValue() == deviceType)
          return asyncValue;
      }
      return nullptr;
    }
  }];

  let hasVerifier = 1;
}

class OpenACC_DataExitOpWithVarPtr<string mnemonic, string clause>
    : OpenACC_DataExitOp<
          mnemonic, clause,
          "- `varPtr`: The address of variable to copy back to.",
          [MemoryEffects<[MemRead<OpenACC_RuntimeCounters>,
                          MemWrite<OpenACC_RuntimeCounters>]>],
          (ins Arg<OpenACC_AnyPointerOrMappableType,
                   "Accelerator mapped variable", [MemRead]>:$accVar,
              Arg<OpenACC_AnyPointerOrMappableType,
                  "Host variable", [MemWrite]>:$var,
              TypeAttr:$varType)> {
  let assemblyFormat = [{
    custom<AccVar>($accVar, type($accVar))
    (`bounds` `(` $bounds^ `)` )?
    (`async` `` custom<DeviceTypeOperandsWithKeywordOnly>($asyncOperands,
            type($asyncOperands), $asyncOperandsDeviceType, $asyncOnly)^)?
    `to` custom<Var>($var) `:` custom<VarPtrType>(type($var), $varType)
    attr-dict
  }];

  let builders = [
    OpBuilder<(ins "::mlir::Value":$accVar,
                   "::mlir::Value":$var,
                   "bool":$structured, "bool":$implicit,
                   CArg<"::mlir::ValueRange", "{}">:$bounds),
      [{
        auto ptrLikeTy = ::mlir::dyn_cast<::mlir::acc::PointerLikeType>(
          var.getType());
        build($_builder, $_state, accVar, var,
          /*varType=*/ptrLikeTy ?
            ::mlir::TypeAttr::get(ptrLikeTy.getElementType()) :
            ::mlir::TypeAttr::get(var.getType()),
          bounds, /*asyncOperands=*/{}, /*asyncOperandsDeviceType=*/nullptr,
          /*asyncOnly=*/nullptr, /*dataClause=*/nullptr,
          /*structured=*/$_builder.getBoolAttr(structured),
          /*implicit=*/$_builder.getBoolAttr(implicit), /*name=*/nullptr);
      }]>,
    OpBuilder<(ins "::mlir::Value":$accVar,
                   "::mlir::Value":$var,
                   "bool":$structured, "bool":$implicit,
                   "const ::llvm::Twine &":$name,
                   CArg<"::mlir::ValueRange", "{}">:$bounds),
      [{
        auto ptrLikeTy = ::mlir::dyn_cast<::mlir::acc::PointerLikeType>(
          var.getType());
        build($_builder, $_state, accVar, var,
          /*varType=*/ptrLikeTy ?
            ::mlir::TypeAttr::get(ptrLikeTy.getElementType()) :
            ::mlir::TypeAttr::get(var.getType()),
          bounds, /*asyncOperands=*/{}, /*asyncOperandsDeviceType=*/nullptr,
          /*asyncOnly=*/nullptr, /*dataClause=*/nullptr,
          /*structured=*/$_builder.getBoolAttr(structured),
          /*implicit=*/$_builder.getBoolAttr(implicit),
          /*name=*/$_builder.getStringAttr(name));
      }]>];

  code extraClassDeclarationDataExit = [{
    mlir::TypedValue<mlir::acc::PointerLikeType> getVarPtr() {
      return mlir::dyn_cast<mlir::TypedValue<mlir::acc::PointerLikeType>>(getVar());
    }
    mlir::TypedValue<mlir::acc::PointerLikeType> getAccPtr() {
      return mlir::dyn_cast<mlir::TypedValue<mlir::acc::PointerLikeType>>(getAccVar());
    }
  }];
}

class OpenACC_DataExitOpNoVarPtr<string mnemonic, string clause> :
    OpenACC_DataExitOp<mnemonic, clause, "",
      [MemoryEffects<[MemRead<OpenACC_RuntimeCounters>,
                    MemWrite<OpenACC_RuntimeCounters>]>],
      (ins Arg<OpenACC_AnyPointerOrMappableType,"Accelerator mapped variable",
           [MemRead]>:$accVar)> {
  let assemblyFormat = [{
    custom<AccVar>($accVar, type($accVar))
    (`bounds` `(` $bounds^ `)` )?
    (`async` `` custom<DeviceTypeOperandsWithKeywordOnly>($asyncOperands,
            type($asyncOperands), $asyncOperandsDeviceType, $asyncOnly)^)?
    attr-dict
  }];

  let builders = [
    OpBuilder<(ins "::mlir::Value":$accVar,
                   "bool":$structured, "bool":$implicit,
                   CArg<"::mlir::ValueRange", "{}">:$bounds),
      [{
        build($_builder, $_state, accVar,
          bounds, /*asyncOperands=*/{}, /*asyncOperandsDeviceType=*/nullptr,
          /*asyncOnly=*/nullptr, /*dataClause=*/nullptr,
          /*structured=*/$_builder.getBoolAttr(structured),
          /*implicit=*/$_builder.getBoolAttr(implicit), /*name=*/nullptr);
      }]>,
    OpBuilder<(ins "::mlir::Value":$accVar,
                   "bool":$structured, "bool":$implicit,
                   "const ::llvm::Twine &":$name,
                   CArg<"::mlir::ValueRange", "{}">:$bounds),
      [{
        build($_builder, $_state, accVar,
          bounds, /*asyncOperands=*/{}, /*asyncOperandsDeviceType=*/nullptr,
          /*asyncOnly=*/nullptr, /*dataClause=*/nullptr,
          /*structured=*/$_builder.getBoolAttr(structured),
          /*implicit=*/$_builder.getBoolAttr(implicit),
          /*name=*/$_builder.getStringAttr(name));
      }]>
  ];

  code extraClassDeclarationDataExit = [{
    mlir::TypedValue<mlir::acc::PointerLikeType> getAccPtr() {
      return mlir::dyn_cast<mlir::TypedValue<mlir::acc::PointerLikeType>>(getAccVar());
    }
  }];
}

//===----------------------------------------------------------------------===//
// 2.7.8 copyout clause
//===----------------------------------------------------------------------===//
def OpenACC_CopyoutOp : OpenACC_DataExitOpWithVarPtr<"copyout",
    "mlir::acc::DataClause::acc_copyout"> {
  let summary = "Represents acc copyout semantics - reverse of copyin.";

  let extraClassDeclaration = extraClassDeclarationBase # extraClassDeclarationDataExit # [{
    /// Check if this is a copyout with zero modifier.
    bool isCopyoutZero();
  }];
}

//===----------------------------------------------------------------------===//
// 2.7.11 delete clause
//===----------------------------------------------------------------------===//
def OpenACC_DeleteOp : OpenACC_DataExitOpNoVarPtr<"delete",
    "mlir::acc::DataClause::acc_delete"> {
  let summary = "Represents acc delete semantics - reverse of create.";
  let extraClassDeclaration = extraClassDeclarationBase # extraClassDeclarationDataExit;
}

//===----------------------------------------------------------------------===//
// 2.7.13 detach clause
//===----------------------------------------------------------------------===//
def OpenACC_DetachOp : OpenACC_DataExitOpNoVarPtr<"detach",
    "mlir::acc::DataClause::acc_detach"> {
  let summary = "Represents acc detach semantics - reverse of attach.";
  let extraClassDeclaration = extraClassDeclarationBase # extraClassDeclarationDataExit;
}

//===----------------------------------------------------------------------===//
// 2.14.4 host clause
//===----------------------------------------------------------------------===//
def OpenACC_UpdateHostOp : OpenACC_DataExitOpWithVarPtr<"update_host",
    "mlir::acc::DataClause::acc_update_host"> {
  let summary = "Represents acc update host semantics.";
  let extraClassDeclaration = extraClassDeclarationBase # extraClassDeclarationDataExit # [{
    /// Check if this is an acc update self.
    bool isSelf() {
      return getDataClause() == acc::DataClause::acc_update_self;
    }
  }];
}

//===----------------------------------------------------------------------===//
// 2.5.13 private clause
//===----------------------------------------------------------------------===//

def OpenACC_PrivateRecipeOp
    : OpenACC_Op<"private.recipe", [IsolatedFromAbove, Symbol, RecipeInterface,
                                    AutomaticAllocationScope]> {
  let summary = "privatization recipe";

  let description = [{
    Declares an OpenACC privatization recipe. The operation requires one
    mandatory and one optional region.

      1. The initializer region specifies how to allocate and initialize a new
         private value. For example in Fortran, a derived-type might have a
         default initialization. The region has an argument that contains the
         value that need to be privatized. This is useful if the type is not
         known at compile time and the private value is needed to create its
         copy.
      2. The destroy region specifies how to destruct the value when it reaches
         its end of life. It takes the privatized value as argument.

    A single privatization recipe can be used for multiple operand if they have
    the same type and do not require a specific default initialization.

    Example:

    ```mlir
    acc.private.recipe @privatization_f32 : f32 init {
    ^bb0(%0: f32):
      // init region contains a sequence of operations to create and
      // initialize the copy if needed. It yields the create copy.
    } destroy {
    ^bb0(%0: f32)
      // destroy region contains a sequences of operations to destruct the
      // created copy.
    }

    // The privatization symbol is then used in the corresponding operation.
    acc.parallel private(@privatization_f32 -> %a : f32) {
    }
    ```
  }];

  let arguments = (ins SymbolNameAttr:$sym_name,
                       TypeAttr:$type);

  let regions = (region AnyRegion:$initRegion,
                        AnyRegion:$destroyRegion);

  let assemblyFormat = [{
    $sym_name `:` $type attr-dict-with-keyword `init` $initRegion
    (`destroy` $destroyRegion^)?
  }];

  let hasRegionVerifier = 1;
}

//===----------------------------------------------------------------------===//
// 2.5.14 firstprivate clause
//===----------------------------------------------------------------------===//

def OpenACC_FirstprivateRecipeOp
    : OpenACC_Op<"firstprivate.recipe", [IsolatedFromAbove, Symbol,
                                         RecipeInterface,
                                         AutomaticAllocationScope]> {
  let summary = "privatization recipe";

  let description = [{
    Declares an OpenACC privatization recipe with copy of the initial value.
    The operation requires two mandatory regions and one optional.

      1. The initializer region specifies how to allocate and initialize a new
         private value. For example in Fortran, a derived-type might have a
         default initialization. The region has an argument that contains the
         value that need to be privatized. This is useful if the type is not
         known at compile time and the private value is needed to create its
         copy.
      2. The copy region specifies how to copy the initial value to the newly
         created private value. It takes the initial value and the privatized
         value as arguments.
      3. The destroy region specifies how to destruct the value when it reaches
         its end of life. It takes the privatized value as argument. It is
         optional.

    A single privatization recipe can be used for multiple operand if they have
    the same type and do not require a specific default initialization.

    Example:

    ```mlir
    acc.firstprivate.recipe @privatization_f32 : f32 init {
    ^bb0(%0: f32):
      // init region contains a sequence of operations to create and
      // initialize the copy if needed. It yields the create copy.
    } copy {
    ^bb0(%0: f32, %1: !llvm.ptr):
      // copy region contains a sequence of operations to copy the initial value
      // of the firstprivate value to the newly created value.
    } destroy {
    ^bb0(%0: f32)
      // destroy region contains a sequences of operations to destruct the
      // created copy.
    }

    // The privatization symbol is then used in the corresponding operation.
    acc.parallel firstprivate(@privatization_f32 -> %a : f32) {
    }
    ```
  }];

  let arguments = (ins SymbolNameAttr:$sym_name,
                       TypeAttr:$type);

  let regions = (region AnyRegion:$initRegion, AnyRegion:$copyRegion,
                        AnyRegion:$destroyRegion);

  let assemblyFormat = [{
    $sym_name `:` $type attr-dict-with-keyword `init` $initRegion
    `copy` $copyRegion
    (`destroy` $destroyRegion^)?
  }];

  let hasRegionVerifier = 1;
}

//===----------------------------------------------------------------------===//
// 2.5.15 reduction clause
//===----------------------------------------------------------------------===//

def OpenACC_ReductionRecipeOp
    : OpenACC_Op<"reduction.recipe", [IsolatedFromAbove, Symbol,
                                      RecipeInterface,
                                      AutomaticAllocationScope]> {
  let summary = "reduction recipe";

  let description = [{
    Declares an OpenACC reduction recipe. The operation requires two
    mandatory regions.

      1. The initializer region specifies how to initialize the local reduction
         value. The region has a first argument that contains the value of the
         reduction accumulator at the start of the reduction. It is expected to
         `acc.yield` the new value. Extra arguments can be added to deal with
         dynamic arrays.
      2. The reduction region contains a sequences of operations to combine two
         values of the reduction type into one. It has at least two arguments
         and it is expected to `acc.yield` the combined value. Extra arguments
         can be added to deal with dynamic arrays.

    Example:

    ```mlir
    acc.reduction.recipe @reduction_add_i64 : i64 reduction_operator<add> init {
    ^bb0(%0: i64):
      // init region contains a sequence of operations to initialize the local
      // reduction value as specified in 2.5.15
      %c0 = arith.constant 0 : i64
      acc.yield %c0 : i64
    } combiner {
    ^bb0(%0: i64, %1: i64)
      // combiner region contains a sequence of operations to combine
      // two values into one.
      %2 = arith.addi %0, %1 : i64
      acc.yield %2 : i64
    }

    // The reduction symbol is then used in the corresponding operation.
    acc.parallel reduction(@reduction_add_i64 -> %a : i64) {
    }
    ```

    The following table lists the valid operators and the initialization values
    according to OpenACC 3.3:

    |------------------------------------------------|
    |        C/C++          |        Fortran         |
    |-----------------------|------------------------|
    | operator | init value | operator | init value  |
    |     +    |      0     |     +    |      0      |
    |     *    |      1     |     *    |      1      |
    |    max   |    least   |    max   |    least    |
    |    min   |   largest  |    min   |   largest   |
    |     &    |     ~0     |   iand   | all bits on |
    |     |    |      0     |    ior   |      0      |
    |     ^    |      0     |   ieor   |      0      |
    |    &&    |      1     |   .and.  |    .true.   |
    |    ||    |      0     |    .or.  |   .false.   |
    |          |            |   .eqv.  |    .true.   |
    |          |            |  .neqv.  |   .false.   |
    -------------------------------------------------|
  }];

  let arguments = (ins SymbolNameAttr:$sym_name,
                       TypeAttr:$type,
                       OpenACC_ReductionOperatorAttr:$reductionOperator);

  let regions = (region AnyRegion:$initRegion,
                        AnyRegion:$combinerRegion);

  let assemblyFormat = [{
    $sym_name `:` $type attr-dict-with-keyword
    `reduction_operator` $reductionOperator
    `init` $initRegion `combiner` $combinerRegion
  }];

  let hasRegionVerifier = 1;
}

//===----------------------------------------------------------------------===//
// 2.5.1 parallel Construct
//===----------------------------------------------------------------------===//

def OpenACC_ParallelOp : OpenACC_Op<"parallel",
    [AttrSizedOperandSegments, AutomaticAllocationScope,
     RecursiveMemoryEffects,
     DeclareOpInterfaceMethods<ComputeRegionOpInterface>,
     MemoryEffects<[MemWrite<OpenACC_ConstructResource>,
                    MemRead<OpenACC_CurrentDeviceIdResource>]>]> {
  let summary = "parallel construct";
  let description = [{
    The "acc.parallel" operation represents a parallel construct block. It has
    one region to be executed in parallel on the current device.

    Example:

    ```mlir
    acc.parallel num_gangs(%c10) num_workers(%c10)
        private(%c : memref<10xf32>) {
      // parallel region
    }
    ```

    `async`, `wait`, `num_gangs`, `num_workers` and `vector_length` operands are
    supported with `device_type` information. They should only be accessed by
    the extra provided getters. If modified, the corresponding `device_type`
    attributes must be modified as well.
  }];

  let arguments = (ins
      Variadic<IntOrIndex>:$asyncOperands,
      OptionalAttr<DeviceTypeArrayAttr>:$asyncOperandsDeviceType,
      OptionalAttr<DeviceTypeArrayAttr>:$asyncOnly,
      Variadic<IntOrIndex>:$waitOperands,
      OptionalAttr<DenseI32ArrayAttr>:$waitOperandsSegments,
      OptionalAttr<DeviceTypeArrayAttr>:$waitOperandsDeviceType,
      OptionalAttr<BoolArrayAttr>:$hasWaitDevnum,
      OptionalAttr<DeviceTypeArrayAttr>:$waitOnly,
      Variadic<IntOrIndex>:$numGangs,
      OptionalAttr<DenseI32ArrayAttr>:$numGangsSegments,
      OptionalAttr<DeviceTypeArrayAttr>:$numGangsDeviceType,
      Variadic<IntOrIndex>:$numWorkers,
      OptionalAttr<DeviceTypeArrayAttr>:$numWorkersDeviceType,
      Variadic<IntOrIndex>:$vectorLength,
      OptionalAttr<DeviceTypeArrayAttr>:$vectorLengthDeviceType,
      Optional<I1>:$ifCond,
      Optional<I1>:$selfCond,
      UnitAttr:$selfAttr,
      Variadic<AnyType>:$reductionOperands,
      OptionalAttr<SymbolRefArrayAttr>:$reductionRecipes,
      Variadic<OpenACC_AnyPointerOrMappableType>:$privateOperands,
      OptionalAttr<SymbolRefArrayAttr>:$privatizationRecipes,
      Variadic<OpenACC_AnyPointerOrMappableType>:$firstprivateOperands,
      OptionalAttr<SymbolRefArrayAttr>:$firstprivatizationRecipes,
      Variadic<OpenACC_AnyPointerOrMappableType>:$dataClauseOperands,
      OptionalAttr<DefaultValueAttr>:$defaultAttr,
      UnitAttr:$combined);

  let regions = (region AnyRegion:$region);

  let builders = [
    OpBuilder<(ins
      CArg<"mlir::ValueRange", "{}">:$numGangs,
      CArg<"mlir::ValueRange", "{}">:$numWorkers,
      CArg<"mlir::ValueRange", "{}">:$vectorLength,
      CArg<"mlir::ValueRange", "{}">:$asyncOperands,
      CArg<"mlir::ValueRange", "{}">:$waitOperands,
      CArg<"mlir::Value", "{}">:$ifCond,
      CArg<"mlir::Value", "{}">:$selfCond,
      CArg<"mlir::ValueRange", "{}">:$reductionOperands,
      CArg<"mlir::ValueRange", "{}">:$privateOperands,
      CArg<"mlir::ValueRange", "{}">:$firstprivateOperands,
      CArg<"mlir::ValueRange", "{}">:$dataClauseOperands)>];

  let extraClassDeclaration = [{
    /// The number of data operands.
    unsigned getNumDataOperands();

    /// The i-th data operand passed.
    Value getDataOperand(unsigned i);

    /// Used to retrieve the block inside the op's region.
    Block &getBody() { return getRegion().front(); }

    /// Return true if the op has the async attribute for the
    /// mlir::acc::DeviceType::None device_type.
    bool hasAsyncOnly();
    /// Return true if the op has the async attribute for the given device_type.
    bool hasAsyncOnly(mlir::acc::DeviceType deviceType);
    /// Return the value of the async clause if present.
    mlir::Value getAsyncValue();
    /// Return the value of the async clause for the given device_type if
    /// present.
    mlir::Value getAsyncValue(mlir::acc::DeviceType deviceType);

    /// Return the value of the num_workers clause if present.
    mlir::Value getNumWorkersValue();
    /// Return the value of the num_workers clause for the given device_type if
    /// present.
    mlir::Value getNumWorkersValue(mlir::acc::DeviceType deviceType);

    /// Return the value of the vector_length clause if present.
    mlir::Value getVectorLengthValue();
    /// Return the value of the vector_length clause for the given device_type 
    /// if present.
    mlir::Value getVectorLengthValue(mlir::acc::DeviceType deviceType);

    /// Return the values of the num_gangs clause if present.
    mlir::Operation::operand_range getNumGangsValues();
    /// Return the values of the num_gangs clause for the given device_type if
    /// present.
    mlir::Operation::operand_range
    getNumGangsValues(mlir::acc::DeviceType deviceType);

    /// Return true if the op has the wait attribute for the
    /// mlir::acc::DeviceType::None device_type.
    bool hasWaitOnly();
    /// Return true if the op has the wait attribute for the given device_type.
    bool hasWaitOnly(mlir::acc::DeviceType deviceType);
    /// Return the values of the wait clause if present.
    mlir::Operation::operand_range getWaitValues();
    /// Return the values of the wait clause for the given device_type if
    /// present.
    mlir::Operation::operand_range
    getWaitValues(mlir::acc::DeviceType deviceType);
    /// Return the wait devnum value clause if present;
    mlir::Value getWaitDevnum();
    /// Return the wait devnum value clause for the given device_type if
    /// present.
    mlir::Value getWaitDevnum(mlir::acc::DeviceType deviceType);
    static mlir::acc::Construct getConstructId() {
      return mlir::acc::Construct::acc_construct_parallel;
    }
    /// Add a value to 'num_workers' with the current list of device types.
    void addNumWorkersOperand(MLIRContext *, mlir::Value,
                              llvm::ArrayRef<DeviceType>);
    /// Add a value to 'vector_length' with the current list of device types.
    void addVectorLengthOperand(MLIRContext *, mlir::Value,
                                llvm::ArrayRef<DeviceType>);
    /// Add an entry to the 'async-only' attribute (clause spelled without
    /// arguments)for each of the additional device types (or a none if it is
    /// empty).
    void addAsyncOnly(MLIRContext *, llvm::ArrayRef<DeviceType>);
    /// Add a value to the 'async' with the current list of device types.
    void addAsyncOperand(MLIRContext *, mlir::Value,
                         llvm::ArrayRef<DeviceType>);
    /// Add an array-like entry to the 'num_gangs' with the current list of
    /// device types.
    void addNumGangsOperands(MLIRContext *, mlir::ValueRange,
                             llvm::ArrayRef<DeviceType>);
    /// Add an entry to the 'wait-only' attribute (clause spelled without
    /// arguments)for each of the additional device types (or a none if it is
    /// empty).
    void addWaitOnly(MLIRContext *, llvm::ArrayRef<DeviceType>);
    /// Add an array-like entry  to the 'wait' with the current list of device
    /// types.
    void addWaitOperands(MLIRContext *, bool hasDevnum, mlir::ValueRange,
                         llvm::ArrayRef<DeviceType>);
  }];

  let assemblyFormat = [{
    ( `combined` `(` `loop` `)` $combined^)?
    oilist(
        `dataOperands` `(` $dataClauseOperands `:` type($dataClauseOperands) `)`
      | `async` `` custom<DeviceTypeOperandsWithKeywordOnly>($asyncOperands,
            type($asyncOperands), $asyncOperandsDeviceType, $asyncOnly)
      | `firstprivate` `(` custom<SymOperandList>($firstprivateOperands,
            type($firstprivateOperands), $firstprivatizationRecipes)
        `)`
      | `num_gangs` `(` custom<NumGangs>($numGangs,
            type($numGangs), $numGangsDeviceType, $numGangsSegments) `)`
      | `num_workers` `(` custom<DeviceTypeOperands>($numWorkers,
            type($numWorkers), $numWorkersDeviceType) `)`
      | `private` `(` custom<SymOperandList>(
            $privateOperands, type($privateOperands), $privatizationRecipes)
        `)`
      | `vector_length` `(` custom<DeviceTypeOperands>($vectorLength,
            type($vectorLength), $vectorLengthDeviceType) `)`
      | `wait` `` custom<WaitClause>($waitOperands, type($waitOperands),
          $waitOperandsDeviceType, $waitOperandsSegments, $hasWaitDevnum,
          $waitOnly)
      | `self` `(` $selfCond `)`
      | `if` `(` $ifCond `)`
      | `reduction` `(` custom<SymOperandList>(
            $reductionOperands, type($reductionOperands), $reductionRecipes)
        `)`
    )
    $region attr-dict-with-keyword
  }];

  let hasVerifier = 1;
}

//===----------------------------------------------------------------------===//
// 2.5.2 serial Construct
//===----------------------------------------------------------------------===//

def OpenACC_SerialOp : OpenACC_Op<"serial",
    [AttrSizedOperandSegments, AutomaticAllocationScope,
     RecursiveMemoryEffects,
     DeclareOpInterfaceMethods<ComputeRegionOpInterface>,
     MemoryEffects<[MemWrite<OpenACC_ConstructResource>,
                    MemRead<OpenACC_CurrentDeviceIdResource>]>]> {
  let summary = "serial construct";
  let description = [{
    The "acc.serial" operation represents a serial construct block. It has
    one region to be executed in serial on the current device.

    Example:

    ```mlir
    acc.serial private(%c : memref<10xf32>) {
      // serial region
    }
    ```

    `async` and `wait` operands are supported with `device_type` information.
    They should only be accessed by the extra provided getters. If modified,
    the corresponding `device_type` attributes must be modified as well.
  }];

  let arguments = (ins
      Variadic<IntOrIndex>:$asyncOperands,
      OptionalAttr<DeviceTypeArrayAttr>:$asyncOperandsDeviceType,
      OptionalAttr<DeviceTypeArrayAttr>:$asyncOnly,
      Variadic<IntOrIndex>:$waitOperands,
      OptionalAttr<DenseI32ArrayAttr>:$waitOperandsSegments,
      OptionalAttr<DeviceTypeArrayAttr>:$waitOperandsDeviceType,
      OptionalAttr<BoolArrayAttr>:$hasWaitDevnum,
      OptionalAttr<DeviceTypeArrayAttr>:$waitOnly,
      Optional<I1>:$ifCond,
      Optional<I1>:$selfCond,
      UnitAttr:$selfAttr,
      Variadic<AnyType>:$reductionOperands,
      OptionalAttr<SymbolRefArrayAttr>:$reductionRecipes,
      Variadic<OpenACC_AnyPointerOrMappableType>:$privateOperands,
      OptionalAttr<SymbolRefArrayAttr>:$privatizationRecipes,
      Variadic<OpenACC_AnyPointerOrMappableType>:$firstprivateOperands,
      OptionalAttr<SymbolRefArrayAttr>:$firstprivatizationRecipes,
      Variadic<OpenACC_AnyPointerOrMappableType>:$dataClauseOperands,
      OptionalAttr<DefaultValueAttr>:$defaultAttr,
      UnitAttr:$combined);

  let regions = (region AnyRegion:$region);

  let extraClassDeclaration = [{
    /// The number of data operands.
    unsigned getNumDataOperands();

    /// The i-th data operand passed.
    Value getDataOperand(unsigned i);

    /// Used to retrieve the block inside the op's region.
    Block &getBody() { return getRegion().front(); }

    /// Return true if the op has the async attribute for the
    /// mlir::acc::DeviceType::None device_type.
    bool hasAsyncOnly();
    /// Return true if the op has the async attribute for the given device_type.
    bool hasAsyncOnly(mlir::acc::DeviceType deviceType);
    /// Return the value of the async clause if present.
    mlir::Value getAsyncValue();
    /// Return the value of the async clause for the given device_type if
    /// present.
    mlir::Value getAsyncValue(mlir::acc::DeviceType deviceType);

    /// Return true if the op has the wait attribute for the
    /// mlir::acc::DeviceType::None device_type.
    bool hasWaitOnly();
    /// Return true if the op has the wait attribute for the given device_type.
    bool hasWaitOnly(mlir::acc::DeviceType deviceType);
    /// Return the values of the wait clause if present.
    mlir::Operation::operand_range getWaitValues();
    /// Return the values of the wait clause for the given device_type if
    /// present.
    mlir::Operation::operand_range
    getWaitValues(mlir::acc::DeviceType deviceType);
    /// Return the wait devnum value clause if present;
    mlir::Value getWaitDevnum();
    /// Return the wait devnum value clause for the given device_type if
    /// present.
    mlir::Value getWaitDevnum(mlir::acc::DeviceType deviceType);
    static mlir::acc::Construct getConstructId() {
      return mlir::acc::Construct::acc_construct_serial;
    }
    /// Add an entry to the 'async-only' attribute (clause spelled without
    /// arguments) for each of the additional device types (or a none if it is
    /// empty).
    void addAsyncOnly(MLIRContext *, llvm::ArrayRef<DeviceType>);
    /// Add a value to the 'async' with the current list of device types.
    void addAsyncOperand(MLIRContext *, mlir::Value,
                         llvm::ArrayRef<DeviceType>);
    /// Add an entry to the 'wait-only' attribute (clause spelled without
    /// arguments) for each of the additional device types (or a none if it is
    /// empty).
    void addWaitOnly(MLIRContext *, llvm::ArrayRef<DeviceType>);
    /// Add an array-like entry  to the 'wait' with the current list of device
    /// types.
    void addWaitOperands(MLIRContext *, bool hasDevnum, mlir::ValueRange,
                         llvm::ArrayRef<DeviceType>);
  }];

  let assemblyFormat = [{
    ( `combined` `(` `loop` `)` $combined^)?
    oilist(
        `dataOperands` `(` $dataClauseOperands `:` type($dataClauseOperands) `)`
      | `async` `` custom<DeviceTypeOperandsWithKeywordOnly>($asyncOperands,
            type($asyncOperands), $asyncOperandsDeviceType, $asyncOnly)
      | `firstprivate` `(` custom<SymOperandList>($firstprivateOperands,
            type($firstprivateOperands), $firstprivatizationRecipes)
        `)`
      | `private` `(` custom<SymOperandList>(
            $privateOperands, type($privateOperands), $privatizationRecipes)
        `)`
      | `wait` `` custom<WaitClause>($waitOperands, type($waitOperands),
          $waitOperandsDeviceType, $waitOperandsSegments, $hasWaitDevnum,
          $waitOnly)
      | `self` `(` $selfCond `)`
      | `if` `(` $ifCond `)`
      | `reduction` `(` custom<SymOperandList>(
            $reductionOperands, type($reductionOperands), $reductionRecipes)
        `)`
    )
    $region attr-dict-with-keyword
  }];

  let hasVerifier = 1;
}

//===----------------------------------------------------------------------===//
// 2.5.1 kernels Construct
//===----------------------------------------------------------------------===//

def OpenACC_KernelsOp : OpenACC_Op<"kernels",
    [AttrSizedOperandSegments, AutomaticAllocationScope,
     RecursiveMemoryEffects,
     DeclareOpInterfaceMethods<ComputeRegionOpInterface>,
     MemoryEffects<[MemWrite<OpenACC_ConstructResource>,
                    MemRead<OpenACC_CurrentDeviceIdResource>]>]> {
  let summary = "kernels construct";
  let description = [{
    The "acc.kernels" operation represents a kernels construct block. It has
    one region to be compiled into a sequence of kernels for execution on the
    current device.

    Example:

    ```mlir
    acc.kernels num_gangs(%c10) num_workers(%c10)
        private(%c : memref<10xf32>) {
      // kernels region
    }
    ```

    `collapse`, `gang`, `worker`, `vector`, `seq`, `independent`, `auto` and
    `tile` operands are supported with `device_type` information. They should
    only be accessed by the extra provided getters. If modified, the
    corresponding `device_type` attributes must be modified as well.
  }];

  let arguments = (ins
      Variadic<IntOrIndex>:$asyncOperands,
      OptionalAttr<DeviceTypeArrayAttr>:$asyncOperandsDeviceType,
      OptionalAttr<DeviceTypeArrayAttr>:$asyncOnly,
      Variadic<IntOrIndex>:$waitOperands,
      OptionalAttr<DenseI32ArrayAttr>:$waitOperandsSegments,
      OptionalAttr<DeviceTypeArrayAttr>:$waitOperandsDeviceType,
      OptionalAttr<BoolArrayAttr>:$hasWaitDevnum,
      OptionalAttr<DeviceTypeArrayAttr>:$waitOnly,
      Variadic<IntOrIndex>:$numGangs,
      OptionalAttr<DenseI32ArrayAttr>:$numGangsSegments,
      OptionalAttr<DeviceTypeArrayAttr>:$numGangsDeviceType,
      Variadic<IntOrIndex>:$numWorkers,
      OptionalAttr<DeviceTypeArrayAttr>:$numWorkersDeviceType,
      Variadic<IntOrIndex>:$vectorLength,
      OptionalAttr<DeviceTypeArrayAttr>:$vectorLengthDeviceType,
      Optional<I1>:$ifCond,
      Optional<I1>:$selfCond,
      UnitAttr:$selfAttr,
      Variadic<OpenACC_AnyPointerOrMappableType>:$dataClauseOperands,
      OptionalAttr<DefaultValueAttr>:$defaultAttr,
      UnitAttr:$combined);

  let regions = (region AnyRegion:$region);

  let extraClassDeclaration = [{
    /// The number of data operands.
    unsigned getNumDataOperands();

    /// The i-th data operand passed.
    Value getDataOperand(unsigned i);

    /// Used to retrieve the block inside the op's region.
    Block &getBody() { return getRegion().front(); }

    /// Return true if the op has the async attribute for the
    /// mlir::acc::DeviceType::None device_type.
    bool hasAsyncOnly();
    /// Return true if the op has the async attribute for the given device_type.
    bool hasAsyncOnly(mlir::acc::DeviceType deviceType);
    /// Return the value of the async clause if present.
    mlir::Value getAsyncValue();
    /// Return the value of the async clause for the given device_type if
    /// present.
    mlir::Value getAsyncValue(mlir::acc::DeviceType deviceType);

    /// Return the value of the num_workers clause if present.
    mlir::Value getNumWorkersValue();
    /// Return the value of the num_workers clause for the given device_type if
    /// present.
    mlir::Value getNumWorkersValue(mlir::acc::DeviceType deviceType);

    /// Return the value of the vector_length clause if present.
    mlir::Value getVectorLengthValue();
    /// Return the value of the vector_length clause for the given device_type 
    /// if present.
    mlir::Value getVectorLengthValue(mlir::acc::DeviceType deviceType);

    /// Return the values of the num_gangs clause if present.
    mlir::Operation::operand_range getNumGangsValues();
    /// Return the values of the num_gangs clause for the given device_type if
    /// present.
    mlir::Operation::operand_range
    getNumGangsValues(mlir::acc::DeviceType deviceType);

    /// Return true if the op has the wait attribute for the
    /// mlir::acc::DeviceType::None device_type.
    bool hasWaitOnly();
    /// Return true if the op has the wait attribute for the given device_type.
    bool hasWaitOnly(mlir::acc::DeviceType deviceType);
    /// Return the values of the wait clause if present.
    mlir::Operation::operand_range getWaitValues();
    /// Return the values of the wait clause for the given device_type if
    /// present.
    mlir::Operation::operand_range
    getWaitValues(mlir::acc::DeviceType deviceType);
    /// Return the wait devnum value clause if present;
    mlir::Value getWaitDevnum();
    /// Return the wait devnum value clause for the given device_type if
    /// present.
    mlir::Value getWaitDevnum(mlir::acc::DeviceType deviceType);
    static mlir::acc::Construct getConstructId() {
      return mlir::acc::Construct::acc_construct_kernels;
    }
    /// Add a value to 'num_workers' with the current list of device types.
    void addNumWorkersOperand(MLIRContext *, mlir::Value,
                              llvm::ArrayRef<DeviceType>);
    /// Add a value to 'vector_length' with the current list of device types.
    void addVectorLengthOperand(MLIRContext *, mlir::Value,
                                llvm::ArrayRef<DeviceType>);
    /// Add an entry to the 'async-only' attribute (clause spelled without
    /// arguments) for each of the additional device types (or a none if it is
    /// empty).
    void addAsyncOnly(MLIRContext *, llvm::ArrayRef<DeviceType>);
    /// Add a value to the 'async' with the current list of device types.
    void addAsyncOperand(MLIRContext *, mlir::Value,
                         llvm::ArrayRef<DeviceType>);
    /// Add an array-like entry to the 'num_gangs' with the current list of
    /// device types.
    void addNumGangsOperands(MLIRContext *, mlir::ValueRange,
                             llvm::ArrayRef<DeviceType>);
    /// Add an entry to the 'wait-only' attribute (clause spelled without
    /// arguments) for each of the additional device types (or a none if it is
    /// empty).
    void addWaitOnly(MLIRContext *, llvm::ArrayRef<DeviceType>);
    /// Add an array-like entry  to the 'wait' with the current list of device
    /// types.
    void addWaitOperands(MLIRContext *, bool hasDevnum, mlir::ValueRange,
                         llvm::ArrayRef<DeviceType>);
  }];

  let assemblyFormat = [{
    ( `combined` `(` `loop` `)` $combined^)?
    oilist(
        `dataOperands` `(` $dataClauseOperands `:` type($dataClauseOperands) `)`
      | `async` `` custom<DeviceTypeOperandsWithKeywordOnly>($asyncOperands,
            type($asyncOperands), $asyncOperandsDeviceType, $asyncOnly)
      | `num_gangs` `(` custom<NumGangs>($numGangs,
            type($numGangs), $numGangsDeviceType, $numGangsSegments) `)`
      | `num_workers` `(` custom<DeviceTypeOperands>($numWorkers,
            type($numWorkers), $numWorkersDeviceType) `)`
      | `vector_length` `(` custom<DeviceTypeOperands>($vectorLength,
            type($vectorLength), $vectorLengthDeviceType) `)`
      | `wait` `` custom<WaitClause>($waitOperands, type($waitOperands),
          $waitOperandsDeviceType, $waitOperandsSegments, $hasWaitDevnum,
          $waitOnly)
      | `self` `(` $selfCond `)`
      | `if` `(` $ifCond `)`
    )
    $region attr-dict-with-keyword
  }];

  let hasVerifier = 1;
}

//===----------------------------------------------------------------------===//
// 2.6.5 data Construct
//===----------------------------------------------------------------------===//

def OpenACC_DataOp : OpenACC_Op<"data",
    [AttrSizedOperandSegments, RecursiveMemoryEffects,
     MemoryEffects<[MemWrite<OpenACC_ConstructResource>,
                    MemRead<OpenACC_CurrentDeviceIdResource>]>]> {
  let summary = "data construct";

  let description = [{
    The "acc.data" operation represents a data construct. It defines vars to
    be allocated in the current device memory for the duration of the region,
    whether data should be copied from local memory to the current device
    memory upon region entry , and copied from device memory to local memory
    upon region exit.

    Example:

    ```mlir
    acc.data present(%a: memref<10x10xf32>, %b: memref<10x10xf32>,
        %c: memref<10xf32>, %d: memref<10xf32>) {
      // data region
    }
    ```

    `async` and `wait` operands are supported with `device_type` information.
    They should only be accessed by the extra provided getters. If modified,
    the corresponding `device_type` attributes must be modified as well.
  }];


  let arguments = (ins Optional<I1>:$ifCond,
      Variadic<IntOrIndex>:$asyncOperands,
      OptionalAttr<DeviceTypeArrayAttr>:$asyncOperandsDeviceType,
      OptionalAttr<DeviceTypeArrayAttr>:$asyncOnly,
      Variadic<IntOrIndex>:$waitOperands,
      OptionalAttr<DenseI32ArrayAttr>:$waitOperandsSegments,
      OptionalAttr<DeviceTypeArrayAttr>:$waitOperandsDeviceType,
      OptionalAttr<BoolArrayAttr>:$hasWaitDevnum,
      OptionalAttr<DeviceTypeArrayAttr>:$waitOnly,
      Variadic<OpenACC_AnyPointerOrMappableType>:$dataClauseOperands,
      OptionalAttr<DefaultValueAttr>:$defaultAttr);

  let regions = (region AnyRegion:$region);

  let extraClassDeclaration = [{
    /// The number of data operands.
    unsigned getNumDataOperands();

    /// The i-th data operand passed.
    Value getDataOperand(unsigned i);

    /// Return true if the op has the async attribute for the
    /// mlir::acc::DeviceType::None device_type.
    bool hasAsyncOnly();
    /// Return true if the op has the async attribute for the given device_type.
    bool hasAsyncOnly(mlir::acc::DeviceType deviceType);
    /// Return the value of the async clause if present.
    mlir::Value getAsyncValue();
    /// Return the value of the async clause for the given device_type if
    /// present.
    mlir::Value getAsyncValue(mlir::acc::DeviceType deviceType);

    /// Return true if the op has the wait attribute for the
    /// mlir::acc::DeviceType::None device_type.
    bool hasWaitOnly();
    /// Return true if the op has the wait attribute for the given device_type.
    bool hasWaitOnly(mlir::acc::DeviceType deviceType);
    /// Return the values of the wait clause if present.
    mlir::Operation::operand_range getWaitValues();
    /// Return the values of the wait clause for the given device_type if
    /// present.
    mlir::Operation::operand_range
    getWaitValues(mlir::acc::DeviceType deviceType);
    /// Return the wait devnum value clause if present;
    mlir::Value getWaitDevnum();
    /// Return the wait devnum value clause for the given device_type if
    /// present.
    mlir::Value getWaitDevnum(mlir::acc::DeviceType deviceType);
    /// Add an entry to the 'async-only' attribute (clause spelled without
    /// arguments) for each of the additional device types (or a none if it is
    /// empty).
    void addAsyncOnly(MLIRContext *, llvm::ArrayRef<DeviceType>);
    /// Add a value to the 'async' with the current list of device types.
    void addAsyncOperand(MLIRContext *, mlir::Value,
                         llvm::ArrayRef<DeviceType>);
    /// Add an entry to the 'wait-only' attribute (clause spelled without
    /// arguments) for each of the additional device types (or a none if it is
    /// empty).
    void addWaitOnly(MLIRContext *, llvm::ArrayRef<DeviceType>);
    /// Add an array-like entry  to the 'wait' with the current list of device
    /// types.
    void addWaitOperands(MLIRContext *, bool hasDevnum, mlir::ValueRange,
                         llvm::ArrayRef<DeviceType>);
  }];

  let assemblyFormat = [{
    oilist(
        `if` `(` $ifCond `)`
      | `async` `` custom<DeviceTypeOperandsWithKeywordOnly>($asyncOperands,
            type($asyncOperands), $asyncOperandsDeviceType, $asyncOnly)
      | `dataOperands` `(` $dataClauseOperands `:` type($dataClauseOperands) `)`
      | `wait` `` custom<WaitClause>($waitOperands, type($waitOperands),
          $waitOperandsDeviceType, $waitOperandsSegments, $hasWaitDevnum,
          $waitOnly)
    )
    $region attr-dict-with-keyword
  }];
  let hasVerifier = 1;
}

def OpenACC_TerminatorOp : OpenACC_Op<"terminator", [Pure, Terminator]> {
  let summary = "Generic terminator for OpenACC regions";

  let description = [{
    A terminator operation for regions that appear in the body of OpenACC
    operation. Generic OpenACC construct regions are not expected to return any
    value so the terminator takes no operands. The terminator op returns control
    to the enclosing op.
  }];

  let assemblyFormat = "attr-dict";
}

//===----------------------------------------------------------------------===//
// 2.6.6 Enter Data Directive
//===----------------------------------------------------------------------===//

def OpenACC_EnterDataOp : OpenACC_Op<"enter_data",
    [AttrSizedOperandSegments,
     MemoryEffects<[MemWrite<OpenACC_ConstructResource>,
                    MemRead<OpenACC_CurrentDeviceIdResource>]>]> {
  let summary = "enter data operation";

  let description = [{
    The "acc.enter_data" operation represents the OpenACC enter data directive.

    Example:

    ```mlir
    acc.enter_data create(%d1 : memref<10xf32>) attributes {async}
    ```
  }];

  let arguments = (ins Optional<I1>:$ifCond,
                       Optional<IntOrIndex>:$asyncOperand,
                       UnitAttr:$async,
                       Optional<IntOrIndex>:$waitDevnum,
                       Variadic<IntOrIndex>:$waitOperands,
                       UnitAttr:$wait,
                       Variadic<OpenACC_AnyPointerOrMappableType>:$dataClauseOperands);

  let extraClassDeclaration = [{
    /// The number of data operands.
    unsigned getNumDataOperands();

    /// The i-th data operand passed.
    Value getDataOperand(unsigned i);
  }];

  let assemblyFormat = [{
    oilist(
        `if` `(` $ifCond `)`
      | `async` `` custom<OperandWithKeywordOnly>($asyncOperand,
            type($asyncOperand), $async)
      | `wait_devnum` `(` $waitDevnum `:` type($waitDevnum) `)`
      | `wait` `` custom<OperandsWithKeywordOnly>($waitOperands,
            type($waitOperands), $wait)
      | `dataOperands` `(` $dataClauseOperands `:` type($dataClauseOperands) `)`
    )
    attr-dict-with-keyword
  }];

  let hasCanonicalizer = 1;
  let hasVerifier = 1;
}

//===----------------------------------------------------------------------===//
// 2.6.6 Exit Data Directive
//===----------------------------------------------------------------------===//

def OpenACC_ExitDataOp : OpenACC_Op<"exit_data",
    [AttrSizedOperandSegments,
     MemoryEffects<[MemWrite<OpenACC_ConstructResource>,
                    MemRead<OpenACC_CurrentDeviceIdResource>]>]> {
  let summary = "exit data operation";

  let description = [{
    The "acc.exit_data" operation represents the OpenACC exit data directive.

    Example:

    ```mlir
    acc.exit_data delete(%d1 : memref<10xf32>) attributes {async}
    ```
  }];

  let arguments = (ins Optional<I1>:$ifCond,
                       Optional<IntOrIndex>:$asyncOperand,
                       UnitAttr:$async,
                       Optional<IntOrIndex>:$waitDevnum,
                       Variadic<IntOrIndex>:$waitOperands,
                       UnitAttr:$wait,
                       Variadic<OpenACC_AnyPointerOrMappableType>:$dataClauseOperands,
                       UnitAttr:$finalize);

  let extraClassDeclaration = [{
    /// The number of data operands.
    unsigned getNumDataOperands();

    /// The i-th data operand passed.
    Value getDataOperand(unsigned i);
  }];

  let assemblyFormat = [{
    oilist(
        `if` `(` $ifCond `)`
      | `async` `` custom<OperandWithKeywordOnly>($asyncOperand,
            type($asyncOperand), $async)
      | `wait_devnum` `(` $waitDevnum `:` type($waitDevnum) `)`
      | `wait` `` custom<OperandsWithKeywordOnly>($waitOperands,
            type($waitOperands), $wait)
      | `dataOperands` `(` $dataClauseOperands `:` type($dataClauseOperands) `)`
    )
    attr-dict-with-keyword
  }];

  let hasCanonicalizer = 1;
  let hasVerifier = 1;
}

//===----------------------------------------------------------------------===//
// 2.8 Host_Data Construct
//===----------------------------------------------------------------------===//

def OpenACC_HostDataOp : OpenACC_Op<"host_data",
    [AttrSizedOperandSegments,
     MemoryEffects<[MemWrite<OpenACC_ConstructResource>,
                    MemRead<OpenACC_CurrentDeviceIdResource>]>]> {
  let summary = "host_data construct";

  let description = [{
    The "acc.host_data" operation represents the OpenACC host_data construct.

    Example:

    ```mlir
    %0 = acc.use_device varPtr(%a : !llvm.ptr) -> !llvm.ptr
    acc.host_data dataOperands(%0 : !llvm.ptr) {

    }
    ```
  }];

  let arguments = (ins Optional<I1>:$ifCond,
                       Variadic<OpenACC_AnyPointerOrMappableType>:$dataClauseOperands,
                       UnitAttr:$ifPresent);

  let regions = (region AnyRegion:$region);

  let assemblyFormat = [{
    oilist(
        `if` `(` $ifCond `)`
      | `dataOperands` `(` $dataClauseOperands `:` type($dataClauseOperands) `)`
    )
    $region attr-dict-with-keyword
  }];

  let hasVerifier = 1;
  let hasCanonicalizer = 1;
}

//===----------------------------------------------------------------------===//
// 2.9 loop Construct
//===----------------------------------------------------------------------===//

def OpenACC_LoopOp : OpenACC_Op<"loop",
    [AttrSizedOperandSegments, AutomaticAllocationScope,
     RecursiveMemoryEffects,
     DeclareOpInterfaceMethods<ComputeRegionOpInterface>,
     DeclareOpInterfaceMethods<LoopLikeOpInterface>,
     MemoryEffects<[MemWrite<OpenACC_ConstructResource>]>]> {
  let summary = "loop construct";

  let description = [{
    The "acc.loop" operation represents the OpenACC loop construct. The lower
    and upper bounds specify a half-open range: the range includes the lower
    bound but does not include the upper bound. If the `inclusive` attribute is
    set then the upper bound is included.

    Example:

    ```mlir
    acc.loop gang() vector() (%arg3 : index, %arg4 : index, %arg5 : index) = 
        (%c0, %c0, %c0 : index, index, index) to 
        (%c10, %c10, %c10 : index, index, index) step 
        (%c1, %c1, %c1 : index, index, index) {
      // Loop body
      acc.yield
    } attributes { collapse = [3] }
    ```

    `collapse`, `gang`, `worker`, `vector`, `seq`, `independent`, `auto` and
    `tile` operands are supported with `device_type` information. They should
    only be accessed by the extra provided getters. If modified, the
    corresponding `device_type` attributes must be modified as well.
  }];

  let arguments = (ins
      Variadic<IntOrIndex>:$lowerbound,
      Variadic<IntOrIndex>:$upperbound,
      Variadic<IntOrIndex>:$step,
      OptionalAttr<DenseBoolArrayAttr>:$inclusiveUpperbound,
      OptionalAttr<I64ArrayAttr>:$collapse,
      OptionalAttr<DeviceTypeArrayAttr>:$collapseDeviceType,
      Variadic<IntOrIndex>:$gangOperands,
      OptionalAttr<GangArgTypeArrayAttr>:$gangOperandsArgType,
      OptionalAttr<DenseI32ArrayAttr>:$gangOperandsSegments,
      OptionalAttr<DeviceTypeArrayAttr>:$gangOperandsDeviceType,
      Variadic<IntOrIndex>:$workerNumOperands,
      OptionalAttr<DeviceTypeArrayAttr>:$workerNumOperandsDeviceType,
      Variadic<IntOrIndex>:$vectorOperands,
      OptionalAttr<DeviceTypeArrayAttr>:$vectorOperandsDeviceType,
      OptionalAttr<DeviceTypeArrayAttr>:$seq,
      OptionalAttr<DeviceTypeArrayAttr>:$independent,
      OptionalAttr<DeviceTypeArrayAttr>:$auto_,
      OptionalAttr<DeviceTypeArrayAttr>:$gang,
      OptionalAttr<DeviceTypeArrayAttr>:$worker,
      OptionalAttr<DeviceTypeArrayAttr>:$vector,
      Variadic<IntOrIndex>:$tileOperands,
      OptionalAttr<DenseI32ArrayAttr>:$tileOperandsSegments,
      OptionalAttr<DeviceTypeArrayAttr>:$tileOperandsDeviceType,
      Variadic<OpenACC_AnyPointerOrMappableType>:$cacheOperands,
      Variadic<OpenACC_AnyPointerOrMappableType>:$privateOperands,
      OptionalAttr<SymbolRefArrayAttr>:$privatizationRecipes,
      Variadic<AnyType>:$reductionOperands,
      OptionalAttr<SymbolRefArrayAttr>:$reductionRecipes,
      OptionalAttr<OpenACC_CombinedConstructsAttr>:$combined
  );

  let results = (outs Variadic<AnyType>:$results);

  let regions = (region AnyRegion:$region);

  let extraClassDeclaration = [{
    static StringRef getAutoAttrStrName() { return "auto"; }
    static StringRef getGangNumKeyword() { return "num"; }
    static StringRef getGangDimKeyword() { return "dim"; }
    static StringRef getGangStaticKeyword() { return "static"; }
    static StringRef getControlKeyword() { return "control"; }

    /// The number of private and reduction operands.
    unsigned getNumDataOperands();

    /// The i-th data operand passed.
    Value getDataOperand(unsigned i);

    /// Used to retrieve the block inside the op's region.
    Block &getBody() { return getLoopRegions().front()->front(); }

    /// Used to determine if this operation is merely a container for a loop
    /// operation instead of being loop-like itself.
    bool isLoopLike() { return !getLowerbound().empty(); }
    bool isContainerLike() { return !isLoopLike(); }

    /// Return true if the op has the auto attribute for the
    /// mlir::acc::DeviceType::None device_type.
    bool hasAuto();
    /// Return true if the op has the auto attribute for the given device_type.
    bool hasAuto(mlir::acc::DeviceType deviceType);
    /// Return true if the op has the independent attribute for the
    /// mlir::acc::DeviceType::None device_type.
    bool hasIndependent();
    /// Return true if the op has the independent attribute for the given
    /// device_type.
    bool hasIndependent(mlir::acc::DeviceType deviceType);
    /// Return true if the op has the seq attribute for the
    /// mlir::acc::DeviceType::None device_type.
    bool hasSeq();
    /// Return true if the op has the seq attribute for the given device_type.
    bool hasSeq(mlir::acc::DeviceType deviceType);

    /// Return the value of the vector clause if present.
    mlir::Value getVectorValue();
    /// Return the value of the vector clause for the given device_type 
    /// if present.
    mlir::Value getVectorValue(mlir::acc::DeviceType deviceType);
    /// Return true if the op has the vector attribute for the
    /// mlir::acc::DeviceType::None device_type.
    bool hasVector();
    /// Return true if the op has the vector attribute for the given
    /// device_type.
    bool hasVector(mlir::acc::DeviceType deviceType);

    /// Return the value of the worker clause if present.
    mlir::Value getWorkerValue();
    /// Return the value of the worker clause for the given device_type 
    /// if present.
    mlir::Value getWorkerValue(mlir::acc::DeviceType deviceType);
    /// Return true if the op has the worker attribute for the
    /// mlir::acc::DeviceType::None device_type.
    bool hasWorker();
    /// Return true if the op has the worker attribute for the given
    /// device_type.
    bool hasWorker(mlir::acc::DeviceType deviceType);

    /// Return the values of the tile clause if present.
    mlir::Operation::operand_range getTileValues();
    /// Return the values of the tile clause for the given device_type if
    /// present.
    mlir::Operation::operand_range
    getTileValues(mlir::acc::DeviceType deviceType);

    /// Return the value of the collapse clause if present.
    std::optional<int64_t> getCollapseValue();
    /// Return the value of the collapse clause for the given device_type 
    /// if present.
    std::optional<int64_t> getCollapseValue(mlir::acc::DeviceType deviceType);

    /// Return true if the op has the gang attribute for the
    /// mlir::acc::DeviceType::None device_type.
    bool hasGang();
    /// Return true if the op has the gang attribute for the given
    /// device_type.
    bool hasGang(mlir::acc::DeviceType deviceType);

    /// Return the value of the worker clause if present.
    mlir::Value getGangValue(mlir::acc::GangArgType gangArgType);
    /// Return the value of the worker clause for the given device_type 
    /// if present.
    mlir::Value getGangValue(mlir::acc::GangArgType gangArgType, mlir::acc::DeviceType deviceType);

    // Add an entry to the 'seq' attribute for each additional device types.
    void addSeq(MLIRContext *, llvm::ArrayRef<DeviceType>);
    // Add an entry to the 'independent' attribute for each additional device
    // types.
    void addIndependent(MLIRContext *, llvm::ArrayRef<DeviceType>);
    // Add an entry to the 'auto' attribute for each additional device types.
    void addAuto(MLIRContext *, llvm::ArrayRef<DeviceType>);

    // Sets the collapse value for this 'loop' for a set of DeviceTypes. Note
    // that this may only be set once per DeviceType, and will fail the verifier
    // if this is set multiple times.
    void setCollapseForDeviceTypes(MLIRContext *, llvm::ArrayRef<DeviceType>,
                                   llvm::APInt);
    // Sets the tile values for this 'loop' for a set of DeviceTypes. All of the
    // values should be integral constants, with the '*' represented as a '-1'.
    void setTileForDeviceTypes(MLIRContext *, llvm::ArrayRef<DeviceType>,
                               mlir::ValueRange);

    // Add a value to the 'vector' list with a current list of device_types.
    void addVectorOperand(MLIRContext *, mlir::Value,
                          llvm::ArrayRef<DeviceType>);
    // Add an empty value to the 'vector' list with a current list of
    // device_types. This is for the case where there is no expression specified
    // in a 'vector'.
    void addEmptyVector(MLIRContext *, llvm::ArrayRef<DeviceType>);
    // Add a value to the 'worker' list with a current list of device_types.
    void addWorkerNumOperand(MLIRContext *, mlir::Value,
                             llvm::ArrayRef<DeviceType>);
    // Add an empty value to the 'worker' list with a current list of
    // device_types. This is for the case where there is no expression specified
    // in a 'worker'.
    void addEmptyWorker(MLIRContext *, llvm::ArrayRef<DeviceType>);

    // Adds a collection of operands for a 'gang' clause that has various types
    // corresponding to each operand.
    void addGangOperands(MLIRContext *, llvm::ArrayRef<DeviceType>,
                         llvm::ArrayRef<GangArgType>, mlir::ValueRange);

    // Add an empty value to the 'gang' list with a current list of
    // device_types. This is for the case where there is no expression specified
    // in a 'gang'.
    void addEmptyGang(MLIRContext *, llvm::ArrayRef<DeviceType>);
<<<<<<< HEAD
=======

    // Return whether this LoopOp has an auto, seq, or independent for the
    // specified device-type.
    bool hasParallelismFlag(DeviceType);

    // Return whether this LoopOp has a gang, worker, or vector applying to the
    // 'default'/None device-type.
    bool hasDefaultGangWorkerVector();
>>>>>>> 4084ffcf
  }];

  let hasCustomAssemblyFormat = 1;
  let assemblyFormat = [{
    ( `combined` `(` custom<CombinedConstructsLoop>($combined)^ `)` )?
    oilist(
        `gang` `` custom<GangClause>($gangOperands, type($gangOperands),
            $gangOperandsArgType, $gangOperandsDeviceType,
            $gangOperandsSegments, $gang)
      | `worker` `` custom<DeviceTypeOperandsWithKeywordOnly>(
            $workerNumOperands, type($workerNumOperands),
            $workerNumOperandsDeviceType, $worker)
      | `vector` `` custom<DeviceTypeOperandsWithKeywordOnly>($vectorOperands,
            type($vectorOperands), $vectorOperandsDeviceType, $vector)
      | `private` `(` custom<SymOperandList>(
            $privateOperands, type($privateOperands), $privatizationRecipes) `)`
      | `tile` `(` custom<DeviceTypeOperandsWithSegment>($tileOperands,
            type($tileOperands), $tileOperandsDeviceType, $tileOperandsSegments)
        `)`
      | `reduction` `(` custom<SymOperandList>(
            $reductionOperands, type($reductionOperands), $reductionRecipes)
        `)`
      | `cache` `(` $cacheOperands `:` type($cacheOperands) `)`
    )
    custom<LoopControl>($region, $lowerbound, type($lowerbound), $upperbound,
        type($upperbound), $step, type($step))
    ( `(` type($results)^ `)` )?
    attr-dict-with-keyword
  }];

  let hasVerifier = 1;
}

// Yield operation for the acc.loop and acc.parallel operations.
def OpenACC_YieldOp : OpenACC_Op<"yield", [Pure, ReturnLike, Terminator,
    ParentOneOf<["FirstprivateRecipeOp, LoopOp, ParallelOp, PrivateRecipeOp,"
                 "ReductionRecipeOp, SerialOp, AtomicUpdateOp"]>]> {
  let summary = "Acc yield and termination operation";

  let description = [{
    `acc.yield` is a special terminator operation for block inside regions in
    various acc ops (including parallel, loop, atomic.update). It returns values
    to the immediately enclosing acc op.
  }];

  let arguments = (ins Variadic<AnyType>:$operands);

  let builders = [OpBuilder<(ins), [{ /* nothing to do */ }]>];

  let assemblyFormat = "attr-dict ($operands^ `:` type($operands))?";
}

//===----------------------------------------------------------------------===//
// 2.12 atomic construct
//===----------------------------------------------------------------------===//

def AtomicReadOp : OpenACC_Op<"atomic.read", [AtomicReadOpInterface]> {

  let summary = "performs an atomic read";

  let description = [{
    This operation performs an atomic read.

    The operand `x` is the address from where the value is atomically read.
    The operand `v` is the address where the value is stored after reading.
  }];

  let arguments = (ins OpenACC_PointerLikeType:$x,
                       OpenACC_PointerLikeType:$v,
                       TypeAttr:$element_type);
  let assemblyFormat = [{
    $v `=` $x
    `:` type($v) `,` type($x) `,` $element_type attr-dict
  }];
  let hasVerifier = 1;
}

def AtomicWriteOp : OpenACC_Op<"atomic.write",[AtomicWriteOpInterface]> {

  let summary = "performs an atomic write";

  let description = [{
    This operation performs an atomic write.

    The operand `x` is the address to where the `expr` is atomically
    written w.r.t. multiple threads. The evaluation of `expr` need not be
    atomic w.r.t. the write to address. In general, the type(x) must
    dereference to type(expr).
  }];

  let arguments = (ins OpenACC_PointerLikeType:$x,
                       AnyType:$expr);
  let assemblyFormat = [{
    $x `=` $expr
    `:` type($x) `,` type($expr)
    attr-dict
  }];
  let hasVerifier = 1;
}

def AtomicUpdateOp : OpenACC_Op<"atomic.update",
                               [SingleBlockImplicitTerminator<"YieldOp">,
                                RecursiveMemoryEffects,
                                AtomicUpdateOpInterface]> {

  let summary = "performs an atomic update";

  let description = [{
    This operation performs an atomic update.

    The operand `x` is exactly the same as the operand `x` in the OpenACC
    Standard (OpenACC 3.3, section 2.12). It is the address of the variable
    that is being updated. `x` is atomically read/written.

    The region describes how to update the value of `x`. It takes the value at
    `x` as an input and must yield the updated value. Only the update to `x` is
    atomic. Generally the region must have only one instruction, but can
    potentially have more than one instructions too. The update is sematically
    similar to a compare-exchange loop based atomic update.

    The syntax of atomic update operation is different from atomic read and
    atomic write operations. This is because only the host dialect knows how to
    appropriately update a value. For example, while generating LLVM IR, if
    there are no special `atomicrmw` instructions for the operation-type
    combination in atomic update, a compare-exchange loop is generated, where
    the core update operation is directly translated like regular operations by
    the host dialect. The front-end must handle semantic checks for allowed
    operations.
  }];

  let arguments = (ins Arg<OpenACC_PointerLikeType,
                           "Address of variable to be updated",
                           [MemRead, MemWrite]>:$x);
  let regions = (region SizedRegion<1>:$region);
  let assemblyFormat = [{
    $x `:` type($x) $region attr-dict
  }];
  let hasVerifier = 1;
  let hasRegionVerifier = 1;
  let hasCanonicalizeMethod = 1;
  let extraClassDeclaration = [{
    Operation* getFirstOp() {
      return &getRegion().front().getOperations().front();
    }
  }];
}

def AtomicCaptureOp : OpenACC_Op<"atomic.capture",
    [SingleBlockImplicitTerminator<"TerminatorOp">,
     RecursiveMemoryEffects, AtomicCaptureOpInterface]> {
  let summary = "performs an atomic capture";
  let description = [{
    This operation performs an atomic capture.

    The region has the following allowed forms:

    ```
      acc.atomic.capture {
        acc.atomic.update ...
        acc.atomic.read ...
        acc.terminator
      }

      acc.atomic.capture {
        acc.atomic.read ...
        acc.atomic.update ...
        acc.terminator
      }

      acc.atomic.capture {
        acc.atomic.read ...
        acc.atomic.write ...
        acc.terminator
      }
    ```

  }];

  let regions = (region SizedRegion<1>:$region);
  let assemblyFormat = [{
    $region attr-dict
  }];
  let hasRegionVerifier = 1;
  let extraClassDeclaration = [{
    /// Returns the `atomic.read` operation inside the region, if any.
    /// Otherwise, it returns nullptr.
    AtomicReadOp getAtomicReadOp();

    /// Returns the `atomic.write` operation inside the region, if any.
    /// Otherwise, it returns nullptr.
    AtomicWriteOp getAtomicWriteOp();

    /// Returns the `atomic.update` operation inside the region, if any.
    /// Otherwise, it returns nullptr.
    AtomicUpdateOp getAtomicUpdateOp();
  }];
}

//===----------------------------------------------------------------------===//
// 2.13 Declare Directive
//===----------------------------------------------------------------------===//

def OpenACC_DeclareEnterOp : OpenACC_Op<"declare_enter",
    [MemoryEffects<[MemWrite<OpenACC_ConstructResource>,
                    MemRead<OpenACC_CurrentDeviceIdResource>]>]> {
  let summary = "declare directive - entry to implicit data region";

  let description = [{
    The "acc.declare_enter" operation represents the OpenACC declare directive
    and captures the entry semantics to the implicit data region.
    This operation is modeled similarly to "acc.enter_data".

    Example showing `acc declare create(a)`:

    ```mlir
    %0 = acc.create varPtr(%a : !llvm.ptr) -> !llvm.ptr
    acc.declare_enter dataOperands(%0 : !llvm.ptr)
    ```
  }];

  let arguments = (ins Variadic<OpenACC_AnyPointerOrMappableType>:$dataClauseOperands);
  let results = (outs OpenACC_DeclareTokenType:$token);

  let assemblyFormat = [{
    oilist(
        `dataOperands` `(` $dataClauseOperands `:` type($dataClauseOperands) `)`
    )
    attr-dict-with-keyword
  }];

  let hasVerifier = 1;
}

def OpenACC_DeclareExitOp : OpenACC_Op<"declare_exit",
    [AttrSizedOperandSegments,
     MemoryEffects<[MemWrite<OpenACC_ConstructResource>,
                    MemRead<OpenACC_CurrentDeviceIdResource>]>]> {
  let summary = "declare directive - exit from implicit data region";

  let description = [{
    The "acc.declare_exit" operation represents the OpenACC declare directive
    and captures the exit semantics from the implicit data region.
    This operation is modeled similarly to "acc.exit_data".

    Example showing `acc declare device_resident(a)`:

    ```mlir
    %0 = acc.getdeviceptr varPtr(%a : !llvm.ptr) -> !llvm.ptr {dataClause = #acc<data_clause declare_device_resident>}
    acc.declare_exit dataOperands(%0 : !llvm.ptr)
    acc.delete accPtr(%0 : !llvm.ptr) {dataClause = #acc<data_clause declare_device_resident>}
    ```
  }];

  let arguments = (ins
      Optional<OpenACC_DeclareTokenType>:$token,
      Variadic<OpenACC_AnyPointerOrMappableType>:$dataClauseOperands);

  let assemblyFormat = [{
    oilist(
        `token` `(` $token `)` |
        `dataOperands` `(` $dataClauseOperands `:` type($dataClauseOperands) `)`
    )
    attr-dict-with-keyword
  }];

  let hasVerifier = 1;
}

def OpenACC_GlobalConstructorOp : OpenACC_Op<"global_ctor",
                                             [IsolatedFromAbove, Symbol]> {
  let summary = "Used to hold construction operations associated with globals such as declare";

  let description = [{
    The "acc.global_ctor" operation is used to capture OpenACC actions to apply
    on globals (such as `acc declare`) at the entry to the implicit data region.
    This operation is isolated and intended to be used in a module.

    Example showing `declare create` of global:

    ```mlir
    llvm.mlir.global external @globalvar() : i32 {
      %0 = llvm.mlir.constant(0 : i32) : i32
      llvm.return %0 : i32
    }
    acc.global_ctor @acc_constructor {
      %0 = llvm.mlir.addressof @globalvar : !llvm.ptr
      %1 = acc.create varPtr(%0 : !llvm.ptr) -> !llvm.ptr
      acc.declare_enter dataOperands(%1 : !llvm.ptr)
    }
    ```
  }];

  let arguments = (ins SymbolNameAttr:$sym_name);
  let regions = (region AnyRegion:$region);

  let assemblyFormat = [{
    $sym_name $region attr-dict-with-keyword
  }];

  let hasVerifier = 0;
}

def OpenACC_GlobalDestructorOp : OpenACC_Op<"global_dtor",
                                            [IsolatedFromAbove, Symbol]> {
  let summary = "Used to hold destruction operations associated with globals such as declare";

  let description = [{
    The "acc.global_dtor" operation is used to capture OpenACC actions to apply
    on globals (such as `acc declare`) at the exit from the implicit data
    region. This operation is isolated and intended to be used in a module.

    Example showing delete associated with `declare create` of global:

    ```mlir
    llvm.mlir.global external @globalvar() : i32 {
      %0 = llvm.mlir.constant(0 : i32) : i32
      llvm.return %0 : i32
    }
    acc.global_dtor @acc_destructor {
      %0 = llvm.mlir.addressof @globalvar : !llvm.ptr
      %1 = acc.getdeviceptr varPtr(%0 : !llvm.ptr) -> !llvm.ptr {dataClause = #acc<data_clause create>}
      acc.declare_exit dataOperands(%1 : !llvm.ptr)
      acc.delete accPtr(%1 : !llvm.ptr) {dataClause = #acc<data_clause create>}
    }
    ```
  }];

  let arguments = (ins SymbolNameAttr:$sym_name);
  let regions = (region AnyRegion:$region);

  let assemblyFormat = [{
    $sym_name $region attr-dict-with-keyword
  }];

  let hasVerifier = 0;
}

def OpenACC_DeclareOp : OpenACC_Op<"declare",
    [RecursiveMemoryEffects,
     MemoryEffects<[MemWrite<OpenACC_ConstructResource>]>]> {
  let summary = "declare implicit region";

  let description = [{
    The "acc.declare" operation represents an implicit declare region in
    function (and subroutine in Fortran).

    Example:

    ```mlir
    %pa = acc.present varPtr(%a : memref<10x10xf32>) -> memref<10x10xf32>
    acc.declare dataOperands(%pa: memref<10x10xf32>) {
      // implicit region
    }
    ```
  }];

  let arguments = (ins
      Variadic<OpenACC_AnyPointerOrMappableType>:$dataClauseOperands);

  let regions = (region AnyRegion:$region);

  let assemblyFormat = [{
      `dataOperands` `(` $dataClauseOperands `:` type($dataClauseOperands) `)`
    $region attr-dict-with-keyword
  }];

  let hasVerifier = 1;
}

//===----------------------------------------------------------------------===//
// 2.15.1 Routine Directive
//===----------------------------------------------------------------------===//

def OpenACC_RoutineOp : OpenACC_Op<"routine", [IsolatedFromAbove]> {
  let summary = "acc routine operation";

  let description = [{
    The `acc.routine` operation is used to capture the clauses of acc
    routine directive, including the associated function name. The associated
    function keeps track of its corresponding routine declaration through
    the `RoutineInfoAttr`.

    Example:

    ```mlir
    func.func @acc_func(%a : i64) -> () attributes 
        {acc.routine_info = #acc.routine_info<[@acc_func_rout1]>} {
      return
    }
    acc.routine @acc_func_rout1 func(@acc_func) gang
    ```

    `bind`, `gang`, `worker`, `vector` and `seq` operands are supported with
    `device_type` information. They should only be accessed by the extra
    provided getters. If modified, the corresponding `device_type` attributes
    must be modified as well.
  }];

  let arguments = (ins SymbolNameAttr:$sym_name,
                       SymbolNameAttr:$func_name,
                       OptionalAttr<StrArrayAttr>:$bindName,
                       OptionalAttr<DeviceTypeArrayAttr>:$bindNameDeviceType,
                       OptionalAttr<DeviceTypeArrayAttr>:$worker,
                       OptionalAttr<DeviceTypeArrayAttr>:$vector,
                       OptionalAttr<DeviceTypeArrayAttr>:$seq,
                       UnitAttr:$nohost,
                       UnitAttr:$implicit,
                       OptionalAttr<DeviceTypeArrayAttr>:$gang,
                       OptionalAttr<I64ArrayAttr>:$gangDim,
                       OptionalAttr<DeviceTypeArrayAttr>:$gangDimDeviceType);

  let extraClassDeclaration = [{
    static StringRef getGangDimKeyword() { return "dim"; }

    /// Return true if the op has the worker attribute for the
    /// mlir::acc::DeviceType::None device_type.
    bool hasWorker();
    /// Return true if the op has the worker attribute for the given
    /// device_type.
    bool hasWorker(mlir::acc::DeviceType deviceType);

    /// Return true if the op has the vector attribute for the
    /// mlir::acc::DeviceType::None device_type.
    bool hasVector();
    /// Return true if the op has the vector attribute for the given
    /// device_type.
    bool hasVector(mlir::acc::DeviceType deviceType);

    /// Return true if the op has the seq attribute for the
    /// mlir::acc::DeviceType::None device_type.
    bool hasSeq();
    /// Return true if the op has the seq attribute for the given
    /// device_type.
    bool hasSeq(mlir::acc::DeviceType deviceType);

    /// Return true if the op has the gang attribute for the
    /// mlir::acc::DeviceType::None device_type.
    bool hasGang();
    /// Return true if the op has the gang attribute for the given
    /// device_type.
    bool hasGang(mlir::acc::DeviceType deviceType);

    std::optional<int64_t> getGangDimValue();
    std::optional<int64_t> getGangDimValue(mlir::acc::DeviceType deviceType);

    std::optional<llvm::StringRef> getBindNameValue();
    std::optional<llvm::StringRef> getBindNameValue(mlir::acc::DeviceType deviceType);
  }];

  let assemblyFormat = [{
    $sym_name `func` `(` $func_name `)`
    oilist (
        `bind` `(` custom<BindName>($bindName, $bindNameDeviceType) `)`
      | `gang` `` custom<RoutineGangClause>($gang, $gangDim, $gangDimDeviceType)
      | `worker` custom<DeviceTypeArrayAttr>($worker)
      | `vector` custom<DeviceTypeArrayAttr>($vector)
      | `seq` custom<DeviceTypeArrayAttr>($seq)
      | `nohost` $nohost
      | `implicit` $implicit
    ) attr-dict-with-keyword
  }];

  let hasVerifier = 1;
}

def RoutineInfoAttr : OpenACC_Attr<"RoutineInfo", "routine_info"> {
  let summary = "Keeps track of associated acc routine information";

  let description = [{
    This attribute is used to create the association between a function and
    its `acc.routine` operation. A `func.func` uses this if its name
    was referenced in an `acc routine` directive.
  }];

  let parameters = (ins ArrayRefParameter<"SymbolRefAttr", "">:$accRoutines);
  let assemblyFormat = "`<` `[` `` $accRoutines `]` `>`";
}

//===----------------------------------------------------------------------===//
// 2.14.1. Init Directive
//===----------------------------------------------------------------------===//

def OpenACC_InitOp : OpenACC_Op<"init", [AttrSizedOperandSegments]> {
  let summary = "init operation";

  let description = [{
    The "acc.init" operation represents the OpenACC init executable
    directive.

    Example:

    ```mlir
    acc.init
    acc.init device_num(%dev1 : i32)
    ```
  }];

  let arguments = (ins OptionalAttr<TypedArrayAttrBase<OpenACC_DeviceTypeAttr, "Device type attributes">>:$device_types,
                       Optional<IntOrIndex>:$deviceNum,
                       Optional<I1>:$ifCond);

  let extraClassDeclaration = [{
    /// Adds a device type to the list of device types for this directive.
    void addDeviceType(MLIRContext *, mlir::acc::DeviceType);
  }];

  let assemblyFormat = [{
    oilist(`device_num` `(` $deviceNum `:` type($deviceNum) `)`
      | `if` `(` $ifCond `)`
    ) attr-dict-with-keyword
  }];
  let hasVerifier = 1;
}

//===----------------------------------------------------------------------===//
// 2.14.2. Shutdown
//===----------------------------------------------------------------------===//

def OpenACC_ShutdownOp : OpenACC_Op<"shutdown", [AttrSizedOperandSegments]> {
  let summary = "shutdown operation";

  let description = [{
    The "acc.shutdown" operation represents the OpenACC shutdown executable
    directive.

    Example:

    ```mlir
    acc.shutdown
    acc.shutdown device_num(%dev1 : i32)
    ```
  }];

  let arguments = (ins OptionalAttr<TypedArrayAttrBase<OpenACC_DeviceTypeAttr, "Device type attributes">>:$device_types,
                       Optional<IntOrIndex>:$deviceNum,
                       Optional<I1>:$ifCond);

  let extraClassDeclaration = [{
    /// Adds a device type to the list of device types for this directive.
    void addDeviceType(MLIRContext *, mlir::acc::DeviceType);
  }];

  let assemblyFormat = [{
    oilist(`device_num` `(` $deviceNum `:` type($deviceNum) `)`
    |`if` `(` $ifCond `)`
    ) attr-dict-with-keyword
  }];
  let hasVerifier = 1;
}

//===----------------------------------------------------------------------===//
// 2.14.3. Set
//===----------------------------------------------------------------------===//

def OpenACC_SetOp : OpenACC_Op<"set", [AttrSizedOperandSegments,
    MemoryEffects<[MemWrite<OpenACC_CurrentDeviceIdResource>]>]> {
  let summary = "set operation";

  let description = [{
    The "acc.set" operation represents the OpenACC set directive.

    Example:

    ```mlir
    acc.set device_num(%dev1 : i32)
    ```
  }];

  let arguments = (ins OptionalAttr<OpenACC_DeviceTypeAttr>:$device_type,
                       Optional<IntOrIndex>:$defaultAsync,
                       Optional<IntOrIndex>:$deviceNum,
                       Optional<I1>:$ifCond);

  let assemblyFormat = [{
    oilist(`default_async` `(` $defaultAsync `:` type($defaultAsync) `)`
    | `device_num` `(` $deviceNum `:` type($deviceNum) `)`
    | `if` `(` $ifCond `)`
    ) attr-dict-with-keyword
  }];
  let hasVerifier = 1;
}

//===----------------------------------------------------------------------===//
// 2.14.4. Update Directive
//===----------------------------------------------------------------------===//

def OpenACC_UpdateOp : OpenACC_Op<"update",
    [AttrSizedOperandSegments,
     MemoryEffects<[MemWrite<OpenACC_ConstructResource>,
                    MemRead<OpenACC_CurrentDeviceIdResource>]>]> {
  let summary = "update operation";

  let description = [{
    The `acc.update` operation represents the OpenACC update executable
    directive.
    As host and self clauses are synonyms, any operands for host and self are
    add to $hostOperands.

    Example:

    ```mlir
    acc.update device(%d1 : memref<10xf32>) attributes {async}
    ```

    `async` and `wait` operands are supported with `device_type` information.
    They should only be accessed by the extra provided getters. If modified,
    the corresponding `device_type` attributes must be modified as well.
  }];

  let arguments = (ins Optional<I1>:$ifCond,
      Variadic<IntOrIndex>:$asyncOperands,
      OptionalAttr<DeviceTypeArrayAttr>:$asyncOperandsDeviceType,
      OptionalAttr<DeviceTypeArrayAttr>:$asyncOnly,
      Variadic<IntOrIndex>:$waitOperands,
      OptionalAttr<DenseI32ArrayAttr>:$waitOperandsSegments,
      OptionalAttr<DeviceTypeArrayAttr>:$waitOperandsDeviceType,
      OptionalAttr<BoolArrayAttr>:$hasWaitDevnum,
      OptionalAttr<DeviceTypeArrayAttr>:$waitOnly,
      Variadic<OpenACC_AnyPointerOrMappableType>:$dataClauseOperands,
      UnitAttr:$ifPresent);

  let extraClassDeclaration = [{
    /// The number of data operands.
    unsigned getNumDataOperands();

    /// The i-th data operand passed.
    Value getDataOperand(unsigned i);

    /// Return true if the op has the async attribute for the
    /// mlir::acc::DeviceType::None device_type.
    bool hasAsyncOnly();
    /// Return true if the op has the async attribute for the given device_type.
    bool hasAsyncOnly(mlir::acc::DeviceType deviceType);
    /// Return the value of the async clause if present.
    mlir::Value getAsyncValue();
    /// Return the value of the async clause for the given device_type if
    /// present.
    mlir::Value getAsyncValue(mlir::acc::DeviceType deviceType);

    /// Return true if the op has the wait attribute for the
    /// mlir::acc::DeviceType::None device_type.
    bool hasWaitOnly();
    /// Return true if the op has the wait attribute for the given device_type.
    bool hasWaitOnly(mlir::acc::DeviceType deviceType);
    /// Return the values of the wait clause if present.
    mlir::Operation::operand_range getWaitValues();
    /// Return the values of the wait clause for the given device_type if
    /// present.
    mlir::Operation::operand_range
    getWaitValues(mlir::acc::DeviceType deviceType);
    /// Return the wait devnum value clause if present;
    mlir::Value getWaitDevnum();
    /// Return the wait devnum value clause for the given device_type if
    /// present.
    mlir::Value getWaitDevnum(mlir::acc::DeviceType deviceType);
  }];

  let assemblyFormat = [{
    oilist(
        `if` `(` $ifCond `)`
      | `async` `` custom<DeviceTypeOperandsWithKeywordOnly>($asyncOperands,
            type($asyncOperands), $asyncOperandsDeviceType, $asyncOnly)
      | `wait` `` custom<WaitClause>($waitOperands, type($waitOperands),
          $waitOperandsDeviceType, $waitOperandsSegments, $hasWaitDevnum,
          $waitOnly)
      | `dataOperands` `(` $dataClauseOperands `:` type($dataClauseOperands) `)`
    )
    attr-dict-with-keyword
  }];

  let hasCanonicalizer = 1;
  let hasVerifier = 1;
}

//===----------------------------------------------------------------------===//
// 2.16.3. Wait Directive
//===----------------------------------------------------------------------===//

def OpenACC_WaitOp : OpenACC_Op<"wait", [AttrSizedOperandSegments]> {
  let summary = "wait operation";

  let description = [{
    The "acc.wait" operation represents the OpenACC wait executable
    directive.

    Example:

    ```mlir
    acc.wait(%value1: index)
    acc.wait() async(%async1: i32)
    ```

    acc.wait does not implement MemoryEffects interface,
    so it affects all the resources. This is conservatively
    correct. More precise modelling of the memory effects
    seems to be impossible without the whole program analysis.
  }];

  let arguments = (ins Variadic<IntOrIndex>:$waitOperands,
                       Optional<IntOrIndex>:$asyncOperand,
                       Optional<IntOrIndex>:$waitDevnum,
                       UnitAttr:$async,
                       Optional<I1>:$ifCond);

  let assemblyFormat = [{
    ( `(` $waitOperands^ `:` type($waitOperands) `)` )?
    oilist(
        `async` `` custom<OperandWithKeywordOnly>($asyncOperand,
            type($asyncOperand), $async)
      |  `wait_devnum` `(` $waitDevnum `:` type($waitDevnum) `)`
      | `if` `(` $ifCond `)`
    ) attr-dict-with-keyword
  }];
  let hasVerifier = 1;
}

#endif // OPENACC_OPS<|MERGE_RESOLUTION|>--- conflicted
+++ resolved
@@ -2246,8 +2246,6 @@
     // device_types. This is for the case where there is no expression specified
     // in a 'gang'.
     void addEmptyGang(MLIRContext *, llvm::ArrayRef<DeviceType>);
-<<<<<<< HEAD
-=======
 
     // Return whether this LoopOp has an auto, seq, or independent for the
     // specified device-type.
@@ -2256,7 +2254,6 @@
     // Return whether this LoopOp has a gang, worker, or vector applying to the
     // 'default'/None device-type.
     bool hasDefaultGangWorkerVector();
->>>>>>> 4084ffcf
   }];
 
   let hasCustomAssemblyFormat = 1;
