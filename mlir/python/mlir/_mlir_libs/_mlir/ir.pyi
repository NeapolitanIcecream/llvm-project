--- conflicted
+++ resolved
@@ -2119,11 +2119,7 @@
         """
     @property
     def typeid(self) -> TypeID: ...
-<<<<<<< HEAD
-    def get_strides_and_offset(self) -> tuple[list[int], list[int]]:
-=======
     def get_strides_and_offset(self) -> tuple[list[int], int]:
->>>>>>> 4084ffcf
         """
         The strides and offset of the MemRef type.
         """
