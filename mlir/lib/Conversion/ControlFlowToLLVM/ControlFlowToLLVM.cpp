//===- ControlFlowToLLVM.cpp - ControlFlow to LLVM dialect conversion -----===//
//
// Part of the LLVM Project, under the Apache License v2.0 with LLVM Exceptions.
// See https://llvm.org/LICENSE.txt for license information.
// SPDX-License-Identifier: Apache-2.0 WITH LLVM-exception
//
//===----------------------------------------------------------------------===//
//
// This file implements a pass to convert MLIR standard and builtin dialects
// into the LLVM IR dialect.
//
//===----------------------------------------------------------------------===//

#include "mlir/Conversion/ControlFlowToLLVM/ControlFlowToLLVM.h"

#include "mlir/Conversion/ConvertToLLVM/ToLLVMInterface.h"
#include "mlir/Conversion/LLVMCommon/ConversionTarget.h"
#include "mlir/Conversion/LLVMCommon/Pattern.h"
#include "mlir/Conversion/LLVMCommon/PrintCallHelper.h"
#include "mlir/Conversion/LLVMCommon/VectorPattern.h"
#include "mlir/Dialect/ControlFlow/IR/ControlFlowOps.h"
#include "mlir/Dialect/LLVMIR/FunctionCallUtils.h"
#include "mlir/Dialect/LLVMIR/LLVMDialect.h"
#include "mlir/IR/BuiltinOps.h"
#include "mlir/IR/PatternMatch.h"
#include "mlir/Pass/Pass.h"
#include "mlir/Transforms/DialectConversion.h"
#include "llvm/ADT/StringRef.h"
#include <functional>

namespace mlir {
#define GEN_PASS_DEF_CONVERTCONTROLFLOWTOLLVMPASS
#include "mlir/Conversion/Passes.h.inc"
} // namespace mlir

using namespace mlir;

#define PASS_NAME "convert-cf-to-llvm"

namespace {
/// Lower `cf.assert`. The default lowering calls the `abort` function if the
/// assertion is violated and has no effect otherwise. The failure message is
/// ignored by the default lowering but should be propagated by any custom
/// lowering.
struct AssertOpLowering : public ConvertOpToLLVMPattern<cf::AssertOp> {
  explicit AssertOpLowering(const LLVMTypeConverter &typeConverter,
                            bool abortOnFailedAssert = true)
      : ConvertOpToLLVMPattern<cf::AssertOp>(typeConverter, /*benefit=*/1),
        abortOnFailedAssert(abortOnFailedAssert) {}

  LogicalResult
  matchAndRewrite(cf::AssertOp op, OpAdaptor adaptor,
                  ConversionPatternRewriter &rewriter) const override {
    auto loc = op.getLoc();
    auto module = op->getParentOfType<ModuleOp>();

    // Split block at `assert` operation.
    Block *opBlock = rewriter.getInsertionBlock();
    auto opPosition = rewriter.getInsertionPoint();
    Block *continuationBlock = rewriter.splitBlock(opBlock, opPosition);

    // Failed block: Generate IR to print the message and call `abort`.
    Block *failureBlock = rewriter.createBlock(opBlock->getParent());
    auto createResult = LLVM::createPrintStrCall(
        rewriter, loc, module, "assert_msg", op.getMsg(), *getTypeConverter(),
        /*addNewLine=*/false,
        /*runtimeFunctionName=*/"puts");
    if (createResult.failed())
      return failure();

    if (abortOnFailedAssert) {
      // Insert the `abort` declaration if necessary.
      auto abortFunc = module.lookupSymbol<LLVM::LLVMFuncOp>("abort");
      if (!abortFunc) {
        OpBuilder::InsertionGuard guard(rewriter);
        rewriter.setInsertionPointToStart(module.getBody());
        auto abortFuncTy = LLVM::LLVMFunctionType::get(getVoidType(), {});
        abortFunc = rewriter.create<LLVM::LLVMFuncOp>(rewriter.getUnknownLoc(),
                                                      "abort", abortFuncTy);
      }
      rewriter.create<LLVM::CallOp>(loc, abortFunc, std::nullopt);
      rewriter.create<LLVM::UnreachableOp>(loc);
    } else {
      rewriter.create<LLVM::BrOp>(loc, ValueRange(), continuationBlock);
    }

    // Generate assertion test.
    rewriter.setInsertionPointToEnd(opBlock);
    rewriter.replaceOpWithNewOp<LLVM::CondBrOp>(
        op, adaptor.getArg(), continuationBlock, failureBlock);

    return success();
  }

private:
  /// If set to `false`, messages are printed but program execution continues.
  /// This is useful for testing asserts.
  bool abortOnFailedAssert = true;
};

/// Helper function for converting branch ops. This function converts the
/// signature of the given block. If the new block signature is different from
/// `expectedTypes`, returns "failure".
static FailureOr<Block *> getConvertedBlock(ConversionPatternRewriter &rewriter,
                                            const TypeConverter *converter,
                                            Operation *branchOp, Block *block,
                                            TypeRange expectedTypes) {
  assert(converter && "expected non-null type converter");
  assert(!block->isEntryBlock() && "entry blocks have no predecessors");

  // There is nothing to do if the types already match.
  if (block->getArgumentTypes() == expectedTypes)
    return block;

  // Compute the new block argument types and convert the block.
  std::optional<TypeConverter::SignatureConversion> conversion =
      converter->convertBlockSignature(block);
  if (!conversion)
    return rewriter.notifyMatchFailure(branchOp,
                                       "could not compute block signature");
  if (expectedTypes != conversion->getConvertedTypes())
    return rewriter.notifyMatchFailure(
        branchOp,
        "mismatch between adaptor operand types and computed block signature");
  return rewriter.applySignatureConversion(block, *conversion, converter);
}

/// Convert the destination block signature (if necessary) and lower the branch
/// op to llvm.br.
struct BranchOpLowering : public ConvertOpToLLVMPattern<cf::BranchOp> {
  using ConvertOpToLLVMPattern<cf::BranchOp>::ConvertOpToLLVMPattern;

  LogicalResult
  matchAndRewrite(cf::BranchOp op, typename cf::BranchOp::Adaptor adaptor,
                  ConversionPatternRewriter &rewriter) const override {
    FailureOr<Block *> convertedBlock =
        getConvertedBlock(rewriter, getTypeConverter(), op, op.getSuccessor(),
                          TypeRange(adaptor.getOperands()));
    if (failed(convertedBlock))
      return failure();
    Operation *newOp = rewriter.replaceOpWithNewOp<LLVM::BrOp>(
        op, adaptor.getOperands(), *convertedBlock);
    // TODO: We should not just forward all attributes like that. But there are
    // existing Flang tests that depend on this behavior.
    newOp->setAttrs(op->getAttrDictionary());
    return success();
  }
};

/// Convert the destination block signatures (if necessary) and lower the
/// branch op to llvm.cond_br.
struct CondBranchOpLowering : public ConvertOpToLLVMPattern<cf::CondBranchOp> {
  using ConvertOpToLLVMPattern<cf::CondBranchOp>::ConvertOpToLLVMPattern;

  LogicalResult
  matchAndRewrite(cf::CondBranchOp op,
                  typename cf::CondBranchOp::Adaptor adaptor,
                  ConversionPatternRewriter &rewriter) const override {
    FailureOr<Block *> convertedTrueBlock =
        getConvertedBlock(rewriter, getTypeConverter(), op, op.getTrueDest(),
                          TypeRange(adaptor.getTrueDestOperands()));
    if (failed(convertedTrueBlock))
      return failure();
    FailureOr<Block *> convertedFalseBlock =
        getConvertedBlock(rewriter, getTypeConverter(), op, op.getFalseDest(),
                          TypeRange(adaptor.getFalseDestOperands()));
    if (failed(convertedFalseBlock))
      return failure();
<<<<<<< HEAD
    Operation *newOp = rewriter.replaceOpWithNewOp<LLVM::CondBrOp>(
        op, adaptor.getCondition(), *convertedTrueBlock,
        adaptor.getTrueDestOperands(), *convertedFalseBlock,
        adaptor.getFalseDestOperands());
=======
    auto newOp = rewriter.replaceOpWithNewOp<LLVM::CondBrOp>(
        op, adaptor.getCondition(), *convertedTrueBlock,
        adaptor.getTrueDestOperands(), *convertedFalseBlock,
        adaptor.getFalseDestOperands());
    ArrayRef<int32_t> weights = op.getWeights();
    if (!weights.empty()) {
      newOp.setWeights(weights);
      op.removeBranchWeightsAttr();
    }
>>>>>>> 4084ffcf
    // TODO: We should not just forward all attributes like that. But there are
    // existing Flang tests that depend on this behavior.
    newOp->setAttrs(op->getAttrDictionary());
    return success();
  }
};

/// Convert the destination block signatures (if necessary) and lower the
/// switch op to llvm.switch.
struct SwitchOpLowering : public ConvertOpToLLVMPattern<cf::SwitchOp> {
  using ConvertOpToLLVMPattern<cf::SwitchOp>::ConvertOpToLLVMPattern;

  LogicalResult
  matchAndRewrite(cf::SwitchOp op, typename cf::SwitchOp::Adaptor adaptor,
                  ConversionPatternRewriter &rewriter) const override {
    // Get or convert default block.
    FailureOr<Block *> convertedDefaultBlock = getConvertedBlock(
        rewriter, getTypeConverter(), op, op.getDefaultDestination(),
        TypeRange(adaptor.getDefaultOperands()));
    if (failed(convertedDefaultBlock))
      return failure();

    // Get or convert all case blocks.
    SmallVector<Block *> caseDestinations;
    SmallVector<ValueRange> caseOperands = adaptor.getCaseOperands();
    for (auto it : llvm::enumerate(op.getCaseDestinations())) {
      Block *b = it.value();
      FailureOr<Block *> convertedBlock =
          getConvertedBlock(rewriter, getTypeConverter(), op, b,
                            TypeRange(caseOperands[it.index()]));
      if (failed(convertedBlock))
        return failure();
      caseDestinations.push_back(*convertedBlock);
    }

    rewriter.replaceOpWithNewOp<LLVM::SwitchOp>(
        op, adaptor.getFlag(), *convertedDefaultBlock,
        adaptor.getDefaultOperands(), adaptor.getCaseValuesAttr(),
        caseDestinations, caseOperands);
    return success();
  }
};

} // namespace

void mlir::cf::populateControlFlowToLLVMConversionPatterns(
    const LLVMTypeConverter &converter, RewritePatternSet &patterns) {
  // clang-format off
  patterns.add<
      BranchOpLowering,
      CondBranchOpLowering,
      SwitchOpLowering>(converter);
  // clang-format on
}

void mlir::cf::populateAssertToLLVMConversionPattern(
    const LLVMTypeConverter &converter, RewritePatternSet &patterns,
    bool abortOnFailure) {
  patterns.add<AssertOpLowering>(converter, abortOnFailure);
}

//===----------------------------------------------------------------------===//
// Pass Definition
//===----------------------------------------------------------------------===//

namespace {
/// A pass converting MLIR operations into the LLVM IR dialect.
struct ConvertControlFlowToLLVM
    : public impl::ConvertControlFlowToLLVMPassBase<ConvertControlFlowToLLVM> {

  using Base::Base;

  /// Run the dialect converter on the module.
  void runOnOperation() override {
    MLIRContext *ctx = &getContext();
    LLVMConversionTarget target(*ctx);
    // This pass lowers only CF dialect ops, but it also modifies block
    // signatures inside other ops. These ops should be treated as legal. They
    // are lowered by other passes.
    target.markUnknownOpDynamicallyLegal([&](Operation *op) {
      return op->getDialect() !=
             ctx->getLoadedDialect<cf::ControlFlowDialect>();
    });

    LowerToLLVMOptions options(ctx);
    if (indexBitwidth != kDeriveIndexBitwidthFromDataLayout)
      options.overrideIndexBitwidth(indexBitwidth);

    LLVMTypeConverter converter(ctx, options);
    RewritePatternSet patterns(ctx);
    mlir::cf::populateControlFlowToLLVMConversionPatterns(converter, patterns);
    mlir::cf::populateAssertToLLVMConversionPattern(converter, patterns);

    if (failed(applyPartialConversion(getOperation(), target,
                                      std::move(patterns))))
      signalPassFailure();
  }
};
} // namespace

//===----------------------------------------------------------------------===//
// ConvertToLLVMPatternInterface implementation
//===----------------------------------------------------------------------===//

namespace {
/// Implement the interface to convert MemRef to LLVM.
struct ControlFlowToLLVMDialectInterface
    : public ConvertToLLVMPatternInterface {
  using ConvertToLLVMPatternInterface::ConvertToLLVMPatternInterface;
  void loadDependentDialects(MLIRContext *context) const final {
    context->loadDialect<LLVM::LLVMDialect>();
  }

  /// Hook for derived dialect interface to provide conversion patterns
  /// and mark dialect legal for the conversion target.
  void populateConvertToLLVMConversionPatterns(
      ConversionTarget &target, LLVMTypeConverter &typeConverter,
      RewritePatternSet &patterns) const final {
    mlir::cf::populateControlFlowToLLVMConversionPatterns(typeConverter,
                                                          patterns);
    mlir::cf::populateAssertToLLVMConversionPattern(typeConverter, patterns);
  }
};
} // namespace

void mlir::cf::registerConvertControlFlowToLLVMInterface(
    DialectRegistry &registry) {
  registry.addExtension(+[](MLIRContext *ctx, cf::ControlFlowDialect *dialect) {
    dialect->addInterfaces<ControlFlowToLLVMDialectInterface>();
  });
}<|MERGE_RESOLUTION|>--- conflicted
+++ resolved
@@ -166,12 +166,6 @@
                           TypeRange(adaptor.getFalseDestOperands()));
     if (failed(convertedFalseBlock))
       return failure();
-<<<<<<< HEAD
-    Operation *newOp = rewriter.replaceOpWithNewOp<LLVM::CondBrOp>(
-        op, adaptor.getCondition(), *convertedTrueBlock,
-        adaptor.getTrueDestOperands(), *convertedFalseBlock,
-        adaptor.getFalseDestOperands());
-=======
     auto newOp = rewriter.replaceOpWithNewOp<LLVM::CondBrOp>(
         op, adaptor.getCondition(), *convertedTrueBlock,
         adaptor.getTrueDestOperands(), *convertedFalseBlock,
@@ -181,7 +175,6 @@
       newOp.setWeights(weights);
       op.removeBranchWeightsAttr();
     }
->>>>>>> 4084ffcf
     // TODO: We should not just forward all attributes like that. But there are
     // existing Flang tests that depend on this behavior.
     newOp->setAttrs(op->getAttrDictionary());
