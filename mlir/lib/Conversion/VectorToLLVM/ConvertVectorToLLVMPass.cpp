//===- VectorToLLVM.cpp - Conversion from Vector to the LLVM dialect ------===//
//
// Part of the LLVM Project, under the Apache License v2.0 with LLVM Exceptions.
// See https://llvm.org/LICENSE.txt for license information.
// SPDX-License-Identifier: Apache-2.0 WITH LLVM-exception
//
//===----------------------------------------------------------------------===//

#include "mlir/Conversion/VectorToLLVM/ConvertVectorToLLVMPass.h"

#include "mlir/Conversion/LLVMCommon/ConversionTarget.h"
#include "mlir/Conversion/LLVMCommon/TypeConverter.h"
#include "mlir/Dialect/AMX/AMXDialect.h"
#include "mlir/Dialect/AMX/Transforms.h"
#include "mlir/Dialect/Arith/IR/Arith.h"
#include "mlir/Dialect/ArmNeon/ArmNeonDialect.h"
#include "mlir/Dialect/ArmNeon/Transforms.h"
#include "mlir/Dialect/ArmSVE/IR/ArmSVEDialect.h"
#include "mlir/Dialect/ArmSVE/Transforms/Transforms.h"
#include "mlir/Dialect/Func/IR/FuncOps.h"
#include "mlir/Dialect/LLVMIR/LLVMDialect.h"
#include "mlir/Dialect/MemRef/IR/MemRef.h"
#include "mlir/Dialect/Tensor/IR/Tensor.h"
#include "mlir/Dialect/Vector/Transforms/LoweringPatterns.h"
#include "mlir/Dialect/Vector/Transforms/VectorRewritePatterns.h"
#include "mlir/Dialect/X86Vector/Transforms.h"
#include "mlir/Dialect/X86Vector/X86VectorDialect.h"
#include "mlir/Pass/Pass.h"
#include "mlir/Transforms/GreedyPatternRewriteDriver.h"

namespace mlir {
#define GEN_PASS_DEF_CONVERTVECTORTOLLVMPASS
#include "mlir/Conversion/Passes.h.inc"
} // namespace mlir

using namespace mlir;
using namespace mlir::vector;

namespace {
struct ConvertVectorToLLVMPass
    : public impl::ConvertVectorToLLVMPassBase<ConvertVectorToLLVMPass> {

  using Base::Base;

  // Override explicitly to allow conditional dialect dependence.
  void getDependentDialects(DialectRegistry &registry) const override {
    registry.insert<LLVM::LLVMDialect>();
    registry.insert<arith::ArithDialect>();
    registry.insert<memref::MemRefDialect>();
    registry.insert<tensor::TensorDialect>();
    if (armNeon)
      registry.insert<arm_neon::ArmNeonDialect>();
    if (armSVE)
      registry.insert<arm_sve::ArmSVEDialect>();
    if (amx)
      registry.insert<amx::AMXDialect>();
    if (x86Vector)
      registry.insert<x86vector::X86VectorDialect>();
  }
  void runOnOperation() override;
};
} // namespace

void ConvertVectorToLLVMPass::runOnOperation() {
  // Perform progressive lowering of operations on slices and all contraction
  // operations. Also materializes masks, lowers vector.step, rank-reduces FMA,
  // applies folding and DCE.
  {
    RewritePatternSet patterns(&getContext());
    populateVectorToVectorCanonicalizationPatterns(patterns);
    populateVectorBitCastLoweringPatterns(patterns);
    populateVectorBroadcastLoweringPatterns(patterns);
    populateVectorContractLoweringPatterns(patterns, vectorContractLowering);
    populateVectorMaskOpLoweringPatterns(patterns);
    populateVectorShapeCastLoweringPatterns(patterns);
    populateVectorInterleaveLoweringPatterns(patterns);
    populateVectorTransposeLoweringPatterns(patterns, vectorTransposeLowering);
    // Vector transfer ops with rank > 1 should be lowered with VectorToSCF.
    populateVectorTransferLoweringPatterns(patterns, /*maxTransferRank=*/1);
    populateVectorMaskMaterializationPatterns(patterns,
                                              force32BitVectorIndices);
    populateVectorInsertExtractStridedSliceTransforms(patterns);
    populateVectorStepLoweringPatterns(patterns);
    populateVectorRankReducingFMAPattern(patterns);
    populateVectorGatherLoweringPatterns(patterns);
<<<<<<< HEAD
=======
    if (armI8MM) {
      if (armNeon)
        arm_neon::populateLowerContractionToSMMLAPatternPatterns(patterns);
      if (armSVE)
        populateLowerContractionToSVEI8MMPatternPatterns(patterns);
    }
>>>>>>> 4084ffcf
    (void)applyPatternsGreedily(getOperation(), std::move(patterns));
  }

  // Convert to the LLVM IR dialect.
  LowerToLLVMOptions options(&getContext());
  LLVMTypeConverter converter(&getContext(), options);
  RewritePatternSet patterns(&getContext());
  populateVectorTransferLoweringPatterns(patterns);
  populateVectorToLLVMMatrixConversionPatterns(converter, patterns);
  populateVectorToLLVMConversionPatterns(
      converter, patterns, reassociateFPReductions, force32BitVectorIndices,
      useVectorAlignment);
  populateVectorToLLVMMatrixConversionPatterns(converter, patterns);

  // Architecture specific augmentations.
  LLVMConversionTarget target(getContext());
  target.addLegalDialect<arith::ArithDialect>();
  target.addLegalDialect<memref::MemRefDialect>();
  target.addLegalOp<UnrealizedConversionCastOp>();

  if (armNeon) {
    // TODO: we may or may not want to include in-dialect lowering to
    // LLVM-compatible operations here. So far, all operations in the dialect
    // can be translated to LLVM IR so there is no conversion necessary.
    target.addLegalDialect<arm_neon::ArmNeonDialect>();
  }
  if (armSVE) {
    configureArmSVELegalizeForExportTarget(target);
    populateArmSVELegalizeForLLVMExportPatterns(converter, patterns);
  }
  if (amx) {
    configureAMXLegalizeForExportTarget(target);
    populateAMXLegalizeForLLVMExportPatterns(converter, patterns);
  }
  if (x86Vector) {
    configureX86VectorLegalizeForExportTarget(target);
    populateX86VectorLegalizeForLLVMExportPatterns(converter, patterns);
  }

  if (failed(
          applyPartialConversion(getOperation(), target, std::move(patterns))))
    signalPassFailure();
}<|MERGE_RESOLUTION|>--- conflicted
+++ resolved
@@ -83,15 +83,12 @@
     populateVectorStepLoweringPatterns(patterns);
     populateVectorRankReducingFMAPattern(patterns);
     populateVectorGatherLoweringPatterns(patterns);
-<<<<<<< HEAD
-=======
     if (armI8MM) {
       if (armNeon)
         arm_neon::populateLowerContractionToSMMLAPatternPatterns(patterns);
       if (armSVE)
         populateLowerContractionToSVEI8MMPatternPatterns(patterns);
     }
->>>>>>> 4084ffcf
     (void)applyPatternsGreedily(getOperation(), std::move(patterns));
   }
 
