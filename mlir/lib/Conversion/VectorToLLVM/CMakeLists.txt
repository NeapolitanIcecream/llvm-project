add_mlir_conversion_library(MLIRVectorToLLVM
  PARTIAL_SOURCES_INTENDED
  ConvertVectorToLLVM.cpp

  ADDITIONAL_HEADER_DIRS
  ${MLIR_MAIN_INCLUDE_DIR}/mlir/Conversion/VectorToLLVM

  DEPENDS
  MLIRConversionPassIncGen
  intrinsics_gen

  LINK_COMPONENTS
  Core

  LINK_LIBS PUBLIC
  MLIRArithAttrToLLVMConversion
  MLIRArithDialect
  MLIRLLVMCommonConversion
  MLIRLLVMDialect
  MLIRMemRefDialect
  MLIRTargetLLVMIRExport
  MLIRTransforms
  MLIRVectorDialect
  MLIRVectorTransforms
  )

add_mlir_conversion_library(MLIRVectorToLLVMPass
  PARTIAL_SOURCES_INTENDED

  ConvertVectorToLLVMPass.cpp
  ADDITIONAL_HEADER_DIRS
  ${MLIR_MAIN_INCLUDE_DIR}/mlir/Conversion/VectorToLLVM

  LINK_LIBS PUBLIC
  MLIRVectorToLLVM

  MLIRArmNeonDialect
<<<<<<< HEAD
=======
  MLIRArmNeonTransforms
>>>>>>> 4084ffcf
  MLIRArmSVEDialect
  MLIRArmSVETransforms
  MLIRAMXDialect
  MLIRAMXTransforms
  MLIRX86VectorDialect
  MLIRX86VectorTransforms
)<|MERGE_RESOLUTION|>--- conflicted
+++ resolved
@@ -35,10 +35,7 @@
   MLIRVectorToLLVM
 
   MLIRArmNeonDialect
-<<<<<<< HEAD
-=======
   MLIRArmNeonTransforms
->>>>>>> 4084ffcf
   MLIRArmSVEDialect
   MLIRArmSVETransforms
   MLIRAMXDialect
