--- conflicted
+++ resolved
@@ -404,8 +404,6 @@
                                   translate(attr.getFile()), attr.getLine());
 }
 
-<<<<<<< HEAD
-=======
 llvm::DIGenericSubrange *
 DebugTranslation::translateImpl(DIGenericSubrangeAttr attr) {
   auto getMetadataOrNull = [&](Attribute attr) -> llvm::Metadata * {
@@ -433,7 +431,6 @@
                                       getMetadataOrNull(attr.getStride()));
 }
 
->>>>>>> ce7c17d5
 llvm::DISubroutineType *
 DebugTranslation::translateImpl(DISubroutineTypeAttr attr) {
   // Concatenate the result and argument types into a single array.
@@ -467,19 +464,11 @@
     node = TypeSwitch<DINodeAttr, llvm::DINode *>(attr)
                .Case<DIBasicTypeAttr, DICommonBlockAttr, DICompileUnitAttr,
                      DICompositeTypeAttr, DIDerivedTypeAttr, DIFileAttr,
-<<<<<<< HEAD
-                     DIGlobalVariableAttr, DIImportedEntityAttr, DILabelAttr,
-                     DILexicalBlockAttr, DILexicalBlockFileAttr,
-                     DILocalVariableAttr, DIModuleAttr, DINamespaceAttr,
-                     DINullTypeAttr, DIStringTypeAttr, DISubprogramAttr,
-                     DISubrangeAttr, DISubroutineTypeAttr>(
-=======
                      DIGenericSubrangeAttr, DIGlobalVariableAttr,
                      DIImportedEntityAttr, DILabelAttr, DILexicalBlockAttr,
                      DILexicalBlockFileAttr, DILocalVariableAttr, DIModuleAttr,
                      DINamespaceAttr, DINullTypeAttr, DIStringTypeAttr,
                      DISubprogramAttr, DISubrangeAttr, DISubroutineTypeAttr>(
->>>>>>> ce7c17d5
                    [&](auto attr) { return translateImpl(attr); });
 
   if (node && !node->isTemporary())
