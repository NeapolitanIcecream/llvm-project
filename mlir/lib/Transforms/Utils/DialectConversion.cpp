//===- DialectConversion.cpp - MLIR dialect conversion generic pass -------===//
//
// Part of the LLVM Project, under the Apache License v2.0 with LLVM Exceptions.
// See https://llvm.org/LICENSE.txt for license information.
// SPDX-License-Identifier: Apache-2.0 WITH LLVM-exception
//
//===----------------------------------------------------------------------===//

#include "mlir/Transforms/DialectConversion.h"
#include "mlir/Config/mlir-config.h"
#include "mlir/IR/Block.h"
#include "mlir/IR/Builders.h"
#include "mlir/IR/BuiltinOps.h"
#include "mlir/IR/Dominance.h"
#include "mlir/IR/IRMapping.h"
#include "mlir/IR/Iterators.h"
#include "mlir/Interfaces/FunctionInterfaces.h"
#include "mlir/Rewrite/PatternApplicator.h"
#include "llvm/ADT/ScopeExit.h"
#include "llvm/ADT/SetVector.h"
#include "llvm/ADT/SmallPtrSet.h"
#include "llvm/Support/Debug.h"
#include "llvm/Support/FormatVariadic.h"
#include "llvm/Support/SaveAndRestore.h"
#include "llvm/Support/ScopedPrinter.h"
#include <optional>

using namespace mlir;
using namespace mlir::detail;

#define DEBUG_TYPE "dialect-conversion"

/// A utility function to log a successful result for the given reason.
template <typename... Args>
static void logSuccess(llvm::ScopedPrinter &os, StringRef fmt, Args &&...args) {
  LLVM_DEBUG({
    os.unindent();
    os.startLine() << "} -> SUCCESS";
    if (!fmt.empty())
      os.getOStream() << " : "
                      << llvm::formatv(fmt.data(), std::forward<Args>(args)...);
    os.getOStream() << "\n";
  });
}

/// A utility function to log a failure result for the given reason.
template <typename... Args>
static void logFailure(llvm::ScopedPrinter &os, StringRef fmt, Args &&...args) {
  LLVM_DEBUG({
    os.unindent();
    os.startLine() << "} -> FAILURE : "
                   << llvm::formatv(fmt.data(), std::forward<Args>(args)...)
                   << "\n";
  });
}

/// Helper function that computes an insertion point where the given value is
/// defined and can be used without a dominance violation.
static OpBuilder::InsertPoint computeInsertPoint(Value value) {
  Block *insertBlock = value.getParentBlock();
  Block::iterator insertPt = insertBlock->begin();
  if (OpResult inputRes = dyn_cast<OpResult>(value))
    insertPt = ++inputRes.getOwner()->getIterator();
  return OpBuilder::InsertPoint(insertBlock, insertPt);
}

/// Helper function that computes an insertion point where the given values are
/// defined and can be used without a dominance violation.
static OpBuilder::InsertPoint computeInsertPoint(ArrayRef<Value> vals) {
  assert(!vals.empty() && "expected at least one value");
  DominanceInfo domInfo;
  OpBuilder::InsertPoint pt = computeInsertPoint(vals.front());
  for (Value v : vals.drop_front()) {
    // Choose the "later" insertion point.
    OpBuilder::InsertPoint nextPt = computeInsertPoint(v);
    if (domInfo.dominates(pt.getBlock(), pt.getPoint(), nextPt.getBlock(),
                          nextPt.getPoint())) {
      // pt is before nextPt => choose nextPt.
      pt = nextPt;
    } else {
#ifndef NDEBUG
      // nextPt should be before pt => choose pt.
      // If pt, nextPt are no dominance relationship, then there is no valid
      // insertion point at which all given values are defined.
      bool dom = domInfo.dominates(nextPt.getBlock(), nextPt.getPoint(),
                                   pt.getBlock(), pt.getPoint());
      assert(dom && "unable to find valid insertion point");
#endif // NDEBUG
    }
  }
  return pt;
}

//===----------------------------------------------------------------------===//
// ConversionValueMapping
//===----------------------------------------------------------------------===//

/// A vector of SSA values, optimized for the most common case of a single
/// value.
using ValueVector = SmallVector<Value, 1>;

namespace {

/// Helper class to make it possible to use `ValueVector` as a key in DenseMap.
struct ValueVectorMapInfo {
  static ValueVector getEmptyKey() { return ValueVector{Value()}; }
  static ValueVector getTombstoneKey() { return ValueVector{Value(), Value()}; }
  static ::llvm::hash_code getHashValue(const ValueVector &val) {
    return ::llvm::hash_combine_range(val);
  }
  static bool isEqual(const ValueVector &LHS, const ValueVector &RHS) {
    return LHS == RHS;
  }
};

/// This class wraps a IRMapping to provide recursive lookup
/// functionality, i.e. we will traverse if the mapped value also has a mapping.
struct ConversionValueMapping {
  /// Return "true" if an SSA value is mapped to the given value. May return
  /// false positives.
  bool isMappedTo(Value value) const { return mappedTo.contains(value); }

  /// Lookup the most recently mapped values with the desired types in the
  /// mapping.
  ///
  /// Special cases:
  /// - If the desired type range is empty, simply return the most recently
  ///   mapped values.
  /// - If there is no mapping to the desired types, also return the most
  ///   recently mapped values.
  /// - If there is no mapping for the given values at all, return the given
  ///   value.
  ValueVector lookupOrDefault(Value from, TypeRange desiredTypes = {}) const;

  /// Lookup the given value within the map, or return an empty vector if the
  /// value is not mapped. If it is mapped, this follows the same behavior
  /// as `lookupOrDefault`.
  ValueVector lookupOrNull(Value from, TypeRange desiredTypes = {}) const;

  template <typename T>
  struct IsValueVector : std::is_same<std::decay_t<T>, ValueVector> {};

  /// Map a value vector to the one provided.
  template <typename OldVal, typename NewVal>
  std::enable_if_t<IsValueVector<OldVal>::value && IsValueVector<NewVal>::value>
  map(OldVal &&oldVal, NewVal &&newVal) {
    LLVM_DEBUG({
      ValueVector next(newVal);
      while (true) {
        assert(next != oldVal && "inserting cyclic mapping");
        auto it = mapping.find(next);
        if (it == mapping.end())
          break;
        next = it->second;
      }
    });
    mappedTo.insert_range(newVal);

    mapping[std::forward<OldVal>(oldVal)] = std::forward<NewVal>(newVal);
  }

  /// Map a value vector or single value to the one provided.
  template <typename OldVal, typename NewVal>
  std::enable_if_t<!IsValueVector<OldVal>::value ||
                   !IsValueVector<NewVal>::value>
  map(OldVal &&oldVal, NewVal &&newVal) {
    if constexpr (IsValueVector<OldVal>{}) {
      map(std::forward<OldVal>(oldVal), ValueVector{newVal});
    } else if constexpr (IsValueVector<NewVal>{}) {
      map(ValueVector{oldVal}, std::forward<NewVal>(newVal));
    } else {
      map(ValueVector{oldVal}, ValueVector{newVal});
    }
  }

  void map(Value oldVal, SmallVector<Value> &&newVal) {
    map(ValueVector{oldVal}, ValueVector(std::move(newVal)));
  }

  /// Drop the last mapping for the given values.
  void erase(const ValueVector &value) { mapping.erase(value); }

private:
  /// Current value mappings.
  DenseMap<ValueVector, ValueVector, ValueVectorMapInfo> mapping;

  /// All SSA values that are mapped to. May contain false positives.
  DenseSet<Value> mappedTo;
};
} // namespace

ValueVector
ConversionValueMapping::lookupOrDefault(Value from,
                                        TypeRange desiredTypes) const {
  // Try to find the deepest values that have the desired types. If there is no
  // such mapping, simply return the deepest values.
  ValueVector desiredValue;
  ValueVector current{from};
  do {
    // Store the current value if the types match.
    if (TypeRange(ValueRange(current)) == desiredTypes)
      desiredValue = current;

    // If possible, Replace each value with (one or multiple) mapped values.
    ValueVector next;
    for (Value v : current) {
      auto it = mapping.find({v});
      if (it != mapping.end()) {
        llvm::append_range(next, it->second);
      } else {
        next.push_back(v);
      }
    }
    if (next != current) {
      // If at least one value was replaced, continue the lookup from there.
      current = std::move(next);
      continue;
    }

    // Otherwise: Check if there is a mapping for the entire vector. Such
    // mappings are materializations. (N:M mapping are not supported for value
    // replacements.)
    //
    // Note: From a correctness point of view, materializations do not have to
    // be stored (and looked up) in the mapping. But for performance reasons,
    // we choose to reuse existing IR (when possible) instead of creating it
    // multiple times.
    auto it = mapping.find(current);
    if (it == mapping.end()) {
      // No mapping found: The lookup stops here.
      break;
    }
    current = it->second;
  } while (true);

  // If the desired values were found use them, otherwise default to the leaf
  // values.
  // Note: If `desiredTypes` is empty, this function always returns `current`.
  return !desiredValue.empty() ? std::move(desiredValue) : std::move(current);
}

ValueVector ConversionValueMapping::lookupOrNull(Value from,
                                                 TypeRange desiredTypes) const {
  ValueVector result = lookupOrDefault(from, desiredTypes);
  if (result == ValueVector{from} ||
      (!desiredTypes.empty() && TypeRange(ValueRange(result)) != desiredTypes))
    return {};
  return result;
}

//===----------------------------------------------------------------------===//
// Rewriter and Translation State
//===----------------------------------------------------------------------===//
namespace {
/// This class contains a snapshot of the current conversion rewriter state.
/// This is useful when saving and undoing a set of rewrites.
struct RewriterState {
  RewriterState(unsigned numRewrites, unsigned numIgnoredOperations,
                unsigned numReplacedOps)
      : numRewrites(numRewrites), numIgnoredOperations(numIgnoredOperations),
        numReplacedOps(numReplacedOps) {}

  /// The current number of rewrites performed.
  unsigned numRewrites;

  /// The current number of ignored operations.
  unsigned numIgnoredOperations;

  /// The current number of replaced ops that are scheduled for erasure.
  unsigned numReplacedOps;
};

//===----------------------------------------------------------------------===//
// IR rewrites
//===----------------------------------------------------------------------===//

/// An IR rewrite that can be committed (upon success) or rolled back (upon
/// failure).
///
/// The dialect conversion keeps track of IR modifications (requested by the
/// user through the rewriter API) in `IRRewrite` objects. Some kind of rewrites
/// are directly applied to the IR as the rewriter API is used, some are applied
/// partially, and some are delayed until the `IRRewrite` objects are committed.
class IRRewrite {
public:
  /// The kind of the rewrite. Rewrites can be undone if the conversion fails.
  /// Enum values are ordered, so that they can be used in `classof`: first all
  /// block rewrites, then all operation rewrites.
  enum class Kind {
    // Block rewrites
    CreateBlock,
    EraseBlock,
    InlineBlock,
    MoveBlock,
    BlockTypeConversion,
    ReplaceBlockArg,
    // Operation rewrites
    MoveOperation,
    ModifyOperation,
    ReplaceOperation,
    CreateOperation,
    UnresolvedMaterialization
  };

  virtual ~IRRewrite() = default;

  /// Roll back the rewrite. Operations may be erased during rollback.
  virtual void rollback() = 0;

  /// Commit the rewrite. At this point, it is certain that the dialect
  /// conversion will succeed. All IR modifications, except for operation/block
  /// erasure, must be performed through the given rewriter.
  ///
  /// Instead of erasing operations/blocks, they should merely be unlinked
  /// commit phase and finally be erased during the cleanup phase. This is
  /// because internal dialect conversion state (such as `mapping`) may still
  /// be using them.
  ///
  /// Any IR modification that was already performed before the commit phase
  /// (e.g., insertion of an op) must be communicated to the listener that may
  /// be attached to the given rewriter.
  virtual void commit(RewriterBase &rewriter) {}

  /// Cleanup operations/blocks. Cleanup is called after commit.
  virtual void cleanup(RewriterBase &rewriter) {}

  Kind getKind() const { return kind; }

  static bool classof(const IRRewrite *rewrite) { return true; }

protected:
  IRRewrite(Kind kind, ConversionPatternRewriterImpl &rewriterImpl)
      : kind(kind), rewriterImpl(rewriterImpl) {}

  const ConversionConfig &getConfig() const;

  const Kind kind;
  ConversionPatternRewriterImpl &rewriterImpl;
};

/// A block rewrite.
class BlockRewrite : public IRRewrite {
public:
  /// Return the block that this rewrite operates on.
  Block *getBlock() const { return block; }

  static bool classof(const IRRewrite *rewrite) {
    return rewrite->getKind() >= Kind::CreateBlock &&
           rewrite->getKind() <= Kind::ReplaceBlockArg;
  }

protected:
  BlockRewrite(Kind kind, ConversionPatternRewriterImpl &rewriterImpl,
               Block *block)
      : IRRewrite(kind, rewriterImpl), block(block) {}

  // The block that this rewrite operates on.
  Block *block;
};

/// Creation of a block. Block creations are immediately reflected in the IR.
/// There is no extra work to commit the rewrite. During rollback, the newly
/// created block is erased.
class CreateBlockRewrite : public BlockRewrite {
public:
  CreateBlockRewrite(ConversionPatternRewriterImpl &rewriterImpl, Block *block)
      : BlockRewrite(Kind::CreateBlock, rewriterImpl, block) {}

  static bool classof(const IRRewrite *rewrite) {
    return rewrite->getKind() == Kind::CreateBlock;
  }

  void commit(RewriterBase &rewriter) override {
    // The block was already created and inserted. Just inform the listener.
    if (auto *listener = rewriter.getListener())
      listener->notifyBlockInserted(block, /*previous=*/{}, /*previousIt=*/{});
  }

  void rollback() override {
    // Unlink all of the operations within this block, they will be deleted
    // separately.
    auto &blockOps = block->getOperations();
    while (!blockOps.empty())
      blockOps.remove(blockOps.begin());
    block->dropAllUses();
    if (block->getParent())
      block->erase();
    else
      delete block;
  }
};

/// Erasure of a block. Block erasures are partially reflected in the IR. Erased
/// blocks are immediately unlinked, but only erased during cleanup. This makes
/// it easier to rollback a block erasure: the block is simply inserted into its
/// original location.
class EraseBlockRewrite : public BlockRewrite {
public:
  EraseBlockRewrite(ConversionPatternRewriterImpl &rewriterImpl, Block *block)
      : BlockRewrite(Kind::EraseBlock, rewriterImpl, block),
        region(block->getParent()), insertBeforeBlock(block->getNextNode()) {}

  static bool classof(const IRRewrite *rewrite) {
    return rewrite->getKind() == Kind::EraseBlock;
  }

  ~EraseBlockRewrite() override {
    assert(!block &&
           "rewrite was neither rolled back nor committed/cleaned up");
  }

  void rollback() override {
    // The block (owned by this rewrite) was not actually erased yet. It was
    // just unlinked. Put it back into its original position.
    assert(block && "expected block");
    auto &blockList = region->getBlocks();
    Region::iterator before = insertBeforeBlock
                                  ? Region::iterator(insertBeforeBlock)
                                  : blockList.end();
    blockList.insert(before, block);
    block = nullptr;
  }

  void commit(RewriterBase &rewriter) override {
    // Erase the block.
    assert(block && "expected block");
    assert(block->empty() && "expected empty block");

    // Notify the listener that the block is about to be erased.
    if (auto *listener =
            dyn_cast_or_null<RewriterBase::Listener>(rewriter.getListener()))
      listener->notifyBlockErased(block);
  }

  void cleanup(RewriterBase &rewriter) override {
    // Erase the block.
    block->dropAllDefinedValueUses();
    delete block;
    block = nullptr;
  }

private:
  // The region in which this block was previously contained.
  Region *region;

  // The original successor of this block before it was unlinked. "nullptr" if
  // this block was the only block in the region.
  Block *insertBeforeBlock;
};

/// Inlining of a block. This rewrite is immediately reflected in the IR.
/// Note: This rewrite represents only the inlining of the operations. The
/// erasure of the inlined block is a separate rewrite.
class InlineBlockRewrite : public BlockRewrite {
public:
  InlineBlockRewrite(ConversionPatternRewriterImpl &rewriterImpl, Block *block,
                     Block *sourceBlock, Block::iterator before)
      : BlockRewrite(Kind::InlineBlock, rewriterImpl, block),
        sourceBlock(sourceBlock),
        firstInlinedInst(sourceBlock->empty() ? nullptr
                                              : &sourceBlock->front()),
        lastInlinedInst(sourceBlock->empty() ? nullptr : &sourceBlock->back()) {
    // If a listener is attached to the dialect conversion, ops must be moved
    // one-by-one. When they are moved in bulk, notifications cannot be sent
    // because the ops that used to be in the source block at the time of the
    // inlining (before the "commit" phase) are unknown at the time when
    // notifications are sent (which is during the "commit" phase).
    assert(!getConfig().listener &&
           "InlineBlockRewrite not supported if listener is attached");
  }

  static bool classof(const IRRewrite *rewrite) {
    return rewrite->getKind() == Kind::InlineBlock;
  }

  void rollback() override {
    // Put the operations from the destination block (owned by the rewrite)
    // back into the source block.
    if (firstInlinedInst) {
      assert(lastInlinedInst && "expected operation");
      sourceBlock->getOperations().splice(sourceBlock->begin(),
                                          block->getOperations(),
                                          Block::iterator(firstInlinedInst),
                                          ++Block::iterator(lastInlinedInst));
    }
  }

private:
  // The block that originally contained the operations.
  Block *sourceBlock;

  // The first inlined operation.
  Operation *firstInlinedInst;

  // The last inlined operation.
  Operation *lastInlinedInst;
};

/// Moving of a block. This rewrite is immediately reflected in the IR.
class MoveBlockRewrite : public BlockRewrite {
public:
  MoveBlockRewrite(ConversionPatternRewriterImpl &rewriterImpl, Block *block,
                   Region *region, Block *insertBeforeBlock)
      : BlockRewrite(Kind::MoveBlock, rewriterImpl, block), region(region),
        insertBeforeBlock(insertBeforeBlock) {}

  static bool classof(const IRRewrite *rewrite) {
    return rewrite->getKind() == Kind::MoveBlock;
  }

  void commit(RewriterBase &rewriter) override {
    // The block was already moved. Just inform the listener.
    if (auto *listener = rewriter.getListener()) {
      // Note: `previousIt` cannot be passed because this is a delayed
      // notification and iterators into past IR state cannot be represented.
      listener->notifyBlockInserted(block, /*previous=*/region,
                                    /*previousIt=*/{});
    }
  }

  void rollback() override {
    // Move the block back to its original position.
    Region::iterator before =
        insertBeforeBlock ? Region::iterator(insertBeforeBlock) : region->end();
    region->getBlocks().splice(before, block->getParent()->getBlocks(), block);
  }

private:
  // The region in which this block was previously contained.
  Region *region;

  // The original successor of this block before it was moved. "nullptr" if
  // this block was the only block in the region.
  Block *insertBeforeBlock;
};

/// Block type conversion. This rewrite is partially reflected in the IR.
class BlockTypeConversionRewrite : public BlockRewrite {
public:
  BlockTypeConversionRewrite(ConversionPatternRewriterImpl &rewriterImpl,
                             Block *origBlock, Block *newBlock)
      : BlockRewrite(Kind::BlockTypeConversion, rewriterImpl, origBlock),
        newBlock(newBlock) {}

  static bool classof(const IRRewrite *rewrite) {
    return rewrite->getKind() == Kind::BlockTypeConversion;
  }

  Block *getOrigBlock() const { return block; }

  Block *getNewBlock() const { return newBlock; }

  void commit(RewriterBase &rewriter) override;

  void rollback() override;

private:
  /// The new block that was created as part of this signature conversion.
  Block *newBlock;
};

/// Replacing a block argument. This rewrite is not immediately reflected in the
/// IR. An internal IR mapping is updated, but the actual replacement is delayed
/// until the rewrite is committed.
class ReplaceBlockArgRewrite : public BlockRewrite {
public:
  ReplaceBlockArgRewrite(ConversionPatternRewriterImpl &rewriterImpl,
                         Block *block, BlockArgument arg,
                         const TypeConverter *converter)
      : BlockRewrite(Kind::ReplaceBlockArg, rewriterImpl, block), arg(arg),
        converter(converter) {}

  static bool classof(const IRRewrite *rewrite) {
    return rewrite->getKind() == Kind::ReplaceBlockArg;
  }

  void commit(RewriterBase &rewriter) override;

  void rollback() override;

private:
  BlockArgument arg;

  /// The current type converter when the block argument was replaced.
  const TypeConverter *converter;
};

/// An operation rewrite.
class OperationRewrite : public IRRewrite {
public:
  /// Return the operation that this rewrite operates on.
  Operation *getOperation() const { return op; }

  static bool classof(const IRRewrite *rewrite) {
    return rewrite->getKind() >= Kind::MoveOperation &&
           rewrite->getKind() <= Kind::UnresolvedMaterialization;
  }

protected:
  OperationRewrite(Kind kind, ConversionPatternRewriterImpl &rewriterImpl,
                   Operation *op)
      : IRRewrite(kind, rewriterImpl), op(op) {}

  // The operation that this rewrite operates on.
  Operation *op;
};

/// Moving of an operation. This rewrite is immediately reflected in the IR.
class MoveOperationRewrite : public OperationRewrite {
public:
  MoveOperationRewrite(ConversionPatternRewriterImpl &rewriterImpl,
                       Operation *op, Block *block, Operation *insertBeforeOp)
      : OperationRewrite(Kind::MoveOperation, rewriterImpl, op), block(block),
        insertBeforeOp(insertBeforeOp) {}

  static bool classof(const IRRewrite *rewrite) {
    return rewrite->getKind() == Kind::MoveOperation;
  }

  void commit(RewriterBase &rewriter) override {
    // The operation was already moved. Just inform the listener.
    if (auto *listener = rewriter.getListener()) {
      // Note: `previousIt` cannot be passed because this is a delayed
      // notification and iterators into past IR state cannot be represented.
      listener->notifyOperationInserted(
          op, /*previous=*/OpBuilder::InsertPoint(/*insertBlock=*/block,
                                                  /*insertPt=*/{}));
    }
  }

  void rollback() override {
    // Move the operation back to its original position.
    Block::iterator before =
        insertBeforeOp ? Block::iterator(insertBeforeOp) : block->end();
    block->getOperations().splice(before, op->getBlock()->getOperations(), op);
  }

private:
  // The block in which this operation was previously contained.
  Block *block;

  // The original successor of this operation before it was moved. "nullptr"
  // if this operation was the only operation in the region.
  Operation *insertBeforeOp;
};

/// In-place modification of an op. This rewrite is immediately reflected in
/// the IR. The previous state of the operation is stored in this object.
class ModifyOperationRewrite : public OperationRewrite {
public:
  ModifyOperationRewrite(ConversionPatternRewriterImpl &rewriterImpl,
                         Operation *op)
      : OperationRewrite(Kind::ModifyOperation, rewriterImpl, op),
        name(op->getName()), loc(op->getLoc()), attrs(op->getAttrDictionary()),
        operands(op->operand_begin(), op->operand_end()),
        successors(op->successor_begin(), op->successor_end()) {
    if (OpaqueProperties prop = op->getPropertiesStorage()) {
      // Make a copy of the properties.
      propertiesStorage = operator new(op->getPropertiesStorageSize());
      OpaqueProperties propCopy(propertiesStorage);
      name.initOpProperties(propCopy, /*init=*/prop);
    }
  }

  static bool classof(const IRRewrite *rewrite) {
    return rewrite->getKind() == Kind::ModifyOperation;
  }

  ~ModifyOperationRewrite() override {
    assert(!propertiesStorage &&
           "rewrite was neither committed nor rolled back");
  }

  void commit(RewriterBase &rewriter) override {
    // Notify the listener that the operation was modified in-place.
    if (auto *listener =
            dyn_cast_or_null<RewriterBase::Listener>(rewriter.getListener()))
      listener->notifyOperationModified(op);

    if (propertiesStorage) {
      OpaqueProperties propCopy(propertiesStorage);
      // Note: The operation may have been erased in the mean time, so
      // OperationName must be stored in this object.
      name.destroyOpProperties(propCopy);
      operator delete(propertiesStorage);
      propertiesStorage = nullptr;
    }
  }

  void rollback() override {
    op->setLoc(loc);
    op->setAttrs(attrs);
    op->setOperands(operands);
    for (const auto &it : llvm::enumerate(successors))
      op->setSuccessor(it.value(), it.index());
    if (propertiesStorage) {
      OpaqueProperties propCopy(propertiesStorage);
      op->copyProperties(propCopy);
      name.destroyOpProperties(propCopy);
      operator delete(propertiesStorage);
      propertiesStorage = nullptr;
    }
  }

private:
  OperationName name;
  LocationAttr loc;
  DictionaryAttr attrs;
  SmallVector<Value, 8> operands;
  SmallVector<Block *, 2> successors;
  void *propertiesStorage = nullptr;
};

/// Replacing an operation. Erasing an operation is treated as a special case
/// with "null" replacements. This rewrite is not immediately reflected in the
/// IR. An internal IR mapping is updated, but values are not replaced and the
/// original op is not erased until the rewrite is committed.
class ReplaceOperationRewrite : public OperationRewrite {
public:
  ReplaceOperationRewrite(ConversionPatternRewriterImpl &rewriterImpl,
                          Operation *op, const TypeConverter *converter)
      : OperationRewrite(Kind::ReplaceOperation, rewriterImpl, op),
        converter(converter) {}

  static bool classof(const IRRewrite *rewrite) {
    return rewrite->getKind() == Kind::ReplaceOperation;
  }

  void commit(RewriterBase &rewriter) override;

  void rollback() override;

  void cleanup(RewriterBase &rewriter) override;

private:
  /// An optional type converter that can be used to materialize conversions
  /// between the new and old values if necessary.
  const TypeConverter *converter;
};

class CreateOperationRewrite : public OperationRewrite {
public:
  CreateOperationRewrite(ConversionPatternRewriterImpl &rewriterImpl,
                         Operation *op)
      : OperationRewrite(Kind::CreateOperation, rewriterImpl, op) {}

  static bool classof(const IRRewrite *rewrite) {
    return rewrite->getKind() == Kind::CreateOperation;
  }

  void commit(RewriterBase &rewriter) override {
    // The operation was already created and inserted. Just inform the listener.
    if (auto *listener = rewriter.getListener())
      listener->notifyOperationInserted(op, /*previous=*/{});
  }

  void rollback() override;
};

/// The type of materialization.
enum MaterializationKind {
  /// This materialization materializes a conversion from an illegal type to a
  /// legal one.
  Target,

  /// This materialization materializes a conversion from a legal type back to
  /// an illegal one.
  Source
};

/// An unresolved materialization, i.e., a "builtin.unrealized_conversion_cast"
/// op. Unresolved materializations are erased at the end of the dialect
/// conversion.
class UnresolvedMaterializationRewrite : public OperationRewrite {
public:
  UnresolvedMaterializationRewrite(ConversionPatternRewriterImpl &rewriterImpl,
                                   UnrealizedConversionCastOp op,
                                   const TypeConverter *converter,
                                   MaterializationKind kind, Type originalType,
                                   ValueVector mappedValues);

  static bool classof(const IRRewrite *rewrite) {
    return rewrite->getKind() == Kind::UnresolvedMaterialization;
  }

  void rollback() override;

  UnrealizedConversionCastOp getOperation() const {
    return cast<UnrealizedConversionCastOp>(op);
  }

  /// Return the type converter of this materialization (which may be null).
  const TypeConverter *getConverter() const {
    return converterAndKind.getPointer();
  }

  /// Return the kind of this materialization.
  MaterializationKind getMaterializationKind() const {
    return converterAndKind.getInt();
  }

  /// Return the original type of the SSA value.
  Type getOriginalType() const { return originalType; }

private:
  /// The corresponding type converter to use when resolving this
  /// materialization, and the kind of this materialization.
  llvm::PointerIntPair<const TypeConverter *, 2, MaterializationKind>
      converterAndKind;

  /// The original type of the SSA value. Only used for target
  /// materializations.
  Type originalType;

  /// The values in the conversion value mapping that are being replaced by the
  /// results of this unresolved materialization.
  ValueVector mappedValues;
};
} // namespace

#if MLIR_ENABLE_EXPENSIVE_PATTERN_API_CHECKS
/// Return "true" if there is an operation rewrite that matches the specified
/// rewrite type and operation among the given rewrites.
template <typename RewriteTy, typename R>
static bool hasRewrite(R &&rewrites, Operation *op) {
  return any_of(std::forward<R>(rewrites), [&](auto &rewrite) {
    auto *rewriteTy = dyn_cast<RewriteTy>(rewrite.get());
    return rewriteTy && rewriteTy->getOperation() == op;
  });
}

/// Return "true" if there is a block rewrite that matches the specified
/// rewrite type and block among the given rewrites.
template <typename RewriteTy, typename R>
static bool hasRewrite(R &&rewrites, Block *block) {
  return any_of(std::forward<R>(rewrites), [&](auto &rewrite) {
    auto *rewriteTy = dyn_cast<RewriteTy>(rewrite.get());
    return rewriteTy && rewriteTy->getBlock() == block;
  });
}
#endif // MLIR_ENABLE_EXPENSIVE_PATTERN_API_CHECKS

//===----------------------------------------------------------------------===//
// ConversionPatternRewriterImpl
//===----------------------------------------------------------------------===//
namespace mlir {
namespace detail {
struct ConversionPatternRewriterImpl : public RewriterBase::Listener {
  explicit ConversionPatternRewriterImpl(MLIRContext *ctx,
                                         const ConversionConfig &config)
      : context(ctx), eraseRewriter(ctx), config(config) {}

  //===--------------------------------------------------------------------===//
  // State Management
  //===--------------------------------------------------------------------===//

  /// Return the current state of the rewriter.
  RewriterState getCurrentState();

  /// Apply all requested operation rewrites. This method is invoked when the
  /// conversion process succeeds.
  void applyRewrites();

  /// Reset the state of the rewriter to a previously saved point. Optionally,
  /// the name of the pattern that triggered the rollback can specified for
  /// debugging purposes.
  void resetState(RewriterState state, StringRef patternName = "");

  /// Append a rewrite. Rewrites are committed upon success and rolled back upon
  /// failure.
  template <typename RewriteTy, typename... Args>
  void appendRewrite(Args &&...args) {
    rewrites.push_back(
        std::make_unique<RewriteTy>(*this, std::forward<Args>(args)...));
  }

  /// Undo the rewrites (motions, splits) one by one in reverse order until
  /// "numRewritesToKeep" rewrites remains. Optionally, the name of the pattern
  /// that triggered the rollback can specified for debugging purposes.
  void undoRewrites(unsigned numRewritesToKeep = 0, StringRef patternName = "");

  /// Remap the given values to those with potentially different types. Returns
  /// success if the values could be remapped, failure otherwise. `valueDiagTag`
  /// is the tag used when describing a value within a diagnostic, e.g.
  /// "operand".
  LogicalResult remapValues(StringRef valueDiagTag,
                            std::optional<Location> inputLoc,
                            PatternRewriter &rewriter, ValueRange values,
                            SmallVector<ValueVector> &remapped);

  /// Return "true" if the given operation is ignored, and does not need to be
  /// converted.
  bool isOpIgnored(Operation *op) const;

  /// Return "true" if the given operation was replaced or erased.
  bool wasOpReplaced(Operation *op) const;

  //===--------------------------------------------------------------------===//
  // Type Conversion
  //===--------------------------------------------------------------------===//

  /// Convert the types of block arguments within the given region.
  FailureOr<Block *>
  convertRegionTypes(ConversionPatternRewriter &rewriter, Region *region,
                     const TypeConverter &converter,
                     TypeConverter::SignatureConversion *entryConversion);

  /// Apply the given signature conversion on the given block. The new block
  /// containing the updated signature is returned. If no conversions were
  /// necessary, e.g. if the block has no arguments, `block` is returned.
  /// `converter` is used to generate any necessary cast operations that
  /// translate between the origin argument types and those specified in the
  /// signature conversion.
  Block *applySignatureConversion(
      ConversionPatternRewriter &rewriter, Block *block,
      const TypeConverter *converter,
      TypeConverter::SignatureConversion &signatureConversion);

  //===--------------------------------------------------------------------===//
  // Materializations
  //===--------------------------------------------------------------------===//

  /// Build an unresolved materialization operation given a range of output
  /// types and a list of input operands. Returns the inputs if they their
  /// types match the output types.
  ///
  /// If a cast op was built, it can optionally be returned with the `castOp`
  /// output argument.
  ///
  /// If `valuesToMap` is set to a non-null Value, then that value is mapped to
  /// the results of the unresolved materialization in the conversion value
  /// mapping.
  ValueRange buildUnresolvedMaterialization(
      MaterializationKind kind, OpBuilder::InsertPoint ip, Location loc,
      ValueVector valuesToMap, ValueRange inputs, TypeRange outputTypes,
      Type originalType, const TypeConverter *converter,
      UnrealizedConversionCastOp *castOp = nullptr);

  /// Find a replacement value for the given SSA value in the conversion value
  /// mapping. The replacement value must have the same type as the given SSA
  /// value. If there is no replacement value with the correct type, find the
  /// latest replacement value (regardless of the type) and build a source
  /// materialization.
  Value findOrBuildReplacementValue(Value value,
                                    const TypeConverter *converter);

  //===--------------------------------------------------------------------===//
  // Rewriter Notification Hooks
  //===--------------------------------------------------------------------===//

  //// Notifies that an op was inserted.
  void notifyOperationInserted(Operation *op,
                               OpBuilder::InsertPoint previous) override;

  /// Notifies that an op is about to be replaced with the given values.
  void notifyOpReplaced(Operation *op,
                        SmallVector<SmallVector<Value>> &&newValues);

  /// Notifies that a block is about to be erased.
  void notifyBlockIsBeingErased(Block *block);

  /// Notifies that a block was inserted.
  void notifyBlockInserted(Block *block, Region *previous,
                           Region::iterator previousIt) override;

  /// Notifies that a block is being inlined into another block.
  void notifyBlockBeingInlined(Block *block, Block *srcBlock,
                               Block::iterator before);

  /// Notifies that a pattern match failed for the given reason.
  void
  notifyMatchFailure(Location loc,
                     function_ref<void(Diagnostic &)> reasonCallback) override;

  //===--------------------------------------------------------------------===//
  // IR Erasure
  //===--------------------------------------------------------------------===//

  /// A rewriter that keeps track of erased ops and blocks. It ensures that no
  /// operation or block is erased multiple times. This rewriter assumes that
  /// no new IR is created between calls to `eraseOp`/`eraseBlock`.
  struct SingleEraseRewriter : public RewriterBase, RewriterBase::Listener {
  public:
    SingleEraseRewriter(
        MLIRContext *context,
        std::function<void(Operation *)> opErasedCallback = nullptr)
        : RewriterBase(context, /*listener=*/this),
          opErasedCallback(opErasedCallback) {}

    /// Erase the given op (unless it was already erased).
    void eraseOp(Operation *op) override {
      if (wasErased(op))
        return;
      op->dropAllUses();
      RewriterBase::eraseOp(op);
    }

    /// Erase the given block (unless it was already erased).
    void eraseBlock(Block *block) override {
      if (wasErased(block))
        return;
      assert(block->empty() && "expected empty block");
      block->dropAllDefinedValueUses();
      RewriterBase::eraseBlock(block);
    }

    bool wasErased(void *ptr) const { return erased.contains(ptr); }

<<<<<<< HEAD
    void notifyOperationErased(Operation *op) override { erased.insert(op); }
=======
    void notifyOperationErased(Operation *op) override {
      erased.insert(op);
      if (opErasedCallback)
        opErasedCallback(op);
    }
>>>>>>> 4084ffcf

    void notifyBlockErased(Block *block) override { erased.insert(block); }

  private:
    /// Pointers to all erased operations and blocks.
    DenseSet<void *> erased;

    /// A callback that is invoked when an operation is erased.
    std::function<void(Operation *)> opErasedCallback;
  };

  //===--------------------------------------------------------------------===//
  // State
  //===--------------------------------------------------------------------===//

  /// MLIR context.
  MLIRContext *context;

  /// A rewriter that keeps track of ops/block that were already erased and
  /// skips duplicate op/block erasures. This rewriter is used during the
  /// "cleanup" phase.
  SingleEraseRewriter eraseRewriter;

  // Mapping between replaced values that differ in type. This happens when
  // replacing a value with one of a different type.
  ConversionValueMapping mapping;

  /// Ordered list of block operations (creations, splits, motions).
  SmallVector<std::unique_ptr<IRRewrite>> rewrites;

  /// A set of operations that should no longer be considered for legalization.
  /// E.g., ops that are recursively legal. Ops that were replaced/erased are
  /// tracked separately.
  SetVector<Operation *> ignoredOps;

  /// A set of operations that were replaced/erased. Such ops are not erased
  /// immediately but only when the dialect conversion succeeds. In the mean
  /// time, they should no longer be considered for legalization and any attempt
  /// to modify/access them is invalid rewriter API usage.
  SetVector<Operation *> replacedOps;

  /// A mapping of all unresolved materializations (UnrealizedConversionCastOp)
  /// to the corresponding rewrite objects.
  DenseMap<UnrealizedConversionCastOp, UnresolvedMaterializationRewrite *>
      unresolvedMaterializations;

  /// The current type converter, or nullptr if no type converter is currently
  /// active.
  const TypeConverter *currentTypeConverter = nullptr;

  /// A mapping of regions to type converters that should be used when
  /// converting the arguments of blocks within that region.
  DenseMap<Region *, const TypeConverter *> regionToConverter;

  /// Dialect conversion configuration.
  const ConversionConfig &config;

#ifndef NDEBUG
  /// A set of operations that have pending updates. This tracking isn't
  /// strictly necessary, and is thus only active during debug builds for extra
  /// verification.
  SmallPtrSet<Operation *, 1> pendingRootUpdates;

  /// A logger used to emit diagnostics during the conversion process.
  llvm::ScopedPrinter logger{llvm::dbgs()};
#endif
};
} // namespace detail
} // namespace mlir

const ConversionConfig &IRRewrite::getConfig() const {
  return rewriterImpl.config;
}

void BlockTypeConversionRewrite::commit(RewriterBase &rewriter) {
  // Inform the listener about all IR modifications that have already taken
  // place: References to the original block have been replaced with the new
  // block.
  if (auto *listener =
          dyn_cast_or_null<RewriterBase::Listener>(rewriter.getListener()))
    for (Operation *op : getNewBlock()->getUsers())
      listener->notifyOperationModified(op);
}

void BlockTypeConversionRewrite::rollback() {
  getNewBlock()->replaceAllUsesWith(getOrigBlock());
}

void ReplaceBlockArgRewrite::commit(RewriterBase &rewriter) {
  Value repl = rewriterImpl.findOrBuildReplacementValue(arg, converter);
  if (!repl)
    return;

  if (isa<BlockArgument>(repl)) {
    rewriter.replaceAllUsesWith(arg, repl);
    return;
  }

  // If the replacement value is an operation, we check to make sure that we
  // don't replace uses that are within the parent operation of the
  // replacement value.
  Operation *replOp = cast<OpResult>(repl).getOwner();
  Block *replBlock = replOp->getBlock();
  rewriter.replaceUsesWithIf(arg, repl, [&](OpOperand &operand) {
    Operation *user = operand.getOwner();
    return user->getBlock() != replBlock || replOp->isBeforeInBlock(user);
  });
}

void ReplaceBlockArgRewrite::rollback() { rewriterImpl.mapping.erase({arg}); }

void ReplaceOperationRewrite::commit(RewriterBase &rewriter) {
  auto *listener =
      dyn_cast_or_null<RewriterBase::Listener>(rewriter.getListener());

  // Compute replacement values.
  SmallVector<Value> replacements =
      llvm::map_to_vector(op->getResults(), [&](OpResult result) {
        return rewriterImpl.findOrBuildReplacementValue(result, converter);
      });

  // Notify the listener that the operation is about to be replaced.
  if (listener)
    listener->notifyOperationReplaced(op, replacements);

  // Replace all uses with the new values.
  for (auto [result, newValue] :
       llvm::zip_equal(op->getResults(), replacements))
    if (newValue)
      rewriter.replaceAllUsesWith(result, newValue);

  // The original op will be erased, so remove it from the set of unlegalized
  // ops.
  if (getConfig().unlegalizedOps)
    getConfig().unlegalizedOps->erase(op);

  // Notify the listener that the operation (and its nested operations) was
  // erased.
  if (listener) {
    op->walk<WalkOrder::PostOrder>(
        [&](Operation *op) { listener->notifyOperationErased(op); });
  }

  // Do not erase the operation yet. It may still be referenced in `mapping`.
  // Just unlink it for now and erase it during cleanup.
  op->getBlock()->getOperations().remove(op);
}

void ReplaceOperationRewrite::rollback() {
  for (auto result : op->getResults())
    rewriterImpl.mapping.erase({result});
}

void ReplaceOperationRewrite::cleanup(RewriterBase &rewriter) {
  rewriter.eraseOp(op);
}

void CreateOperationRewrite::rollback() {
  for (Region &region : op->getRegions()) {
    while (!region.getBlocks().empty())
      region.getBlocks().remove(region.getBlocks().begin());
  }
  op->dropAllUses();
  op->erase();
}

UnresolvedMaterializationRewrite::UnresolvedMaterializationRewrite(
    ConversionPatternRewriterImpl &rewriterImpl, UnrealizedConversionCastOp op,
    const TypeConverter *converter, MaterializationKind kind, Type originalType,
    ValueVector mappedValues)
    : OperationRewrite(Kind::UnresolvedMaterialization, rewriterImpl, op),
      converterAndKind(converter, kind), originalType(originalType),
      mappedValues(std::move(mappedValues)) {
  assert((!originalType || kind == MaterializationKind::Target) &&
         "original type is valid only for target materializations");
  rewriterImpl.unresolvedMaterializations[op] = this;
}

void UnresolvedMaterializationRewrite::rollback() {
  if (!mappedValues.empty())
    rewriterImpl.mapping.erase(mappedValues);
  rewriterImpl.unresolvedMaterializations.erase(getOperation());
  op->erase();
}

void ConversionPatternRewriterImpl::applyRewrites() {
  // Commit all rewrites.
  IRRewriter rewriter(context, config.listener);
  // Note: New rewrites may be added during the "commit" phase and the
  // `rewrites` vector may reallocate.
  for (size_t i = 0; i < rewrites.size(); ++i)
    rewrites[i]->commit(rewriter);

  // Clean up all rewrites.
<<<<<<< HEAD
=======
  SingleEraseRewriter eraseRewriter(
      context, /*opErasedCallback=*/[&](Operation *op) {
        if (auto castOp = dyn_cast<UnrealizedConversionCastOp>(op))
          unresolvedMaterializations.erase(castOp);
      });
>>>>>>> 4084ffcf
  for (auto &rewrite : rewrites)
    rewrite->cleanup(eraseRewriter);
}

//===----------------------------------------------------------------------===//
// State Management
//===----------------------------------------------------------------------===//

RewriterState ConversionPatternRewriterImpl::getCurrentState() {
  return RewriterState(rewrites.size(), ignoredOps.size(), replacedOps.size());
}

void ConversionPatternRewriterImpl::resetState(RewriterState state,
                                               StringRef patternName) {
  // Undo any rewrites.
  undoRewrites(state.numRewrites, patternName);

  // Pop all of the recorded ignored operations that are no longer valid.
  while (ignoredOps.size() != state.numIgnoredOperations)
    ignoredOps.pop_back();

  while (replacedOps.size() != state.numReplacedOps)
    replacedOps.pop_back();
}

void ConversionPatternRewriterImpl::undoRewrites(unsigned numRewritesToKeep,
                                                 StringRef patternName) {
  for (auto &rewrite :
       llvm::reverse(llvm::drop_begin(rewrites, numRewritesToKeep))) {
    if (!config.allowPatternRollback &&
        !isa<UnresolvedMaterializationRewrite>(rewrite)) {
      // Unresolved materializations can always be rolled back (erased).
      llvm::report_fatal_error("pattern '" + patternName +
                               "' rollback of IR modifications requested");
    }
    rewrite->rollback();
  }
  rewrites.resize(numRewritesToKeep);
}

LogicalResult ConversionPatternRewriterImpl::remapValues(
    StringRef valueDiagTag, std::optional<Location> inputLoc,
    PatternRewriter &rewriter, ValueRange values,
    SmallVector<ValueVector> &remapped) {
  remapped.reserve(llvm::size(values));

  for (const auto &it : llvm::enumerate(values)) {
    Value operand = it.value();
    Type origType = operand.getType();
    Location operandLoc = inputLoc ? *inputLoc : operand.getLoc();

    if (!currentTypeConverter) {
      // The current pattern does not have a type converter. I.e., it does not
      // distinguish between legal and illegal types. For each operand, simply
      // pass through the most recently mapped values.
      remapped.push_back(mapping.lookupOrDefault(operand));
      continue;
    }

    // If there is no legal conversion, fail to match this pattern.
    SmallVector<Type, 1> legalTypes;
    if (failed(currentTypeConverter->convertType(origType, legalTypes))) {
      notifyMatchFailure(operandLoc, [=](Diagnostic &diag) {
        diag << "unable to convert type for " << valueDiagTag << " #"
             << it.index() << ", type was " << origType;
      });
      return failure();
    }
    // If a type is converted to 0 types, there is nothing to do.
    if (legalTypes.empty()) {
      remapped.push_back({});
      continue;
<<<<<<< HEAD
    }

    ValueVector repl = mapping.lookupOrDefault(operand, legalTypes);
    if (!repl.empty() && TypeRange(ValueRange(repl)) == legalTypes) {
      // Mapped values have the correct type or there is an existing
      // materialization. Or the operand is not mapped at all and has the
      // correct type.
      remapped.push_back(std::move(repl));
      continue;
    }

=======
    }

    ValueVector repl = mapping.lookupOrDefault(operand, legalTypes);
    if (!repl.empty() && TypeRange(ValueRange(repl)) == legalTypes) {
      // Mapped values have the correct type or there is an existing
      // materialization. Or the operand is not mapped at all and has the
      // correct type.
      remapped.push_back(std::move(repl));
      continue;
    }

>>>>>>> 4084ffcf
    // Create a materialization for the most recently mapped values.
    repl = mapping.lookupOrDefault(operand);
    ValueRange castValues = buildUnresolvedMaterialization(
        MaterializationKind::Target, computeInsertPoint(repl), operandLoc,
        /*valuesToMap=*/repl, /*inputs=*/repl, /*outputTypes=*/legalTypes,
        /*originalType=*/origType, currentTypeConverter);
    remapped.push_back(castValues);
  }
  return success();
}

bool ConversionPatternRewriterImpl::isOpIgnored(Operation *op) const {
  // Check to see if this operation is ignored or was replaced.
  return replacedOps.count(op) || ignoredOps.count(op);
}

bool ConversionPatternRewriterImpl::wasOpReplaced(Operation *op) const {
  // Check to see if this operation was replaced.
  return replacedOps.count(op);
}

//===----------------------------------------------------------------------===//
// Type Conversion
//===----------------------------------------------------------------------===//

FailureOr<Block *> ConversionPatternRewriterImpl::convertRegionTypes(
    ConversionPatternRewriter &rewriter, Region *region,
    const TypeConverter &converter,
    TypeConverter::SignatureConversion *entryConversion) {
  regionToConverter[region] = &converter;
  if (region->empty())
    return nullptr;

  // Convert the arguments of each non-entry block within the region.
  for (Block &block :
       llvm::make_early_inc_range(llvm::drop_begin(*region, 1))) {
    // Compute the signature for the block with the provided converter.
    std::optional<TypeConverter::SignatureConversion> conversion =
        converter.convertBlockSignature(&block);
    if (!conversion)
      return failure();
    // Convert the block with the computed signature.
    applySignatureConversion(rewriter, &block, &converter, *conversion);
  }

  // Convert the entry block. If an entry signature conversion was provided,
  // use that one. Otherwise, compute the signature with the type converter.
  if (entryConversion)
    return applySignatureConversion(rewriter, &region->front(), &converter,
                                    *entryConversion);
  std::optional<TypeConverter::SignatureConversion> conversion =
      converter.convertBlockSignature(&region->front());
  if (!conversion)
    return failure();
  return applySignatureConversion(rewriter, &region->front(), &converter,
                                  *conversion);
}

Block *ConversionPatternRewriterImpl::applySignatureConversion(
    ConversionPatternRewriter &rewriter, Block *block,
    const TypeConverter *converter,
    TypeConverter::SignatureConversion &signatureConversion) {
#if MLIR_ENABLE_EXPENSIVE_PATTERN_API_CHECKS
  // A block cannot be converted multiple times.
  if (hasRewrite<BlockTypeConversionRewrite>(rewrites, block))
    llvm::report_fatal_error("block was already converted");
#endif // MLIR_ENABLE_EXPENSIVE_PATTERN_API_CHECKS

  OpBuilder::InsertionGuard g(rewriter);

  // If no arguments are being changed or added, there is nothing to do.
  unsigned origArgCount = block->getNumArguments();
  auto convertedTypes = signatureConversion.getConvertedTypes();
  if (llvm::equal(block->getArgumentTypes(), convertedTypes))
    return block;

  // Compute the locations of all block arguments in the new block.
  SmallVector<Location> newLocs(convertedTypes.size(),
                                rewriter.getUnknownLoc());
  for (unsigned i = 0; i < origArgCount; ++i) {
    auto inputMap = signatureConversion.getInputMapping(i);
    if (!inputMap || inputMap->replacedWithValues())
      continue;
    Location origLoc = block->getArgument(i).getLoc();
    for (unsigned j = 0; j < inputMap->size; ++j)
      newLocs[inputMap->inputNo + j] = origLoc;
  }

  // Insert a new block with the converted block argument types and move all ops
  // from the old block to the new block.
  Block *newBlock =
      rewriter.createBlock(block->getParent(), std::next(block->getIterator()),
                           convertedTypes, newLocs);

  // If a listener is attached to the dialect conversion, ops cannot be moved
  // to the destination block in bulk ("fast path"). This is because at the time
  // the notifications are sent, it is unknown which ops were moved. Instead,
  // ops should be moved one-by-one ("slow path"), so that a separate
  // `MoveOperationRewrite` is enqueued for each moved op. Moving ops in bulk is
  // a bit more efficient, so we try to do that when possible.
  bool fastPath = !config.listener;
  if (fastPath) {
    appendRewrite<InlineBlockRewrite>(newBlock, block, newBlock->end());
    newBlock->getOperations().splice(newBlock->end(), block->getOperations());
  } else {
    while (!block->empty())
      rewriter.moveOpBefore(&block->front(), newBlock, newBlock->end());
  }

  // Replace all uses of the old block with the new block.
  block->replaceAllUsesWith(newBlock);

  for (unsigned i = 0; i != origArgCount; ++i) {
    BlockArgument origArg = block->getArgument(i);
    Type origArgType = origArg.getType();

    std::optional<TypeConverter::SignatureConversion::InputMapping> inputMap =
        signatureConversion.getInputMapping(i);
    if (!inputMap) {
      // This block argument was dropped and no replacement value was provided.
      // Materialize a replacement value "out of thin air".
      buildUnresolvedMaterialization(
          MaterializationKind::Source,
          OpBuilder::InsertPoint(newBlock, newBlock->begin()), origArg.getLoc(),
          /*valuesToMap=*/{origArg}, /*inputs=*/ValueRange(),
          /*outputTypes=*/origArgType, /*originalType=*/Type(), converter);
      appendRewrite<ReplaceBlockArgRewrite>(block, origArg, converter);
      continue;
    }

    if (inputMap->replacedWithValues()) {
      // This block argument was dropped and replacement values were provided.
      assert(inputMap->size == 0 &&
             "invalid to provide a replacement value when the argument isn't "
             "dropped");
      mapping.map(origArg, inputMap->replacementValues);
      appendRewrite<ReplaceBlockArgRewrite>(block, origArg, converter);
      continue;
    }

    // This is a 1->1+ mapping.
    auto replArgs =
        newBlock->getArguments().slice(inputMap->inputNo, inputMap->size);
    ValueVector replArgVals = llvm::to_vector_of<Value, 1>(replArgs);
    mapping.map(origArg, std::move(replArgVals));
    appendRewrite<ReplaceBlockArgRewrite>(block, origArg, converter);
  }

  appendRewrite<BlockTypeConversionRewrite>(/*origBlock=*/block, newBlock);

  // Erase the old block. (It is just unlinked for now and will be erased during
  // cleanup.)
  rewriter.eraseBlock(block);

  return newBlock;
}

//===----------------------------------------------------------------------===//
// Materializations
//===----------------------------------------------------------------------===//

/// Build an unresolved materialization operation given an output type and set
/// of input operands.
ValueRange ConversionPatternRewriterImpl::buildUnresolvedMaterialization(
    MaterializationKind kind, OpBuilder::InsertPoint ip, Location loc,
    ValueVector valuesToMap, ValueRange inputs, TypeRange outputTypes,
    Type originalType, const TypeConverter *converter,
    UnrealizedConversionCastOp *castOp) {
  assert((!originalType || kind == MaterializationKind::Target) &&
         "original type is valid only for target materializations");
  assert(TypeRange(inputs) != outputTypes &&
         "materialization is not necessary");

  // Create an unresolved materialization. We use a new OpBuilder to avoid
  // tracking the materialization like we do for other operations.
  OpBuilder builder(outputTypes.front().getContext());
  builder.setInsertionPoint(ip.getBlock(), ip.getPoint());
  auto convertOp =
      builder.create<UnrealizedConversionCastOp>(loc, outputTypes, inputs);
  if (!valuesToMap.empty())
    mapping.map(valuesToMap, convertOp.getResults());
  if (castOp)
    *castOp = convertOp;
  appendRewrite<UnresolvedMaterializationRewrite>(
      convertOp, converter, kind, originalType, std::move(valuesToMap));
  return convertOp.getResults();
}

Value ConversionPatternRewriterImpl::findOrBuildReplacementValue(
    Value value, const TypeConverter *converter) {
  // Try to find a replacement value with the same type in the conversion value
  // mapping. This includes cached materializations. We try to reuse those
  // instead of generating duplicate IR.
  ValueVector repl = mapping.lookupOrNull(value, value.getType());
  if (!repl.empty())
    return repl.front();

  // Check if the value is dead. No replacement value is needed in that case.
  // This is an approximate check that may have false negatives but does not
  // require computing and traversing an inverse mapping. (We may end up
  // building source materializations that are never used and that fold away.)
  if (llvm::all_of(value.getUsers(),
                   [&](Operation *op) { return replacedOps.contains(op); }) &&
      !mapping.isMappedTo(value))
    return Value();

  // No replacement value was found. Get the latest replacement value
  // (regardless of the type) and build a source materialization to the
  // original type.
  repl = mapping.lookupOrNull(value);
  if (repl.empty()) {
    // No replacement value is registered in the mapping. This means that the
    // value is dropped and no longer needed. (If the value were still needed,
    // a source materialization producing a replacement value "out of thin air"
    // would have already been created during `replaceOp` or
    // `applySignatureConversion`.)
    return Value();
  }

  // Note: `computeInsertPoint` computes the "earliest" insertion point at
  // which all values in `repl` are defined. It is important to emit the
  // materialization at that location because the same materialization may be
  // reused in a different context. (That's because materializations are cached
  // in the conversion value mapping.) The insertion point of the
  // materialization must be valid for all future users that may be created
  // later in the conversion process.
  Value castValue =
      buildUnresolvedMaterialization(MaterializationKind::Source,
                                     computeInsertPoint(repl), value.getLoc(),
                                     /*valuesToMap=*/repl, /*inputs=*/repl,
                                     /*outputTypes=*/value.getType(),
                                     /*originalType=*/Type(), converter)
          .front();
  return castValue;
}

//===----------------------------------------------------------------------===//
// Rewriter Notification Hooks
//===----------------------------------------------------------------------===//

void ConversionPatternRewriterImpl::notifyOperationInserted(
    Operation *op, OpBuilder::InsertPoint previous) {
  LLVM_DEBUG({
    logger.startLine() << "** Insert  : '" << op->getName() << "'(" << op
                       << ")\n";
  });
  assert(!wasOpReplaced(op->getParentOp()) &&
         "attempting to insert into a block within a replaced/erased op");

  if (!previous.isSet()) {
    // This is a newly created op.
    appendRewrite<CreateOperationRewrite>(op);
    return;
  }
  Operation *prevOp = previous.getPoint() == previous.getBlock()->end()
                          ? nullptr
                          : &*previous.getPoint();
  appendRewrite<MoveOperationRewrite>(op, previous.getBlock(), prevOp);
}

void ConversionPatternRewriterImpl::notifyOpReplaced(
    Operation *op, SmallVector<SmallVector<Value>> &&newValues) {
  assert(newValues.size() == op->getNumResults());
  assert(!ignoredOps.contains(op) && "operation was already replaced");

  // Check if replaced op is an unresolved materialization, i.e., an
  // unrealized_conversion_cast op that was created by the conversion driver.
  bool isUnresolvedMaterialization = false;
  if (auto castOp = dyn_cast<UnrealizedConversionCastOp>(op))
    if (unresolvedMaterializations.contains(castOp))
      isUnresolvedMaterialization = true;

  // Create mappings for each of the new result values.
  for (auto [repl, result] : llvm::zip_equal(newValues, op->getResults())) {
    if (repl.empty()) {
      // This result was dropped and no replacement value was provided.
      if (isUnresolvedMaterialization) {
        // Do not create another materializations if we are erasing a
        // materialization.
        continue;
      }

      // Materialize a replacement value "out of thin air".
      buildUnresolvedMaterialization(
          MaterializationKind::Source, computeInsertPoint(result),
          result.getLoc(), /*valuesToMap=*/{result}, /*inputs=*/ValueRange(),
          /*outputTypes=*/result.getType(), /*originalType=*/Type(),
          currentTypeConverter);
      continue;
    } else {
      // Make sure that the user does not mess with unresolved materializations
      // that were inserted by the conversion driver. We keep track of these
      // ops in internal data structures. Erasing them must be allowed because
      // this can happen when the user is erasing an entire block (including
      // its body). But replacing them with another value should be forbidden
      // to avoid problems with the `mapping`.
      assert(!isUnresolvedMaterialization &&
             "attempting to replace an unresolved materialization");
    }

    // Remap result to replacement value.
    if (repl.empty())
      continue;
    mapping.map(static_cast<Value>(result), std::move(repl));
  }

  appendRewrite<ReplaceOperationRewrite>(op, currentTypeConverter);
  // Mark this operation and all nested ops as replaced.
  op->walk([&](Operation *op) { replacedOps.insert(op); });
}

void ConversionPatternRewriterImpl::notifyBlockIsBeingErased(Block *block) {
  appendRewrite<EraseBlockRewrite>(block);
}

void ConversionPatternRewriterImpl::notifyBlockInserted(
    Block *block, Region *previous, Region::iterator previousIt) {
  assert(!wasOpReplaced(block->getParentOp()) &&
         "attempting to insert into a region within a replaced/erased op");
  LLVM_DEBUG(
      {
        Operation *parent = block->getParentOp();
        if (parent) {
          logger.startLine() << "** Insert Block into : '" << parent->getName()
                             << "'(" << parent << ")\n";
        } else {
          logger.startLine()
              << "** Insert Block into detached Region (nullptr parent op)'\n";
        }
      });

  if (!previous) {
    // This is a newly created block.
    appendRewrite<CreateBlockRewrite>(block);
    return;
  }
  Block *prevBlock = previousIt == previous->end() ? nullptr : &*previousIt;
  appendRewrite<MoveBlockRewrite>(block, previous, prevBlock);
}

void ConversionPatternRewriterImpl::notifyBlockBeingInlined(
    Block *block, Block *srcBlock, Block::iterator before) {
  appendRewrite<InlineBlockRewrite>(block, srcBlock, before);
}

void ConversionPatternRewriterImpl::notifyMatchFailure(
    Location loc, function_ref<void(Diagnostic &)> reasonCallback) {
  LLVM_DEBUG({
    Diagnostic diag(loc, DiagnosticSeverity::Remark);
    reasonCallback(diag);
    logger.startLine() << "** Failure : " << diag.str() << "\n";
    if (config.notifyCallback)
      config.notifyCallback(diag);
  });
}

//===----------------------------------------------------------------------===//
// ConversionPatternRewriter
//===----------------------------------------------------------------------===//

ConversionPatternRewriter::ConversionPatternRewriter(
    MLIRContext *ctx, const ConversionConfig &config)
    : PatternRewriter(ctx),
      impl(new detail::ConversionPatternRewriterImpl(ctx, config)) {
  setListener(impl.get());
}

ConversionPatternRewriter::~ConversionPatternRewriter() = default;

void ConversionPatternRewriter::replaceOp(Operation *op, Operation *newOp) {
  assert(op && newOp && "expected non-null op");
  replaceOp(op, newOp->getResults());
}

void ConversionPatternRewriter::replaceOp(Operation *op, ValueRange newValues) {
  assert(op->getNumResults() == newValues.size() &&
         "incorrect # of replacement values");
  LLVM_DEBUG({
    impl->logger.startLine()
        << "** Replace : '" << op->getName() << "'(" << op << ")\n";
  });
  SmallVector<SmallVector<Value>> newVals =
      llvm::map_to_vector(newValues, [](Value v) -> SmallVector<Value> {
        return v ? SmallVector<Value>{v} : SmallVector<Value>();
      });
  impl->notifyOpReplaced(op, std::move(newVals));
}

void ConversionPatternRewriter::replaceOpWithMultiple(
    Operation *op, SmallVector<SmallVector<Value>> &&newValues) {
  assert(op->getNumResults() == newValues.size() &&
         "incorrect # of replacement values");
  LLVM_DEBUG({
    impl->logger.startLine()
        << "** Replace : '" << op->getName() << "'(" << op << ")\n";
  });
  impl->notifyOpReplaced(op, std::move(newValues));
}

void ConversionPatternRewriter::eraseOp(Operation *op) {
  LLVM_DEBUG({
    impl->logger.startLine()
        << "** Erase   : '" << op->getName() << "'(" << op << ")\n";
  });
  SmallVector<SmallVector<Value>> nullRepls(op->getNumResults(), {});
  impl->notifyOpReplaced(op, std::move(nullRepls));
}

void ConversionPatternRewriter::eraseBlock(Block *block) {
  assert(!impl->wasOpReplaced(block->getParentOp()) &&
         "attempting to erase a block within a replaced/erased op");

  // Mark all ops for erasure.
  for (Operation &op : *block)
    eraseOp(&op);

  // Unlink the block from its parent region. The block is kept in the rewrite
  // object and will be actually destroyed when rewrites are applied. This
  // allows us to keep the operations in the block live and undo the removal by
  // re-inserting the block.
  impl->notifyBlockIsBeingErased(block);
  block->getParent()->getBlocks().remove(block);
}

Block *ConversionPatternRewriter::applySignatureConversion(
    Block *block, TypeConverter::SignatureConversion &conversion,
    const TypeConverter *converter) {
  assert(!impl->wasOpReplaced(block->getParentOp()) &&
         "attempting to apply a signature conversion to a block within a "
         "replaced/erased op");
  return impl->applySignatureConversion(*this, block, converter, conversion);
}

FailureOr<Block *> ConversionPatternRewriter::convertRegionTypes(
    Region *region, const TypeConverter &converter,
    TypeConverter::SignatureConversion *entryConversion) {
  assert(!impl->wasOpReplaced(region->getParentOp()) &&
         "attempting to apply a signature conversion to a block within a "
         "replaced/erased op");
  return impl->convertRegionTypes(*this, region, converter, entryConversion);
}

void ConversionPatternRewriter::replaceUsesOfBlockArgument(BlockArgument from,
                                                           Value to) {
  LLVM_DEBUG({
    impl->logger.startLine() << "** Replace Argument : '" << from << "'";
    if (Operation *parentOp = from.getOwner()->getParentOp()) {
      impl->logger.getOStream() << " (in region of '" << parentOp->getName()
                                << "' (" << parentOp << ")\n";
    } else {
      impl->logger.getOStream() << " (unlinked block)\n";
    }
  });
  impl->appendRewrite<ReplaceBlockArgRewrite>(from.getOwner(), from,
                                              impl->currentTypeConverter);
  impl->mapping.map(impl->mapping.lookupOrDefault(from), to);
}

Value ConversionPatternRewriter::getRemappedValue(Value key) {
  SmallVector<ValueVector> remappedValues;
  if (failed(impl->remapValues("value", /*inputLoc=*/std::nullopt, *this, key,
                               remappedValues)))
    return nullptr;
  assert(remappedValues.front().size() == 1 && "1:N conversion not supported");
  return remappedValues.front().front();
}

LogicalResult
ConversionPatternRewriter::getRemappedValues(ValueRange keys,
                                             SmallVectorImpl<Value> &results) {
  if (keys.empty())
    return success();
  SmallVector<ValueVector> remapped;
  if (failed(impl->remapValues("value", /*inputLoc=*/std::nullopt, *this, keys,
                               remapped)))
    return failure();
  for (const auto &values : remapped) {
    assert(values.size() == 1 && "1:N conversion not supported");
    results.push_back(values.front());
  }
  return success();
}

void ConversionPatternRewriter::inlineBlockBefore(Block *source, Block *dest,
                                                  Block::iterator before,
                                                  ValueRange argValues) {
#ifndef NDEBUG
  assert(argValues.size() == source->getNumArguments() &&
         "incorrect # of argument replacement values");
  assert(!impl->wasOpReplaced(source->getParentOp()) &&
         "attempting to inline a block from a replaced/erased op");
  assert(!impl->wasOpReplaced(dest->getParentOp()) &&
         "attempting to inline a block into a replaced/erased op");
  auto opIgnored = [&](Operation *op) { return impl->isOpIgnored(op); };
  // The source block will be deleted, so it should not have any users (i.e.,
  // there should be no predecessors).
  assert(llvm::all_of(source->getUsers(), opIgnored) &&
         "expected 'source' to have no predecessors");
#endif // NDEBUG

  // If a listener is attached to the dialect conversion, ops cannot be moved
  // to the destination block in bulk ("fast path"). This is because at the time
  // the notifications are sent, it is unknown which ops were moved. Instead,
  // ops should be moved one-by-one ("slow path"), so that a separate
  // `MoveOperationRewrite` is enqueued for each moved op. Moving ops in bulk is
  // a bit more efficient, so we try to do that when possible.
  bool fastPath = !impl->config.listener;

  if (fastPath)
    impl->notifyBlockBeingInlined(dest, source, before);

  // Replace all uses of block arguments.
  for (auto it : llvm::zip(source->getArguments(), argValues))
    replaceUsesOfBlockArgument(std::get<0>(it), std::get<1>(it));

  if (fastPath) {
    // Move all ops at once.
    dest->getOperations().splice(before, source->getOperations());
  } else {
    // Move op by op.
    while (!source->empty())
      moveOpBefore(&source->front(), dest, before);
  }

  // Erase the source block.
  eraseBlock(source);
}

void ConversionPatternRewriter::startOpModification(Operation *op) {
  assert(!impl->wasOpReplaced(op) &&
         "attempting to modify a replaced/erased op");
#ifndef NDEBUG
  impl->pendingRootUpdates.insert(op);
#endif
  impl->appendRewrite<ModifyOperationRewrite>(op);
}

void ConversionPatternRewriter::finalizeOpModification(Operation *op) {
  assert(!impl->wasOpReplaced(op) &&
         "attempting to modify a replaced/erased op");
  PatternRewriter::finalizeOpModification(op);
  // There is nothing to do here, we only need to track the operation at the
  // start of the update.
#ifndef NDEBUG
  assert(impl->pendingRootUpdates.erase(op) &&
         "operation did not have a pending in-place update");
#endif
}

void ConversionPatternRewriter::cancelOpModification(Operation *op) {
#ifndef NDEBUG
  assert(impl->pendingRootUpdates.erase(op) &&
         "operation did not have a pending in-place update");
#endif
  // Erase the last update for this operation.
  auto it = llvm::find_if(
      llvm::reverse(impl->rewrites), [&](std::unique_ptr<IRRewrite> &rewrite) {
        auto *modifyRewrite = dyn_cast<ModifyOperationRewrite>(rewrite.get());
        return modifyRewrite && modifyRewrite->getOperation() == op;
      });
  assert(it != impl->rewrites.rend() && "no root update started on op");
  (*it)->rollback();
  int updateIdx = std::prev(impl->rewrites.rend()) - it;
  impl->rewrites.erase(impl->rewrites.begin() + updateIdx);
}

detail::ConversionPatternRewriterImpl &ConversionPatternRewriter::getImpl() {
  return *impl;
}

//===----------------------------------------------------------------------===//
// ConversionPattern
//===----------------------------------------------------------------------===//

SmallVector<Value> ConversionPattern::getOneToOneAdaptorOperands(
    ArrayRef<ValueRange> operands) const {
  SmallVector<Value> oneToOneOperands;
  oneToOneOperands.reserve(operands.size());
  for (ValueRange operand : operands) {
    if (operand.size() != 1)
      llvm::report_fatal_error("pattern '" + getDebugName() +
                               "' does not support 1:N conversion");
    oneToOneOperands.push_back(operand.front());
  }
  return oneToOneOperands;
}

LogicalResult
ConversionPattern::matchAndRewrite(Operation *op,
                                   PatternRewriter &rewriter) const {
  auto &dialectRewriter = static_cast<ConversionPatternRewriter &>(rewriter);
  auto &rewriterImpl = dialectRewriter.getImpl();

  // Track the current conversion pattern type converter in the rewriter.
  llvm::SaveAndRestore currentConverterGuard(rewriterImpl.currentTypeConverter,
                                             getTypeConverter());

  // Remap the operands of the operation.
  SmallVector<ValueVector> remapped;
  if (failed(rewriterImpl.remapValues("operand", op->getLoc(), rewriter,
                                      op->getOperands(), remapped))) {
    return failure();
  }
  SmallVector<ValueRange> remappedAsRange =
      llvm::to_vector_of<ValueRange>(remapped);
  return matchAndRewrite(op, remappedAsRange, dialectRewriter);
}

//===----------------------------------------------------------------------===//
// OperationLegalizer
//===----------------------------------------------------------------------===//

namespace {
/// A set of rewrite patterns that can be used to legalize a given operation.
using LegalizationPatterns = SmallVector<const Pattern *, 1>;

/// This class defines a recursive operation legalizer.
class OperationLegalizer {
public:
  using LegalizationAction = ConversionTarget::LegalizationAction;

  OperationLegalizer(const ConversionTarget &targetInfo,
                     const FrozenRewritePatternSet &patterns,
                     const ConversionConfig &config);

  /// Returns true if the given operation is known to be illegal on the target.
  bool isIllegal(Operation *op) const;

  /// Attempt to legalize the given operation. Returns success if the operation
  /// was legalized, failure otherwise.
  LogicalResult legalize(Operation *op, ConversionPatternRewriter &rewriter);

  /// Returns the conversion target in use by the legalizer.
  const ConversionTarget &getTarget() { return target; }

private:
  /// Attempt to legalize the given operation by folding it.
  LogicalResult legalizeWithFold(Operation *op,
                                 ConversionPatternRewriter &rewriter);

  /// Attempt to legalize the given operation by applying a pattern. Returns
  /// success if the operation was legalized, failure otherwise.
  LogicalResult legalizeWithPattern(Operation *op,
                                    ConversionPatternRewriter &rewriter);

  /// Return true if the given pattern may be applied to the given operation,
  /// false otherwise.
  bool canApplyPattern(Operation *op, const Pattern &pattern,
                       ConversionPatternRewriter &rewriter);

  /// Legalize the resultant IR after successfully applying the given pattern.
  LogicalResult legalizePatternResult(Operation *op, const Pattern &pattern,
                                      ConversionPatternRewriter &rewriter,
                                      RewriterState &curState);

  /// Legalizes the actions registered during the execution of a pattern.
  LogicalResult
  legalizePatternBlockRewrites(Operation *op,
                               ConversionPatternRewriter &rewriter,
                               ConversionPatternRewriterImpl &impl,
                               RewriterState &state, RewriterState &newState);
  LogicalResult legalizePatternCreatedOperations(
      ConversionPatternRewriter &rewriter, ConversionPatternRewriterImpl &impl,
      RewriterState &state, RewriterState &newState);
  LogicalResult legalizePatternRootUpdates(ConversionPatternRewriter &rewriter,
                                           ConversionPatternRewriterImpl &impl,
                                           RewriterState &state,
                                           RewriterState &newState);

  //===--------------------------------------------------------------------===//
  // Cost Model
  //===--------------------------------------------------------------------===//

  /// Build an optimistic legalization graph given the provided patterns. This
  /// function populates 'anyOpLegalizerPatterns' and 'legalizerPatterns' with
  /// patterns for operations that are not directly legal, but may be
  /// transitively legal for the current target given the provided patterns.
  void buildLegalizationGraph(
      LegalizationPatterns &anyOpLegalizerPatterns,
      DenseMap<OperationName, LegalizationPatterns> &legalizerPatterns);

  /// Compute the benefit of each node within the computed legalization graph.
  /// This orders the patterns within 'legalizerPatterns' based upon two
  /// criteria:
  ///  1) Prefer patterns that have the lowest legalization depth, i.e.
  ///     represent the more direct mapping to the target.
  ///  2) When comparing patterns with the same legalization depth, prefer the
  ///     pattern with the highest PatternBenefit. This allows for users to
  ///     prefer specific legalizations over others.
  void computeLegalizationGraphBenefit(
      LegalizationPatterns &anyOpLegalizerPatterns,
      DenseMap<OperationName, LegalizationPatterns> &legalizerPatterns);

  /// Compute the legalization depth when legalizing an operation of the given
  /// type.
  unsigned computeOpLegalizationDepth(
      OperationName op, DenseMap<OperationName, unsigned> &minOpPatternDepth,
      DenseMap<OperationName, LegalizationPatterns> &legalizerPatterns);

  /// Apply the conversion cost model to the given set of patterns, and return
  /// the smallest legalization depth of any of the patterns. See
  /// `computeLegalizationGraphBenefit` for the breakdown of the cost model.
  unsigned applyCostModelToPatterns(
      LegalizationPatterns &patterns,
      DenseMap<OperationName, unsigned> &minOpPatternDepth,
      DenseMap<OperationName, LegalizationPatterns> &legalizerPatterns);

  /// The current set of patterns that have been applied.
  SmallPtrSet<const Pattern *, 8> appliedPatterns;

  /// The legalization information provided by the target.
  const ConversionTarget &target;

  /// The pattern applicator to use for conversions.
  PatternApplicator applicator;

  /// Dialect conversion configuration.
  const ConversionConfig &config;
};
} // namespace

OperationLegalizer::OperationLegalizer(const ConversionTarget &targetInfo,
                                       const FrozenRewritePatternSet &patterns,
                                       const ConversionConfig &config)
    : target(targetInfo), applicator(patterns), config(config) {
  // The set of patterns that can be applied to illegal operations to transform
  // them into legal ones.
  DenseMap<OperationName, LegalizationPatterns> legalizerPatterns;
  LegalizationPatterns anyOpLegalizerPatterns;

  buildLegalizationGraph(anyOpLegalizerPatterns, legalizerPatterns);
  computeLegalizationGraphBenefit(anyOpLegalizerPatterns, legalizerPatterns);
}

bool OperationLegalizer::isIllegal(Operation *op) const {
  return target.isIllegal(op);
}

LogicalResult
OperationLegalizer::legalize(Operation *op,
                             ConversionPatternRewriter &rewriter) {
#ifndef NDEBUG
  const char *logLineComment =
      "//===-------------------------------------------===//\n";

  auto &logger = rewriter.getImpl().logger;
#endif
  LLVM_DEBUG({
    logger.getOStream() << "\n";
    logger.startLine() << logLineComment;
    logger.startLine() << "Legalizing operation : '" << op->getName() << "'("
                       << op << ") {\n";
    logger.indent();

    // If the operation has no regions, just print it here.
    if (op->getNumRegions() == 0) {
      op->print(logger.startLine(), OpPrintingFlags().printGenericOpForm());
      logger.getOStream() << "\n\n";
    }
  });

  // Check if this operation is legal on the target.
  if (auto legalityInfo = target.isLegal(op)) {
    LLVM_DEBUG({
      logSuccess(
          logger, "operation marked legal by the target{0}",
          legalityInfo->isRecursivelyLegal
              ? "; NOTE: operation is recursively legal; skipping internals"
              : "");
      logger.startLine() << logLineComment;
    });

    // If this operation is recursively legal, mark its children as ignored so
    // that we don't consider them for legalization.
    if (legalityInfo->isRecursivelyLegal) {
      op->walk([&](Operation *nested) {
        if (op != nested)
          rewriter.getImpl().ignoredOps.insert(nested);
      });
    }

    return success();
  }

  // Check to see if the operation is ignored and doesn't need to be converted.
  if (rewriter.getImpl().isOpIgnored(op)) {
    LLVM_DEBUG({
      logSuccess(logger, "operation marked 'ignored' during conversion");
      logger.startLine() << logLineComment;
    });
    return success();
  }

  // If the operation isn't legal, try to fold it in-place.
  // TODO: Should we always try to do this, even if the op is
  // already legal?
  if (succeeded(legalizeWithFold(op, rewriter))) {
    LLVM_DEBUG({
      logSuccess(logger, "operation was folded");
      logger.startLine() << logLineComment;
    });
    return success();
  }

  // Otherwise, we need to apply a legalization pattern to this operation.
  if (succeeded(legalizeWithPattern(op, rewriter))) {
    LLVM_DEBUG({
      logSuccess(logger, "");
      logger.startLine() << logLineComment;
    });
    return success();
  }

  LLVM_DEBUG({
    logFailure(logger, "no matched legalization pattern");
    logger.startLine() << logLineComment;
  });
  return failure();
}

LogicalResult
OperationLegalizer::legalizeWithFold(Operation *op,
                                     ConversionPatternRewriter &rewriter) {
  auto &rewriterImpl = rewriter.getImpl();
  LLVM_DEBUG({
    rewriterImpl.logger.startLine() << "* Fold {\n";
    rewriterImpl.logger.indent();
  });
  (void)rewriterImpl;

  // Try to fold the operation.
  SmallVector<Value, 2> replacementValues;
  SmallVector<Operation *, 2> newOps;
  rewriter.setInsertionPoint(op);
  if (failed(rewriter.tryFold(op, replacementValues, &newOps))) {
    LLVM_DEBUG(logFailure(rewriterImpl.logger, "unable to fold"));
    return failure();
  }

  // An empty list of replacement values indicates that the fold was in-place.
  // As the operation changed, a new legalization needs to be attempted.
  if (replacementValues.empty())
    return legalize(op, rewriter);

  // Recursively legalize any new constant operations.
  for (Operation *newOp : newOps) {
    if (failed(legalize(newOp, rewriter))) {
      LLVM_DEBUG(logFailure(rewriterImpl.logger,
                            "failed to legalize generated constant '{0}'",
                            newOp->getName()));
      // Legalization failed: erase all materialized constants.
      for (Operation *op : newOps)
        rewriter.eraseOp(op);
      return failure();
    }
  }

  // Insert a replacement for 'op' with the folded replacement values.
  rewriter.replaceOp(op, replacementValues);

  LLVM_DEBUG(logSuccess(rewriterImpl.logger, ""));
  return success();
}

LogicalResult
OperationLegalizer::legalizeWithPattern(Operation *op,
                                        ConversionPatternRewriter &rewriter) {
  auto &rewriterImpl = rewriter.getImpl();

  // Functor that returns if the given pattern may be applied.
  auto canApply = [&](const Pattern &pattern) {
    bool canApply = canApplyPattern(op, pattern, rewriter);
    if (canApply && config.listener)
      config.listener->notifyPatternBegin(pattern, op);
    return canApply;
  };

  // Functor that cleans up the rewriter state after a pattern failed to match.
  RewriterState curState = rewriterImpl.getCurrentState();
  auto onFailure = [&](const Pattern &pattern) {
    assert(rewriterImpl.pendingRootUpdates.empty() && "dangling root updates");
    LLVM_DEBUG({
      logFailure(rewriterImpl.logger, "pattern failed to match");
      if (rewriterImpl.config.notifyCallback) {
        Diagnostic diag(op->getLoc(), DiagnosticSeverity::Remark);
        diag << "Failed to apply pattern \"" << pattern.getDebugName()
             << "\" on op:\n"
             << *op;
        rewriterImpl.config.notifyCallback(diag);
      }
    });
    if (config.listener)
      config.listener->notifyPatternEnd(pattern, failure());
    rewriterImpl.resetState(curState, pattern.getDebugName());
    appliedPatterns.erase(&pattern);
  };

  // Functor that performs additional legalization when a pattern is
  // successfully applied.
  auto onSuccess = [&](const Pattern &pattern) {
    assert(rewriterImpl.pendingRootUpdates.empty() && "dangling root updates");
    auto result = legalizePatternResult(op, pattern, rewriter, curState);
    appliedPatterns.erase(&pattern);
    if (failed(result)) {
      if (!rewriterImpl.config.allowPatternRollback)
        op->emitError("pattern '")
            << pattern.getDebugName()
            << "' produced IR that could not be legalized";
      rewriterImpl.resetState(curState, pattern.getDebugName());
    }
    if (config.listener)
      config.listener->notifyPatternEnd(pattern, result);
    return result;
  };

  // Try to match and rewrite a pattern on this operation.
  return applicator.matchAndRewrite(op, rewriter, canApply, onFailure,
                                    onSuccess);
}

bool OperationLegalizer::canApplyPattern(Operation *op, const Pattern &pattern,
                                         ConversionPatternRewriter &rewriter) {
  LLVM_DEBUG({
    auto &os = rewriter.getImpl().logger;
    os.getOStream() << "\n";
    os.startLine() << "* Pattern : '" << op->getName() << " -> (";
    llvm::interleaveComma(pattern.getGeneratedOps(), os.getOStream());
    os.getOStream() << ")' {\n";
    os.indent();
  });

  // Ensure that we don't cycle by not allowing the same pattern to be
  // applied twice in the same recursion stack if it is not known to be safe.
  if (!pattern.hasBoundedRewriteRecursion() &&
      !appliedPatterns.insert(&pattern).second) {
    LLVM_DEBUG(
        logFailure(rewriter.getImpl().logger, "pattern was already applied"));
    return false;
  }
  return true;
}

LogicalResult
OperationLegalizer::legalizePatternResult(Operation *op, const Pattern &pattern,
                                          ConversionPatternRewriter &rewriter,
                                          RewriterState &curState) {
  auto &impl = rewriter.getImpl();
  assert(impl.pendingRootUpdates.empty() && "dangling root updates");

#if MLIR_ENABLE_EXPENSIVE_PATTERN_API_CHECKS
  // Check that the root was either replaced or updated in place.
  auto newRewrites = llvm::drop_begin(impl.rewrites, curState.numRewrites);
  auto replacedRoot = [&] {
    return hasRewrite<ReplaceOperationRewrite>(newRewrites, op);
  };
  auto updatedRootInPlace = [&] {
    return hasRewrite<ModifyOperationRewrite>(newRewrites, op);
  };
  if (!replacedRoot() && !updatedRootInPlace())
    llvm::report_fatal_error("expected pattern to replace the root operation");
#endif // MLIR_ENABLE_EXPENSIVE_PATTERN_API_CHECKS

  // Legalize each of the actions registered during application.
  RewriterState newState = impl.getCurrentState();
  if (failed(legalizePatternBlockRewrites(op, rewriter, impl, curState,
                                          newState)) ||
      failed(legalizePatternRootUpdates(rewriter, impl, curState, newState)) ||
      failed(legalizePatternCreatedOperations(rewriter, impl, curState,
                                              newState))) {
    return failure();
  }

  LLVM_DEBUG(logSuccess(impl.logger, "pattern applied successfully"));
  return success();
}

LogicalResult OperationLegalizer::legalizePatternBlockRewrites(
    Operation *op, ConversionPatternRewriter &rewriter,
    ConversionPatternRewriterImpl &impl, RewriterState &state,
    RewriterState &newState) {
  SmallPtrSet<Operation *, 16> operationsToIgnore;

  // If the pattern moved or created any blocks, make sure the types of block
  // arguments get legalized.
  for (int i = state.numRewrites, e = newState.numRewrites; i != e; ++i) {
    BlockRewrite *rewrite = dyn_cast<BlockRewrite>(impl.rewrites[i].get());
    if (!rewrite)
      continue;
    Block *block = rewrite->getBlock();
    if (isa<BlockTypeConversionRewrite, EraseBlockRewrite,
            ReplaceBlockArgRewrite>(rewrite))
      continue;
    // Only check blocks outside of the current operation.
    Operation *parentOp = block->getParentOp();
    if (!parentOp || parentOp == op || block->getNumArguments() == 0)
      continue;

    // If the region of the block has a type converter, try to convert the block
    // directly.
    if (auto *converter = impl.regionToConverter.lookup(block->getParent())) {
      std::optional<TypeConverter::SignatureConversion> conversion =
          converter->convertBlockSignature(block);
      if (!conversion) {
        LLVM_DEBUG(logFailure(impl.logger, "failed to convert types of moved "
                                           "block"));
        return failure();
      }
      impl.applySignatureConversion(rewriter, block, converter, *conversion);
      continue;
    }

    // Otherwise, check that this operation isn't one generated by this pattern.
    // This is because we will attempt to legalize the parent operation, and
    // blocks in regions created by this pattern will already be legalized later
    // on. If we haven't built the set yet, build it now.
    if (operationsToIgnore.empty()) {
      for (unsigned i = state.numRewrites, e = impl.rewrites.size(); i != e;
           ++i) {
        auto *createOp =
            dyn_cast<CreateOperationRewrite>(impl.rewrites[i].get());
        if (!createOp)
          continue;
        operationsToIgnore.insert(createOp->getOperation());
      }
    }

    // If this operation should be considered for re-legalization, try it.
    if (operationsToIgnore.insert(parentOp).second &&
        failed(legalize(parentOp, rewriter))) {
      LLVM_DEBUG(logFailure(impl.logger,
                            "operation '{0}'({1}) became illegal after rewrite",
                            parentOp->getName(), parentOp));
      return failure();
    }
  }
  return success();
}

LogicalResult OperationLegalizer::legalizePatternCreatedOperations(
    ConversionPatternRewriter &rewriter, ConversionPatternRewriterImpl &impl,
    RewriterState &state, RewriterState &newState) {
  for (int i = state.numRewrites, e = newState.numRewrites; i != e; ++i) {
    auto *createOp = dyn_cast<CreateOperationRewrite>(impl.rewrites[i].get());
    if (!createOp)
      continue;
    Operation *op = createOp->getOperation();
    if (failed(legalize(op, rewriter))) {
      LLVM_DEBUG(logFailure(impl.logger,
                            "failed to legalize generated operation '{0}'({1})",
                            op->getName(), op));
      return failure();
    }
  }
  return success();
}

LogicalResult OperationLegalizer::legalizePatternRootUpdates(
    ConversionPatternRewriter &rewriter, ConversionPatternRewriterImpl &impl,
    RewriterState &state, RewriterState &newState) {
  for (int i = state.numRewrites, e = newState.numRewrites; i != e; ++i) {
    auto *rewrite = dyn_cast<ModifyOperationRewrite>(impl.rewrites[i].get());
    if (!rewrite)
      continue;
    Operation *op = rewrite->getOperation();
    if (failed(legalize(op, rewriter))) {
      LLVM_DEBUG(logFailure(
          impl.logger, "failed to legalize operation updated in-place '{0}'",
          op->getName()));
      return failure();
    }
  }
  return success();
}

//===----------------------------------------------------------------------===//
// Cost Model
//===----------------------------------------------------------------------===//

void OperationLegalizer::buildLegalizationGraph(
    LegalizationPatterns &anyOpLegalizerPatterns,
    DenseMap<OperationName, LegalizationPatterns> &legalizerPatterns) {
  // A mapping between an operation and a set of operations that can be used to
  // generate it.
  DenseMap<OperationName, SmallPtrSet<OperationName, 2>> parentOps;
  // A mapping between an operation and any currently invalid patterns it has.
  DenseMap<OperationName, SmallPtrSet<const Pattern *, 2>> invalidPatterns;
  // A worklist of patterns to consider for legality.
  SetVector<const Pattern *> patternWorklist;

  // Build the mapping from operations to the parent ops that may generate them.
  applicator.walkAllPatterns([&](const Pattern &pattern) {
    std::optional<OperationName> root = pattern.getRootKind();

    // If the pattern has no specific root, we can't analyze the relationship
    // between the root op and generated operations. Given that, add all such
    // patterns to the legalization set.
    if (!root) {
      anyOpLegalizerPatterns.push_back(&pattern);
      return;
    }

    // Skip operations that are always known to be legal.
    if (target.getOpAction(*root) == LegalizationAction::Legal)
      return;

    // Add this pattern to the invalid set for the root op and record this root
    // as a parent for any generated operations.
    invalidPatterns[*root].insert(&pattern);
    for (auto op : pattern.getGeneratedOps())
      parentOps[op].insert(*root);

    // Add this pattern to the worklist.
    patternWorklist.insert(&pattern);
  });

  // If there are any patterns that don't have a specific root kind, we can't
  // make direct assumptions about what operations will never be legalized.
  // Note: Technically we could, but it would require an analysis that may
  // recurse into itself. It would be better to perform this kind of filtering
  // at a higher level than here anyways.
  if (!anyOpLegalizerPatterns.empty()) {
    for (const Pattern *pattern : patternWorklist)
      legalizerPatterns[*pattern->getRootKind()].push_back(pattern);
    return;
  }

  while (!patternWorklist.empty()) {
    auto *pattern = patternWorklist.pop_back_val();

    // Check to see if any of the generated operations are invalid.
    if (llvm::any_of(pattern->getGeneratedOps(), [&](OperationName op) {
          std::optional<LegalizationAction> action = target.getOpAction(op);
          return !legalizerPatterns.count(op) &&
                 (!action || action == LegalizationAction::Illegal);
        }))
      continue;

    // Otherwise, if all of the generated operation are valid, this op is now
    // legal so add all of the child patterns to the worklist.
    legalizerPatterns[*pattern->getRootKind()].push_back(pattern);
    invalidPatterns[*pattern->getRootKind()].erase(pattern);

    // Add any invalid patterns of the parent operations to see if they have now
    // become legal.
    for (auto op : parentOps[*pattern->getRootKind()])
      patternWorklist.set_union(invalidPatterns[op]);
  }
}

void OperationLegalizer::computeLegalizationGraphBenefit(
    LegalizationPatterns &anyOpLegalizerPatterns,
    DenseMap<OperationName, LegalizationPatterns> &legalizerPatterns) {
  // The smallest pattern depth, when legalizing an operation.
  DenseMap<OperationName, unsigned> minOpPatternDepth;

  // For each operation that is transitively legal, compute a cost for it.
  for (auto &opIt : legalizerPatterns)
    if (!minOpPatternDepth.count(opIt.first))
      computeOpLegalizationDepth(opIt.first, minOpPatternDepth,
                                 legalizerPatterns);

  // Apply the cost model to the patterns that can match any operation. Those
  // with a specific operation type are already resolved when computing the op
  // legalization depth.
  if (!anyOpLegalizerPatterns.empty())
    applyCostModelToPatterns(anyOpLegalizerPatterns, minOpPatternDepth,
                             legalizerPatterns);

  // Apply a cost model to the pattern applicator. We order patterns first by
  // depth then benefit. `legalizerPatterns` contains per-op patterns by
  // decreasing benefit.
  applicator.applyCostModel([&](const Pattern &pattern) {
    ArrayRef<const Pattern *> orderedPatternList;
    if (std::optional<OperationName> rootName = pattern.getRootKind())
      orderedPatternList = legalizerPatterns[*rootName];
    else
      orderedPatternList = anyOpLegalizerPatterns;

    // If the pattern is not found, then it was removed and cannot be matched.
    auto *it = llvm::find(orderedPatternList, &pattern);
    if (it == orderedPatternList.end())
      return PatternBenefit::impossibleToMatch();

    // Patterns found earlier in the list have higher benefit.
    return PatternBenefit(std::distance(it, orderedPatternList.end()));
  });
}

unsigned OperationLegalizer::computeOpLegalizationDepth(
    OperationName op, DenseMap<OperationName, unsigned> &minOpPatternDepth,
    DenseMap<OperationName, LegalizationPatterns> &legalizerPatterns) {
  // Check for existing depth.
  auto depthIt = minOpPatternDepth.find(op);
  if (depthIt != minOpPatternDepth.end())
    return depthIt->second;

  // If a mapping for this operation does not exist, then this operation
  // is always legal. Return 0 as the depth for a directly legal operation.
  auto opPatternsIt = legalizerPatterns.find(op);
  if (opPatternsIt == legalizerPatterns.end() || opPatternsIt->second.empty())
    return 0u;

  // Record this initial depth in case we encounter this op again when
  // recursively computing the depth.
  minOpPatternDepth.try_emplace(op, std::numeric_limits<unsigned>::max());

  // Apply the cost model to the operation patterns, and update the minimum
  // depth.
  unsigned minDepth = applyCostModelToPatterns(
      opPatternsIt->second, minOpPatternDepth, legalizerPatterns);
  minOpPatternDepth[op] = minDepth;
  return minDepth;
}

unsigned OperationLegalizer::applyCostModelToPatterns(
    LegalizationPatterns &patterns,
    DenseMap<OperationName, unsigned> &minOpPatternDepth,
    DenseMap<OperationName, LegalizationPatterns> &legalizerPatterns) {
  unsigned minDepth = std::numeric_limits<unsigned>::max();

  // Compute the depth for each pattern within the set.
  SmallVector<std::pair<const Pattern *, unsigned>, 4> patternsByDepth;
  patternsByDepth.reserve(patterns.size());
  for (const Pattern *pattern : patterns) {
    unsigned depth = 1;
    for (auto generatedOp : pattern->getGeneratedOps()) {
      unsigned generatedOpDepth = computeOpLegalizationDepth(
          generatedOp, minOpPatternDepth, legalizerPatterns);
      depth = std::max(depth, generatedOpDepth + 1);
    }
    patternsByDepth.emplace_back(pattern, depth);

    // Update the minimum depth of the pattern list.
    minDepth = std::min(minDepth, depth);
  }

  // If the operation only has one legalization pattern, there is no need to
  // sort them.
  if (patternsByDepth.size() == 1)
    return minDepth;

  // Sort the patterns by those likely to be the most beneficial.
  llvm::stable_sort(patternsByDepth,
                    [](const std::pair<const Pattern *, unsigned> &lhs,
                       const std::pair<const Pattern *, unsigned> &rhs) {
                      // First sort by the smaller pattern legalization
                      // depth.
                      if (lhs.second != rhs.second)
                        return lhs.second < rhs.second;

                      // Then sort by the larger pattern benefit.
                      auto lhsBenefit = lhs.first->getBenefit();
                      auto rhsBenefit = rhs.first->getBenefit();
                      return lhsBenefit > rhsBenefit;
                    });

  // Update the legalization pattern to use the new sorted list.
  patterns.clear();
  for (auto &patternIt : patternsByDepth)
    patterns.push_back(patternIt.first);
  return minDepth;
}

//===----------------------------------------------------------------------===//
// OperationConverter
//===----------------------------------------------------------------------===//
namespace {
enum OpConversionMode {
  /// In this mode, the conversion will ignore failed conversions to allow
  /// illegal operations to co-exist in the IR.
  Partial,

  /// In this mode, all operations must be legal for the given target for the
  /// conversion to succeed.
  Full,

  /// In this mode, operations are analyzed for legality. No actual rewrites are
  /// applied to the operations on success.
  Analysis,
};
} // namespace

namespace mlir {
// This class converts operations to a given conversion target via a set of
// rewrite patterns. The conversion behaves differently depending on the
// conversion mode.
struct OperationConverter {
  explicit OperationConverter(const ConversionTarget &target,
                              const FrozenRewritePatternSet &patterns,
                              const ConversionConfig &config,
                              OpConversionMode mode)
      : config(config), opLegalizer(target, patterns, this->config),
        mode(mode) {}

  /// Converts the given operations to the conversion target.
  LogicalResult convertOperations(ArrayRef<Operation *> ops);

private:
  /// Converts an operation with the given rewriter.
  LogicalResult convert(ConversionPatternRewriter &rewriter, Operation *op);

  /// Dialect conversion configuration.
  ConversionConfig config;

  /// The legalizer to use when converting operations.
  OperationLegalizer opLegalizer;

  /// The conversion mode to use when legalizing operations.
  OpConversionMode mode;
};
} // namespace mlir

LogicalResult OperationConverter::convert(ConversionPatternRewriter &rewriter,
                                          Operation *op) {
  // Legalize the given operation.
  if (failed(opLegalizer.legalize(op, rewriter))) {
    // Handle the case of a failed conversion for each of the different modes.
    // Full conversions expect all operations to be converted.
    if (mode == OpConversionMode::Full)
      return op->emitError()
             << "failed to legalize operation '" << op->getName() << "'";
    // Partial conversions allow conversions to fail iff the operation was not
    // explicitly marked as illegal. If the user provided a `unlegalizedOps`
    // set, non-legalizable ops are added to that set.
    if (mode == OpConversionMode::Partial) {
      if (opLegalizer.isIllegal(op))
        return op->emitError()
               << "failed to legalize operation '" << op->getName()
               << "' that was explicitly marked illegal";
      if (config.unlegalizedOps)
        config.unlegalizedOps->insert(op);
    }
  } else if (mode == OpConversionMode::Analysis) {
    // Analysis conversions don't fail if any operations fail to legalize,
    // they are only interested in the operations that were successfully
    // legalized.
    if (config.legalizableOps)
      config.legalizableOps->insert(op);
  }
  return success();
}

static LogicalResult
legalizeUnresolvedMaterialization(RewriterBase &rewriter,
                                  UnresolvedMaterializationRewrite *rewrite) {
  UnrealizedConversionCastOp op = rewrite->getOperation();
  assert(!op.use_empty() &&
         "expected that dead materializations have already been DCE'd");
  Operation::operand_range inputOperands = op.getOperands();

  // Try to materialize the conversion.
  if (const TypeConverter *converter = rewrite->getConverter()) {
    rewriter.setInsertionPoint(op);
    SmallVector<Value> newMaterialization;
    switch (rewrite->getMaterializationKind()) {
    case MaterializationKind::Target:
      newMaterialization = converter->materializeTargetConversion(
          rewriter, op->getLoc(), op.getResultTypes(), inputOperands,
          rewrite->getOriginalType());
      break;
    case MaterializationKind::Source:
      assert(op->getNumResults() == 1 && "expected single result");
      Value sourceMat = converter->materializeSourceConversion(
          rewriter, op->getLoc(), op.getResultTypes().front(), inputOperands);
      if (sourceMat)
        newMaterialization.push_back(sourceMat);
      break;
    }
    if (!newMaterialization.empty()) {
#ifndef NDEBUG
      ValueRange newMaterializationRange(newMaterialization);
      assert(TypeRange(newMaterializationRange) == op.getResultTypes() &&
             "materialization callback produced value of incorrect type");
#endif // NDEBUG
      rewriter.replaceOp(op, newMaterialization);
      return success();
    }
  }

  InFlightDiagnostic diag = op->emitError()
                            << "failed to legalize unresolved materialization "
                               "from ("
                            << inputOperands.getTypes() << ") to ("
                            << op.getResultTypes()
                            << ") that remained live after conversion";
  diag.attachNote(op->getUsers().begin()->getLoc())
      << "see existing live user here: " << *op->getUsers().begin();
  return failure();
}

LogicalResult OperationConverter::convertOperations(ArrayRef<Operation *> ops) {
  if (ops.empty())
    return success();
  const ConversionTarget &target = opLegalizer.getTarget();

  // Compute the set of operations and blocks to convert.
  SmallVector<Operation *> toConvert;
  for (auto *op : ops) {
    op->walk<WalkOrder::PreOrder, ForwardDominanceIterator<>>(
        [&](Operation *op) {
          toConvert.push_back(op);
          // Don't check this operation's children for conversion if the
          // operation is recursively legal.
          auto legalityInfo = target.isLegal(op);
          if (legalityInfo && legalityInfo->isRecursivelyLegal)
            return WalkResult::skip();
          return WalkResult::advance();
        });
  }

  // Convert each operation and discard rewrites on failure.
  ConversionPatternRewriter rewriter(ops.front()->getContext(), config);
  ConversionPatternRewriterImpl &rewriterImpl = rewriter.getImpl();

  for (auto *op : toConvert) {
    if (failed(convert(rewriter, op))) {
      // Dialect conversion failed.
      if (rewriterImpl.config.allowPatternRollback) {
        // Rollback is allowed: restore the original IR.
        rewriterImpl.undoRewrites();
      } else {
        // Rollback is not allowed: apply all modifications that have been
        // performed so far.
        rewriterImpl.applyRewrites();
      }
      return failure();
<<<<<<< HEAD
    }
  }

  // After a successful conversion, apply rewrites.
  rewriterImpl.applyRewrites();

  // Gather all unresolved materializations.
  SmallVector<UnrealizedConversionCastOp> allCastOps;
  const DenseMap<UnrealizedConversionCastOp, UnresolvedMaterializationRewrite *>
      &materializations = rewriterImpl.unresolvedMaterializations;
  for (auto it : materializations) {
    if (rewriterImpl.eraseRewriter.wasErased(it.first))
      continue;
    allCastOps.push_back(it.first);
  }

  // Reconcile all UnrealizedConversionCastOps that were inserted by the
  // dialect conversion frameworks. (Not the one that were inserted by
  // patterns.)
  SmallVector<UnrealizedConversionCastOp> remainingCastOps;
  reconcileUnrealizedCasts(allCastOps, &remainingCastOps);

  // Try to legalize all unresolved materializations.
  if (config.buildMaterializations) {
    IRRewriter rewriter(rewriterImpl.context, config.listener);
    for (UnrealizedConversionCastOp castOp : remainingCastOps) {
      auto it = materializations.find(castOp);
      assert(it != materializations.end() && "inconsistent state");
      if (failed(legalizeUnresolvedMaterialization(rewriter, it->second)))
        return failure();
    }
  }

=======
    }
  }

  // After a successful conversion, apply rewrites.
  rewriterImpl.applyRewrites();

  // Gather all unresolved materializations.
  SmallVector<UnrealizedConversionCastOp> allCastOps;
  const DenseMap<UnrealizedConversionCastOp, UnresolvedMaterializationRewrite *>
      &materializations = rewriterImpl.unresolvedMaterializations;
  for (auto it : materializations)
    allCastOps.push_back(it.first);

  // Reconcile all UnrealizedConversionCastOps that were inserted by the
  // dialect conversion frameworks. (Not the one that were inserted by
  // patterns.)
  SmallVector<UnrealizedConversionCastOp> remainingCastOps;
  reconcileUnrealizedCasts(allCastOps, &remainingCastOps);

  // Try to legalize all unresolved materializations.
  if (config.buildMaterializations) {
    IRRewriter rewriter(rewriterImpl.context, config.listener);
    for (UnrealizedConversionCastOp castOp : remainingCastOps) {
      auto it = materializations.find(castOp);
      assert(it != materializations.end() && "inconsistent state");
      if (failed(legalizeUnresolvedMaterialization(rewriter, it->second)))
        return failure();
    }
  }

>>>>>>> 4084ffcf
  return success();
}

//===----------------------------------------------------------------------===//
// Reconcile Unrealized Casts
//===----------------------------------------------------------------------===//

void mlir::reconcileUnrealizedCasts(
    ArrayRef<UnrealizedConversionCastOp> castOps,
    SmallVectorImpl<UnrealizedConversionCastOp> *remainingCastOps) {
  SetVector<UnrealizedConversionCastOp> worklist(llvm::from_range, castOps);
  // This set is maintained only if `remainingCastOps` is provided.
  DenseSet<Operation *> erasedOps;

  // Helper function that adds all operands to the worklist that are an
  // unrealized_conversion_cast op result.
  auto enqueueOperands = [&](UnrealizedConversionCastOp castOp) {
    for (Value v : castOp.getInputs())
      if (auto inputCastOp = v.getDefiningOp<UnrealizedConversionCastOp>())
        worklist.insert(inputCastOp);
  };

  // Helper function that return the unrealized_conversion_cast op that
  // defines all inputs of the given op (in the same order). Return "nullptr"
  // if there is no such op.
  auto getInputCast =
      [](UnrealizedConversionCastOp castOp) -> UnrealizedConversionCastOp {
    if (castOp.getInputs().empty())
      return {};
    auto inputCastOp =
        castOp.getInputs().front().getDefiningOp<UnrealizedConversionCastOp>();
    if (!inputCastOp)
      return {};
    if (inputCastOp.getOutputs() != castOp.getInputs())
      return {};
    return inputCastOp;
  };

  // Process ops in the worklist bottom-to-top.
  while (!worklist.empty()) {
    UnrealizedConversionCastOp castOp = worklist.pop_back_val();
    if (castOp->use_empty()) {
      // DCE: If the op has no users, erase it. Add the operands to the
      // worklist to find additional DCE opportunities.
      enqueueOperands(castOp);
      if (remainingCastOps)
        erasedOps.insert(castOp.getOperation());
      castOp->erase();
      continue;
    }

    // Traverse the chain of input cast ops to see if an op with the same
    // input types can be found.
    UnrealizedConversionCastOp nextCast = castOp;
    while (nextCast) {
      if (nextCast.getInputs().getTypes() == castOp.getResultTypes()) {
        // Found a cast where the input types match the output types of the
        // matched op. We can directly use those inputs and the matched op can
        // be removed.
        enqueueOperands(castOp);
        castOp.replaceAllUsesWith(nextCast.getInputs());
        if (remainingCastOps)
          erasedOps.insert(castOp.getOperation());
        castOp->erase();
        break;
      }
      nextCast = getInputCast(nextCast);
    }
  }

  if (remainingCastOps)
    for (UnrealizedConversionCastOp op : castOps)
      if (!erasedOps.contains(op.getOperation()))
        remainingCastOps->push_back(op);
}

//===----------------------------------------------------------------------===//
// Type Conversion
//===----------------------------------------------------------------------===//

void TypeConverter::SignatureConversion::addInputs(unsigned origInputNo,
                                                   ArrayRef<Type> types) {
  assert(!types.empty() && "expected valid types");
  remapInput(origInputNo, /*newInputNo=*/argTypes.size(), types.size());
  addInputs(types);
}

void TypeConverter::SignatureConversion::addInputs(ArrayRef<Type> types) {
  assert(!types.empty() &&
         "1->0 type remappings don't need to be added explicitly");
  argTypes.append(types.begin(), types.end());
}

void TypeConverter::SignatureConversion::remapInput(unsigned origInputNo,
                                                    unsigned newInputNo,
                                                    unsigned newInputCount) {
  assert(!remappedInputs[origInputNo] && "input has already been remapped");
  assert(newInputCount != 0 && "expected valid input count");
  remappedInputs[origInputNo] =
      InputMapping{newInputNo, newInputCount, /*replacementValues=*/{}};
}

void TypeConverter::SignatureConversion::remapInput(
    unsigned origInputNo, ArrayRef<Value> replacements) {
  assert(!remappedInputs[origInputNo] && "input has already been remapped");
  remappedInputs[origInputNo] = InputMapping{
      origInputNo, /*size=*/0,
      SmallVector<Value, 1>(replacements.begin(), replacements.end())};
}

LogicalResult TypeConverter::convertType(Type t,
                                         SmallVectorImpl<Type> &results) const {
  assert(t && "expected non-null type");

  {
    std::shared_lock<decltype(cacheMutex)> cacheReadLock(cacheMutex,
                                                         std::defer_lock);
    if (t.getContext()->isMultithreadingEnabled())
      cacheReadLock.lock();
    auto existingIt = cachedDirectConversions.find(t);
    if (existingIt != cachedDirectConversions.end()) {
      if (existingIt->second)
        results.push_back(existingIt->second);
      return success(existingIt->second != nullptr);
    }
    auto multiIt = cachedMultiConversions.find(t);
    if (multiIt != cachedMultiConversions.end()) {
      results.append(multiIt->second.begin(), multiIt->second.end());
      return success();
    }
  }
  // Walk the added converters in reverse order to apply the most recently
  // registered first.
  size_t currentCount = results.size();

  std::unique_lock<decltype(cacheMutex)> cacheWriteLock(cacheMutex,
                                                        std::defer_lock);

  for (const ConversionCallbackFn &converter : llvm::reverse(conversions)) {
    if (std::optional<LogicalResult> result = converter(t, results)) {
      if (t.getContext()->isMultithreadingEnabled())
        cacheWriteLock.lock();
      if (!succeeded(*result)) {
        assert(results.size() == currentCount &&
               "failed type conversion should not change results");
        cachedDirectConversions.try_emplace(t, nullptr);
        return failure();
      }
      auto newTypes = ArrayRef<Type>(results).drop_front(currentCount);
      if (newTypes.size() == 1)
        cachedDirectConversions.try_emplace(t, newTypes.front());
      else
        cachedMultiConversions.try_emplace(t, llvm::to_vector<2>(newTypes));
      return success();
    } else {
      assert(results.size() == currentCount &&
             "failed type conversion should not change results");
    }
  }
  return failure();
}

Type TypeConverter::convertType(Type t) const {
  // Use the multi-type result version to convert the type.
  SmallVector<Type, 1> results;
  if (failed(convertType(t, results)))
    return nullptr;

  // Check to ensure that only one type was produced.
  return results.size() == 1 ? results.front() : nullptr;
}

LogicalResult
TypeConverter::convertTypes(TypeRange types,
                            SmallVectorImpl<Type> &results) const {
  for (Type type : types)
    if (failed(convertType(type, results)))
      return failure();
  return success();
}

bool TypeConverter::isLegal(Type type) const {
  return convertType(type) == type;
}
bool TypeConverter::isLegal(Operation *op) const {
  return isLegal(op->getOperandTypes()) && isLegal(op->getResultTypes());
}

bool TypeConverter::isLegal(Region *region) const {
  return llvm::all_of(*region, [this](Block &block) {
    return isLegal(block.getArgumentTypes());
  });
}

bool TypeConverter::isSignatureLegal(FunctionType ty) const {
  return isLegal(llvm::concat<const Type>(ty.getInputs(), ty.getResults()));
}

LogicalResult
TypeConverter::convertSignatureArg(unsigned inputNo, Type type,
                                   SignatureConversion &result) const {
  // Try to convert the given input type.
  SmallVector<Type, 1> convertedTypes;
  if (failed(convertType(type, convertedTypes)))
    return failure();

  // If this argument is being dropped, there is nothing left to do.
  if (convertedTypes.empty())
    return success();

  // Otherwise, add the new inputs.
  result.addInputs(inputNo, convertedTypes);
  return success();
}
LogicalResult
TypeConverter::convertSignatureArgs(TypeRange types,
                                    SignatureConversion &result,
                                    unsigned origInputOffset) const {
  for (unsigned i = 0, e = types.size(); i != e; ++i)
    if (failed(convertSignatureArg(origInputOffset + i, types[i], result)))
      return failure();
  return success();
}

Value TypeConverter::materializeSourceConversion(OpBuilder &builder,
                                                 Location loc, Type resultType,
                                                 ValueRange inputs) const {
  for (const SourceMaterializationCallbackFn &fn :
       llvm::reverse(sourceMaterializations))
    if (Value result = fn(builder, resultType, inputs, loc))
      return result;
  return nullptr;
}

Value TypeConverter::materializeTargetConversion(OpBuilder &builder,
                                                 Location loc, Type resultType,
                                                 ValueRange inputs,
                                                 Type originalType) const {
  SmallVector<Value> result = materializeTargetConversion(
      builder, loc, TypeRange(resultType), inputs, originalType);
  if (result.empty())
    return nullptr;
  assert(result.size() == 1 && "expected single result");
  return result.front();
}

SmallVector<Value> TypeConverter::materializeTargetConversion(
    OpBuilder &builder, Location loc, TypeRange resultTypes, ValueRange inputs,
    Type originalType) const {
  for (const TargetMaterializationCallbackFn &fn :
       llvm::reverse(targetMaterializations)) {
    SmallVector<Value> result =
        fn(builder, resultTypes, inputs, loc, originalType);
    if (result.empty())
      continue;
    assert(TypeRange(ValueRange(result)) == resultTypes &&
           "callback produced incorrect number of values or values with "
           "incorrect types");
    return result;
  }
  return {};
}

std::optional<TypeConverter::SignatureConversion>
TypeConverter::convertBlockSignature(Block *block) const {
  SignatureConversion conversion(block->getNumArguments());
  if (failed(convertSignatureArgs(block->getArgumentTypes(), conversion)))
    return std::nullopt;
  return conversion;
}

//===----------------------------------------------------------------------===//
// Type attribute conversion
//===----------------------------------------------------------------------===//
TypeConverter::AttributeConversionResult
TypeConverter::AttributeConversionResult::result(Attribute attr) {
  return AttributeConversionResult(attr, resultTag);
}

TypeConverter::AttributeConversionResult
TypeConverter::AttributeConversionResult::na() {
  return AttributeConversionResult(nullptr, naTag);
}

TypeConverter::AttributeConversionResult
TypeConverter::AttributeConversionResult::abort() {
  return AttributeConversionResult(nullptr, abortTag);
}

bool TypeConverter::AttributeConversionResult::hasResult() const {
  return impl.getInt() == resultTag;
}

bool TypeConverter::AttributeConversionResult::isNa() const {
  return impl.getInt() == naTag;
}

bool TypeConverter::AttributeConversionResult::isAbort() const {
  return impl.getInt() == abortTag;
}

Attribute TypeConverter::AttributeConversionResult::getResult() const {
  assert(hasResult() && "Cannot get result from N/A or abort");
  return impl.getPointer();
}

std::optional<Attribute>
TypeConverter::convertTypeAttribute(Type type, Attribute attr) const {
  for (const TypeAttributeConversionCallbackFn &fn :
       llvm::reverse(typeAttributeConversions)) {
    AttributeConversionResult res = fn(type, attr);
    if (res.hasResult())
      return res.getResult();
    if (res.isAbort())
      return std::nullopt;
  }
  return std::nullopt;
}

//===----------------------------------------------------------------------===//
// FunctionOpInterfaceSignatureConversion
//===----------------------------------------------------------------------===//

static LogicalResult convertFuncOpTypes(FunctionOpInterface funcOp,
                                        const TypeConverter &typeConverter,
                                        ConversionPatternRewriter &rewriter) {
  FunctionType type = dyn_cast<FunctionType>(funcOp.getFunctionType());
  if (!type)
    return failure();

  // Convert the original function types.
  TypeConverter::SignatureConversion result(type.getNumInputs());
  SmallVector<Type, 1> newResults;
  if (failed(typeConverter.convertSignatureArgs(type.getInputs(), result)) ||
      failed(typeConverter.convertTypes(type.getResults(), newResults)) ||
      failed(rewriter.convertRegionTypes(&funcOp.getFunctionBody(),
                                         typeConverter, &result)))
    return failure();

  // Update the function signature in-place.
  auto newType = FunctionType::get(rewriter.getContext(),
                                   result.getConvertedTypes(), newResults);

  rewriter.modifyOpInPlace(funcOp, [&] { funcOp.setType(newType); });

  return success();
}

/// Create a default conversion pattern that rewrites the type signature of a
/// FunctionOpInterface op. This only supports ops which use FunctionType to
/// represent their type.
namespace {
struct FunctionOpInterfaceSignatureConversion : public ConversionPattern {
  FunctionOpInterfaceSignatureConversion(StringRef functionLikeOpName,
                                         MLIRContext *ctx,
                                         const TypeConverter &converter)
      : ConversionPattern(converter, functionLikeOpName, /*benefit=*/1, ctx) {}

  LogicalResult
  matchAndRewrite(Operation *op, ArrayRef<Value> /*operands*/,
                  ConversionPatternRewriter &rewriter) const override {
    FunctionOpInterface funcOp = cast<FunctionOpInterface>(op);
    return convertFuncOpTypes(funcOp, *typeConverter, rewriter);
  }
};

struct AnyFunctionOpInterfaceSignatureConversion
    : public OpInterfaceConversionPattern<FunctionOpInterface> {
  using OpInterfaceConversionPattern::OpInterfaceConversionPattern;

  LogicalResult
  matchAndRewrite(FunctionOpInterface funcOp, ArrayRef<Value> /*operands*/,
                  ConversionPatternRewriter &rewriter) const override {
    return convertFuncOpTypes(funcOp, *typeConverter, rewriter);
  }
};
} // namespace

FailureOr<Operation *>
mlir::convertOpResultTypes(Operation *op, ValueRange operands,
                           const TypeConverter &converter,
                           ConversionPatternRewriter &rewriter) {
  assert(op && "Invalid op");
  Location loc = op->getLoc();
  if (converter.isLegal(op))
    return rewriter.notifyMatchFailure(loc, "op already legal");

  OperationState newOp(loc, op->getName());
  newOp.addOperands(operands);

  SmallVector<Type> newResultTypes;
  if (failed(converter.convertTypes(op->getResultTypes(), newResultTypes)))
    return rewriter.notifyMatchFailure(loc, "couldn't convert return types");

  newOp.addTypes(newResultTypes);
  newOp.addAttributes(op->getAttrs());
  return rewriter.create(newOp);
}

void mlir::populateFunctionOpInterfaceTypeConversionPattern(
    StringRef functionLikeOpName, RewritePatternSet &patterns,
    const TypeConverter &converter) {
  patterns.add<FunctionOpInterfaceSignatureConversion>(
      functionLikeOpName, patterns.getContext(), converter);
}

void mlir::populateAnyFunctionOpInterfaceTypeConversionPattern(
    RewritePatternSet &patterns, const TypeConverter &converter) {
  patterns.add<AnyFunctionOpInterfaceSignatureConversion>(
      converter, patterns.getContext());
}

//===----------------------------------------------------------------------===//
// ConversionTarget
//===----------------------------------------------------------------------===//

void ConversionTarget::setOpAction(OperationName op,
                                   LegalizationAction action) {
  legalOperations[op].action = action;
}

void ConversionTarget::setDialectAction(ArrayRef<StringRef> dialectNames,
                                        LegalizationAction action) {
  for (StringRef dialect : dialectNames)
    legalDialects[dialect] = action;
}

auto ConversionTarget::getOpAction(OperationName op) const
    -> std::optional<LegalizationAction> {
  std::optional<LegalizationInfo> info = getOpInfo(op);
  return info ? info->action : std::optional<LegalizationAction>();
}

auto ConversionTarget::isLegal(Operation *op) const
    -> std::optional<LegalOpDetails> {
  std::optional<LegalizationInfo> info = getOpInfo(op->getName());
  if (!info)
    return std::nullopt;

  // Returns true if this operation instance is known to be legal.
  auto isOpLegal = [&] {
    // Handle dynamic legality either with the provided legality function.
    if (info->action == LegalizationAction::Dynamic) {
      std::optional<bool> result = info->legalityFn(op);
      if (result)
        return *result;
    }

    // Otherwise, the operation is only legal if it was marked 'Legal'.
    return info->action == LegalizationAction::Legal;
  };
  if (!isOpLegal())
    return std::nullopt;

  // This operation is legal, compute any additional legality information.
  LegalOpDetails legalityDetails;
  if (info->isRecursivelyLegal) {
    auto legalityFnIt = opRecursiveLegalityFns.find(op->getName());
    if (legalityFnIt != opRecursiveLegalityFns.end()) {
      legalityDetails.isRecursivelyLegal =
          legalityFnIt->second(op).value_or(true);
    } else {
      legalityDetails.isRecursivelyLegal = true;
    }
  }
  return legalityDetails;
}

bool ConversionTarget::isIllegal(Operation *op) const {
  std::optional<LegalizationInfo> info = getOpInfo(op->getName());
  if (!info)
    return false;

  if (info->action == LegalizationAction::Dynamic) {
    std::optional<bool> result = info->legalityFn(op);
    if (!result)
      return false;

    return !(*result);
  }

  return info->action == LegalizationAction::Illegal;
}

static ConversionTarget::DynamicLegalityCallbackFn composeLegalityCallbacks(
    ConversionTarget::DynamicLegalityCallbackFn oldCallback,
    ConversionTarget::DynamicLegalityCallbackFn newCallback) {
  if (!oldCallback)
    return newCallback;

  auto chain = [oldCl = std::move(oldCallback), newCl = std::move(newCallback)](
                   Operation *op) -> std::optional<bool> {
    if (std::optional<bool> result = newCl(op))
      return *result;

    return oldCl(op);
  };
  return chain;
}

void ConversionTarget::setLegalityCallback(
    OperationName name, const DynamicLegalityCallbackFn &callback) {
  assert(callback && "expected valid legality callback");
  auto *infoIt = legalOperations.find(name);
  assert(infoIt != legalOperations.end() &&
         infoIt->second.action == LegalizationAction::Dynamic &&
         "expected operation to already be marked as dynamically legal");
  infoIt->second.legalityFn =
      composeLegalityCallbacks(std::move(infoIt->second.legalityFn), callback);
}

void ConversionTarget::markOpRecursivelyLegal(
    OperationName name, const DynamicLegalityCallbackFn &callback) {
  auto *infoIt = legalOperations.find(name);
  assert(infoIt != legalOperations.end() &&
         infoIt->second.action != LegalizationAction::Illegal &&
         "expected operation to already be marked as legal");
  infoIt->second.isRecursivelyLegal = true;
  if (callback)
    opRecursiveLegalityFns[name] = composeLegalityCallbacks(
        std::move(opRecursiveLegalityFns[name]), callback);
  else
    opRecursiveLegalityFns.erase(name);
}

void ConversionTarget::setLegalityCallback(
    ArrayRef<StringRef> dialects, const DynamicLegalityCallbackFn &callback) {
  assert(callback && "expected valid legality callback");
  for (StringRef dialect : dialects)
    dialectLegalityFns[dialect] = composeLegalityCallbacks(
        std::move(dialectLegalityFns[dialect]), callback);
}

void ConversionTarget::setLegalityCallback(
    const DynamicLegalityCallbackFn &callback) {
  assert(callback && "expected valid legality callback");
  unknownLegalityFn = composeLegalityCallbacks(unknownLegalityFn, callback);
}

auto ConversionTarget::getOpInfo(OperationName op) const
    -> std::optional<LegalizationInfo> {
  // Check for info for this specific operation.
  const auto *it = legalOperations.find(op);
  if (it != legalOperations.end())
    return it->second;
  // Check for info for the parent dialect.
  auto dialectIt = legalDialects.find(op.getDialectNamespace());
  if (dialectIt != legalDialects.end()) {
    DynamicLegalityCallbackFn callback;
    auto dialectFn = dialectLegalityFns.find(op.getDialectNamespace());
    if (dialectFn != dialectLegalityFns.end())
      callback = dialectFn->second;
    return LegalizationInfo{dialectIt->second, /*isRecursivelyLegal=*/false,
                            callback};
  }
  // Otherwise, check if we mark unknown operations as dynamic.
  if (unknownLegalityFn)
    return LegalizationInfo{LegalizationAction::Dynamic,
                            /*isRecursivelyLegal=*/false, unknownLegalityFn};
  return std::nullopt;
}

#if MLIR_ENABLE_PDL_IN_PATTERNMATCH
//===----------------------------------------------------------------------===//
// PDL Configuration
//===----------------------------------------------------------------------===//

void PDLConversionConfig::notifyRewriteBegin(PatternRewriter &rewriter) {
  auto &rewriterImpl =
      static_cast<ConversionPatternRewriter &>(rewriter).getImpl();
  rewriterImpl.currentTypeConverter = getTypeConverter();
}

void PDLConversionConfig::notifyRewriteEnd(PatternRewriter &rewriter) {
  auto &rewriterImpl =
      static_cast<ConversionPatternRewriter &>(rewriter).getImpl();
  rewriterImpl.currentTypeConverter = nullptr;
}

/// Remap the given value using the rewriter and the type converter in the
/// provided config.
static FailureOr<SmallVector<Value>>
pdllConvertValues(ConversionPatternRewriter &rewriter, ValueRange values) {
  SmallVector<Value> mappedValues;
  if (failed(rewriter.getRemappedValues(values, mappedValues)))
    return failure();
  return std::move(mappedValues);
}

void mlir::registerConversionPDLFunctions(RewritePatternSet &patterns) {
  patterns.getPDLPatterns().registerRewriteFunction(
      "convertValue",
      [](PatternRewriter &rewriter, Value value) -> FailureOr<Value> {
        auto results = pdllConvertValues(
            static_cast<ConversionPatternRewriter &>(rewriter), value);
        if (failed(results))
          return failure();
        return results->front();
      });
  patterns.getPDLPatterns().registerRewriteFunction(
      "convertValues", [](PatternRewriter &rewriter, ValueRange values) {
        return pdllConvertValues(
            static_cast<ConversionPatternRewriter &>(rewriter), values);
      });
  patterns.getPDLPatterns().registerRewriteFunction(
      "convertType",
      [](PatternRewriter &rewriter, Type type) -> FailureOr<Type> {
        auto &rewriterImpl =
            static_cast<ConversionPatternRewriter &>(rewriter).getImpl();
        if (const TypeConverter *converter =
                rewriterImpl.currentTypeConverter) {
          if (Type newType = converter->convertType(type))
            return newType;
          return failure();
        }
        return type;
      });
  patterns.getPDLPatterns().registerRewriteFunction(
      "convertTypes",
      [](PatternRewriter &rewriter,
         TypeRange types) -> FailureOr<SmallVector<Type>> {
        auto &rewriterImpl =
            static_cast<ConversionPatternRewriter &>(rewriter).getImpl();
        const TypeConverter *converter = rewriterImpl.currentTypeConverter;
        if (!converter)
          return SmallVector<Type>(types);

        SmallVector<Type> remappedTypes;
        if (failed(converter->convertTypes(types, remappedTypes)))
          return failure();
        return std::move(remappedTypes);
      });
}
#endif // MLIR_ENABLE_PDL_IN_PATTERNMATCH

//===----------------------------------------------------------------------===//
// Op Conversion Entry Points
//===----------------------------------------------------------------------===//

//===----------------------------------------------------------------------===//
// Partial Conversion
//===----------------------------------------------------------------------===//

LogicalResult mlir::applyPartialConversion(
    ArrayRef<Operation *> ops, const ConversionTarget &target,
    const FrozenRewritePatternSet &patterns, ConversionConfig config) {
  OperationConverter opConverter(target, patterns, config,
                                 OpConversionMode::Partial);
  return opConverter.convertOperations(ops);
}
LogicalResult
mlir::applyPartialConversion(Operation *op, const ConversionTarget &target,
                             const FrozenRewritePatternSet &patterns,
                             ConversionConfig config) {
  return applyPartialConversion(llvm::ArrayRef(op), target, patterns, config);
}

//===----------------------------------------------------------------------===//
// Full Conversion
//===----------------------------------------------------------------------===//

LogicalResult mlir::applyFullConversion(ArrayRef<Operation *> ops,
                                        const ConversionTarget &target,
                                        const FrozenRewritePatternSet &patterns,
                                        ConversionConfig config) {
  OperationConverter opConverter(target, patterns, config,
                                 OpConversionMode::Full);
  return opConverter.convertOperations(ops);
}
LogicalResult mlir::applyFullConversion(Operation *op,
                                        const ConversionTarget &target,
                                        const FrozenRewritePatternSet &patterns,
                                        ConversionConfig config) {
  return applyFullConversion(llvm::ArrayRef(op), target, patterns, config);
}

//===----------------------------------------------------------------------===//
// Analysis Conversion
//===----------------------------------------------------------------------===//

/// Find a common IsolatedFromAbove ancestor of the given ops. If at least one
/// op is a top-level module op (which is expected to be isolated from above),
/// return that op.
static Operation *findCommonAncestor(ArrayRef<Operation *> ops) {
  // Check if there is a top-level operation within `ops`. If so, return that
  // op.
  for (Operation *op : ops) {
    if (!op->getParentOp()) {
#ifndef NDEBUG
      assert(op->hasTrait<OpTrait::IsIsolatedFromAbove>() &&
             "expected top-level op to be isolated from above");
      for (Operation *other : ops)
        assert(op->isAncestor(other) &&
               "expected ops to have a common ancestor");
#endif // NDEBUG
      return op;
    }
  }

  // No top-level op. Find a common ancestor.
  Operation *commonAncestor =
      ops.front()->getParentWithTrait<OpTrait::IsIsolatedFromAbove>();
  for (Operation *op : ops.drop_front()) {
    while (!commonAncestor->isProperAncestor(op)) {
      commonAncestor =
          commonAncestor->getParentWithTrait<OpTrait::IsIsolatedFromAbove>();
      assert(commonAncestor &&
             "expected to find a common isolated from above ancestor");
    }
  }

  return commonAncestor;
}

LogicalResult mlir::applyAnalysisConversion(
    ArrayRef<Operation *> ops, ConversionTarget &target,
    const FrozenRewritePatternSet &patterns, ConversionConfig config) {
#ifndef NDEBUG
  if (config.legalizableOps)
    assert(config.legalizableOps->empty() && "expected empty set");
#endif // NDEBUG

  // Clone closted common ancestor that is isolated from above.
  Operation *commonAncestor = findCommonAncestor(ops);
  IRMapping mapping;
  Operation *clonedAncestor = commonAncestor->clone(mapping);
  // Compute inverse IR mapping.
  DenseMap<Operation *, Operation *> inverseOperationMap;
  for (auto &it : mapping.getOperationMap())
    inverseOperationMap[it.second] = it.first;

  // Convert the cloned operations. The original IR will remain unchanged.
  SmallVector<Operation *> opsToConvert = llvm::map_to_vector(
      ops, [&](Operation *op) { return mapping.lookup(op); });
  OperationConverter opConverter(target, patterns, config,
                                 OpConversionMode::Analysis);
  LogicalResult status = opConverter.convertOperations(opsToConvert);

  // Remap `legalizableOps`, so that they point to the original ops and not the
  // cloned ops.
  if (config.legalizableOps) {
    DenseSet<Operation *> originalLegalizableOps;
    for (Operation *op : *config.legalizableOps)
      originalLegalizableOps.insert(inverseOperationMap[op]);
    *config.legalizableOps = std::move(originalLegalizableOps);
  }

  // Erase the cloned IR.
  clonedAncestor->erase();
  return status;
}

LogicalResult
mlir::applyAnalysisConversion(Operation *op, ConversionTarget &target,
                              const FrozenRewritePatternSet &patterns,
                              ConversionConfig config) {
  return applyAnalysisConversion(llvm::ArrayRef(op), target, patterns, config);
}<|MERGE_RESOLUTION|>--- conflicted
+++ resolved
@@ -848,7 +848,7 @@
 struct ConversionPatternRewriterImpl : public RewriterBase::Listener {
   explicit ConversionPatternRewriterImpl(MLIRContext *ctx,
                                          const ConversionConfig &config)
-      : context(ctx), eraseRewriter(ctx), config(config) {}
+      : context(ctx), config(config) {}
 
   //===--------------------------------------------------------------------===//
   // State Management
@@ -1006,15 +1006,11 @@
 
     bool wasErased(void *ptr) const { return erased.contains(ptr); }
 
-<<<<<<< HEAD
-    void notifyOperationErased(Operation *op) override { erased.insert(op); }
-=======
     void notifyOperationErased(Operation *op) override {
       erased.insert(op);
       if (opErasedCallback)
         opErasedCallback(op);
     }
->>>>>>> 4084ffcf
 
     void notifyBlockErased(Block *block) override { erased.insert(block); }
 
@@ -1032,11 +1028,6 @@
 
   /// MLIR context.
   MLIRContext *context;
-
-  /// A rewriter that keeps track of ops/block that were already erased and
-  /// skips duplicate op/block erasures. This rewriter is used during the
-  /// "cleanup" phase.
-  SingleEraseRewriter eraseRewriter;
 
   // Mapping between replaced values that differ in type. This happens when
   // replacing a value with one of a different type.
@@ -1209,14 +1200,11 @@
     rewrites[i]->commit(rewriter);
 
   // Clean up all rewrites.
-<<<<<<< HEAD
-=======
   SingleEraseRewriter eraseRewriter(
       context, /*opErasedCallback=*/[&](Operation *op) {
         if (auto castOp = dyn_cast<UnrealizedConversionCastOp>(op))
           unresolvedMaterializations.erase(castOp);
       });
->>>>>>> 4084ffcf
   for (auto &rewrite : rewrites)
     rewrite->cleanup(eraseRewriter);
 }
@@ -1289,7 +1277,6 @@
     if (legalTypes.empty()) {
       remapped.push_back({});
       continue;
-<<<<<<< HEAD
     }
 
     ValueVector repl = mapping.lookupOrDefault(operand, legalTypes);
@@ -1301,19 +1288,6 @@
       continue;
     }
 
-=======
-    }
-
-    ValueVector repl = mapping.lookupOrDefault(operand, legalTypes);
-    if (!repl.empty() && TypeRange(ValueRange(repl)) == legalTypes) {
-      // Mapped values have the correct type or there is an existing
-      // materialization. Or the operand is not mapped at all and has the
-      // correct type.
-      remapped.push_back(std::move(repl));
-      continue;
-    }
-
->>>>>>> 4084ffcf
     // Create a materialization for the most recently mapped values.
     repl = mapping.lookupOrDefault(operand);
     ValueRange castValues = buildUnresolvedMaterialization(
@@ -2740,7 +2714,6 @@
         rewriterImpl.applyRewrites();
       }
       return failure();
-<<<<<<< HEAD
     }
   }
 
@@ -2751,11 +2724,8 @@
   SmallVector<UnrealizedConversionCastOp> allCastOps;
   const DenseMap<UnrealizedConversionCastOp, UnresolvedMaterializationRewrite *>
       &materializations = rewriterImpl.unresolvedMaterializations;
-  for (auto it : materializations) {
-    if (rewriterImpl.eraseRewriter.wasErased(it.first))
-      continue;
+  for (auto it : materializations)
     allCastOps.push_back(it.first);
-  }
 
   // Reconcile all UnrealizedConversionCastOps that were inserted by the
   // dialect conversion frameworks. (Not the one that were inserted by
@@ -2774,38 +2744,6 @@
     }
   }
 
-=======
-    }
-  }
-
-  // After a successful conversion, apply rewrites.
-  rewriterImpl.applyRewrites();
-
-  // Gather all unresolved materializations.
-  SmallVector<UnrealizedConversionCastOp> allCastOps;
-  const DenseMap<UnrealizedConversionCastOp, UnresolvedMaterializationRewrite *>
-      &materializations = rewriterImpl.unresolvedMaterializations;
-  for (auto it : materializations)
-    allCastOps.push_back(it.first);
-
-  // Reconcile all UnrealizedConversionCastOps that were inserted by the
-  // dialect conversion frameworks. (Not the one that were inserted by
-  // patterns.)
-  SmallVector<UnrealizedConversionCastOp> remainingCastOps;
-  reconcileUnrealizedCasts(allCastOps, &remainingCastOps);
-
-  // Try to legalize all unresolved materializations.
-  if (config.buildMaterializations) {
-    IRRewriter rewriter(rewriterImpl.context, config.listener);
-    for (UnrealizedConversionCastOp castOp : remainingCastOps) {
-      auto it = materializations.find(castOp);
-      assert(it != materializations.end() && "inconsistent state");
-      if (failed(legalizeUnresolvedMaterialization(rewriter, it->second)))
-        return failure();
-    }
-  }
-
->>>>>>> 4084ffcf
   return success();
 }
 
