--- conflicted
+++ resolved
@@ -341,17 +341,6 @@
 
   // Iteratively remove function operations that do not call any of the
   // functions remaining in the callCounter map and add them to ordered list.
-<<<<<<< HEAD
-  while (!numberCallOpsContainedInFuncOp.empty()) {
-    auto it = llvm::find_if(numberCallOpsContainedInFuncOp,
-                            [](auto entry) { return entry.getSecond() == 0; });
-    if (it == numberCallOpsContainedInFuncOp.end())
-      break;
-    orderedFuncOps.push_back(it->getFirst());
-    for (auto callee : calledBy[it->getFirst()])
-      numberCallOpsContainedInFuncOp[callee]--;
-    numberCallOpsContainedInFuncOp.erase(it);
-=======
   SmallVector<func::FuncOp> worklist;
 
   for (const auto &entry : numberCallOpsContainedInFuncOp) {
@@ -371,7 +360,6 @@
     }
 
     numberCallOpsContainedInFuncOp.erase(func);
->>>>>>> eb0f1dc0
   }
 
   // Put all other functions in the list of remaining functions. These are
