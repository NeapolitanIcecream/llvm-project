--- conflicted
+++ resolved
@@ -412,15 +412,9 @@
       continue;
     }
 
-<<<<<<< HEAD
-    FailureOr<BaseMemRefType> memrefType =
-        bufferization::getBufferType(bbArg, options, state);
-    if (failed(memrefType))
-=======
     FailureOr<BufferLikeType> bufferType =
         bufferization::getBufferType(bbArg, options, state);
     if (failed(bufferType))
->>>>>>> eb0f1dc0
       return failure();
     newTypes.push_back(*bufferType);
   }
@@ -469,11 +463,7 @@
         newOperands.push_back(operand);
         continue;
       }
-<<<<<<< HEAD
-      FailureOr<BaseMemRefType> operandBufferType =
-=======
       FailureOr<BufferLikeType> operandBufferType =
->>>>>>> eb0f1dc0
           bufferization::getBufferType(operand, options, state);
       if (failed(operandBufferType))
         return failure();
