--- conflicted
+++ resolved
@@ -4788,11 +4788,7 @@
          llvm::enumerate(delinearizeOp.getPaddedBasis())) {
       std::optional<int64_t> basisVal =
           basis ? getConstantIntValue(basis) : std::nullopt;
-<<<<<<< HEAD
-      if (basisVal && *basisVal == 1)
-=======
       if (basisVal == 1)
->>>>>>> 4084ffcf
         replacements[index] = getZero();
       else
         newBasis.push_back(basis);
