--- conflicted
+++ resolved
@@ -1058,20 +1058,6 @@
   assert(succeeded(tilingResult) &&
          "expected tiling result to be computed after loop generation");
 
-<<<<<<< HEAD
-  SmallVector<Value> partialResults;
-  if (loops.empty()) {
-    // If loops are empty, the tiled op is used as the replacement for the
-    // untiled op.
-    partialResults = tilingResult->tiledValues;
-  } else {
-    partialResults = llvm::map_to_vector(loops.front()->getResults(),
-                                         [](OpResult r) -> Value { return r; });
-  }
-
-  FailureOr<MergeResult> mergeResult =
-      mergeTilingResults(rewriter, op, partialResults, options);
-=======
   if (loops.empty()) {
     // If loops are empty, the tiled op is used as the replacement for the
     // untiled op.
@@ -1097,48 +1083,21 @@
   // The results of the loop needs to be merged.
   FailureOr<MergeResult> mergeResult =
       mergeTilingResults(rewriter, op, loopResults, options);
->>>>>>> 4084ffcf
   if (failed(mergeResult)) {
     return rewriter.notifyMatchFailure(
         op, "Failed to merge partial results from tiling");
   }
-<<<<<<< HEAD
-
-  return scf::SCFTilingResult{tilingResult->tiledOps, initTensors, loops,
-                              mergeResult.value(),
-                              tilingResult->generatedSlices};
-=======
   return scf::SCFTilingResult{tilingResult->tiledOps,
                               initTensors,
                               loops,
                               mergeResult->replacements,
                               tilingResult->generatedSlices,
                               mergeResult->mergeOps};
->>>>>>> 4084ffcf
 }
 
 FailureOr<scf::SCFTilingResult>
 mlir::scf::tileReductionUsingScf(RewriterBase &b,
                                  PartialReductionOpInterface op,
-<<<<<<< HEAD
-                                 ArrayRef<OpFoldResult> tileSizes) {
-  SCFTilingOptions options;
-  options.setLoopType(SCFTilingOptions::LoopType::ForOp);
-  options.setReductionTilingStrategy(SCFTilingOptions::ReductionTilingStrategy::
-                                         PartialReductionOuterReduction);
-  options.setTileSizes(tileSizes);
-
-  TilingInterface tilingInterfaceOp =
-      dyn_cast<TilingInterface>(op.getOperation());
-  if (!tilingInterfaceOp) {
-    return b.notifyMatchFailure(
-        op,
-        "Operation implementing PartialReductionOpInterface should implement "
-        "TilingInterface");
-  }
-
-  return tileUsingSCF(b, tilingInterfaceOp, options);
-=======
                                  ArrayRef<OpFoldResult> tileSize) {
   scf::SCFTilingOptions options;
   options.setLoopType(scf::SCFTilingOptions::LoopType::ForOp);
@@ -1147,7 +1106,6 @@
           PartialReductionOuterReduction);
   options.setTileSizes(tileSize);
   return tileUsingSCF(b, op, options);
->>>>>>> 4084ffcf
 }
 
 //===----------------------------------------------------------------------===//
@@ -1493,7 +1451,6 @@
   if (!slice)
     return;
   worklist.push_back(slice);
-<<<<<<< HEAD
 }
 
 // Scan the worklist for the given op and remove it if present. The
@@ -1523,37 +1480,6 @@
   removeOp(op);
 }
 
-=======
-}
-
-// Scan the worklist for the given op and remove it if present. The
-// expectation is for the worklist to be small and for removal to be
-// relatively rare.
-void SliceTrackingListener::removeOp(Operation *op) {
-  if (!isa<tensor::ExtractSliceOp>(op))
-    return;
-  auto iter = worklist.begin();
-  while (iter != worklist.end()) {
-    if (*iter == op)
-      break;
-    iter++;
-  }
-  if (iter == worklist.end())
-    return;
-
-  worklist.erase(iter);
-}
-
-void SliceTrackingListener::notifyOperationErased(Operation *op) {
-  removeOp(op);
-}
-
-void SliceTrackingListener::notifyOperationReplaced(Operation *op,
-                                                    ValueRange replacement) {
-  removeOp(op);
-}
-
->>>>>>> 4084ffcf
 //===----------------------------------------------------------------------===//
 // ReplacementListener
 //===----------------------------------------------------------------------===//
@@ -1619,13 +1545,8 @@
   tiledAndFusedOps.insert_range(tilingResult->tiledOps);
 
   DenseMap<Value, Value> replacements;
-<<<<<<< HEAD
-  for (auto [origVal, replacement] : llvm::zip_equal(
-           consumer->getResults(), tilingResult->mergeResult.replacements)) {
-=======
   for (auto [origVal, replacement] :
        llvm::zip_equal(consumer->getResults(), tilingResult->replacements)) {
->>>>>>> 4084ffcf
     replacements[origVal] = replacement;
   }
 
@@ -1924,7 +1845,6 @@
     return &opOperand;
   }
   return failure();
-<<<<<<< HEAD
 }
 
 /// Check that the loop is perfectly nested.
@@ -1984,67 +1904,6 @@
   return true;
 }
 
-=======
-}
-
-/// Check that the loop is perfectly nested.
-/// The loops are expected to be ordered from outer most to inner most.
-/// For example:
-/// ```
-///  %0 = scf.for()
-///    %1 = scf.for()
-///      %2 = scf.for()
-///         %3 = ...
-///         yield %3
-///      yield %2
-///    yield %1
-/// ```
-/// Here loops should be [%0, %1].
-static bool
-isPerfectlyNestedForLoops(MutableArrayRef<LoopLikeOpInterface> loops) {
-  assert(!loops.empty() && "unexpected empty loop nest");
-  if (loops.size() == 1) {
-    return isa_and_nonnull<scf::ForOp>(loops.front().getOperation());
-  }
-  for (auto [outerLoop, innerLoop] :
-       llvm::zip_equal(loops.drop_back(), loops.drop_front())) {
-    auto outerFor = dyn_cast_or_null<scf::ForOp>(outerLoop.getOperation());
-    auto innerFor = dyn_cast_or_null<scf::ForOp>(innerLoop.getOperation());
-    if (!outerFor || !innerFor) {
-      return false;
-    }
-    auto outerBBArgs = outerFor.getRegionIterArgs();
-    auto innerIterArgs = innerFor.getInitArgs();
-    if (outerBBArgs.size() != innerIterArgs.size()) {
-      return false;
-    }
-
-    for (auto [outerBBArg, innerIterArg] :
-         llvm::zip_equal(outerBBArgs, innerIterArgs)) {
-      if (!llvm::hasSingleElement(outerBBArg.getUses()) ||
-          innerIterArg != outerBBArg) {
-        return false;
-      }
-    }
-
-    ValueRange outerYields =
-        cast<scf::YieldOp>(outerFor.getBody()->getTerminator())->getOperands();
-    ValueRange innerResults = innerFor.getResults();
-    if (outerYields.size() != innerResults.size()) {
-      return false;
-    }
-    for (auto [outerYield, innerResult] :
-         llvm::zip_equal(outerYields, innerResults)) {
-      if (!llvm::hasSingleElement(innerResult.getUses()) ||
-          outerYield != innerResult) {
-        return false;
-      }
-    }
-  }
-  return true;
-}
-
->>>>>>> 4084ffcf
 /// Fetch the untiled consumer of the outermost scf.for's result which is
 /// yielded by a tensor.insert_slice from the innermost scf.for. This function
 /// makes the following assumptions :
