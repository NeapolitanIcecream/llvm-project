--- conflicted
+++ resolved
@@ -23,39 +23,18 @@
 /// Generic one-to-one conversion of simply mappable operations into calls
 /// to their respective LLVM intrinsics.
 struct X86IntrinsicOpConversion
-<<<<<<< HEAD
-    : public OpInterfaceConversionPattern<x86vector::X86IntrinsicOp> {
-  using OpInterfaceConversionPattern<
-      x86vector::X86IntrinsicOp>::OpInterfaceConversionPattern;
-
-  X86IntrinsicOpConversion(const LLVMTypeConverter &typeConverter,
-                           PatternBenefit benefit = 1)
-      : OpInterfaceConversionPattern(typeConverter, &typeConverter.getContext(),
-                                     benefit),
-        typeConverter(typeConverter) {}
-=======
     : public ConvertOpInterfaceToLLVMPattern<x86vector::X86IntrinsicOp> {
   using ConvertOpInterfaceToLLVMPattern::ConvertOpInterfaceToLLVMPattern;
->>>>>>> eb0f1dc0
 
   LogicalResult
   matchAndRewrite(x86vector::X86IntrinsicOp op, ArrayRef<Value> operands,
                   ConversionPatternRewriter &rewriter) const override {
-<<<<<<< HEAD
-=======
     const LLVMTypeConverter &typeConverter = *getTypeConverter();
->>>>>>> eb0f1dc0
     return LLVM::detail::intrinsicRewrite(
         op, rewriter.getStringAttr(op.getIntrinsicName()),
         op.getIntrinsicOperands(operands, typeConverter, rewriter),
         typeConverter, rewriter);
   }
-<<<<<<< HEAD
-
-private:
-  const LLVMTypeConverter &typeConverter;
-=======
->>>>>>> eb0f1dc0
 };
 
 } // namespace
