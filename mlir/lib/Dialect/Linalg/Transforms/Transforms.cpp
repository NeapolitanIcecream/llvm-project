//===- Transforms.cpp - Linalg transformations as patterns ----------------===//
//
// Part of the LLVM Project, under the Apache License v2.0 with LLVM Exceptions.
// See https://llvm.org/LICENSE.txt for license information.
// SPDX-License-Identifier: Apache-2.0 WITH LLVM-exception
//
//===----------------------------------------------------------------------===//
//
// This file implements logic and helpers to expose Linalg transforms as rewrite
// patterns.
//
//===----------------------------------------------------------------------===//

#include "mlir/Dialect/Linalg/Transforms/Transforms.h"
#include "mlir/Dialect/Affine/IR/AffineOps.h"
#include "mlir/Dialect/Arith/IR/Arith.h"
#include "mlir/Dialect/Func/IR/FuncOps.h"
#include "mlir/Dialect/Linalg/Analysis/DependenceAnalysis.h"
#include "mlir/Dialect/Linalg/IR/Linalg.h"
#include "mlir/Dialect/Linalg/Transforms/HoistPadding.h"
#include "mlir/Dialect/Linalg/Utils/Utils.h"
#include "mlir/Dialect/SCF/Transforms/Transforms.h"
#include "mlir/Dialect/Tensor/IR/Tensor.h"
#include "mlir/Dialect/Tensor/IR/TensorTilingInterfaceImpl.h"
#include "mlir/Dialect/Tensor/Utils/Utils.h"
#include "mlir/Dialect/Utils/IndexingUtils.h"
#include "mlir/Dialect/Utils/StaticValueUtils.h"
#include "mlir/Dialect/Utils/StructuredOpsUtils.h"
#include "mlir/Dialect/Vector/IR/VectorOps.h"
#include "mlir/IR/AffineExpr.h"
#include "mlir/IR/Matchers.h"
#include "mlir/Pass/Pass.h"
#include "mlir/Support/LLVM.h"
#include "mlir/Transforms/GreedyPatternRewriteDriver.h"
#include "llvm/ADT/ScopeExit.h"
#include "llvm/ADT/TypeSwitch.h"
#include "llvm/Support/Debug.h"
#include "llvm/Support/raw_ostream.h"
#include <type_traits>
#include <utility>

#define DEBUG_TYPE "linalg-transforms"

using namespace mlir;
using namespace mlir::linalg;

#define DBGS() (llvm::dbgs() << "[" DEBUG_TYPE << "]: ")
#define DBGSNL() (llvm::dbgs() << "\n")

//===----------------------------------------------------------------------===//
// Transformations exposed as rewrite patterns.
//===----------------------------------------------------------------------===//

LinalgTilingOptions &
mlir::linalg::LinalgTilingOptions::setTileSizes(ArrayRef<int64_t> ts) {
  assert(!tileSizeComputationFunction && "tile sizes already set");
  SmallVector<int64_t, 4> tileSizes(ts.begin(), ts.end());
  tileSizeComputationFunction = [tileSizes](OpBuilder &b, Operation *op) {
    OpBuilder::InsertionGuard guard(b);
    b.setInsertionPointToStart(
        &op->getParentOfType<func::FuncOp>().getBody().front());
    return llvm::to_vector<4>(map_range(tileSizes, [&](int64_t s) {
      Value v = b.create<arith::ConstantIndexOp>(op->getLoc(), s);
      return v;
    }));
  };
  return *this;
}

/// Pad the `opOperand` in the `paddingDimensions` using the padding value and
/// the nofold flag found in `paddingValues` and `packPaddings`, respectively.
/// Exit early and return the `opOperand` value if the shape dimensions that
/// match `paddingDimensions` have a static size and the nofold flag is not set.
/// Otherwise, try to pad the shape dimensions that match the iterator
/// dimensions `paddingDimensions` and return the tensor::PadOp result if
/// padding succeeds or failure otherwise.
static FailureOr<Value> padOperandToSmallestStaticBoundingBox(
    OpBuilder &b, linalg::LinalgOp opToPad, OpOperand *opOperand,
    ArrayRef<int64_t> paddingDimensions, ArrayRef<Attribute> paddingValues,
    ArrayRef<bool> packPaddings) {
  AffineMap indexingMap = opToPad.getMatchingIndexingMap(opOperand);
  ArrayRef<int64_t> shape = opToPad.getShape(opOperand);

  // Collect the shape dimension that are a function of the `paddingDimensions`.
  llvm::SmallDenseSet<int64_t> shapeDimsToPad;
  for (int64_t dim : paddingDimensions)
    for (const auto &en : enumerate(indexingMap.getResults()))
      if (en.value().isFunctionOfDim(dim))
        shapeDimsToPad.insert(en.index());

  // Return the unpadded operand if padding to a static shape is not needed and
  // if the nofold flag is not set.
  bool nofold = opOperand->getOperandNumber() < packPaddings.size()
                    ? packPaddings[opOperand->getOperandNumber()]
                    : false;
  bool hasStaticShape = llvm::none_of(shapeDimsToPad, [&](int64_t dim) {
    return ShapedType::isDynamic(shape[dim]);
  });
  if (!nofold && hasStaticShape)
    return opOperand->get();

  // Fail if `paddingValues` specifies no padding value.
  if (opOperand->getOperandNumber() >= paddingValues.size())
    return failure();
  Attribute paddingAttr = paddingValues[opOperand->getOperandNumber()];
  Type paddingType = b.getType<NoneType>();
  if (auto typedAttr = paddingAttr.dyn_cast<TypedAttr>())
    paddingType = typedAttr.getType();
  Value paddingValue =
      b.create<arith::ConstantOp>(opToPad.getLoc(), paddingType, paddingAttr);

  // Follow the use-def chain if `currOpOperand` is defined by a LinalgOp.
  OpOperand *currOpOperand = opOperand;
  while (auto linalgOp = currOpOperand->get().getDefiningOp<LinalgOp>()) {
    OpResult result = currOpOperand->get().cast<OpResult>();
    currOpOperand = linalgOp.getDpsInitOperand(result.getResultNumber());
  }

  // Fail if `currOpOperand` is not defined by an ExtractSliceOp.
  auto sliceOp = currOpOperand->get().getDefiningOp<tensor::ExtractSliceOp>();
  if (!sliceOp)
    return failure();

  // Compute the dropped dimensions if `sliceOp` is ranke-reducing.
  llvm::SmallBitVector droppedDims = sliceOp.getDroppedDims();
  OffsetSizeAndStrideOpInterface shapedOp = sliceOp;

  // Upper bound the `sliceOp` sizes to obtain a static bounding box.
  SmallVector<int64_t> paddedShape(shape.begin(), shape.end());
  int64_t shapeIdx = 0;
  for (const auto &en : enumerate(shapedOp.getMixedSizes())) {
    // Skip dropped dimensions.
    if (droppedDims.test(en.index()))
      continue;
    // Skip dimensions that do not require padding.
    if (!shapeDimsToPad.contains(shapeIdx)) {
      shapeIdx++;
      continue;
    }
    // If the size is an attribute add it directly to `paddedShape`.
    if (en.value().is<Attribute>()) {
      paddedShape[shapeIdx++] =
          en.value().get<Attribute>().dyn_cast<IntegerAttr>().getInt();
      continue;
    }
    // Otherwise, try to compute a constant upper bound for the size value.
    FailureOr<int64_t> upperBound =
        getConstantUpperBoundForIndex(en.value().get<Value>());
    if (failed(upperBound)) {
      LLVM_DEBUG(DBGS() << "No constant bounding box can be found for padding");
      return failure();
    }
    paddedShape[shapeIdx++] = *upperBound;
  }
  assert(shapeIdx == static_cast<int64_t>(shape.size()) &&
         "expect the dynamic and static ranks to match");

  // Pad the operand to the bounding box defined by `paddedShape`.
  auto paddedTensorType = RankedTensorType::get(
      paddedShape, getElementTypeOrSelf(opOperand->get()));
  return makeComposedPadHighOp(b, opToPad->getLoc(), paddedTensorType,
                               opOperand->get(), paddingValue, nofold);
}

FailureOr<SmallVector<Value>>
linalg::rewriteAsPaddedOp(OpBuilder &b, LinalgOp opToPad,
                          ArrayRef<int64_t> paddingDimensions,
                          ArrayRef<Attribute> paddingValues,
                          ArrayRef<bool> packPaddings, LinalgOp &paddedOp) {
  Location loc = opToPad->getLoc();

  // TODO: there are cases where we may still want to pad to larger sizes.
  assert(opToPad.hasTensorSemantics() &&
         "expected operation to have tensor semantics");

  OpBuilder::InsertionGuard g(b);
  // Set IP after op because we also take the dims of the original output.
  b.setInsertionPointAfter(opToPad);
  // Make a copy of the shaped operands and update it.
  SmallVector<Value> newOperands;
  newOperands.reserve(opToPad->getNumOperands());
  for (OpOperand &opOperand : opToPad->getOpOperands()) {
    FailureOr<Value> paddedOperand = padOperandToSmallestStaticBoundingBox(
        b, opToPad, &opOperand, paddingDimensions, paddingValues, packPaddings);
    // Exit if `paddingDimensions` cannot be bounded statically.
    if (failed(paddedOperand))
      return failure();
    newOperands.push_back(*paddedOperand);
  }

  SmallVector<SmallVector<Value>> reifiedResultShapes;
  if (failed(cast<ReifyRankedShapedTypeOpInterface>(opToPad.getOperation())
                 .reifyResultShapes(b, reifiedResultShapes)))
    return failure();
  assert(reifiedResultShapes.size() == opToPad->getNumResults() &&
         "expected same number of results");

  // Clone `opToPad` to operate on the statically padded shapes.
  auto resultTensorTypes =
      ValueRange(newOperands).take_back(opToPad.getNumDpsInits()).getTypes();
  paddedOp = clone(b, opToPad, resultTensorTypes, newOperands);

  // Recover the slice out of the new static results. This keeps the original
  // linalg op around because it uses the dims of the original results.
  SmallVector<Value> paddedSubviewResults;
  paddedSubviewResults.reserve(opToPad->getNumResults());
  for (const auto &en : llvm::enumerate(paddedOp->getResults())) {
    Value paddedResult = en.value();
    int64_t resultNumber = en.index();
    int64_t rank = paddedResult.getType().cast<RankedTensorType>().getRank();
    SmallVector<OpFoldResult> offsets(rank, b.getIndexAttr(0));
    SmallVector<OpFoldResult> sizes;
    for (Value v : reifiedResultShapes[resultNumber])
      sizes.push_back(getAsOpFoldResult(v));
    SmallVector<OpFoldResult> strides(rank, b.getIndexAttr(1));
    paddedSubviewResults.push_back(b.create<tensor::ExtractSliceOp>(
        loc, paddedResult, offsets, sizes, strides));
  }
  return paddedSubviewResults;
}

/// Try to peel a loop `op` and return the new result.
// TODO: Add support for scf.parallel and affine.for loops.
SmallVector<Value> mlir::linalg::peelLoop(RewriterBase &rewriter,
                                          Operation *op) {
  return llvm::TypeSwitch<Operation *, SmallVector<Value, 4>>(op)
      .Case<scf::ForOp>([&](scf::ForOp forOp) {
        scf::ForOp partialIteration;
        if (succeeded(scf::peelAndCanonicalizeForLoop(rewriter, forOp,
                                                      partialIteration)))
          return partialIteration->getResults();
        assert(!partialIteration && "expected that loop was not peeled");
        return forOp->getResults();
      })
      .Default([&](Operation *op) { return op->getResults(); });
}

/// Peel and canonicalize 'loops'.
void mlir::linalg::peelLoops(RewriterBase &rewriter,
                             ArrayRef<scf::ForOp> loops) {
  for (auto loopOp : loops)
    peelLoop(rewriter, loopOp);
}

/// Linalg padding pattern.
mlir::linalg::LinalgPaddingPattern::LinalgPaddingPattern(
    MLIRContext *context, LinalgPaddingOptions options, PatternBenefit benefit)
    : OpInterfaceRewritePattern<LinalgOp>(context, benefit),
      options(std::move(options)) {}

FailureOr<LinalgOp>
mlir::linalg::LinalgPaddingPattern::returningMatchAndRewrite(
    LinalgOp linalgOp, PatternRewriter &rewriter) const {
  if (!linalgOp.hasTensorSemantics())
    return failure();

  // Pad the operation.
  LinalgOp paddedOp;
  FailureOr<SmallVector<Value>> newResults =
      rewriteAsPaddedOp(rewriter, linalgOp, options.paddingDimensions,
                        options.paddingValues, options.packPaddings, paddedOp);
  if (failed(newResults))
    return failure();

  // Hoist the padding.
  for (const auto &en : enumerate(options.hoistPaddings)) {
    if (static_cast<int64_t>(en.index()) >= paddedOp->getNumOperands())
      break;
    OpOperand &opOperand = paddedOp->getOpOperand(en.index());
    auto padOp = opOperand.get().getDefiningOp<tensor::PadOp>();
    if (!padOp || en.value() == 0)
      continue;

    // Fail hoisting if the operand shape is not fully static.
    if (llvm::any_of(paddedOp.getShape(&opOperand), ShapedType::isDynamic))
      return failure();

    tensor::PadOp hoistedOp;
    SmallVector<GenericOp> transposeOps;
    SmallVector<int64_t> transposeVector =
        en.index() < options.transposePaddings.size()
            ? options.transposePaddings[en.index()]
            : SmallVector<int64_t>{};

    FailureOr<Value> newResult = hoistPaddingOnTensors(
        padOp, en.value(), transposeVector, hoistedOp, transposeOps);
    if (failed(newResult))
      continue;
    rewriter.replaceOp(padOp, *newResult);
  }

  // Replace the original operation to pad.
  rewriter.replaceOp(linalgOp, *newResults);

  return paddedOp;
}

LogicalResult mlir::linalg::CopyVectorizationPattern::matchAndRewrite(
    memref::CopyOp copyOp, PatternRewriter &rewriter) const {
  return vectorizeCopy(rewriter, copyOp);
}

static SmallVector<utils::IteratorType>
getNParallelLoopsAttrs(unsigned nParallelLoops) {
  return SmallVector<utils::IteratorType>(nParallelLoops,
                                          utils::IteratorType::parallel);
}

/// Rewrite a tensor::PadOp into a sequence of EmptyOp, FillOp (to
/// initialize with pad_val) and GenericOp (to copy contents).
LogicalResult
PadOpTransformationPattern::matchAndRewrite(tensor::PadOp padOp,
                                            PatternRewriter &rewriter) const {

  auto inputShapedType = padOp.getSource().getType().cast<ShapedType>();
  auto resultShapedType = padOp.getResult().getType().cast<ShapedType>();

  // Bail on non-static shapes.
  if (!inputShapedType.hasStaticShape())
    return failure();
  if (!resultShapedType.hasStaticShape())
    return failure();

  // Only support padding with a constant for now, i.e. either:
  //   1. A BBarg from a different block.
  //   2. A value defined outside of the current block.
  Block &block = padOp.getRegion().front();
  auto yieldOp = cast<tensor::YieldOp>(block.getTerminator());
  Value padValue = yieldOp.getValue();
  Operation *definingOp = padValue.getDefiningOp();
  if (definingOp && definingOp->getBlock() == &block)
    return failure();
  if (!definingOp && padValue.cast<BlockArgument>().getOwner() == &block)
    return failure();

  // Create tensor with the padded shape
  Location loc = padOp.getLoc();
  SmallVector<Value> indices(resultShapedType.getRank(),
                             rewriter.create<arith::ConstantIndexOp>(loc, 0));
  Value emptyTensor = rewriter.create<tensor::EmptyOp>(
      loc, resultShapedType.getShape(), resultShapedType.getElementType());

  // Initialize tensor with the pad value
  Value tmpTensor = rewriter
                        .create<linalg::FillOp>(loc, ValueRange{padValue},
                                                ValueRange{emptyTensor})
                        .result();

  // Copy original contents into new tensor
  // Uses linalg.generic, but could be done with tensor.insert_slice
  SmallVector<AffineExpr, 4> outputExprs;
  for (unsigned i = 0; i < resultShapedType.getRank(); ++i) {
    outputExprs.push_back(getAffineDimExpr(i, rewriter.getContext()) +
                          padOp.getStaticLow()[i]);
  }

  SmallVector<AffineMap, 2> transferMaps = {
      rewriter.getMultiDimIdentityMap(inputShapedType.getRank()),
      AffineMap::get(resultShapedType.getRank(),
                     /*symbolCount=*/0, outputExprs, rewriter.getContext())};

  rewriter.replaceOpWithNewOp<linalg::GenericOp>(
      padOp, resultShapedType, padOp.getSource(), tmpTensor, transferMaps,
      getNParallelLoopsAttrs(resultShapedType.getRank()),
      [&](OpBuilder &nestedBuilder, Location nestedLoc, ValueRange args) {
        nestedBuilder.create<linalg::YieldOp>(nestedLoc, args[0]);
      });

  return success();
}

/// Filling `dest` using FillOp constant padding value if possible.
/// Otherwise, generate a tensor::GenerateOp.
Value GeneralizePadOpPattern::createFillOrGenerateOp(
    PatternRewriter &rewriter, tensor::PadOp padOp, Value dest,
    const SmallVector<Value> &dynSizes) const {
  auto padValue = padOp.getConstantPaddingValue();
  if (padValue)
    return rewriter.create<FillOp>(padOp.getLoc(), padValue, dest).result();

  // Fill could not be optimized: Lower to tensor::GenerateOp with region.
  auto generateOp = rewriter.create<tensor::GenerateOp>(
      padOp.getLoc(), padOp.getResultType(), dynSizes);
  // Copy region to new op.
  IRMapping bvm;
  padOp.getRegion().cloneInto(&generateOp.getRegion(), bvm);
  return generateOp;
}

LogicalResult
GeneralizePadOpPattern::matchAndRewrite(tensor::PadOp padOp,
                                        PatternRewriter &rewriter) const {
  // Given an OpFoldResult, return an index-typed value.
  auto getIdxValue = [&](OpFoldResult ofr) {
    if (auto val = ofr.dyn_cast<Value>())
      return val;
    return rewriter
        .create<arith::ConstantIndexOp>(
            padOp.getLoc(), ofr.get<Attribute>().cast<IntegerAttr>().getInt())
        .getResult();
  };

  auto resultType = padOp.getResultType();
  // Compute size of EmptyOp. Any combination of static/dynamic is supported.
  SmallVector<Value> dynSizes;
  SmallVector<int64_t> staticSizes;
  for (unsigned dim = 0; dim < resultType.getRank(); ++dim) {
    if (resultType.isDynamicDim(dim)) {
      auto srcSize = rewriter.createOrFold<tensor::DimOp>(
          padOp.getLoc(), padOp.getSource(), dim);
      // Add low and high padding value.
      auto plusLow = rewriter.createOrFold<arith::AddIOp>(
          padOp.getLoc(), srcSize, getIdxValue(padOp.getMixedLowPad()[dim]));
      auto plusHigh = rewriter.createOrFold<arith::AddIOp>(
          padOp.getLoc(), plusLow, getIdxValue(padOp.getMixedHighPad()[dim]));
      dynSizes.push_back(plusHigh);
    }
    staticSizes.push_back(resultType.getDimSize(dim));
  }

  // Init tensor and fill it with padding.
  Value emptyTensor = rewriter.create<tensor::EmptyOp>(
      padOp.getLoc(), staticSizes, resultType.getElementType(), dynSizes);
  Value fill = createFillOrGenerateOp(rewriter, padOp, emptyTensor, dynSizes);

  // Try optimize the copy of source.
  if (optimizeCopyFn && optimizeCopyFn(rewriter, padOp, fill).succeeded())
    return success();

  // tensor::PadOps cannot be optimized. Generate a InsertSliceOp instead
  // for copying the PadOp source.
  auto sourceType = padOp.getSourceType();
  // Compute size of source of tensor::PadOp.
  SmallVector<OpFoldResult> srcSizes;
  for (unsigned dim = 0; dim < sourceType.getRank(); ++dim) {
    if (sourceType.isDynamicDim(dim)) {
      srcSizes.push_back(rewriter.createOrFold<tensor::DimOp>(
          padOp.getLoc(), padOp.getSource(), dim));
    } else {
      srcSizes.push_back(rewriter.getIndexAttr(sourceType.getDimSize(dim)));
    }
  }
  // Strides of InsertSliceOp are all 1.
  SmallVector<OpFoldResult> strides(sourceType.getRank(),
                                    rewriter.getIndexAttr(1));
  rewriter.replaceOpWithNewOp<tensor::InsertSliceOp>(
      padOp, padOp.getSource(), fill, padOp.getMixedLowPad(), srcSizes,
      strides);

  return success();
}

LogicalResult ExtractSliceOfPadTensorSwapPattern::matchAndRewrite(
    tensor::ExtractSliceOp sliceOp, PatternRewriter &rewriter) const {
  if (!sliceOp.hasUnitStride())
    return failure();

  auto padOp = sliceOp.getSource().getDefiningOp<tensor::PadOp>();
  if (!padOp)
    return failure();

  bool zeroSliceGuard = true;
  if (controlFn) {
    if (std::optional<bool> control = controlFn(sliceOp))
      zeroSliceGuard = *control;
    else
      return failure();
  }

  Operation *tiledPadOp =
      tensor::bubbleUpPadSlice(rewriter, padOp, sliceOp.getMixedOffsets(),
                               sliceOp.getMixedSizes(), zeroSliceGuard);
  // All shapes are static and the data source is actually used. Rewrite into
  // pad(extract_slice(x)).
  rewriter.replaceOp(sliceOp, tiledPadOp->getResults());
  return success();
}

/// Returns a tensor.pad op if padding value is set. Otherwise, returns the
/// source directly. The method assumes that the `packOp` has static shapes.
static Value getPackOpSourceOrPaddedSource(OpBuilder &builder,
                                           tensor::PackOp packOp) {
  Value input = packOp.getSource();
  if (!packOp.getPaddingValue()) {
    return input;
  }

  Location loc = packOp.getLoc();
  ShapedType inputType = packOp.getSourceType();
  int64_t inputRank = inputType.getRank();
  assert(llvm::all_of(packOp.getDestType().getShape().take_front(inputRank),
                      [](int64_t val) { return val == 1; }));

  SmallVector<int64_t> paddedShape;
  DenseMap<int64_t, OpFoldResult> tileAndPosMapping =
      packOp.getDimAndTileMapping();
  for (int64_t dim = 0; dim < inputRank; ++dim) {
    int64_t size = inputType.getDimSize(dim);
    if (!tileAndPosMapping.count(dim)) {
      paddedShape.push_back(size);
      continue;
    }

    // The size is less than or equal to tileSize because outer dims are all 1s.
    std::optional<int64_t> tileSize =
        getConstantIntValue(tileAndPosMapping.lookup(dim));
    assert(tileSize.has_value() && "dynamic inner tile size is not supported");
    paddedShape.push_back(tileSize.value());
  }
  auto resultType =
      RankedTensorType::get(paddedShape, inputType.getElementType());
  return tensor::createPadHighOp(resultType, input, packOp.getPaddingValue(),
                                 /*nofold=*/false, loc, builder);
}

static SmallVector<int64_t>
getPackUnpackNormalizedInnerPerm(int rank, ArrayRef<int64_t> innerDimsPos) {
  constexpr int64_t kNonTiledMarker = -1;
  SmallVector<int64_t> vec(rank, kNonTiledMarker);
  for (auto [index, value] : llvm::enumerate(innerDimsPos))
    vec[value] = index;
  SmallVector<int64_t> perm = llvm::to_vector(llvm::make_filter_range(
      vec, [&](int64_t v) { return v != kNonTiledMarker; }));
  return perm;
}

LogicalResult GeneralizeOuterUnitDimsPackOpPattern::matchAndRewrite(
    tensor::PackOp packOp, PatternRewriter &rewriter) const {
  // TODO: support the case that outer dimensions are not all 1s A
  // tensor.expand_shape will be generated in this case.
  int64_t srcRank = packOp.getSourceRank();
  if (llvm::any_of(packOp.getDestType().getShape().take_front(srcRank),
                   [](int64_t val) { return val != 1; })) {
    return rewriter.notifyMatchFailure(
        packOp, "require the outer dimension of the result are all 1s");
  }

  if (llvm::any_of(packOp.getMixedTiles(),
                   [](OpFoldResult tile) { return tile.is<Value>(); })) {
    return rewriter.notifyMatchFailure(packOp,
                                       "require inner tile sizes being static");
  }

  // 1. Use rank-reduced tensor.extract_slice op to extract the tile.
  Location loc = packOp.getLoc();
  Attribute zeroIdxAttr = rewriter.getIndexAttr(0);
  Attribute oneIdxAttr = rewriter.getIndexAttr(1);
  SmallVector<OpFoldResult> readOffsets(srcRank, zeroIdxAttr);
  SmallVector<OpFoldResult> readStrides(srcRank, oneIdxAttr);
  SmallVector<OpFoldResult> readSizes;
  SmallVector<int64_t> readShape;
  DenseMap<int64_t, OpFoldResult> dimAndTileMapping =
      packOp.getDimAndTileMapping();
  for (auto i : llvm::seq<unsigned>(0, srcRank)) {
    if (!dimAndTileMapping.count(i)) {
      readSizes.push_back(oneIdxAttr);
      continue;
    }
    readSizes.push_back(dimAndTileMapping[i]);
    readShape.push_back(getConstantIntValue(dimAndTileMapping[i])
                            .value_or(ShapedType::kDynamic));
  }
  Type elemType = packOp.getSourceType().getElementType();
  auto readType = RankedTensorType::get(readShape, elemType);

  Value input = getPackOpSourceOrPaddedSource(rewriter, packOp);
  Value tile = rewriter.create<tensor::ExtractSliceOp>(
      loc, readType, input, readOffsets, readSizes, readStrides);

  // 2. Transpose the tile to match the inner tile order.
  SmallVector<int64_t> perm =
      getPackUnpackNormalizedInnerPerm(srcRank, packOp.getInnerDimsPos());
  SmallVector<int64_t> transpShape = readShape;
  applyPermutationToVector<int64_t>(transpShape, perm);

  Value empty = rewriter.create<tensor::EmptyOp>(loc, transpShape, elemType);
  auto transposedOp =
      rewriter.create<linalg::TransposeOp>(loc, tile, empty, perm);

  // 3. Insert the inner tile to the destination.
  int64_t destRank = packOp.getDestRank();
  SmallVector<OpFoldResult> writeStrides(destRank, oneIdxAttr);
  SmallVector<OpFoldResult> writeOffsets(destRank, zeroIdxAttr);
  SmallVector<OpFoldResult> writeSizes(srcRank, oneIdxAttr);
  for (auto size : transpShape)
    writeSizes.push_back(rewriter.getIndexAttr(size));

  auto insert = rewriter.create<tensor::InsertSliceOp>(
      loc, transposedOp.getResult()[0], packOp.getDest(), writeOffsets,
      writeSizes, writeStrides);
  rewriter.replaceOp(packOp, insert.getResult());

  return success();
}

LogicalResult GeneralizeOuterUnitDimsUnPackOpPattern::matchAndRewrite(
    tensor::UnPackOp unpackOp, PatternRewriter &rewriter) const {
  int64_t srcRank = unpackOp.getSourceRank();
  int64_t destRank = unpackOp.getDestRank();
  ArrayRef<int64_t> srcShape = unpackOp.getSourceType().getShape();
  if (llvm::any_of(srcShape.take_front(destRank),
                   [](int64_t val) { return val != 1; })) {
    return rewriter.notifyMatchFailure(
        unpackOp, "require the outer dimension of the result are all 1s");
  }

  // 1. Use rank-reduced tensor.extract_slice op to extract the tile.
  Location loc = unpackOp.getLoc();
  Attribute zeroIdxAttr = rewriter.getIndexAttr(0);
  Attribute oneIdxAttr = rewriter.getIndexAttr(1);
  SmallVector<OpFoldResult> readOffsets(srcRank, zeroIdxAttr);
  SmallVector<OpFoldResult> readStrides(srcRank, oneIdxAttr);

  auto mixedTiles = unpackOp.getMixedTiles();
  SmallVector<OpFoldResult> readSizes(destRank, oneIdxAttr);
  readSizes.append(mixedTiles.begin(), mixedTiles.end());

  // Explicitly create the type for extract_slice op because the inner tile
  // size could be 1. We want to represent the whole inner tile in this case.
  ArrayRef<int64_t> readShape = srcShape.drop_front(destRank);
  Type elemType = unpackOp.getSourceType().getElementType();
  auto readType = RankedTensorType::get(readShape, elemType);
  Value innerTile = rewriter.create<tensor::ExtractSliceOp>(
      loc, readType, unpackOp.getSource(), readOffsets, readSizes, readStrides);

  // 2. Transpose the tile to match the outer corresponding tile order.
  ArrayRef<int64_t> innerDimsPos = unpackOp.getInnerDimsPos();
  SmallVector<int64_t> perm =
      getPackUnpackNormalizedInnerPerm(srcRank, innerDimsPos);
  SmallVector<int64_t> transpShape(readShape);
  applyPermutationToVector<int64_t>(transpShape, perm);

  Value empty = rewriter.create<tensor::EmptyOp>(loc, transpShape, elemType);
  auto transposedOp =
      rewriter.create<linalg::TransposeOp>(loc, innerTile, empty, perm);

  // 3. Handle in-complete tiles if needed. It truncates trailing data from the
  // transposed tile.
  int numLoops = transpShape.size();
  SmallVector<OpFoldResult> tileStrides(numLoops, oneIdxAttr);
  SmallVector<OpFoldResult> tileOffsets(numLoops, zeroIdxAttr);
  SmallVector<OpFoldResult> tileSizes;
  for (int dim : innerDimsPos)
    tileSizes.push_back(getAsOpFoldResult(
        rewriter.createOrFold<tensor::DimOp>(loc, unpackOp.getDest(), dim)));

  applyPermutationToVector<OpFoldResult>(tileSizes, perm);
  auto partialTile = rewriter.create<tensor::ExtractSliceOp>(
      loc, transposedOp.getResult()[0], tileOffsets, tileSizes, tileStrides);

  // 4. Insert the result to the destination tensor.
  SmallVector<OpFoldResult> writeSizes;
  SmallVector<OpFoldResult> writeStrides(destRank, oneIdxAttr);
  SmallVector<OpFoldResult> writeOffsets(destRank, zeroIdxAttr);
  DenseMap<int64_t, OpFoldResult> dimAndTileMapping =
      unpackOp.getDimAndTileMapping();
  for (int i = 0, idx = 0; i < destRank; ++i) {
    if (dimAndTileMapping.count(i))
      writeSizes.push_back(tileSizes[idx++]);
    else
      writeSizes.push_back(oneIdxAttr);
  }
  auto insert = rewriter.create<tensor::InsertSliceOp>(
      loc, partialTile, unpackOp.getDest(), writeOffsets, writeSizes,
      writeStrides);
  rewriter.replaceOp(unpackOp, insert.getResult());

  return success();
}

// The following are patterns for downscaling convolution ops with size-1
// window dimensions.
//
// Note that we'd eventually want to write such transformations in a generic
// way, e.g., converting to linalg.generic, removing the size-1 dimensions,
// and then turning back to named ops. But for now it's fine to have a few
// patterns matching special ops to get started.

template <typename Conv2DOp, typename Conv1DOp>
FailureOr<Conv1DOp> DownscaleSizeOneWindowed2DConvolution<Conv2DOp, Conv1DOp>::
    returningMatchAndRewrite(Conv2DOp convOp, PatternRewriter &rewriter) const {
  if (convOp.hasBufferSemantics())
    return failure(); // To be implemented.

  Value input = convOp.getInputs().front();
  Value kernel = convOp.getInputs().back();
  Value output = convOp.getOutputs().front();

  auto inputType = input.getType().dyn_cast<RankedTensorType>();
  auto kernelType = kernel.getType().dyn_cast<RankedTensorType>();
  auto outputType = output.getType().dyn_cast<RankedTensorType>();

  auto kernelShape = kernelType.getShape();
  auto outputShape = outputType.getShape();

  // Get domain indices based on conv2D layout.
  auto [khIndex, kwIndex, ohIndex, owIndex] =
<<<<<<< HEAD
      TypeSwitch<Operation *, std::tuple<int64_t, int64_t, int64_t,
                                         int64_t>>(convOp)
      .Case([&](linalg::Conv2DNhwcHwcfOp op) {
        return std::make_tuple(0, 1, 1, 2);
      })
      .Case([&](linalg::Conv2DNchwFchwOp op) {
        return std::make_tuple(2, 3, 2, 3);
      })
      .Case([&](linalg::PoolingNhwcSumOp op) {
        return std::make_tuple(0, 1, 1, 2);
      })
      .Case([&](linalg::PoolingNchwSumOp op) {
        return std::make_tuple(0, 1, 2, 3);
      })
      .Case([&](linalg::PoolingNhwcMaxOp op) {
        return std::make_tuple(0, 1, 1, 2);
      })
      .Case([&](linalg::PoolingNhwcMaxUnsignedOp op) {
        return std::make_tuple(0, 1, 1, 2);
      })
      .Case([&](linalg::PoolingNhwcMinOp op) {
        return std::make_tuple(0, 1, 1, 2);
      })
      .Case([&](linalg::PoolingNhwcMinUnsignedOp op) {
        return std::make_tuple(0, 1, 1, 2);
      })
      .Case([&](linalg::PoolingNchwMaxOp op) {
        return std::make_tuple(0, 1, 2, 3);
      })
      .Default([&](Operation *op) {
        llvm_unreachable("unexpected conv2d/pool2d operation.");
        return std::make_tuple(0, 0, 0, 0);
      });
=======
      TypeSwitch<Operation *, std::tuple<int64_t, int64_t, int64_t, int64_t>>(
          convOp)
          .Case([&](linalg::Conv2DNhwcHwcfOp op) {
            return std::make_tuple(0, 1, 1, 2);
          })
          .Case([&](linalg::Conv2DNchwFchwOp op) {
            return std::make_tuple(2, 3, 2, 3);
          })
          .Case([&](linalg::PoolingNhwcSumOp op) {
            return std::make_tuple(0, 1, 1, 2);
          })
          .Case([&](linalg::PoolingNchwSumOp op) {
            return std::make_tuple(0, 1, 2, 3);
          })
          .Case([&](linalg::PoolingNhwcMaxOp op) {
            return std::make_tuple(0, 1, 1, 2);
          })
          .Case([&](linalg::PoolingNhwcMaxUnsignedOp op) {
            return std::make_tuple(0, 1, 1, 2);
          })
          .Case([&](linalg::PoolingNhwcMinOp op) {
            return std::make_tuple(0, 1, 1, 2);
          })
          .Case([&](linalg::PoolingNhwcMinUnsignedOp op) {
            return std::make_tuple(0, 1, 1, 2);
          })
          .Case([&](linalg::PoolingNchwMaxOp op) {
            return std::make_tuple(0, 1, 2, 3);
          })
          .Default([&](Operation *op) {
            llvm_unreachable("unexpected conv2d/pool2d operation.");
            return std::make_tuple(0, 0, 0, 0);
          });
>>>>>>> e1acf65b

  // Only handle the case where at least one of the window dimensions is
  // of size 1. Other cases can rely on tiling to reduce to such cases.
  int64_t khSize = kernelShape[khIndex], kwSize = kernelShape[kwIndex];
  int64_t ohSize = outputShape[ohIndex], owSize = outputShape[owIndex];
  bool removeH = (khSize == 1 && ohSize == 1);
  bool removeW = (kwSize == 1 && owSize == 1);
  if (!removeH && !removeW)
    return failure();

  // Get new shapes and types for all operands by removing the size-1
  // dimension.
  using RTTBuilder = RankedTensorType::Builder;
  RankedTensorType newInputType =
      RTTBuilder(inputType).dropDim((removeH ? ohIndex : owIndex));
  RankedTensorType newKernelType =
      RTTBuilder(kernelType).dropDim((removeH ? khIndex : kwIndex));
  RankedTensorType newOutputType =
      RTTBuilder(outputType).dropDim((removeH ? ohIndex : owIndex));

  // Rank-reduce operands.
  Location loc = convOp.getLoc();
  Value newInput = tensor::createCanonicalRankReducingExtractSliceOp(
      rewriter, loc, input, newInputType);
  Value newKernel = tensor::createCanonicalRankReducingExtractSliceOp(
      rewriter, loc, kernel, newKernelType);
  Value newOutput = tensor::createCanonicalRankReducingExtractSliceOp(
      rewriter, loc, output, newOutputType);

  // Rank-reduce strides and dilations too.
  // TODO: dropDim 1-liner helper.
  auto strides =
      llvm::to_vector<4>(convOp.getStrides().template getValues<int64_t>());
  strides.erase(strides.begin() + (removeH ? 0 : 1));
  auto stridesAttr = rewriter.getI64VectorAttr(strides);

  auto dilations =
      llvm::to_vector<4>(convOp.getDilations().template getValues<int64_t>());
  dilations.erase(dilations.begin() + (removeH ? 0 : 1));
  auto dilationsAttr = rewriter.getI64VectorAttr(dilations);

  auto conv1DOp = rewriter.create<Conv1DOp>(
      loc, newOutputType, ValueRange{newInput, newKernel},
      ValueRange{newOutput}, stridesAttr, dilationsAttr);

  // Insert back.
  Value inserted = tensor::createCanonicalRankReducingInsertSliceOp(
      rewriter, loc, conv1DOp.getResult(0), output);
  rewriter.replaceOp(convOp, inserted);

  return conv1DOp;
}

template struct linalg::DownscaleSizeOneWindowed2DConvolution<Conv2DNhwcHwcfOp,
                                                              Conv1DNwcWcfOp>;
template struct linalg::DownscaleSizeOneWindowed2DConvolution<Conv2DNchwFchwOp,
                                                              Conv1DNcwFcwOp>;
template struct linalg::DownscaleSizeOneWindowed2DConvolution<PoolingNhwcSumOp,
                                                              PoolingNwcSumOp>;
template struct linalg::DownscaleSizeOneWindowed2DConvolution<PoolingNchwSumOp,
                                                              PoolingNcwSumOp>;
template struct linalg::DownscaleSizeOneWindowed2DConvolution<PoolingNhwcMaxOp,
                                                              PoolingNwcMaxOp>;
template struct linalg::DownscaleSizeOneWindowed2DConvolution<
    PoolingNhwcMaxUnsignedOp, PoolingNwcMaxUnsignedOp>;
template struct linalg::DownscaleSizeOneWindowed2DConvolution<PoolingNhwcMinOp,
                                                              PoolingNwcMinOp>;
template struct linalg::DownscaleSizeOneWindowed2DConvolution<
    PoolingNhwcMinUnsignedOp, PoolingNwcMinUnsignedOp>;
template struct linalg::DownscaleSizeOneWindowed2DConvolution<PoolingNchwMaxOp,
                                                              PoolingNcwMaxOp>;

FailureOr<DepthwiseConv1DNwcWcOp>
DownscaleDepthwiseConv2DNhwcHwcOp::returningMatchAndRewrite(
    DepthwiseConv2DNhwcHwcOp convOp, PatternRewriter &rewriter) const {
  if (convOp.hasBufferSemantics())
    return failure(); // To be implemented.

  Value input = convOp.getInputs().front();
  Value kernel = convOp.getInputs().back();
  Value output = convOp.getOutputs().front();

  auto inputType = input.getType().dyn_cast<RankedTensorType>();
  auto kernelType = kernel.getType().dyn_cast<RankedTensorType>();
  auto outputType = output.getType().dyn_cast<RankedTensorType>();

  auto kernelShape = kernelType.getShape();
  auto outputShape = outputType.getShape();

  // Only handle the case where at least one of the window dimensions is
  // of size 1. Other cases can rely on tiling to reduce to such cases.
  int64_t khSize = kernelShape[0], kwSize = kernelShape[1];
  int64_t ohSize = outputShape[1], owSize = outputShape[2];
  bool removeH = (khSize == 1 && ohSize == 1);
  bool removeW = (kwSize == 1 && owSize == 1);
  if (!removeH && !removeW)
    return failure();

  // Get new shapes and types for all operands by removing the size-1
  // dimension.
  using RTTBuilder = RankedTensorType::Builder;
  RankedTensorType newInputType =
      RTTBuilder(inputType).dropDim((removeH ? 1 : 2));
  RankedTensorType newKernelType =
      RTTBuilder(kernelType).dropDim((removeH ? 0 : 1));
  RankedTensorType newOutputType =
      RTTBuilder(outputType).dropDim(removeH ? 1 : 2);

  // Rank-reduce operands.
  Location loc = convOp.getLoc();
  Value newInput = tensor::createCanonicalRankReducingExtractSliceOp(
      rewriter, loc, input, newInputType);
  Value newKernel = tensor::createCanonicalRankReducingExtractSliceOp(
      rewriter, loc, kernel, newKernelType);
  Value newOutput = tensor::createCanonicalRankReducingExtractSliceOp(
      rewriter, loc, output, newOutputType);

  // Rank-reduce strides and dilations too.
  // TODO: dropDim 1-liner helper.
  auto strides = llvm::to_vector<4>(convOp.getStrides().getValues<int64_t>());
  strides.erase(strides.begin() + (removeH ? 0 : 1));
  auto stridesAttr = rewriter.getI64VectorAttr(strides);

  auto dilations =
      llvm::to_vector<4>(convOp.getDilations().getValues<int64_t>());
  dilations.erase(dilations.begin() + (removeH ? 0 : 1));
  auto dilationsAttr = rewriter.getI64VectorAttr(dilations);

  auto conv1DOp = rewriter.create<DepthwiseConv1DNwcWcOp>(
      loc, newOutputType, ValueRange{newInput, newKernel},
      ValueRange{newOutput}, stridesAttr, dilationsAttr);

  // Insert back.
  Value inserted = tensor::createCanonicalRankReducingInsertSliceOp(
      rewriter, loc, conv1DOp.getResult(0), output);
  rewriter.replaceOp(convOp, inserted);

  return conv1DOp;
}

void linalg::populateDecomposeConvolutionPatterns(RewritePatternSet &patterns,
                                                  PatternBenefit benefit) {
  patterns.add<DownscaleSizeOneWindowed2DConvolution<linalg::Conv2DNhwcHwcfOp,
                                                     Conv1DNwcWcfOp>,
               DownscaleSizeOneWindowed2DConvolution<linalg::Conv2DNchwFchwOp,
                                                     Conv1DNcwFcwOp>,
               DownscaleDepthwiseConv2DNhwcHwcOp>(patterns.getContext(),
                                                  benefit);
  patterns.add<
      DownscaleSizeOneWindowed2DConvolution<PoolingNhwcSumOp, PoolingNwcSumOp>,
      DownscaleSizeOneWindowed2DConvolution<PoolingNchwSumOp, PoolingNcwSumOp>,
      DownscaleSizeOneWindowed2DConvolution<PoolingNhwcMaxOp, PoolingNwcMaxOp>,
      DownscaleSizeOneWindowed2DConvolution<PoolingNhwcMaxUnsignedOp,
                                            PoolingNwcMaxUnsignedOp>,
      DownscaleSizeOneWindowed2DConvolution<PoolingNhwcMinOp, PoolingNwcMinOp>,
      DownscaleSizeOneWindowed2DConvolution<PoolingNhwcMinUnsignedOp,
                                            PoolingNwcMinUnsignedOp>,
      DownscaleSizeOneWindowed2DConvolution<PoolingNchwMaxOp, PoolingNcwMaxOp>>(
      patterns.getContext(), benefit);
<<<<<<< HEAD
=======
}

//===----------------------------------------------------------------------===//
// pack transformation.
//===----------------------------------------------------------------------===//

#ifndef NDEBUG
/// Return true if `map` has 0 or 1 result function of AffineDimExpr(dim).
static bool hasAtMostOneResultFunctionOfDim(AffineMap map, int64_t dim) {
  bool found = false;
  for (AffineExpr e : map.getResults()) {
    if (!e.isFunctionOfDim(dim))
      continue;
    if (found)
      return false;
    found = true;
  }
  return true;
}
#endif // NDEBUG

/// Return the index of the first result of `map` that is a function of
/// AffineDimExpr(dim), std::nullopt otherwise.
static std::optional<int64_t> getFirstResultIndexFunctionOf(AffineMap map,
                                                            int64_t dim) {
  for (int64_t i = 0, e = map.getNumResults(); i < e; ++i) {
    AffineExpr expr = map.getResult(i);
    if (!expr.isFunctionOfDim(dim))
      continue;
    return i;
  }
  return std::nullopt;
}

/// Perform one step of packing of a LinalgOp's metadata along `dim` into the
/// `newDim` at `iteratorTypes.size()` by:
///   1. Appending `iteratorTypes[newDim]`, equal to `iteratorTypes[dim]`.
///   2. Appending a `newDim` to the domain of every indexing map.
///   3. For each operand (i.e. for each map in `indexingMaps`), perform packing
///      by potentially adding a `newDim` result to `map`.
/// The preserved invariant is that `iteratorTypes.size()` is always equal to
/// `map.getNumDims()` for every map in `indexingMaps`.
///
/// Update `indexingMaps` and `iteratorTypes` inplace as one step of the update.
/// Return a vector that records the optional packing for each operand.
/// Return failure if the packed indexing cannot be represented with a LinalgOp.
///
/// Further details:
/// ================
/// The current implementation of packing (i.e. data tiling) consists of
/// rewriting a linearized strip-mined form into a higher-dimensional access.
/// e.g. consider an access `A[I][f(j, k, l)]` and packing by 4; we rewrite
/// `I` into `4 * i + ii`, where `0 <= ii < 4`.
/// The access is further rewritten as `A[i][f(j, k, l)][ii]`.
///
/// This rewrite into higher dimensional access is not possible for general
/// AffineExpr in Linalg atm, it is restricted to an AffineDimExpr:
/// e.g. consider an access `A[I + J][f(j, k, l)]` and packing by 4; we
/// rewrite `I + J` into `4 * i + ii + J`, where `0 <= ii < 4`.
/// The rewrite of the access would be a form not representable in Linalg:
///   `A[i + (ii + J) / 4][f(j, k, l)][(ii + J) % 4]`.
/// Note however that as `J` and `ii` iterate, the accesses do not have a
/// particular alignment, so packing does not achieve alignment in this case
///
/// In the future, we may want to consider a mixed-form that allows some
/// alignment in the presence of multiple accesses:
///   `A[I][f(j, k, l)]` and `B[I + J][f(j, k, l)]`
/// And would rewrite accesses as:
///   `A[i][f(j, k, l)][ii]` and `B[4 * i + ii + J][f(j, k, l)]`
static FailureOr<SmallVector<std::optional<int64_t>>>
packLinalgMetadataOnce(SmallVectorImpl<AffineMap> &indexingMaps,
                       SmallVectorImpl<utils::IteratorType> &iteratorTypes,
                       int64_t dim) {
  int64_t newDim = iteratorTypes.size();
  iteratorTypes.push_back(iteratorTypes[dim]);

  SmallVector<std::optional<int64_t>> packedDimPerIndexingMap(
      indexingMaps.size(), std::nullopt);
  SmallVector<AffineMap> newMaps;
  for (int64_t operandIdx = 0, e = indexingMaps.size(); operandIdx < e;
       ++operandIdx) {
    AffineMap map = indexingMaps[operandIdx];

    // Add the `newDim` to map whatever the case.
    assert(map.getNumDims() == newDim && "num dims invariant violation");
    map = map.shiftDims(1, newDim);

    // Get the at-most-1 index of the result that is a function of `dim`.
    // If we can find one, we insert `AffineDimExpr(newDim)` to the map, which
    // logically chunks dimension `dim` into `K * dim + newDim`, where the
    // packing factor `K` is specified separately.
    assert(hasAtMostOneResultFunctionOfDim(map, dim) &&
           "num results invariant violation");
    auto maybeOperandDimensionToPack = getFirstResultIndexFunctionOf(map, dim);
    if (!maybeOperandDimensionToPack.has_value()) {
      newMaps.push_back(map);
      continue;
    }

    // We can only pack AffineDimExpr atm.
    if (!map.getResult(maybeOperandDimensionToPack.value())
             .isa<AffineDimExpr>())
      return failure();

    // Add `newDim` to the results of the map.
    map = map.insertResult(Builder(map.getContext()).getAffineDimExpr(newDim),
                           map.getNumResults());
    newMaps.push_back(map);

    // Record the that `operandIdx` is packed.
    packedDimPerIndexingMap[operandIdx] = maybeOperandDimensionToPack;
  }
  indexingMaps = newMaps;

  return packedDimPerIndexingMap;
}

namespace {

/// Helper struct to encode packing along one dimension of a LinalgOp.
struct PackedOperandsDim {
  OpFoldResult packedSize;
  SmallVector<std::optional<int64_t>> packedDimForEachOperand;
};

/// Helper struct to encode packing along all dimensions of a LinalgOp.
struct PackedOperandsDimList {
  void push_back(PackedOperandsDim &&packedOperandsDims) {
    spec.emplace_back(packedOperandsDims);
  }
  /// Return all the dims that have been packed for operand @ `operandPos`.
  SmallVector<int64_t> extractPackedDimsForOperand(int64_t operandPos);
  /// Return all the pack sizes by which an operand @ `operandPos` is packed.
  SmallVector<OpFoldResult> extractPackSizesForOperand(int64_t operandPos);

private:
  SmallVector<PackedOperandsDim> spec;
};

} // namespace

SmallVector<int64_t>
PackedOperandsDimList::extractPackedDimsForOperand(int64_t operandPos) {
  SmallVector<int64_t> res;
  for (int64_t i = 0, e = spec.size(); i < e; ++i) {
    if (!spec[i].packedDimForEachOperand[operandPos].has_value())
      continue;
    res.push_back(spec[i].packedDimForEachOperand[operandPos].value());
  }
  return res;
}

SmallVector<OpFoldResult>
PackedOperandsDimList::extractPackSizesForOperand(int64_t operandPos) {
  SmallVector<OpFoldResult> res;
  for (int64_t i = 0, e = spec.size(); i < e; ++i) {
    if (!spec[i].packedDimForEachOperand[operandPos].has_value())
      continue;
    res.push_back(spec[i].packedSize);
  }
  return res;
}

/// Implement packing of a single LinalgOp by performing packing by
/// `packedSizes`. There must be one packedSizes entry per `linalgOp` iterator.
/// Return the packed Linalg op on success, failure otherwise.
FailureOr<linalg::LinalgOp> linalg::pack(RewriterBase &rewriter,
                                         linalg::LinalgOp linalgOp,
                                         ArrayRef<OpFoldResult> packedSizes) {
  if (packedSizes.size() != linalgOp.getNumLoops()) {
    return rewriter.notifyMatchFailure(linalgOp,
                                       "incorrect number of pack sizes");
  }

  Location loc = linalgOp->getLoc();
  SmallVector<AffineMap> indexingMaps = linalgOp.getIndexingMapsArray();
  SmallVector<utils::IteratorType> iteratorTypes =
      linalgOp.getIteratorTypesArray();
  LLVM_DEBUG(DBGS() << "Start packing: " << linalgOp << "\n";
             llvm::interleaveComma(indexingMaps, DBGS() << "maps: "); DBGSNL();
             llvm::interleaveComma(iteratorTypes, DBGS() << "iterators: ");
             DBGSNL(););

  // Step 1. Pack each dim of the LinalgOp metadata by packedSizes[i].
  PackedOperandsDimList listOfPackedOperandsDim;
  for (int64_t i = 0, e = packedSizes.size(); i < e; ++i) {
    std::optional<int64_t> maybeConstant = getConstantIntValue(packedSizes[i]);
    // Skip tile sizes explicitly set to 0.
    if (maybeConstant.has_value() && maybeConstant.value() == 0)
      continue;

    PackedOperandsDim packedOperandsDims;
    packedOperandsDims.packedSize = packedSizes[i];
    FailureOr<SmallVector<std::optional<int64_t>>>
        maybePackedDimForEachOperand =
            packLinalgMetadataOnce(indexingMaps, iteratorTypes, i);
    if (failed(maybePackedDimForEachOperand))
      return failure();
    packedOperandsDims.packedDimForEachOperand = *maybePackedDimForEachOperand;
    listOfPackedOperandsDim.push_back(std::move(packedOperandsDims));

    LLVM_DEBUG(
        DBGS() << "++++ After pack size #" << i << ": " << packedSizes[i]
               << "\n";
        llvm::interleaveComma(indexingMaps, DBGS() << "maps: "); DBGSNL();
        llvm::interleaveComma(iteratorTypes, DBGS() << "iterators: "); DBGSNL();
        llvm::interleaveComma(packedOperandsDims.packedDimForEachOperand,
                              DBGS() << "packedDimForEachOperand: ");
        DBGSNL(););
  }

  // Step 2. Propagate packing to all LinalgOp operands.
  SmallVector<Value> inputsAndInits, results;
  for (auto operandsList :
       {linalgOp.getDpsInputOperands(), linalgOp.getDpsInitOperands()}) {
    for (OpOperand *opOperandPtr : operandsList) {
      int64_t pos = opOperandPtr->getOperandNumber();
      Value operand = opOperandPtr->get();
      SmallVector<int64_t> innerPos =
          listOfPackedOperandsDim.extractPackedDimsForOperand(pos);
      SmallVector<OpFoldResult> innerPackSizes =
          listOfPackedOperandsDim.extractPackSizesForOperand(pos);
      LLVM_DEBUG(
          DBGS() << "operand: " << operand << "\n";
          llvm::interleaveComma(innerPos, DBGS() << "innerPos: "); DBGSNL();
          llvm::interleaveComma(innerPackSizes, DBGS() << "innerPackSizes: ");
          DBGSNL(););
      if (innerPackSizes.empty()) {
        inputsAndInits.push_back(operand);
        continue;
      }
      Value dest = tensor::PackOp::createDestinationTensor(
          rewriter, loc, operand, innerPackSizes, innerPos,
          /*outerDimsPerm=*/{});
      // TODO: value of the padding attribute should be determined by consumers.
      Attribute zeroAttr =
          rewriter.getZeroAttr(getElementTypeOrSelf(dest.getType()));
      Value zero = rewriter.create<arith::ConstantOp>(loc, zeroAttr);
      inputsAndInits.push_back(rewriter.create<tensor::PackOp>(
          loc, operand, dest, innerPos, innerPackSizes, zero));
    }
  }

  // Step 3. Build the packed op, use the type of `inits` as result types.
  ValueRange inputs =
      ValueRange{inputsAndInits}.take_front(linalgOp.getNumDpsInputs());
  ValueRange inits =
      ValueRange{inputsAndInits}.take_back(linalgOp.getNumDpsInits());
  auto packedLinalgOp = rewriter.create<linalg::GenericOp>(
      linalgOp.getLoc(), inits.getTypes(), inputs, inits, indexingMaps,
      iteratorTypes);
  packedLinalgOp.getRegion().takeBody(linalgOp->getRegion(0));

  // Step 4. Propagate packing to all the op results.
  for (OpResult result : packedLinalgOp->getResults()) {
    int64_t resultNum = result.getResultNumber();
    tensor::PackOp maybePackedInit =
        inits[resultNum].getDefiningOp<tensor::PackOp>();
    if (!maybePackedInit) {
      results.push_back(result);
      continue;
    }
    // Build the symmetrical UnPackOp to the existing PackOp.
    results.push_back(rewriter.create<tensor::UnPackOp>(
        packedLinalgOp->getLoc(), result, maybePackedInit.getSource(),
        maybePackedInit.getInnerDimsPos(), maybePackedInit.getMixedTiles()));
  }

  // Step 5. Replace `linalgOp`.
  rewriter.replaceOp(linalgOp, results);

  // Return packedLinalgOp.
  return cast<linalg::LinalgOp>(packedLinalgOp.getOperation());
}

//===----------------------------------------------------------------------===//
// packTranspose transformation.
//===----------------------------------------------------------------------===//

/// Return a copy of `tensorType` after permutation by `permutationVector`.
// Note: Should be a new method in of MemRef/RankedTensor/VectorType::Builder
// but this would introduce a dependence on Dialect in IR.
// TODO: Restructure.
static RankedTensorType permuteShape(RankedTensorType tensorType,
                                     ArrayRef<int64_t> permutationVector) {
  SmallVector<int64_t> shape(tensorType.getShape());
  applyPermutationToVector(shape, permutationVector);
  return RankedTensorType::Builder(tensorType).setShape(shape);
}

/// Return a new GenericOp obtained by transposing opOperand by the permutation
/// vector:
///   - the corresponding indexing map is transposed by `permutation`
///   - the corresponding operand value is replaced by `transposedValue`
/// `linalgOp` is replaced by the return op in the process.
/// Asserts that `transposedValue` is of the proper transposed ShapedType.
static LinalgOp transposeOneLinalgOperandAndReplace(
    RewriterBase &rewriter, LinalgOp linalgOp, OpOperand &opOperand,
    ArrayRef<int64_t> permutation, Value transposedValue) {
  // Sanity check the operand.
  assert(linalgOp == opOperand.getOwner() && "linalg op must own the operand");

  // Sanity check of the expected transposed tensor type.
  auto tensorType = permuteShape(
      opOperand.get().getType().cast<RankedTensorType>(), permutation);
  (void)tensorType;
  assert(tensorType == transposedValue.getType() &&
         "expected tensor type mismatch");

  // Compute the transposed indexing map.
  // Sigh unsigned pollution.
  SmallVector<unsigned> tmpTransposition = llvm::to_vector(
      llvm::map_range(permutation, [](int64_t i) -> unsigned { return i; }));
  AffineMap permutationMap =
      AffineMap::getPermutationMap(tmpTransposition, rewriter.getContext());
  AffineMap transposedMap =
      permutationMap.compose(linalgOp.getMatchingIndexingMap(&opOperand));

  // Set the transposed indexing map in the proper position.
  SmallVector<AffineMap> indexingMaps = linalgOp.getIndexingMapsArray();
  indexingMaps[linalgOp.getIndexingMapIndex(&opOperand)] = transposedMap;
  // Set the transposedValue in the proper operand position.
  SmallVector<Value> operands = linalgOp->getOperands();
  operands[opOperand.getOperandNumber()] = transposedValue;

  ValueRange operandsRef(operands);
  auto transposedGenericOp = rewriter.create<linalg::GenericOp>(
      /*location=*/linalgOp->getLoc(),
      /*resultTensorTypes=*/
      operandsRef.drop_front(linalgOp.getNumDpsInputs()).getTypes(),
      /*inputs=*/operandsRef.take_front(linalgOp.getNumDpsInputs()),
      /*outputs=*/operandsRef.drop_front(linalgOp.getNumDpsInputs()),
      /*indexingMaps=*/indexingMaps,
      /*iteratorTypes=*/linalgOp.getIteratorTypesArray());
  transposedGenericOp.getRegion().takeBody(linalgOp->getRegion(0));
  rewriter.replaceOp(linalgOp, transposedGenericOp->getResults());

  return cast<linalg::LinalgOp>(transposedGenericOp.getOperation());
}

FailureOr<PackTransposeResult>
linalg::packTranspose(RewriterBase &rewriter, tensor::PackOp packOp,
                      linalg::LinalgOp linalgOp, tensor::UnPackOp maybeUnPackOp,
                      ArrayRef<int64_t> outerPerm,
                      ArrayRef<int64_t> innerPerm) {
  Location loc = linalgOp.getLoc();

  // Step 1. Transpose packOp.
  rewriter.setInsertionPoint(packOp);
  tensor::PackOp transposedPackOp =
      packOp.createTransposedClone(rewriter, loc, innerPerm, outerPerm);

  if (!packOp.getResult().hasOneUse())
    return rewriter.notifyMatchFailure(linalgOp, "expect single pack use");

  OpOperand &packUse = *packOp->getUses().begin();
  if (packUse.getOwner() != linalgOp) {
    return rewriter.notifyMatchFailure(
        linalgOp, "not a single use by the LinalgOp target");
  }
  if (maybeUnPackOp &&
      (!linalgOp.isDpsInit(&packUse) ||
       maybeUnPackOp.getSource() != linalgOp.getTiedOpResult(&packUse))) {
    return rewriter.notifyMatchFailure(linalgOp,
                                       "not produced by the LinalgOp target");
  }

  // Step 2. Transpose linalgOp.
  // transposedPackOp.getOuterDimsPerm() may be empty, in which case it is the
  // identity. Don't rely on it.
  int64_t numLeadingDims = packOp.getSourceRank();
  int64_t numTrailingDims = packOp.getInnerDimsPos().size();
  // Step 2.a. Compute the permutation on the whole operand.
  // Leading part just reuse the outerPerm.
  SmallVector<int64_t> permutation(outerPerm);
  if (permutation.empty())
    llvm::append_range(permutation, llvm::seq<int64_t>(0, numLeadingDims));
  // Trailing part needs to reindex positions by `numLeadingDims`.
  if (innerPerm.empty()) {
    llvm::append_range(
        permutation,
        llvm::seq<int64_t>(numLeadingDims, numLeadingDims + numTrailingDims));
  } else {
    llvm::append_range(permutation,
                       llvm::map_range(innerPerm, [&](int64_t pos) {
                         return numLeadingDims + pos;
                       }));
  }
  if (!isPermutationVector(permutation))
    return rewriter.notifyMatchFailure(linalgOp, "invalid permutation");

  // Step 2.b. Save the transposedPackUse operand number in case we need to
  // get the tied OpResult after `linalgOp` has been replaced.
  int64_t packUseOperandNumber = packUse.getOperandNumber();
  // Step 2.c. Actually perform the transposition.
  rewriter.setInsertionPoint(linalgOp);
  linalg::LinalgOp transposedLinalgOp = transposeOneLinalgOperandAndReplace(
      rewriter, linalgOp, packUse, permutation, transposedPackOp.getResult());

  // Step 3. Maybe transpose unPackOp.
  tensor::UnPackOp transposedUnPackOp;
  if (maybeUnPackOp) {
    OpOperand &opOperand =
        transposedLinalgOp->getOpOperand(packUseOperandNumber);
    OpResult transposedResult = transposedLinalgOp.getTiedOpResult(&opOperand);
    rewriter.setInsertionPoint(maybeUnPackOp);
    transposedUnPackOp = maybeUnPackOp.createTransposedClone(
        rewriter, loc, transposedResult, innerPerm, outerPerm);

    rewriter.replaceOp(maybeUnPackOp, transposedUnPackOp->getResults());
  }

  // Step 4. Finally, replace packOp now that we don't need it anymore.
  rewriter.replaceOp(packOp, transposedPackOp->getResults());

  return PackTransposeResult{transposedPackOp, transposedLinalgOp,
                             transposedUnPackOp};
>>>>>>> e1acf65b
}<|MERGE_RESOLUTION|>--- conflicted
+++ resolved
@@ -695,41 +695,6 @@
 
   // Get domain indices based on conv2D layout.
   auto [khIndex, kwIndex, ohIndex, owIndex] =
-<<<<<<< HEAD
-      TypeSwitch<Operation *, std::tuple<int64_t, int64_t, int64_t,
-                                         int64_t>>(convOp)
-      .Case([&](linalg::Conv2DNhwcHwcfOp op) {
-        return std::make_tuple(0, 1, 1, 2);
-      })
-      .Case([&](linalg::Conv2DNchwFchwOp op) {
-        return std::make_tuple(2, 3, 2, 3);
-      })
-      .Case([&](linalg::PoolingNhwcSumOp op) {
-        return std::make_tuple(0, 1, 1, 2);
-      })
-      .Case([&](linalg::PoolingNchwSumOp op) {
-        return std::make_tuple(0, 1, 2, 3);
-      })
-      .Case([&](linalg::PoolingNhwcMaxOp op) {
-        return std::make_tuple(0, 1, 1, 2);
-      })
-      .Case([&](linalg::PoolingNhwcMaxUnsignedOp op) {
-        return std::make_tuple(0, 1, 1, 2);
-      })
-      .Case([&](linalg::PoolingNhwcMinOp op) {
-        return std::make_tuple(0, 1, 1, 2);
-      })
-      .Case([&](linalg::PoolingNhwcMinUnsignedOp op) {
-        return std::make_tuple(0, 1, 1, 2);
-      })
-      .Case([&](linalg::PoolingNchwMaxOp op) {
-        return std::make_tuple(0, 1, 2, 3);
-      })
-      .Default([&](Operation *op) {
-        llvm_unreachable("unexpected conv2d/pool2d operation.");
-        return std::make_tuple(0, 0, 0, 0);
-      });
-=======
       TypeSwitch<Operation *, std::tuple<int64_t, int64_t, int64_t, int64_t>>(
           convOp)
           .Case([&](linalg::Conv2DNhwcHwcfOp op) {
@@ -763,7 +728,6 @@
             llvm_unreachable("unexpected conv2d/pool2d operation.");
             return std::make_tuple(0, 0, 0, 0);
           });
->>>>>>> e1acf65b
 
   // Only handle the case where at least one of the window dimensions is
   // of size 1. Other cases can rely on tiling to reduce to such cases.
@@ -923,8 +887,6 @@
                                             PoolingNwcMinUnsignedOp>,
       DownscaleSizeOneWindowed2DConvolution<PoolingNchwMaxOp, PoolingNcwMaxOp>>(
       patterns.getContext(), benefit);
-<<<<<<< HEAD
-=======
 }
 
 //===----------------------------------------------------------------------===//
@@ -1342,5 +1304,4 @@
 
   return PackTransposeResult{transposedPackOp, transposedLinalgOp,
                              transposedUnPackOp};
->>>>>>> e1acf65b
 }