--- conflicted
+++ resolved
@@ -567,11 +567,7 @@
 /// %2 = vector.extractelement %0[%b : index] : vector<1024xf32>
 /// Rewriting such IR (replacing one vector load with multiple scalar loads) may
 /// negatively affect performance.
-<<<<<<< HEAD
-class FoldScalarExtractOfTransferRead
-=======
 class RewriteScalarExtractElementOfTransferRead
->>>>>>> e1acf65b
     : public OpRewritePattern<vector::ExtractElementOp> {
   using OpRewritePattern::OpRewritePattern;
 
@@ -622,11 +618,6 @@
   }
 };
 
-<<<<<<< HEAD
-/// Rewrite scalar transfer_write(broadcast) to memref.store.
-class FoldScalarTransferWriteOfBroadcast
-    : public OpRewritePattern<vector::TransferWriteOp> {
-=======
 /// Rewrite extract(transfer_read) to memref.load.
 ///
 /// Rewrite only if the extractelement op is the single user of the transfer op.
@@ -693,19 +684,13 @@
 /// Rewrite transfer_writes of vectors of size 1 (e.g., vector<1x1xf32>)
 /// to memref.store.
 class RewriteScalarWrite : public OpRewritePattern<vector::TransferWriteOp> {
->>>>>>> e1acf65b
   using OpRewritePattern::OpRewritePattern;
 
   LogicalResult matchAndRewrite(vector::TransferWriteOp xferOp,
                                 PatternRewriter &rewriter) const override {
     // Must be a scalar write.
     auto vecType = xferOp.getVectorType();
-<<<<<<< HEAD
-    if (vecType.getRank() != 0 &&
-        (vecType.getRank() != 1 || vecType.getShape()[0] != 1))
-=======
     if (!llvm::all_of(vecType.getShape(), [](int64_t sz) { return sz == 1; }))
->>>>>>> e1acf65b
       return failure();
     // Mask not supported.
     if (xferOp.getMask())
@@ -713,21 +698,6 @@
     // Map not supported.
     if (!xferOp.getPermutationMap().isMinorIdentity())
       return failure();
-<<<<<<< HEAD
-    // Must be a broadcast of a scalar.
-    auto broadcastOp = xferOp.getVector().getDefiningOp<vector::BroadcastOp>();
-    if (!broadcastOp || broadcastOp.getSource().getType().isa<VectorType>())
-      return failure();
-    // Construct a scalar store.
-    if (xferOp.getSource().getType().isa<MemRefType>()) {
-      rewriter.replaceOpWithNewOp<memref::StoreOp>(
-          xferOp, broadcastOp.getSource(), xferOp.getSource(),
-          xferOp.getIndices());
-    } else {
-      rewriter.replaceOpWithNewOp<tensor::InsertOp>(
-          xferOp, broadcastOp.getSource(), xferOp.getSource(),
-          xferOp.getIndices());
-=======
     // Only float and integer element types are supported.
     Value scalar;
     if (vecType.getRank() == 0) {
@@ -747,7 +717,6 @@
     } else {
       rewriter.replaceOpWithNewOp<tensor::InsertOp>(
           xferOp, scalar, xferOp.getSource(), xferOp.getIndices());
->>>>>>> e1acf65b
     }
     return success();
   }
@@ -772,15 +741,9 @@
 
 void mlir::vector::populateScalarVectorTransferLoweringPatterns(
     RewritePatternSet &patterns, PatternBenefit benefit) {
-<<<<<<< HEAD
-  patterns
-      .add<FoldScalarExtractOfTransferRead, FoldScalarTransferWriteOfBroadcast>(
-          patterns.getContext(), benefit);
-=======
   patterns.add<RewriteScalarExtractElementOfTransferRead,
                RewriteScalarExtractOfTransferRead, RewriteScalarWrite>(
       patterns.getContext(), benefit);
->>>>>>> e1acf65b
 }
 
 void mlir::vector::populateVectorTransferDropUnitDimsPatterns(
