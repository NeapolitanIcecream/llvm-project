--- conflicted
+++ resolved
@@ -337,10 +337,6 @@
   auto sourceShape = sourceShapedType.getShape();
   assert(sourceShape.size() == inputVectorSizes.size() &&
          "expected same ranks.");
-<<<<<<< HEAD
-  auto maskType = VectorType::get(inputVectorSizes, builder.getI1Type());
-=======
->>>>>>> 4084ffcf
   auto vectorType = VectorType::get(inputVectorSizes, padValue.getType());
   assert(padValue.getType() == sourceShapedType.getElementType() &&
          "expected same pad element type to match source element type");
