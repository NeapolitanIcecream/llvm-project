//===- TosaValidation.cpp ------------------------------------------------===//
//
// Part of the LLVM Project, under the Apache License v2.0 with LLVM Exceptions.
// See https://llvm.org/LICENSE.txt for license information.
// SPDX-License-Identifier: Apache-2.0 WITH LLVM-exception
//
//===----------------------------------------------------------------------===//
//
// Validate if TOSA dialect input matchs with the specification for given
// requirements.
//
//===----------------------------------------------------------------------===//

#include "mlir/Dialect/Tosa/IR/TargetEnv.h"
#include "mlir/Dialect/Tosa/IR/TosaProfileCompliance.h"
#include "mlir/Dialect/Tosa/Transforms/Passes.h"
#include "mlir/Dialect/Tosa/Transforms/PassesEnums.cpp.inc"

#include <string>

#include "mlir/Dialect/Func/IR/FuncOps.h"
#include "mlir/Dialect/Tosa/IR/TosaOps.h"
#include "mlir/Dialect/Tosa/Utils/ConversionUtils.h"
#include "mlir/IR/Builders.h"
#include "mlir/IR/BuiltinOps.h"
#include "mlir/IR/Matchers.h"
#include "mlir/IR/TypeUtilities.h"
#include "mlir/Pass/Pass.h"
#include "mlir/Transforms/DialectConversion.h"
#include "llvm/ADT/StringExtras.h"

namespace mlir {
namespace tosa {
#define GEN_PASS_DEF_TOSAVALIDATION
#include "mlir/Dialect/Tosa/Transforms/Passes.h.inc"
} // namespace tosa
} // namespace mlir

using namespace mlir;
using namespace mlir::tosa;

namespace {

static LogicalResult
checkConstantOperands(Operation *op, ArrayRef<unsigned int> operandIndices) {
  for (const auto index : operandIndices) {
    Attribute attr;
    if (!matchPattern(op->getOperand(index), m_Constant(&attr))) {
      return op->emitOpError("expected compile time resolvable constant, but "
                             "got variable value for operand #")
             << index;
    }
  }
  return success();
}

static LogicalResult checkConstantOperandMul(Operation *op,
                                             const TargetEnv &env) {
  if (!env.allows(Extension::dynamic) && isa<tosa::MulOp>(op)) {
    // Check 'shift'
    return checkConstantOperands(op, {2});
  }
  return success();
}

static LogicalResult checkConstantOperandTable(Operation *op,
                                               const TargetEnv &env) {
  if (!env.allows(Extension::dynamic) && isa<tosa::TableOp>(op)) {
    // Check 'table'
    return checkConstantOperands(op, {1});
  }
  return success();
}

static LogicalResult checkConstantOperandPad(Operation *op,
                                             const TargetEnv &env) {
  if (auto padOp = dyn_cast<tosa::PadOp>(op)) {
    // Assume this op is zero-padding if padConst is not presented
    if (!env.allows(Extension::dynamic) && padOp.getPadConst())
      // Check 'pad_const'
      // Note: 'padding' (operand 1) is not checked as it is a tosa.shape type
      return checkConstantOperands(op, {2});
  }
  return success();
}

static LogicalResult checkConstantOperandRescale(Operation *op,
                                                 const TargetEnv &env) {
  if (!env.allows(Extension::dynamic) && isa<tosa::RescaleOp>(op)) {
    // Check 'multiplier', 'shift', 'input_zp' and 'output_zp'
    return checkConstantOperands(op, {1, 2, 3, 4});
  }
  return success();
}

template <typename T>
static LogicalResult checkConstantOperandConvOps(Operation *op,
                                                 const TargetEnv &env) {
  if (!env.allows(Extension::dynamic) && isa<T>(op)) {
    // Check 'input_zp' and 'weight_zp'
    return checkConstantOperands(op, {3, 4});
  }
  return success();
}

static LogicalResult checkConstantOperandMatMul(Operation *op,
                                                const TargetEnv &env) {
  if (!env.allows(Extension::dynamic) && isa<tosa::MatMulOp>(op)) {
    // Check 'A_zp' and 'B_zp'
    return checkConstantOperands(op, {2, 3});
  }
  return success();
}
<<<<<<< HEAD

static LogicalResult checkConstantOperandAvgPool2d(Operation *op,
                                                   const TargetEnv &env) {
  if (!env.allows(Extension::dynamic) && isa<tosa::AvgPool2dOp>(op)) {
    // Check 'input_zp' and 'output_zp'
    return checkConstantOperands(op, {1, 2});
  }
  return success();
}

=======

static LogicalResult checkConstantOperandAvgPool2d(Operation *op,
                                                   const TargetEnv &env) {
  if (!env.allows(Extension::dynamic) && isa<tosa::AvgPool2dOp>(op)) {
    // Check 'input_zp' and 'output_zp'
    return checkConstantOperands(op, {1, 2});
  }
  return success();
}

>>>>>>> 4084ffcf
static LogicalResult checkConstantOperandNegate(Operation *op,
                                                const TargetEnv &env) {
  if (!env.allows(Extension::dynamic) && isa<tosa::NegateOp>(op)) {
    // Check 'input1_zp' and 'output_zp'
    return checkConstantOperands(op, {1, 2});
  }
  return success();
}

struct TosaLevel {
  int32_t MAX_RANK = 0;
  int32_t MAX_KERNEL = 0;
  int32_t MAX_STRIDE = 0;
  int32_t MAX_SCALE = 0;
  int32_t MAX_LOG2_SIZE = 0;
  int32_t MAX_NESTING = 0;
  int32_t MAX_TENSOR_LIST_SIZE = 0;

  bool operator==(const TosaLevel &rhs) {
    return MAX_RANK == rhs.MAX_RANK && MAX_KERNEL == rhs.MAX_KERNEL &&
           MAX_STRIDE == rhs.MAX_STRIDE && MAX_SCALE == rhs.MAX_SCALE &&
           MAX_LOG2_SIZE == rhs.MAX_LOG2_SIZE &&
           MAX_NESTING == rhs.MAX_NESTING &&
           MAX_TENSOR_LIST_SIZE == rhs.MAX_TENSOR_LIST_SIZE;
  }
};

static constexpr TosaLevel TOSA_LEVEL_EIGHTK = {6, 8192, 8192, 256, 31, 6, 64};
static constexpr TosaLevel TOSA_LEVEL_NONE = {32, 2147483647, 2147483647, 2048,
                                              63, 256,        256};

//===----------------------------------------------------------------------===//
// TOSA Validation Pass.
//===----------------------------------------------------------------------===//

struct TosaValidation : public tosa::impl::TosaValidationBase<TosaValidation> {
public:
  explicit TosaValidation() { populateConstantOperandChecks(); }

  explicit TosaValidation(const TosaValidationOptions &options)
      : TosaValidation() {
    this->profile = options.profile;
    this->extension = options.extension;
    this->strictOpSpecAlignment = options.strictOpSpecAlignment;
    this->allowInvalidOpDatatypeCombinations =
        options.allowInvalidOpDatatypeCombinations;
    this->level = options.level;
  }
  void runOnOperation() final;

  LogicalResult applyConstantOperandCheck(Operation *op) {
    for (auto &checker : constCheckers) {
      if (failed(checker(op, targetEnv)))
        return failure();
    }
    return success();
  }

  LogicalResult applyLevelCheck(Operation *op);
  LogicalResult applyAttributeCheck(Operation *op);

  // check variable read/write data types against variable declarations
  LogicalResult applyVariableCheck(Operation *op);

  // check error if conditions
  LogicalResult applyErrorIfCheck(Operation *op);

private:
  void populateConstantOperandChecks() {
    constCheckers.emplace_back(checkConstantOperandMul);
    constCheckers.emplace_back(checkConstantOperandTable);
    constCheckers.emplace_back(checkConstantOperandPad);
    constCheckers.emplace_back(checkConstantOperandRescale);
    constCheckers.emplace_back(checkConstantOperandConvOps<tosa::Conv2DOp>);
    constCheckers.emplace_back(checkConstantOperandConvOps<tosa::Conv3DOp>);
    constCheckers.emplace_back(
        checkConstantOperandConvOps<tosa::DepthwiseConv2DOp>);
    constCheckers.emplace_back(
        checkConstantOperandConvOps<tosa::TransposeConv2DOp>);
    constCheckers.emplace_back(checkConstantOperandMatMul);
    constCheckers.emplace_back(checkConstantOperandAvgPool2d);
    constCheckers.emplace_back(checkConstantOperandNegate);
  }

  bool levelCheckKernel(Operation *op, int32_t v, const StringRef checkDesc) {
    if (v > tosaLevel.MAX_KERNEL) {
      op->emitOpError() << "failed level check: " << checkDesc;
      return false;
    }
    return true;
  }

  bool levelCheckStride(Operation *op, int32_t v, const StringRef checkDesc) {
    if (v > tosaLevel.MAX_STRIDE) {
      op->emitOpError() << "failed level check: " << checkDesc;
      return false;
    }
    return true;
  }

  bool levelCheckScale(Operation *op, int32_t v, const StringRef checkDesc) {
    if (v > tosaLevel.MAX_SCALE) {
      op->emitOpError() << "failed level check: " << checkDesc;
      return false;
    }
    return true;
  }

  bool levelCheckListSize(Operation *op, int32_t v, const StringRef checkDesc) {
    if (v > tosaLevel.MAX_TENSOR_LIST_SIZE) {
      op->emitOpError() << "failed level check for MAX_TENSOR_LIST_SIZE: "
                        << checkDesc;
      return false;
    }
    return true;
  }

<<<<<<< HEAD
  template <typename T>
  bool levelCheckRank(Operation *op, const T &v,
                      const StringRef operandOrResult, int32_t highest_rank) {
    if (ShapedType type = dyn_cast<ShapedType>(v.getType())) {
=======
  // Perform the Level Rank check on the tensor type.
  bool levelCheckRank(Operation *op, const Type typeToCheck,
                      const StringRef operandOrResult, int32_t highest_rank) {
    if (ShapedType type = dyn_cast<ShapedType>(typeToCheck)) {
>>>>>>> 4084ffcf
      if (!type.hasRank()) {
        op->emitOpError() << "failed level check: unranked tensor";
        return false;
      }
      if (type.getRank() > highest_rank) {
        op->emitOpError() << "failed level check: " << operandOrResult
                          << " rank(shape) <= MAX_RANK";
        return false;
      }
    }
    return true;
  }

<<<<<<< HEAD
  // Perform the Level tensor size check on the input tensor.
  bool levelCheckSize(Operation *op, const Value &v,
                      const StringRef operandOrResult);

=======
  // Perform the Level Rank check on the tensor value.
  bool levelCheckRank(Operation *op, const Value &v,
                      const StringRef operandOrResult, int32_t highest_rank) {
    return levelCheckRank(op, v.getType(), operandOrResult, highest_rank);
  }

  // Perform the Level tensor size check on the tensor type.
  bool levelCheckSize(Operation *op, const Type &typeToCheck,
                      const StringRef operandOrResult);

  // Perform the Level tensor size check on the tensor value.
  bool levelCheckSize(Operation *op, const Value &v,
                      const StringRef operandOrResult) {
    return levelCheckSize(op, v.getType(), operandOrResult);
  }

>>>>>>> 4084ffcf
  // Level check sizes of all operands and results of the operation.
  template <typename T>
  bool levelCheckSizes(T tosaOp) {
    auto op = tosaOp.getOperation();
    for (auto v : op->getOperands()) {
      if (!levelCheckSize(op, v, "operand"))
        return false;
    }

    for (auto v : op->getResults()) {
      if (!levelCheckSize(op, v, "result"))
        return false;
    }
    return true;
  }

  // Level check ranks of all operands, attribute and results of the operation.
  template <typename T>
  bool levelCheckRanks(T tosaOp) {
    auto op = tosaOp.getOperation();
    for (auto v : op->getOperands()) {
      if (!levelCheckRank(op, v, "operand", tosaLevel.MAX_RANK))
        return false;
    }

<<<<<<< HEAD
    if (!op->getAttrs().empty()) {
      for (NamedAttribute attr : op->getAttrs()) {
        if (auto elemAttr = dyn_cast<ElementsAttr>(attr.getValue())) {
          if (!levelCheckRank(op, elemAttr, "attribute", tosaLevel.MAX_RANK))
            return false;
        }
      }
    }

=======
>>>>>>> 4084ffcf
    for (auto v : op->getResults()) {
      if (!levelCheckRank(op, v, "result", tosaLevel.MAX_RANK))
        return false;
    }
    return true;
  }

  // Level check ranks and sizes.
  bool levelCheckRanksAndSizes(Operation *op);

  // Pool Op: level check kernel/stride/pad values
  template <typename T>
  bool levelCheckPool(Operation *op) {
    if (auto poolOp = dyn_cast<T>(op)) {
      for (auto k : poolOp.getKernel()) {
        if (!levelCheckKernel(op, k, "kernel <= MAX_KERNEL")) {
          return false;
        }
      }
      for (auto s : poolOp.getStride()) {
        if (!levelCheckStride(op, s, "stride <= MAX_STRIDE")) {
          return false;
        }
      }
      for (auto p : poolOp.getPad()) {
        if (!levelCheckKernel(op, p, "pad <= MAX_KERNEL")) {
          return false;
        }
      }
    }
    return true;
  }

  // Conv Op: level check dilation/stride/pad values
  template <typename T>
  bool levelCheckConv(Operation *op) {
    if (auto convOp = dyn_cast<T>(op)) {

      for (auto k : convOp.getDilation()) {
        if (!levelCheckKernel(op, k, "dilation <= MAX_KERNEL")) {
          return false;
        }
      }
      for (auto p : convOp.getPad()) {
        if (!levelCheckKernel(op, p, "pad <= MAX_KERNEL")) {
          return false;
        }
      }
      for (auto s : convOp.getStride()) {
        if (!levelCheckStride(op, s, "stride <= MAX_STRIDE")) {
          return false;
        }
      }
      auto dilation = convOp.getDilation();
      if (ShapedType weightType =
              dyn_cast<ShapedType>(op->getOperand(1).getType())) {
        auto shape = weightType.getShape();
        if (isa<tosa::Conv2DOp>(op)) {
          assert(shape.size() == 4);
          assert(dilation.size() == 2);
          if (!levelCheckKernel(op, dilation[0] * shape[1],
                                "dilation_y * KH <= MAX_KERNEL)") ||
              !levelCheckKernel(op, dilation[1] * shape[2],
                                "dilation_x * KW <= MAX_KERNEL)"))
            return false;
        } else if (isa<tosa::Conv3DOp>(op)) {
          assert(shape.size() == 5);
          assert(dilation.size() == 3);
          if (!levelCheckKernel(op, dilation[0] * shape[1],
                                "dilation_d * KD <= MAX_KERNEL)") ||
              !levelCheckKernel(op, dilation[1] * shape[2],
                                "dilation_y * KH <= MAX_KERNEL)") ||
              !levelCheckKernel(op, dilation[2] * shape[3],
                                "dilation_x * KW <= MAX_KERNEL)"))
            return false;
        } else if (isa<tosa::DepthwiseConv2DOp>(op)) {
          assert(shape.size() == 4);
          assert(dilation.size() == 2);
          if (!levelCheckKernel(op, dilation[0] * shape[0],
                                "dilation_y * KH <= MAX_KERNEL)") ||
              !levelCheckKernel(op, dilation[1] * shape[1],
                                "dilation_x * KW <= MAX_KERNEL)"))
            return false;
        }
      }
    }
    return true;
  }

  // FFT op: level check H, W in input shape [N,H,W]
  template <typename T>
  bool levelCheckFFT(Operation *op) {
    if (isa<T>(op)) {
      for (auto v : op->getOperands()) {
        if (ShapedType type = dyn_cast<ShapedType>(v.getType())) {
          auto shape = type.getShape();
          assert(shape.size() == 3);
          if (!levelCheckKernel(op, shape[1], "H <= MAX_KERNEL") ||
              !levelCheckKernel(op, shape[2], "W <= MAX_KERNEL")) {
            return false;
          }
        }
      }
    }
    return true;
  }

  // TransposeConv2d op: level check kH/kW, outpad, and stride
  bool levelCheckTransposeConv2d(Operation *op) {
    if (auto transpose = dyn_cast<tosa::TransposeConv2DOp>(op)) {
      if (ShapedType filterType =
              dyn_cast<ShapedType>(transpose.getWeight().getType())) {
        auto shape = filterType.getShape();
        assert(shape.size() == 4);
        // level check kernel sizes for kH and KW
        if (!levelCheckKernel(op, shape[1], "KH <= MAX_KERNEL") ||
            !levelCheckKernel(op, shape[2], "KW <= MAX_KERNEL")) {
          return false;
        }
      }
      for (auto p : transpose.getOutPad()) {
        if (!levelCheckKernel(op, p, "pad <= MAX_KERNEL")) {
          return false;
        }
      }
      for (auto s : transpose.getStride()) {
        if (!levelCheckStride(op, s, "stride <= MAX_STRIDE")) {
          return false;
        }
      }
    }
    return true;
  }

  // Resize op: level check max scales
  bool levelCheckResize(Operation *op) {
    if (auto resize = dyn_cast<tosa::ResizeOp>(op)) {
      SmallVector<int64_t> scale;
      if (!tosa::getConstShapeValues(resize.getScale().getDefiningOp(),
                                     scale)) {
        return false;
      }
      const int64_t scaleYN = scale[0];
      const int64_t scaleYD = scale[1];
      const int64_t scaleXN = scale[2];
      const int64_t scaleXD = scale[3];
      if (!levelCheckScale(op, scaleYN / scaleYD,
                           "scale_y_n/scale_y_d <= MAX_SCALE") ||
          !levelCheckScale(op, scaleXN / scaleXD,
                           "scale_x_n/scale_x_d <= MAX_SCALE")) {
        return false;
      }
    }
    return true;
  }

  // Recursively perform a bottom-up search to determine the maximum nesting
  // depth, starting from a specific operation and continuing up to the function
  // or module scope. Tosa nesting_depth starts at 0 and increments by one each
  // time a new nested `region` is encountered.
  static void getMaxNestedDepth(Operation *op, int32_t &depth) {
    if (isa<mlir::func::FuncOp>(op) || isa<ModuleOp>(op))
      return;

    op = op->getParentOp();
    if (!op)
      return;

    depth++;
    getMaxNestedDepth(op, depth);
  }

  bool levelCheckMaxNesting(Operation *op) {
    int32_t maxNestedDepth = 0;
    getMaxNestedDepth(op, maxNestedDepth);

    if (maxNestedDepth >= tosaLevel.MAX_NESTING) {
      op->emitOpError() << "failed level check: " << maxNestedDepth
                        << " >= MAX_NESTING";
      return false;
    }
    return true;
  }

  bool levelCheckListSize(Operation *op) {
    if (auto concat = dyn_cast<tosa::ConcatOp>(op)) {
      return levelCheckListSize(op, concat.getInput1().size(), "input1");
    }
    if (auto custom = dyn_cast<tosa::CustomOp>(op)) {
      if (!levelCheckListSize(op, custom.getInputList().size(), "input_list") ||
          !levelCheckListSize(op, custom.getOutputList().size(),
                              "output_list")) {
        return false;
      }
    }
    if (auto condIf = dyn_cast<tosa::IfOp>(op)) {
      if (!levelCheckListSize(op, condIf.getInputList().size(), "inputs") ||
          !levelCheckListSize(op, condIf.getOutputList().size(), "outputs")) {
        return false;
      }
    }
    if (auto w = dyn_cast<tosa::WhileOp>(op)) {
      if (!levelCheckListSize(op, w.getInputList().size(), "inputs") ||
          !levelCheckListSize(op, w.getOutputList().size(), "outputs")) {
        return false;
      }
    }
    return true;
  }

  bool attributeCheckRescale(Operation *op) {
    if (auto rescale = dyn_cast<tosa::RescaleOp>(op)) {
      if (rescale.getRoundingMode() == "DOUBLE_ROUND" &&
          !targetEnv.allows(Extension::doubleround)) {
        op->emitOpError()
            << "failed attribute check: rounding_mode = DOUBLE_ROUND "
            << "requires extension [doubleround]";
        return false;
      } else if (rescale.getRoundingMode() == "INEXACT_ROUND" &&
                 !targetEnv.allows(Extension::inexactround)) {
        op->emitOpError()
            << "failed attribute check: rounding_mode = INEXACT_ROUND "
            << "requires extension [inexactround]";
        return false;
      }
    }
    return true;
  }

  // configure profile and level values from pass options profileName and
  // levelName
  void configLevelAndProfile() {
    tosaLevel = TOSA_LEVEL_NONE;
    if (level == TosaLevelEnum::EightK) {
      tosaLevel = TOSA_LEVEL_EIGHTK;
    }

    if (!profile.empty()) {
      for (std::string &prof : profile) {
        auto profSymbol = symbolizeProfile(prof);
        if (profSymbol) {
          targetEnv.addProfile(profSymbol.value());
        } else {
          llvm::errs() << "unknown TOSA profile name passed in: " << prof
                       << ", supported profiles are `pro_int` and `pro_fp`\n";
          return signalPassFailure();
        }
      }
    }

    if (!extension.empty()) {
      for (std::string &ext : extension) {
        auto extSymbol = symbolizeExtension(ext);
        if (extSymbol) {
          targetEnv.addExtension(extSymbol.value());
        } else {
          llvm::errs() << "unknown TOSA extension name passed in: " << ext
                       << ", supported extension are int16, int4, bf16, "
                       << "fp8e4m3, fp8e5m2, fft, variable, controlflow, "
                       << "doubleround, inexactround and dynamic\n";
          return signalPassFailure();
        }
      }
    }
  }

  bool CheckVariable(Operation *op);
  bool CheckVariableReadOrWrite(Operation *op);
  bool isValidElementType(Type type, const bool allowUnsigned = false);

  SmallVector<
      std::function<LogicalResult(Operation *, const tosa::TargetEnv &)>>
      constCheckers;
  TosaLevel tosaLevel;
  DenseMap<StringAttr, mlir::Type> variablesMap;
  TosaProfileCompliance profileComp;
  tosa::TargetEnv targetEnv;
};

template <>
bool TosaValidation::levelCheckRanks(tosa::ArgMaxOp tosaOp) {
  auto op = tosaOp.getOperation();
  if (!levelCheckRank(op, tosaOp.getInput(), "operand", tosaLevel.MAX_RANK))
    return false;

  // rank(output) = rank(input) - 1
  if (!levelCheckRank(op, tosaOp.getOutput(), "result", tosaLevel.MAX_RANK - 1))
    return false;

  return true;
}

template <>
bool TosaValidation::levelCheckRanks(tosa::IfOp tosaOp) {
  auto op = tosaOp.getOperation();

  // Only the condition input has rank limitation.
  if (!levelCheckRank(op, tosaOp.getCondition(), "operand", tosaLevel.MAX_RANK))
    return false;

  return true;
}

<<<<<<< HEAD
=======
template <>
bool TosaValidation::levelCheckRanks(tosa::VariableOp tosaOp) {
  auto op = tosaOp.getOperation();
  auto variableType = getVariableType(tosaOp);
  if (!levelCheckRank(op, variableType, "variable type", tosaLevel.MAX_RANK))
    return false;

  return true;
}

template <>
bool TosaValidation::levelCheckSizes(tosa::VariableOp tosaOp) {
  auto op = tosaOp.getOperation();
  auto variableType = getVariableType(tosaOp);
  if (!levelCheckSize(op, variableType, "variable type"))
    return false;

  return true;
}

>>>>>>> 4084ffcf
bool TosaValidation::levelCheckRanksAndSizes(Operation *op) {
#define CHECK_RANKS_AND_SIZES(tosaOp)                                          \
  if (isa<tosa::tosaOp##Op>(op)) {                                             \
    if (!levelCheckRanks(cast<tosa::tosaOp##Op>(op)))                          \
      return false;                                                            \
    if (!levelCheckSizes(cast<tosa::tosaOp##Op>(op)))                          \
      return false;                                                            \
  }

#define CHECK_SIZES(tosaOp)                                                    \
  if (isa<tosa::tosaOp##Op>(op)) {                                             \
    if (!levelCheckSizes(cast<tosa::tosaOp##Op>(op)))                          \
      return false;                                                            \
  }

  // Tensor Operators
  CHECK_RANKS_AND_SIZES(ArgMax);
  // Activation Functions
  CHECK_RANKS_AND_SIZES(Clamp);
  CHECK_RANKS_AND_SIZES(Erf);
  CHECK_RANKS_AND_SIZES(Sigmoid);
  CHECK_RANKS_AND_SIZES(Tanh);
  // Elementwise Binary Operators
  CHECK_RANKS_AND_SIZES(Add);
  CHECK_RANKS_AND_SIZES(ArithmeticRightShift);
  CHECK_RANKS_AND_SIZES(BitwiseAnd);
  CHECK_RANKS_AND_SIZES(BitwiseOr);
  CHECK_RANKS_AND_SIZES(BitwiseXor);
  CHECK_RANKS_AND_SIZES(IntDiv);
  CHECK_RANKS_AND_SIZES(LogicalAnd);
  CHECK_RANKS_AND_SIZES(LogicalLeftShift);
  CHECK_RANKS_AND_SIZES(LogicalRightShift);
  CHECK_RANKS_AND_SIZES(LogicalOr);
  CHECK_RANKS_AND_SIZES(LogicalXor);
  CHECK_RANKS_AND_SIZES(Maximum);
  CHECK_RANKS_AND_SIZES(Minimum);
  CHECK_RANKS_AND_SIZES(Mul);
  CHECK_RANKS_AND_SIZES(Pow);
  CHECK_RANKS_AND_SIZES(Sub);
  CHECK_RANKS_AND_SIZES(Table);
  // Elementwise Unary Operators
  CHECK_RANKS_AND_SIZES(Abs);
  CHECK_RANKS_AND_SIZES(BitwiseNot);
  CHECK_RANKS_AND_SIZES(Ceil);
  CHECK_RANKS_AND_SIZES(Clz);
  CHECK_RANKS_AND_SIZES(Cos);
  CHECK_RANKS_AND_SIZES(Exp);
  CHECK_RANKS_AND_SIZES(Floor);
  CHECK_RANKS_AND_SIZES(Log);
  CHECK_RANKS_AND_SIZES(LogicalNot);
  CHECK_RANKS_AND_SIZES(Negate);
  CHECK_RANKS_AND_SIZES(Reciprocal);
  CHECK_RANKS_AND_SIZES(Rsqrt);
  CHECK_RANKS_AND_SIZES(Sin);
  // Elementwise Ternary Operators
  CHECK_RANKS_AND_SIZES(Select);
  // Comparison Operators
  CHECK_RANKS_AND_SIZES(Equal);
  CHECK_RANKS_AND_SIZES(Greater);
  CHECK_RANKS_AND_SIZES(GreaterEqual);
  // Reduction Operators
  CHECK_RANKS_AND_SIZES(ReduceAll);
  CHECK_RANKS_AND_SIZES(ReduceAny);
  CHECK_RANKS_AND_SIZES(ReduceMax);
  CHECK_RANKS_AND_SIZES(ReduceMin);
  CHECK_RANKS_AND_SIZES(ReduceProduct);
  CHECK_RANKS_AND_SIZES(ReduceSum);
  // Data Layout Operators
  CHECK_RANKS_AND_SIZES(Concat);
  CHECK_RANKS_AND_SIZES(Pad);
  CHECK_RANKS_AND_SIZES(Reshape);
  CHECK_RANKS_AND_SIZES(Reverse);
  CHECK_RANKS_AND_SIZES(Slice);
  CHECK_RANKS_AND_SIZES(Tile);
  CHECK_RANKS_AND_SIZES(Transpose);
  // Type Conversion
  CHECK_RANKS_AND_SIZES(Cast);
  CHECK_RANKS_AND_SIZES(Rescale);
  // Control Flow Operators
  CHECK_RANKS_AND_SIZES(If);
  // Variable Operators
  CHECK_RANKS_AND_SIZES(Variable);
  CHECK_RANKS_AND_SIZES(VariableWrite);
  CHECK_RANKS_AND_SIZES(VariableRead);
  // Data Nodes
  CHECK_RANKS_AND_SIZES(Const);
  CHECK_RANKS_AND_SIZES(Identity);

  // For the following operators, check whether the size of each tensor
  // operand is valid in a given Level.

  // Tensor Operators
  CHECK_SIZES(AvgPool2d);
  CHECK_SIZES(Conv2D);
  CHECK_SIZES(Conv3D);
  CHECK_SIZES(DepthwiseConv2D);
  CHECK_SIZES(TransposeConv2D);
  CHECK_SIZES(FFT2d);
  CHECK_SIZES(MatMul);
  CHECK_SIZES(MaxPool2d);
  CHECK_SIZES(RFFT2d);
  // Scatter/Gather Operators
  CHECK_SIZES(Gather);
  CHECK_SIZES(Scatter);
  // Image Operators
  CHECK_SIZES(Resize);
  // Custom Operators
  CHECK_SIZES(Custom);
  // Control Flow Operators
  CHECK_SIZES(While);
  // Shape Operators
  CHECK_SIZES(ConstShape);

#undef CHECK_RANKS_AND_SIZES
#undef CHECK_SIZES
  return true;
}

<<<<<<< HEAD
// Perform the Level tensor size check
bool TosaValidation::levelCheckSize(Operation *op, const Value &v,
                                    const StringRef operandOrResult) {
  if (ShapedType type = dyn_cast<ShapedType>(v.getType())) {
=======
// Perform the Level tensor size check on the tensor type.
bool TosaValidation::levelCheckSize(Operation *op, const Type &typeToCheck,
                                    const StringRef operandOrResult) {
  if (ShapedType type = dyn_cast<ShapedType>(typeToCheck)) {
>>>>>>> 4084ffcf
    if (!type.hasRank()) {
      op->emitOpError() << "failed level check: unranked tensor";
      return false;
    }
    auto shape = type.getShape();
    for (auto dim : shape) {
      if (mlir::ShapedType::isDynamic(dim)) {
        op->emitOpError() << "failed level check: " << operandOrResult
                          << " shape dimension cannot be dynamic";
        return false;
      }
    }

    int64_t element_bits = type.getElementTypeBitWidth();
    int64_t element_bytes = std::max(INT64_C(1), element_bits / 8);
    int64_t size = element_bytes * type.getNumElements();

    // According to 1.11. Tensor Definitions of Tosa spec, the value of
    // tensor_size_t is 1 << MAX_LOG2_SIZE) - 1 where MAX_LOG2_SIZE is
    // defined in 1.7. Levels.
    // For each tensor, the number of tensor elements multiplied by the
    // element size in bytes must be representable as a tensor_size_t.
    const int64_t max_size = (INT64_C(1) << tosaLevel.MAX_LOG2_SIZE) - 1;
    if (size > max_size) {
      op->emitOpError()
          << "failed level check: " << operandOrResult
          << " tensor size (in bytes) <= (1 << MAX_LOG2_SIZE - 1)";
      return false;
    }
  }
  return true;
}

LogicalResult TosaValidation::applyLevelCheck(Operation *op) {
  if (tosaLevel == TOSA_LEVEL_NONE) {
    // no need to do level checks
    return success();
  }

  // check rank and sizes early so later checks can assume shaped operands
  if (!levelCheckRanksAndSizes(op))
    return failure();

  // additional level checks from spec 0.70
  if (!levelCheckPool<tosa::AvgPool2dOp>(op) ||
      !levelCheckConv<tosa::Conv2DOp>(op) ||
      !levelCheckConv<tosa::Conv3DOp>(op) ||
      !levelCheckConv<tosa::DepthwiseConv2DOp>(op) ||
      !levelCheckFFT<tosa::FFT2dOp>(op) ||
      !levelCheckPool<tosa::MaxPool2dOp>(op) ||
      !levelCheckFFT<tosa::RFFT2dOp>(op) || !levelCheckTransposeConv2d(op) ||
      !levelCheckResize(op)) {
    return failure();
  }

  // level check MAX_TENSOR_LIST_SIZE
  if (!levelCheckListSize(op)) {
    return failure();
  }

  if (isa<tosa::IfOp>(op) || isa<tosa::WhileOp>(op)) {
    if (!levelCheckMaxNesting(op)) {
      return failure();
    }
  }

  return success();
}

LogicalResult TosaValidation::applyAttributeCheck(Operation *op) {
  if (!attributeCheckRescale(op))
    return failure();
  return success();
}

inline bool CompatibleTypes(const mlir::Type &type,
                            const mlir::Type &declaredType) {
  // for now, simply use type equality comparison
  return type == declaredType;
}

bool TosaValidation::CheckVariable(Operation *op) {
<<<<<<< HEAD
  if (isa<mlir::tosa::VariableOp>(op)) {
    mlir::StringAttr nameAttr = cast<mlir::StringAttr>(op->getAttr("name"));
=======
  if (auto variableOp = dyn_cast<mlir::tosa::VariableOp>(op)) {
    mlir::StringAttr nameAttr = variableOp.getNameAttr();
>>>>>>> 4084ffcf

    if (variablesMap.count(nameAttr)) {
      op->emitOpError() << "name has already been declared";
      return false;
    }

    auto elementType = variableOp.getType();
    DenseIntElementsAttr varShapeAttr = variableOp.getVarShape();
    SmallVector<int64_t> shape = to_vector(varShapeAttr.getValues<int64_t>());
    RankedTensorType variableType =
        RankedTensorType::get(ArrayRef<int64_t>(shape), elementType);

    variablesMap[nameAttr] = variableType;
  }

  return true;
}

bool TosaValidation::CheckVariableReadOrWrite(Operation *op) {
  if (isa<mlir::tosa::VariableReadOp>(op) ||
      isa<mlir::tosa::VariableWriteOp>(op)) {
    mlir::StringAttr nameAttr = cast<mlir::StringAttr>(op->getAttr("name"));
    if (!variablesMap.count(nameAttr)) {
      op->emitOpError() << "name has not been declared";
      return false;
    }

    auto varType = variablesMap[nameAttr];

    for (auto v : op->getOperands()) {
      auto type = v.getType();
      if (!CompatibleTypes(type, varType)) {
        op->emitOpError() << "operand type does not equal variable type";
        return false;
      }
    }

    for (auto v : op->getResults()) {
      auto type = v.getType();
      if (!CompatibleTypes(type, varType)) {
        op->emitOpError() << "result type does not equal variable type";
        return false;
      }
    }
  }

  return true;
}

LogicalResult TosaValidation::applyVariableCheck(Operation *op) {
  if (!CheckVariable(op) || !CheckVariableReadOrWrite(op)) {
    return failure();
  }
  return success();
}

bool checkErrorIfResize(Operation *op) {
  auto resize = dyn_cast<tosa::ResizeOp>(op);
  if (!resize)
    return true;

  const Value input = resize.getInput();
  const Value output = resize.getOutput();
  const RankedTensorType inputType =
      llvm::dyn_cast<RankedTensorType>(input.getType());
  const RankedTensorType outputType =
      llvm::dyn_cast<RankedTensorType>(output.getType());

  if (!inputType || !outputType) {
    op->emitOpError("expect ranked input/output tensor");
    return false;
  }

  // Ensure the image size is supported by GPU APIs and that for integer
  // implementations, position * stride does not overflow int32_t.
  if (inputType.hasStaticShape() && outputType.hasStaticShape()) {
    const SmallVector<int64_t, 4> sizes = {
        outputType.getDimSize(1), outputType.getDimSize(2),
        inputType.getDimSize(1), inputType.getDimSize(2)};
    const int64_t *maxDim = llvm::max_element(sizes);
    if (maxDim != sizes.end() && *maxDim >= 16384) {
      op->emitOpError("expect input/output height/width dims to be < 16384, ")
          << "got [OH, OW, IH, IW] = " << sizes;
<<<<<<< HEAD
=======
      return false;
    }
  }

  SmallVector<int64_t> scale;
  if (!tosa::getConstShapeValues(resize.getScale().getDefiningOp(), scale)) {
    return false;
  }

  const int64_t scaleYN = scale[0];
  const int64_t scaleYD = scale[1];
  const int64_t scaleXN = scale[2];
  const int64_t scaleXD = scale[3];

  // Ensure scale values don't overflow int32 accumulator
  if (scaleYN > (1 << 11) || scaleXN > (1 << 11)) {
    op->emitOpError("expect all scale numerator values to be <= (1 << 11), "
                    "got scale_y_n=")
        << scaleYN << ", scale_x_n=" << scaleXN;
    return false;
  }

  if (scaleYD >= 16 * scaleYN || scaleXD >= 16 * scaleXN) {
    op->emitOpError("expect a downscale ratio larger than 1/16, got y=")
        << scaleYN << "/" << scaleYD << ", x=" << scaleXN << "/" << scaleXD;
    return false;
  }

  SmallVector<int64_t> offset;
  SmallVector<int64_t> border;
  if (!tosa::getConstShapeValues(resize.getOffset().getDefiningOp(), offset) ||
      !tosa::getConstShapeValues(resize.getBorder().getDefiningOp(), border)) {
    return false;
  }

  const int64_t offsetY = offset[0];
  const int64_t offsetX = offset[1];
  // Set a consistent lower limit of 1/16 downscale to simplify
  // implementations
  if (offsetY < -scaleYN || offsetY >= 16 * scaleYN) {
    op->emitOpError(
        "expect offsetY / scaleYNumerator to be in range [-1, 16), got ")
        << offsetY << "/" << scaleYN;
    return false;
  }
  if (offsetX < -scaleXN || offsetX >= 16 * scaleXN) {
    op->emitOpError(
        "expect offsetX / scaleXNumerator to be in range [-1, 16), got ")
        << offsetX << "/" << scaleXN;
    return false;
  }

  const int64_t borderY = border[0];
  const int64_t borderX = border[1];
  if (borderY < -16 * scaleYN || borderY >= scaleYN) {
    op->emitOpError(
        "expect borderY / scaleYNumerator to be in range [-16, 1), got ")
        << borderY << "/" << scaleYN;
    return false;
  }
  if (borderX < -16 * scaleXN || borderX >= scaleXN) {
    op->emitOpError(
        "expect borderX / scaleXNumerator to be in range [-16, 1), got ")
        << borderX << "/" << scaleXN;
    return false;
  }

  // The following section of code is mostly duplicated with ResizeOp::verify().
  //
  // In TOSA specification, we do not support broadcast behavior.
  // However, there is a rewrite pattern to materialize broadcast ResizeOp.
  // It makes invalid TOSA ResizeOp into valid one. To avoid breaking
  // existing code, we keep the rewrite pattern untouched. So, we need
  // loose the checking in ResizeOp::verify() to support broadcast ResizeOp.
  //
  // Here is a strict checking to conform TOSA specification.
  // FIXME: Remove the duplicated checkings when broadcast ResizeOp is removed.
  auto idivCheck = [](const int64_t lhs,
                      const int64_t rhs) -> std::optional<int64_t> {
    if (lhs % rhs != 0)
      return std::nullopt;
    return lhs / rhs;
  };

  const int64_t oh = outputType.getDimSize(1);
  const int64_t ow = outputType.getDimSize(2);
  const int64_t ih = inputType.getDimSize(1);
  const int64_t iw = inputType.getDimSize(2);

  if (ih != ShapedType::kDynamic) {
    const std::optional<int64_t> calculatedOutHeightMinusOne =
        idivCheck((ih - 1) * scaleYN - offsetY + borderY, scaleYD);
    if (!calculatedOutHeightMinusOne.has_value()) {
      op->emitOpError("expected (input_height - 1) * scale_y_n - offset_y + "
                      "border_y ")
          << "to be wholly divisible by scale_y_d, got ((" << ih << " - 1) * "
          << scaleYN << " - " << offsetY << " + " << borderY << ") / "
          << scaleYD;
      return false;
    }
    const int64_t calculatedOutHeight = calculatedOutHeightMinusOne.value() + 1;
    if (oh != ShapedType::kDynamic && calculatedOutHeight != oh) {
      op->emitOpError("calculated output height did not match expected: ")
          << "calculated=" << calculatedOutHeight << ", expected=" << oh;
      return false;
    }
  }

  if (iw != ShapedType::kDynamic) {
    const std::optional<int64_t> calculatedOutWidthMinusOne =
        idivCheck((iw - 1) * scaleXN - offsetX + borderX, scaleXD);
    if (!calculatedOutWidthMinusOne.has_value()) {
      op->emitOpError("expected (input_width - 1) * scale_x_n - offset_x + "
                      "border_x ")
          << "to be wholly divisible by scale_x_d, got ((" << iw << " - 1) * "
          << scaleXN << " - " << offsetX << " + " << borderX << ") / "
          << scaleXD;
      return false;
    }
    const int64_t calculatedOutWidth = calculatedOutWidthMinusOne.value() + 1;
    if (ow != ShapedType::kDynamic && calculatedOutWidth != ow) {
      op->emitOpError("calculated output width did not match expected: ")
          << "calculated=" << calculatedOutWidth << ", expected=" << ow;
      return false;
    }
  }

  return true;
}

bool checkErrorIfMul(Operation *op) {
  auto mul = dyn_cast<tosa::MulOp>(op);
  if (!mul)
    return true;

  // REQUIRE(0 <= shift && shift <= 63);
  // REQUIRE(is_same<in_t,int32_t>() || shift == 0);
  ElementsAttr shift_elem;
  if (!matchPattern(mul.getShift(), m_Constant(&shift_elem))) {
    return true;
  }
  int32_t shift = shift_elem.getValues<IntegerAttr>()[0].getInt();
  auto inputElemType = getElementTypeOrSelf(mul.getInput1());
  if (inputElemType.isInteger(32)) {
    // 0 <= shift <= 63 for int32_t type
    if (shift < 0 || shift > 63) {
      op->emitOpError() << "requires 0 <= shift && shift <= 63, but got: "
                        << shift;
      return false;
    }
  } else {
    // shift must be 0 for all other types
    if (shift != 0) {
      op->emitOpError() << "requires shift = 0 for all input data types that "
                           "are not int32_t, but got: "
                        << shift;
      return false;
    }
  }

  return true;
}

bool checkErrorIfTable(Operation *op) {
  auto table = dyn_cast<tosa::TableOp>(op);
  if (!table)
    return true;

  // REQUIRE(length(table) == TABLE_SIZE) where TABLE_SIZE is 256 or 513
  const auto inputElemType = getElementTypeOrSelf(table.getInput1().getType());
  const int tableSize = inputElemType.isInteger(8) ? 256 : 513;

  const ShapeAdaptor tableShape(table.getTable().getType());
  if (tableShape.hasStaticShape()) {
    const auto numElements = tableShape.getNumElements();
    if (numElements != tableSize) {
      op->emitOpError() << "requires table size of " << tableSize << ", got "
                        << numElements;
      return false;
    }
  }

  return true;
}

bool checkErrorIfRescale(Operation *op) {
  auto rescale = dyn_cast<tosa::RescaleOp>(op);
  if (!rescale)
    return true;

  auto inputType = llvm::dyn_cast<ShapedType>(rescale.getInput().getType());
  auto outputType = llvm::dyn_cast<ShapedType>(rescale.getOutput().getType());
  if (!inputType || !outputType || !inputType.getElementType().isInteger() ||
      !outputType.getElementType().isInteger())
    return true;

  auto inElemType = inputType.getElementType();
  auto outElemType = outputType.getElementType();
  auto inWidth = inElemType.getIntOrFloatBitWidth();
  auto outWidth = outElemType.getIntOrFloatBitWidth();

  bool inputUnsigned = rescale.getInputUnsigned();
  bool outputUnsigned = rescale.getOutputUnsigned();

  bool scale32 = rescale.getScale32();
  auto roundingMode = rescale.getRoundingMode();

  // ERROR_IF(scale32 && is_same<in_t,i48_t>())
  if (scale32 && inWidth == 48) {
    op->emitOpError() << "scale32 is not allowed with 48-bit input.";
    return false;
  }

  // ERROR_IF(!scale32 && (rounding_mode == DOUBLE_ROUND))
  if (!scale32 && roundingMode == "DOUBLE_ROUND") {
    op->emitOpError() << "DOUBLE_ROUND is only allowed with scale32=true.";
    return false;
  }

  // ERROR_IF(input_unsigned && output_unsigned)
  if (inputUnsigned && outputUnsigned) {
    op->emitOpError() << "input and output cannot be both unsigned.";
    return false;
  }

  // ERROR_IF(is_same<out_t,i32_t>() && input_unsigned)
  if (outWidth == 32 && inputUnsigned) {
    op->emitOpError() << "i32 output type is not allowed with unsigned input.";
    return false;
  }

  // ERROR_IF(is_same<in_t,i32_t>() && output_unsigned)
  if (inWidth == 32 && outputUnsigned) {
    op->emitOpError() << "i32 input type is not allowed with unsigned output.";
    return false;
  }

  // ERROR_IF(is_same<in_t,i48_t>() && output_unsigned)
  if (inWidth == 48 && outputUnsigned) {
    op->emitOpError() << "i48 input type is not allowed with unsigned output.";
    return false;
  }

  // ERROR_IF(is_same<in_t, i48_t> && input_unsigned)
  if (inWidth == 48 && inputUnsigned) {
    op->emitOpError() << "i48 input type cannot be unsigned.";
    return false;
  }

  // ERROR_IF(is_same<in_t, i32_t> && input_unsigned)
  if (inWidth == 32 && inputUnsigned) {
    op->emitOpError() << "i32 input type cannot be unsigned.";
    return false;
  }

  // ERROR_IF(is_same<out_t, i32_t> && output_unsigned)
  if (outWidth == 32 && outputUnsigned) {
    op->emitOpError() << "i32 output type cannot be unsigned.";
    return false;
  }

  return true;
}

bool checkErrorIfPad(Operation *op) {
  auto pad = dyn_cast<tosa::PadOp>(op);
  if (!pad)
    return true;

  DenseIntElementsAttr paddingAttr;
  if (!matchPattern(pad.getPadding(), m_Constant(&paddingAttr)))
    // Pad verifier will catch this
    return true;

  for (const APInt &val : paddingAttr.getValues<APInt>()) {
    if (val.getSExtValue() < 0) {
      op->emitOpError() << "padding value must all be non-negative, got "
                        << val.getSExtValue();
>>>>>>> 4084ffcf
      return false;
    }
  }

<<<<<<< HEAD
  SmallVector<int64_t> scale;
  if (!tosa::getConstShapeValues(resize.getScale().getDefiningOp(), scale)) {
    return false;
  }

  const int64_t scaleYN = scale[0];
  const int64_t scaleYD = scale[1];
  const int64_t scaleXN = scale[2];
  const int64_t scaleXD = scale[3];

  // Ensure scale values don't overflow int32 accumulator
  if (scaleYN > (1 << 11) || scaleXN > (1 << 11)) {
    op->emitOpError("expect all scale numerator values to be <= (1 << 11), "
                    "got scale_y_n=")
        << scaleYN << ", scale_x_n=" << scaleXN;
    return false;
  }

  if (scaleYD >= 16 * scaleYN || scaleXD >= 16 * scaleXN) {
    op->emitOpError("expect a downscale ratio larger than 1/16, got y=")
        << scaleYN << "/" << scaleYD << ", x=" << scaleXN << "/" << scaleXD;
    return false;
  }

  SmallVector<int64_t> offset;
  SmallVector<int64_t> border;
  if (!tosa::getConstShapeValues(resize.getOffset().getDefiningOp(), offset) ||
      !tosa::getConstShapeValues(resize.getBorder().getDefiningOp(), border)) {
    return false;
  }

  const int64_t offsetY = offset[0];
  const int64_t offsetX = offset[1];
  // Set a consistent lower limit of 1/16 downscale to simplify
  // implementations
  if (offsetY < -scaleYN || offsetY >= 16 * scaleYN) {
    op->emitOpError(
        "expect offsetY / scaleYNumerator to be in range [-1, 16), got ")
        << offsetY << "/" << scaleYN;
    return false;
  }
  if (offsetX < -scaleXN || offsetX >= 16 * scaleXN) {
    op->emitOpError(
        "expect offsetX / scaleXNumerator to be in range [-1, 16), got ")
        << offsetX << "/" << scaleXN;
    return false;
  }

  const int64_t borderY = border[0];
  const int64_t borderX = border[1];
  if (borderY < -16 * scaleYN || borderY >= scaleYN) {
    op->emitOpError(
        "expect borderY / scaleYNumerator to be in range [-16, 1), got ")
        << borderY << "/" << scaleYN;
    return false;
  }
  if (borderX < -16 * scaleXN || borderX >= scaleXN) {
    op->emitOpError(
        "expect borderX / scaleXNumerator to be in range [-16, 1), got ")
        << borderX << "/" << scaleXN;
    return false;
  }

  // The following section of code is mostly duplicated with ResizeOp::verify().
  //
  // In TOSA specification, we do not support broadcast behavior.
  // However, there is a rewrite pattern to materialize broadcast ResizeOp.
  // It makes invalid TOSA ResizeOp into valid one. To avoid breaking
  // existing code, we keep the rewrite pattern untouched. So, we need
  // loose the checking in ResizeOp::verify() to support broadcast ResizeOp.
  //
  // Here is a strict checking to conform TOSA specification.
  // FIXME: Remove the duplicated checkings when broadcast ResizeOp is removed.
  auto idivCheck = [](const int64_t lhs,
                      const int64_t rhs) -> std::optional<int64_t> {
    if (lhs % rhs != 0)
      return std::nullopt;
    return lhs / rhs;
  };

  const int64_t oh = outputType.getDimSize(1);
  const int64_t ow = outputType.getDimSize(2);
  const int64_t ih = inputType.getDimSize(1);
  const int64_t iw = inputType.getDimSize(2);

  if (ih != ShapedType::kDynamic) {
    const std::optional<int64_t> calculatedOutHeightMinusOne =
        idivCheck((ih - 1) * scaleYN - offsetY + borderY, scaleYD);
    if (!calculatedOutHeightMinusOne.has_value()) {
      op->emitOpError("expected (input_height - 1) * scale_y_n - offset_y + "
                      "border_y ")
          << "to be wholly divisible by scale_y_d, got ((" << ih << " - 1) * "
          << scaleYN << " - " << offsetY << " + " << borderY << ") / "
          << scaleYD;
      return false;
    }
    const int64_t calculatedOutHeight = calculatedOutHeightMinusOne.value() + 1;
    if (oh != ShapedType::kDynamic && calculatedOutHeight != oh) {
      op->emitOpError("calculated output height did not match expected: ")
          << "calculated=" << calculatedOutHeight << ", expected=" << oh;
      return false;
    }
  }

  if (iw != ShapedType::kDynamic) {
    const std::optional<int64_t> calculatedOutWidthMinusOne =
        idivCheck((iw - 1) * scaleXN - offsetX + borderX, scaleXD);
    if (!calculatedOutWidthMinusOne.has_value()) {
      op->emitOpError("expected (input_width - 1) * scale_x_n - offset_x + "
                      "border_x ")
          << "to be wholly divisible by scale_x_d, got ((" << iw << " - 1) * "
          << scaleXN << " - " << offsetX << " + " << borderX << ") / "
          << scaleXD;
      return false;
    }
    const int64_t calculatedOutWidth = calculatedOutWidthMinusOne.value() + 1;
    if (ow != ShapedType::kDynamic && calculatedOutWidth != ow) {
      op->emitOpError("calculated output width did not match expected: ")
          << "calculated=" << calculatedOutWidth << ", expected=" << ow;
      return false;
    }
  }

  return true;
}

bool checkErrorIfMul(Operation *op) {
  auto mul = dyn_cast<tosa::MulOp>(op);
  if (!mul)
    return true;

  // REQUIRE(0 <= shift && shift <= 63);
  // REQUIRE(is_same<in_t,int32_t>() || shift == 0);
  ElementsAttr shift_elem;
  if (!matchPattern(mul.getShift(), m_Constant(&shift_elem))) {
    return true;
  }
  int32_t shift = shift_elem.getValues<IntegerAttr>()[0].getInt();
  auto inputElemType = getElementTypeOrSelf(mul.getInput1());
  if (inputElemType.isInteger(32)) {
    // 0 <= shift <= 63 for int32_t type
    if (shift < 0 || shift > 63) {
      op->emitOpError() << "requires 0 <= shift && shift <= 63, but got: "
                        << shift;
      return false;
    }
  } else {
    // shift must be 0 for all other types
    if (shift != 0) {
      op->emitOpError() << "requires shift = 0 for all input data types that "
                           "are not int32_t, but got: "
                        << shift;
      return false;
    }
  }

  return true;
}

bool checkErrorIfTable(Operation *op) {
  auto table = dyn_cast<tosa::TableOp>(op);
  if (!table)
    return true;

  // REQUIRE(length(table) == TABLE_SIZE) where TABLE_SIZE is 256 or 513
  const auto inputElemType = getElementTypeOrSelf(table.getInput1().getType());
  const int tableSize = inputElemType.isInteger(8) ? 256 : 513;

  const ShapeAdaptor tableShape(table.getTable().getType());
  if (tableShape.hasStaticShape()) {
    const auto numElements = tableShape.getNumElements();
    if (numElements != tableSize) {
      op->emitOpError() << "requires table size of " << tableSize << ", got "
                        << numElements;
      return false;
    }
  }

  return true;
}

bool checkErrorIfRescale(Operation *op) {
  auto rescale = dyn_cast<tosa::RescaleOp>(op);
  if (!rescale)
    return true;

  auto inputType = llvm::dyn_cast<ShapedType>(rescale.getInput().getType());
  auto outputType = llvm::dyn_cast<ShapedType>(rescale.getOutput().getType());
  if (!inputType || !outputType || !inputType.getElementType().isInteger() ||
      !outputType.getElementType().isInteger())
    return true;

  auto inElemType = inputType.getElementType();
  auto outElemType = outputType.getElementType();
  auto inWidth = inElemType.getIntOrFloatBitWidth();
  auto outWidth = outElemType.getIntOrFloatBitWidth();

  bool inputUnsigned = rescale.getInputUnsigned();
  bool outputUnsigned = rescale.getOutputUnsigned();

  bool scale32 = rescale.getScale32();
  auto roundingMode = rescale.getRoundingMode();

  // ERROR_IF(scale32 && is_same<in_t,i48_t>())
  if (scale32 && inWidth == 48) {
    op->emitOpError() << "scale32 is not allowed with 48-bit input.";
    return false;
  }

  // ERROR_IF(!scale32 && (rounding_mode == DOUBLE_ROUND))
  if (!scale32 && roundingMode == "DOUBLE_ROUND") {
    op->emitOpError() << "DOUBLE_ROUND is only allowed with scale32=true.";
    return false;
  }

  // ERROR_IF(input_unsigned && output_unsigned)
  if (inputUnsigned && outputUnsigned) {
    op->emitOpError() << "input and output cannot be both unsigned.";
    return false;
  }

  // ERROR_IF(is_same<out_t,i32_t>() && input_unsigned)
  if (outWidth == 32 && inputUnsigned) {
    op->emitOpError() << "i32 output type is not allowed with unsigned input.";
    return false;
  }

  // ERROR_IF(is_same<in_t,i32_t>() && output_unsigned)
  if (inWidth == 32 && outputUnsigned) {
    op->emitOpError() << "i32 input type is not allowed with unsigned output.";
    return false;
  }

  // ERROR_IF(is_same<in_t,i48_t>() && output_unsigned)
  if (inWidth == 48 && outputUnsigned) {
    op->emitOpError() << "i48 input type is not allowed with unsigned output.";
    return false;
  }

  // ERROR_IF(is_same<in_t, i48_t> && input_unsigned)
  if (inWidth == 48 && inputUnsigned) {
    op->emitOpError() << "i48 input type cannot be unsigned.";
    return false;
  }

  // ERROR_IF(is_same<in_t, i32_t> && input_unsigned)
  if (inWidth == 32 && inputUnsigned) {
    op->emitOpError() << "i32 input type cannot be unsigned.";
    return false;
  }

  // ERROR_IF(is_same<out_t, i32_t> && output_unsigned)
  if (outWidth == 32 && outputUnsigned) {
    op->emitOpError() << "i32 output type cannot be unsigned.";
    return false;
  }

  return true;
}

bool checkErrorIfPad(Operation *op) {
  auto pad = dyn_cast<tosa::PadOp>(op);
  if (!pad)
    return true;

  DenseIntElementsAttr paddingAttr;
  if (!matchPattern(pad.getPadding(), m_Constant(&paddingAttr)))
    // Pad verifier will catch this
    return true;

  for (const APInt &val : paddingAttr.getValues<APInt>()) {
    if (val.getSExtValue() < 0) {
      op->emitOpError() << "padding value must all be non-negative, got "
                        << val.getSExtValue();
      return false;
    }
  }

=======
>>>>>>> 4084ffcf
  return true;
}

// Returns true if the operation takes no input operands, excluding attributes.
static bool isNullaryOperation(Operation *op) {
  if (isa<tosa::ConstOp>(op) || isa<tosa::ConstShapeOp>(op) ||
      isa<tosa::YieldOp>(op) || isa<tosa::VariableOp>(op))
    return true;
  return false;
}

bool checkErrorIfCondIf(Operation *op) {
  auto ifOp = dyn_cast<tosa::IfOp>(op);
  if (!ifOp)
    return true;

  // Whether the types and shapes of operands between the input/output list and
  // internal regions are validated by the operation verifier. However, with
  // support for the simplified form - where redundant operand notations are
  // omitted - is not conformant to the specification. According to the
  // specification, all operands passed into an operation must be explicitly
  // declared at each operation's structure. This code section verify that the
  // operation's form complies with this requirement.

  // Returns true if the region uses no external input operands.
  auto isNullaryRegion = [](Region &region) -> bool {
    bool noLiveInValue = true;
    region.walk([&noLiveInValue](Operation *op) {
      if (!isNullaryOperation(op)) {
        noLiveInValue = false;
        return WalkResult::interrupt();
      }
      return WalkResult::advance();
    });
    return noLiveInValue;
  };

  mlir::Region &thenGraph = ifOp.getThenGraph();
  mlir::Region &elseGraph = ifOp.getElseGraph();
  bool isThenGraphNullaryRegion = isNullaryRegion(thenGraph);
  bool isElseGraphNullaryRegion = isNullaryRegion(elseGraph);
  bool isInputListEmpty = ifOp.getInputList().size() == 0;

  if ((isInputListEmpty != isThenGraphNullaryRegion) ||
      (isInputListEmpty != isElseGraphNullaryRegion)) {
    op->emitOpError()
        << "the current simplified form is not strictly conformant to the "
           "spec, please use the generic format\n";
    return false;
  }

  return true;
}

<<<<<<< HEAD
LogicalResult TosaValidation::applyErrorIfCheck(Operation *op) {
  if (!checkErrorIfResize(op) || !checkErrorIfMul(op) ||
      !checkErrorIfTable(op) || !checkErrorIfRescale(op) ||
      !checkErrorIfPad(op) || !checkErrorIfCondIf(op))
=======
bool checkErrorIfScatter(Operation *op) {
  auto scatterOp = dyn_cast<tosa::ScatterOp>(op);
  if (!scatterOp)
    return true;

  // for constant indices, check that there are no duplicate values
  DenseIntElementsAttr indicesAttr;
  if (!matchPattern(scatterOp.getIndices(), m_Constant(&indicesAttr)))
    return true;

  auto const indicesType =
      dyn_cast<ShapedType>(scatterOp.getIndices().getType());
  if (!indicesType || !indicesType.hasRank()) {
    op->emitOpError("expect ranked indices tensor");
    return false;
  }

  if (!hasUniqueConstantScatterIndices(indicesType, indicesAttr)) {
    op->emitOpError("indices values contain duplicates");
    return false;
  }

  return true;
}

LogicalResult TosaValidation::applyErrorIfCheck(Operation *op) {
  if (!checkErrorIfResize(op) || !checkErrorIfMul(op) ||
      !checkErrorIfTable(op) || !checkErrorIfRescale(op) ||
      !checkErrorIfPad(op) || !checkErrorIfCondIf(op) ||
      !checkErrorIfScatter(op))
>>>>>>> 4084ffcf
    return failure();
  return success();
}

bool TosaValidation::isValidElementType(Type type, const bool allowUnsigned) {
  if (isa<FloatType>(type)) {
    return isa<Float32Type, Float16Type, BFloat16Type, Float8E4M3FNType,
               Float8E5M2Type>(type);
  } else if (auto intTy = dyn_cast<IntegerType>(type)) {
    if (intTy.isSignless()) {
      switch (intTy.getWidth()) {
      case 1:
      case 4:
      case 8:
      case 16:
      case 32:
      case 48:
        return true;
      }
    } else if (allowUnsigned && intTy.isUnsigned()) {
      switch (intTy.getWidth()) {
      case 8:
      case 16:
      case 32:
        return true;
      }
    }
  } else if (mlir::isa<tosa::shapeType>(type)) {
    return true;
  }
  return false;
}

void TosaValidation::runOnOperation() {
  configLevelAndProfile();

  TosaDialect *tosaDialect = getContext().getLoadedDialect<TosaDialect>();
  if (!tosaDialect)
    return;

  getOperation().walk([&](Operation *op) {
    if (op->getDialect() != tosaDialect)
      return;

    // validate operator element types:
    // - rescale operator is allowed to have ui8/ui16/ui32
    //   operands/results
    // - perform valid element type check at the beginning to
    //   protect rest of code against quantized element types
    const bool opIsRescale = isa<tosa::RescaleOp>(op);
    for (Value operand : op->getOperands()) {
      auto elementTy = getElementTypeOrSelf(operand);
      if (!isValidElementType(elementTy, opIsRescale)) {
        op->emitOpError() << "is not profile-aligned: element type "
                          << elementTy << " is not legal";
        return signalPassFailure();
      }
    }
    for (Type resultTy : op->getResultTypes()) {
      auto elementTy = getElementTypeOrSelf(resultTy);
      if (!isValidElementType(elementTy, opIsRescale)) {
        op->emitOpError() << "is not profile-aligned: element type "
                          << elementTy << " is not legal";
        return signalPassFailure();
      }
    }

    if (strictOpSpecAlignment &&
        failed(profileComp.checkProfile(op, targetEnv)))
      return signalPassFailure();

    if (strictOpSpecAlignment &&
        failed(profileComp.checkExtension(op, targetEnv)))
      return signalPassFailure();

    if (!allowInvalidOpDatatypeCombinations &&
        failed(profileComp.checkInvalid(op)))
      return signalPassFailure();

    // Some uses of TOSA rely on the constant operands of particular
    // operations.
    if (strictOpSpecAlignment && failed(applyConstantOperandCheck(op)))
      signalPassFailure();

    // do level checks
    if (failed(applyLevelCheck(op)))
      signalPassFailure();

    // check additional attribute restrictions
    if (failed(applyAttributeCheck(op)))
      signalPassFailure();

    // do variable type checks
    if (failed(applyVariableCheck(op)))
      signalPassFailure();

    // do error if checks
    if (strictOpSpecAlignment && failed(applyErrorIfCheck(op)))
      signalPassFailure();
  });
}
} // namespace<|MERGE_RESOLUTION|>--- conflicted
+++ resolved
@@ -111,7 +111,6 @@
   }
   return success();
 }
-<<<<<<< HEAD
 
 static LogicalResult checkConstantOperandAvgPool2d(Operation *op,
                                                    const TargetEnv &env) {
@@ -122,18 +121,6 @@
   return success();
 }
 
-=======
-
-static LogicalResult checkConstantOperandAvgPool2d(Operation *op,
-                                                   const TargetEnv &env) {
-  if (!env.allows(Extension::dynamic) && isa<tosa::AvgPool2dOp>(op)) {
-    // Check 'input_zp' and 'output_zp'
-    return checkConstantOperands(op, {1, 2});
-  }
-  return success();
-}
-
->>>>>>> 4084ffcf
 static LogicalResult checkConstantOperandNegate(Operation *op,
                                                 const TargetEnv &env) {
   if (!env.allows(Extension::dynamic) && isa<tosa::NegateOp>(op)) {
@@ -251,17 +238,10 @@
     return true;
   }
 
-<<<<<<< HEAD
-  template <typename T>
-  bool levelCheckRank(Operation *op, const T &v,
-                      const StringRef operandOrResult, int32_t highest_rank) {
-    if (ShapedType type = dyn_cast<ShapedType>(v.getType())) {
-=======
   // Perform the Level Rank check on the tensor type.
   bool levelCheckRank(Operation *op, const Type typeToCheck,
                       const StringRef operandOrResult, int32_t highest_rank) {
     if (ShapedType type = dyn_cast<ShapedType>(typeToCheck)) {
->>>>>>> 4084ffcf
       if (!type.hasRank()) {
         op->emitOpError() << "failed level check: unranked tensor";
         return false;
@@ -275,12 +255,6 @@
     return true;
   }
 
-<<<<<<< HEAD
-  // Perform the Level tensor size check on the input tensor.
-  bool levelCheckSize(Operation *op, const Value &v,
-                      const StringRef operandOrResult);
-
-=======
   // Perform the Level Rank check on the tensor value.
   bool levelCheckRank(Operation *op, const Value &v,
                       const StringRef operandOrResult, int32_t highest_rank) {
@@ -297,7 +271,6 @@
     return levelCheckSize(op, v.getType(), operandOrResult);
   }
 
->>>>>>> 4084ffcf
   // Level check sizes of all operands and results of the operation.
   template <typename T>
   bool levelCheckSizes(T tosaOp) {
@@ -323,18 +296,6 @@
         return false;
     }
 
-<<<<<<< HEAD
-    if (!op->getAttrs().empty()) {
-      for (NamedAttribute attr : op->getAttrs()) {
-        if (auto elemAttr = dyn_cast<ElementsAttr>(attr.getValue())) {
-          if (!levelCheckRank(op, elemAttr, "attribute", tosaLevel.MAX_RANK))
-            return false;
-        }
-      }
-    }
-
-=======
->>>>>>> 4084ffcf
     for (auto v : op->getResults()) {
       if (!levelCheckRank(op, v, "result", tosaLevel.MAX_RANK))
         return false;
@@ -638,8 +599,6 @@
   return true;
 }
 
-<<<<<<< HEAD
-=======
 template <>
 bool TosaValidation::levelCheckRanks(tosa::VariableOp tosaOp) {
   auto op = tosaOp.getOperation();
@@ -660,7 +619,6 @@
   return true;
 }
 
->>>>>>> 4084ffcf
 bool TosaValidation::levelCheckRanksAndSizes(Operation *op) {
 #define CHECK_RANKS_AND_SIZES(tosaOp)                                          \
   if (isa<tosa::tosaOp##Op>(op)) {                                             \
@@ -779,17 +737,10 @@
   return true;
 }
 
-<<<<<<< HEAD
-// Perform the Level tensor size check
-bool TosaValidation::levelCheckSize(Operation *op, const Value &v,
-                                    const StringRef operandOrResult) {
-  if (ShapedType type = dyn_cast<ShapedType>(v.getType())) {
-=======
 // Perform the Level tensor size check on the tensor type.
 bool TosaValidation::levelCheckSize(Operation *op, const Type &typeToCheck,
                                     const StringRef operandOrResult) {
   if (ShapedType type = dyn_cast<ShapedType>(typeToCheck)) {
->>>>>>> 4084ffcf
     if (!type.hasRank()) {
       op->emitOpError() << "failed level check: unranked tensor";
       return false;
@@ -872,13 +823,8 @@
 }
 
 bool TosaValidation::CheckVariable(Operation *op) {
-<<<<<<< HEAD
-  if (isa<mlir::tosa::VariableOp>(op)) {
-    mlir::StringAttr nameAttr = cast<mlir::StringAttr>(op->getAttr("name"));
-=======
   if (auto variableOp = dyn_cast<mlir::tosa::VariableOp>(op)) {
     mlir::StringAttr nameAttr = variableOp.getNameAttr();
->>>>>>> 4084ffcf
 
     if (variablesMap.count(nameAttr)) {
       op->emitOpError() << "name has already been declared";
@@ -962,8 +908,6 @@
     if (maxDim != sizes.end() && *maxDim >= 16384) {
       op->emitOpError("expect input/output height/width dims to be < 16384, ")
           << "got [OH, OW, IH, IW] = " << sizes;
-<<<<<<< HEAD
-=======
       return false;
     }
   }
@@ -1242,292 +1186,10 @@
     if (val.getSExtValue() < 0) {
       op->emitOpError() << "padding value must all be non-negative, got "
                         << val.getSExtValue();
->>>>>>> 4084ffcf
-      return false;
-    }
-  }
-
-<<<<<<< HEAD
-  SmallVector<int64_t> scale;
-  if (!tosa::getConstShapeValues(resize.getScale().getDefiningOp(), scale)) {
-    return false;
-  }
-
-  const int64_t scaleYN = scale[0];
-  const int64_t scaleYD = scale[1];
-  const int64_t scaleXN = scale[2];
-  const int64_t scaleXD = scale[3];
-
-  // Ensure scale values don't overflow int32 accumulator
-  if (scaleYN > (1 << 11) || scaleXN > (1 << 11)) {
-    op->emitOpError("expect all scale numerator values to be <= (1 << 11), "
-                    "got scale_y_n=")
-        << scaleYN << ", scale_x_n=" << scaleXN;
-    return false;
-  }
-
-  if (scaleYD >= 16 * scaleYN || scaleXD >= 16 * scaleXN) {
-    op->emitOpError("expect a downscale ratio larger than 1/16, got y=")
-        << scaleYN << "/" << scaleYD << ", x=" << scaleXN << "/" << scaleXD;
-    return false;
-  }
-
-  SmallVector<int64_t> offset;
-  SmallVector<int64_t> border;
-  if (!tosa::getConstShapeValues(resize.getOffset().getDefiningOp(), offset) ||
-      !tosa::getConstShapeValues(resize.getBorder().getDefiningOp(), border)) {
-    return false;
-  }
-
-  const int64_t offsetY = offset[0];
-  const int64_t offsetX = offset[1];
-  // Set a consistent lower limit of 1/16 downscale to simplify
-  // implementations
-  if (offsetY < -scaleYN || offsetY >= 16 * scaleYN) {
-    op->emitOpError(
-        "expect offsetY / scaleYNumerator to be in range [-1, 16), got ")
-        << offsetY << "/" << scaleYN;
-    return false;
-  }
-  if (offsetX < -scaleXN || offsetX >= 16 * scaleXN) {
-    op->emitOpError(
-        "expect offsetX / scaleXNumerator to be in range [-1, 16), got ")
-        << offsetX << "/" << scaleXN;
-    return false;
-  }
-
-  const int64_t borderY = border[0];
-  const int64_t borderX = border[1];
-  if (borderY < -16 * scaleYN || borderY >= scaleYN) {
-    op->emitOpError(
-        "expect borderY / scaleYNumerator to be in range [-16, 1), got ")
-        << borderY << "/" << scaleYN;
-    return false;
-  }
-  if (borderX < -16 * scaleXN || borderX >= scaleXN) {
-    op->emitOpError(
-        "expect borderX / scaleXNumerator to be in range [-16, 1), got ")
-        << borderX << "/" << scaleXN;
-    return false;
-  }
-
-  // The following section of code is mostly duplicated with ResizeOp::verify().
-  //
-  // In TOSA specification, we do not support broadcast behavior.
-  // However, there is a rewrite pattern to materialize broadcast ResizeOp.
-  // It makes invalid TOSA ResizeOp into valid one. To avoid breaking
-  // existing code, we keep the rewrite pattern untouched. So, we need
-  // loose the checking in ResizeOp::verify() to support broadcast ResizeOp.
-  //
-  // Here is a strict checking to conform TOSA specification.
-  // FIXME: Remove the duplicated checkings when broadcast ResizeOp is removed.
-  auto idivCheck = [](const int64_t lhs,
-                      const int64_t rhs) -> std::optional<int64_t> {
-    if (lhs % rhs != 0)
-      return std::nullopt;
-    return lhs / rhs;
-  };
-
-  const int64_t oh = outputType.getDimSize(1);
-  const int64_t ow = outputType.getDimSize(2);
-  const int64_t ih = inputType.getDimSize(1);
-  const int64_t iw = inputType.getDimSize(2);
-
-  if (ih != ShapedType::kDynamic) {
-    const std::optional<int64_t> calculatedOutHeightMinusOne =
-        idivCheck((ih - 1) * scaleYN - offsetY + borderY, scaleYD);
-    if (!calculatedOutHeightMinusOne.has_value()) {
-      op->emitOpError("expected (input_height - 1) * scale_y_n - offset_y + "
-                      "border_y ")
-          << "to be wholly divisible by scale_y_d, got ((" << ih << " - 1) * "
-          << scaleYN << " - " << offsetY << " + " << borderY << ") / "
-          << scaleYD;
-      return false;
-    }
-    const int64_t calculatedOutHeight = calculatedOutHeightMinusOne.value() + 1;
-    if (oh != ShapedType::kDynamic && calculatedOutHeight != oh) {
-      op->emitOpError("calculated output height did not match expected: ")
-          << "calculated=" << calculatedOutHeight << ", expected=" << oh;
-      return false;
-    }
-  }
-
-  if (iw != ShapedType::kDynamic) {
-    const std::optional<int64_t> calculatedOutWidthMinusOne =
-        idivCheck((iw - 1) * scaleXN - offsetX + borderX, scaleXD);
-    if (!calculatedOutWidthMinusOne.has_value()) {
-      op->emitOpError("expected (input_width - 1) * scale_x_n - offset_x + "
-                      "border_x ")
-          << "to be wholly divisible by scale_x_d, got ((" << iw << " - 1) * "
-          << scaleXN << " - " << offsetX << " + " << borderX << ") / "
-          << scaleXD;
-      return false;
-    }
-    const int64_t calculatedOutWidth = calculatedOutWidthMinusOne.value() + 1;
-    if (ow != ShapedType::kDynamic && calculatedOutWidth != ow) {
-      op->emitOpError("calculated output width did not match expected: ")
-          << "calculated=" << calculatedOutWidth << ", expected=" << ow;
-      return false;
-    }
-  }
-
-  return true;
-}
-
-bool checkErrorIfMul(Operation *op) {
-  auto mul = dyn_cast<tosa::MulOp>(op);
-  if (!mul)
-    return true;
-
-  // REQUIRE(0 <= shift && shift <= 63);
-  // REQUIRE(is_same<in_t,int32_t>() || shift == 0);
-  ElementsAttr shift_elem;
-  if (!matchPattern(mul.getShift(), m_Constant(&shift_elem))) {
-    return true;
-  }
-  int32_t shift = shift_elem.getValues<IntegerAttr>()[0].getInt();
-  auto inputElemType = getElementTypeOrSelf(mul.getInput1());
-  if (inputElemType.isInteger(32)) {
-    // 0 <= shift <= 63 for int32_t type
-    if (shift < 0 || shift > 63) {
-      op->emitOpError() << "requires 0 <= shift && shift <= 63, but got: "
-                        << shift;
-      return false;
-    }
-  } else {
-    // shift must be 0 for all other types
-    if (shift != 0) {
-      op->emitOpError() << "requires shift = 0 for all input data types that "
-                           "are not int32_t, but got: "
-                        << shift;
-      return false;
-    }
-  }
-
-  return true;
-}
-
-bool checkErrorIfTable(Operation *op) {
-  auto table = dyn_cast<tosa::TableOp>(op);
-  if (!table)
-    return true;
-
-  // REQUIRE(length(table) == TABLE_SIZE) where TABLE_SIZE is 256 or 513
-  const auto inputElemType = getElementTypeOrSelf(table.getInput1().getType());
-  const int tableSize = inputElemType.isInteger(8) ? 256 : 513;
-
-  const ShapeAdaptor tableShape(table.getTable().getType());
-  if (tableShape.hasStaticShape()) {
-    const auto numElements = tableShape.getNumElements();
-    if (numElements != tableSize) {
-      op->emitOpError() << "requires table size of " << tableSize << ", got "
-                        << numElements;
-      return false;
-    }
-  }
-
-  return true;
-}
-
-bool checkErrorIfRescale(Operation *op) {
-  auto rescale = dyn_cast<tosa::RescaleOp>(op);
-  if (!rescale)
-    return true;
-
-  auto inputType = llvm::dyn_cast<ShapedType>(rescale.getInput().getType());
-  auto outputType = llvm::dyn_cast<ShapedType>(rescale.getOutput().getType());
-  if (!inputType || !outputType || !inputType.getElementType().isInteger() ||
-      !outputType.getElementType().isInteger())
-    return true;
-
-  auto inElemType = inputType.getElementType();
-  auto outElemType = outputType.getElementType();
-  auto inWidth = inElemType.getIntOrFloatBitWidth();
-  auto outWidth = outElemType.getIntOrFloatBitWidth();
-
-  bool inputUnsigned = rescale.getInputUnsigned();
-  bool outputUnsigned = rescale.getOutputUnsigned();
-
-  bool scale32 = rescale.getScale32();
-  auto roundingMode = rescale.getRoundingMode();
-
-  // ERROR_IF(scale32 && is_same<in_t,i48_t>())
-  if (scale32 && inWidth == 48) {
-    op->emitOpError() << "scale32 is not allowed with 48-bit input.";
-    return false;
-  }
-
-  // ERROR_IF(!scale32 && (rounding_mode == DOUBLE_ROUND))
-  if (!scale32 && roundingMode == "DOUBLE_ROUND") {
-    op->emitOpError() << "DOUBLE_ROUND is only allowed with scale32=true.";
-    return false;
-  }
-
-  // ERROR_IF(input_unsigned && output_unsigned)
-  if (inputUnsigned && outputUnsigned) {
-    op->emitOpError() << "input and output cannot be both unsigned.";
-    return false;
-  }
-
-  // ERROR_IF(is_same<out_t,i32_t>() && input_unsigned)
-  if (outWidth == 32 && inputUnsigned) {
-    op->emitOpError() << "i32 output type is not allowed with unsigned input.";
-    return false;
-  }
-
-  // ERROR_IF(is_same<in_t,i32_t>() && output_unsigned)
-  if (inWidth == 32 && outputUnsigned) {
-    op->emitOpError() << "i32 input type is not allowed with unsigned output.";
-    return false;
-  }
-
-  // ERROR_IF(is_same<in_t,i48_t>() && output_unsigned)
-  if (inWidth == 48 && outputUnsigned) {
-    op->emitOpError() << "i48 input type is not allowed with unsigned output.";
-    return false;
-  }
-
-  // ERROR_IF(is_same<in_t, i48_t> && input_unsigned)
-  if (inWidth == 48 && inputUnsigned) {
-    op->emitOpError() << "i48 input type cannot be unsigned.";
-    return false;
-  }
-
-  // ERROR_IF(is_same<in_t, i32_t> && input_unsigned)
-  if (inWidth == 32 && inputUnsigned) {
-    op->emitOpError() << "i32 input type cannot be unsigned.";
-    return false;
-  }
-
-  // ERROR_IF(is_same<out_t, i32_t> && output_unsigned)
-  if (outWidth == 32 && outputUnsigned) {
-    op->emitOpError() << "i32 output type cannot be unsigned.";
-    return false;
-  }
-
-  return true;
-}
-
-bool checkErrorIfPad(Operation *op) {
-  auto pad = dyn_cast<tosa::PadOp>(op);
-  if (!pad)
-    return true;
-
-  DenseIntElementsAttr paddingAttr;
-  if (!matchPattern(pad.getPadding(), m_Constant(&paddingAttr)))
-    // Pad verifier will catch this
-    return true;
-
-  for (const APInt &val : paddingAttr.getValues<APInt>()) {
-    if (val.getSExtValue() < 0) {
-      op->emitOpError() << "padding value must all be non-negative, got "
-                        << val.getSExtValue();
-      return false;
-    }
-  }
-
-=======
->>>>>>> 4084ffcf
+      return false;
+    }
+  }
+
   return true;
 }
 
@@ -1582,12 +1244,6 @@
   return true;
 }
 
-<<<<<<< HEAD
-LogicalResult TosaValidation::applyErrorIfCheck(Operation *op) {
-  if (!checkErrorIfResize(op) || !checkErrorIfMul(op) ||
-      !checkErrorIfTable(op) || !checkErrorIfRescale(op) ||
-      !checkErrorIfPad(op) || !checkErrorIfCondIf(op))
-=======
 bool checkErrorIfScatter(Operation *op) {
   auto scatterOp = dyn_cast<tosa::ScatterOp>(op);
   if (!scatterOp)
@@ -1618,7 +1274,6 @@
       !checkErrorIfTable(op) || !checkErrorIfRescale(op) ||
       !checkErrorIfPad(op) || !checkErrorIfCondIf(op) ||
       !checkErrorIfScatter(op))
->>>>>>> 4084ffcf
     return failure();
   return success();
 }
