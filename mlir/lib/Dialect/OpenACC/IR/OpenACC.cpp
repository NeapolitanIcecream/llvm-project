//===- OpenACC.cpp - OpenACC MLIR Operations ------------------------------===//
//
// Part of the MLIR Project, under the Apache License v2.0 with LLVM Exceptions.
// See https://llvm.org/LICENSE.txt for license information.
// SPDX-License-Identifier: Apache-2.0 WITH LLVM-exception
//
// =============================================================================

#include "mlir/Dialect/OpenACC/OpenACC.h"
#include "mlir/Dialect/LLVMIR/LLVMDialect.h"
#include "mlir/Dialect/LLVMIR/LLVMTypes.h"
#include "mlir/Dialect/MemRef/IR/MemRef.h"
#include "mlir/IR/Builders.h"
#include "mlir/IR/BuiltinAttributes.h"
#include "mlir/IR/BuiltinTypes.h"
#include "mlir/IR/DialectImplementation.h"
#include "mlir/IR/Matchers.h"
#include "mlir/IR/OpImplementation.h"
#include "mlir/Support/LLVM.h"
#include "mlir/Transforms/DialectConversion.h"
#include "llvm/ADT/SmallSet.h"
#include "llvm/ADT/TypeSwitch.h"
#include "llvm/Support/LogicalResult.h"

using namespace mlir;
using namespace acc;

#include "mlir/Dialect/OpenACC/OpenACCOpsDialect.cpp.inc"
#include "mlir/Dialect/OpenACC/OpenACCOpsEnums.cpp.inc"
#include "mlir/Dialect/OpenACC/OpenACCOpsInterfaces.cpp.inc"
#include "mlir/Dialect/OpenACC/OpenACCTypeInterfaces.cpp.inc"
#include "mlir/Dialect/OpenACCMPCommon/Interfaces/OpenACCMPOpsInterfaces.cpp.inc"

namespace {

static bool isScalarLikeType(Type type) {
  return type.isIntOrIndexOrFloat() || isa<ComplexType>(type);
}

struct MemRefPointerLikeModel
    : public PointerLikeType::ExternalModel<MemRefPointerLikeModel,
                                            MemRefType> {
  Type getElementType(Type pointer) const {
    return cast<MemRefType>(pointer).getElementType();
  }
  mlir::acc::VariableTypeCategory
  getPointeeTypeCategory(Type pointer, TypedValue<PointerLikeType> varPtr,
                         Type varType) const {
    if (auto mappableTy = dyn_cast<MappableType>(varType)) {
      return mappableTy.getTypeCategory(varPtr);
    }
    auto memrefTy = cast<MemRefType>(pointer);
    if (!memrefTy.hasRank()) {
      // This memref is unranked - aka it could have any rank, including a
      // rank of 0 which could mean scalar. For now, return uncategorized.
      return mlir::acc::VariableTypeCategory::uncategorized;
    }

    if (memrefTy.getRank() == 0) {
      if (isScalarLikeType(memrefTy.getElementType())) {
        return mlir::acc::VariableTypeCategory::scalar;
      }
      // Zero-rank non-scalar - need further analysis to determine the type
      // category. For now, return uncategorized.
      return mlir::acc::VariableTypeCategory::uncategorized;
    }

    // It has a rank - must be an array.
    assert(memrefTy.getRank() > 0 && "rank expected to be positive");
    return mlir::acc::VariableTypeCategory::array;
  }
};

struct LLVMPointerPointerLikeModel
    : public PointerLikeType::ExternalModel<LLVMPointerPointerLikeModel,
                                            LLVM::LLVMPointerType> {
  Type getElementType(Type pointer) const { return Type(); }
};

/// Helper function for any of the times we need to modify an ArrayAttr based on
/// a device type list.  Returns a new ArrayAttr with all of the
/// existingDeviceTypes, plus the effective new ones(or an added none if hte new
/// list is empty).
mlir::ArrayAttr addDeviceTypeAffectedOperandHelper(
    MLIRContext *context, mlir::ArrayAttr existingDeviceTypes,
    llvm::ArrayRef<acc::DeviceType> newDeviceTypes) {
  llvm::SmallVector<mlir::Attribute> deviceTypes;
  if (existingDeviceTypes)
    llvm::copy(existingDeviceTypes, std::back_inserter(deviceTypes));

  if (newDeviceTypes.empty())
    deviceTypes.push_back(
        acc::DeviceTypeAttr::get(context, acc::DeviceType::None));

  for (DeviceType DT : newDeviceTypes)
    deviceTypes.push_back(acc::DeviceTypeAttr::get(context, DT));

  return mlir::ArrayAttr::get(context, deviceTypes);
}

/// Helper function for any of the times we need to add operands that are
/// affected by a device type list. Returns a new ArrayAttr with all of the
/// existingDeviceTypes, plus the effective new ones (or an added none, if the
/// new list is empty). Additionally, adds the arguments to the argCollection
/// the correct number of times. This will also update a 'segments' array, even
/// if it won't be used.
mlir::ArrayAttr addDeviceTypeAffectedOperandHelper(
    MLIRContext *context, mlir::ArrayAttr existingDeviceTypes,
    llvm::ArrayRef<acc::DeviceType> newDeviceTypes, mlir::ValueRange arguments,
    mlir::MutableOperandRange argCollection,
    llvm::SmallVector<int32_t> &segments) {
  llvm::SmallVector<mlir::Attribute> deviceTypes;
  if (existingDeviceTypes)
    llvm::copy(existingDeviceTypes, std::back_inserter(deviceTypes));

  if (newDeviceTypes.empty()) {
    argCollection.append(arguments);
    segments.push_back(arguments.size());
    deviceTypes.push_back(
        acc::DeviceTypeAttr::get(context, acc::DeviceType::None));
  }

  for (DeviceType DT : newDeviceTypes) {
    argCollection.append(arguments);
    segments.push_back(arguments.size());
    deviceTypes.push_back(acc::DeviceTypeAttr::get(context, DT));
  }

  return mlir::ArrayAttr::get(context, deviceTypes);
}

/// Overload for when the 'segments' aren't needed.
mlir::ArrayAttr addDeviceTypeAffectedOperandHelper(
    MLIRContext *context, mlir::ArrayAttr existingDeviceTypes,
    llvm::ArrayRef<acc::DeviceType> newDeviceTypes, mlir::ValueRange arguments,
    mlir::MutableOperandRange argCollection) {
  llvm::SmallVector<int32_t> segments;
  return addDeviceTypeAffectedOperandHelper(context, existingDeviceTypes,
                                            newDeviceTypes, arguments,
                                            argCollection, segments);
}
} // namespace

//===----------------------------------------------------------------------===//
// OpenACC operations
//===----------------------------------------------------------------------===//

void OpenACCDialect::initialize() {
  addOperations<
#define GET_OP_LIST
#include "mlir/Dialect/OpenACC/OpenACCOps.cpp.inc"
      >();
  addAttributes<
#define GET_ATTRDEF_LIST
#include "mlir/Dialect/OpenACC/OpenACCOpsAttributes.cpp.inc"
      >();
  addTypes<
#define GET_TYPEDEF_LIST
#include "mlir/Dialect/OpenACC/OpenACCOpsTypes.cpp.inc"
      >();

  // By attaching interfaces here, we make the OpenACC dialect dependent on
  // the other dialects. This is probably better than having dialects like LLVM
  // and memref be dependent on OpenACC.
  MemRefType::attachInterface<MemRefPointerLikeModel>(*getContext());
  LLVM::LLVMPointerType::attachInterface<LLVMPointerPointerLikeModel>(
      *getContext());
}

//===----------------------------------------------------------------------===//
// device_type support helpers
//===----------------------------------------------------------------------===//

static bool hasDeviceTypeValues(std::optional<mlir::ArrayAttr> arrayAttr) {
  if (arrayAttr && *arrayAttr && arrayAttr->size() > 0)
    return true;
  return false;
}

static bool hasDeviceType(std::optional<mlir::ArrayAttr> arrayAttr,
                          mlir::acc::DeviceType deviceType) {
  if (!hasDeviceTypeValues(arrayAttr))
    return false;

  for (auto attr : *arrayAttr) {
    auto deviceTypeAttr = mlir::dyn_cast<mlir::acc::DeviceTypeAttr>(attr);
    if (deviceTypeAttr.getValue() == deviceType)
      return true;
  }

  return false;
}

static void printDeviceTypes(mlir::OpAsmPrinter &p,
                             std::optional<mlir::ArrayAttr> deviceTypes) {
  if (!hasDeviceTypeValues(deviceTypes))
    return;

  p << "[";
  llvm::interleaveComma(*deviceTypes, p,
                        [&](mlir::Attribute attr) { p << attr; });
  p << "]";
}

static std::optional<unsigned> findSegment(ArrayAttr segments,
                                           mlir::acc::DeviceType deviceType) {
  unsigned segmentIdx = 0;
  for (auto attr : segments) {
    auto deviceTypeAttr = mlir::dyn_cast<mlir::acc::DeviceTypeAttr>(attr);
    if (deviceTypeAttr.getValue() == deviceType)
      return std::make_optional(segmentIdx);
    ++segmentIdx;
  }
  return std::nullopt;
}

static mlir::Operation::operand_range
getValuesFromSegments(std::optional<mlir::ArrayAttr> arrayAttr,
                      mlir::Operation::operand_range range,
                      std::optional<llvm::ArrayRef<int32_t>> segments,
                      mlir::acc::DeviceType deviceType) {
  if (!arrayAttr)
    return range.take_front(0);
  if (auto pos = findSegment(*arrayAttr, deviceType)) {
    int32_t nbOperandsBefore = 0;
    for (unsigned i = 0; i < *pos; ++i)
      nbOperandsBefore += (*segments)[i];
    return range.drop_front(nbOperandsBefore).take_front((*segments)[*pos]);
  }
  return range.take_front(0);
}

static mlir::Value
getWaitDevnumValue(std::optional<mlir::ArrayAttr> deviceTypeAttr,
                   mlir::Operation::operand_range operands,
                   std::optional<llvm::ArrayRef<int32_t>> segments,
                   std::optional<mlir::ArrayAttr> hasWaitDevnum,
                   mlir::acc::DeviceType deviceType) {
  if (!hasDeviceTypeValues(deviceTypeAttr))
    return {};
  if (auto pos = findSegment(*deviceTypeAttr, deviceType))
    if (hasWaitDevnum->getValue()[*pos])
      return getValuesFromSegments(deviceTypeAttr, operands, segments,
                                   deviceType)
          .front();
  return {};
}

static mlir::Operation::operand_range
getWaitValuesWithoutDevnum(std::optional<mlir::ArrayAttr> deviceTypeAttr,
                           mlir::Operation::operand_range operands,
                           std::optional<llvm::ArrayRef<int32_t>> segments,
                           std::optional<mlir::ArrayAttr> hasWaitDevnum,
                           mlir::acc::DeviceType deviceType) {
  auto range =
      getValuesFromSegments(deviceTypeAttr, operands, segments, deviceType);
  if (range.empty())
    return range;
  if (auto pos = findSegment(*deviceTypeAttr, deviceType)) {
    if (hasWaitDevnum && *hasWaitDevnum) {
      auto boolAttr = mlir::dyn_cast<mlir::BoolAttr>((*hasWaitDevnum)[*pos]);
      if (boolAttr.getValue())
        return range.drop_front(1); // first value is devnum
    }
  }
  return range;
}

template <typename Op>
static LogicalResult checkWaitAndAsyncConflict(Op op) {
  for (uint32_t dtypeInt = 0; dtypeInt != acc::getMaxEnumValForDeviceType();
       ++dtypeInt) {
    auto dtype = static_cast<acc::DeviceType>(dtypeInt);

    // The asyncOnly attribute represent the async clause without value.
    // Therefore the attribute and operand cannot appear at the same time.
    if (hasDeviceType(op.getAsyncOperandsDeviceType(), dtype) &&
        op.hasAsyncOnly(dtype))
      return op.emitError(
          "asyncOnly attribute cannot appear with asyncOperand");

    // The wait attribute represent the wait clause without values. Therefore
    // the attribute and operands cannot appear at the same time.
    if (hasDeviceType(op.getWaitOperandsDeviceType(), dtype) &&
        op.hasWaitOnly(dtype))
      return op.emitError("wait attribute cannot appear with waitOperands");
  }
  return success();
}

template <typename Op>
static LogicalResult checkVarAndVarType(Op op) {
  if (!op.getVar())
    return op.emitError("must have var operand");

  if (mlir::isa<mlir::acc::PointerLikeType>(op.getVar().getType()) &&
      mlir::isa<mlir::acc::MappableType>(op.getVar().getType())) {
    // TODO: If a type implements both interfaces (mappable and pointer-like),
    // it is unclear which semantics to apply without additional info which
    // would need captured in the data operation. For now restrict this case
    // unless a compelling reason to support disambiguating between the two.
    return op.emitError("var must be mappable or pointer-like (not both)");
  }

  if (!mlir::isa<mlir::acc::PointerLikeType>(op.getVar().getType()) &&
      !mlir::isa<mlir::acc::MappableType>(op.getVar().getType()))
    return op.emitError("var must be mappable or pointer-like");

  if (mlir::isa<mlir::acc::MappableType>(op.getVar().getType()) &&
      op.getVarType() != op.getVar().getType())
    return op.emitError("varType must match when var is mappable");

  return success();
}

template <typename Op>
static LogicalResult checkVarAndAccVar(Op op) {
  if (op.getVar().getType() != op.getAccVar().getType())
    return op.emitError("input and output types must match");

  return success();
}

static ParseResult parseVar(mlir::OpAsmParser &parser,
                            OpAsmParser::UnresolvedOperand &var) {
  // Either `var` or `varPtr` keyword is required.
  if (failed(parser.parseOptionalKeyword("varPtr"))) {
    if (failed(parser.parseKeyword("var")))
      return failure();
  }
  if (failed(parser.parseLParen()))
    return failure();
  if (failed(parser.parseOperand(var)))
    return failure();

  return success();
}

static void printVar(mlir::OpAsmPrinter &p, mlir::Operation *op,
                     mlir::Value var) {
  if (mlir::isa<mlir::acc::PointerLikeType>(var.getType()))
    p << "varPtr(";
  else
    p << "var(";
  p.printOperand(var);
}

static ParseResult parseAccVar(mlir::OpAsmParser &parser,
                               OpAsmParser::UnresolvedOperand &var,
                               mlir::Type &accVarType) {
  // Either `accVar` or `accPtr` keyword is required.
  if (failed(parser.parseOptionalKeyword("accPtr"))) {
    if (failed(parser.parseKeyword("accVar")))
      return failure();
  }
  if (failed(parser.parseLParen()))
    return failure();
  if (failed(parser.parseOperand(var)))
    return failure();
  if (failed(parser.parseColon()))
    return failure();
  if (failed(parser.parseType(accVarType)))
    return failure();
  if (failed(parser.parseRParen()))
    return failure();

  return success();
}

static void printAccVar(mlir::OpAsmPrinter &p, mlir::Operation *op,
                        mlir::Value accVar, mlir::Type accVarType) {
  if (mlir::isa<mlir::acc::PointerLikeType>(accVar.getType()))
    p << "accPtr(";
  else
    p << "accVar(";
  p.printOperand(accVar);
  p << " : ";
  p.printType(accVarType);
  p << ")";
}

static ParseResult parseVarPtrType(mlir::OpAsmParser &parser,
                                   mlir::Type &varPtrType,
                                   mlir::TypeAttr &varTypeAttr) {
  if (failed(parser.parseType(varPtrType)))
    return failure();
  if (failed(parser.parseRParen()))
    return failure();

  if (succeeded(parser.parseOptionalKeyword("varType"))) {
    if (failed(parser.parseLParen()))
      return failure();
    mlir::Type varType;
    if (failed(parser.parseType(varType)))
      return failure();
    varTypeAttr = mlir::TypeAttr::get(varType);
    if (failed(parser.parseRParen()))
      return failure();
  } else {
    // Set `varType` from the element type of the type of `varPtr`.
    if (mlir::isa<mlir::acc::PointerLikeType>(varPtrType))
      varTypeAttr = mlir::TypeAttr::get(
          mlir::cast<mlir::acc::PointerLikeType>(varPtrType).getElementType());
    else
      varTypeAttr = mlir::TypeAttr::get(varPtrType);
  }

  return success();
}

static void printVarPtrType(mlir::OpAsmPrinter &p, mlir::Operation *op,
                            mlir::Type varPtrType, mlir::TypeAttr varTypeAttr) {
  p.printType(varPtrType);
  p << ")";

  // Print the `varType` only if it differs from the element type of
  // `varPtr`'s type.
  mlir::Type varType = varTypeAttr.getValue();
  mlir::Type typeToCheckAgainst =
      mlir::isa<mlir::acc::PointerLikeType>(varPtrType)
          ? mlir::cast<mlir::acc::PointerLikeType>(varPtrType).getElementType()
          : varPtrType;
  if (typeToCheckAgainst != varType) {
    p << " varType(";
    p.printType(varType);
    p << ")";
  }
}

//===----------------------------------------------------------------------===//
// DataBoundsOp
//===----------------------------------------------------------------------===//
LogicalResult acc::DataBoundsOp::verify() {
  auto extent = getExtent();
  auto upperbound = getUpperbound();
  if (!extent && !upperbound)
    return emitError("expected extent or upperbound.");
  return success();
}

//===----------------------------------------------------------------------===//
// PrivateOp
//===----------------------------------------------------------------------===//
LogicalResult acc::PrivateOp::verify() {
  if (getDataClause() != acc::DataClause::acc_private)
    return emitError(
        "data clause associated with private operation must match its intent");
  if (failed(checkVarAndVarType(*this)))
    return failure();
  return success();
}

//===----------------------------------------------------------------------===//
// FirstprivateOp
//===----------------------------------------------------------------------===//
LogicalResult acc::FirstprivateOp::verify() {
  if (getDataClause() != acc::DataClause::acc_firstprivate)
    return emitError("data clause associated with firstprivate operation must "
                     "match its intent");
  if (failed(checkVarAndVarType(*this)))
    return failure();
  return success();
}

//===----------------------------------------------------------------------===//
// ReductionOp
//===----------------------------------------------------------------------===//
LogicalResult acc::ReductionOp::verify() {
  if (getDataClause() != acc::DataClause::acc_reduction)
    return emitError("data clause associated with reduction operation must "
                     "match its intent");
  if (failed(checkVarAndVarType(*this)))
    return failure();
  return success();
}

//===----------------------------------------------------------------------===//
// DevicePtrOp
//===----------------------------------------------------------------------===//
LogicalResult acc::DevicePtrOp::verify() {
  if (getDataClause() != acc::DataClause::acc_deviceptr)
    return emitError("data clause associated with deviceptr operation must "
                     "match its intent");
  if (failed(checkVarAndVarType(*this)))
    return failure();
  if (failed(checkVarAndAccVar(*this)))
    return failure();
  return success();
}

//===----------------------------------------------------------------------===//
// PresentOp
//===----------------------------------------------------------------------===//
LogicalResult acc::PresentOp::verify() {
  if (getDataClause() != acc::DataClause::acc_present)
    return emitError(
        "data clause associated with present operation must match its intent");
  if (failed(checkVarAndVarType(*this)))
    return failure();
  if (failed(checkVarAndAccVar(*this)))
    return failure();
  return success();
}

//===----------------------------------------------------------------------===//
// CopyinOp
//===----------------------------------------------------------------------===//
LogicalResult acc::CopyinOp::verify() {
  // Test for all clauses this operation can be decomposed from:
  if (!getImplicit() && getDataClause() != acc::DataClause::acc_copyin &&
      getDataClause() != acc::DataClause::acc_copyin_readonly &&
      getDataClause() != acc::DataClause::acc_copy &&
      getDataClause() != acc::DataClause::acc_reduction)
    return emitError(
        "data clause associated with copyin operation must match its intent"
        " or specify original clause this operation was decomposed from");
  if (failed(checkVarAndVarType(*this)))
    return failure();
  if (failed(checkVarAndAccVar(*this)))
    return failure();
  return success();
}

bool acc::CopyinOp::isCopyinReadonly() {
  return getDataClause() == acc::DataClause::acc_copyin_readonly;
}

//===----------------------------------------------------------------------===//
// CreateOp
//===----------------------------------------------------------------------===//
LogicalResult acc::CreateOp::verify() {
  // Test for all clauses this operation can be decomposed from:
  if (getDataClause() != acc::DataClause::acc_create &&
      getDataClause() != acc::DataClause::acc_create_zero &&
      getDataClause() != acc::DataClause::acc_copyout &&
      getDataClause() != acc::DataClause::acc_copyout_zero)
    return emitError(
        "data clause associated with create operation must match its intent"
        " or specify original clause this operation was decomposed from");
  if (failed(checkVarAndVarType(*this)))
    return failure();
  if (failed(checkVarAndAccVar(*this)))
    return failure();
  return success();
}

bool acc::CreateOp::isCreateZero() {
  // The zero modifier is encoded in the data clause.
  return getDataClause() == acc::DataClause::acc_create_zero ||
         getDataClause() == acc::DataClause::acc_copyout_zero;
}

//===----------------------------------------------------------------------===//
// NoCreateOp
//===----------------------------------------------------------------------===//
LogicalResult acc::NoCreateOp::verify() {
  if (getDataClause() != acc::DataClause::acc_no_create)
    return emitError("data clause associated with no_create operation must "
                     "match its intent");
  if (failed(checkVarAndVarType(*this)))
    return failure();
  if (failed(checkVarAndAccVar(*this)))
    return failure();
  return success();
}

//===----------------------------------------------------------------------===//
// AttachOp
//===----------------------------------------------------------------------===//
LogicalResult acc::AttachOp::verify() {
  if (getDataClause() != acc::DataClause::acc_attach)
    return emitError(
        "data clause associated with attach operation must match its intent");
  if (failed(checkVarAndVarType(*this)))
    return failure();
  if (failed(checkVarAndAccVar(*this)))
    return failure();
  return success();
}

//===----------------------------------------------------------------------===//
// DeclareDeviceResidentOp
//===----------------------------------------------------------------------===//

LogicalResult acc::DeclareDeviceResidentOp::verify() {
  if (getDataClause() != acc::DataClause::acc_declare_device_resident)
    return emitError("data clause associated with device_resident operation "
                     "must match its intent");
  if (failed(checkVarAndVarType(*this)))
    return failure();
  if (failed(checkVarAndAccVar(*this)))
    return failure();
  return success();
}

//===----------------------------------------------------------------------===//
// DeclareLinkOp
//===----------------------------------------------------------------------===//

LogicalResult acc::DeclareLinkOp::verify() {
  if (getDataClause() != acc::DataClause::acc_declare_link)
    return emitError(
        "data clause associated with link operation must match its intent");
  if (failed(checkVarAndVarType(*this)))
    return failure();
  if (failed(checkVarAndAccVar(*this)))
    return failure();
  return success();
}

//===----------------------------------------------------------------------===//
// CopyoutOp
//===----------------------------------------------------------------------===//
LogicalResult acc::CopyoutOp::verify() {
  // Test for all clauses this operation can be decomposed from:
  if (getDataClause() != acc::DataClause::acc_copyout &&
      getDataClause() != acc::DataClause::acc_copyout_zero &&
      getDataClause() != acc::DataClause::acc_copy &&
      getDataClause() != acc::DataClause::acc_reduction)
    return emitError(
        "data clause associated with copyout operation must match its intent"
        " or specify original clause this operation was decomposed from");
  if (!getVar() || !getAccVar())
    return emitError("must have both host and device pointers");
  if (failed(checkVarAndVarType(*this)))
    return failure();
  if (failed(checkVarAndAccVar(*this)))
    return failure();
  return success();
}

bool acc::CopyoutOp::isCopyoutZero() {
  return getDataClause() == acc::DataClause::acc_copyout_zero;
}

//===----------------------------------------------------------------------===//
// DeleteOp
//===----------------------------------------------------------------------===//
LogicalResult acc::DeleteOp::verify() {
  // Test for all clauses this operation can be decomposed from:
  if (getDataClause() != acc::DataClause::acc_delete &&
      getDataClause() != acc::DataClause::acc_create &&
      getDataClause() != acc::DataClause::acc_create_zero &&
      getDataClause() != acc::DataClause::acc_copyin &&
      getDataClause() != acc::DataClause::acc_copyin_readonly &&
      getDataClause() != acc::DataClause::acc_present &&
      getDataClause() != acc::DataClause::acc_no_create &&
      getDataClause() != acc::DataClause::acc_declare_device_resident &&
      getDataClause() != acc::DataClause::acc_declare_link)
    return emitError(
        "data clause associated with delete operation must match its intent"
        " or specify original clause this operation was decomposed from");
  if (!getAccVar())
    return emitError("must have device pointer");
  return success();
}

//===----------------------------------------------------------------------===//
// DetachOp
//===----------------------------------------------------------------------===//
LogicalResult acc::DetachOp::verify() {
  // Test for all clauses this operation can be decomposed from:
  if (getDataClause() != acc::DataClause::acc_detach &&
      getDataClause() != acc::DataClause::acc_attach)
    return emitError(
        "data clause associated with detach operation must match its intent"
        " or specify original clause this operation was decomposed from");
  if (!getAccVar())
    return emitError("must have device pointer");
  return success();
}

//===----------------------------------------------------------------------===//
// HostOp
//===----------------------------------------------------------------------===//
LogicalResult acc::UpdateHostOp::verify() {
  // Test for all clauses this operation can be decomposed from:
  if (getDataClause() != acc::DataClause::acc_update_host &&
      getDataClause() != acc::DataClause::acc_update_self)
    return emitError(
        "data clause associated with host operation must match its intent"
        " or specify original clause this operation was decomposed from");
  if (!getVar() || !getAccVar())
    return emitError("must have both host and device pointers");
  if (failed(checkVarAndVarType(*this)))
    return failure();
  if (failed(checkVarAndAccVar(*this)))
    return failure();
  return success();
}

//===----------------------------------------------------------------------===//
// DeviceOp
//===----------------------------------------------------------------------===//
LogicalResult acc::UpdateDeviceOp::verify() {
  // Test for all clauses this operation can be decomposed from:
  if (getDataClause() != acc::DataClause::acc_update_device)
    return emitError(
        "data clause associated with device operation must match its intent"
        " or specify original clause this operation was decomposed from");
  if (failed(checkVarAndVarType(*this)))
    return failure();
  if (failed(checkVarAndAccVar(*this)))
    return failure();
  return success();
}

//===----------------------------------------------------------------------===//
// UseDeviceOp
//===----------------------------------------------------------------------===//
LogicalResult acc::UseDeviceOp::verify() {
  // Test for all clauses this operation can be decomposed from:
  if (getDataClause() != acc::DataClause::acc_use_device)
    return emitError(
        "data clause associated with use_device operation must match its intent"
        " or specify original clause this operation was decomposed from");
  if (failed(checkVarAndVarType(*this)))
    return failure();
  if (failed(checkVarAndAccVar(*this)))
    return failure();
  return success();
}

//===----------------------------------------------------------------------===//
// CacheOp
//===----------------------------------------------------------------------===//
LogicalResult acc::CacheOp::verify() {
  // Test for all clauses this operation can be decomposed from:
  if (getDataClause() != acc::DataClause::acc_cache &&
      getDataClause() != acc::DataClause::acc_cache_readonly)
    return emitError(
        "data clause associated with cache operation must match its intent"
        " or specify original clause this operation was decomposed from");
  if (failed(checkVarAndVarType(*this)))
    return failure();
  if (failed(checkVarAndAccVar(*this)))
    return failure();
  return success();
}

template <typename StructureOp>
static ParseResult parseRegions(OpAsmParser &parser, OperationState &state,
                                unsigned nRegions = 1) {

  SmallVector<Region *, 2> regions;
  for (unsigned i = 0; i < nRegions; ++i)
    regions.push_back(state.addRegion());

  for (Region *region : regions)
    if (parser.parseRegion(*region, /*arguments=*/{}, /*argTypes=*/{}))
      return failure();

  return success();
}

static bool isComputeOperation(Operation *op) {
  return isa<ACC_COMPUTE_CONSTRUCT_AND_LOOP_OPS>(op);
}

namespace {
/// Pattern to remove operation without region that have constant false `ifCond`
/// and remove the condition from the operation if the `ifCond` is a true
/// constant.
template <typename OpTy>
struct RemoveConstantIfCondition : public OpRewritePattern<OpTy> {
  using OpRewritePattern<OpTy>::OpRewritePattern;

  LogicalResult matchAndRewrite(OpTy op,
                                PatternRewriter &rewriter) const override {
    // Early return if there is no condition.
    Value ifCond = op.getIfCond();
    if (!ifCond)
      return failure();

    IntegerAttr constAttr;
    if (!matchPattern(ifCond, m_Constant(&constAttr)))
      return failure();
    if (constAttr.getInt())
      rewriter.modifyOpInPlace(op, [&]() { op.getIfCondMutable().erase(0); });
    else
      rewriter.eraseOp(op);

    return success();
  }
};

/// Replaces the given op with the contents of the given single-block region,
/// using the operands of the block terminator to replace operation results.
static void replaceOpWithRegion(PatternRewriter &rewriter, Operation *op,
                                Region &region, ValueRange blockArgs = {}) {
  assert(llvm::hasSingleElement(region) && "expected single-region block");
  Block *block = &region.front();
  Operation *terminator = block->getTerminator();
  ValueRange results = terminator->getOperands();
  rewriter.inlineBlockBefore(block, op, blockArgs);
  rewriter.replaceOp(op, results);
  rewriter.eraseOp(terminator);
}

/// Pattern to remove operation with region that have constant false `ifCond`
/// and remove the condition from the operation if the `ifCond` is constant
/// true.
template <typename OpTy>
struct RemoveConstantIfConditionWithRegion : public OpRewritePattern<OpTy> {
  using OpRewritePattern<OpTy>::OpRewritePattern;

  LogicalResult matchAndRewrite(OpTy op,
                                PatternRewriter &rewriter) const override {
    // Early return if there is no condition.
    Value ifCond = op.getIfCond();
    if (!ifCond)
      return failure();

    IntegerAttr constAttr;
    if (!matchPattern(ifCond, m_Constant(&constAttr)))
      return failure();
    if (constAttr.getInt())
      rewriter.modifyOpInPlace(op, [&]() { op.getIfCondMutable().erase(0); });
    else
      replaceOpWithRegion(rewriter, op, op.getRegion());

    return success();
  }
};

} // namespace

//===----------------------------------------------------------------------===//
// PrivateRecipeOp
//===----------------------------------------------------------------------===//

static LogicalResult verifyInitLikeSingleArgRegion(
    Operation *op, Region &region, StringRef regionType, StringRef regionName,
    Type type, bool verifyYield, bool optional = false) {
  if (optional && region.empty())
    return success();

  if (region.empty())
    return op->emitOpError() << "expects non-empty " << regionName << " region";
  Block &firstBlock = region.front();
  if (firstBlock.getNumArguments() < 1 ||
      firstBlock.getArgument(0).getType() != type)
    return op->emitOpError() << "expects " << regionName
                             << " region first "
                                "argument of the "
                             << regionType << " type";

  if (verifyYield) {
    for (YieldOp yieldOp : region.getOps<acc::YieldOp>()) {
      if (yieldOp.getOperands().size() != 1 ||
          yieldOp.getOperands().getTypes()[0] != type)
        return op->emitOpError() << "expects " << regionName
                                 << " region to "
                                    "yield a value of the "
                                 << regionType << " type";
    }
  }
  return success();
}

LogicalResult acc::PrivateRecipeOp::verifyRegions() {
  if (failed(verifyInitLikeSingleArgRegion(*this, getInitRegion(),
                                           "privatization", "init", getType(),
                                           /*verifyYield=*/false)))
    return failure();
  if (failed(verifyInitLikeSingleArgRegion(
          *this, getDestroyRegion(), "privatization", "destroy", getType(),
          /*verifyYield=*/false, /*optional=*/true)))
    return failure();
  return success();
}

//===----------------------------------------------------------------------===//
// FirstprivateRecipeOp
//===----------------------------------------------------------------------===//

LogicalResult acc::FirstprivateRecipeOp::verifyRegions() {
  if (failed(verifyInitLikeSingleArgRegion(*this, getInitRegion(),
                                           "privatization", "init", getType(),
                                           /*verifyYield=*/false)))
    return failure();

  if (getCopyRegion().empty())
    return emitOpError() << "expects non-empty copy region";

  Block &firstBlock = getCopyRegion().front();
  if (firstBlock.getNumArguments() < 2 ||
      firstBlock.getArgument(0).getType() != getType())
    return emitOpError() << "expects copy region with two arguments of the "
                            "privatization type";

  if (getDestroyRegion().empty())
    return success();

  if (failed(verifyInitLikeSingleArgRegion(*this, getDestroyRegion(),
                                           "privatization", "destroy",
                                           getType(), /*verifyYield=*/false)))
    return failure();

  return success();
}

//===----------------------------------------------------------------------===//
// ReductionRecipeOp
//===----------------------------------------------------------------------===//

LogicalResult acc::ReductionRecipeOp::verifyRegions() {
  if (failed(verifyInitLikeSingleArgRegion(*this, getInitRegion(), "reduction",
                                           "init", getType(),
                                           /*verifyYield=*/false)))
    return failure();

  if (getCombinerRegion().empty())
    return emitOpError() << "expects non-empty combiner region";

  Block &reductionBlock = getCombinerRegion().front();
  if (reductionBlock.getNumArguments() < 2 ||
      reductionBlock.getArgument(0).getType() != getType() ||
      reductionBlock.getArgument(1).getType() != getType())
    return emitOpError() << "expects combiner region with the first two "
                         << "arguments of the reduction type";

  for (YieldOp yieldOp : getCombinerRegion().getOps<YieldOp>()) {
    if (yieldOp.getOperands().size() != 1 ||
        yieldOp.getOperands().getTypes()[0] != getType())
      return emitOpError() << "expects combiner region to yield a value "
                              "of the reduction type";
  }

  return success();
}

//===----------------------------------------------------------------------===//
// Custom parser and printer verifier for private clause
//===----------------------------------------------------------------------===//

static ParseResult parseSymOperandList(
    mlir::OpAsmParser &parser,
    llvm::SmallVectorImpl<mlir::OpAsmParser::UnresolvedOperand> &operands,
    llvm::SmallVectorImpl<Type> &types, mlir::ArrayAttr &symbols) {
  llvm::SmallVector<SymbolRefAttr> attributes;
  if (failed(parser.parseCommaSeparatedList([&]() {
        if (parser.parseAttribute(attributes.emplace_back()) ||
            parser.parseArrow() ||
            parser.parseOperand(operands.emplace_back()) ||
            parser.parseColonType(types.emplace_back()))
          return failure();
        return success();
      })))
    return failure();
  llvm::SmallVector<mlir::Attribute> arrayAttr(attributes.begin(),
                                               attributes.end());
  symbols = ArrayAttr::get(parser.getContext(), arrayAttr);
  return success();
}

static void printSymOperandList(mlir::OpAsmPrinter &p, mlir::Operation *op,
                                mlir::OperandRange operands,
                                mlir::TypeRange types,
                                std::optional<mlir::ArrayAttr> attributes) {
  llvm::interleaveComma(llvm::zip(*attributes, operands), p, [&](auto it) {
    p << std::get<0>(it) << " -> " << std::get<1>(it) << " : "
      << std::get<1>(it).getType();
  });
}

//===----------------------------------------------------------------------===//
// ParallelOp
//===----------------------------------------------------------------------===//

/// Check dataOperands for acc.parallel, acc.serial and acc.kernels.
template <typename Op>
static LogicalResult checkDataOperands(Op op,
                                       const mlir::ValueRange &operands) {
  for (mlir::Value operand : operands)
    if (!mlir::isa<acc::AttachOp, acc::CopyinOp, acc::CopyoutOp, acc::CreateOp,
                   acc::DeleteOp, acc::DetachOp, acc::DevicePtrOp,
                   acc::GetDevicePtrOp, acc::NoCreateOp, acc::PresentOp>(
            operand.getDefiningOp()))
      return op.emitError(
          "expect data entry/exit operation or acc.getdeviceptr "
          "as defining op");
  return success();
}

template <typename Op>
static LogicalResult
checkSymOperandList(Operation *op, std::optional<mlir::ArrayAttr> attributes,
                    mlir::OperandRange operands, llvm::StringRef operandName,
                    llvm::StringRef symbolName, bool checkOperandType = true) {
  if (!operands.empty()) {
    if (!attributes || attributes->size() != operands.size())
      return op->emitOpError()
             << "expected as many " << symbolName << " symbol reference as "
             << operandName << " operands";
  } else {
    if (attributes)
      return op->emitOpError()
             << "unexpected " << symbolName << " symbol reference";
    return success();
  }

  llvm::DenseSet<Value> set;
  for (auto args : llvm::zip(operands, *attributes)) {
    mlir::Value operand = std::get<0>(args);

    if (!set.insert(operand).second)
      return op->emitOpError()
             << operandName << " operand appears more than once";

    mlir::Type varType = operand.getType();
    auto symbolRef = llvm::cast<SymbolRefAttr>(std::get<1>(args));
    auto decl = SymbolTable::lookupNearestSymbolFrom<Op>(op, symbolRef);
    if (!decl)
      return op->emitOpError()
             << "expected symbol reference " << symbolRef << " to point to a "
             << operandName << " declaration";

    if (checkOperandType && decl.getType() && decl.getType() != varType)
      return op->emitOpError() << "expected " << operandName << " (" << varType
                               << ") to be the same type as " << operandName
                               << " declaration (" << decl.getType() << ")";
  }

  return success();
}

unsigned ParallelOp::getNumDataOperands() {
  return getReductionOperands().size() + getPrivateOperands().size() +
         getFirstprivateOperands().size() + getDataClauseOperands().size();
}

Value ParallelOp::getDataOperand(unsigned i) {
  unsigned numOptional = getAsyncOperands().size();
  numOptional += getNumGangs().size();
  numOptional += getNumWorkers().size();
  numOptional += getVectorLength().size();
  numOptional += getIfCond() ? 1 : 0;
  numOptional += getSelfCond() ? 1 : 0;
  return getOperand(getWaitOperands().size() + numOptional + i);
}

template <typename Op>
static LogicalResult verifyDeviceTypeCountMatch(Op op, OperandRange operands,
                                                ArrayAttr deviceTypes,
                                                llvm::StringRef keyword) {
  if (!operands.empty() && deviceTypes.getValue().size() != operands.size())
    return op.emitOpError() << keyword << " operands count must match "
                            << keyword << " device_type count";
  return success();
}

template <typename Op>
static LogicalResult verifyDeviceTypeAndSegmentCountMatch(
    Op op, OperandRange operands, DenseI32ArrayAttr segments,
    ArrayAttr deviceTypes, llvm::StringRef keyword, int32_t maxInSegment = 0) {
  std::size_t numOperandsInSegments = 0;
  std::size_t nbOfSegments = 0;

  if (segments) {
    for (auto segCount : segments.asArrayRef()) {
      if (maxInSegment != 0 && segCount > maxInSegment)
        return op.emitOpError() << keyword << " expects a maximum of "
                                << maxInSegment << " values per segment";
      numOperandsInSegments += segCount;
      ++nbOfSegments;
    }
  }

  if ((numOperandsInSegments != operands.size()) ||
      (!deviceTypes && !operands.empty()))
    return op.emitOpError()
           << keyword << " operand count does not match count in segments";
  if (deviceTypes && deviceTypes.getValue().size() != nbOfSegments)
    return op.emitOpError()
           << keyword << " segment count does not match device_type count";
  return success();
}

LogicalResult acc::ParallelOp::verify() {
  if (failed(checkSymOperandList<mlir::acc::PrivateRecipeOp>(
          *this, getPrivatizationRecipes(), getPrivateOperands(), "private",
          "privatizations", /*checkOperandType=*/false)))
    return failure();
  if (failed(checkSymOperandList<mlir::acc::FirstprivateRecipeOp>(
          *this, getFirstprivatizationRecipes(), getFirstprivateOperands(),
          "firstprivate", "firstprivatizations", /*checkOperandType=*/false)))
    return failure();
  if (failed(checkSymOperandList<mlir::acc::ReductionRecipeOp>(
          *this, getReductionRecipes(), getReductionOperands(), "reduction",
          "reductions", false)))
    return failure();

  if (failed(verifyDeviceTypeAndSegmentCountMatch(
          *this, getNumGangs(), getNumGangsSegmentsAttr(),
          getNumGangsDeviceTypeAttr(), "num_gangs", 3)))
    return failure();

  if (failed(verifyDeviceTypeAndSegmentCountMatch(
          *this, getWaitOperands(), getWaitOperandsSegmentsAttr(),
          getWaitOperandsDeviceTypeAttr(), "wait")))
    return failure();

  if (failed(verifyDeviceTypeCountMatch(*this, getNumWorkers(),
                                        getNumWorkersDeviceTypeAttr(),
                                        "num_workers")))
    return failure();

  if (failed(verifyDeviceTypeCountMatch(*this, getVectorLength(),
                                        getVectorLengthDeviceTypeAttr(),
                                        "vector_length")))
    return failure();

  if (failed(verifyDeviceTypeCountMatch(*this, getAsyncOperands(),
                                        getAsyncOperandsDeviceTypeAttr(),
                                        "async")))
    return failure();

  if (failed(checkWaitAndAsyncConflict<acc::ParallelOp>(*this)))
    return failure();

  return checkDataOperands<acc::ParallelOp>(*this, getDataClauseOperands());
}

static mlir::Value
getValueInDeviceTypeSegment(std::optional<mlir::ArrayAttr> arrayAttr,
                            mlir::Operation::operand_range range,
                            mlir::acc::DeviceType deviceType) {
  if (!arrayAttr)
    return {};
  if (auto pos = findSegment(*arrayAttr, deviceType))
    return range[*pos];
  return {};
}

bool acc::ParallelOp::hasAsyncOnly() {
  return hasAsyncOnly(mlir::acc::DeviceType::None);
}

bool acc::ParallelOp::hasAsyncOnly(mlir::acc::DeviceType deviceType) {
  return hasDeviceType(getAsyncOnly(), deviceType);
}

mlir::Value acc::ParallelOp::getAsyncValue() {
  return getAsyncValue(mlir::acc::DeviceType::None);
}

mlir::Value acc::ParallelOp::getAsyncValue(mlir::acc::DeviceType deviceType) {
  return getValueInDeviceTypeSegment(getAsyncOperandsDeviceType(),
                                     getAsyncOperands(), deviceType);
}

mlir::Value acc::ParallelOp::getNumWorkersValue() {
  return getNumWorkersValue(mlir::acc::DeviceType::None);
}

mlir::Value
acc::ParallelOp::getNumWorkersValue(mlir::acc::DeviceType deviceType) {
  return getValueInDeviceTypeSegment(getNumWorkersDeviceType(), getNumWorkers(),
                                     deviceType);
}

mlir::Value acc::ParallelOp::getVectorLengthValue() {
  return getVectorLengthValue(mlir::acc::DeviceType::None);
}

mlir::Value
acc::ParallelOp::getVectorLengthValue(mlir::acc::DeviceType deviceType) {
  return getValueInDeviceTypeSegment(getVectorLengthDeviceType(),
                                     getVectorLength(), deviceType);
}

mlir::Operation::operand_range ParallelOp::getNumGangsValues() {
  return getNumGangsValues(mlir::acc::DeviceType::None);
}

mlir::Operation::operand_range
ParallelOp::getNumGangsValues(mlir::acc::DeviceType deviceType) {
  return getValuesFromSegments(getNumGangsDeviceType(), getNumGangs(),
                               getNumGangsSegments(), deviceType);
}

bool acc::ParallelOp::hasWaitOnly() {
  return hasWaitOnly(mlir::acc::DeviceType::None);
}

bool acc::ParallelOp::hasWaitOnly(mlir::acc::DeviceType deviceType) {
  return hasDeviceType(getWaitOnly(), deviceType);
}

mlir::Operation::operand_range ParallelOp::getWaitValues() {
  return getWaitValues(mlir::acc::DeviceType::None);
}

mlir::Operation::operand_range
ParallelOp::getWaitValues(mlir::acc::DeviceType deviceType) {
  return getWaitValuesWithoutDevnum(
      getWaitOperandsDeviceType(), getWaitOperands(), getWaitOperandsSegments(),
      getHasWaitDevnum(), deviceType);
}

mlir::Value ParallelOp::getWaitDevnum() {
  return getWaitDevnum(mlir::acc::DeviceType::None);
}

mlir::Value ParallelOp::getWaitDevnum(mlir::acc::DeviceType deviceType) {
  return getWaitDevnumValue(getWaitOperandsDeviceType(), getWaitOperands(),
                            getWaitOperandsSegments(), getHasWaitDevnum(),
                            deviceType);
}

void ParallelOp::build(mlir::OpBuilder &odsBuilder,
                       mlir::OperationState &odsState,
                       mlir::ValueRange numGangs, mlir::ValueRange numWorkers,
                       mlir::ValueRange vectorLength,
                       mlir::ValueRange asyncOperands,
                       mlir::ValueRange waitOperands, mlir::Value ifCond,
                       mlir::Value selfCond, mlir::ValueRange reductionOperands,
                       mlir::ValueRange gangPrivateOperands,
                       mlir::ValueRange gangFirstPrivateOperands,
                       mlir::ValueRange dataClauseOperands) {

  ParallelOp::build(
      odsBuilder, odsState, asyncOperands, /*asyncOperandsDeviceType=*/nullptr,
      /*asyncOnly=*/nullptr, waitOperands, /*waitOperandsSegments=*/nullptr,
      /*waitOperandsDeviceType=*/nullptr, /*hasWaitDevnum=*/nullptr,
      /*waitOnly=*/nullptr, numGangs, /*numGangsSegments=*/nullptr,
      /*numGangsDeviceType=*/nullptr, numWorkers,
      /*numWorkersDeviceType=*/nullptr, vectorLength,
      /*vectorLengthDeviceType=*/nullptr, ifCond, selfCond,
      /*selfAttr=*/nullptr, reductionOperands, /*reductionRecipes=*/nullptr,
      gangPrivateOperands, /*privatizations=*/nullptr, gangFirstPrivateOperands,
      /*firstprivatizations=*/nullptr, dataClauseOperands,
      /*defaultAttr=*/nullptr, /*combined=*/nullptr);
}

void acc::ParallelOp::addNumWorkersOperand(
    MLIRContext *context, mlir::Value newValue,
    llvm::ArrayRef<DeviceType> effectiveDeviceTypes) {
  setNumWorkersDeviceTypeAttr(addDeviceTypeAffectedOperandHelper(
      context, getNumWorkersDeviceTypeAttr(), effectiveDeviceTypes, newValue,
      getNumWorkersMutable()));
}
void acc::ParallelOp::addVectorLengthOperand(
    MLIRContext *context, mlir::Value newValue,
    llvm::ArrayRef<DeviceType> effectiveDeviceTypes) {
  setVectorLengthDeviceTypeAttr(addDeviceTypeAffectedOperandHelper(
      context, getVectorLengthDeviceTypeAttr(), effectiveDeviceTypes, newValue,
      getVectorLengthMutable()));
}

void acc::ParallelOp::addAsyncOnly(
    MLIRContext *context, llvm::ArrayRef<DeviceType> effectiveDeviceTypes) {
  setAsyncOnlyAttr(addDeviceTypeAffectedOperandHelper(
      context, getAsyncOnlyAttr(), effectiveDeviceTypes));
}

void acc::ParallelOp::addAsyncOperand(
    MLIRContext *context, mlir::Value newValue,
    llvm::ArrayRef<DeviceType> effectiveDeviceTypes) {
  setAsyncOperandsDeviceTypeAttr(addDeviceTypeAffectedOperandHelper(
      context, getAsyncOperandsDeviceTypeAttr(), effectiveDeviceTypes, newValue,
      getAsyncOperandsMutable()));
}

void acc::ParallelOp::addNumGangsOperands(
    MLIRContext *context, mlir::ValueRange newValues,
    llvm::ArrayRef<DeviceType> effectiveDeviceTypes) {
  llvm::SmallVector<int32_t> segments;
  if (getNumGangsSegments())
    llvm::copy(*getNumGangsSegments(), std::back_inserter(segments));

  setNumGangsDeviceTypeAttr(addDeviceTypeAffectedOperandHelper(
      context, getNumGangsDeviceTypeAttr(), effectiveDeviceTypes, newValues,
      getNumGangsMutable(), segments));

  setNumGangsSegments(segments);
}
void acc::ParallelOp::addWaitOnly(
    MLIRContext *context, llvm::ArrayRef<DeviceType> effectiveDeviceTypes) {
  setWaitOnlyAttr(addDeviceTypeAffectedOperandHelper(context, getWaitOnlyAttr(),
                                                     effectiveDeviceTypes));
}
void acc::ParallelOp::addWaitOperands(
    MLIRContext *context, bool hasDevnum, mlir::ValueRange newValues,
    llvm::ArrayRef<DeviceType> effectiveDeviceTypes) {

  llvm::SmallVector<int32_t> segments;
  if (getWaitOperandsSegments())
    llvm::copy(*getWaitOperandsSegments(), std::back_inserter(segments));

  setWaitOperandsDeviceTypeAttr(addDeviceTypeAffectedOperandHelper(
      context, getWaitOperandsDeviceTypeAttr(), effectiveDeviceTypes, newValues,
      getWaitOperandsMutable(), segments));
  setWaitOperandsSegments(segments);

  llvm::SmallVector<mlir::Attribute> hasDevnums;
  if (getHasWaitDevnumAttr())
    llvm::copy(getHasWaitDevnumAttr(), std::back_inserter(hasDevnums));
  hasDevnums.insert(
      hasDevnums.end(),
      std::max(effectiveDeviceTypes.size(), static_cast<size_t>(1)),
      mlir::BoolAttr::get(context, hasDevnum));
  setHasWaitDevnumAttr(mlir::ArrayAttr::get(context, hasDevnums));
}

static ParseResult parseNumGangs(
    mlir::OpAsmParser &parser,
    llvm::SmallVectorImpl<mlir::OpAsmParser::UnresolvedOperand> &operands,
    llvm::SmallVectorImpl<Type> &types, mlir::ArrayAttr &deviceTypes,
    mlir::DenseI32ArrayAttr &segments) {
  llvm::SmallVector<DeviceTypeAttr> attributes;
  llvm::SmallVector<int32_t> seg;

  do {
    if (failed(parser.parseLBrace()))
      return failure();

    int32_t crtOperandsSize = operands.size();
    if (failed(parser.parseCommaSeparatedList(
            mlir::AsmParser::Delimiter::None, [&]() {
              if (parser.parseOperand(operands.emplace_back()) ||
                  parser.parseColonType(types.emplace_back()))
                return failure();
              return success();
            })))
      return failure();
    seg.push_back(operands.size() - crtOperandsSize);

    if (failed(parser.parseRBrace()))
      return failure();

    if (succeeded(parser.parseOptionalLSquare())) {
      if (parser.parseAttribute(attributes.emplace_back()) ||
          parser.parseRSquare())
        return failure();
    } else {
      attributes.push_back(mlir::acc::DeviceTypeAttr::get(
          parser.getContext(), mlir::acc::DeviceType::None));
    }
  } while (succeeded(parser.parseOptionalComma()));

  llvm::SmallVector<mlir::Attribute> arrayAttr(attributes.begin(),
                                               attributes.end());
  deviceTypes = ArrayAttr::get(parser.getContext(), arrayAttr);
  segments = DenseI32ArrayAttr::get(parser.getContext(), seg);

  return success();
}

static void printSingleDeviceType(mlir::OpAsmPrinter &p, mlir::Attribute attr) {
  auto deviceTypeAttr = mlir::dyn_cast<mlir::acc::DeviceTypeAttr>(attr);
  if (deviceTypeAttr.getValue() != mlir::acc::DeviceType::None)
    p << " [" << attr << "]";
}

static void printNumGangs(mlir::OpAsmPrinter &p, mlir::Operation *op,
                          mlir::OperandRange operands, mlir::TypeRange types,
                          std::optional<mlir::ArrayAttr> deviceTypes,
                          std::optional<mlir::DenseI32ArrayAttr> segments) {
  unsigned opIdx = 0;
  llvm::interleaveComma(llvm::enumerate(*deviceTypes), p, [&](auto it) {
    p << "{";
    llvm::interleaveComma(
        llvm::seq<int32_t>(0, (*segments)[it.index()]), p, [&](auto it) {
          p << operands[opIdx] << " : " << operands[opIdx].getType();
          ++opIdx;
        });
    p << "}";
    printSingleDeviceType(p, it.value());
  });
}

static ParseResult parseDeviceTypeOperandsWithSegment(
    mlir::OpAsmParser &parser,
    llvm::SmallVectorImpl<mlir::OpAsmParser::UnresolvedOperand> &operands,
    llvm::SmallVectorImpl<Type> &types, mlir::ArrayAttr &deviceTypes,
    mlir::DenseI32ArrayAttr &segments) {
  llvm::SmallVector<DeviceTypeAttr> attributes;
  llvm::SmallVector<int32_t> seg;

  do {
    if (failed(parser.parseLBrace()))
      return failure();

    int32_t crtOperandsSize = operands.size();

    if (failed(parser.parseCommaSeparatedList(
            mlir::AsmParser::Delimiter::None, [&]() {
              if (parser.parseOperand(operands.emplace_back()) ||
                  parser.parseColonType(types.emplace_back()))
                return failure();
              return success();
            })))
      return failure();

    seg.push_back(operands.size() - crtOperandsSize);

    if (failed(parser.parseRBrace()))
      return failure();

    if (succeeded(parser.parseOptionalLSquare())) {
      if (parser.parseAttribute(attributes.emplace_back()) ||
          parser.parseRSquare())
        return failure();
    } else {
      attributes.push_back(mlir::acc::DeviceTypeAttr::get(
          parser.getContext(), mlir::acc::DeviceType::None));
    }
  } while (succeeded(parser.parseOptionalComma()));

  llvm::SmallVector<mlir::Attribute> arrayAttr(attributes.begin(),
                                               attributes.end());
  deviceTypes = ArrayAttr::get(parser.getContext(), arrayAttr);
  segments = DenseI32ArrayAttr::get(parser.getContext(), seg);

  return success();
}

static void printDeviceTypeOperandsWithSegment(
    mlir::OpAsmPrinter &p, mlir::Operation *op, mlir::OperandRange operands,
    mlir::TypeRange types, std::optional<mlir::ArrayAttr> deviceTypes,
    std::optional<mlir::DenseI32ArrayAttr> segments) {
  unsigned opIdx = 0;
  llvm::interleaveComma(llvm::enumerate(*deviceTypes), p, [&](auto it) {
    p << "{";
    llvm::interleaveComma(
        llvm::seq<int32_t>(0, (*segments)[it.index()]), p, [&](auto it) {
          p << operands[opIdx] << " : " << operands[opIdx].getType();
          ++opIdx;
        });
    p << "}";
    printSingleDeviceType(p, it.value());
  });
}

static ParseResult parseWaitClause(
    mlir::OpAsmParser &parser,
    llvm::SmallVectorImpl<mlir::OpAsmParser::UnresolvedOperand> &operands,
    llvm::SmallVectorImpl<Type> &types, mlir::ArrayAttr &deviceTypes,
    mlir::DenseI32ArrayAttr &segments, mlir::ArrayAttr &hasDevNum,
    mlir::ArrayAttr &keywordOnly) {
  llvm::SmallVector<mlir::Attribute> deviceTypeAttrs, keywordAttrs, devnum;
  llvm::SmallVector<int32_t> seg;

  bool needCommaBeforeOperands = false;

  // Keyword only
  if (failed(parser.parseOptionalLParen())) {
    keywordAttrs.push_back(mlir::acc::DeviceTypeAttr::get(
        parser.getContext(), mlir::acc::DeviceType::None));
    keywordOnly = ArrayAttr::get(parser.getContext(), keywordAttrs);
    return success();
  }

  // Parse keyword only attributes
  if (succeeded(parser.parseOptionalLSquare())) {
    if (failed(parser.parseCommaSeparatedList([&]() {
          if (parser.parseAttribute(keywordAttrs.emplace_back()))
            return failure();
          return success();
        })))
      return failure();
    if (parser.parseRSquare())
      return failure();
    needCommaBeforeOperands = true;
  }

  if (needCommaBeforeOperands && failed(parser.parseComma()))
    return failure();

  do {
    if (failed(parser.parseLBrace()))
      return failure();

    int32_t crtOperandsSize = operands.size();

    if (succeeded(parser.parseOptionalKeyword("devnum"))) {
      if (failed(parser.parseColon()))
        return failure();
      devnum.push_back(BoolAttr::get(parser.getContext(), true));
    } else {
      devnum.push_back(BoolAttr::get(parser.getContext(), false));
    }

    if (failed(parser.parseCommaSeparatedList(
            mlir::AsmParser::Delimiter::None, [&]() {
              if (parser.parseOperand(operands.emplace_back()) ||
                  parser.parseColonType(types.emplace_back()))
                return failure();
              return success();
            })))
      return failure();

    seg.push_back(operands.size() - crtOperandsSize);

    if (failed(parser.parseRBrace()))
      return failure();

    if (succeeded(parser.parseOptionalLSquare())) {
      if (parser.parseAttribute(deviceTypeAttrs.emplace_back()) ||
          parser.parseRSquare())
        return failure();
    } else {
      deviceTypeAttrs.push_back(mlir::acc::DeviceTypeAttr::get(
          parser.getContext(), mlir::acc::DeviceType::None));
    }
  } while (succeeded(parser.parseOptionalComma()));

  if (failed(parser.parseRParen()))
    return failure();

  deviceTypes = ArrayAttr::get(parser.getContext(), deviceTypeAttrs);
  keywordOnly = ArrayAttr::get(parser.getContext(), keywordAttrs);
  segments = DenseI32ArrayAttr::get(parser.getContext(), seg);
  hasDevNum = ArrayAttr::get(parser.getContext(), devnum);

  return success();
}

static bool hasOnlyDeviceTypeNone(std::optional<mlir::ArrayAttr> attrs) {
  if (!hasDeviceTypeValues(attrs))
    return false;
  if (attrs->size() != 1)
    return false;
  if (auto deviceTypeAttr =
          mlir::dyn_cast<mlir::acc::DeviceTypeAttr>((*attrs)[0]))
    return deviceTypeAttr.getValue() == mlir::acc::DeviceType::None;
  return false;
}

static void printWaitClause(mlir::OpAsmPrinter &p, mlir::Operation *op,
                            mlir::OperandRange operands, mlir::TypeRange types,
                            std::optional<mlir::ArrayAttr> deviceTypes,
                            std::optional<mlir::DenseI32ArrayAttr> segments,
                            std::optional<mlir::ArrayAttr> hasDevNum,
                            std::optional<mlir::ArrayAttr> keywordOnly) {

  if (operands.begin() == operands.end() && hasOnlyDeviceTypeNone(keywordOnly))
    return;

  p << "(";

  printDeviceTypes(p, keywordOnly);
  if (hasDeviceTypeValues(keywordOnly) && hasDeviceTypeValues(deviceTypes))
    p << ", ";

  if (hasDeviceTypeValues(deviceTypes)) {
    unsigned opIdx = 0;
    llvm::interleaveComma(llvm::enumerate(*deviceTypes), p, [&](auto it) {
      p << "{";
      auto boolAttr = mlir::dyn_cast<mlir::BoolAttr>((*hasDevNum)[it.index()]);
      if (boolAttr && boolAttr.getValue())
        p << "devnum: ";
      llvm::interleaveComma(
          llvm::seq<int32_t>(0, (*segments)[it.index()]), p, [&](auto it) {
            p << operands[opIdx] << " : " << operands[opIdx].getType();
            ++opIdx;
          });
      p << "}";
      printSingleDeviceType(p, it.value());
    });
  }

  p << ")";
}

static ParseResult parseDeviceTypeOperands(
    mlir::OpAsmParser &parser,
    llvm::SmallVectorImpl<mlir::OpAsmParser::UnresolvedOperand> &operands,
    llvm::SmallVectorImpl<Type> &types, mlir::ArrayAttr &deviceTypes) {
  llvm::SmallVector<DeviceTypeAttr> attributes;
  if (failed(parser.parseCommaSeparatedList([&]() {
        if (parser.parseOperand(operands.emplace_back()) ||
            parser.parseColonType(types.emplace_back()))
          return failure();
        if (succeeded(parser.parseOptionalLSquare())) {
          if (parser.parseAttribute(attributes.emplace_back()) ||
              parser.parseRSquare())
            return failure();
        } else {
          attributes.push_back(mlir::acc::DeviceTypeAttr::get(
              parser.getContext(), mlir::acc::DeviceType::None));
        }
        return success();
      })))
    return failure();
  llvm::SmallVector<mlir::Attribute> arrayAttr(attributes.begin(),
                                               attributes.end());
  deviceTypes = ArrayAttr::get(parser.getContext(), arrayAttr);
  return success();
}

static void
printDeviceTypeOperands(mlir::OpAsmPrinter &p, mlir::Operation *op,
                        mlir::OperandRange operands, mlir::TypeRange types,
                        std::optional<mlir::ArrayAttr> deviceTypes) {
  if (!hasDeviceTypeValues(deviceTypes))
    return;
  llvm::interleaveComma(llvm::zip(*deviceTypes, operands), p, [&](auto it) {
    p << std::get<1>(it) << " : " << std::get<1>(it).getType();
    printSingleDeviceType(p, std::get<0>(it));
  });
}

static ParseResult parseDeviceTypeOperandsWithKeywordOnly(
    mlir::OpAsmParser &parser,
    llvm::SmallVectorImpl<mlir::OpAsmParser::UnresolvedOperand> &operands,
    llvm::SmallVectorImpl<Type> &types, mlir::ArrayAttr &deviceTypes,
    mlir::ArrayAttr &keywordOnlyDeviceType) {

  llvm::SmallVector<mlir::Attribute> keywordOnlyDeviceTypeAttributes;
  bool needCommaBeforeOperands = false;

  if (failed(parser.parseOptionalLParen())) {
    // Keyword only
    keywordOnlyDeviceTypeAttributes.push_back(mlir::acc::DeviceTypeAttr::get(
        parser.getContext(), mlir::acc::DeviceType::None));
    keywordOnlyDeviceType =
        ArrayAttr::get(parser.getContext(), keywordOnlyDeviceTypeAttributes);
    return success();
  }

  // Parse keyword only attributes
  if (succeeded(parser.parseOptionalLSquare())) {
    // Parse keyword only attributes
    if (failed(parser.parseCommaSeparatedList([&]() {
          if (parser.parseAttribute(
                  keywordOnlyDeviceTypeAttributes.emplace_back()))
            return failure();
          return success();
        })))
      return failure();
    if (parser.parseRSquare())
      return failure();
    needCommaBeforeOperands = true;
  }

  if (needCommaBeforeOperands && failed(parser.parseComma()))
    return failure();

  llvm::SmallVector<DeviceTypeAttr> attributes;
  if (failed(parser.parseCommaSeparatedList([&]() {
        if (parser.parseOperand(operands.emplace_back()) ||
            parser.parseColonType(types.emplace_back()))
          return failure();
        if (succeeded(parser.parseOptionalLSquare())) {
          if (parser.parseAttribute(attributes.emplace_back()) ||
              parser.parseRSquare())
            return failure();
        } else {
          attributes.push_back(mlir::acc::DeviceTypeAttr::get(
              parser.getContext(), mlir::acc::DeviceType::None));
        }
        return success();
      })))
    return failure();

  if (failed(parser.parseRParen()))
    return failure();

  llvm::SmallVector<mlir::Attribute> arrayAttr(attributes.begin(),
                                               attributes.end());
  deviceTypes = ArrayAttr::get(parser.getContext(), arrayAttr);
  return success();
}

static void printDeviceTypeOperandsWithKeywordOnly(
    mlir::OpAsmPrinter &p, mlir::Operation *op, mlir::OperandRange operands,
    mlir::TypeRange types, std::optional<mlir::ArrayAttr> deviceTypes,
    std::optional<mlir::ArrayAttr> keywordOnlyDeviceTypes) {

  if (operands.begin() == operands.end() &&
      hasOnlyDeviceTypeNone(keywordOnlyDeviceTypes)) {
    return;
  }

  p << "(";
  printDeviceTypes(p, keywordOnlyDeviceTypes);
  if (hasDeviceTypeValues(keywordOnlyDeviceTypes) &&
      hasDeviceTypeValues(deviceTypes))
    p << ", ";
  printDeviceTypeOperands(p, op, operands, types, deviceTypes);
  p << ")";
}

static ParseResult parseOperandWithKeywordOnly(
    mlir::OpAsmParser &parser,
    std::optional<OpAsmParser::UnresolvedOperand> &operand,
    mlir::Type &operandType, mlir::UnitAttr &attr) {
  // Keyword only
  if (failed(parser.parseOptionalLParen())) {
    attr = mlir::UnitAttr::get(parser.getContext());
    return success();
  }

  OpAsmParser::UnresolvedOperand op;
  if (failed(parser.parseOperand(op)))
    return failure();
  operand = op;
  if (failed(parser.parseColon()))
    return failure();
  if (failed(parser.parseType(operandType)))
    return failure();
  if (failed(parser.parseRParen()))
    return failure();

  return success();
}

static void printOperandWithKeywordOnly(mlir::OpAsmPrinter &p,
                                        mlir::Operation *op,
                                        std::optional<mlir::Value> operand,
                                        mlir::Type operandType,
                                        mlir::UnitAttr attr) {
  if (attr)
    return;

  p << "(";
  p.printOperand(*operand);
  p << " : ";
  p.printType(operandType);
  p << ")";
}

static ParseResult parseOperandsWithKeywordOnly(
    mlir::OpAsmParser &parser,
    llvm::SmallVectorImpl<mlir::OpAsmParser::UnresolvedOperand> &operands,
    llvm::SmallVectorImpl<Type> &types, mlir::UnitAttr &attr) {
  // Keyword only
  if (failed(parser.parseOptionalLParen())) {
    attr = mlir::UnitAttr::get(parser.getContext());
    return success();
  }

  if (failed(parser.parseCommaSeparatedList([&]() {
        if (parser.parseOperand(operands.emplace_back()))
          return failure();
        return success();
      })))
    return failure();
  if (failed(parser.parseColon()))
    return failure();
  if (failed(parser.parseCommaSeparatedList([&]() {
        if (parser.parseType(types.emplace_back()))
          return failure();
        return success();
      })))
    return failure();
  if (failed(parser.parseRParen()))
    return failure();

  return success();
}

static void printOperandsWithKeywordOnly(mlir::OpAsmPrinter &p,
                                         mlir::Operation *op,
                                         mlir::OperandRange operands,
                                         mlir::TypeRange types,
                                         mlir::UnitAttr attr) {
  if (attr)
    return;

  p << "(";
  llvm::interleaveComma(operands, p, [&](auto it) { p << it; });
  p << " : ";
  llvm::interleaveComma(types, p, [&](auto it) { p << it; });
  p << ")";
}

static ParseResult
parseCombinedConstructsLoop(mlir::OpAsmParser &parser,
                            mlir::acc::CombinedConstructsTypeAttr &attr) {
  if (succeeded(parser.parseOptionalKeyword("kernels"))) {
    attr = mlir::acc::CombinedConstructsTypeAttr::get(
        parser.getContext(), mlir::acc::CombinedConstructsType::KernelsLoop);
  } else if (succeeded(parser.parseOptionalKeyword("parallel"))) {
    attr = mlir::acc::CombinedConstructsTypeAttr::get(
        parser.getContext(), mlir::acc::CombinedConstructsType::ParallelLoop);
  } else if (succeeded(parser.parseOptionalKeyword("serial"))) {
    attr = mlir::acc::CombinedConstructsTypeAttr::get(
        parser.getContext(), mlir::acc::CombinedConstructsType::SerialLoop);
  } else {
    parser.emitError(parser.getCurrentLocation(),
                     "expected compute construct name");
    return failure();
  }
  return success();
}

static void
printCombinedConstructsLoop(mlir::OpAsmPrinter &p, mlir::Operation *op,
                            mlir::acc::CombinedConstructsTypeAttr attr) {
  if (attr) {
    switch (attr.getValue()) {
    case mlir::acc::CombinedConstructsType::KernelsLoop:
      p << "kernels";
      break;
    case mlir::acc::CombinedConstructsType::ParallelLoop:
      p << "parallel";
      break;
    case mlir::acc::CombinedConstructsType::SerialLoop:
      p << "serial";
      break;
    };
  }
}

//===----------------------------------------------------------------------===//
// SerialOp
//===----------------------------------------------------------------------===//

unsigned SerialOp::getNumDataOperands() {
  return getReductionOperands().size() + getPrivateOperands().size() +
         getFirstprivateOperands().size() + getDataClauseOperands().size();
}

Value SerialOp::getDataOperand(unsigned i) {
  unsigned numOptional = getAsyncOperands().size();
  numOptional += getIfCond() ? 1 : 0;
  numOptional += getSelfCond() ? 1 : 0;
  return getOperand(getWaitOperands().size() + numOptional + i);
}

bool acc::SerialOp::hasAsyncOnly() {
  return hasAsyncOnly(mlir::acc::DeviceType::None);
}

bool acc::SerialOp::hasAsyncOnly(mlir::acc::DeviceType deviceType) {
  return hasDeviceType(getAsyncOnly(), deviceType);
}

mlir::Value acc::SerialOp::getAsyncValue() {
  return getAsyncValue(mlir::acc::DeviceType::None);
}

mlir::Value acc::SerialOp::getAsyncValue(mlir::acc::DeviceType deviceType) {
  return getValueInDeviceTypeSegment(getAsyncOperandsDeviceType(),
                                     getAsyncOperands(), deviceType);
}

bool acc::SerialOp::hasWaitOnly() {
  return hasWaitOnly(mlir::acc::DeviceType::None);
}

bool acc::SerialOp::hasWaitOnly(mlir::acc::DeviceType deviceType) {
  return hasDeviceType(getWaitOnly(), deviceType);
}

mlir::Operation::operand_range SerialOp::getWaitValues() {
  return getWaitValues(mlir::acc::DeviceType::None);
}

mlir::Operation::operand_range
SerialOp::getWaitValues(mlir::acc::DeviceType deviceType) {
  return getWaitValuesWithoutDevnum(
      getWaitOperandsDeviceType(), getWaitOperands(), getWaitOperandsSegments(),
      getHasWaitDevnum(), deviceType);
}

mlir::Value SerialOp::getWaitDevnum() {
  return getWaitDevnum(mlir::acc::DeviceType::None);
}

mlir::Value SerialOp::getWaitDevnum(mlir::acc::DeviceType deviceType) {
  return getWaitDevnumValue(getWaitOperandsDeviceType(), getWaitOperands(),
                            getWaitOperandsSegments(), getHasWaitDevnum(),
                            deviceType);
}

LogicalResult acc::SerialOp::verify() {
  if (failed(checkSymOperandList<mlir::acc::PrivateRecipeOp>(
          *this, getPrivatizationRecipes(), getPrivateOperands(), "private",
          "privatizations", /*checkOperandType=*/false)))
    return failure();
  if (failed(checkSymOperandList<mlir::acc::FirstprivateRecipeOp>(
          *this, getFirstprivatizationRecipes(), getFirstprivateOperands(),
          "firstprivate", "firstprivatizations", /*checkOperandType=*/false)))
    return failure();
  if (failed(checkSymOperandList<mlir::acc::ReductionRecipeOp>(
          *this, getReductionRecipes(), getReductionOperands(), "reduction",
          "reductions", false)))
    return failure();

  if (failed(verifyDeviceTypeAndSegmentCountMatch(
          *this, getWaitOperands(), getWaitOperandsSegmentsAttr(),
          getWaitOperandsDeviceTypeAttr(), "wait")))
    return failure();

  if (failed(verifyDeviceTypeCountMatch(*this, getAsyncOperands(),
                                        getAsyncOperandsDeviceTypeAttr(),
                                        "async")))
    return failure();

  if (failed(checkWaitAndAsyncConflict<acc::SerialOp>(*this)))
    return failure();

  return checkDataOperands<acc::SerialOp>(*this, getDataClauseOperands());
}

void acc::SerialOp::addAsyncOnly(
    MLIRContext *context, llvm::ArrayRef<DeviceType> effectiveDeviceTypes) {
  setAsyncOnlyAttr(addDeviceTypeAffectedOperandHelper(
      context, getAsyncOnlyAttr(), effectiveDeviceTypes));
}

void acc::SerialOp::addAsyncOperand(
    MLIRContext *context, mlir::Value newValue,
    llvm::ArrayRef<DeviceType> effectiveDeviceTypes) {
  setAsyncOperandsDeviceTypeAttr(addDeviceTypeAffectedOperandHelper(
      context, getAsyncOperandsDeviceTypeAttr(), effectiveDeviceTypes, newValue,
      getAsyncOperandsMutable()));
}

void acc::SerialOp::addWaitOnly(
    MLIRContext *context, llvm::ArrayRef<DeviceType> effectiveDeviceTypes) {
  setWaitOnlyAttr(addDeviceTypeAffectedOperandHelper(context, getWaitOnlyAttr(),
                                                     effectiveDeviceTypes));
}
void acc::SerialOp::addWaitOperands(
    MLIRContext *context, bool hasDevnum, mlir::ValueRange newValues,
    llvm::ArrayRef<DeviceType> effectiveDeviceTypes) {

  llvm::SmallVector<int32_t> segments;
  if (getWaitOperandsSegments())
    llvm::copy(*getWaitOperandsSegments(), std::back_inserter(segments));

  setWaitOperandsDeviceTypeAttr(addDeviceTypeAffectedOperandHelper(
      context, getWaitOperandsDeviceTypeAttr(), effectiveDeviceTypes, newValues,
      getWaitOperandsMutable(), segments));
  setWaitOperandsSegments(segments);

  llvm::SmallVector<mlir::Attribute> hasDevnums;
  if (getHasWaitDevnumAttr())
    llvm::copy(getHasWaitDevnumAttr(), std::back_inserter(hasDevnums));
  hasDevnums.insert(
      hasDevnums.end(),
      std::max(effectiveDeviceTypes.size(), static_cast<size_t>(1)),
      mlir::BoolAttr::get(context, hasDevnum));
  setHasWaitDevnumAttr(mlir::ArrayAttr::get(context, hasDevnums));
}

//===----------------------------------------------------------------------===//
// KernelsOp
//===----------------------------------------------------------------------===//

unsigned KernelsOp::getNumDataOperands() {
  return getDataClauseOperands().size();
}

Value KernelsOp::getDataOperand(unsigned i) {
  unsigned numOptional = getAsyncOperands().size();
  numOptional += getWaitOperands().size();
  numOptional += getNumGangs().size();
  numOptional += getNumWorkers().size();
  numOptional += getVectorLength().size();
  numOptional += getIfCond() ? 1 : 0;
  numOptional += getSelfCond() ? 1 : 0;
  return getOperand(numOptional + i);
}

bool acc::KernelsOp::hasAsyncOnly() {
  return hasAsyncOnly(mlir::acc::DeviceType::None);
}

bool acc::KernelsOp::hasAsyncOnly(mlir::acc::DeviceType deviceType) {
  return hasDeviceType(getAsyncOnly(), deviceType);
}

mlir::Value acc::KernelsOp::getAsyncValue() {
  return getAsyncValue(mlir::acc::DeviceType::None);
}

mlir::Value acc::KernelsOp::getAsyncValue(mlir::acc::DeviceType deviceType) {
  return getValueInDeviceTypeSegment(getAsyncOperandsDeviceType(),
                                     getAsyncOperands(), deviceType);
}

mlir::Value acc::KernelsOp::getNumWorkersValue() {
  return getNumWorkersValue(mlir::acc::DeviceType::None);
}

mlir::Value
acc::KernelsOp::getNumWorkersValue(mlir::acc::DeviceType deviceType) {
  return getValueInDeviceTypeSegment(getNumWorkersDeviceType(), getNumWorkers(),
                                     deviceType);
}

mlir::Value acc::KernelsOp::getVectorLengthValue() {
  return getVectorLengthValue(mlir::acc::DeviceType::None);
}

mlir::Value
acc::KernelsOp::getVectorLengthValue(mlir::acc::DeviceType deviceType) {
  return getValueInDeviceTypeSegment(getVectorLengthDeviceType(),
                                     getVectorLength(), deviceType);
}

mlir::Operation::operand_range KernelsOp::getNumGangsValues() {
  return getNumGangsValues(mlir::acc::DeviceType::None);
}

mlir::Operation::operand_range
KernelsOp::getNumGangsValues(mlir::acc::DeviceType deviceType) {
  return getValuesFromSegments(getNumGangsDeviceType(), getNumGangs(),
                               getNumGangsSegments(), deviceType);
}

bool acc::KernelsOp::hasWaitOnly() {
  return hasWaitOnly(mlir::acc::DeviceType::None);
}

bool acc::KernelsOp::hasWaitOnly(mlir::acc::DeviceType deviceType) {
  return hasDeviceType(getWaitOnly(), deviceType);
}

mlir::Operation::operand_range KernelsOp::getWaitValues() {
  return getWaitValues(mlir::acc::DeviceType::None);
}

mlir::Operation::operand_range
KernelsOp::getWaitValues(mlir::acc::DeviceType deviceType) {
  return getWaitValuesWithoutDevnum(
      getWaitOperandsDeviceType(), getWaitOperands(), getWaitOperandsSegments(),
      getHasWaitDevnum(), deviceType);
}

mlir::Value KernelsOp::getWaitDevnum() {
  return getWaitDevnum(mlir::acc::DeviceType::None);
}

mlir::Value KernelsOp::getWaitDevnum(mlir::acc::DeviceType deviceType) {
  return getWaitDevnumValue(getWaitOperandsDeviceType(), getWaitOperands(),
                            getWaitOperandsSegments(), getHasWaitDevnum(),
                            deviceType);
}

LogicalResult acc::KernelsOp::verify() {
  if (failed(verifyDeviceTypeAndSegmentCountMatch(
          *this, getNumGangs(), getNumGangsSegmentsAttr(),
          getNumGangsDeviceTypeAttr(), "num_gangs", 3)))
    return failure();

  if (failed(verifyDeviceTypeAndSegmentCountMatch(
          *this, getWaitOperands(), getWaitOperandsSegmentsAttr(),
          getWaitOperandsDeviceTypeAttr(), "wait")))
    return failure();

  if (failed(verifyDeviceTypeCountMatch(*this, getNumWorkers(),
                                        getNumWorkersDeviceTypeAttr(),
                                        "num_workers")))
    return failure();

  if (failed(verifyDeviceTypeCountMatch(*this, getVectorLength(),
                                        getVectorLengthDeviceTypeAttr(),
                                        "vector_length")))
    return failure();

  if (failed(verifyDeviceTypeCountMatch(*this, getAsyncOperands(),
                                        getAsyncOperandsDeviceTypeAttr(),
                                        "async")))
    return failure();

  if (failed(checkWaitAndAsyncConflict<acc::KernelsOp>(*this)))
    return failure();

  return checkDataOperands<acc::KernelsOp>(*this, getDataClauseOperands());
}

void acc::KernelsOp::addNumWorkersOperand(
    MLIRContext *context, mlir::Value newValue,
    llvm::ArrayRef<DeviceType> effectiveDeviceTypes) {
  setNumWorkersDeviceTypeAttr(addDeviceTypeAffectedOperandHelper(
      context, getNumWorkersDeviceTypeAttr(), effectiveDeviceTypes, newValue,
      getNumWorkersMutable()));
}

void acc::KernelsOp::addVectorLengthOperand(
    MLIRContext *context, mlir::Value newValue,
    llvm::ArrayRef<DeviceType> effectiveDeviceTypes) {
  setVectorLengthDeviceTypeAttr(addDeviceTypeAffectedOperandHelper(
      context, getVectorLengthDeviceTypeAttr(), effectiveDeviceTypes, newValue,
      getVectorLengthMutable()));
}
void acc::KernelsOp::addAsyncOnly(
    MLIRContext *context, llvm::ArrayRef<DeviceType> effectiveDeviceTypes) {
  setAsyncOnlyAttr(addDeviceTypeAffectedOperandHelper(
      context, getAsyncOnlyAttr(), effectiveDeviceTypes));
}

void acc::KernelsOp::addAsyncOperand(
    MLIRContext *context, mlir::Value newValue,
    llvm::ArrayRef<DeviceType> effectiveDeviceTypes) {
  setAsyncOperandsDeviceTypeAttr(addDeviceTypeAffectedOperandHelper(
      context, getAsyncOperandsDeviceTypeAttr(), effectiveDeviceTypes, newValue,
      getAsyncOperandsMutable()));
}

void acc::KernelsOp::addNumGangsOperands(
    MLIRContext *context, mlir::ValueRange newValues,
    llvm::ArrayRef<DeviceType> effectiveDeviceTypes) {
  llvm::SmallVector<int32_t> segments;
  if (getNumGangsSegmentsAttr())
    llvm::copy(*getNumGangsSegments(), std::back_inserter(segments));

  setNumGangsDeviceTypeAttr(addDeviceTypeAffectedOperandHelper(
      context, getNumGangsDeviceTypeAttr(), effectiveDeviceTypes, newValues,
      getNumGangsMutable(), segments));

  setNumGangsSegments(segments);
}

void acc::KernelsOp::addWaitOnly(
    MLIRContext *context, llvm::ArrayRef<DeviceType> effectiveDeviceTypes) {
  setWaitOnlyAttr(addDeviceTypeAffectedOperandHelper(context, getWaitOnlyAttr(),
                                                     effectiveDeviceTypes));
}
void acc::KernelsOp::addWaitOperands(
    MLIRContext *context, bool hasDevnum, mlir::ValueRange newValues,
    llvm::ArrayRef<DeviceType> effectiveDeviceTypes) {

  llvm::SmallVector<int32_t> segments;
  if (getWaitOperandsSegments())
    llvm::copy(*getWaitOperandsSegments(), std::back_inserter(segments));

  setWaitOperandsDeviceTypeAttr(addDeviceTypeAffectedOperandHelper(
      context, getWaitOperandsDeviceTypeAttr(), effectiveDeviceTypes, newValues,
      getWaitOperandsMutable(), segments));
  setWaitOperandsSegments(segments);

  llvm::SmallVector<mlir::Attribute> hasDevnums;
  if (getHasWaitDevnumAttr())
    llvm::copy(getHasWaitDevnumAttr(), std::back_inserter(hasDevnums));
  hasDevnums.insert(
      hasDevnums.end(),
      std::max(effectiveDeviceTypes.size(), static_cast<size_t>(1)),
      mlir::BoolAttr::get(context, hasDevnum));
  setHasWaitDevnumAttr(mlir::ArrayAttr::get(context, hasDevnums));
}

//===----------------------------------------------------------------------===//
// HostDataOp
//===----------------------------------------------------------------------===//

LogicalResult acc::HostDataOp::verify() {
  if (getDataClauseOperands().empty())
    return emitError("at least one operand must appear on the host_data "
                     "operation");

  for (mlir::Value operand : getDataClauseOperands())
    if (!mlir::isa<acc::UseDeviceOp>(operand.getDefiningOp()))
      return emitError("expect data entry operation as defining op");
  return success();
}

void acc::HostDataOp::getCanonicalizationPatterns(RewritePatternSet &results,
                                                  MLIRContext *context) {
  results.add<RemoveConstantIfConditionWithRegion<HostDataOp>>(context);
}

//===----------------------------------------------------------------------===//
// LoopOp
//===----------------------------------------------------------------------===//

static ParseResult parseGangValue(
    OpAsmParser &parser, llvm::StringRef keyword,
    llvm::SmallVectorImpl<mlir::OpAsmParser::UnresolvedOperand> &operands,
    llvm::SmallVectorImpl<Type> &types,
    llvm::SmallVector<GangArgTypeAttr> &attributes, GangArgTypeAttr gangArgType,
    bool &needCommaBetweenValues, bool &newValue) {
  if (succeeded(parser.parseOptionalKeyword(keyword))) {
    if (parser.parseEqual())
      return failure();
    if (parser.parseOperand(operands.emplace_back()) ||
        parser.parseColonType(types.emplace_back()))
      return failure();
    attributes.push_back(gangArgType);
    needCommaBetweenValues = true;
    newValue = true;
  }
  return success();
}

static ParseResult parseGangClause(
    OpAsmParser &parser,
    llvm::SmallVectorImpl<mlir::OpAsmParser::UnresolvedOperand> &gangOperands,
    llvm::SmallVectorImpl<Type> &gangOperandsType, mlir::ArrayAttr &gangArgType,
    mlir::ArrayAttr &deviceType, mlir::DenseI32ArrayAttr &segments,
    mlir::ArrayAttr &gangOnlyDeviceType) {
  llvm::SmallVector<GangArgTypeAttr> gangArgTypeAttributes;
  llvm::SmallVector<mlir::Attribute> deviceTypeAttributes;
  llvm::SmallVector<mlir::Attribute> gangOnlyDeviceTypeAttributes;
  llvm::SmallVector<int32_t> seg;
  bool needCommaBetweenValues = false;
  bool needCommaBeforeOperands = false;

  if (failed(parser.parseOptionalLParen())) {
    // Gang only keyword
    gangOnlyDeviceTypeAttributes.push_back(mlir::acc::DeviceTypeAttr::get(
        parser.getContext(), mlir::acc::DeviceType::None));
    gangOnlyDeviceType =
        ArrayAttr::get(parser.getContext(), gangOnlyDeviceTypeAttributes);
    return success();
  }

  // Parse gang only attributes
  if (succeeded(parser.parseOptionalLSquare())) {
    // Parse gang only attributes
    if (failed(parser.parseCommaSeparatedList([&]() {
          if (parser.parseAttribute(
                  gangOnlyDeviceTypeAttributes.emplace_back()))
            return failure();
          return success();
        })))
      return failure();
    if (parser.parseRSquare())
      return failure();
    needCommaBeforeOperands = true;
  }

  auto argNum = mlir::acc::GangArgTypeAttr::get(parser.getContext(),
                                                mlir::acc::GangArgType::Num);
  auto argDim = mlir::acc::GangArgTypeAttr::get(parser.getContext(),
                                                mlir::acc::GangArgType::Dim);
  auto argStatic = mlir::acc::GangArgTypeAttr::get(
      parser.getContext(), mlir::acc::GangArgType::Static);

  do {
    if (needCommaBeforeOperands) {
      needCommaBeforeOperands = false;
      continue;
    }

    if (failed(parser.parseLBrace()))
      return failure();

    int32_t crtOperandsSize = gangOperands.size();
    while (true) {
      bool newValue = false;
      bool needValue = false;
      if (needCommaBetweenValues) {
        if (succeeded(parser.parseOptionalComma()))
          needValue = true; // expect a new value after comma.
        else
          break;
      }

      if (failed(parseGangValue(parser, LoopOp::getGangNumKeyword(),
                                gangOperands, gangOperandsType,
                                gangArgTypeAttributes, argNum,
                                needCommaBetweenValues, newValue)))
        return failure();
      if (failed(parseGangValue(parser, LoopOp::getGangDimKeyword(),
                                gangOperands, gangOperandsType,
                                gangArgTypeAttributes, argDim,
                                needCommaBetweenValues, newValue)))
        return failure();
      if (failed(parseGangValue(parser, LoopOp::getGangStaticKeyword(),
                                gangOperands, gangOperandsType,
                                gangArgTypeAttributes, argStatic,
                                needCommaBetweenValues, newValue)))
        return failure();

      if (!newValue && needValue) {
        parser.emitError(parser.getCurrentLocation(),
                         "new value expected after comma");
        return failure();
      }

      if (!newValue)
        break;
    }

    if (gangOperands.empty())
      return parser.emitError(
          parser.getCurrentLocation(),
          "expect at least one of num, dim or static values");

    if (failed(parser.parseRBrace()))
      return failure();

    if (succeeded(parser.parseOptionalLSquare())) {
      if (parser.parseAttribute(deviceTypeAttributes.emplace_back()) ||
          parser.parseRSquare())
        return failure();
    } else {
      deviceTypeAttributes.push_back(mlir::acc::DeviceTypeAttr::get(
          parser.getContext(), mlir::acc::DeviceType::None));
    }

    seg.push_back(gangOperands.size() - crtOperandsSize);

  } while (succeeded(parser.parseOptionalComma()));

  if (failed(parser.parseRParen()))
    return failure();

  llvm::SmallVector<mlir::Attribute> arrayAttr(gangArgTypeAttributes.begin(),
                                               gangArgTypeAttributes.end());
  gangArgType = ArrayAttr::get(parser.getContext(), arrayAttr);
  deviceType = ArrayAttr::get(parser.getContext(), deviceTypeAttributes);

  llvm::SmallVector<mlir::Attribute> gangOnlyAttr(
      gangOnlyDeviceTypeAttributes.begin(), gangOnlyDeviceTypeAttributes.end());
  gangOnlyDeviceType = ArrayAttr::get(parser.getContext(), gangOnlyAttr);

  segments = DenseI32ArrayAttr::get(parser.getContext(), seg);
  return success();
}

void printGangClause(OpAsmPrinter &p, Operation *op,
                     mlir::OperandRange operands, mlir::TypeRange types,
                     std::optional<mlir::ArrayAttr> gangArgTypes,
                     std::optional<mlir::ArrayAttr> deviceTypes,
                     std::optional<mlir::DenseI32ArrayAttr> segments,
                     std::optional<mlir::ArrayAttr> gangOnlyDeviceTypes) {

  if (operands.begin() == operands.end() &&
      hasOnlyDeviceTypeNone(gangOnlyDeviceTypes)) {
    return;
  }

  p << "(";

  printDeviceTypes(p, gangOnlyDeviceTypes);

  if (hasDeviceTypeValues(gangOnlyDeviceTypes) &&
      hasDeviceTypeValues(deviceTypes))
    p << ", ";

  if (hasDeviceTypeValues(deviceTypes)) {
    unsigned opIdx = 0;
    llvm::interleaveComma(llvm::enumerate(*deviceTypes), p, [&](auto it) {
      p << "{";
      llvm::interleaveComma(
          llvm::seq<int32_t>(0, (*segments)[it.index()]), p, [&](auto it) {
            auto gangArgTypeAttr = mlir::dyn_cast<mlir::acc::GangArgTypeAttr>(
                (*gangArgTypes)[opIdx]);
            if (gangArgTypeAttr.getValue() == mlir::acc::GangArgType::Num)
              p << LoopOp::getGangNumKeyword();
            else if (gangArgTypeAttr.getValue() == mlir::acc::GangArgType::Dim)
              p << LoopOp::getGangDimKeyword();
            else if (gangArgTypeAttr.getValue() ==
                     mlir::acc::GangArgType::Static)
              p << LoopOp::getGangStaticKeyword();
            p << "=" << operands[opIdx] << " : " << operands[opIdx].getType();
            ++opIdx;
          });
      p << "}";
      printSingleDeviceType(p, it.value());
    });
  }
  p << ")";
}

bool hasDuplicateDeviceTypes(
    std::optional<mlir::ArrayAttr> segments,
    llvm::SmallSet<mlir::acc::DeviceType, 3> &deviceTypes) {
  if (!segments)
    return false;
  for (auto attr : *segments) {
    auto deviceTypeAttr = mlir::dyn_cast<mlir::acc::DeviceTypeAttr>(attr);
    if (!deviceTypes.insert(deviceTypeAttr.getValue()).second)
      return true;
  }
  return false;
}

/// Check for duplicates in the DeviceType array attribute.
LogicalResult checkDeviceTypes(mlir::ArrayAttr deviceTypes) {
  llvm::SmallSet<mlir::acc::DeviceType, 3> crtDeviceTypes;
  if (!deviceTypes)
    return success();
  for (auto attr : deviceTypes) {
    auto deviceTypeAttr =
        mlir::dyn_cast_or_null<mlir::acc::DeviceTypeAttr>(attr);
    if (!deviceTypeAttr)
      return failure();
    if (!crtDeviceTypes.insert(deviceTypeAttr.getValue()).second)
      return failure();
  }
  return success();
}

LogicalResult acc::LoopOp::verify() {
  if (getUpperbound().size() != getStep().size())
    return emitError() << "number of upperbounds expected to be the same as "
                          "number of steps";

  if (getUpperbound().size() != getLowerbound().size())
    return emitError() << "number of upperbounds expected to be the same as "
                          "number of lowerbounds";

  if (!getUpperbound().empty() && getInclusiveUpperbound() &&
      (getUpperbound().size() != getInclusiveUpperbound()->size()))
    return emitError() << "inclusiveUpperbound size is expected to be the same"
                       << " as upperbound size";

  // Check collapse
  if (getCollapseAttr() && !getCollapseDeviceTypeAttr())
    return emitOpError() << "collapse device_type attr must be define when"
                         << " collapse attr is present";

  if (getCollapseAttr() && getCollapseDeviceTypeAttr() &&
      getCollapseAttr().getValue().size() !=
          getCollapseDeviceTypeAttr().getValue().size())
    return emitOpError() << "collapse attribute count must match collapse"
                         << " device_type count";
  if (failed(checkDeviceTypes(getCollapseDeviceTypeAttr())))
    return emitOpError()
           << "duplicate device_type found in collapseDeviceType attribute";

  // Check gang
  if (!getGangOperands().empty()) {
    if (!getGangOperandsArgType())
      return emitOpError() << "gangOperandsArgType attribute must be defined"
                           << " when gang operands are present";

    if (getGangOperands().size() !=
        getGangOperandsArgTypeAttr().getValue().size())
      return emitOpError() << "gangOperandsArgType attribute count must match"
                           << " gangOperands count";
  }
  if (getGangAttr() && failed(checkDeviceTypes(getGangAttr())))
    return emitOpError() << "duplicate device_type found in gang attribute";

  if (failed(verifyDeviceTypeAndSegmentCountMatch(
          *this, getGangOperands(), getGangOperandsSegmentsAttr(),
          getGangOperandsDeviceTypeAttr(), "gang")))
    return failure();

  // Check worker
  if (failed(checkDeviceTypes(getWorkerAttr())))
    return emitOpError() << "duplicate device_type found in worker attribute";
  if (failed(checkDeviceTypes(getWorkerNumOperandsDeviceTypeAttr())))
    return emitOpError() << "duplicate device_type found in "
                            "workerNumOperandsDeviceType attribute";
  if (failed(verifyDeviceTypeCountMatch(*this, getWorkerNumOperands(),
                                        getWorkerNumOperandsDeviceTypeAttr(),
                                        "worker")))
    return failure();

  // Check vector
  if (failed(checkDeviceTypes(getVectorAttr())))
    return emitOpError() << "duplicate device_type found in vector attribute";
  if (failed(checkDeviceTypes(getVectorOperandsDeviceTypeAttr())))
    return emitOpError() << "duplicate device_type found in "
                            "vectorOperandsDeviceType attribute";
  if (failed(verifyDeviceTypeCountMatch(*this, getVectorOperands(),
                                        getVectorOperandsDeviceTypeAttr(),
                                        "vector")))
    return failure();

  if (failed(verifyDeviceTypeAndSegmentCountMatch(
          *this, getTileOperands(), getTileOperandsSegmentsAttr(),
          getTileOperandsDeviceTypeAttr(), "tile")))
    return failure();

  // auto, independent and seq attribute are mutually exclusive.
  llvm::SmallSet<mlir::acc::DeviceType, 3> deviceTypes;
  if (hasDuplicateDeviceTypes(getAuto_(), deviceTypes) ||
      hasDuplicateDeviceTypes(getIndependent(), deviceTypes) ||
      hasDuplicateDeviceTypes(getSeq(), deviceTypes)) {
    return emitError() << "only one of auto, independent, seq can be present "
                          "at the same time";
  }

  // Check that at least one of auto, independent, or seq is present
  // for the device-independent default clauses.
  auto hasDeviceNone = [](mlir::acc::DeviceTypeAttr attr) -> bool {
    return attr.getValue() == mlir::acc::DeviceType::None;
  };
  bool hasDefaultSeq =
      getSeqAttr()
          ? llvm::any_of(getSeqAttr().getAsRange<mlir::acc::DeviceTypeAttr>(),
                         hasDeviceNone)
          : false;
  bool hasDefaultIndependent =
      getIndependentAttr()
          ? llvm::any_of(
                getIndependentAttr().getAsRange<mlir::acc::DeviceTypeAttr>(),
                hasDeviceNone)
          : false;
  bool hasDefaultAuto =
      getAuto_Attr()
          ? llvm::any_of(getAuto_Attr().getAsRange<mlir::acc::DeviceTypeAttr>(),
                         hasDeviceNone)
          : false;
  if (!hasDefaultSeq && !hasDefaultIndependent && !hasDefaultAuto) {
    return emitError()
           << "at least one of auto, independent, seq must be present";
  }

  // Gang, worker and vector are incompatible with seq.
  if (getSeqAttr()) {
    for (auto attr : getSeqAttr()) {
      auto deviceTypeAttr = mlir::dyn_cast<mlir::acc::DeviceTypeAttr>(attr);
      if (hasVector(deviceTypeAttr.getValue()) ||
          getVectorValue(deviceTypeAttr.getValue()) ||
          hasWorker(deviceTypeAttr.getValue()) ||
          getWorkerValue(deviceTypeAttr.getValue()) ||
          hasGang(deviceTypeAttr.getValue()) ||
          getGangValue(mlir::acc::GangArgType::Num,
                       deviceTypeAttr.getValue()) ||
          getGangValue(mlir::acc::GangArgType::Dim,
                       deviceTypeAttr.getValue()) ||
          getGangValue(mlir::acc::GangArgType::Static,
                       deviceTypeAttr.getValue()))
        return emitError() << "gang, worker or vector cannot appear with seq";
    }
  }

  if (failed(checkSymOperandList<mlir::acc::PrivateRecipeOp>(
          *this, getPrivatizationRecipes(), getPrivateOperands(), "private",
          "privatizations", false)))
    return failure();

  if (failed(checkSymOperandList<mlir::acc::ReductionRecipeOp>(
          *this, getReductionRecipes(), getReductionOperands(), "reduction",
          "reductions", false)))
    return failure();

  if (getCombined().has_value() &&
      (getCombined().value() != acc::CombinedConstructsType::ParallelLoop &&
       getCombined().value() != acc::CombinedConstructsType::KernelsLoop &&
       getCombined().value() != acc::CombinedConstructsType::SerialLoop)) {
    return emitError("unexpected combined constructs attribute");
  }

  // Check non-empty body().
  if (getRegion().empty())
    return emitError("expected non-empty body.");

  // When it is container-like - it is expected to hold a loop-like operation.
  if (isContainerLike()) {
    // Obtain the maximum collapse count - we use this to check that there
    // are enough loops contained.
    uint64_t collapseCount = getCollapseValue().value_or(1);
    if (getCollapseAttr()) {
      for (auto collapseEntry : getCollapseAttr()) {
        auto intAttr = mlir::dyn_cast<IntegerAttr>(collapseEntry);
        if (intAttr.getValue().getZExtValue() > collapseCount)
          collapseCount = intAttr.getValue().getZExtValue();
      }
    }

    // We want to check that we find enough loop-like operations inside.
    // PreOrder walk allows us to walk in a breadth-first manner at each nesting
    // level.
    mlir::Operation *expectedParent = this->getOperation();
    bool foundSibling = false;
    getRegion().walk<WalkOrder::PreOrder>([&](mlir::Operation *op) {
      if (mlir::isa<mlir::LoopLikeOpInterface>(op)) {
        // This effectively checks that we are not looking at a sibling loop.
        if (op->getParentOfType<mlir::LoopLikeOpInterface>() !=
            expectedParent) {
          foundSibling = true;
          return mlir::WalkResult::interrupt();
        }

        collapseCount--;
        expectedParent = op;
      }
      // We found enough contained loops.
      if (collapseCount == 0)
        return mlir::WalkResult::interrupt();
      return mlir::WalkResult::advance();
    });

    if (foundSibling)
      return emitError("found sibling loops inside container-like acc.loop");
    if (collapseCount != 0)
      return emitError("failed to find enough loop-like operations inside "
                       "container-like acc.loop");
  }

  return success();
}

unsigned LoopOp::getNumDataOperands() {
  return getReductionOperands().size() + getPrivateOperands().size();
}

Value LoopOp::getDataOperand(unsigned i) {
  unsigned numOptional =
      getLowerbound().size() + getUpperbound().size() + getStep().size();
  numOptional += getGangOperands().size();
  numOptional += getVectorOperands().size();
  numOptional += getWorkerNumOperands().size();
  numOptional += getTileOperands().size();
  numOptional += getCacheOperands().size();
  return getOperand(numOptional + i);
}

bool LoopOp::hasAuto() { return hasAuto(mlir::acc::DeviceType::None); }

bool LoopOp::hasAuto(mlir::acc::DeviceType deviceType) {
  return hasDeviceType(getAuto_(), deviceType);
}

bool LoopOp::hasIndependent() {
  return hasIndependent(mlir::acc::DeviceType::None);
}

bool LoopOp::hasIndependent(mlir::acc::DeviceType deviceType) {
  return hasDeviceType(getIndependent(), deviceType);
}

bool LoopOp::hasSeq() { return hasSeq(mlir::acc::DeviceType::None); }

bool LoopOp::hasSeq(mlir::acc::DeviceType deviceType) {
  return hasDeviceType(getSeq(), deviceType);
}

mlir::Value LoopOp::getVectorValue() {
  return getVectorValue(mlir::acc::DeviceType::None);
}

mlir::Value LoopOp::getVectorValue(mlir::acc::DeviceType deviceType) {
  return getValueInDeviceTypeSegment(getVectorOperandsDeviceType(),
                                     getVectorOperands(), deviceType);
}

bool LoopOp::hasVector() { return hasVector(mlir::acc::DeviceType::None); }

bool LoopOp::hasVector(mlir::acc::DeviceType deviceType) {
  return hasDeviceType(getVector(), deviceType);
}

mlir::Value LoopOp::getWorkerValue() {
  return getWorkerValue(mlir::acc::DeviceType::None);
}

mlir::Value LoopOp::getWorkerValue(mlir::acc::DeviceType deviceType) {
  return getValueInDeviceTypeSegment(getWorkerNumOperandsDeviceType(),
                                     getWorkerNumOperands(), deviceType);
}

bool LoopOp::hasWorker() { return hasWorker(mlir::acc::DeviceType::None); }

bool LoopOp::hasWorker(mlir::acc::DeviceType deviceType) {
  return hasDeviceType(getWorker(), deviceType);
}

mlir::Operation::operand_range LoopOp::getTileValues() {
  return getTileValues(mlir::acc::DeviceType::None);
}

mlir::Operation::operand_range
LoopOp::getTileValues(mlir::acc::DeviceType deviceType) {
  return getValuesFromSegments(getTileOperandsDeviceType(), getTileOperands(),
                               getTileOperandsSegments(), deviceType);
}

std::optional<int64_t> LoopOp::getCollapseValue() {
  return getCollapseValue(mlir::acc::DeviceType::None);
}

std::optional<int64_t>
LoopOp::getCollapseValue(mlir::acc::DeviceType deviceType) {
  if (!getCollapseAttr())
    return std::nullopt;
  if (auto pos = findSegment(getCollapseDeviceTypeAttr(), deviceType)) {
    auto intAttr =
        mlir::dyn_cast<IntegerAttr>(getCollapseAttr().getValue()[*pos]);
    return intAttr.getValue().getZExtValue();
  }
  return std::nullopt;
}

mlir::Value LoopOp::getGangValue(mlir::acc::GangArgType gangArgType) {
  return getGangValue(gangArgType, mlir::acc::DeviceType::None);
}

mlir::Value LoopOp::getGangValue(mlir::acc::GangArgType gangArgType,
                                 mlir::acc::DeviceType deviceType) {
  if (getGangOperands().empty())
    return {};
  if (auto pos = findSegment(*getGangOperandsDeviceType(), deviceType)) {
    int32_t nbOperandsBefore = 0;
    for (unsigned i = 0; i < *pos; ++i)
      nbOperandsBefore += (*getGangOperandsSegments())[i];
    mlir::Operation::operand_range values =
        getGangOperands()
            .drop_front(nbOperandsBefore)
            .take_front((*getGangOperandsSegments())[*pos]);

    int32_t argTypeIdx = nbOperandsBefore;
    for (auto value : values) {
      auto gangArgTypeAttr = mlir::dyn_cast<mlir::acc::GangArgTypeAttr>(
          (*getGangOperandsArgType())[argTypeIdx]);
      if (gangArgTypeAttr.getValue() == gangArgType)
        return value;
      ++argTypeIdx;
    }
  }
  return {};
}

bool LoopOp::hasGang() { return hasGang(mlir::acc::DeviceType::None); }

bool LoopOp::hasGang(mlir::acc::DeviceType deviceType) {
  return hasDeviceType(getGang(), deviceType);
}

llvm::SmallVector<mlir::Region *> acc::LoopOp::getLoopRegions() {
  return {&getRegion()};
}

/// loop-control ::= `control` `(` ssa-id-and-type-list `)` `=`
/// `(` ssa-id-and-type-list `)` `to` `(` ssa-id-and-type-list `)` `step`
/// `(` ssa-id-and-type-list `)`
/// region
ParseResult
parseLoopControl(OpAsmParser &parser, Region &region,
                 SmallVectorImpl<OpAsmParser::UnresolvedOperand> &lowerbound,
                 SmallVectorImpl<Type> &lowerboundType,
                 SmallVectorImpl<OpAsmParser::UnresolvedOperand> &upperbound,
                 SmallVectorImpl<Type> &upperboundType,
                 SmallVectorImpl<OpAsmParser::UnresolvedOperand> &step,
                 SmallVectorImpl<Type> &stepType) {

  SmallVector<OpAsmParser::Argument> inductionVars;
  if (succeeded(
          parser.parseOptionalKeyword(acc::LoopOp::getControlKeyword()))) {
    if (parser.parseLParen() ||
        parser.parseArgumentList(inductionVars, OpAsmParser::Delimiter::None,
                                 /*allowType=*/true) ||
        parser.parseRParen() || parser.parseEqual() || parser.parseLParen() ||
        parser.parseOperandList(lowerbound, inductionVars.size(),
                                OpAsmParser::Delimiter::None) ||
        parser.parseColonTypeList(lowerboundType) || parser.parseRParen() ||
        parser.parseKeyword("to") || parser.parseLParen() ||
        parser.parseOperandList(upperbound, inductionVars.size(),
                                OpAsmParser::Delimiter::None) ||
        parser.parseColonTypeList(upperboundType) || parser.parseRParen() ||
        parser.parseKeyword("step") || parser.parseLParen() ||
        parser.parseOperandList(step, inductionVars.size(),
                                OpAsmParser::Delimiter::None) ||
        parser.parseColonTypeList(stepType) || parser.parseRParen())
      return failure();
  }
  return parser.parseRegion(region, inductionVars);
}

void printLoopControl(OpAsmPrinter &p, Operation *op, Region &region,
                      ValueRange lowerbound, TypeRange lowerboundType,
                      ValueRange upperbound, TypeRange upperboundType,
                      ValueRange steps, TypeRange stepType) {
  ValueRange regionArgs = region.front().getArguments();
  if (!regionArgs.empty()) {
    p << acc::LoopOp::getControlKeyword() << "(";
    llvm::interleaveComma(regionArgs, p,
                          [&p](Value v) { p << v << " : " << v.getType(); });
    p << ") = (" << lowerbound << " : " << lowerboundType << ") to ("
      << upperbound << " : " << upperboundType << ") " << " step (" << steps
      << " : " << stepType << ") ";
  }
  p.printRegion(region, /*printEntryBlockArgs=*/false);
}

void acc::LoopOp::addSeq(MLIRContext *context,
                         llvm::ArrayRef<DeviceType> effectiveDeviceTypes) {
  setSeqAttr(addDeviceTypeAffectedOperandHelper(context, getSeqAttr(),
                                                effectiveDeviceTypes));
}

void acc::LoopOp::addIndependent(
    MLIRContext *context, llvm::ArrayRef<DeviceType> effectiveDeviceTypes) {
  setIndependentAttr(addDeviceTypeAffectedOperandHelper(
      context, getIndependentAttr(), effectiveDeviceTypes));
}

void acc::LoopOp::addAuto(MLIRContext *context,
                          llvm::ArrayRef<DeviceType> effectiveDeviceTypes) {
  setAuto_Attr(addDeviceTypeAffectedOperandHelper(context, getAuto_Attr(),
                                                  effectiveDeviceTypes));
}

void acc::LoopOp::setCollapseForDeviceTypes(
    MLIRContext *context, llvm::ArrayRef<DeviceType> effectiveDeviceTypes,
    llvm::APInt value) {
  llvm::SmallVector<mlir::Attribute> newValues;
  llvm::SmallVector<mlir::Attribute> newDeviceTypes;

  assert((getCollapseAttr() == nullptr) ==
         (getCollapseDeviceTypeAttr() == nullptr));
  assert(value.getBitWidth() == 64);

  if (getCollapseAttr()) {
    for (const auto &existing :
         llvm::zip_equal(getCollapseAttr(), getCollapseDeviceTypeAttr())) {
      newValues.push_back(std::get<0>(existing));
      newDeviceTypes.push_back(std::get<1>(existing));
    }
  }

  if (effectiveDeviceTypes.empty()) {
    // If the effective device-types list is empty, this is before there are any
    // being applied by device_type, so this should be added as a 'none'.
    newValues.push_back(
        mlir::IntegerAttr::get(mlir::IntegerType::get(context, 64), value));
    newDeviceTypes.push_back(
        acc::DeviceTypeAttr::get(context, DeviceType::None));
  } else {
    for (DeviceType DT : effectiveDeviceTypes) {
      newValues.push_back(
          mlir::IntegerAttr::get(mlir::IntegerType::get(context, 64), value));
      newDeviceTypes.push_back(acc::DeviceTypeAttr::get(context, DT));
    }
  }

  setCollapseAttr(ArrayAttr::get(context, newValues));
  setCollapseDeviceTypeAttr(ArrayAttr::get(context, newDeviceTypes));
}

void acc::LoopOp::setTileForDeviceTypes(
    MLIRContext *context, llvm::ArrayRef<DeviceType> effectiveDeviceTypes,
    ValueRange values) {
  llvm::SmallVector<int32_t> segments;
  if (getTileOperandsSegments())
    llvm::copy(*getTileOperandsSegments(), std::back_inserter(segments));

  setTileOperandsDeviceTypeAttr(addDeviceTypeAffectedOperandHelper(
      context, getTileOperandsDeviceTypeAttr(), effectiveDeviceTypes, values,
      getTileOperandsMutable(), segments));

  setTileOperandsSegments(segments);
}

void acc::LoopOp::addVectorOperand(
    MLIRContext *context, mlir::Value newValue,
    llvm::ArrayRef<DeviceType> effectiveDeviceTypes) {
  setVectorOperandsDeviceTypeAttr(addDeviceTypeAffectedOperandHelper(
      context, getVectorOperandsDeviceTypeAttr(), effectiveDeviceTypes,
      newValue, getVectorOperandsMutable()));
}

void acc::LoopOp::addEmptyVector(
    MLIRContext *context, llvm::ArrayRef<DeviceType> effectiveDeviceTypes) {
  setVectorAttr(addDeviceTypeAffectedOperandHelper(context, getVectorAttr(),
                                                   effectiveDeviceTypes));
}

void acc::LoopOp::addWorkerNumOperand(
    MLIRContext *context, mlir::Value newValue,
    llvm::ArrayRef<DeviceType> effectiveDeviceTypes) {
  setWorkerNumOperandsDeviceTypeAttr(addDeviceTypeAffectedOperandHelper(
      context, getWorkerNumOperandsDeviceTypeAttr(), effectiveDeviceTypes,
      newValue, getWorkerNumOperandsMutable()));
}

void acc::LoopOp::addEmptyWorker(
    MLIRContext *context, llvm::ArrayRef<DeviceType> effectiveDeviceTypes) {
  setWorkerAttr(addDeviceTypeAffectedOperandHelper(context, getWorkerAttr(),
                                                   effectiveDeviceTypes));
}

void acc::LoopOp::addEmptyGang(
    MLIRContext *context, llvm::ArrayRef<DeviceType> effectiveDeviceTypes) {
  setGangAttr(addDeviceTypeAffectedOperandHelper(context, getGangAttr(),
                                                 effectiveDeviceTypes));
}

<<<<<<< HEAD
=======
bool acc::LoopOp::hasParallelismFlag(DeviceType dt) {
  auto hasDevice = [=](DeviceTypeAttr attr) -> bool {
    return attr.getValue() == dt;
  };
  auto testFromArr = [=](ArrayAttr arr) -> bool {
    return llvm::any_of(arr.getAsRange<DeviceTypeAttr>(), hasDevice);
  };

  if (ArrayAttr arr = getSeqAttr(); arr && testFromArr(arr))
    return true;
  if (ArrayAttr arr = getIndependentAttr(); arr && testFromArr(arr))
    return true;
  if (ArrayAttr arr = getAuto_Attr(); arr && testFromArr(arr))
    return true;

  return false;
}

bool acc::LoopOp::hasDefaultGangWorkerVector() {
  return hasVector() || getVectorValue() || hasWorker() || getWorkerValue() ||
         hasGang() || getGangValue(GangArgType::Num) ||
         getGangValue(GangArgType::Dim) || getGangValue(GangArgType::Static);
}

>>>>>>> eb0f1dc0
void acc::LoopOp::addGangOperands(
    MLIRContext *context, llvm::ArrayRef<DeviceType> effectiveDeviceTypes,
    llvm::ArrayRef<GangArgType> argTypes, mlir::ValueRange values) {
  llvm::SmallVector<int32_t> segments;
  if (std::optional<ArrayRef<int32_t>> existingSegments =
          getGangOperandsSegments())
    llvm::copy(*existingSegments, std::back_inserter(segments));

  unsigned beforeCount = segments.size();

  setGangOperandsDeviceTypeAttr(addDeviceTypeAffectedOperandHelper(
      context, getGangOperandsDeviceTypeAttr(), effectiveDeviceTypes, values,
      getGangOperandsMutable(), segments));

  setGangOperandsSegments(segments);

  // This is a bit of extra work to make sure we update the 'types' correctly by
  // adding to the types collection the correct number of times. We could
  // potentially add something similar to the
  // addDeviceTypeAffectedOperandHelper, but it seems that would be pretty
  // excessive for a one-off case.
  unsigned numAdded = segments.size() - beforeCount;

  if (numAdded > 0) {
    llvm::SmallVector<mlir::Attribute> gangTypes;
    if (getGangOperandsArgTypeAttr())
      llvm::copy(getGangOperandsArgTypeAttr(), std::back_inserter(gangTypes));

    for (auto i : llvm::index_range(0u, numAdded)) {
      llvm::transform(argTypes, std::back_inserter(gangTypes),
                      [=](mlir::acc::GangArgType gangTy) {
                        return mlir::acc::GangArgTypeAttr::get(context, gangTy);
                      });
      (void)i;
    }

    setGangOperandsArgTypeAttr(mlir::ArrayAttr::get(context, gangTypes));
  }
}

//===----------------------------------------------------------------------===//
// DataOp
//===----------------------------------------------------------------------===//

LogicalResult acc::DataOp::verify() {
  // 2.6.5. Data Construct restriction
  // At least one copy, copyin, copyout, create, no_create, present, deviceptr,
  // attach, or default clause must appear on a data construct.
  if (getOperands().empty() && !getDefaultAttr())
    return emitError("at least one operand or the default attribute "
                     "must appear on the data operation");

  for (mlir::Value operand : getDataClauseOperands())
    if (!mlir::isa<acc::AttachOp, acc::CopyinOp, acc::CopyoutOp, acc::CreateOp,
                   acc::DeleteOp, acc::DetachOp, acc::DevicePtrOp,
                   acc::GetDevicePtrOp, acc::NoCreateOp, acc::PresentOp>(
            operand.getDefiningOp()))
      return emitError("expect data entry/exit operation or acc.getdeviceptr "
                       "as defining op");

  if (failed(checkWaitAndAsyncConflict<acc::DataOp>(*this)))
    return failure();

  return success();
}

unsigned DataOp::getNumDataOperands() { return getDataClauseOperands().size(); }

Value DataOp::getDataOperand(unsigned i) {
  unsigned numOptional = getIfCond() ? 1 : 0;
  numOptional += getAsyncOperands().size() ? 1 : 0;
  numOptional += getWaitOperands().size();
  return getOperand(numOptional + i);
}

bool acc::DataOp::hasAsyncOnly() {
  return hasAsyncOnly(mlir::acc::DeviceType::None);
}

bool acc::DataOp::hasAsyncOnly(mlir::acc::DeviceType deviceType) {
  return hasDeviceType(getAsyncOnly(), deviceType);
}

mlir::Value DataOp::getAsyncValue() {
  return getAsyncValue(mlir::acc::DeviceType::None);
}

mlir::Value DataOp::getAsyncValue(mlir::acc::DeviceType deviceType) {
  return getValueInDeviceTypeSegment(getAsyncOperandsDeviceType(),
                                     getAsyncOperands(), deviceType);
}

bool DataOp::hasWaitOnly() { return hasWaitOnly(mlir::acc::DeviceType::None); }

bool DataOp::hasWaitOnly(mlir::acc::DeviceType deviceType) {
  return hasDeviceType(getWaitOnly(), deviceType);
}

mlir::Operation::operand_range DataOp::getWaitValues() {
  return getWaitValues(mlir::acc::DeviceType::None);
}

mlir::Operation::operand_range
DataOp::getWaitValues(mlir::acc::DeviceType deviceType) {
  return getWaitValuesWithoutDevnum(
      getWaitOperandsDeviceType(), getWaitOperands(), getWaitOperandsSegments(),
      getHasWaitDevnum(), deviceType);
}

mlir::Value DataOp::getWaitDevnum() {
  return getWaitDevnum(mlir::acc::DeviceType::None);
}

mlir::Value DataOp::getWaitDevnum(mlir::acc::DeviceType deviceType) {
  return getWaitDevnumValue(getWaitOperandsDeviceType(), getWaitOperands(),
                            getWaitOperandsSegments(), getHasWaitDevnum(),
                            deviceType);
}

void acc::DataOp::addAsyncOnly(
    MLIRContext *context, llvm::ArrayRef<DeviceType> effectiveDeviceTypes) {
  setAsyncOnlyAttr(addDeviceTypeAffectedOperandHelper(
      context, getAsyncOnlyAttr(), effectiveDeviceTypes));
}

void acc::DataOp::addAsyncOperand(
    MLIRContext *context, mlir::Value newValue,
    llvm::ArrayRef<DeviceType> effectiveDeviceTypes) {
  setAsyncOperandsDeviceTypeAttr(addDeviceTypeAffectedOperandHelper(
      context, getAsyncOperandsDeviceTypeAttr(), effectiveDeviceTypes, newValue,
      getAsyncOperandsMutable()));
}

void acc::DataOp::addWaitOnly(MLIRContext *context,
                              llvm::ArrayRef<DeviceType> effectiveDeviceTypes) {
  setWaitOnlyAttr(addDeviceTypeAffectedOperandHelper(context, getWaitOnlyAttr(),
                                                     effectiveDeviceTypes));
}

void acc::DataOp::addWaitOperands(
    MLIRContext *context, bool hasDevnum, mlir::ValueRange newValues,
    llvm::ArrayRef<DeviceType> effectiveDeviceTypes) {

  llvm::SmallVector<int32_t> segments;
  if (getWaitOperandsSegments())
    llvm::copy(*getWaitOperandsSegments(), std::back_inserter(segments));

  setWaitOperandsDeviceTypeAttr(addDeviceTypeAffectedOperandHelper(
      context, getWaitOperandsDeviceTypeAttr(), effectiveDeviceTypes, newValues,
      getWaitOperandsMutable(), segments));
  setWaitOperandsSegments(segments);

  llvm::SmallVector<mlir::Attribute> hasDevnums;
  if (getHasWaitDevnumAttr())
    llvm::copy(getHasWaitDevnumAttr(), std::back_inserter(hasDevnums));
  hasDevnums.insert(
      hasDevnums.end(),
      std::max(effectiveDeviceTypes.size(), static_cast<size_t>(1)),
      mlir::BoolAttr::get(context, hasDevnum));
  setHasWaitDevnumAttr(mlir::ArrayAttr::get(context, hasDevnums));
}

//===----------------------------------------------------------------------===//
// ExitDataOp
//===----------------------------------------------------------------------===//

LogicalResult acc::ExitDataOp::verify() {
  // 2.6.6. Data Exit Directive restriction
  // At least one copyout, delete, or detach clause must appear on an exit data
  // directive.
  if (getDataClauseOperands().empty())
    return emitError("at least one operand must be present in dataOperands on "
                     "the exit data operation");

  // The async attribute represent the async clause without value. Therefore the
  // attribute and operand cannot appear at the same time.
  if (getAsyncOperand() && getAsync())
    return emitError("async attribute cannot appear with asyncOperand");

  // The wait attribute represent the wait clause without values. Therefore the
  // attribute and operands cannot appear at the same time.
  if (!getWaitOperands().empty() && getWait())
    return emitError("wait attribute cannot appear with waitOperands");

  if (getWaitDevnum() && getWaitOperands().empty())
    return emitError("wait_devnum cannot appear without waitOperands");

  return success();
}

unsigned ExitDataOp::getNumDataOperands() {
  return getDataClauseOperands().size();
}

Value ExitDataOp::getDataOperand(unsigned i) {
  unsigned numOptional = getIfCond() ? 1 : 0;
  numOptional += getAsyncOperand() ? 1 : 0;
  numOptional += getWaitDevnum() ? 1 : 0;
  return getOperand(getWaitOperands().size() + numOptional + i);
}

void ExitDataOp::getCanonicalizationPatterns(RewritePatternSet &results,
                                             MLIRContext *context) {
  results.add<RemoveConstantIfCondition<ExitDataOp>>(context);
}

//===----------------------------------------------------------------------===//
// EnterDataOp
//===----------------------------------------------------------------------===//

LogicalResult acc::EnterDataOp::verify() {
  // 2.6.6. Data Enter Directive restriction
  // At least one copyin, create, or attach clause must appear on an enter data
  // directive.
  if (getDataClauseOperands().empty())
    return emitError("at least one operand must be present in dataOperands on "
                     "the enter data operation");

  // The async attribute represent the async clause without value. Therefore the
  // attribute and operand cannot appear at the same time.
  if (getAsyncOperand() && getAsync())
    return emitError("async attribute cannot appear with asyncOperand");

  // The wait attribute represent the wait clause without values. Therefore the
  // attribute and operands cannot appear at the same time.
  if (!getWaitOperands().empty() && getWait())
    return emitError("wait attribute cannot appear with waitOperands");

  if (getWaitDevnum() && getWaitOperands().empty())
    return emitError("wait_devnum cannot appear without waitOperands");

  for (mlir::Value operand : getDataClauseOperands())
    if (!mlir::isa<acc::AttachOp, acc::CreateOp, acc::CopyinOp>(
            operand.getDefiningOp()))
      return emitError("expect data entry operation as defining op");

  return success();
}

unsigned EnterDataOp::getNumDataOperands() {
  return getDataClauseOperands().size();
}

Value EnterDataOp::getDataOperand(unsigned i) {
  unsigned numOptional = getIfCond() ? 1 : 0;
  numOptional += getAsyncOperand() ? 1 : 0;
  numOptional += getWaitDevnum() ? 1 : 0;
  return getOperand(getWaitOperands().size() + numOptional + i);
}

void EnterDataOp::getCanonicalizationPatterns(RewritePatternSet &results,
                                              MLIRContext *context) {
  results.add<RemoveConstantIfCondition<EnterDataOp>>(context);
}

//===----------------------------------------------------------------------===//
// AtomicReadOp
//===----------------------------------------------------------------------===//

LogicalResult AtomicReadOp::verify() { return verifyCommon(); }

//===----------------------------------------------------------------------===//
// AtomicWriteOp
//===----------------------------------------------------------------------===//

LogicalResult AtomicWriteOp::verify() { return verifyCommon(); }

//===----------------------------------------------------------------------===//
// AtomicUpdateOp
//===----------------------------------------------------------------------===//

LogicalResult AtomicUpdateOp::canonicalize(AtomicUpdateOp op,
                                           PatternRewriter &rewriter) {
  if (op.isNoOp()) {
    rewriter.eraseOp(op);
    return success();
  }

  if (Value writeVal = op.getWriteOpVal()) {
    rewriter.replaceOpWithNewOp<AtomicWriteOp>(op, op.getX(), writeVal);
    return success();
  }

  return failure();
}

LogicalResult AtomicUpdateOp::verify() { return verifyCommon(); }

LogicalResult AtomicUpdateOp::verifyRegions() { return verifyRegionsCommon(); }

//===----------------------------------------------------------------------===//
// AtomicCaptureOp
//===----------------------------------------------------------------------===//

AtomicReadOp AtomicCaptureOp::getAtomicReadOp() {
  if (auto op = dyn_cast<AtomicReadOp>(getFirstOp()))
    return op;
  return dyn_cast<AtomicReadOp>(getSecondOp());
}

AtomicWriteOp AtomicCaptureOp::getAtomicWriteOp() {
  if (auto op = dyn_cast<AtomicWriteOp>(getFirstOp()))
    return op;
  return dyn_cast<AtomicWriteOp>(getSecondOp());
}

AtomicUpdateOp AtomicCaptureOp::getAtomicUpdateOp() {
  if (auto op = dyn_cast<AtomicUpdateOp>(getFirstOp()))
    return op;
  return dyn_cast<AtomicUpdateOp>(getSecondOp());
}

LogicalResult AtomicCaptureOp::verifyRegions() { return verifyRegionsCommon(); }

//===----------------------------------------------------------------------===//
// DeclareEnterOp
//===----------------------------------------------------------------------===//

template <typename Op>
static LogicalResult
checkDeclareOperands(Op &op, const mlir::ValueRange &operands,
                     bool requireAtLeastOneOperand = true) {
  if (operands.empty() && requireAtLeastOneOperand)
    return emitError(
        op->getLoc(),
        "at least one operand must appear on the declare operation");

  for (mlir::Value operand : operands) {
    if (!mlir::isa<acc::CopyinOp, acc::CopyoutOp, acc::CreateOp,
                   acc::DevicePtrOp, acc::GetDevicePtrOp, acc::PresentOp,
                   acc::DeclareDeviceResidentOp, acc::DeclareLinkOp>(
            operand.getDefiningOp()))
      return op.emitError(
          "expect valid declare data entry operation or acc.getdeviceptr "
          "as defining op");

    mlir::Value var{getVar(operand.getDefiningOp())};
    assert(var && "declare operands can only be data entry operations which "
                  "must have var");
    (void)var;
    std::optional<mlir::acc::DataClause> dataClauseOptional{
        getDataClause(operand.getDefiningOp())};
    assert(dataClauseOptional.has_value() &&
           "declare operands can only be data entry operations which must have "
           "dataClause");
    (void)dataClauseOptional;
  }

  return success();
}

LogicalResult acc::DeclareEnterOp::verify() {
  return checkDeclareOperands(*this, this->getDataClauseOperands());
}

//===----------------------------------------------------------------------===//
// DeclareExitOp
//===----------------------------------------------------------------------===//

LogicalResult acc::DeclareExitOp::verify() {
  if (getToken())
    return checkDeclareOperands(*this, this->getDataClauseOperands(),
                                /*requireAtLeastOneOperand=*/false);
  return checkDeclareOperands(*this, this->getDataClauseOperands());
}

//===----------------------------------------------------------------------===//
// DeclareOp
//===----------------------------------------------------------------------===//

LogicalResult acc::DeclareOp::verify() {
  return checkDeclareOperands(*this, this->getDataClauseOperands());
}

//===----------------------------------------------------------------------===//
// RoutineOp
//===----------------------------------------------------------------------===//

static unsigned getParallelismForDeviceType(acc::RoutineOp op,
                                            acc::DeviceType dtype) {
  unsigned parallelism = 0;
  parallelism += (op.hasGang(dtype) || op.getGangDimValue(dtype)) ? 1 : 0;
  parallelism += op.hasWorker(dtype) ? 1 : 0;
  parallelism += op.hasVector(dtype) ? 1 : 0;
  parallelism += op.hasSeq(dtype) ? 1 : 0;
  return parallelism;
}

LogicalResult acc::RoutineOp::verify() {
  unsigned baseParallelism =
      getParallelismForDeviceType(*this, acc::DeviceType::None);

  if (baseParallelism > 1)
    return emitError() << "only one of `gang`, `worker`, `vector`, `seq` can "
                          "be present at the same time";

  for (uint32_t dtypeInt = 0; dtypeInt != acc::getMaxEnumValForDeviceType();
       ++dtypeInt) {
    auto dtype = static_cast<acc::DeviceType>(dtypeInt);
    if (dtype == acc::DeviceType::None)
      continue;
    unsigned parallelism = getParallelismForDeviceType(*this, dtype);

    if (parallelism > 1 || (baseParallelism == 1 && parallelism == 1))
      return emitError() << "only one of `gang`, `worker`, `vector`, `seq` can "
                            "be present at the same time";
  }

  return success();
}

static ParseResult parseBindName(OpAsmParser &parser, mlir::ArrayAttr &bindName,
                                 mlir::ArrayAttr &deviceTypes) {
  llvm::SmallVector<mlir::Attribute> bindNameAttrs;
  llvm::SmallVector<mlir::Attribute> deviceTypeAttrs;

  if (failed(parser.parseCommaSeparatedList([&]() {
        if (parser.parseAttribute(bindNameAttrs.emplace_back()))
          return failure();
        if (failed(parser.parseOptionalLSquare())) {
          deviceTypeAttrs.push_back(mlir::acc::DeviceTypeAttr::get(
              parser.getContext(), mlir::acc::DeviceType::None));
        } else {
          if (parser.parseAttribute(deviceTypeAttrs.emplace_back()) ||
              parser.parseRSquare())
            return failure();
        }
        return success();
      })))
    return failure();

  bindName = ArrayAttr::get(parser.getContext(), bindNameAttrs);
  deviceTypes = ArrayAttr::get(parser.getContext(), deviceTypeAttrs);

  return success();
}

static void printBindName(mlir::OpAsmPrinter &p, mlir::Operation *op,
                          std::optional<mlir::ArrayAttr> bindName,
                          std::optional<mlir::ArrayAttr> deviceTypes) {
  llvm::interleaveComma(llvm::zip(*bindName, *deviceTypes), p,
                        [&](const auto &pair) {
                          p << std::get<0>(pair);
                          printSingleDeviceType(p, std::get<1>(pair));
                        });
}

static ParseResult parseRoutineGangClause(OpAsmParser &parser,
                                          mlir::ArrayAttr &gang,
                                          mlir::ArrayAttr &gangDim,
                                          mlir::ArrayAttr &gangDimDeviceTypes) {

  llvm::SmallVector<mlir::Attribute> gangAttrs, gangDimAttrs,
      gangDimDeviceTypeAttrs;
  bool needCommaBeforeOperands = false;

  // Gang keyword only
  if (failed(parser.parseOptionalLParen())) {
    gangAttrs.push_back(mlir::acc::DeviceTypeAttr::get(
        parser.getContext(), mlir::acc::DeviceType::None));
    gang = ArrayAttr::get(parser.getContext(), gangAttrs);
    return success();
  }

  // Parse keyword only attributes
  if (succeeded(parser.parseOptionalLSquare())) {
    if (failed(parser.parseCommaSeparatedList([&]() {
          if (parser.parseAttribute(gangAttrs.emplace_back()))
            return failure();
          return success();
        })))
      return failure();
    if (parser.parseRSquare())
      return failure();
    needCommaBeforeOperands = true;
  }

  if (needCommaBeforeOperands && failed(parser.parseComma()))
    return failure();

  if (failed(parser.parseCommaSeparatedList([&]() {
        if (parser.parseKeyword(acc::RoutineOp::getGangDimKeyword()) ||
            parser.parseColon() ||
            parser.parseAttribute(gangDimAttrs.emplace_back()))
          return failure();
        if (succeeded(parser.parseOptionalLSquare())) {
          if (parser.parseAttribute(gangDimDeviceTypeAttrs.emplace_back()) ||
              parser.parseRSquare())
            return failure();
        } else {
          gangDimDeviceTypeAttrs.push_back(mlir::acc::DeviceTypeAttr::get(
              parser.getContext(), mlir::acc::DeviceType::None));
        }
        return success();
      })))
    return failure();

  if (failed(parser.parseRParen()))
    return failure();

  gang = ArrayAttr::get(parser.getContext(), gangAttrs);
  gangDim = ArrayAttr::get(parser.getContext(), gangDimAttrs);
  gangDimDeviceTypes =
      ArrayAttr::get(parser.getContext(), gangDimDeviceTypeAttrs);

  return success();
}

void printRoutineGangClause(OpAsmPrinter &p, Operation *op,
                            std::optional<mlir::ArrayAttr> gang,
                            std::optional<mlir::ArrayAttr> gangDim,
                            std::optional<mlir::ArrayAttr> gangDimDeviceTypes) {

  if (!hasDeviceTypeValues(gangDimDeviceTypes) && hasDeviceTypeValues(gang) &&
      gang->size() == 1) {
    auto deviceTypeAttr = mlir::dyn_cast<mlir::acc::DeviceTypeAttr>((*gang)[0]);
    if (deviceTypeAttr.getValue() == mlir::acc::DeviceType::None)
      return;
  }

  p << "(";

  printDeviceTypes(p, gang);

  if (hasDeviceTypeValues(gang) && hasDeviceTypeValues(gangDimDeviceTypes))
    p << ", ";

  if (hasDeviceTypeValues(gangDimDeviceTypes))
    llvm::interleaveComma(llvm::zip(*gangDim, *gangDimDeviceTypes), p,
                          [&](const auto &pair) {
                            p << acc::RoutineOp::getGangDimKeyword() << ": ";
                            p << std::get<0>(pair);
                            printSingleDeviceType(p, std::get<1>(pair));
                          });

  p << ")";
}

static ParseResult parseDeviceTypeArrayAttr(OpAsmParser &parser,
                                            mlir::ArrayAttr &deviceTypes) {
  llvm::SmallVector<mlir::Attribute> attributes;
  // Keyword only
  if (failed(parser.parseOptionalLParen())) {
    attributes.push_back(mlir::acc::DeviceTypeAttr::get(
        parser.getContext(), mlir::acc::DeviceType::None));
    deviceTypes = ArrayAttr::get(parser.getContext(), attributes);
    return success();
  }

  // Parse device type attributes
  if (succeeded(parser.parseOptionalLSquare())) {
    if (failed(parser.parseCommaSeparatedList([&]() {
          if (parser.parseAttribute(attributes.emplace_back()))
            return failure();
          return success();
        })))
      return failure();
    if (parser.parseRSquare() || parser.parseRParen())
      return failure();
  }
  deviceTypes = ArrayAttr::get(parser.getContext(), attributes);
  return success();
}

static void
printDeviceTypeArrayAttr(mlir::OpAsmPrinter &p, mlir::Operation *op,
                         std::optional<mlir::ArrayAttr> deviceTypes) {

  if (hasDeviceTypeValues(deviceTypes) && deviceTypes->size() == 1) {
    auto deviceTypeAttr =
        mlir::dyn_cast<mlir::acc::DeviceTypeAttr>((*deviceTypes)[0]);
    if (deviceTypeAttr.getValue() == mlir::acc::DeviceType::None)
      return;
  }

  if (!hasDeviceTypeValues(deviceTypes))
    return;

  p << "([";
  llvm::interleaveComma(*deviceTypes, p, [&](mlir::Attribute attr) {
    auto dTypeAttr = mlir::dyn_cast<mlir::acc::DeviceTypeAttr>(attr);
    p << dTypeAttr;
  });
  p << "])";
}

bool RoutineOp::hasWorker() { return hasWorker(mlir::acc::DeviceType::None); }

bool RoutineOp::hasWorker(mlir::acc::DeviceType deviceType) {
  return hasDeviceType(getWorker(), deviceType);
}

bool RoutineOp::hasVector() { return hasVector(mlir::acc::DeviceType::None); }

bool RoutineOp::hasVector(mlir::acc::DeviceType deviceType) {
  return hasDeviceType(getVector(), deviceType);
}

bool RoutineOp::hasSeq() { return hasSeq(mlir::acc::DeviceType::None); }

bool RoutineOp::hasSeq(mlir::acc::DeviceType deviceType) {
  return hasDeviceType(getSeq(), deviceType);
}

std::optional<llvm::StringRef> RoutineOp::getBindNameValue() {
  return getBindNameValue(mlir::acc::DeviceType::None);
}

std::optional<llvm::StringRef>
RoutineOp::getBindNameValue(mlir::acc::DeviceType deviceType) {
  if (!hasDeviceTypeValues(getBindNameDeviceType()))
    return std::nullopt;
  if (auto pos = findSegment(*getBindNameDeviceType(), deviceType)) {
    auto attr = (*getBindName())[*pos];
    auto stringAttr = dyn_cast<mlir::StringAttr>(attr);
    return stringAttr.getValue();
  }
  return std::nullopt;
}

bool RoutineOp::hasGang() { return hasGang(mlir::acc::DeviceType::None); }

bool RoutineOp::hasGang(mlir::acc::DeviceType deviceType) {
  return hasDeviceType(getGang(), deviceType);
}

std::optional<int64_t> RoutineOp::getGangDimValue() {
  return getGangDimValue(mlir::acc::DeviceType::None);
}

std::optional<int64_t>
RoutineOp::getGangDimValue(mlir::acc::DeviceType deviceType) {
  if (!hasDeviceTypeValues(getGangDimDeviceType()))
    return std::nullopt;
  if (auto pos = findSegment(*getGangDimDeviceType(), deviceType)) {
    auto intAttr = mlir::dyn_cast<mlir::IntegerAttr>((*getGangDim())[*pos]);
    return intAttr.getInt();
  }
  return std::nullopt;
}

//===----------------------------------------------------------------------===//
// InitOp
//===----------------------------------------------------------------------===//

LogicalResult acc::InitOp::verify() {
  Operation *currOp = *this;
  while ((currOp = currOp->getParentOp()))
    if (isComputeOperation(currOp))
      return emitOpError("cannot be nested in a compute operation");
  return success();
}

void acc::InitOp::addDeviceType(MLIRContext *context,
                                mlir::acc::DeviceType deviceType) {
  llvm::SmallVector<mlir::Attribute> deviceTypes;
  if (getDeviceTypesAttr())
    llvm::copy(getDeviceTypesAttr(), std::back_inserter(deviceTypes));

  deviceTypes.push_back(acc::DeviceTypeAttr::get(context, deviceType));
  setDeviceTypesAttr(mlir::ArrayAttr::get(context, deviceTypes));
}

//===----------------------------------------------------------------------===//
// ShutdownOp
//===----------------------------------------------------------------------===//

LogicalResult acc::ShutdownOp::verify() {
  Operation *currOp = *this;
  while ((currOp = currOp->getParentOp()))
    if (isComputeOperation(currOp))
      return emitOpError("cannot be nested in a compute operation");
  return success();
}

void acc::ShutdownOp::addDeviceType(MLIRContext *context,
                                    mlir::acc::DeviceType deviceType) {
  llvm::SmallVector<mlir::Attribute> deviceTypes;
  if (getDeviceTypesAttr())
    llvm::copy(getDeviceTypesAttr(), std::back_inserter(deviceTypes));

  deviceTypes.push_back(acc::DeviceTypeAttr::get(context, deviceType));
  setDeviceTypesAttr(mlir::ArrayAttr::get(context, deviceTypes));
}

//===----------------------------------------------------------------------===//
// SetOp
//===----------------------------------------------------------------------===//

LogicalResult acc::SetOp::verify() {
  Operation *currOp = *this;
  while ((currOp = currOp->getParentOp()))
    if (isComputeOperation(currOp))
      return emitOpError("cannot be nested in a compute operation");
  if (!getDeviceTypeAttr() && !getDefaultAsync() && !getDeviceNum())
    return emitOpError("at least one default_async, device_num, or device_type "
                       "operand must appear");
  return success();
}

//===----------------------------------------------------------------------===//
// UpdateOp
//===----------------------------------------------------------------------===//

LogicalResult acc::UpdateOp::verify() {
  // At least one of host or device should have a value.
  if (getDataClauseOperands().empty())
    return emitError("at least one value must be present in dataOperands");

  if (failed(verifyDeviceTypeCountMatch(*this, getAsyncOperands(),
                                        getAsyncOperandsDeviceTypeAttr(),
                                        "async")))
    return failure();

  if (failed(verifyDeviceTypeAndSegmentCountMatch(
          *this, getWaitOperands(), getWaitOperandsSegmentsAttr(),
          getWaitOperandsDeviceTypeAttr(), "wait")))
    return failure();

  if (failed(checkWaitAndAsyncConflict<acc::UpdateOp>(*this)))
    return failure();

  for (mlir::Value operand : getDataClauseOperands())
    if (!mlir::isa<acc::UpdateDeviceOp, acc::UpdateHostOp, acc::GetDevicePtrOp>(
            operand.getDefiningOp()))
      return emitError("expect data entry/exit operation or acc.getdeviceptr "
                       "as defining op");

  return success();
}

unsigned UpdateOp::getNumDataOperands() {
  return getDataClauseOperands().size();
}

Value UpdateOp::getDataOperand(unsigned i) {
  unsigned numOptional = getAsyncOperands().size();
  numOptional += getIfCond() ? 1 : 0;
  return getOperand(getWaitOperands().size() + numOptional + i);
}

void UpdateOp::getCanonicalizationPatterns(RewritePatternSet &results,
                                           MLIRContext *context) {
  results.add<RemoveConstantIfCondition<UpdateOp>>(context);
}

bool UpdateOp::hasAsyncOnly() {
  return hasAsyncOnly(mlir::acc::DeviceType::None);
}

bool UpdateOp::hasAsyncOnly(mlir::acc::DeviceType deviceType) {
  return hasDeviceType(getAsyncOnly(), deviceType);
}

mlir::Value UpdateOp::getAsyncValue() {
  return getAsyncValue(mlir::acc::DeviceType::None);
}

mlir::Value UpdateOp::getAsyncValue(mlir::acc::DeviceType deviceType) {
  if (!hasDeviceTypeValues(getAsyncOperandsDeviceType()))
    return {};

  if (auto pos = findSegment(*getAsyncOperandsDeviceType(), deviceType))
    return getAsyncOperands()[*pos];

  return {};
}

bool UpdateOp::hasWaitOnly() {
  return hasWaitOnly(mlir::acc::DeviceType::None);
}

bool UpdateOp::hasWaitOnly(mlir::acc::DeviceType deviceType) {
  return hasDeviceType(getWaitOnly(), deviceType);
}

mlir::Operation::operand_range UpdateOp::getWaitValues() {
  return getWaitValues(mlir::acc::DeviceType::None);
}

mlir::Operation::operand_range
UpdateOp::getWaitValues(mlir::acc::DeviceType deviceType) {
  return getWaitValuesWithoutDevnum(
      getWaitOperandsDeviceType(), getWaitOperands(), getWaitOperandsSegments(),
      getHasWaitDevnum(), deviceType);
}

mlir::Value UpdateOp::getWaitDevnum() {
  return getWaitDevnum(mlir::acc::DeviceType::None);
}

mlir::Value UpdateOp::getWaitDevnum(mlir::acc::DeviceType deviceType) {
  return getWaitDevnumValue(getWaitOperandsDeviceType(), getWaitOperands(),
                            getWaitOperandsSegments(), getHasWaitDevnum(),
                            deviceType);
}

//===----------------------------------------------------------------------===//
// WaitOp
//===----------------------------------------------------------------------===//

LogicalResult acc::WaitOp::verify() {
  // The async attribute represent the async clause without value. Therefore the
  // attribute and operand cannot appear at the same time.
  if (getAsyncOperand() && getAsync())
    return emitError("async attribute cannot appear with asyncOperand");

  if (getWaitDevnum() && getWaitOperands().empty())
    return emitError("wait_devnum cannot appear without waitOperands");

  return success();
}

#define GET_OP_CLASSES
#include "mlir/Dialect/OpenACC/OpenACCOps.cpp.inc"

#define GET_ATTRDEF_CLASSES
#include "mlir/Dialect/OpenACC/OpenACCOpsAttributes.cpp.inc"

#define GET_TYPEDEF_CLASSES
#include "mlir/Dialect/OpenACC/OpenACCOpsTypes.cpp.inc"

//===----------------------------------------------------------------------===//
// acc dialect utilities
//===----------------------------------------------------------------------===//

mlir::TypedValue<mlir::acc::PointerLikeType>
mlir::acc::getVarPtr(mlir::Operation *accDataClauseOp) {
  auto varPtr{llvm::TypeSwitch<mlir::Operation *,
                               mlir::TypedValue<mlir::acc::PointerLikeType>>(
                  accDataClauseOp)
                  .Case<ACC_DATA_ENTRY_OPS>(
                      [&](auto entry) { return entry.getVarPtr(); })
                  .Case<mlir::acc::CopyoutOp, mlir::acc::UpdateHostOp>(
                      [&](auto exit) { return exit.getVarPtr(); })
                  .Default([&](mlir::Operation *) {
                    return mlir::TypedValue<mlir::acc::PointerLikeType>();
                  })};
  return varPtr;
}

mlir::Value mlir::acc::getVar(mlir::Operation *accDataClauseOp) {
  auto varPtr{
      llvm::TypeSwitch<mlir::Operation *, mlir::Value>(accDataClauseOp)
          .Case<ACC_DATA_ENTRY_OPS>([&](auto entry) { return entry.getVar(); })
          .Default([&](mlir::Operation *) { return mlir::Value(); })};
  return varPtr;
}

mlir::Type mlir::acc::getVarType(mlir::Operation *accDataClauseOp) {
  auto varType{llvm::TypeSwitch<mlir::Operation *, mlir::Type>(accDataClauseOp)
                   .Case<ACC_DATA_ENTRY_OPS>(
                       [&](auto entry) { return entry.getVarType(); })
                   .Case<mlir::acc::CopyoutOp, mlir::acc::UpdateHostOp>(
                       [&](auto exit) { return exit.getVarType(); })
                   .Default([&](mlir::Operation *) { return mlir::Type(); })};
  return varType;
}

mlir::TypedValue<mlir::acc::PointerLikeType>
mlir::acc::getAccPtr(mlir::Operation *accDataClauseOp) {
  auto accPtr{llvm::TypeSwitch<mlir::Operation *,
                               mlir::TypedValue<mlir::acc::PointerLikeType>>(
                  accDataClauseOp)
                  .Case<ACC_DATA_ENTRY_OPS, ACC_DATA_EXIT_OPS>(
                      [&](auto dataClause) { return dataClause.getAccPtr(); })
                  .Default([&](mlir::Operation *) {
                    return mlir::TypedValue<mlir::acc::PointerLikeType>();
                  })};
  return accPtr;
}

mlir::Value mlir::acc::getAccVar(mlir::Operation *accDataClauseOp) {
  auto accPtr{llvm::TypeSwitch<mlir::Operation *, mlir::Value>(accDataClauseOp)
                  .Case<ACC_DATA_ENTRY_OPS, ACC_DATA_EXIT_OPS>(
                      [&](auto dataClause) { return dataClause.getAccVar(); })
                  .Default([&](mlir::Operation *) { return mlir::Value(); })};
  return accPtr;
}

mlir::Value mlir::acc::getVarPtrPtr(mlir::Operation *accDataClauseOp) {
  auto varPtrPtr{
      llvm::TypeSwitch<mlir::Operation *, mlir::Value>(accDataClauseOp)
          .Case<ACC_DATA_ENTRY_OPS>(
              [&](auto dataClause) { return dataClause.getVarPtrPtr(); })
          .Default([&](mlir::Operation *) { return mlir::Value(); })};
  return varPtrPtr;
}

mlir::SmallVector<mlir::Value>
mlir::acc::getBounds(mlir::Operation *accDataClauseOp) {
  mlir::SmallVector<mlir::Value> bounds{
      llvm::TypeSwitch<mlir::Operation *, mlir::SmallVector<mlir::Value>>(
          accDataClauseOp)
          .Case<ACC_DATA_ENTRY_OPS, ACC_DATA_EXIT_OPS>([&](auto dataClause) {
            return mlir::SmallVector<mlir::Value>(
                dataClause.getBounds().begin(), dataClause.getBounds().end());
          })
          .Default([&](mlir::Operation *) {
            return mlir::SmallVector<mlir::Value, 0>();
          })};
  return bounds;
}

mlir::SmallVector<mlir::Value>
mlir::acc::getAsyncOperands(mlir::Operation *accDataClauseOp) {
  return llvm::TypeSwitch<mlir::Operation *, mlir::SmallVector<mlir::Value>>(
             accDataClauseOp)
      .Case<ACC_DATA_ENTRY_OPS, ACC_DATA_EXIT_OPS>([&](auto dataClause) {
        return mlir::SmallVector<mlir::Value>(
            dataClause.getAsyncOperands().begin(),
            dataClause.getAsyncOperands().end());
      })
      .Default([&](mlir::Operation *) {
        return mlir::SmallVector<mlir::Value, 0>();
      });
}

mlir::ArrayAttr
mlir::acc::getAsyncOperandsDeviceType(mlir::Operation *accDataClauseOp) {
  return llvm::TypeSwitch<mlir::Operation *, mlir::ArrayAttr>(accDataClauseOp)
      .Case<ACC_DATA_ENTRY_OPS, ACC_DATA_EXIT_OPS>([&](auto dataClause) {
        return dataClause.getAsyncOperandsDeviceTypeAttr();
      })
      .Default([&](mlir::Operation *) { return mlir::ArrayAttr{}; });
}

mlir::ArrayAttr mlir::acc::getAsyncOnly(mlir::Operation *accDataClauseOp) {
  return llvm::TypeSwitch<mlir::Operation *, mlir::ArrayAttr>(accDataClauseOp)
      .Case<ACC_DATA_ENTRY_OPS, ACC_DATA_EXIT_OPS>(
          [&](auto dataClause) { return dataClause.getAsyncOnlyAttr(); })
      .Default([&](mlir::Operation *) { return mlir::ArrayAttr{}; });
}

std::optional<llvm::StringRef> mlir::acc::getVarName(mlir::Operation *accOp) {
  auto name{
      llvm::TypeSwitch<mlir::Operation *, std::optional<llvm::StringRef>>(accOp)
          .Case<ACC_DATA_ENTRY_OPS>([&](auto entry) { return entry.getName(); })
          .Default([&](mlir::Operation *) -> std::optional<llvm::StringRef> {
            return {};
          })};
  return name;
}

std::optional<mlir::acc::DataClause>
mlir::acc::getDataClause(mlir::Operation *accDataEntryOp) {
  auto dataClause{
      llvm::TypeSwitch<mlir::Operation *, std::optional<mlir::acc::DataClause>>(
          accDataEntryOp)
          .Case<ACC_DATA_ENTRY_OPS>(
              [&](auto entry) { return entry.getDataClause(); })
          .Default([&](mlir::Operation *) { return std::nullopt; })};
  return dataClause;
}

bool mlir::acc::getImplicitFlag(mlir::Operation *accDataEntryOp) {
  auto implicit{llvm::TypeSwitch<mlir::Operation *, bool>(accDataEntryOp)
                    .Case<ACC_DATA_ENTRY_OPS>(
                        [&](auto entry) { return entry.getImplicit(); })
                    .Default([&](mlir::Operation *) { return false; })};
  return implicit;
}

mlir::ValueRange mlir::acc::getDataOperands(mlir::Operation *accOp) {
  auto dataOperands{
      llvm::TypeSwitch<mlir::Operation *, mlir::ValueRange>(accOp)
          .Case<ACC_COMPUTE_AND_DATA_CONSTRUCT_OPS>(
              [&](auto entry) { return entry.getDataClauseOperands(); })
          .Default([&](mlir::Operation *) { return mlir::ValueRange(); })};
  return dataOperands;
}

mlir::MutableOperandRange
mlir::acc::getMutableDataOperands(mlir::Operation *accOp) {
  auto dataOperands{
      llvm::TypeSwitch<mlir::Operation *, mlir::MutableOperandRange>(accOp)
          .Case<ACC_COMPUTE_AND_DATA_CONSTRUCT_OPS>(
              [&](auto entry) { return entry.getDataClauseOperandsMutable(); })
          .Default([&](mlir::Operation *) { return nullptr; })};
  return dataOperands;
}

mlir::Operation *mlir::acc::getEnclosingComputeOp(mlir::Region &region) {
  mlir::Operation *parentOp = region.getParentOp();
  while (parentOp) {
    if (mlir::isa<ACC_COMPUTE_CONSTRUCT_OPS>(parentOp)) {
      return parentOp;
    }
    parentOp = parentOp->getParentOp();
  }
  return nullptr;
}<|MERGE_RESOLUTION|>--- conflicted
+++ resolved
@@ -2862,8 +2862,6 @@
                                                  effectiveDeviceTypes));
 }
 
-<<<<<<< HEAD
-=======
 bool acc::LoopOp::hasParallelismFlag(DeviceType dt) {
   auto hasDevice = [=](DeviceTypeAttr attr) -> bool {
     return attr.getValue() == dt;
@@ -2888,7 +2886,6 @@
          getGangValue(GangArgType::Dim) || getGangValue(GangArgType::Static);
 }
 
->>>>>>> eb0f1dc0
 void acc::LoopOp::addGangOperands(
     MLIRContext *context, llvm::ArrayRef<DeviceType> effectiveDeviceTypes,
     llvm::ArrayRef<GangArgType> argTypes, mlir::ValueRange values) {
