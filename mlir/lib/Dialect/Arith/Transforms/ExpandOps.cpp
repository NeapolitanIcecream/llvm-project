--- conflicted
+++ resolved
@@ -356,16 +356,10 @@
     f32Bits = b.create<arith::SelectOp>(isNan, cF32NaN, f32Bits);
     Value result = b.create<arith::BitcastOp>(f32Ty, f32Bits);
     if (resultETy.getIntOrFloatBitWidth() < 32) {
-<<<<<<< HEAD
-      result = b.create<arith::TruncFOp>(resultTy, result);
-    } else if (resultETy.getIntOrFloatBitWidth() > 32) {
-      result = b.create<arith::ExtFOp>(resultTy, result);
-=======
       result = b.create<arith::TruncFOp>(resultTy, result, nullptr,
                                          op.getFastmathAttr());
     } else if (resultETy.getIntOrFloatBitWidth() > 32) {
       result = b.create<arith::ExtFOp>(resultTy, result, op.getFastmathAttr());
->>>>>>> eb0f1dc0
     }
     rewriter.replaceOp(op, result);
     return success();
@@ -401,16 +395,10 @@
     Type f32Ty = cloneToShapedType(operandTy, b.getF32Type());
 
     if (operandETy.getIntOrFloatBitWidth() < 32) {
-<<<<<<< HEAD
-      operand = b.create<arith::ExtFOp>(f32Ty, operand);
-    } else if (operandETy.getIntOrFloatBitWidth() > 32) {
-      operand = b.create<arith::TruncFOp>(f32Ty, operand);
-=======
       operand = b.create<arith::ExtFOp>(f32Ty, operand, op.getFastmathAttr());
     } else if (operandETy.getIntOrFloatBitWidth() > 32) {
       operand = b.create<arith::TruncFOp>(
           f32Ty, operand, op.getRoundingmodeAttr(), op.getFastmathAttr());
->>>>>>> eb0f1dc0
     }
     Value f32Bits = b.create<arith::BitcastOp>(i32Ty, operand);
     Value cF32MantissaWidth = createConst(op->getLoc(), i32Ty, 23, rewriter);
@@ -422,8 +410,6 @@
   }
 };
 
-<<<<<<< HEAD
-=======
 struct ScalingExtFOpConverter : public OpRewritePattern<arith::ScalingExtFOp> {
   using OpRewritePattern::OpRewritePattern;
   LogicalResult matchAndRewrite(arith::ScalingExtFOp op,
@@ -501,7 +487,6 @@
   }
 };
 
->>>>>>> eb0f1dc0
 struct ArithExpandOpsPass
     : public arith::impl::ArithExpandOpsPassBase<ArithExpandOpsPass> {
   using ArithExpandOpsPassBase::ArithExpandOpsPassBase;
@@ -532,12 +517,6 @@
 
     if (includeBf16) {
       arith::populateExpandBFloat16Patterns(patterns);
-<<<<<<< HEAD
-    }
-    if (includeF8E8M0) {
-      arith::populateExpandF8E8M0Patterns(patterns);
-=======
->>>>>>> eb0f1dc0
     }
     if (includeF8E8M0) {
       arith::populateExpandF8E8M0Patterns(patterns);
@@ -567,30 +546,6 @@
         return legalTypes;
       });
 
-    target.addDynamicallyLegalOp<arith::ExtFOp>(
-      [=](arith::ExtFOp op) {
-        Type inETy = getElementTypeOrSelf(op.getOperand().getType());
-        Type outETy = getElementTypeOrSelf(op.getType());
-        bool legalTypes = true;
-        if (includeBf16) 
-          legalTypes &= !(inETy.isBF16() && outETy.isF32());
-        if (includeF8E8M0)
-          legalTypes &= !llvm::isa<Float8E8M0FNUType>(inETy);
-        return legalTypes;
-      });
-
-    target.addDynamicallyLegalOp<arith::TruncFOp>(
-      [=](arith::TruncFOp op)  {
-        Type inETy = getElementTypeOrSelf(op.getOperand().getType());
-        Type outETy = getElementTypeOrSelf(op.getType());
-        bool legalTypes = true;
-        if (includeBf16) 
-          legalTypes &= !(inETy.isF32() && outETy.isBF16());
-        if (includeF8E8M0) 
-          legalTypes &= !(llvm::isa<Float8E8M0FNUType>(outETy)); 
-        return legalTypes;
-      });
-
     // clang-format on
     if (failed(applyPartialConversion(getOperation(), target,
                                       std::move(patterns))))
@@ -617,15 +572,12 @@
       patterns.getContext());
 }
 
-<<<<<<< HEAD
-=======
 void mlir::arith::populateExpandScalingExtTruncPatterns(
     RewritePatternSet &patterns) {
   patterns.add<ScalingExtFOpConverter, ScalingTruncFOpConverter>(
       patterns.getContext());
 }
 
->>>>>>> eb0f1dc0
 void mlir::arith::populateArithExpandOpsPatterns(RewritePatternSet &patterns) {
   populateCeilFloorDivExpandOpsPatterns(patterns);
   populateExpandScalingExtTruncPatterns(patterns);
