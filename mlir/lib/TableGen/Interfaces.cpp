//===- Interfaces.cpp - Interface classes ---------------------------------===//
//
// Part of the LLVM Project, under the Apache License v2.0 with LLVM Exceptions.
// See https://llvm.org/LICENSE.txt for license information.
// SPDX-License-Identifier: Apache-2.0 WITH LLVM-exception
//
//===----------------------------------------------------------------------===//

#include "mlir/TableGen/Interfaces.h"
#include "llvm/ADT/FunctionExtras.h"
#include "llvm/ADT/StringExtras.h"
#include "llvm/ADT/StringSet.h"
#include "llvm/Support/FormatVariadic.h"
#include "llvm/TableGen/Error.h"
#include "llvm/TableGen/Record.h"

using namespace mlir;
using namespace mlir::tblgen;
using llvm::DagInit;
using llvm::DefInit;
using llvm::Init;
using llvm::ListInit;
using llvm::Record;
using llvm::StringInit;

//===----------------------------------------------------------------------===//
// InterfaceMethod
//===----------------------------------------------------------------------===//

<<<<<<< HEAD
InterfaceMethod::InterfaceMethod(const llvm::Record *def) : def(def) {
  const llvm::DagInit *args = def->getValueAsDag("arguments");
=======
InterfaceMethod::InterfaceMethod(const Record *def) : def(def) {
  const DagInit *args = def->getValueAsDag("arguments");
>>>>>>> f791cfc8
  for (unsigned i = 0, e = args->getNumArgs(); i != e; ++i) {
    arguments.push_back({cast<StringInit>(args->getArg(i))->getValue(),
                         args->getArgNameStr(i)});
  }
}

StringRef InterfaceMethod::getReturnType() const {
  return def->getValueAsString("returnType");
}

// Return the name of this method.
StringRef InterfaceMethod::getName() const {
  return def->getValueAsString("name");
}

// Return if this method is static.
bool InterfaceMethod::isStatic() const {
  return def->isSubClassOf("StaticInterfaceMethod");
}

// Return the body for this method if it has one.
std::optional<StringRef> InterfaceMethod::getBody() const {
  auto value = def->getValueAsString("body");
  return value.empty() ? std::optional<StringRef>() : value;
}

// Return the default implementation for this method if it has one.
std::optional<StringRef> InterfaceMethod::getDefaultImplementation() const {
  auto value = def->getValueAsString("defaultBody");
  return value.empty() ? std::optional<StringRef>() : value;
}

// Return the description of this method if it has one.
std::optional<StringRef> InterfaceMethod::getDescription() const {
  auto value = def->getValueAsString("description");
  return value.empty() ? std::optional<StringRef>() : value;
}

ArrayRef<InterfaceMethod::Argument> InterfaceMethod::getArguments() const {
  return arguments;
}

bool InterfaceMethod::arg_empty() const { return arguments.empty(); }

//===----------------------------------------------------------------------===//
// Interface
//===----------------------------------------------------------------------===//

Interface::Interface(const Record *def) : def(def) {
  assert(def->isSubClassOf("Interface") &&
         "must be subclass of TableGen 'Interface' class");

  // Initialize the interface methods.
<<<<<<< HEAD
  auto *listInit = dyn_cast<llvm::ListInit>(def->getValueInit("methods"));
  for (const llvm::Init *init : listInit->getValues())
    methods.emplace_back(cast<llvm::DefInit>(init)->getDef());
=======
  auto *listInit = dyn_cast<ListInit>(def->getValueInit("methods"));
  for (const Init *init : listInit->getValues())
    methods.emplace_back(cast<DefInit>(init)->getDef());
>>>>>>> f791cfc8

  // Initialize the interface base classes.
  auto *basesInit = dyn_cast<ListInit>(def->getValueInit("baseInterfaces"));
  // Chained inheritance will produce duplicates in the base interface set.
  StringSet<> basesAdded;
  llvm::unique_function<void(Interface)> addBaseInterfaceFn =
      [&](const Interface &baseInterface) {
        // Inherit any base interfaces.
        for (const auto &baseBaseInterface : baseInterface.getBaseInterfaces())
          addBaseInterfaceFn(baseBaseInterface);

        // Add the base interface.
        if (basesAdded.contains(baseInterface.getName()))
          return;
        baseInterfaces.push_back(std::make_unique<Interface>(baseInterface));
        basesAdded.insert(baseInterface.getName());
      };
<<<<<<< HEAD
  for (const llvm::Init *init : basesInit->getValues())
    addBaseInterfaceFn(Interface(cast<llvm::DefInit>(init)->getDef()));
=======
  for (const Init *init : basesInit->getValues())
    addBaseInterfaceFn(Interface(cast<DefInit>(init)->getDef()));
>>>>>>> f791cfc8
}

// Return the name of this interface.
StringRef Interface::getName() const {
  return def->getValueAsString("cppInterfaceName");
}

// Returns this interface's name prefixed with namespaces.
std::string Interface::getFullyQualifiedName() const {
  StringRef cppNamespace = getCppNamespace();
  StringRef name = getName();
  if (cppNamespace.empty())
    return name.str();
  return (cppNamespace + "::" + name).str();
}

// Return the C++ namespace of this interface.
StringRef Interface::getCppNamespace() const {
  return def->getValueAsString("cppNamespace");
}

// Return the methods of this interface.
ArrayRef<InterfaceMethod> Interface::getMethods() const { return methods; }

// Return the description of this method if it has one.
std::optional<StringRef> Interface::getDescription() const {
  auto value = def->getValueAsString("description");
  return value.empty() ? std::optional<StringRef>() : value;
}

// Return the interfaces extra class declaration code.
std::optional<StringRef> Interface::getExtraClassDeclaration() const {
  auto value = def->getValueAsString("extraClassDeclaration");
  return value.empty() ? std::optional<StringRef>() : value;
}

// Return the traits extra class declaration code.
std::optional<StringRef> Interface::getExtraTraitClassDeclaration() const {
  auto value = def->getValueAsString("extraTraitClassDeclaration");
  return value.empty() ? std::optional<StringRef>() : value;
}

// Return the shared extra class declaration code.
std::optional<StringRef> Interface::getExtraSharedClassDeclaration() const {
  auto value = def->getValueAsString("extraSharedClassDeclaration");
  return value.empty() ? std::optional<StringRef>() : value;
}

std::optional<StringRef> Interface::getExtraClassOf() const {
  auto value = def->getValueAsString("extraClassOf");
  return value.empty() ? std::optional<StringRef>() : value;
}

// Return the body for this method if it has one.
std::optional<StringRef> Interface::getVerify() const {
  // Only OpInterface supports the verify method.
  if (!isa<OpInterface>(this))
    return std::nullopt;
  auto value = def->getValueAsString("verify");
  return value.empty() ? std::optional<StringRef>() : value;
}

bool Interface::verifyWithRegions() const {
  return def->getValueAsBit("verifyWithRegions");
}

//===----------------------------------------------------------------------===//
// AttrInterface
//===----------------------------------------------------------------------===//

bool AttrInterface::classof(const Interface *interface) {
  return interface->getDef().isSubClassOf("AttrInterface");
}

//===----------------------------------------------------------------------===//
// OpInterface
//===----------------------------------------------------------------------===//

bool OpInterface::classof(const Interface *interface) {
  return interface->getDef().isSubClassOf("OpInterface");
}

//===----------------------------------------------------------------------===//
// TypeInterface
//===----------------------------------------------------------------------===//

bool TypeInterface::classof(const Interface *interface) {
  return interface->getDef().isSubClassOf("TypeInterface");
}<|MERGE_RESOLUTION|>--- conflicted
+++ resolved
@@ -27,13 +27,8 @@
 // InterfaceMethod
 //===----------------------------------------------------------------------===//
 
-<<<<<<< HEAD
-InterfaceMethod::InterfaceMethod(const llvm::Record *def) : def(def) {
-  const llvm::DagInit *args = def->getValueAsDag("arguments");
-=======
 InterfaceMethod::InterfaceMethod(const Record *def) : def(def) {
   const DagInit *args = def->getValueAsDag("arguments");
->>>>>>> f791cfc8
   for (unsigned i = 0, e = args->getNumArgs(); i != e; ++i) {
     arguments.push_back({cast<StringInit>(args->getArg(i))->getValue(),
                          args->getArgNameStr(i)});
@@ -87,15 +82,9 @@
          "must be subclass of TableGen 'Interface' class");
 
   // Initialize the interface methods.
-<<<<<<< HEAD
-  auto *listInit = dyn_cast<llvm::ListInit>(def->getValueInit("methods"));
-  for (const llvm::Init *init : listInit->getValues())
-    methods.emplace_back(cast<llvm::DefInit>(init)->getDef());
-=======
   auto *listInit = dyn_cast<ListInit>(def->getValueInit("methods"));
   for (const Init *init : listInit->getValues())
     methods.emplace_back(cast<DefInit>(init)->getDef());
->>>>>>> f791cfc8
 
   // Initialize the interface base classes.
   auto *basesInit = dyn_cast<ListInit>(def->getValueInit("baseInterfaces"));
@@ -113,13 +102,8 @@
         baseInterfaces.push_back(std::make_unique<Interface>(baseInterface));
         basesAdded.insert(baseInterface.getName());
       };
-<<<<<<< HEAD
-  for (const llvm::Init *init : basesInit->getValues())
-    addBaseInterfaceFn(Interface(cast<llvm::DefInit>(init)->getDef()));
-=======
   for (const Init *init : basesInit->getValues())
     addBaseInterfaceFn(Interface(cast<DefInit>(init)->getDef()));
->>>>>>> f791cfc8
 }
 
 // Return the name of this interface.
