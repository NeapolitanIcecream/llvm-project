//===- bolt/Profile/DataAggregator.cpp - Perf data aggregator -------------===//
//
// Part of the LLVM Project, under the Apache License v2.0 with LLVM Exceptions.
// See https://llvm.org/LICENSE.txt for license information.
// SPDX-License-Identifier: Apache-2.0 WITH LLVM-exception
//
//===----------------------------------------------------------------------===//
//
// This family of functions reads profile data written by perf record,
// aggregate it and then write it back to an output file.
//
//===----------------------------------------------------------------------===//

#include "bolt/Profile/DataAggregator.h"
#include "bolt/Core/BinaryContext.h"
#include "bolt/Core/BinaryFunction.h"
#include "bolt/Passes/BinaryPasses.h"
#include "bolt/Profile/BoltAddressTranslation.h"
#include "bolt/Profile/Heatmap.h"
#include "bolt/Profile/YAMLProfileWriter.h"
#include "bolt/Utils/CommandLineOpts.h"
#include "bolt/Utils/Utils.h"
#include "llvm/ADT/STLExtras.h"
#include "llvm/ADT/ScopeExit.h"
#include "llvm/Support/CommandLine.h"
#include "llvm/Support/Compiler.h"
#include "llvm/Support/Debug.h"
#include "llvm/Support/Errc.h"
#include "llvm/Support/FileSystem.h"
#include "llvm/Support/Process.h"
#include "llvm/Support/Program.h"
#include "llvm/Support/Regex.h"
#include "llvm/Support/Timer.h"
#include "llvm/Support/raw_ostream.h"
#include <map>
#include <optional>
#include <unordered_map>
#include <utility>

#define DEBUG_TYPE "aggregator"

using namespace llvm;
using namespace bolt;

namespace opts {

static cl::opt<bool>
    BasicAggregation("nl",
                     cl::desc("aggregate basic samples (without LBR info)"),
                     cl::cat(AggregatorCategory));

static cl::opt<std::string>
    ITraceAggregation("itrace",
                      cl::desc("Generate LBR info with perf itrace argument"),
                      cl::cat(AggregatorCategory));

static cl::opt<bool>
FilterMemProfile("filter-mem-profile",
  cl::desc("if processing a memory profile, filter out stack or heap accesses "
           "that won't be useful for BOLT to reduce profile file size"),
  cl::init(true),
  cl::cat(AggregatorCategory));

static cl::opt<unsigned long long>
FilterPID("pid",
  cl::desc("only use samples from process with specified PID"),
  cl::init(0),
  cl::Optional,
  cl::cat(AggregatorCategory));

static cl::opt<bool>
IgnoreBuildID("ignore-build-id",
  cl::desc("continue even if build-ids in input binary and perf.data mismatch"),
  cl::init(false),
  cl::cat(AggregatorCategory));

static cl::opt<bool> IgnoreInterruptLBR(
    "ignore-interrupt-lbr",
    cl::desc("ignore kernel interrupt LBR that happens asynchronously"),
    cl::init(true), cl::cat(AggregatorCategory));

static cl::opt<unsigned long long>
MaxSamples("max-samples",
  cl::init(-1ULL),
  cl::desc("maximum number of samples to read from LBR profile"),
  cl::Optional,
  cl::Hidden,
  cl::cat(AggregatorCategory));

extern cl::opt<opts::ProfileFormatKind> ProfileFormat;
extern cl::opt<bool> ProfileWritePseudoProbes;
extern cl::opt<std::string> SaveProfile;

cl::opt<bool> ReadPreAggregated(
    "pa", cl::desc("skip perf and read data from a pre-aggregated file format"),
    cl::cat(AggregatorCategory));

cl::opt<std::string>
    ReadPerfEvents("perf-script-events",
                   cl::desc("skip perf event collection by supplying a "
                            "perf-script output in a textual format"),
                   cl::ReallyHidden, cl::init(""), cl::cat(AggregatorCategory));

static cl::opt<bool>
TimeAggregator("time-aggr",
  cl::desc("time BOLT aggregator"),
  cl::init(false),
  cl::ZeroOrMore,
  cl::cat(AggregatorCategory));

} // namespace opts

namespace {

const char TimerGroupName[] = "aggregator";
const char TimerGroupDesc[] = "Aggregator";

std::vector<SectionNameAndRange> getTextSections(const BinaryContext *BC) {
  std::vector<SectionNameAndRange> sections;
  for (BinarySection &Section : BC->sections()) {
    if (!Section.isText())
      continue;
    if (Section.getSize() == 0)
      continue;
    sections.push_back(
        {Section.getName(), Section.getAddress(), Section.getEndAddress()});
  }
  llvm::sort(sections,
             [](const SectionNameAndRange &A, const SectionNameAndRange &B) {
               return A.BeginAddress < B.BeginAddress;
             });
  return sections;
}
}

constexpr uint64_t DataAggregator::KernelBaseAddr;

DataAggregator::~DataAggregator() { deleteTempFiles(); }

namespace {
void deleteTempFile(const std::string &FileName) {
  if (std::error_code Errc = sys::fs::remove(FileName.c_str()))
    errs() << "PERF2BOLT: failed to delete temporary file " << FileName
           << " with error " << Errc.message() << "\n";
}
}

void DataAggregator::deleteTempFiles() {
  for (std::string &FileName : TempFiles)
    deleteTempFile(FileName);
  TempFiles.clear();
}

void DataAggregator::findPerfExecutable() {
  std::optional<std::string> PerfExecutable =
      sys::Process::FindInEnvPath("PATH", "perf");
  if (!PerfExecutable) {
    outs() << "PERF2BOLT: No perf executable found!\n";
    exit(1);
  }
  PerfPath = *PerfExecutable;
}

void DataAggregator::start() {
  outs() << "PERF2BOLT: Starting data aggregation job for " << Filename << "\n";

<<<<<<< HEAD
  // Turn on heatmap building if requested by --print-heatmap-stats flag.
  if (opts::HeatmapStats)
    opts::HeatmapMode = true;
=======
  // Turn on heatmap building if requested by --heatmap flag.
  if (!opts::HeatmapMode && opts::HeatmapOutput.getNumOccurrences())
    opts::HeatmapMode = opts::HeatmapModeKind::HM_Optional;
>>>>>>> 0289ca09

  // Don't launch perf for pre-aggregated files or when perf input is specified
  // by the user.
  if (opts::ReadPreAggregated || !opts::ReadPerfEvents.empty())
    return;

  findPerfExecutable();

  if (opts::BasicAggregation) {
    launchPerfProcess("events without LBR",
                      MainEventsPPI,
                      "script -F pid,event,ip",
                      /*Wait = */false);
  } else if (!opts::ITraceAggregation.empty()) {
    std::string ItracePerfScriptArgs = llvm::formatv(
        "script -F pid,brstack --itrace={0}", opts::ITraceAggregation);
    launchPerfProcess("branch events with itrace", MainEventsPPI,
                      ItracePerfScriptArgs.c_str(),
                      /*Wait = */ false);
  } else {
    launchPerfProcess("branch events", MainEventsPPI, "script -F pid,brstack",
                      /*Wait = */ false);
  }

  // Note: we launch script for mem events regardless of the option, as the
  //       command fails fairly fast if mem events were not collected.
  launchPerfProcess("mem events",
                    MemEventsPPI,
                    "script -F pid,event,addr,ip",
                    /*Wait = */false);

  launchPerfProcess("process events", MMapEventsPPI,
                    "script --show-mmap-events --no-itrace",
                    /*Wait = */ false);

  launchPerfProcess("task events", TaskEventsPPI,
                    "script --show-task-events --no-itrace",
                    /*Wait = */ false);
}

void DataAggregator::abort() {
  if (opts::ReadPreAggregated)
    return;

  std::string Error;

  // Kill subprocesses in case they are not finished
  sys::Wait(TaskEventsPPI.PI, 1, &Error);
  sys::Wait(MMapEventsPPI.PI, 1, &Error);
  sys::Wait(MainEventsPPI.PI, 1, &Error);
  sys::Wait(MemEventsPPI.PI, 1, &Error);

  deleteTempFiles();

  exit(1);
}

void DataAggregator::launchPerfProcess(StringRef Name, PerfProcessInfo &PPI,
                                       const char *ArgsString, bool Wait) {
  SmallVector<StringRef, 4> Argv;

  outs() << "PERF2BOLT: spawning perf job to read " << Name << '\n';
  Argv.push_back(PerfPath.data());

  StringRef(ArgsString).split(Argv, ' ');
  Argv.push_back("-f");
  Argv.push_back("-i");
  Argv.push_back(Filename.c_str());

  if (std::error_code Errc =
          sys::fs::createTemporaryFile("perf.script", "out", PPI.StdoutPath)) {
    errs() << "PERF2BOLT: failed to create temporary file " << PPI.StdoutPath
           << " with error " << Errc.message() << "\n";
    exit(1);
  }
  TempFiles.push_back(PPI.StdoutPath.data());

  if (std::error_code Errc =
          sys::fs::createTemporaryFile("perf.script", "err", PPI.StderrPath)) {
    errs() << "PERF2BOLT: failed to create temporary file " << PPI.StderrPath
           << " with error " << Errc.message() << "\n";
    exit(1);
  }
  TempFiles.push_back(PPI.StderrPath.data());

  std::optional<StringRef> Redirects[] = {
      std::nullopt,                      // Stdin
      StringRef(PPI.StdoutPath.data()),  // Stdout
      StringRef(PPI.StderrPath.data())}; // Stderr

  LLVM_DEBUG({
    dbgs() << "Launching perf: ";
    for (StringRef Arg : Argv)
      dbgs() << Arg << " ";
    dbgs() << " 1> " << PPI.StdoutPath.data() << " 2> " << PPI.StderrPath.data()
           << "\n";
  });

  if (Wait)
    PPI.PI.ReturnCode = sys::ExecuteAndWait(PerfPath.data(), Argv,
                                            /*envp*/ std::nullopt, Redirects);
  else
    PPI.PI = sys::ExecuteNoWait(PerfPath.data(), Argv, /*envp*/ std::nullopt,
                                Redirects);
}

void DataAggregator::processFileBuildID(StringRef FileBuildID) {
  PerfProcessInfo BuildIDProcessInfo;
  launchPerfProcess("buildid list",
                    BuildIDProcessInfo,
                    "buildid-list",
                    /*Wait = */true);

  if (BuildIDProcessInfo.PI.ReturnCode != 0) {
    ErrorOr<std::unique_ptr<MemoryBuffer>> MB =
        MemoryBuffer::getFileOrSTDIN(BuildIDProcessInfo.StderrPath.data());
    StringRef ErrBuf = (*MB)->getBuffer();

    errs() << "PERF-ERROR: return code " << BuildIDProcessInfo.PI.ReturnCode
           << '\n';
    errs() << ErrBuf;
    return;
  }

  ErrorOr<std::unique_ptr<MemoryBuffer>> MB =
      MemoryBuffer::getFileOrSTDIN(BuildIDProcessInfo.StdoutPath.data());
  if (std::error_code EC = MB.getError()) {
    errs() << "Cannot open " << BuildIDProcessInfo.StdoutPath.data() << ": "
           << EC.message() << "\n";
    return;
  }

  FileBuf = std::move(*MB);
  ParsingBuf = FileBuf->getBuffer();

  std::optional<StringRef> FileName = getFileNameForBuildID(FileBuildID);
  if (!FileName) {
    if (hasAllBuildIDs()) {
      errs() << "PERF2BOLT-ERROR: failed to match build-id from perf output. "
                "This indicates the input binary supplied for data aggregation "
                "is not the same recorded by perf when collecting profiling "
                "data, or there were no samples recorded for the binary. "
                "Use -ignore-build-id option to override.\n";
      if (!opts::IgnoreBuildID)
        abort();
    } else {
      errs() << "PERF2BOLT-WARNING: build-id will not be checked because perf "
                "data was recorded without it\n";
      return;
    }
  } else if (*FileName != llvm::sys::path::filename(BC->getFilename())) {
    errs() << "PERF2BOLT-WARNING: build-id matched a different file name\n";
    BuildIDBinaryName = std::string(*FileName);
  } else {
    outs() << "PERF2BOLT: matched build-id and file name\n";
  }
}

bool DataAggregator::checkPerfDataMagic(StringRef FileName) {
  if (opts::ReadPreAggregated)
    return true;

  Expected<sys::fs::file_t> FD = sys::fs::openNativeFileForRead(FileName);
  if (!FD) {
    consumeError(FD.takeError());
    return false;
  }

  char Buf[7] = {0, 0, 0, 0, 0, 0, 0};

  auto Close = make_scope_exit([&] { sys::fs::closeFile(*FD); });
  Expected<size_t> BytesRead = sys::fs::readNativeFileSlice(
      *FD, MutableArrayRef(Buf, sizeof(Buf)), 0);
  if (!BytesRead) {
    consumeError(BytesRead.takeError());
    return false;
  }

  if (*BytesRead != 7)
    return false;

  if (strncmp(Buf, "PERFILE", 7) == 0)
    return true;
  return false;
}

void DataAggregator::parsePreAggregated() {
  ErrorOr<std::unique_ptr<MemoryBuffer>> MB =
      MemoryBuffer::getFileOrSTDIN(Filename);
  if (std::error_code EC = MB.getError()) {
    errs() << "PERF2BOLT-ERROR: cannot open " << Filename << ": "
           << EC.message() << "\n";
    exit(1);
  }

  FileBuf = std::move(*MB);
  ParsingBuf = FileBuf->getBuffer();
  Col = 0;
  Line = 1;
  if (parsePreAggregatedLBRSamples()) {
    errs() << "PERF2BOLT: failed to parse samples\n";
    exit(1);
  }
}

void DataAggregator::filterBinaryMMapInfo() {
  if (opts::FilterPID) {
    auto MMapInfoIter = BinaryMMapInfo.find(opts::FilterPID);
    if (MMapInfoIter != BinaryMMapInfo.end()) {
      MMapInfo MMap = MMapInfoIter->second;
      BinaryMMapInfo.clear();
      BinaryMMapInfo.insert(std::make_pair(MMap.PID, MMap));
    } else {
      if (errs().has_colors())
        errs().changeColor(raw_ostream::RED);
      errs() << "PERF2BOLT-ERROR: could not find a profile matching PID \""
             << opts::FilterPID << "\""
             << " for binary \"" << BC->getFilename() << "\".";
      assert(!BinaryMMapInfo.empty() && "No memory map for matching binary");
      errs() << " Profile for the following process is available:\n";
      for (std::pair<const uint64_t, MMapInfo> &MMI : BinaryMMapInfo)
        outs() << "  " << MMI.second.PID
               << (MMI.second.Forked ? " (forked)\n" : "\n");

      if (errs().has_colors())
        errs().resetColor();

      exit(1);
    }
  }
}

int DataAggregator::prepareToParse(StringRef Name, PerfProcessInfo &Process,
                                   PerfProcessErrorCallbackTy Callback) {
  if (!opts::ReadPerfEvents.empty()) {
    outs() << "PERF2BOLT: using pre-processed perf events for '" << Name
           << "' (perf-script-events)\n";
    ParsingBuf = opts::ReadPerfEvents;
    return 0;
  }

  std::string Error;
  outs() << "PERF2BOLT: waiting for perf " << Name
         << " collection to finish...\n";
  sys::ProcessInfo PI = sys::Wait(Process.PI, std::nullopt, &Error);

  if (!Error.empty()) {
    errs() << "PERF-ERROR: " << PerfPath << ": " << Error << "\n";
    deleteTempFiles();
    exit(1);
  }

  if (PI.ReturnCode != 0) {
    ErrorOr<std::unique_ptr<MemoryBuffer>> ErrorMB =
        MemoryBuffer::getFileOrSTDIN(Process.StderrPath.data());
    StringRef ErrBuf = (*ErrorMB)->getBuffer();

    deleteTempFiles();
    Callback(PI.ReturnCode, ErrBuf);
    return PI.ReturnCode;
  }

  ErrorOr<std::unique_ptr<MemoryBuffer>> MB =
      MemoryBuffer::getFileOrSTDIN(Process.StdoutPath.data());
  if (std::error_code EC = MB.getError()) {
    errs() << "Cannot open " << Process.StdoutPath.data() << ": "
           << EC.message() << "\n";
    deleteTempFiles();
    exit(1);
  }

  FileBuf = std::move(*MB);
  ParsingBuf = FileBuf->getBuffer();
  Col = 0;
  Line = 1;
  return PI.ReturnCode;
}

Error DataAggregator::preprocessProfile(BinaryContext &BC) {
  this->BC = &BC;

  auto ErrorCallback = [](int ReturnCode, StringRef ErrBuf) {
    errs() << "PERF-ERROR: return code " << ReturnCode << "\n" << ErrBuf;
    exit(1);
  };

  auto MemEventsErrorCallback = [&](int ReturnCode, StringRef ErrBuf) {
    Regex NoData("Samples for '.*' event do not have ADDR attribute set. "
                 "Cannot print 'addr' field.");
    if (!NoData.match(ErrBuf))
      ErrorCallback(ReturnCode, ErrBuf);
  };

  if (opts::ReadPreAggregated) {
    parsePreAggregated();
    goto heatmap;
  }

  if (std::optional<StringRef> FileBuildID = BC.getFileBuildID()) {
    outs() << "BOLT-INFO: binary build-id is:     " << *FileBuildID << "\n";
    processFileBuildID(*FileBuildID);
  } else {
    errs() << "BOLT-WARNING: build-id will not be checked because we could "
              "not read one from input binary\n";
  }

  if (BC.IsLinuxKernel) {
    // Current MMap parsing logic does not work with linux kernel.
    // MMap entries for linux kernel uses PERF_RECORD_MMAP
    // format instead of typical PERF_RECORD_MMAP2 format.
    // Since linux kernel address mapping is absolute (same as
    // in the ELF file), we avoid parsing MMap in linux kernel mode.
    // While generating optimized linux kernel binary, we may need
    // to parse MMap entries.

    // In linux kernel mode, we analyze and optimize
    // all linux kernel binary instructions, irrespective
    // of whether they are due to system calls or due to
    // interrupts. Therefore, we cannot ignore interrupt
    // in Linux kernel mode.
    opts::IgnoreInterruptLBR = false;
  } else {
    prepareToParse("mmap events", MMapEventsPPI, ErrorCallback);
    if (parseMMapEvents())
      errs() << "PERF2BOLT: failed to parse mmap events\n";
  }

  prepareToParse("task events", TaskEventsPPI, ErrorCallback);
  if (parseTaskEvents())
    errs() << "PERF2BOLT: failed to parse task events\n";

  filterBinaryMMapInfo();
  prepareToParse("events", MainEventsPPI, ErrorCallback);

  if ((!opts::BasicAggregation && parseBranchEvents()) ||
      (opts::BasicAggregation && parseBasicEvents()))
    errs() << "PERF2BOLT: failed to parse samples\n";

  // Special handling for memory events
  if (!prepareToParse("mem events", MemEventsPPI, MemEventsErrorCallback))
    if (const std::error_code EC = parseMemEvents())
      errs() << "PERF2BOLT: failed to parse memory events: " << EC.message()
             << '\n';

  deleteTempFiles();

heatmap:
  if (!opts::HeatmapMode)
    return Error::success();

  if (std::error_code EC = printLBRHeatMap())
    return errorCodeToError(EC);

<<<<<<< HEAD
  if (opts::HeatmapStats)
    return Error::success();

=======
  if (opts::HeatmapMode == opts::HeatmapModeKind::HM_Optional)
    return Error::success();

  assert(opts::HeatmapMode == opts::HeatmapModeKind::HM_Exclusive);
>>>>>>> 0289ca09
  exit(0);
}

Error DataAggregator::readProfile(BinaryContext &BC) {
  processProfile(BC);

  for (auto &BFI : BC.getBinaryFunctions()) {
    BinaryFunction &Function = BFI.second;
    convertBranchData(Function);
  }

  if (opts::AggregateOnly) {
    if (opts::ProfileFormat == opts::ProfileFormatKind::PF_Fdata)
      if (std::error_code EC = writeAggregatedFile(opts::OutputFilename))
        report_error("cannot create output data file", EC);

    // BAT YAML is handled by DataAggregator since normal YAML output requires
    // CFG which is not available in BAT mode.
    if (usesBAT()) {
      if (opts::ProfileFormat == opts::ProfileFormatKind::PF_YAML)
        if (std::error_code EC = writeBATYAML(BC, opts::OutputFilename))
          report_error("cannot create output data file", EC);
      if (!opts::SaveProfile.empty())
        if (std::error_code EC = writeBATYAML(BC, opts::SaveProfile))
          report_error("cannot create output data file", EC);
    }
  }

  return Error::success();
}

bool DataAggregator::mayHaveProfileData(const BinaryFunction &Function) {
  return Function.hasProfileAvailable();
}

void DataAggregator::processProfile(BinaryContext &BC) {
  if (opts::BasicAggregation)
    processBasicEvents();
  else
    processBranchEvents();

  processMemEvents();

  // Mark all functions with registered events as having a valid profile.
  for (auto &BFI : BC.getBinaryFunctions()) {
    BinaryFunction &BF = BFI.second;
    if (FuncBranchData *FBD = getBranchData(BF)) {
<<<<<<< HEAD
      BF.markProfiled(BinaryFunction::PF_LBR);
      BF.RawSampleCount = FBD->getNumExecutedBranches();
    } else if (FuncBasicSampleData *FSD =
                   getFuncBasicSampleData(BF.getNames())) {
      BF.markProfiled(BinaryFunction::PF_IP);
=======
      BF.markProfiled(BinaryFunction::PF_BRANCH);
      BF.RawSampleCount = FBD->getNumExecutedBranches();
    } else if (FuncBasicSampleData *FSD =
                   getFuncBasicSampleData(BF.getNames())) {
      BF.markProfiled(BinaryFunction::PF_BASIC);
>>>>>>> 0289ca09
      BF.RawSampleCount = FSD->getSamples();
    }
  }

  for (auto &FuncBranches : NamesToBranches)
    llvm::stable_sort(FuncBranches.second.Data);

  for (auto &MemEvents : NamesToMemEvents)
    llvm::stable_sort(MemEvents.second.Data);

  // Release intermediate storage.
  clear(BranchLBRs);
  clear(FallthroughLBRs);
  clear(BasicSamples);
  clear(MemSamples);
}

BinaryFunction *
DataAggregator::getBinaryFunctionContainingAddress(uint64_t Address) const {
  if (!BC->containsAddress(Address))
    return nullptr;

  return BC->getBinaryFunctionContainingAddress(Address, /*CheckPastEnd=*/false,
                                                /*UseMaxSize=*/true);
}

BinaryFunction *
DataAggregator::getBATParentFunction(const BinaryFunction &Func) const {
  if (BAT)
    if (const uint64_t HotAddr = BAT->fetchParentAddress(Func.getAddress()))
      return getBinaryFunctionContainingAddress(HotAddr);
  return nullptr;
}

StringRef DataAggregator::getLocationName(const BinaryFunction &Func,
                                          bool BAT) {
  if (!BAT)
    return Func.getOneName();

  const BinaryFunction *OrigFunc = &Func;
  // If it is a local function, prefer the name containing the file name where
  // the local function was declared
  for (StringRef AlternativeName : OrigFunc->getNames()) {
    size_t FileNameIdx = AlternativeName.find('/');
    // Confirm the alternative name has the pattern Symbol/FileName/1 before
    // using it
    if (FileNameIdx == StringRef::npos ||
        AlternativeName.find('/', FileNameIdx + 1) == StringRef::npos)
      continue;
    return AlternativeName;
  }
  return OrigFunc->getOneName();
}

bool DataAggregator::doBasicSample(BinaryFunction &OrigFunc, uint64_t Address,
                                   uint64_t Count) {
  // To record executed bytes, use basic block size as is regardless of BAT.
  uint64_t BlockSize = 0;
  if (BinaryBasicBlock *BB = OrigFunc.getBasicBlockContainingOffset(
          Address - OrigFunc.getAddress()))
    BlockSize = BB->getOriginalSize();

  BinaryFunction *ParentFunc = getBATParentFunction(OrigFunc);
  BinaryFunction &Func = ParentFunc ? *ParentFunc : OrigFunc;
  if (ParentFunc || (BAT && !BAT->isBATFunction(Func.getAddress())))
    NumColdSamples += Count;
  // Attach executed bytes to parent function in case of cold fragment.
  Func.SampleCountInBytes += Count * BlockSize;

  auto I = NamesToBasicSamples.find(Func.getOneName());
  if (I == NamesToBasicSamples.end()) {
    bool Success;
    StringRef LocName = getLocationName(Func, BAT);
    std::tie(I, Success) = NamesToBasicSamples.insert(std::make_pair(
        Func.getOneName(),
        FuncBasicSampleData(LocName, FuncBasicSampleData::ContainerTy())));
  }

  Address -= Func.getAddress();
  if (BAT)
    Address = BAT->translate(Func.getAddress(), Address, /*IsBranchSrc=*/false);

  I->second.bumpCount(Address, Count);
  return true;
}

bool DataAggregator::doIntraBranch(BinaryFunction &Func, uint64_t From,
                                   uint64_t To, uint64_t Count,
                                   uint64_t Mispreds) {
  FuncBranchData *AggrData = getBranchData(Func);
  if (!AggrData) {
    AggrData = &NamesToBranches[Func.getOneName()];
    AggrData->Name = getLocationName(Func, BAT);
    setBranchData(Func, AggrData);
  }

  LLVM_DEBUG(dbgs() << "BOLT-DEBUG: bumpBranchCount: "
                    << formatv("{0} @ {1:x} -> {0} @ {2:x}\n", Func, From, To));
  AggrData->bumpBranchCount(From, To, Count, Mispreds);
  return true;
}

bool DataAggregator::doInterBranch(BinaryFunction *FromFunc,
                                   BinaryFunction *ToFunc, uint64_t From,
                                   uint64_t To, uint64_t Count,
                                   uint64_t Mispreds) {
  FuncBranchData *FromAggrData = nullptr;
  FuncBranchData *ToAggrData = nullptr;
  StringRef SrcFunc;
  StringRef DstFunc;
  if (FromFunc) {
    SrcFunc = getLocationName(*FromFunc, BAT);
    FromAggrData = getBranchData(*FromFunc);
    if (!FromAggrData) {
      FromAggrData = &NamesToBranches[FromFunc->getOneName()];
      FromAggrData->Name = SrcFunc;
      setBranchData(*FromFunc, FromAggrData);
    }

    recordExit(*FromFunc, From, Mispreds, Count);
  }
  if (ToFunc) {
    DstFunc = getLocationName(*ToFunc, BAT);
    ToAggrData = getBranchData(*ToFunc);
    if (!ToAggrData) {
      ToAggrData = &NamesToBranches[ToFunc->getOneName()];
      ToAggrData->Name = DstFunc;
      setBranchData(*ToFunc, ToAggrData);
    }

    recordEntry(*ToFunc, To, Mispreds, Count);
  }

  if (FromAggrData)
    FromAggrData->bumpCallCount(From, Location(!DstFunc.empty(), DstFunc, To),
                                Count, Mispreds);
  if (ToAggrData)
    ToAggrData->bumpEntryCount(Location(!SrcFunc.empty(), SrcFunc, From), To,
                               Count, Mispreds);
  return true;
}

bool DataAggregator::doBranch(uint64_t From, uint64_t To, uint64_t Count,
                              uint64_t Mispreds) {
  // Returns whether \p Offset in \p Func contains a return instruction.
  auto checkReturn = [&](const BinaryFunction &Func, const uint64_t Offset) {
    auto isReturn = [&](auto MI) { return MI && BC->MIB->isReturn(*MI); };
    return Func.hasInstructions()
               ? isReturn(Func.getInstructionAtOffset(Offset))
               : isReturn(Func.disassembleInstructionAtOffset(Offset));
  };

  // Mutates \p Addr to an offset into the containing function, performing BAT
  // offset translation and parent lookup.
  //
  // Returns the containing function (or BAT parent) and whether the address
  // corresponds to a return (if \p IsFrom) or a call continuation (otherwise).
  auto handleAddress = [&](uint64_t &Addr, bool IsFrom) {
    BinaryFunction *Func = getBinaryFunctionContainingAddress(Addr);
    if (!Func)
      return std::pair{Func, false};

    Addr -= Func->getAddress();

    bool IsRet = IsFrom && checkReturn(*Func, Addr);

    if (BAT)
      Addr = BAT->translate(Func->getAddress(), Addr, IsFrom);

    BinaryFunction *ParentFunc = getBATParentFunction(*Func);
    if (IsFrom &&
        (ParentFunc || (BAT && !BAT->isBATFunction(Func->getAddress()))))
      NumColdSamples += Count;

    if (!ParentFunc)
      return std::pair{Func, IsRet};

    return std::pair{ParentFunc, IsRet};
  };

  auto [FromFunc, IsReturn] = handleAddress(From, /*IsFrom*/ true);
  auto [ToFunc, _] = handleAddress(To, /*IsFrom*/ false);
  if (!FromFunc && !ToFunc)
    return false;

  // Ignore returns.
  if (IsReturn)
    return true;

  // Treat recursive control transfers as inter-branches.
  if (FromFunc == ToFunc && To != 0) {
    recordBranch(*FromFunc, From, To, Count, Mispreds);
    return doIntraBranch(*FromFunc, From, To, Count, Mispreds);
  }

  return doInterBranch(FromFunc, ToFunc, From, To, Count, Mispreds);
}

bool DataAggregator::doTrace(const LBREntry &First, const LBREntry &Second,
                             uint64_t Count) {
  BinaryFunction *FromFunc = getBinaryFunctionContainingAddress(First.To);
  BinaryFunction *ToFunc = getBinaryFunctionContainingAddress(Second.From);
  if (!FromFunc || !ToFunc) {
    LLVM_DEBUG({
      dbgs() << "Out of range trace starting in ";
      if (FromFunc)
        dbgs() << formatv("{0} @ {1:x}", *FromFunc,
                          First.To - FromFunc->getAddress());
      else
        dbgs() << Twine::utohexstr(First.To);
      dbgs() << " and ending in ";
      if (ToFunc)
        dbgs() << formatv("{0} @ {1:x}", *ToFunc,
                          Second.From - ToFunc->getAddress());
      else
        dbgs() << Twine::utohexstr(Second.From);
      dbgs() << '\n';
    });
    NumLongRangeTraces += Count;
    return false;
  }
  if (FromFunc != ToFunc) {
    NumInvalidTraces += Count;
    LLVM_DEBUG({
      dbgs() << "Invalid trace starting in " << FromFunc->getPrintName()
             << formatv(" @ {0:x}", First.To - FromFunc->getAddress())
             << " and ending in " << ToFunc->getPrintName()
             << formatv(" @ {0:x}\n", Second.From - ToFunc->getAddress());
    });
    return false;
  }

  // Set ParentFunc to BAT parent function or FromFunc itself.
  BinaryFunction *ParentFunc = getBATParentFunction(*FromFunc);
  if (!ParentFunc)
    ParentFunc = FromFunc;
  ParentFunc->SampleCountInBytes += Count * (Second.From - First.To);

  const uint64_t FuncAddress = FromFunc->getAddress();
  std::optional<BoltAddressTranslation::FallthroughListTy> FTs =
      BAT && BAT->isBATFunction(FuncAddress)
          ? BAT->getFallthroughsInTrace(FuncAddress, First.To, Second.From)
          : getFallthroughsInTrace(*FromFunc, First, Second, Count);
  if (!FTs) {
    LLVM_DEBUG(
        dbgs() << "Invalid trace starting in " << FromFunc->getPrintName()
               << " @ " << Twine::utohexstr(First.To - FromFunc->getAddress())
               << " and ending in " << ToFunc->getPrintName() << " @ "
               << ToFunc->getPrintName() << " @ "
               << Twine::utohexstr(Second.From - ToFunc->getAddress()) << '\n');
    NumInvalidTraces += Count;
    return false;
  }

  LLVM_DEBUG(dbgs() << "Processing " << FTs->size() << " fallthroughs for "
                    << FromFunc->getPrintName() << ":"
                    << Twine::utohexstr(First.To) << " to "
                    << Twine::utohexstr(Second.From) << ".\n");
  for (auto [From, To] : *FTs) {
    if (BAT) {
      From = BAT->translate(FromFunc->getAddress(), From, /*IsBranchSrc=*/true);
      To = BAT->translate(FromFunc->getAddress(), To, /*IsBranchSrc=*/false);
    }
    doIntraBranch(*ParentFunc, From, To, Count, false);
  }

  return true;
}

std::optional<SmallVector<std::pair<uint64_t, uint64_t>, 16>>
DataAggregator::getFallthroughsInTrace(BinaryFunction &BF,
                                       const LBREntry &FirstLBR,
                                       const LBREntry &SecondLBR,
                                       uint64_t Count) const {
  SmallVector<std::pair<uint64_t, uint64_t>, 16> Branches;

  BinaryContext &BC = BF.getBinaryContext();

  // Offsets of the trace within this function.
  const uint64_t From = FirstLBR.To - BF.getAddress();
  const uint64_t To = SecondLBR.From - BF.getAddress();

  if (From > To)
    return std::nullopt;

  // Accept fall-throughs inside pseudo functions (PLT/thunks).
  // This check has to be above BF.empty as pseudo functions would pass it:
  // pseudo => ignored => CFG not built => empty.
  // If we return nullopt, trace would be reported as mismatching disassembled
  // function contents which it is not. To avoid this, return an empty
  // fall-through list instead.
  if (BF.isPseudo())
    return Branches;

  if (!BF.isSimple())
    return std::nullopt;

  assert(BF.hasCFG() && "can only record traces in CFG state");

  const BinaryBasicBlock *FromBB = BF.getBasicBlockContainingOffset(From);
  const BinaryBasicBlock *ToBB = BF.getBasicBlockContainingOffset(To);

  if (!FromBB || !ToBB)
    return std::nullopt;

  // Adjust FromBB if the first LBR is a return from the last instruction in
  // the previous block (that instruction should be a call).
  if (From == FromBB->getOffset() && !BF.containsAddress(FirstLBR.From) &&
      !FromBB->isEntryPoint() && !FromBB->isLandingPad()) {
    const BinaryBasicBlock *PrevBB =
        BF.getLayout().getBlock(FromBB->getIndex() - 1);
    if (PrevBB->getSuccessor(FromBB->getLabel())) {
      const MCInst *Instr = PrevBB->getLastNonPseudoInstr();
      if (Instr && BC.MIB->isCall(*Instr))
        FromBB = PrevBB;
      else
        LLVM_DEBUG(dbgs() << "invalid incoming LBR (no call): " << FirstLBR
                          << '\n');
    } else {
      LLVM_DEBUG(dbgs() << "invalid incoming LBR: " << FirstLBR << '\n');
    }
  }

  // Fill out information for fall-through edges. The From and To could be
  // within the same basic block, e.g. when two call instructions are in the
  // same block. In this case we skip the processing.
  if (FromBB == ToBB)
    return Branches;

  // Process blocks in the original layout order.
  BinaryBasicBlock *BB = BF.getLayout().getBlock(FromBB->getIndex());
  assert(BB == FromBB && "index mismatch");
  while (BB != ToBB) {
    BinaryBasicBlock *NextBB = BF.getLayout().getBlock(BB->getIndex() + 1);
    assert((NextBB && NextBB->getOffset() > BB->getOffset()) && "bad layout");

    // Check for bad LBRs.
    if (!BB->getSuccessor(NextBB->getLabel())) {
      LLVM_DEBUG(dbgs() << "no fall-through for the trace:\n"
                        << "  " << FirstLBR << '\n'
                        << "  " << SecondLBR << '\n');
      return std::nullopt;
    }

    const MCInst *Instr = BB->getLastNonPseudoInstr();
    uint64_t Offset = 0;
    if (Instr)
      Offset = BC.MIB->getOffsetWithDefault(*Instr, 0);
    else
      Offset = BB->getOffset();

    Branches.emplace_back(Offset, NextBB->getOffset());

    BB = NextBB;
  }

  // Record fall-through jumps
  for (const auto &[FromOffset, ToOffset] : Branches) {
    BinaryBasicBlock *FromBB = BF.getBasicBlockContainingOffset(FromOffset);
    BinaryBasicBlock *ToBB = BF.getBasicBlockAtOffset(ToOffset);
    assert(FromBB && ToBB);
    BinaryBasicBlock::BinaryBranchInfo &BI = FromBB->getBranchInfo(*ToBB);
    BI.Count += Count;
  }

  return Branches;
}

bool DataAggregator::recordEntry(BinaryFunction &BF, uint64_t To, bool Mispred,
                                 uint64_t Count) const {
  if (To > BF.getSize())
    return false;

  if (!BF.hasProfile())
    BF.ExecutionCount = 0;

  BinaryBasicBlock *EntryBB = nullptr;
  if (To == 0) {
    BF.ExecutionCount += Count;
    if (!BF.empty())
      EntryBB = &BF.front();
  } else if (BinaryBasicBlock *BB = BF.getBasicBlockAtOffset(To)) {
    if (BB->isEntryPoint())
      EntryBB = BB;
  }

  if (EntryBB)
    EntryBB->setExecutionCount(EntryBB->getKnownExecutionCount() + Count);

  return true;
}

bool DataAggregator::recordExit(BinaryFunction &BF, uint64_t From, bool Mispred,
                                uint64_t Count) const {
  if (!BF.isSimple() || From > BF.getSize())
    return false;

  if (!BF.hasProfile())
    BF.ExecutionCount = 0;

  return true;
}

ErrorOr<LBREntry> DataAggregator::parseLBREntry() {
  LBREntry Res;
  ErrorOr<StringRef> FromStrRes = parseString('/');
  if (std::error_code EC = FromStrRes.getError())
    return EC;
  StringRef OffsetStr = FromStrRes.get();
  if (OffsetStr.getAsInteger(0, Res.From)) {
    reportError("expected hexadecimal number with From address");
    Diag << "Found: " << OffsetStr << "\n";
    return make_error_code(llvm::errc::io_error);
  }

  ErrorOr<StringRef> ToStrRes = parseString('/');
  if (std::error_code EC = ToStrRes.getError())
    return EC;
  OffsetStr = ToStrRes.get();
  if (OffsetStr.getAsInteger(0, Res.To)) {
    reportError("expected hexadecimal number with To address");
    Diag << "Found: " << OffsetStr << "\n";
    return make_error_code(llvm::errc::io_error);
  }

  ErrorOr<StringRef> MispredStrRes = parseString('/');
  if (std::error_code EC = MispredStrRes.getError())
    return EC;
  StringRef MispredStr = MispredStrRes.get();
  if (MispredStr.size() != 1 ||
      (MispredStr[0] != 'P' && MispredStr[0] != 'M' && MispredStr[0] != '-')) {
    reportError("expected single char for mispred bit");
    Diag << "Found: " << MispredStr << "\n";
    return make_error_code(llvm::errc::io_error);
  }
  Res.Mispred = MispredStr[0] == 'M';

  static bool MispredWarning = true;
  if (MispredStr[0] == '-' && MispredWarning) {
    errs() << "PERF2BOLT-WARNING: misprediction bit is missing in profile\n";
    MispredWarning = false;
  }

  ErrorOr<StringRef> Rest = parseString(FieldSeparator, true);
  if (std::error_code EC = Rest.getError())
    return EC;
  if (Rest.get().size() < 5) {
    reportError("expected rest of LBR entry");
    Diag << "Found: " << Rest.get() << "\n";
    return make_error_code(llvm::errc::io_error);
  }
  return Res;
}

bool DataAggregator::checkAndConsumeFS() {
  if (ParsingBuf[0] != FieldSeparator)
    return false;

  ParsingBuf = ParsingBuf.drop_front(1);
  Col += 1;
  return true;
}

void DataAggregator::consumeRestOfLine() {
  size_t LineEnd = ParsingBuf.find_first_of('\n');
  if (LineEnd == StringRef::npos) {
    ParsingBuf = StringRef();
    Col = 0;
    Line += 1;
    return;
  }
  ParsingBuf = ParsingBuf.drop_front(LineEnd + 1);
  Col = 0;
  Line += 1;
}

bool DataAggregator::checkNewLine() {
  return ParsingBuf[0] == '\n';
}

ErrorOr<DataAggregator::PerfBranchSample> DataAggregator::parseBranchSample() {
  PerfBranchSample Res;

  while (checkAndConsumeFS()) {
  }

  ErrorOr<int64_t> PIDRes = parseNumberField(FieldSeparator, true);
  if (std::error_code EC = PIDRes.getError())
    return EC;
  auto MMapInfoIter = BinaryMMapInfo.find(*PIDRes);
  if (!BC->IsLinuxKernel && MMapInfoIter == BinaryMMapInfo.end()) {
    consumeRestOfLine();
    return make_error_code(errc::no_such_process);
  }

  if (checkAndConsumeNewLine())
    return Res;

  while (!checkAndConsumeNewLine()) {
    checkAndConsumeFS();

    ErrorOr<LBREntry> LBRRes = parseLBREntry();
    if (std::error_code EC = LBRRes.getError())
      return EC;
    LBREntry LBR = LBRRes.get();
    if (ignoreKernelInterrupt(LBR))
      continue;
    if (!BC->HasFixedLoadAddress)
      adjustLBR(LBR, MMapInfoIter->second);
    Res.LBR.push_back(LBR);
  }

  return Res;
}

ErrorOr<DataAggregator::PerfBasicSample> DataAggregator::parseBasicSample() {
  while (checkAndConsumeFS()) {
  }

  ErrorOr<int64_t> PIDRes = parseNumberField(FieldSeparator, true);
  if (std::error_code EC = PIDRes.getError())
    return EC;

  auto MMapInfoIter = BinaryMMapInfo.find(*PIDRes);
  if (MMapInfoIter == BinaryMMapInfo.end()) {
    consumeRestOfLine();
    return PerfBasicSample{StringRef(), 0};
  }

  while (checkAndConsumeFS()) {
  }

  ErrorOr<StringRef> Event = parseString(FieldSeparator);
  if (std::error_code EC = Event.getError())
    return EC;

  while (checkAndConsumeFS()) {
  }

  ErrorOr<uint64_t> AddrRes = parseHexField(FieldSeparator, true);
  if (std::error_code EC = AddrRes.getError())
    return EC;

  if (!checkAndConsumeNewLine()) {
    reportError("expected end of line");
    return make_error_code(llvm::errc::io_error);
  }

  uint64_t Address = *AddrRes;
  if (!BC->HasFixedLoadAddress)
    adjustAddress(Address, MMapInfoIter->second);

  return PerfBasicSample{Event.get(), Address};
}

ErrorOr<DataAggregator::PerfMemSample> DataAggregator::parseMemSample() {
  PerfMemSample Res{0, 0};

  while (checkAndConsumeFS()) {
  }

  ErrorOr<int64_t> PIDRes = parseNumberField(FieldSeparator, true);
  if (std::error_code EC = PIDRes.getError())
    return EC;

  auto MMapInfoIter = BinaryMMapInfo.find(*PIDRes);
  if (MMapInfoIter == BinaryMMapInfo.end()) {
    consumeRestOfLine();
    return Res;
  }

  while (checkAndConsumeFS()) {
  }

  ErrorOr<StringRef> Event = parseString(FieldSeparator);
  if (std::error_code EC = Event.getError())
    return EC;
  if (!Event.get().contains("mem-loads")) {
    consumeRestOfLine();
    return Res;
  }

  while (checkAndConsumeFS()) {
  }

  ErrorOr<uint64_t> AddrRes = parseHexField(FieldSeparator);
  if (std::error_code EC = AddrRes.getError())
    return EC;

  while (checkAndConsumeFS()) {
  }

  ErrorOr<uint64_t> PCRes = parseHexField(FieldSeparator, true);
  if (std::error_code EC = PCRes.getError()) {
    consumeRestOfLine();
    return EC;
  }

  if (!checkAndConsumeNewLine()) {
    reportError("expected end of line");
    return make_error_code(llvm::errc::io_error);
  }

  uint64_t Address = *AddrRes;
  if (!BC->HasFixedLoadAddress)
    adjustAddress(Address, MMapInfoIter->second);

  return PerfMemSample{PCRes.get(), Address};
}

ErrorOr<Location> DataAggregator::parseLocationOrOffset() {
  auto parseOffset = [this]() -> ErrorOr<Location> {
    ErrorOr<uint64_t> Res = parseHexField(FieldSeparator);
    if (std::error_code EC = Res.getError())
      return EC;
    return Location(Res.get());
  };

  size_t Sep = ParsingBuf.find_first_of(" \n");
  if (Sep == StringRef::npos)
    return parseOffset();
  StringRef LookAhead = ParsingBuf.substr(0, Sep);
  if (!LookAhead.contains(':'))
    return parseOffset();

  ErrorOr<StringRef> BuildID = parseString(':');
  if (std::error_code EC = BuildID.getError())
    return EC;
  ErrorOr<uint64_t> Offset = parseHexField(FieldSeparator);
  if (std::error_code EC = Offset.getError())
    return EC;
  return Location(true, BuildID.get(), Offset.get());
}

std::error_code DataAggregator::parseAggregatedLBREntry() {
  while (checkAndConsumeFS()) {
  }

  ErrorOr<StringRef> TypeOrErr = parseString(FieldSeparator);
  if (std::error_code EC = TypeOrErr.getError())
    return EC;
<<<<<<< HEAD
  enum TType { TRACE, BRANCH, FT, FT_EXTERNAL_ORIGIN, INVALID };
  auto Type = StringSwitch<TType>(TypeOrErr.get())
=======
  enum AggregatedLBREntry { TRACE, BRANCH, FT, FT_EXTERNAL_ORIGIN, INVALID };
  auto Type = StringSwitch<AggregatedLBREntry>(TypeOrErr.get())
>>>>>>> 0289ca09
                  .Case("T", TRACE)
                  .Case("B", BRANCH)
                  .Case("F", FT)
                  .Case("f", FT_EXTERNAL_ORIGIN)
                  .Default(INVALID);
  if (Type == INVALID) {
    reportError("expected T, B, F or f");
    return make_error_code(llvm::errc::io_error);
  }

  while (checkAndConsumeFS()) {
  }
  ErrorOr<Location> From = parseLocationOrOffset();
  if (std::error_code EC = From.getError())
    return EC;

  while (checkAndConsumeFS()) {
  }
  ErrorOr<Location> To = parseLocationOrOffset();
  if (std::error_code EC = To.getError())
    return EC;

  ErrorOr<Location> TraceFtEnd = std::error_code();
  if (Type == TRACE) {
    while (checkAndConsumeFS()) {
    }
    TraceFtEnd = parseLocationOrOffset();
    if (std::error_code EC = TraceFtEnd.getError())
      return EC;
  }

  while (checkAndConsumeFS()) {
  }
  ErrorOr<int64_t> Frequency = parseNumberField(FieldSeparator, Type != BRANCH);
  if (std::error_code EC = Frequency.getError())
    return EC;

  uint64_t Mispreds = 0;
  if (Type == BRANCH) {
    while (checkAndConsumeFS()) {
    }
    ErrorOr<int64_t> MispredsOrErr = parseNumberField(FieldSeparator, true);
    if (std::error_code EC = MispredsOrErr.getError())
      return EC;
    Mispreds = static_cast<uint64_t>(MispredsOrErr.get());
  }

  if (!checkAndConsumeNewLine()) {
    reportError("expected end of line");
    return make_error_code(llvm::errc::io_error);
  }

  BinaryFunction *FromFunc = getBinaryFunctionContainingAddress(From->Offset);
  BinaryFunction *ToFunc = getBinaryFunctionContainingAddress(To->Offset);

  for (BinaryFunction *BF : {FromFunc, ToFunc})
    if (BF)
      BF->setHasProfileAvailable();

  uint64_t Count = static_cast<uint64_t>(Frequency.get());

  Trace Trace(From->Offset, To->Offset);
  // Taken trace
  if (Type == TRACE || Type == BRANCH) {
    TakenBranchInfo &Info = BranchLBRs[Trace];
    Info.TakenCount += Count;
    Info.MispredCount += Mispreds;

    NumTotalSamples += Count;
  }
  // Construct fallthrough part of the trace
  if (Type == TRACE) {
    Trace.From = To->Offset;
    Trace.To = TraceFtEnd->Offset;
    Type = FromFunc == ToFunc ? FT : FT_EXTERNAL_ORIGIN;
  }
  // Add fallthrough trace
  if (Type != BRANCH) {
    FTInfo &Info = FallthroughLBRs[Trace];
    (Type == FT ? Info.InternCount : Info.ExternCount) += Count;

    NumTraces += Count;
  }

  return std::error_code();
}

bool DataAggregator::ignoreKernelInterrupt(LBREntry &LBR) const {
  return opts::IgnoreInterruptLBR &&
         (LBR.From >= KernelBaseAddr || LBR.To >= KernelBaseAddr);
}

std::error_code DataAggregator::printLBRHeatMap() {
  outs() << "PERF2BOLT: parse branch events...\n";
  NamedRegionTimer T("parseBranch", "Parsing branch events", TimerGroupName,
                     TimerGroupDesc, opts::TimeAggregator);

  if (BC->IsLinuxKernel) {
    opts::HeatmapMaxAddress = 0xffffffffffffffff;
    opts::HeatmapMinAddress = KernelBaseAddr;
  }
  Heatmap HM(opts::HeatmapBlock, opts::HeatmapMinAddress,
             opts::HeatmapMaxAddress, getTextSections(BC));

  if (!NumTotalSamples) {
    if (opts::BasicAggregation) {
      errs() << "HEATMAP-ERROR: no basic event samples detected in profile. "
                "Cannot build heatmap.";
    } else {
      errs() << "HEATMAP-ERROR: no LBR traces detected in profile. "
                "Cannot build heatmap. Use -nl for building heatmap from "
                "basic events.\n";
    }
    exit(1);
  }

  outs() << "HEATMAP: building heat map...\n";

  // Register basic samples and perf LBR addresses not covered by fallthroughs.
  for (const auto &[PC, Hits] : BasicSamples)
    HM.registerAddress(PC, Hits);
  for (const auto &LBR : FallthroughLBRs) {
    const Trace &Trace = LBR.first;
    const FTInfo &Info = LBR.second;
    HM.registerAddressRange(Trace.From, Trace.To,
                            Info.InternCount + Info.ExternCount);
  }

  if (HM.getNumInvalidRanges())
    outs() << "HEATMAP: invalid traces: " << HM.getNumInvalidRanges() << '\n';

  if (!HM.size()) {
    errs() << "HEATMAP-ERROR: no valid traces registered\n";
    exit(1);
  }

<<<<<<< HEAD
  if (opts::HeatmapStats) {
    HM.printSectionHotness(outs());
    return std::error_code();
  }
  HM.print(opts::OutputFilename);
  if (opts::OutputFilename == "-")
    HM.printCDF(opts::OutputFilename);
  else
    HM.printCDF(opts::OutputFilename + ".csv");
  if (opts::OutputFilename == "-")
    HM.printSectionHotness(opts::OutputFilename);
  else
    HM.printSectionHotness(opts::OutputFilename + "-section-hotness.csv");
=======
  HM.print(opts::HeatmapOutput);
  if (opts::HeatmapOutput == "-") {
    HM.printCDF(opts::HeatmapOutput);
    HM.printSectionHotness(opts::HeatmapOutput);
  } else {
    HM.printCDF(opts::HeatmapOutput + ".csv");
    HM.printSectionHotness(opts::HeatmapOutput + "-section-hotness.csv");
  }
>>>>>>> 0289ca09

  return std::error_code();
}

void DataAggregator::parseLBRSample(const PerfBranchSample &Sample,
                                    bool NeedsSkylakeFix) {
  // LBRs are stored in reverse execution order. NextLBR refers to the next
  // executed branch record.
  const LBREntry *NextLBR = nullptr;
  uint32_t NumEntry = 0;
  for (const LBREntry &LBR : Sample.LBR) {
    ++NumEntry;
    // Hardware bug workaround: Intel Skylake (which has 32 LBR entries)
    // sometimes record entry 32 as an exact copy of entry 31. This will cause
    // us to likely record an invalid trace and generate a stale function for
    // BAT mode (non BAT disassembles the function and is able to ignore this
    // trace at aggregation time). Drop first 2 entries (last two, in
    // chronological order)
    if (NeedsSkylakeFix && NumEntry <= 2)
      continue;
    if (NextLBR) {
      // Record fall-through trace.
      const uint64_t TraceFrom = LBR.To;
      const uint64_t TraceTo = NextLBR->From;
      const BinaryFunction *TraceBF =
          getBinaryFunctionContainingAddress(TraceFrom);
<<<<<<< HEAD
      if (opts::HeatmapMode) {
=======
      if (opts::HeatmapMode == opts::HeatmapModeKind::HM_Exclusive) {
>>>>>>> 0289ca09
        FTInfo &Info = FallthroughLBRs[Trace(TraceFrom, TraceTo)];
        ++Info.InternCount;
      } else if (TraceBF && TraceBF->containsAddress(TraceTo)) {
        FTInfo &Info = FallthroughLBRs[Trace(TraceFrom, TraceTo)];
        if (TraceBF->containsAddress(LBR.From))
          ++Info.InternCount;
        else
          ++Info.ExternCount;
      } else {
        const BinaryFunction *ToFunc =
            getBinaryFunctionContainingAddress(TraceTo);
        if (TraceBF && ToFunc) {
          LLVM_DEBUG({
            dbgs() << "Invalid trace starting in " << TraceBF->getPrintName()
                   << formatv(" @ {0:x}", TraceFrom - TraceBF->getAddress())
                   << formatv(" and ending @ {0:x}\n", TraceTo);
          });
          ++NumInvalidTraces;
        } else {
          LLVM_DEBUG({
            dbgs() << "Out of range trace starting in "
                   << (TraceBF ? TraceBF->getPrintName() : "None")
                   << formatv(" @ {0:x}",
                              TraceFrom - (TraceBF ? TraceBF->getAddress() : 0))
                   << " and ending in "
                   << (ToFunc ? ToFunc->getPrintName() : "None")
                   << formatv(" @ {0:x}\n",
                              TraceTo - (ToFunc ? ToFunc->getAddress() : 0));
          });
          ++NumLongRangeTraces;
        }
      }
      ++NumTraces;
    }
    NextLBR = &LBR;

    // Record branches outside binary functions for heatmap.
<<<<<<< HEAD
    if (opts::HeatmapMode) {
=======
    if (opts::HeatmapMode == opts::HeatmapModeKind::HM_Exclusive) {
>>>>>>> 0289ca09
      TakenBranchInfo &Info = BranchLBRs[Trace(LBR.From, LBR.To)];
      ++Info.TakenCount;
      continue;
    }
    uint64_t From = getBinaryFunctionContainingAddress(LBR.From) ? LBR.From : 0;
    uint64_t To = getBinaryFunctionContainingAddress(LBR.To) ? LBR.To : 0;
    if (!From && !To)
      continue;
    TakenBranchInfo &Info = BranchLBRs[Trace(From, To)];
    ++Info.TakenCount;
    Info.MispredCount += LBR.Mispred;
  }
  // Record LBR addresses not covered by fallthroughs (bottom-of-stack source
  // and top-of-stack target) as basic samples for heatmap.
<<<<<<< HEAD
  if (opts::HeatmapMode && !Sample.LBR.empty()) {
=======
  if (opts::HeatmapMode == opts::HeatmapModeKind::HM_Exclusive &&
      !Sample.LBR.empty()) {
>>>>>>> 0289ca09
    ++BasicSamples[Sample.LBR.front().To];
    ++BasicSamples[Sample.LBR.back().From];
  }
}

void DataAggregator::printColdSamplesDiagnostic() const {
  if (NumColdSamples > 0) {
    const float ColdSamples = NumColdSamples * 100.0f / NumTotalSamples;
    outs() << "PERF2BOLT: " << NumColdSamples
           << format(" (%.1f%%)", ColdSamples)
           << " samples recorded in cold regions of split functions.\n";
    if (ColdSamples > 5.0f)
      outs()
          << "WARNING: The BOLT-processed binary where samples were collected "
             "likely used bad data or your service observed a large shift in "
             "profile. You may want to audit this\n";
  }
}

void DataAggregator::printLongRangeTracesDiagnostic() const {
  outs() << "PERF2BOLT: out of range traces involving unknown regions: "
         << NumLongRangeTraces;
  if (NumTraces > 0)
    outs() << format(" (%.1f%%)", NumLongRangeTraces * 100.0f / NumTraces);
  outs() << "\n";
}

static float printColoredPct(uint64_t Numerator, uint64_t Denominator, float T1,
                             float T2) {
  if (Denominator == 0) {
    outs() << "\n";
    return 0;
  }
  float Percent = Numerator * 100.0f / Denominator;
  outs() << " (";
  if (outs().has_colors()) {
    if (Percent > T2)
      outs().changeColor(raw_ostream::RED);
    else if (Percent > T1)
      outs().changeColor(raw_ostream::YELLOW);
    else
      outs().changeColor(raw_ostream::GREEN);
  }
  outs() << format("%.1f%%", Percent);
  if (outs().has_colors())
    outs().resetColor();
  outs() << ")\n";
  return Percent;
}

void DataAggregator::printBranchSamplesDiagnostics() const {
  outs() << "PERF2BOLT: traces mismatching disassembled function contents: "
         << NumInvalidTraces;
  if (printColoredPct(NumInvalidTraces, NumTraces, 5, 10) > 10)
    outs() << "\n !! WARNING !! This high mismatch ratio indicates the input "
              "binary is probably not the same binary used during profiling "
              "collection. The generated data may be ineffective for improving "
              "performance\n\n";
  printLongRangeTracesDiagnostic();
  printColdSamplesDiagnostic();
}

void DataAggregator::printBasicSamplesDiagnostics(
    uint64_t OutOfRangeSamples) const {
  outs() << "PERF2BOLT: out of range samples recorded in unknown regions: "
         << OutOfRangeSamples;
  if (printColoredPct(OutOfRangeSamples, NumTotalSamples, 40, 60) > 80)
    outs() << "\n !! WARNING !! This high mismatch ratio indicates the input "
              "binary is probably not the same binary used during profiling "
              "collection. The generated data may be ineffective for improving "
              "performance\n\n";
  printColdSamplesDiagnostic();
}

void DataAggregator::printBranchStacksDiagnostics(
    uint64_t IgnoredSamples) const {
  outs() << "PERF2BOLT: ignored samples: " << IgnoredSamples;
  if (printColoredPct(IgnoredSamples, NumTotalSamples, 20, 50) > 50)
    errs() << "PERF2BOLT-WARNING: less than 50% of all recorded samples "
              "were attributed to the input binary\n";
}

std::error_code DataAggregator::parseBranchEvents() {
  outs() << "PERF2BOLT: parse branch events...\n";
  NamedRegionTimer T("parseBranch", "Parsing branch events", TimerGroupName,
                     TimerGroupDesc, opts::TimeAggregator);

  uint64_t NumEntries = 0;
  uint64_t NumSamples = 0;
  uint64_t NumSamplesNoLBR = 0;
  bool NeedsSkylakeFix = false;

  while (hasData() && NumTotalSamples < opts::MaxSamples) {
    ++NumTotalSamples;

    ErrorOr<PerfBranchSample> SampleRes = parseBranchSample();
    if (std::error_code EC = SampleRes.getError()) {
      if (EC == errc::no_such_process)
        continue;
      return EC;
    }
    ++NumSamples;

    PerfBranchSample &Sample = SampleRes.get();

    if (Sample.LBR.empty()) {
      ++NumSamplesNoLBR;
      continue;
    }

    NumEntries += Sample.LBR.size();
    if (BAT && Sample.LBR.size() == 32 && !NeedsSkylakeFix) {
      errs() << "PERF2BOLT-WARNING: using Intel Skylake bug workaround\n";
      NeedsSkylakeFix = true;
    }

    parseLBRSample(Sample, NeedsSkylakeFix);
  }

  for (const Trace &Trace : llvm::make_first_range(BranchLBRs))
    for (const uint64_t Addr : {Trace.From, Trace.To})
      if (BinaryFunction *BF = getBinaryFunctionContainingAddress(Addr))
        BF->setHasProfileAvailable();

  outs() << "PERF2BOLT: read " << NumSamples << " samples and " << NumEntries
         << " LBR entries\n";
  if (NumTotalSamples) {
    if (NumSamples && NumSamplesNoLBR == NumSamples) {
      // Note: we don't know if perf2bolt is being used to parse memory samples
      // at this point. In this case, it is OK to parse zero LBRs.
      errs() << "PERF2BOLT-WARNING: all recorded samples for this binary lack "
                "LBR. Record profile with perf record -j any or run perf2bolt "
                "in no-LBR mode with -nl (the performance improvement in -nl "
                "mode may be limited)\n";
    } else {
      printBranchStacksDiagnostics(NumTotalSamples - NumSamples);
    }
  }

  return std::error_code();
}

void DataAggregator::processBranchEvents() {
  outs() << "PERF2BOLT: processing branch events...\n";
  NamedRegionTimer T("processBranch", "Processing branch events",
                     TimerGroupName, TimerGroupDesc, opts::TimeAggregator);

  for (const auto &AggrLBR : FallthroughLBRs) {
    const Trace &Loc = AggrLBR.first;
    const FTInfo &Info = AggrLBR.second;
    LBREntry First{Loc.From, Loc.From, false};
    LBREntry Second{Loc.To, Loc.To, false};
    if (Info.InternCount)
      doTrace(First, Second, Info.InternCount);
    if (Info.ExternCount) {
      First.From = 0;
      doTrace(First, Second, Info.ExternCount);
    }
  }

  for (const auto &AggrLBR : BranchLBRs) {
    const Trace &Loc = AggrLBR.first;
    const TakenBranchInfo &Info = AggrLBR.second;
    doBranch(Loc.From, Loc.To, Info.TakenCount, Info.MispredCount);
  }
  printBranchSamplesDiagnostics();
}

std::error_code DataAggregator::parseBasicEvents() {
  outs() << "PERF2BOLT: parsing basic events (without LBR)...\n";
  NamedRegionTimer T("parseBasic", "Parsing basic events", TimerGroupName,
                     TimerGroupDesc, opts::TimeAggregator);
  while (hasData()) {
    ErrorOr<PerfBasicSample> Sample = parseBasicSample();
    if (std::error_code EC = Sample.getError())
      return EC;

    if (!Sample->PC)
      continue;
    ++NumTotalSamples;

    if (BinaryFunction *BF = getBinaryFunctionContainingAddress(Sample->PC))
      BF->setHasProfileAvailable();

    ++BasicSamples[Sample->PC];
    EventNames.insert(Sample->EventName);
  }
  outs() << "PERF2BOLT: read " << NumTotalSamples << " basic samples\n";

  return std::error_code();
}

void DataAggregator::processBasicEvents() {
  outs() << "PERF2BOLT: processing basic events (without LBR)...\n";
  NamedRegionTimer T("processBasic", "Processing basic events", TimerGroupName,
                     TimerGroupDesc, opts::TimeAggregator);
  uint64_t OutOfRangeSamples = 0;
  for (auto &Sample : BasicSamples) {
    const uint64_t PC = Sample.first;
    const uint64_t HitCount = Sample.second;
    BinaryFunction *Func = getBinaryFunctionContainingAddress(PC);
    if (!Func) {
      OutOfRangeSamples += HitCount;
      continue;
    }

    doBasicSample(*Func, PC, HitCount);
  }

  printBasicSamplesDiagnostics(OutOfRangeSamples);
}

std::error_code DataAggregator::parseMemEvents() {
  outs() << "PERF2BOLT: parsing memory events...\n";
  NamedRegionTimer T("parseMemEvents", "Parsing mem events", TimerGroupName,
                     TimerGroupDesc, opts::TimeAggregator);
  while (hasData()) {
    ErrorOr<PerfMemSample> Sample = parseMemSample();
    if (std::error_code EC = Sample.getError())
      return EC;

    if (BinaryFunction *BF = getBinaryFunctionContainingAddress(Sample->PC))
      BF->setHasProfileAvailable();

    MemSamples.emplace_back(std::move(Sample.get()));
  }

  return std::error_code();
}

void DataAggregator::processMemEvents() {
  NamedRegionTimer T("ProcessMemEvents", "Processing mem events",
                     TimerGroupName, TimerGroupDesc, opts::TimeAggregator);
  for (const PerfMemSample &Sample : MemSamples) {
    uint64_t PC = Sample.PC;
    uint64_t Addr = Sample.Addr;
    StringRef FuncName;
    StringRef MemName;

    // Try to resolve symbol for PC
    BinaryFunction *Func = getBinaryFunctionContainingAddress(PC);
    if (!Func) {
      LLVM_DEBUG(if (PC != 0) {
        dbgs() << formatv("Skipped mem event: {0:x} => {1:x}\n", PC, Addr);
      });
      continue;
    }

    FuncName = Func->getOneName();
    PC -= Func->getAddress();

    // Try to resolve symbol for memory load
    if (BinaryData *BD = BC->getBinaryDataContainingAddress(Addr)) {
      MemName = BD->getName();
      Addr -= BD->getAddress();
    } else if (opts::FilterMemProfile) {
      // Filter out heap/stack accesses
      continue;
    }

    const Location FuncLoc(!FuncName.empty(), FuncName, PC);
    const Location AddrLoc(!MemName.empty(), MemName, Addr);

    FuncMemData *MemData = &NamesToMemEvents[FuncName];
    MemData->Name = FuncName;
    setMemData(*Func, MemData);
    MemData->update(FuncLoc, AddrLoc);
    LLVM_DEBUG(dbgs() << "Mem event: " << FuncLoc << " = " << AddrLoc << "\n");
  }
}

std::error_code DataAggregator::parsePreAggregatedLBRSamples() {
  outs() << "PERF2BOLT: parsing pre-aggregated profile...\n";
  NamedRegionTimer T("parseAggregated", "Parsing aggregated branch events",
                     TimerGroupName, TimerGroupDesc, opts::TimeAggregator);
  size_t AggregatedLBRs = 0;
  while (hasData()) {
    if (std::error_code EC = parseAggregatedLBREntry())
      return EC;
    ++AggregatedLBRs;
  }

  outs() << "PERF2BOLT: read " << AggregatedLBRs << " aggregated LBR entries\n";

  return std::error_code();
}

std::optional<int32_t> DataAggregator::parseCommExecEvent() {
  size_t LineEnd = ParsingBuf.find_first_of("\n");
  if (LineEnd == StringRef::npos) {
    reportError("expected rest of line");
    Diag << "Found: " << ParsingBuf << "\n";
    return std::nullopt;
  }
  StringRef Line = ParsingBuf.substr(0, LineEnd);

  size_t Pos = Line.find("PERF_RECORD_COMM exec");
  if (Pos == StringRef::npos)
    return std::nullopt;
  Line = Line.drop_front(Pos);

  // Line:
  //  PERF_RECORD_COMM exec: <name>:<pid>/<tid>"
  StringRef PIDStr = Line.rsplit(':').second.split('/').first;
  int32_t PID;
  if (PIDStr.getAsInteger(10, PID)) {
    reportError("expected PID");
    Diag << "Found: " << PIDStr << "in '" << Line << "'\n";
    return std::nullopt;
  }

  return PID;
}

namespace {
std::optional<uint64_t> parsePerfTime(const StringRef TimeStr) {
  const StringRef SecTimeStr = TimeStr.split('.').first;
  const StringRef USecTimeStr = TimeStr.split('.').second;
  uint64_t SecTime;
  uint64_t USecTime;
  if (SecTimeStr.getAsInteger(10, SecTime) ||
      USecTimeStr.getAsInteger(10, USecTime))
    return std::nullopt;
  return SecTime * 1000000ULL + USecTime;
}
}

std::optional<DataAggregator::ForkInfo> DataAggregator::parseForkEvent() {
  while (checkAndConsumeFS()) {
  }

  size_t LineEnd = ParsingBuf.find_first_of("\n");
  if (LineEnd == StringRef::npos) {
    reportError("expected rest of line");
    Diag << "Found: " << ParsingBuf << "\n";
    return std::nullopt;
  }
  StringRef Line = ParsingBuf.substr(0, LineEnd);

  size_t Pos = Line.find("PERF_RECORD_FORK");
  if (Pos == StringRef::npos) {
    consumeRestOfLine();
    return std::nullopt;
  }

  ForkInfo FI;

  const StringRef TimeStr =
      Line.substr(0, Pos).rsplit(':').first.rsplit(FieldSeparator).second;
  if (std::optional<uint64_t> TimeRes = parsePerfTime(TimeStr)) {
    FI.Time = *TimeRes;
  }

  Line = Line.drop_front(Pos);

  // Line:
  //  PERF_RECORD_FORK(<child_pid>:<child_tid>):(<parent_pid>:<parent_tid>)
  const StringRef ChildPIDStr = Line.split('(').second.split(':').first;
  if (ChildPIDStr.getAsInteger(10, FI.ChildPID)) {
    reportError("expected PID");
    Diag << "Found: " << ChildPIDStr << "in '" << Line << "'\n";
    return std::nullopt;
  }

  const StringRef ParentPIDStr = Line.rsplit('(').second.split(':').first;
  if (ParentPIDStr.getAsInteger(10, FI.ParentPID)) {
    reportError("expected PID");
    Diag << "Found: " << ParentPIDStr << "in '" << Line << "'\n";
    return std::nullopt;
  }

  consumeRestOfLine();

  return FI;
}

ErrorOr<std::pair<StringRef, DataAggregator::MMapInfo>>
DataAggregator::parseMMapEvent() {
  while (checkAndConsumeFS()) {
  }

  MMapInfo ParsedInfo;

  size_t LineEnd = ParsingBuf.find_first_of("\n");
  if (LineEnd == StringRef::npos) {
    reportError("expected rest of line");
    Diag << "Found: " << ParsingBuf << "\n";
    return make_error_code(llvm::errc::io_error);
  }
  StringRef Line = ParsingBuf.substr(0, LineEnd);

  size_t Pos = Line.find("PERF_RECORD_MMAP2");
  if (Pos == StringRef::npos) {
    consumeRestOfLine();
    return std::make_pair(StringRef(), ParsedInfo);
  }

  // Line:
  //   {<name> .* <sec>.<usec>: }PERF_RECORD_MMAP2 <pid>/<tid>: .* <file_name>

  const StringRef TimeStr =
      Line.substr(0, Pos).rsplit(':').first.rsplit(FieldSeparator).second;
  if (std::optional<uint64_t> TimeRes = parsePerfTime(TimeStr))
    ParsedInfo.Time = *TimeRes;

  Line = Line.drop_front(Pos);

  // Line:
  //   PERF_RECORD_MMAP2 <pid>/<tid>: [<hexbase>(<hexsize>) .*]: .* <file_name>

  StringRef FileName = Line.rsplit(FieldSeparator).second;
  if (FileName.starts_with("//") || FileName.starts_with("[")) {
    consumeRestOfLine();
    return std::make_pair(StringRef(), ParsedInfo);
  }
  FileName = sys::path::filename(FileName);

  const StringRef PIDStr = Line.split(FieldSeparator).second.split('/').first;
  if (PIDStr.getAsInteger(10, ParsedInfo.PID)) {
    reportError("expected PID");
    Diag << "Found: " << PIDStr << "in '" << Line << "'\n";
    return make_error_code(llvm::errc::io_error);
  }

  const StringRef BaseAddressStr = Line.split('[').second.split('(').first;
  if (BaseAddressStr.getAsInteger(0, ParsedInfo.MMapAddress)) {
    reportError("expected base address");
    Diag << "Found: " << BaseAddressStr << "in '" << Line << "'\n";
    return make_error_code(llvm::errc::io_error);
  }

  const StringRef SizeStr = Line.split('(').second.split(')').first;
  if (SizeStr.getAsInteger(0, ParsedInfo.Size)) {
    reportError("expected mmaped size");
    Diag << "Found: " << SizeStr << "in '" << Line << "'\n";
    return make_error_code(llvm::errc::io_error);
  }

  const StringRef OffsetStr =
      Line.split('@').second.ltrim().split(FieldSeparator).first;
  if (OffsetStr.getAsInteger(0, ParsedInfo.Offset)) {
    reportError("expected mmaped page-aligned offset");
    Diag << "Found: " << OffsetStr << "in '" << Line << "'\n";
    return make_error_code(llvm::errc::io_error);
  }

  consumeRestOfLine();

  return std::make_pair(FileName, ParsedInfo);
}

std::error_code DataAggregator::parseMMapEvents() {
  outs() << "PERF2BOLT: parsing perf-script mmap events output\n";
  NamedRegionTimer T("parseMMapEvents", "Parsing mmap events", TimerGroupName,
                     TimerGroupDesc, opts::TimeAggregator);

  std::multimap<StringRef, MMapInfo> GlobalMMapInfo;
  while (hasData()) {
    ErrorOr<std::pair<StringRef, MMapInfo>> FileMMapInfoRes = parseMMapEvent();
    if (std::error_code EC = FileMMapInfoRes.getError())
      return EC;

    std::pair<StringRef, MMapInfo> FileMMapInfo = FileMMapInfoRes.get();
    if (FileMMapInfo.second.PID == -1)
      continue;
    if (FileMMapInfo.first == "(deleted)")
      continue;

    GlobalMMapInfo.insert(FileMMapInfo);
  }

  LLVM_DEBUG({
    dbgs() << "FileName -> mmap info:\n"
           << "  Filename : PID [MMapAddr, Size, Offset]\n";
    for (const auto &[Name, MMap] : GlobalMMapInfo)
      dbgs() << formatv("  {0} : {1} [{2:x}, {3:x} @ {4:x}]\n", Name, MMap.PID,
                        MMap.MMapAddress, MMap.Size, MMap.Offset);
  });

  StringRef NameToUse = llvm::sys::path::filename(BC->getFilename());
  if (GlobalMMapInfo.count(NameToUse) == 0 && !BuildIDBinaryName.empty()) {
    errs() << "PERF2BOLT-WARNING: using \"" << BuildIDBinaryName
           << "\" for profile matching\n";
    NameToUse = BuildIDBinaryName;
  }

  auto Range = GlobalMMapInfo.equal_range(NameToUse);
  for (MMapInfo &MMapInfo : llvm::make_second_range(make_range(Range))) {
    if (BC->HasFixedLoadAddress && MMapInfo.MMapAddress) {
      // Check that the binary mapping matches one of the segments.
      bool MatchFound = llvm::any_of(
          llvm::make_second_range(BC->SegmentMapInfo),
          [&](SegmentInfo &SegInfo) {
            // The mapping is page-aligned and hence the MMapAddress could be
            // different from the segment start address. We cannot know the page
            // size of the mapping, but we know it should not exceed the segment
            // alignment value. Hence we are performing an approximate check.
            return SegInfo.Address >= MMapInfo.MMapAddress &&
                   SegInfo.Address - MMapInfo.MMapAddress < SegInfo.Alignment &&
                   SegInfo.IsExecutable;
          });
      if (!MatchFound) {
        errs() << "PERF2BOLT-WARNING: ignoring mapping of " << NameToUse
               << " at 0x" << Twine::utohexstr(MMapInfo.MMapAddress) << '\n';
        continue;
      }
    }

    // Set base address for shared objects.
    if (!BC->HasFixedLoadAddress) {
      std::optional<uint64_t> BaseAddress =
          BC->getBaseAddressForMapping(MMapInfo.MMapAddress, MMapInfo.Offset);
      if (!BaseAddress) {
        errs() << "PERF2BOLT-WARNING: unable to find base address of the "
                  "binary when memory mapped at 0x"
               << Twine::utohexstr(MMapInfo.MMapAddress)
               << " using file offset 0x" << Twine::utohexstr(MMapInfo.Offset)
               << ". Ignoring profile data for this mapping\n";
        continue;
      }
      MMapInfo.BaseAddress = *BaseAddress;
    }

    // Try to add MMapInfo to the map and update its size. Large binaries may
    // span to multiple text segments, so the mapping is inserted only on the
    // first occurrence.
    if (!BinaryMMapInfo.insert(std::make_pair(MMapInfo.PID, MMapInfo)).second)
      assert(MMapInfo.BaseAddress == BinaryMMapInfo[MMapInfo.PID].BaseAddress &&
             "Base address on multiple segment mappings should match");

    // Update mapping size.
    const uint64_t EndAddress = MMapInfo.MMapAddress + MMapInfo.Size;
    const uint64_t Size = EndAddress - BinaryMMapInfo[MMapInfo.PID].BaseAddress;
    if (Size > BinaryMMapInfo[MMapInfo.PID].Size)
      BinaryMMapInfo[MMapInfo.PID].Size = Size;
  }

  if (BinaryMMapInfo.empty()) {
    if (errs().has_colors())
      errs().changeColor(raw_ostream::RED);
    errs() << "PERF2BOLT-ERROR: could not find a profile matching binary \""
           << BC->getFilename() << "\".";
    if (!GlobalMMapInfo.empty()) {
      errs() << " Profile for the following binary name(s) is available:\n";
      for (auto I = GlobalMMapInfo.begin(), IE = GlobalMMapInfo.end(); I != IE;
           I = GlobalMMapInfo.upper_bound(I->first))
        errs() << "  " << I->first << '\n';
      errs() << "Please rename the input binary.\n";
    } else {
      errs() << " Failed to extract any binary name from a profile.\n";
    }
    if (errs().has_colors())
      errs().resetColor();

    exit(1);
  }

  return std::error_code();
}

std::error_code DataAggregator::parseTaskEvents() {
  outs() << "PERF2BOLT: parsing perf-script task events output\n";
  NamedRegionTimer T("parseTaskEvents", "Parsing task events", TimerGroupName,
                     TimerGroupDesc, opts::TimeAggregator);

  while (hasData()) {
    if (std::optional<int32_t> CommInfo = parseCommExecEvent()) {
      // Remove forked child that ran execve
      auto MMapInfoIter = BinaryMMapInfo.find(*CommInfo);
      if (MMapInfoIter != BinaryMMapInfo.end() && MMapInfoIter->second.Forked)
        BinaryMMapInfo.erase(MMapInfoIter);
      consumeRestOfLine();
      continue;
    }

    std::optional<ForkInfo> ForkInfo = parseForkEvent();
    if (!ForkInfo)
      continue;

    if (ForkInfo->ParentPID == ForkInfo->ChildPID)
      continue;

    if (ForkInfo->Time == 0) {
      // Process was forked and mmaped before perf ran. In this case the child
      // should have its own mmap entry unless it was execve'd.
      continue;
    }

    auto MMapInfoIter = BinaryMMapInfo.find(ForkInfo->ParentPID);
    if (MMapInfoIter == BinaryMMapInfo.end())
      continue;

    MMapInfo MMapInfo = MMapInfoIter->second;
    MMapInfo.PID = ForkInfo->ChildPID;
    MMapInfo.Forked = true;
    BinaryMMapInfo.insert(std::make_pair(MMapInfo.PID, MMapInfo));
  }

  outs() << "PERF2BOLT: input binary is associated with "
         << BinaryMMapInfo.size() << " PID(s)\n";

  LLVM_DEBUG({
    for (const MMapInfo &MMI : llvm::make_second_range(BinaryMMapInfo))
      outs() << formatv("  {0}{1}: ({2:x}: {3:x})\n", MMI.PID,
                        (MMI.Forked ? " (forked)" : ""), MMI.MMapAddress,
                        MMI.Size);
  });

  return std::error_code();
}

std::optional<std::pair<StringRef, StringRef>>
DataAggregator::parseNameBuildIDPair() {
  while (checkAndConsumeFS()) {
  }

  ErrorOr<StringRef> BuildIDStr = parseString(FieldSeparator, true);
  if (std::error_code EC = BuildIDStr.getError())
    return std::nullopt;

  // If one of the strings is missing, don't issue a parsing error, but still
  // do not return a value.
  consumeAllRemainingFS();
  if (checkNewLine())
    return std::nullopt;

  ErrorOr<StringRef> NameStr = parseString(FieldSeparator, true);
  if (std::error_code EC = NameStr.getError())
    return std::nullopt;

  consumeRestOfLine();
  return std::make_pair(NameStr.get(), BuildIDStr.get());
}

bool DataAggregator::hasAllBuildIDs() {
  const StringRef SavedParsingBuf = ParsingBuf;

  if (!hasData())
    return false;

  bool HasInvalidEntries = false;
  while (hasData()) {
    if (!parseNameBuildIDPair()) {
      HasInvalidEntries = true;
      break;
    }
  }

  ParsingBuf = SavedParsingBuf;

  return !HasInvalidEntries;
}

std::optional<StringRef>
DataAggregator::getFileNameForBuildID(StringRef FileBuildID) {
  const StringRef SavedParsingBuf = ParsingBuf;

  StringRef FileName;
  while (hasData()) {
    std::optional<std::pair<StringRef, StringRef>> IDPair =
        parseNameBuildIDPair();
    if (!IDPair) {
      consumeRestOfLine();
      continue;
    }

    if (IDPair->second.starts_with(FileBuildID)) {
      FileName = sys::path::filename(IDPair->first);
      break;
    }
  }

  ParsingBuf = SavedParsingBuf;

  if (!FileName.empty())
    return FileName;

  return std::nullopt;
}

std::error_code
DataAggregator::writeAggregatedFile(StringRef OutputFilename) const {
  std::error_code EC;
  raw_fd_ostream OutFile(OutputFilename, EC, sys::fs::OpenFlags::OF_None);
  if (EC)
    return EC;

  bool WriteMemLocs = false;

  auto writeLocation = [&OutFile, &WriteMemLocs](const Location &Loc) {
    if (WriteMemLocs)
      OutFile << (Loc.IsSymbol ? "4 " : "3 ");
    else
      OutFile << (Loc.IsSymbol ? "1 " : "0 ");
    OutFile << (Loc.Name.empty() ? "[unknown]" : getEscapedName(Loc.Name))
            << " " << Twine::utohexstr(Loc.Offset) << FieldSeparator;
  };

  uint64_t BranchValues = 0;
  uint64_t MemValues = 0;

  if (BAT)
    OutFile << "boltedcollection\n";
  if (opts::BasicAggregation) {
    OutFile << "no_lbr";
    for (const StringMapEntry<std::nullopt_t> &Entry : EventNames)
      OutFile << " " << Entry.getKey();
    OutFile << "\n";

    for (const auto &KV : NamesToBasicSamples) {
      const FuncBasicSampleData &FSD = KV.second;
      for (const BasicSampleInfo &SI : FSD.Data) {
        writeLocation(SI.Loc);
        OutFile << SI.Hits << "\n";
        ++BranchValues;
      }
    }
  } else {
    for (const auto &KV : NamesToBranches) {
      const FuncBranchData &FBD = KV.second;
      for (const BranchInfo &BI : FBD.Data) {
        writeLocation(BI.From);
        writeLocation(BI.To);
        OutFile << BI.Mispreds << " " << BI.Branches << "\n";
        ++BranchValues;
      }
      for (const BranchInfo &BI : FBD.EntryData) {
        // Do not output if source is a known symbol, since this was already
        // accounted for in the source function
        if (BI.From.IsSymbol)
          continue;
        writeLocation(BI.From);
        writeLocation(BI.To);
        OutFile << BI.Mispreds << " " << BI.Branches << "\n";
        ++BranchValues;
      }
    }

    WriteMemLocs = true;
    for (const auto &KV : NamesToMemEvents) {
      const FuncMemData &FMD = KV.second;
      for (const MemInfo &MemEvent : FMD.Data) {
        writeLocation(MemEvent.Offset);
        writeLocation(MemEvent.Addr);
        OutFile << MemEvent.Count << "\n";
        ++MemValues;
      }
    }
  }

  outs() << "PERF2BOLT: wrote " << BranchValues << " objects and " << MemValues
         << " memory objects to " << OutputFilename << "\n";

  return std::error_code();
}

std::error_code DataAggregator::writeBATYAML(BinaryContext &BC,
                                             StringRef OutputFilename) const {
  std::error_code EC;
  raw_fd_ostream OutFile(OutputFilename, EC, sys::fs::OpenFlags::OF_None);
  if (EC)
    return EC;

  yaml::bolt::BinaryProfile BP;

  const MCPseudoProbeDecoder *PseudoProbeDecoder =
      opts::ProfileWritePseudoProbes ? BC.getPseudoProbeDecoder() : nullptr;

  // Fill out the header info.
  BP.Header.Version = 1;
  BP.Header.FileName = std::string(BC.getFilename());
  std::optional<StringRef> BuildID = BC.getFileBuildID();
  BP.Header.Id = BuildID ? std::string(*BuildID) : "<unknown>";
  BP.Header.Origin = std::string(getReaderName());
  // Only the input binary layout order is supported.
  BP.Header.IsDFSOrder = false;
  // FIXME: Need to match hash function used to produce BAT hashes.
  BP.Header.HashFunction = HashFunction::Default;

  ListSeparator LS(",");
  raw_string_ostream EventNamesOS(BP.Header.EventNames);
  for (const StringMapEntry<std::nullopt_t> &EventEntry : EventNames)
    EventNamesOS << LS << EventEntry.first().str();

<<<<<<< HEAD
  BP.Header.Flags =
      opts::BasicAggregation ? BinaryFunction::PF_IP : BinaryFunction::PF_LBR;
=======
  BP.Header.Flags = opts::BasicAggregation ? BinaryFunction::PF_BASIC
                                           : BinaryFunction::PF_BRANCH;
>>>>>>> 0289ca09

  // Add probe inline tree nodes.
  YAMLProfileWriter::InlineTreeDesc InlineTree;
  if (PseudoProbeDecoder)
    std::tie(BP.PseudoProbeDesc, InlineTree) =
        YAMLProfileWriter::convertPseudoProbeDesc(*PseudoProbeDecoder);

  if (!opts::BasicAggregation) {
    // Convert profile for functions not covered by BAT
    for (auto &BFI : BC.getBinaryFunctions()) {
      BinaryFunction &Function = BFI.second;
      if (!Function.hasProfile())
        continue;
      if (BAT->isBATFunction(Function.getAddress()))
        continue;
      BP.Functions.emplace_back(YAMLProfileWriter::convert(
          Function, /*UseDFS=*/false, InlineTree, BAT));
    }

    for (const auto &KV : NamesToBranches) {
      const StringRef FuncName = KV.first;
      const FuncBranchData &Branches = KV.second;
      yaml::bolt::BinaryFunctionProfile YamlBF;
      BinaryData *BD = BC.getBinaryDataByName(FuncName);
      assert(BD);
      uint64_t FuncAddress = BD->getAddress();
      if (!BAT->isBATFunction(FuncAddress))
        continue;
      BinaryFunction *BF = BC.getBinaryFunctionAtAddress(FuncAddress);
      assert(BF);
      YamlBF.Name = getLocationName(*BF, BAT);
      YamlBF.Id = BF->getFunctionNumber();
      YamlBF.Hash = BAT->getBFHash(FuncAddress);
      YamlBF.ExecCount = BF->getKnownExecutionCount();
      YamlBF.NumBasicBlocks = BAT->getNumBasicBlocks(FuncAddress);
      const BoltAddressTranslation::BBHashMapTy &BlockMap =
          BAT->getBBHashMap(FuncAddress);
      YamlBF.Blocks.resize(YamlBF.NumBasicBlocks);

      for (auto &&[Entry, YamlBB] : llvm::zip(BlockMap, YamlBF.Blocks)) {
        const auto &Block = Entry.second;
        YamlBB.Hash = Block.Hash;
        YamlBB.Index = Block.Index;
      }

      // Lookup containing basic block offset and index
      auto getBlock = [&BlockMap](uint32_t Offset) {
        auto BlockIt = BlockMap.upper_bound(Offset);
        if (LLVM_UNLIKELY(BlockIt == BlockMap.begin())) {
          errs() << "BOLT-ERROR: invalid BAT section\n";
          exit(1);
        }
        --BlockIt;
        return std::pair(BlockIt->first, BlockIt->second.Index);
      };

      for (const BranchInfo &BI : Branches.Data) {
        using namespace yaml::bolt;
        const auto &[BlockOffset, BlockIndex] = getBlock(BI.From.Offset);
        BinaryBasicBlockProfile &YamlBB = YamlBF.Blocks[BlockIndex];
        if (BI.To.IsSymbol && BI.To.Name == BI.From.Name && BI.To.Offset != 0) {
          // Internal branch
          const unsigned SuccIndex = getBlock(BI.To.Offset).second;
          auto &SI = YamlBB.Successors.emplace_back(SuccessorInfo{SuccIndex});
          SI.Count = BI.Branches;
          SI.Mispreds = BI.Mispreds;
        } else {
          // Call
          const uint32_t Offset = BI.From.Offset - BlockOffset;
          auto &CSI = YamlBB.CallSites.emplace_back(CallSiteInfo{Offset});
          CSI.Count = BI.Branches;
          CSI.Mispreds = BI.Mispreds;
          if (const BinaryData *BD = BC.getBinaryDataByName(BI.To.Name))
            YAMLProfileWriter::setCSIDestination(BC, CSI, BD->getSymbol(), BAT,
                                                 BI.To.Offset);
        }
      }
      // Set entry counts, similar to DataReader::readProfile.
      for (const BranchInfo &BI : Branches.EntryData) {
        if (!BlockMap.isInputBlock(BI.To.Offset)) {
          if (opts::Verbosity >= 1)
            errs() << "BOLT-WARNING: Unexpected EntryData in " << FuncName
                   << " at 0x" << Twine::utohexstr(BI.To.Offset) << '\n';
          continue;
        }
        const unsigned BlockIndex = BlockMap.getBBIndex(BI.To.Offset);
        YamlBF.Blocks[BlockIndex].ExecCount += BI.Branches;
      }
      if (PseudoProbeDecoder) {
        DenseMap<const MCDecodedPseudoProbeInlineTree *, uint32_t>
            InlineTreeNodeId;
        if (BF->getGUID()) {
          std::tie(YamlBF.InlineTree, InlineTreeNodeId) =
              YAMLProfileWriter::convertBFInlineTree(*PseudoProbeDecoder,
                                                     InlineTree, BF->getGUID());
        }
        // Fetch probes belonging to all fragments
        const AddressProbesMap &ProbeMap =
            PseudoProbeDecoder->getAddress2ProbesMap();
        BinaryFunction::FragmentsSetTy Fragments(BF->Fragments);
        Fragments.insert(BF);
        DenseMap<
            uint32_t,
            std::vector<std::reference_wrapper<const MCDecodedPseudoProbe>>>
            BlockProbes;
        for (const BinaryFunction *F : Fragments) {
          const uint64_t FuncAddr = F->getAddress();
          for (const MCDecodedPseudoProbe &Probe :
               ProbeMap.find(FuncAddr, FuncAddr + F->getSize())) {
            const uint32_t OutputAddress = Probe.getAddress();
            const uint32_t InputOffset = BAT->translate(
                FuncAddr, OutputAddress - FuncAddr, /*IsBranchSrc=*/true);
            const unsigned BlockIndex = getBlock(InputOffset).second;
            BlockProbes[BlockIndex].emplace_back(Probe);
          }
        }

        for (auto &[Block, Probes] : BlockProbes) {
          YamlBF.Blocks[Block].PseudoProbes =
              YAMLProfileWriter::writeBlockProbes(Probes, InlineTreeNodeId);
        }
      }
      // Skip printing if there's no profile data
      llvm::erase_if(
          YamlBF.Blocks, [](const yaml::bolt::BinaryBasicBlockProfile &YamlBB) {
            auto HasCount = [](const auto &SI) { return SI.Count; };
            bool HasAnyCount = YamlBB.ExecCount ||
                               llvm::any_of(YamlBB.Successors, HasCount) ||
                               llvm::any_of(YamlBB.CallSites, HasCount);
            return !HasAnyCount;
          });
      BP.Functions.emplace_back(YamlBF);
    }
  }

  // Write the profile.
  yaml::Output Out(OutFile, nullptr, 0);
  Out << BP;
  return std::error_code();
}

void DataAggregator::dump() const { DataReader::dump(); }

void DataAggregator::dump(const LBREntry &LBR) const {
  Diag << "From: " << Twine::utohexstr(LBR.From)
       << " To: " << Twine::utohexstr(LBR.To) << " Mispred? " << LBR.Mispred
       << "\n";
}

void DataAggregator::dump(const PerfBranchSample &Sample) const {
  Diag << "Sample LBR entries: " << Sample.LBR.size() << "\n";
  for (const LBREntry &LBR : Sample.LBR)
    dump(LBR);
}

void DataAggregator::dump(const PerfMemSample &Sample) const {
  Diag << "Sample mem entries: " << Sample.PC << ": " << Sample.Addr << "\n";
}<|MERGE_RESOLUTION|>--- conflicted
+++ resolved
@@ -164,15 +164,9 @@
 void DataAggregator::start() {
   outs() << "PERF2BOLT: Starting data aggregation job for " << Filename << "\n";
 
-<<<<<<< HEAD
-  // Turn on heatmap building if requested by --print-heatmap-stats flag.
-  if (opts::HeatmapStats)
-    opts::HeatmapMode = true;
-=======
   // Turn on heatmap building if requested by --heatmap flag.
   if (!opts::HeatmapMode && opts::HeatmapOutput.getNumOccurrences())
     opts::HeatmapMode = opts::HeatmapModeKind::HM_Optional;
->>>>>>> 0289ca09
 
   // Don't launch perf for pre-aggregated files or when perf input is specified
   // by the user.
@@ -526,16 +520,10 @@
   if (std::error_code EC = printLBRHeatMap())
     return errorCodeToError(EC);
 
-<<<<<<< HEAD
-  if (opts::HeatmapStats)
-    return Error::success();
-
-=======
   if (opts::HeatmapMode == opts::HeatmapModeKind::HM_Optional)
     return Error::success();
 
   assert(opts::HeatmapMode == opts::HeatmapModeKind::HM_Exclusive);
->>>>>>> 0289ca09
   exit(0);
 }
 
@@ -583,19 +571,11 @@
   for (auto &BFI : BC.getBinaryFunctions()) {
     BinaryFunction &BF = BFI.second;
     if (FuncBranchData *FBD = getBranchData(BF)) {
-<<<<<<< HEAD
-      BF.markProfiled(BinaryFunction::PF_LBR);
-      BF.RawSampleCount = FBD->getNumExecutedBranches();
-    } else if (FuncBasicSampleData *FSD =
-                   getFuncBasicSampleData(BF.getNames())) {
-      BF.markProfiled(BinaryFunction::PF_IP);
-=======
       BF.markProfiled(BinaryFunction::PF_BRANCH);
       BF.RawSampleCount = FBD->getNumExecutedBranches();
     } else if (FuncBasicSampleData *FSD =
                    getFuncBasicSampleData(BF.getNames())) {
       BF.markProfiled(BinaryFunction::PF_BASIC);
->>>>>>> 0289ca09
       BF.RawSampleCount = FSD->getSamples();
     }
   }
@@ -1237,13 +1217,8 @@
   ErrorOr<StringRef> TypeOrErr = parseString(FieldSeparator);
   if (std::error_code EC = TypeOrErr.getError())
     return EC;
-<<<<<<< HEAD
-  enum TType { TRACE, BRANCH, FT, FT_EXTERNAL_ORIGIN, INVALID };
-  auto Type = StringSwitch<TType>(TypeOrErr.get())
-=======
   enum AggregatedLBREntry { TRACE, BRANCH, FT, FT_EXTERNAL_ORIGIN, INVALID };
   auto Type = StringSwitch<AggregatedLBREntry>(TypeOrErr.get())
->>>>>>> 0289ca09
                   .Case("T", TRACE)
                   .Case("B", BRANCH)
                   .Case("F", FT)
@@ -1267,7 +1242,7 @@
     return EC;
 
   ErrorOr<Location> TraceFtEnd = std::error_code();
-  if (Type == TRACE) {
+  if (Type == AggregatedLBREntry::TRACE) {
     while (checkAndConsumeFS()) {
     }
     TraceFtEnd = parseLocationOrOffset();
@@ -1277,12 +1252,13 @@
 
   while (checkAndConsumeFS()) {
   }
-  ErrorOr<int64_t> Frequency = parseNumberField(FieldSeparator, Type != BRANCH);
+  ErrorOr<int64_t> Frequency =
+      parseNumberField(FieldSeparator, Type != AggregatedLBREntry::BRANCH);
   if (std::error_code EC = Frequency.getError())
     return EC;
 
   uint64_t Mispreds = 0;
-  if (Type == BRANCH) {
+  if (Type == AggregatedLBREntry::BRANCH) {
     while (checkAndConsumeFS()) {
     }
     ErrorOr<int64_t> MispredsOrErr = parseNumberField(FieldSeparator, true);
@@ -1380,21 +1356,6 @@
     exit(1);
   }
 
-<<<<<<< HEAD
-  if (opts::HeatmapStats) {
-    HM.printSectionHotness(outs());
-    return std::error_code();
-  }
-  HM.print(opts::OutputFilename);
-  if (opts::OutputFilename == "-")
-    HM.printCDF(opts::OutputFilename);
-  else
-    HM.printCDF(opts::OutputFilename + ".csv");
-  if (opts::OutputFilename == "-")
-    HM.printSectionHotness(opts::OutputFilename);
-  else
-    HM.printSectionHotness(opts::OutputFilename + "-section-hotness.csv");
-=======
   HM.print(opts::HeatmapOutput);
   if (opts::HeatmapOutput == "-") {
     HM.printCDF(opts::HeatmapOutput);
@@ -1403,7 +1364,6 @@
     HM.printCDF(opts::HeatmapOutput + ".csv");
     HM.printSectionHotness(opts::HeatmapOutput + "-section-hotness.csv");
   }
->>>>>>> 0289ca09
 
   return std::error_code();
 }
@@ -1430,11 +1390,7 @@
       const uint64_t TraceTo = NextLBR->From;
       const BinaryFunction *TraceBF =
           getBinaryFunctionContainingAddress(TraceFrom);
-<<<<<<< HEAD
-      if (opts::HeatmapMode) {
-=======
       if (opts::HeatmapMode == opts::HeatmapModeKind::HM_Exclusive) {
->>>>>>> 0289ca09
         FTInfo &Info = FallthroughLBRs[Trace(TraceFrom, TraceTo)];
         ++Info.InternCount;
       } else if (TraceBF && TraceBF->containsAddress(TraceTo)) {
@@ -1472,11 +1428,7 @@
     NextLBR = &LBR;
 
     // Record branches outside binary functions for heatmap.
-<<<<<<< HEAD
-    if (opts::HeatmapMode) {
-=======
     if (opts::HeatmapMode == opts::HeatmapModeKind::HM_Exclusive) {
->>>>>>> 0289ca09
       TakenBranchInfo &Info = BranchLBRs[Trace(LBR.From, LBR.To)];
       ++Info.TakenCount;
       continue;
@@ -1491,12 +1443,8 @@
   }
   // Record LBR addresses not covered by fallthroughs (bottom-of-stack source
   // and top-of-stack target) as basic samples for heatmap.
-<<<<<<< HEAD
-  if (opts::HeatmapMode && !Sample.LBR.empty()) {
-=======
   if (opts::HeatmapMode == opts::HeatmapModeKind::HM_Exclusive &&
       !Sample.LBR.empty()) {
->>>>>>> 0289ca09
     ++BasicSamples[Sample.LBR.front().To];
     ++BasicSamples[Sample.LBR.back().From];
   }
@@ -2281,13 +2229,8 @@
   for (const StringMapEntry<std::nullopt_t> &EventEntry : EventNames)
     EventNamesOS << LS << EventEntry.first().str();
 
-<<<<<<< HEAD
-  BP.Header.Flags =
-      opts::BasicAggregation ? BinaryFunction::PF_IP : BinaryFunction::PF_LBR;
-=======
   BP.Header.Flags = opts::BasicAggregation ? BinaryFunction::PF_BASIC
                                            : BinaryFunction::PF_BRANCH;
->>>>>>> 0289ca09
 
   // Add probe inline tree nodes.
   YAMLProfileWriter::InlineTreeDesc InlineTree;
