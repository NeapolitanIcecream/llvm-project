//===- bolt/Profile/DataAggregator.cpp - Perf data aggregator -------------===//
//
// Part of the LLVM Project, under the Apache License v2.0 with LLVM Exceptions.
// See https://llvm.org/LICENSE.txt for license information.
// SPDX-License-Identifier: Apache-2.0 WITH LLVM-exception
//
//===----------------------------------------------------------------------===//
//
// This family of functions reads profile data written by perf record,
// aggregate it and then write it back to an output file.
//
//===----------------------------------------------------------------------===//

#include "bolt/Profile/DataAggregator.h"
#include "bolt/Core/BinaryContext.h"
#include "bolt/Core/BinaryFunction.h"
#include "bolt/Passes/BinaryPasses.h"
#include "bolt/Profile/BoltAddressTranslation.h"
#include "bolt/Profile/Heatmap.h"
#include "bolt/Profile/YAMLProfileWriter.h"
#include "bolt/Utils/CommandLineOpts.h"
#include "bolt/Utils/Utils.h"
#include "llvm/ADT/STLExtras.h"
#include "llvm/ADT/ScopeExit.h"
#include "llvm/Support/CommandLine.h"
#include "llvm/Support/Compiler.h"
#include "llvm/Support/Debug.h"
#include "llvm/Support/Errc.h"
#include "llvm/Support/FileSystem.h"
#include "llvm/Support/Process.h"
#include "llvm/Support/Program.h"
#include "llvm/Support/Regex.h"
#include "llvm/Support/Timer.h"
#include "llvm/Support/raw_ostream.h"
#include <map>
#include <optional>
#include <unordered_map>
#include <utility>

#define DEBUG_TYPE "aggregator"

using namespace llvm;
using namespace bolt;

namespace opts {

static cl::opt<bool>
    BasicAggregation("nl",
                     cl::desc("aggregate basic samples (without LBR info)"),
                     cl::cat(AggregatorCategory));

static cl::opt<std::string>
    ITraceAggregation("itrace",
                      cl::desc("Generate LBR info with perf itrace argument"),
                      cl::cat(AggregatorCategory));

static cl::opt<bool>
FilterMemProfile("filter-mem-profile",
  cl::desc("if processing a memory profile, filter out stack or heap accesses "
           "that won't be useful for BOLT to reduce profile file size"),
  cl::init(true),
  cl::cat(AggregatorCategory));

static cl::opt<unsigned long long>
FilterPID("pid",
  cl::desc("only use samples from process with specified PID"),
  cl::init(0),
  cl::Optional,
  cl::cat(AggregatorCategory));

static cl::opt<bool>
IgnoreBuildID("ignore-build-id",
  cl::desc("continue even if build-ids in input binary and perf.data mismatch"),
  cl::init(false),
  cl::cat(AggregatorCategory));

static cl::opt<bool> IgnoreInterruptLBR(
    "ignore-interrupt-lbr",
    cl::desc("ignore kernel interrupt LBR that happens asynchronously"),
    cl::init(true), cl::cat(AggregatorCategory));

static cl::opt<unsigned long long>
MaxSamples("max-samples",
  cl::init(-1ULL),
  cl::desc("maximum number of samples to read from LBR profile"),
  cl::Optional,
  cl::Hidden,
  cl::cat(AggregatorCategory));

extern cl::opt<opts::ProfileFormatKind> ProfileFormat;
extern cl::opt<bool> ProfileWritePseudoProbes;
extern cl::opt<std::string> SaveProfile;

cl::opt<bool> ReadPreAggregated(
    "pa", cl::desc("skip perf and read data from a pre-aggregated file format"),
    cl::cat(AggregatorCategory));

cl::opt<std::string>
    ReadPerfEvents("perf-script-events",
                   cl::desc("skip perf event collection by supplying a "
                            "perf-script output in a textual format"),
                   cl::ReallyHidden, cl::init(""), cl::cat(AggregatorCategory));

static cl::opt<bool>
TimeAggregator("time-aggr",
  cl::desc("time BOLT aggregator"),
  cl::init(false),
  cl::ZeroOrMore,
  cl::cat(AggregatorCategory));

} // namespace opts

namespace {

const char TimerGroupName[] = "aggregator";
const char TimerGroupDesc[] = "Aggregator";

std::vector<SectionNameAndRange> getTextSections(const BinaryContext *BC) {
  std::vector<SectionNameAndRange> sections;
  for (BinarySection &Section : BC->sections()) {
    if (!Section.isText())
      continue;
    if (Section.getSize() == 0)
      continue;
    sections.push_back(
        {Section.getName(), Section.getAddress(), Section.getEndAddress()});
  }
  llvm::sort(sections,
             [](const SectionNameAndRange &A, const SectionNameAndRange &B) {
               return A.BeginAddress < B.BeginAddress;
             });
  return sections;
}
}

constexpr uint64_t DataAggregator::KernelBaseAddr;

DataAggregator::~DataAggregator() { deleteTempFiles(); }

namespace {
void deleteTempFile(const std::string &FileName) {
  if (std::error_code Errc = sys::fs::remove(FileName.c_str()))
    errs() << "PERF2BOLT: failed to delete temporary file " << FileName
           << " with error " << Errc.message() << "\n";
}
}

void DataAggregator::deleteTempFiles() {
  for (std::string &FileName : TempFiles)
    deleteTempFile(FileName);
  TempFiles.clear();
}

void DataAggregator::findPerfExecutable() {
  std::optional<std::string> PerfExecutable =
      sys::Process::FindInEnvPath("PATH", "perf");
  if (!PerfExecutable) {
    outs() << "PERF2BOLT: No perf executable found!\n";
    exit(1);
  }
  PerfPath = *PerfExecutable;
}

void DataAggregator::start() {
  outs() << "PERF2BOLT: Starting data aggregation job for " << Filename << "\n";

  // Turn on heatmap building if requested by --heatmap flag.
  if (!opts::HeatmapMode && opts::HeatmapOutput.getNumOccurrences())
    opts::HeatmapMode = opts::HeatmapModeKind::HM_Optional;

  // Don't launch perf for pre-aggregated files or when perf input is specified
  // by the user.
  if (opts::ReadPreAggregated || !opts::ReadPerfEvents.empty())
    return;

  findPerfExecutable();

  if (opts::BasicAggregation) {
    launchPerfProcess("events without LBR",
                      MainEventsPPI,
                      "script -F pid,event,ip",
                      /*Wait = */false);
  } else if (!opts::ITraceAggregation.empty()) {
    std::string ItracePerfScriptArgs = llvm::formatv(
        "script -F pid,brstack --itrace={0}", opts::ITraceAggregation);
    launchPerfProcess("branch events with itrace", MainEventsPPI,
                      ItracePerfScriptArgs.c_str(),
                      /*Wait = */ false);
  } else {
    launchPerfProcess("branch events", MainEventsPPI, "script -F pid,brstack",
                      /*Wait = */ false);
  }

  // Note: we launch script for mem events regardless of the option, as the
  //       command fails fairly fast if mem events were not collected.
  launchPerfProcess("mem events",
                    MemEventsPPI,
                    "script -F pid,event,addr,ip",
                    /*Wait = */false);

  launchPerfProcess("process events", MMapEventsPPI,
                    "script --show-mmap-events --no-itrace",
                    /*Wait = */ false);

  launchPerfProcess("task events", TaskEventsPPI,
                    "script --show-task-events --no-itrace",
                    /*Wait = */ false);
}

void DataAggregator::abort() {
  if (opts::ReadPreAggregated)
    return;

  std::string Error;

  // Kill subprocesses in case they are not finished
  sys::Wait(TaskEventsPPI.PI, 1, &Error);
  sys::Wait(MMapEventsPPI.PI, 1, &Error);
  sys::Wait(MainEventsPPI.PI, 1, &Error);
  sys::Wait(MemEventsPPI.PI, 1, &Error);

  deleteTempFiles();

  exit(1);
}

void DataAggregator::launchPerfProcess(StringRef Name, PerfProcessInfo &PPI,
                                       const char *ArgsString, bool Wait) {
  SmallVector<StringRef, 4> Argv;

  outs() << "PERF2BOLT: spawning perf job to read " << Name << '\n';
  Argv.push_back(PerfPath.data());

  StringRef(ArgsString).split(Argv, ' ');
  Argv.push_back("-f");
  Argv.push_back("-i");
  Argv.push_back(Filename.c_str());

  if (std::error_code Errc =
          sys::fs::createTemporaryFile("perf.script", "out", PPI.StdoutPath)) {
    errs() << "PERF2BOLT: failed to create temporary file " << PPI.StdoutPath
           << " with error " << Errc.message() << "\n";
    exit(1);
  }
  TempFiles.push_back(PPI.StdoutPath.data());

  if (std::error_code Errc =
          sys::fs::createTemporaryFile("perf.script", "err", PPI.StderrPath)) {
    errs() << "PERF2BOLT: failed to create temporary file " << PPI.StderrPath
           << " with error " << Errc.message() << "\n";
    exit(1);
  }
  TempFiles.push_back(PPI.StderrPath.data());

  std::optional<StringRef> Redirects[] = {
      std::nullopt,                      // Stdin
      StringRef(PPI.StdoutPath.data()),  // Stdout
      StringRef(PPI.StderrPath.data())}; // Stderr

  LLVM_DEBUG({
    dbgs() << "Launching perf: ";
    for (StringRef Arg : Argv)
      dbgs() << Arg << " ";
    dbgs() << " 1> " << PPI.StdoutPath.data() << " 2> " << PPI.StderrPath.data()
           << "\n";
  });

  if (Wait)
    PPI.PI.ReturnCode = sys::ExecuteAndWait(PerfPath.data(), Argv,
                                            /*envp*/ std::nullopt, Redirects);
  else
    PPI.PI = sys::ExecuteNoWait(PerfPath.data(), Argv, /*envp*/ std::nullopt,
                                Redirects);
}

void DataAggregator::processFileBuildID(StringRef FileBuildID) {
  PerfProcessInfo BuildIDProcessInfo;
  launchPerfProcess("buildid list",
                    BuildIDProcessInfo,
                    "buildid-list",
                    /*Wait = */true);

  if (BuildIDProcessInfo.PI.ReturnCode != 0) {
    ErrorOr<std::unique_ptr<MemoryBuffer>> MB =
        MemoryBuffer::getFileOrSTDIN(BuildIDProcessInfo.StderrPath.data());
    StringRef ErrBuf = (*MB)->getBuffer();

    errs() << "PERF-ERROR: return code " << BuildIDProcessInfo.PI.ReturnCode
           << '\n';
    errs() << ErrBuf;
    return;
  }

  ErrorOr<std::unique_ptr<MemoryBuffer>> MB =
      MemoryBuffer::getFileOrSTDIN(BuildIDProcessInfo.StdoutPath.data());
  if (std::error_code EC = MB.getError()) {
    errs() << "Cannot open " << BuildIDProcessInfo.StdoutPath.data() << ": "
           << EC.message() << "\n";
    return;
  }

  FileBuf = std::move(*MB);
  ParsingBuf = FileBuf->getBuffer();

  std::optional<StringRef> FileName = getFileNameForBuildID(FileBuildID);
  if (!FileName) {
    if (hasAllBuildIDs()) {
      errs() << "PERF2BOLT-ERROR: failed to match build-id from perf output. "
                "This indicates the input binary supplied for data aggregation "
                "is not the same recorded by perf when collecting profiling "
                "data, or there were no samples recorded for the binary. "
                "Use -ignore-build-id option to override.\n";
      if (!opts::IgnoreBuildID)
        abort();
    } else {
      errs() << "PERF2BOLT-WARNING: build-id will not be checked because perf "
                "data was recorded without it\n";
      return;
    }
  } else if (*FileName != llvm::sys::path::filename(BC->getFilename())) {
    errs() << "PERF2BOLT-WARNING: build-id matched a different file name\n";
    BuildIDBinaryName = std::string(*FileName);
  } else {
    outs() << "PERF2BOLT: matched build-id and file name\n";
  }
}

bool DataAggregator::checkPerfDataMagic(StringRef FileName) {
  if (opts::ReadPreAggregated)
    return true;

  Expected<sys::fs::file_t> FD = sys::fs::openNativeFileForRead(FileName);
  if (!FD) {
    consumeError(FD.takeError());
    return false;
  }

  char Buf[7] = {0, 0, 0, 0, 0, 0, 0};

  auto Close = make_scope_exit([&] { sys::fs::closeFile(*FD); });
  Expected<size_t> BytesRead = sys::fs::readNativeFileSlice(
      *FD, MutableArrayRef(Buf, sizeof(Buf)), 0);
  if (!BytesRead) {
    consumeError(BytesRead.takeError());
    return false;
  }

  if (*BytesRead != 7)
    return false;

  if (strncmp(Buf, "PERFILE", 7) == 0)
    return true;
  return false;
}

void DataAggregator::parsePreAggregated() {
  ErrorOr<std::unique_ptr<MemoryBuffer>> MB =
      MemoryBuffer::getFileOrSTDIN(Filename);
  if (std::error_code EC = MB.getError()) {
    errs() << "PERF2BOLT-ERROR: cannot open " << Filename << ": "
           << EC.message() << "\n";
    exit(1);
  }

  FileBuf = std::move(*MB);
  ParsingBuf = FileBuf->getBuffer();
  Col = 0;
  Line = 1;
  if (parsePreAggregatedLBRSamples()) {
    errs() << "PERF2BOLT: failed to parse samples\n";
    exit(1);
  }
}

void DataAggregator::filterBinaryMMapInfo() {
  if (opts::FilterPID) {
    auto MMapInfoIter = BinaryMMapInfo.find(opts::FilterPID);
    if (MMapInfoIter != BinaryMMapInfo.end()) {
      MMapInfo MMap = MMapInfoIter->second;
      BinaryMMapInfo.clear();
      BinaryMMapInfo.insert(std::make_pair(MMap.PID, MMap));
    } else {
      if (errs().has_colors())
        errs().changeColor(raw_ostream::RED);
      errs() << "PERF2BOLT-ERROR: could not find a profile matching PID \""
             << opts::FilterPID << "\""
             << " for binary \"" << BC->getFilename() << "\".";
      assert(!BinaryMMapInfo.empty() && "No memory map for matching binary");
      errs() << " Profile for the following process is available:\n";
      for (std::pair<const uint64_t, MMapInfo> &MMI : BinaryMMapInfo)
        outs() << "  " << MMI.second.PID
               << (MMI.second.Forked ? " (forked)\n" : "\n");

      if (errs().has_colors())
        errs().resetColor();

      exit(1);
    }
  }
}

int DataAggregator::prepareToParse(StringRef Name, PerfProcessInfo &Process,
                                   PerfProcessErrorCallbackTy Callback) {
  if (!opts::ReadPerfEvents.empty()) {
    outs() << "PERF2BOLT: using pre-processed perf events for '" << Name
           << "' (perf-script-events)\n";
    ParsingBuf = opts::ReadPerfEvents;
    return 0;
  }

  std::string Error;
  outs() << "PERF2BOLT: waiting for perf " << Name
         << " collection to finish...\n";
  sys::ProcessInfo PI = sys::Wait(Process.PI, std::nullopt, &Error);

  if (!Error.empty()) {
    errs() << "PERF-ERROR: " << PerfPath << ": " << Error << "\n";
    deleteTempFiles();
    exit(1);
  }

  if (PI.ReturnCode != 0) {
    ErrorOr<std::unique_ptr<MemoryBuffer>> ErrorMB =
        MemoryBuffer::getFileOrSTDIN(Process.StderrPath.data());
    StringRef ErrBuf = (*ErrorMB)->getBuffer();

    deleteTempFiles();
    Callback(PI.ReturnCode, ErrBuf);
    return PI.ReturnCode;
  }

  ErrorOr<std::unique_ptr<MemoryBuffer>> MB =
      MemoryBuffer::getFileOrSTDIN(Process.StdoutPath.data());
  if (std::error_code EC = MB.getError()) {
    errs() << "Cannot open " << Process.StdoutPath.data() << ": "
           << EC.message() << "\n";
    deleteTempFiles();
    exit(1);
  }

  FileBuf = std::move(*MB);
  ParsingBuf = FileBuf->getBuffer();
  Col = 0;
  Line = 1;
  return PI.ReturnCode;
}

Error DataAggregator::preprocessProfile(BinaryContext &BC) {
  this->BC = &BC;

  auto ErrorCallback = [](int ReturnCode, StringRef ErrBuf) {
    errs() << "PERF-ERROR: return code " << ReturnCode << "\n" << ErrBuf;
    exit(1);
  };

  auto MemEventsErrorCallback = [&](int ReturnCode, StringRef ErrBuf) {
    Regex NoData("Samples for '.*' event do not have ADDR attribute set. "
                 "Cannot print 'addr' field.");
    if (!NoData.match(ErrBuf))
      ErrorCallback(ReturnCode, ErrBuf);
  };

  if (opts::ReadPreAggregated) {
    parsePreAggregated();
    goto heatmap;
  }

  if (std::optional<StringRef> FileBuildID = BC.getFileBuildID()) {
    outs() << "BOLT-INFO: binary build-id is:     " << *FileBuildID << "\n";
    processFileBuildID(*FileBuildID);
  } else {
    errs() << "BOLT-WARNING: build-id will not be checked because we could "
              "not read one from input binary\n";
  }

  if (BC.IsLinuxKernel) {
    // Current MMap parsing logic does not work with linux kernel.
    // MMap entries for linux kernel uses PERF_RECORD_MMAP
    // format instead of typical PERF_RECORD_MMAP2 format.
    // Since linux kernel address mapping is absolute (same as
    // in the ELF file), we avoid parsing MMap in linux kernel mode.
    // While generating optimized linux kernel binary, we may need
    // to parse MMap entries.

    // In linux kernel mode, we analyze and optimize
    // all linux kernel binary instructions, irrespective
    // of whether they are due to system calls or due to
    // interrupts. Therefore, we cannot ignore interrupt
    // in Linux kernel mode.
    opts::IgnoreInterruptLBR = false;
  } else {
    prepareToParse("mmap events", MMapEventsPPI, ErrorCallback);
    if (parseMMapEvents())
      errs() << "PERF2BOLT: failed to parse mmap events\n";
  }

  prepareToParse("task events", TaskEventsPPI, ErrorCallback);
  if (parseTaskEvents())
    errs() << "PERF2BOLT: failed to parse task events\n";

  filterBinaryMMapInfo();
  prepareToParse("events", MainEventsPPI, ErrorCallback);

  if ((!opts::BasicAggregation && parseBranchEvents()) ||
      (opts::BasicAggregation && parseBasicEvents()))
    errs() << "PERF2BOLT: failed to parse samples\n";

  // Special handling for memory events
  if (!prepareToParse("mem events", MemEventsPPI, MemEventsErrorCallback))
    if (const std::error_code EC = parseMemEvents())
      errs() << "PERF2BOLT: failed to parse memory events: " << EC.message()
             << '\n';

  deleteTempFiles();

heatmap:
  if (!opts::HeatmapMode)
    return Error::success();

  if (std::error_code EC = printLBRHeatMap())
    return errorCodeToError(EC);

  if (opts::HeatmapMode == opts::HeatmapModeKind::HM_Optional)
    return Error::success();

  assert(opts::HeatmapMode == opts::HeatmapModeKind::HM_Exclusive);
  exit(0);
}

Error DataAggregator::readProfile(BinaryContext &BC) {
  processProfile(BC);

  for (auto &BFI : BC.getBinaryFunctions()) {
    BinaryFunction &Function = BFI.second;
    convertBranchData(Function);
  }

  if (opts::AggregateOnly) {
    if (opts::ProfileFormat == opts::ProfileFormatKind::PF_Fdata)
      if (std::error_code EC = writeAggregatedFile(opts::OutputFilename))
        report_error("cannot create output data file", EC);

    // BAT YAML is handled by DataAggregator since normal YAML output requires
    // CFG which is not available in BAT mode.
    if (usesBAT()) {
      if (opts::ProfileFormat == opts::ProfileFormatKind::PF_YAML)
        if (std::error_code EC = writeBATYAML(BC, opts::OutputFilename))
          report_error("cannot create output data file", EC);
      if (!opts::SaveProfile.empty())
        if (std::error_code EC = writeBATYAML(BC, opts::SaveProfile))
          report_error("cannot create output data file", EC);
    }
  }

  return Error::success();
}

bool DataAggregator::mayHaveProfileData(const BinaryFunction &Function) {
  return Function.hasProfileAvailable();
}

void DataAggregator::processProfile(BinaryContext &BC) {
  if (opts::BasicAggregation)
    processBasicEvents();
  else
    processBranchEvents();

  processMemEvents();

  // Mark all functions with registered events as having a valid profile.
  for (auto &BFI : BC.getBinaryFunctions()) {
    BinaryFunction &BF = BFI.second;
    if (FuncBranchData *FBD = getBranchData(BF)) {
      BF.markProfiled(BinaryFunction::PF_BRANCH);
      BF.RawSampleCount = FBD->getNumExecutedBranches();
    } else if (FuncBasicSampleData *FSD =
                   getFuncBasicSampleData(BF.getNames())) {
      BF.markProfiled(BinaryFunction::PF_BASIC);
      BF.RawSampleCount = FSD->getSamples();
    }
  }

  for (auto &FuncBranches : NamesToBranches) {
    llvm::stable_sort(FuncBranches.second.Data);
    llvm::stable_sort(FuncBranches.second.EntryData);
  }

  for (auto &MemEvents : NamesToMemEvents)
    llvm::stable_sort(MemEvents.second.Data);

  // Release intermediate storage.
  clear(Traces);
  clear(BasicSamples);
  clear(MemSamples);
}

BinaryFunction *
DataAggregator::getBinaryFunctionContainingAddress(uint64_t Address) const {
  if (!BC->containsAddress(Address))
    return nullptr;

  return BC->getBinaryFunctionContainingAddress(Address, /*CheckPastEnd=*/false,
                                                /*UseMaxSize=*/true);
}

BinaryFunction *
DataAggregator::getBATParentFunction(const BinaryFunction &Func) const {
  if (BAT)
    if (const uint64_t HotAddr = BAT->fetchParentAddress(Func.getAddress()))
      return getBinaryFunctionContainingAddress(HotAddr);
  return nullptr;
}

StringRef DataAggregator::getLocationName(const BinaryFunction &Func,
                                          bool BAT) {
  if (!BAT)
    return Func.getOneName();

  const BinaryFunction *OrigFunc = &Func;
  // If it is a local function, prefer the name containing the file name where
  // the local function was declared
  for (StringRef AlternativeName : OrigFunc->getNames()) {
    size_t FileNameIdx = AlternativeName.find('/');
    // Confirm the alternative name has the pattern Symbol/FileName/1 before
    // using it
    if (FileNameIdx == StringRef::npos ||
        AlternativeName.find('/', FileNameIdx + 1) == StringRef::npos)
      continue;
    return AlternativeName;
  }
  return OrigFunc->getOneName();
}

bool DataAggregator::doBasicSample(BinaryFunction &OrigFunc, uint64_t Address,
                                   uint64_t Count) {
  // To record executed bytes, use basic block size as is regardless of BAT.
  uint64_t BlockSize = 0;
  if (BinaryBasicBlock *BB = OrigFunc.getBasicBlockContainingOffset(
          Address - OrigFunc.getAddress()))
    BlockSize = BB->getOriginalSize();

  BinaryFunction *ParentFunc = getBATParentFunction(OrigFunc);
  BinaryFunction &Func = ParentFunc ? *ParentFunc : OrigFunc;
  // Attach executed bytes to parent function in case of cold fragment.
  Func.SampleCountInBytes += Count * BlockSize;

  auto I = NamesToBasicSamples.find(Func.getOneName());
  if (I == NamesToBasicSamples.end()) {
    bool Success;
    StringRef LocName = getLocationName(Func, BAT);
    std::tie(I, Success) = NamesToBasicSamples.insert(std::make_pair(
        Func.getOneName(),
        FuncBasicSampleData(LocName, FuncBasicSampleData::ContainerTy())));
  }

  Address -= Func.getAddress();
  if (BAT)
    Address = BAT->translate(Func.getAddress(), Address, /*IsBranchSrc=*/false);

  I->second.bumpCount(Address, Count);
  return true;
}

bool DataAggregator::doIntraBranch(BinaryFunction &Func, uint64_t From,
                                   uint64_t To, uint64_t Count,
                                   uint64_t Mispreds) {
  FuncBranchData *AggrData = getBranchData(Func);
  if (!AggrData) {
    AggrData = &NamesToBranches[Func.getOneName()];
    AggrData->Name = getLocationName(Func, BAT);
    setBranchData(Func, AggrData);
  }

  LLVM_DEBUG(dbgs() << "BOLT-DEBUG: bumpBranchCount: "
                    << formatv("{0} @ {1:x} -> {0} @ {2:x}\n", Func, From, To));
  AggrData->bumpBranchCount(From, To, Count, Mispreds);
  return true;
}

bool DataAggregator::doInterBranch(BinaryFunction *FromFunc,
                                   BinaryFunction *ToFunc, uint64_t From,
                                   uint64_t To, uint64_t Count,
                                   uint64_t Mispreds) {
  FuncBranchData *FromAggrData = nullptr;
  FuncBranchData *ToAggrData = nullptr;
  StringRef SrcFunc;
  StringRef DstFunc;
  if (FromFunc) {
    SrcFunc = getLocationName(*FromFunc, BAT);
    FromAggrData = getBranchData(*FromFunc);
    if (!FromAggrData) {
      FromAggrData = &NamesToBranches[FromFunc->getOneName()];
      FromAggrData->Name = SrcFunc;
      setBranchData(*FromFunc, FromAggrData);
    }

    recordExit(*FromFunc, From, Mispreds, Count);
  }
  if (ToFunc) {
    DstFunc = getLocationName(*ToFunc, BAT);
    ToAggrData = getBranchData(*ToFunc);
    if (!ToAggrData) {
      ToAggrData = &NamesToBranches[ToFunc->getOneName()];
      ToAggrData->Name = DstFunc;
      setBranchData(*ToFunc, ToAggrData);
    }

    recordEntry(*ToFunc, To, Mispreds, Count);
  }

  if (FromAggrData)
    FromAggrData->bumpCallCount(From, Location(!DstFunc.empty(), DstFunc, To),
                                Count, Mispreds);
  if (ToAggrData)
    ToAggrData->bumpEntryCount(Location(!SrcFunc.empty(), SrcFunc, From), To,
                               Count, Mispreds);
  return true;
}

bool DataAggregator::doBranch(const Trace &Trace, uint64_t Count,
                              uint64_t Mispreds) {
  uint64_t From = Trace.Branch, To = Trace.From;
  // Returns whether \p Offset in \p Func contains a return instruction.
  auto checkReturn = [&](const BinaryFunction &Func, const uint64_t Offset) {
    auto isReturn = [&](auto MI) { return MI && BC->MIB->isReturn(*MI); };
    const uint64_t Addr = Func.getAddress() + Offset;
    if (llvm::is_contained(Returns, Addr))
      return true;
    if (Func.hasInstructions()
            ? isReturn(Func.getInstructionAtOffset(Offset))
            : isReturn(Func.disassembleInstructionAtOffset(Offset)))
      return Returns.emplace(Addr).second;
    return false;
  };

  // Mutates \p Addr to an offset into the containing function, performing BAT
  // offset translation and parent lookup.
  //
  // Returns the containing function (or BAT parent) and whether the address
  // corresponds to a return (if \p IsFrom) or a call continuation (otherwise).
  auto handleAddress = [&](uint64_t &Addr, bool IsFrom) {
    BinaryFunction *Func = getBinaryFunctionContainingAddress(Addr);
    if (!Func) {
      Addr = 0;
      return std::pair{Func, false};
    }

    Addr -= Func->getAddress();

    bool IsRet = IsFrom && checkReturn(*Func, Addr);

    if (BAT)
      Addr = BAT->translate(Func->getAddress(), Addr, IsFrom);

    if (BinaryFunction *ParentFunc = getBATParentFunction(*Func))
      Func = ParentFunc;

    return std::pair{Func, IsRet};
  };

  auto [FromFunc, IsReturn] = handleAddress(From, /*IsFrom*/ true);
  auto [ToFunc, _] = handleAddress(To, /*IsFrom*/ false);
  if (!FromFunc && !ToFunc)
    return false;

  // Ignore returns.
  if (IsReturn)
    return true;

  // Treat recursive control transfers as inter-branches.
  if (FromFunc == ToFunc && To != 0) {
    recordBranch(*FromFunc, From, To, Count, Mispreds);
    return doIntraBranch(*FromFunc, From, To, Count, Mispreds);
  }

  return doInterBranch(FromFunc, ToFunc, From, To, Count, Mispreds);
}

bool DataAggregator::doTrace(const Trace &Trace, uint64_t Count) {
  const uint64_t Branch = Trace.Branch, From = Trace.From, To = Trace.To;
  BinaryFunction *FromFunc = getBinaryFunctionContainingAddress(From);
  BinaryFunction *ToFunc = getBinaryFunctionContainingAddress(To);
  if (!FromFunc || !ToFunc) {
    LLVM_DEBUG(dbgs() << "Out of range trace " << Trace << '\n');
    NumLongRangeTraces += Count;
    return false;
  }
  if (FromFunc != ToFunc) {
    NumInvalidTraces += Count;
    LLVM_DEBUG(dbgs() << "Invalid trace " << Trace << '\n');
    return false;
  }

  // All branches are checked in doBranch except external addresses.
  bool IsReturn = llvm::is_contained(Returns, Branch);

  // Set ParentFunc to BAT parent function or FromFunc itself.
  BinaryFunction *ParentFunc = getBATParentFunction(*FromFunc);
  if (!ParentFunc)
    ParentFunc = FromFunc;
  ParentFunc->SampleCountInBytes += Count * (To - From);

  const uint64_t FuncAddress = FromFunc->getAddress();
  std::optional<BoltAddressTranslation::FallthroughListTy> FTs =
      BAT && BAT->isBATFunction(FuncAddress)
          ? BAT->getFallthroughsInTrace(FuncAddress, From, To, IsReturn)
          : getFallthroughsInTrace(*FromFunc, Trace, Count, IsReturn);
  if (!FTs) {
    LLVM_DEBUG(dbgs() << "Invalid trace " << Trace << '\n');
    NumInvalidTraces += Count;
    return false;
  }

  LLVM_DEBUG(dbgs() << "Processing " << FTs->size() << " fallthroughs for "
                    << FromFunc->getPrintName() << ":" << Trace << '\n');
  for (auto [From, To] : *FTs)
    doIntraBranch(*ParentFunc, From, To, Count, false);

  return true;
}

std::optional<SmallVector<std::pair<uint64_t, uint64_t>, 16>>
DataAggregator::getFallthroughsInTrace(BinaryFunction &BF, const Trace &Trace,
                                       uint64_t Count, bool IsReturn) const {
  SmallVector<std::pair<uint64_t, uint64_t>, 16> Branches;

  BinaryContext &BC = BF.getBinaryContext();

  // Offsets of the trace within this function.
  const uint64_t From = Trace.From - BF.getAddress();
  const uint64_t To = Trace.To - BF.getAddress();

  if (From > To)
    return std::nullopt;

  // Accept fall-throughs inside pseudo functions (PLT/thunks).
  // This check has to be above BF.empty as pseudo functions would pass it:
  // pseudo => ignored => CFG not built => empty.
  // If we return nullopt, trace would be reported as mismatching disassembled
  // function contents which it is not. To avoid this, return an empty
  // fall-through list instead.
  if (BF.isPseudo())
    return Branches;

  if (!BF.isSimple())
    return std::nullopt;

  assert(BF.hasCFG() && "can only record traces in CFG state");

  const BinaryBasicBlock *FromBB = BF.getBasicBlockContainingOffset(From);
  const BinaryBasicBlock *ToBB = BF.getBasicBlockContainingOffset(To);

  if (!FromBB || !ToBB)
    return std::nullopt;

  // Adjust FromBB if the first LBR is a return from the last instruction in
  // the previous block (that instruction should be a call).
  if (IsReturn) {
    if (From)
      FromBB = BF.getBasicBlockContainingOffset(From - 1);
    else
      LLVM_DEBUG(dbgs() << "return to the function start: " << Trace << '\n');
  } else if (Trace.Branch == Trace::EXTERNAL && From == FromBB->getOffset() &&
             !FromBB->isEntryPoint() && !FromBB->isLandingPad()) {
    const BinaryBasicBlock *PrevBB =
        BF.getLayout().getBlock(FromBB->getIndex() - 1);
    if (PrevBB->getSuccessor(FromBB->getLabel())) {
      const MCInst *Instr = PrevBB->getLastNonPseudoInstr();
      if (Instr && BC.MIB->isCall(*Instr))
        FromBB = PrevBB;
      else
        LLVM_DEBUG(dbgs() << "invalid trace (no call): " << Trace << '\n');
    } else {
      LLVM_DEBUG(dbgs() << "invalid trace: " << Trace << '\n');
    }
  }

  // Fill out information for fall-through edges. The From and To could be
  // within the same basic block, e.g. when two call instructions are in the
  // same block. In this case we skip the processing.
  if (FromBB == ToBB)
    return Branches;

  // Process blocks in the original layout order.
  BinaryBasicBlock *BB = BF.getLayout().getBlock(FromBB->getIndex());
  assert(BB == FromBB && "index mismatch");
  while (BB != ToBB) {
    BinaryBasicBlock *NextBB = BF.getLayout().getBlock(BB->getIndex() + 1);
    assert((NextBB && NextBB->getOffset() > BB->getOffset()) && "bad layout");

    // Check for bad LBRs.
    if (!BB->getSuccessor(NextBB->getLabel())) {
      LLVM_DEBUG(dbgs() << "no fall-through for the trace: " << Trace << '\n');
      return std::nullopt;
    }

    const MCInst *Instr = BB->getLastNonPseudoInstr();
    uint64_t Offset = 0;
    if (Instr)
      Offset = BC.MIB->getOffsetWithDefault(*Instr, 0);
    else
      Offset = BB->getOffset();

    Branches.emplace_back(Offset, NextBB->getOffset());

    BB = NextBB;
  }

  // Record fall-through jumps
  for (const auto &[FromOffset, ToOffset] : Branches) {
    BinaryBasicBlock *FromBB = BF.getBasicBlockContainingOffset(FromOffset);
    BinaryBasicBlock *ToBB = BF.getBasicBlockAtOffset(ToOffset);
    assert(FromBB && ToBB);
    BinaryBasicBlock::BinaryBranchInfo &BI = FromBB->getBranchInfo(*ToBB);
    BI.Count += Count;
  }

  return Branches;
}

bool DataAggregator::recordEntry(BinaryFunction &BF, uint64_t To, bool Mispred,
                                 uint64_t Count) const {
  if (To > BF.getSize())
    return false;

  if (!BF.hasProfile())
    BF.ExecutionCount = 0;

  BinaryBasicBlock *EntryBB = nullptr;
  if (To == 0) {
    BF.ExecutionCount += Count;
    if (!BF.empty())
      EntryBB = &BF.front();
  } else if (BinaryBasicBlock *BB = BF.getBasicBlockAtOffset(To)) {
    if (BB->isEntryPoint())
      EntryBB = BB;
  }

  if (EntryBB)
    EntryBB->setExecutionCount(EntryBB->getKnownExecutionCount() + Count);

  return true;
}

bool DataAggregator::recordExit(BinaryFunction &BF, uint64_t From, bool Mispred,
                                uint64_t Count) const {
  if (!BF.isSimple() || From > BF.getSize())
    return false;

  if (!BF.hasProfile())
    BF.ExecutionCount = 0;

  return true;
}

ErrorOr<DataAggregator::LBREntry> DataAggregator::parseLBREntry() {
  LBREntry Res;
  ErrorOr<StringRef> FromStrRes = parseString('/');
  if (std::error_code EC = FromStrRes.getError())
    return EC;
  StringRef OffsetStr = FromStrRes.get();
  if (OffsetStr.getAsInteger(0, Res.From)) {
    reportError("expected hexadecimal number with From address");
    Diag << "Found: " << OffsetStr << "\n";
    return make_error_code(llvm::errc::io_error);
  }

  ErrorOr<StringRef> ToStrRes = parseString('/');
  if (std::error_code EC = ToStrRes.getError())
    return EC;
  OffsetStr = ToStrRes.get();
  if (OffsetStr.getAsInteger(0, Res.To)) {
    reportError("expected hexadecimal number with To address");
    Diag << "Found: " << OffsetStr << "\n";
    return make_error_code(llvm::errc::io_error);
  }

  ErrorOr<StringRef> MispredStrRes = parseString('/');
  if (std::error_code EC = MispredStrRes.getError())
    return EC;
  StringRef MispredStr = MispredStrRes.get();
  if (MispredStr.size() != 1 ||
      (MispredStr[0] != 'P' && MispredStr[0] != 'M' && MispredStr[0] != '-')) {
    reportError("expected single char for mispred bit");
    Diag << "Found: " << MispredStr << "\n";
    return make_error_code(llvm::errc::io_error);
  }
  Res.Mispred = MispredStr[0] == 'M';

  static bool MispredWarning = true;
  if (MispredStr[0] == '-' && MispredWarning) {
    errs() << "PERF2BOLT-WARNING: misprediction bit is missing in profile\n";
    MispredWarning = false;
  }

  ErrorOr<StringRef> Rest = parseString(FieldSeparator, true);
  if (std::error_code EC = Rest.getError())
    return EC;
  if (Rest.get().size() < 5) {
    reportError("expected rest of LBR entry");
    Diag << "Found: " << Rest.get() << "\n";
    return make_error_code(llvm::errc::io_error);
  }
  return Res;
}

bool DataAggregator::checkAndConsumeFS() {
  if (ParsingBuf[0] != FieldSeparator)
    return false;

  ParsingBuf = ParsingBuf.drop_front(1);
  Col += 1;
  return true;
}

void DataAggregator::consumeRestOfLine() {
  size_t LineEnd = ParsingBuf.find_first_of('\n');
  if (LineEnd == StringRef::npos) {
    ParsingBuf = StringRef();
    Col = 0;
    Line += 1;
    return;
  }
  ParsingBuf = ParsingBuf.drop_front(LineEnd + 1);
  Col = 0;
  Line += 1;
}

bool DataAggregator::checkNewLine() {
  return ParsingBuf[0] == '\n';
}

ErrorOr<DataAggregator::PerfBranchSample> DataAggregator::parseBranchSample() {
  PerfBranchSample Res;

  while (checkAndConsumeFS()) {
  }

  ErrorOr<int64_t> PIDRes = parseNumberField(FieldSeparator, true);
  if (std::error_code EC = PIDRes.getError())
    return EC;
  auto MMapInfoIter = BinaryMMapInfo.find(*PIDRes);
  if (!BC->IsLinuxKernel && MMapInfoIter == BinaryMMapInfo.end()) {
    consumeRestOfLine();
    return make_error_code(errc::no_such_process);
  }

  if (checkAndConsumeNewLine())
    return Res;

  while (!checkAndConsumeNewLine()) {
    checkAndConsumeFS();

    ErrorOr<LBREntry> LBRRes = parseLBREntry();
    if (std::error_code EC = LBRRes.getError())
      return EC;
    LBREntry LBR = LBRRes.get();
    if (ignoreKernelInterrupt(LBR))
      continue;
    if (!BC->HasFixedLoadAddress)
      adjustLBR(LBR, MMapInfoIter->second);
    Res.LBR.push_back(LBR);
  }

  return Res;
}

ErrorOr<DataAggregator::PerfBasicSample> DataAggregator::parseBasicSample() {
  while (checkAndConsumeFS()) {
  }

  ErrorOr<int64_t> PIDRes = parseNumberField(FieldSeparator, true);
  if (std::error_code EC = PIDRes.getError())
    return EC;

  auto MMapInfoIter = BinaryMMapInfo.find(*PIDRes);
  if (MMapInfoIter == BinaryMMapInfo.end()) {
    consumeRestOfLine();
    return PerfBasicSample{StringRef(), 0};
  }

  while (checkAndConsumeFS()) {
  }

  ErrorOr<StringRef> Event = parseString(FieldSeparator);
  if (std::error_code EC = Event.getError())
    return EC;

  while (checkAndConsumeFS()) {
  }

  ErrorOr<uint64_t> AddrRes = parseHexField(FieldSeparator, true);
  if (std::error_code EC = AddrRes.getError())
    return EC;

  if (!checkAndConsumeNewLine()) {
    reportError("expected end of line");
    return make_error_code(llvm::errc::io_error);
  }

  uint64_t Address = *AddrRes;
  if (!BC->HasFixedLoadAddress)
    adjustAddress(Address, MMapInfoIter->second);

  return PerfBasicSample{Event.get(), Address};
}

ErrorOr<DataAggregator::PerfMemSample> DataAggregator::parseMemSample() {
  PerfMemSample Res{0, 0};

  while (checkAndConsumeFS()) {
  }

  ErrorOr<int64_t> PIDRes = parseNumberField(FieldSeparator, true);
  if (std::error_code EC = PIDRes.getError())
    return EC;

  auto MMapInfoIter = BinaryMMapInfo.find(*PIDRes);
  if (MMapInfoIter == BinaryMMapInfo.end()) {
    consumeRestOfLine();
    return Res;
  }

  while (checkAndConsumeFS()) {
  }

  ErrorOr<StringRef> Event = parseString(FieldSeparator);
  if (std::error_code EC = Event.getError())
    return EC;
  if (!Event.get().contains("mem-loads")) {
    consumeRestOfLine();
    return Res;
  }

  while (checkAndConsumeFS()) {
  }

  ErrorOr<uint64_t> AddrRes = parseHexField(FieldSeparator);
  if (std::error_code EC = AddrRes.getError())
    return EC;

  while (checkAndConsumeFS()) {
  }

  ErrorOr<uint64_t> PCRes = parseHexField(FieldSeparator, true);
  if (std::error_code EC = PCRes.getError()) {
    consumeRestOfLine();
    return EC;
  }

  if (!checkAndConsumeNewLine()) {
    reportError("expected end of line");
    return make_error_code(llvm::errc::io_error);
  }

  uint64_t Address = *AddrRes;
  if (!BC->HasFixedLoadAddress)
    adjustAddress(Address, MMapInfoIter->second);

  return PerfMemSample{PCRes.get(), Address};
}

ErrorOr<Location> DataAggregator::parseLocationOrOffset() {
  auto parseOffset = [this]() -> ErrorOr<Location> {
    ErrorOr<uint64_t> Res = parseHexField(FieldSeparator);
    if (std::error_code EC = Res.getError())
      return EC;
    return Location(Res.get());
  };

  size_t Sep = ParsingBuf.find_first_of(" \n");
  if (Sep == StringRef::npos)
    return parseOffset();
  StringRef LookAhead = ParsingBuf.substr(0, Sep);
  if (!LookAhead.contains(':'))
    return parseOffset();

  ErrorOr<StringRef> BuildID = parseString(':');
  if (std::error_code EC = BuildID.getError())
    return EC;
  ErrorOr<uint64_t> Offset = parseHexField(FieldSeparator);
  if (std::error_code EC = Offset.getError())
    return EC;
  return Location(true, BuildID.get(), Offset.get());
}

std::error_code DataAggregator::parseAggregatedLBREntry() {
  enum AggregatedLBREntry : char {
    INVALID = 0,
    EVENT_NAME,        // E
    TRACE,             // T
    SAMPLE,            // S
    BRANCH,            // B
    FT,                // F
    FT_EXTERNAL_ORIGIN // f
  } Type = INVALID;

  // The number of fields to parse, set based on Type.
  int AddrNum = 0;
  int CounterNum = 0;
  // Storage for parsed fields.
  StringRef EventName;
  std::optional<Location> Addr[3];
  int64_t Counters[2] = {0};

  while (Type == INVALID || Type == EVENT_NAME) {
    while (checkAndConsumeFS()) {
    }
    ErrorOr<StringRef> StrOrErr =
        parseString(FieldSeparator, Type == EVENT_NAME);
    if (std::error_code EC = StrOrErr.getError())
      return EC;
    StringRef Str = StrOrErr.get();

    if (Type == EVENT_NAME) {
      EventName = Str;
      break;
    }

    Type = StringSwitch<AggregatedLBREntry>(Str)
               .Case("T", TRACE)
               .Case("S", SAMPLE)
               .Case("E", EVENT_NAME)
               .Case("B", BRANCH)
               .Case("F", FT)
               .Case("f", FT_EXTERNAL_ORIGIN)
               .Default(INVALID);

    if (Type == INVALID) {
      reportError("expected T, S, E, B, F or f");
      return make_error_code(llvm::errc::io_error);
    }

    using SSI = StringSwitch<int>;
    AddrNum = SSI(Str).Case("T", 3).Case("S", 1).Case("E", 0).Default(2);
    CounterNum = SSI(Str).Case("B", 2).Case("E", 0).Default(1);
  }

  for (int I = 0; I < AddrNum; ++I) {
    while (checkAndConsumeFS()) {
    }
    ErrorOr<Location> AddrOrErr = parseLocationOrOffset();
    if (std::error_code EC = AddrOrErr.getError())
      return EC;
    Addr[I] = AddrOrErr.get();
  }

  for (int I = 0; I < CounterNum; ++I) {
    while (checkAndConsumeFS()) {
    }
    ErrorOr<int64_t> CountOrErr =
        parseNumberField(FieldSeparator, I + 1 == CounterNum);
    if (std::error_code EC = CountOrErr.getError())
      return EC;
    Counters[I] = CountOrErr.get();
  }

  if (!checkAndConsumeNewLine()) {
    reportError("expected end of line");
    return make_error_code(llvm::errc::io_error);
  }

  if (Type == EVENT_NAME) {
    EventNames.insert(EventName);
    return std::error_code();
  }

  const uint64_t FromOffset = Addr[0]->Offset;
  BinaryFunction *FromFunc = getBinaryFunctionContainingAddress(FromOffset);
  if (FromFunc)
    FromFunc->setHasProfileAvailable();

  int64_t Count = Counters[0];
  int64_t Mispreds = Counters[1];

  if (Type == SAMPLE) {
    BasicSamples[FromOffset] += Count;
    NumTotalSamples += Count;
    return std::error_code();
  }

  const uint64_t ToOffset = Addr[1]->Offset;
  BinaryFunction *ToFunc = getBinaryFunctionContainingAddress(ToOffset);
  if (ToFunc)
    ToFunc->setHasProfileAvailable();

  if (Type == FT || Type == FT_EXTERNAL_ORIGIN) {
    Addr[2] = Location(Addr[1]->Offset);
    Addr[1] = Location(Addr[0]->Offset);
    Addr[0] = Location(Type == FT ? Trace::FT_ONLY : Trace::FT_EXTERNAL_ORIGIN);
  }

  if (Type == BRANCH) {
    Addr[2] = Location(Trace::EXTERNAL);
  }

  Trace T{Addr[0]->Offset, Addr[1]->Offset, Addr[2]->Offset};
  TakenBranchInfo TI{(uint64_t)Count, (uint64_t)Mispreds};

  Traces.emplace_back(T, TI);

  if (Addr[2]->Offset)
    NumTraces += Count;
  NumTotalSamples += Count;

  return std::error_code();
}

bool DataAggregator::ignoreKernelInterrupt(LBREntry &LBR) const {
  return opts::IgnoreInterruptLBR &&
         (LBR.From >= KernelBaseAddr || LBR.To >= KernelBaseAddr);
}

std::error_code DataAggregator::printLBRHeatMap() {
  outs() << "PERF2BOLT: parse branch events...\n";
  NamedRegionTimer T("parseBranch", "Parsing branch events", TimerGroupName,
                     TimerGroupDesc, opts::TimeAggregator);

  if (BC->IsLinuxKernel) {
    opts::HeatmapMaxAddress = 0xffffffffffffffff;
    opts::HeatmapMinAddress = KernelBaseAddr;
  }
  opts::HeatmapBlockSizes &HMBS = opts::HeatmapBlock;
  Heatmap HM(HMBS[0], opts::HeatmapMinAddress, opts::HeatmapMaxAddress,
             getTextSections(BC));
  auto getSymbolValue = [&](const MCSymbol *Symbol) -> uint64_t {
    if (Symbol)
      if (ErrorOr<uint64_t> SymValue = BC->getSymbolValue(*Symbol))
        return SymValue.get();
    return 0;
  };
  HM.HotStart = getSymbolValue(BC->getHotTextStartSymbol());
  HM.HotEnd = getSymbolValue(BC->getHotTextEndSymbol());

  if (!NumTotalSamples) {
    if (opts::BasicAggregation) {
      errs() << "HEATMAP-ERROR: no basic event samples detected in profile. "
                "Cannot build heatmap.";
    } else {
      errs() << "HEATMAP-ERROR: no LBR traces detected in profile. "
                "Cannot build heatmap. Use -nl for building heatmap from "
                "basic events.\n";
    }
    exit(1);
  }

  outs() << "HEATMAP: building heat map...\n";

  // Register basic samples and perf LBR addresses not covered by fallthroughs.
  for (const auto &[PC, Hits] : BasicSamples)
    HM.registerAddress(PC, Hits);
  for (const auto &[Trace, Info] : Traces)
    if (Trace.To)
      HM.registerAddressRange(Trace.From, Trace.To, Info.TakenCount);

  if (HM.getNumInvalidRanges())
    outs() << "HEATMAP: invalid traces: " << HM.getNumInvalidRanges() << '\n';

  if (!HM.size()) {
    errs() << "HEATMAP-ERROR: no valid traces registered\n";
    exit(1);
  }

  HM.print(opts::HeatmapOutput);
  if (opts::HeatmapOutput == "-") {
    HM.printCDF(opts::HeatmapOutput);
    HM.printSectionHotness(opts::HeatmapOutput);
  } else {
    HM.printCDF(opts::HeatmapOutput + ".csv");
    HM.printSectionHotness(opts::HeatmapOutput + "-section-hotness.csv");
  }
  // Provide coarse-grained heatmaps if requested via zoom-out scales
  for (const uint64_t NewBucketSize : ArrayRef(HMBS).drop_front()) {
    HM.resizeBucket(NewBucketSize);
    if (opts::HeatmapOutput == "-")
      HM.print(opts::HeatmapOutput);
    else
      HM.print(formatv("{0}-{1}", opts::HeatmapOutput, NewBucketSize).str());
  }

  return std::error_code();
}

void DataAggregator::parseLBRSample(const PerfBranchSample &Sample,
                                    bool NeedsSkylakeFix) {
  // LBRs are stored in reverse execution order. NextLBR refers to the next
  // executed branch record.
  const LBREntry *NextLBR = nullptr;
  uint32_t NumEntry = 0;
  for (const LBREntry &LBR : Sample.LBR) {
    ++NumEntry;
    // Hardware bug workaround: Intel Skylake (which has 32 LBR entries)
    // sometimes record entry 32 as an exact copy of entry 31. This will cause
    // us to likely record an invalid trace and generate a stale function for
    // BAT mode (non BAT disassembles the function and is able to ignore this
    // trace at aggregation time). Drop first 2 entries (last two, in
    // chronological order)
    if (NeedsSkylakeFix && NumEntry <= 2)
      continue;
<<<<<<< HEAD
    TakenBranchInfo &Info = TraceMap[Trace{
        LBR.From, LBR.To, NextLBR ? NextLBR->From : Trace::EXTERNAL}];
=======
    if (NextLBR) {
      // Record fall-through trace.
      const uint64_t TraceFrom = LBR.To;
      const uint64_t TraceTo = NextLBR->From;
      const BinaryFunction *TraceBF =
          getBinaryFunctionContainingAddress(TraceFrom);
      FTInfo &Info = FallthroughLBRs[Trace(TraceFrom, TraceTo)];
      if (TraceBF && TraceBF->containsAddress(LBR.From))
        ++Info.InternCount;
      else
        ++Info.ExternCount;
      ++NumTraces;
    }
    NextLBR = &LBR;

    TakenBranchInfo &Info = BranchLBRs[Trace(LBR.From, LBR.To)];
>>>>>>> c3057de0
    ++Info.TakenCount;
    Info.MispredCount += LBR.Mispred;
    NextLBR = &LBR;
  }
  // Record LBR addresses not covered by fallthroughs (bottom-of-stack source
  // and top-of-stack target) as basic samples for heatmap.
  if (opts::HeatmapMode == opts::HeatmapModeKind::HM_Exclusive &&
      !Sample.LBR.empty()) {
    ++BasicSamples[Sample.LBR.front().To];
    ++BasicSamples[Sample.LBR.back().From];
  }
}

void DataAggregator::printLongRangeTracesDiagnostic() const {
  outs() << "PERF2BOLT: out of range traces involving unknown regions: "
         << NumLongRangeTraces;
  if (NumTraces > 0)
    outs() << format(" (%.1f%%)", NumLongRangeTraces * 100.0f / NumTraces);
  outs() << "\n";
}

static float printColoredPct(uint64_t Numerator, uint64_t Denominator, float T1,
                             float T2) {
  if (Denominator == 0) {
    outs() << "\n";
    return 0;
  }
  float Percent = Numerator * 100.0f / Denominator;
  outs() << " (";
  if (outs().has_colors()) {
    if (Percent > T2)
      outs().changeColor(raw_ostream::RED);
    else if (Percent > T1)
      outs().changeColor(raw_ostream::YELLOW);
    else
      outs().changeColor(raw_ostream::GREEN);
  }
  outs() << format("%.1f%%", Percent);
  if (outs().has_colors())
    outs().resetColor();
  outs() << ")\n";
  return Percent;
}

void DataAggregator::printBranchSamplesDiagnostics() const {
  outs() << "PERF2BOLT: traces mismatching disassembled function contents: "
         << NumInvalidTraces;
  if (printColoredPct(NumInvalidTraces, NumTraces, 5, 10) > 10)
    outs() << "\n !! WARNING !! This high mismatch ratio indicates the input "
              "binary is probably not the same binary used during profiling "
              "collection. The generated data may be ineffective for improving "
              "performance\n\n";
  printLongRangeTracesDiagnostic();
}

void DataAggregator::printBasicSamplesDiagnostics(
    uint64_t OutOfRangeSamples) const {
  outs() << "PERF2BOLT: out of range samples recorded in unknown regions: "
         << OutOfRangeSamples;
  if (printColoredPct(OutOfRangeSamples, NumTotalSamples, 40, 60) > 80)
    outs() << "\n !! WARNING !! This high mismatch ratio indicates the input "
              "binary is probably not the same binary used during profiling "
              "collection. The generated data may be ineffective for improving "
              "performance\n\n";
}

void DataAggregator::printBranchStacksDiagnostics(
    uint64_t IgnoredSamples) const {
  outs() << "PERF2BOLT: ignored samples: " << IgnoredSamples;
  if (printColoredPct(IgnoredSamples, NumTotalSamples, 20, 50) > 50)
    errs() << "PERF2BOLT-WARNING: less than 50% of all recorded samples "
              "were attributed to the input binary\n";
}

std::error_code DataAggregator::parseBranchEvents() {
  outs() << "PERF2BOLT: parse branch events...\n";
  NamedRegionTimer T("parseBranch", "Parsing branch events", TimerGroupName,
                     TimerGroupDesc, opts::TimeAggregator);

  uint64_t NumEntries = 0;
  uint64_t NumSamples = 0;
  uint64_t NumSamplesNoLBR = 0;
  bool NeedsSkylakeFix = false;

  while (hasData() && NumTotalSamples < opts::MaxSamples) {
    ++NumTotalSamples;

    ErrorOr<PerfBranchSample> SampleRes = parseBranchSample();
    if (std::error_code EC = SampleRes.getError()) {
      if (EC == errc::no_such_process)
        continue;
      return EC;
    }
    ++NumSamples;

    PerfBranchSample &Sample = SampleRes.get();

    if (Sample.LBR.empty()) {
      ++NumSamplesNoLBR;
      continue;
    }

    NumEntries += Sample.LBR.size();
    if (BAT && Sample.LBR.size() == 32 && !NeedsSkylakeFix) {
      errs() << "PERF2BOLT-WARNING: using Intel Skylake bug workaround\n";
      NeedsSkylakeFix = true;
    }

    parseLBRSample(Sample, NeedsSkylakeFix);
  }

  Traces.reserve(TraceMap.size());
  for (const auto &[Trace, Info] : TraceMap) {
    Traces.emplace_back(Trace, Info);
    for (const uint64_t Addr : {Trace.Branch, Trace.From})
      if (BinaryFunction *BF = getBinaryFunctionContainingAddress(Addr))
        BF->setHasProfileAvailable();
  }
  clear(TraceMap);

  outs() << "PERF2BOLT: read " << NumSamples << " samples and " << NumEntries
         << " LBR entries\n";
  if (NumTotalSamples) {
    if (NumSamples && NumSamplesNoLBR == NumSamples) {
      // Note: we don't know if perf2bolt is being used to parse memory samples
      // at this point. In this case, it is OK to parse zero LBRs.
      errs() << "PERF2BOLT-WARNING: all recorded samples for this binary lack "
                "LBR. Record profile with perf record -j any or run perf2bolt "
                "in no-LBR mode with -nl (the performance improvement in -nl "
                "mode may be limited)\n";
    } else {
      printBranchStacksDiagnostics(NumTotalSamples - NumSamples);
    }
  }

  return std::error_code();
}

void DataAggregator::processBranchEvents() {
  outs() << "PERF2BOLT: processing branch events...\n";
  NamedRegionTimer T("processBranch", "Processing branch events",
                     TimerGroupName, TimerGroupDesc, opts::TimeAggregator);

  for (const auto &[Trace, Info] : Traces) {
    if (Trace.Branch != Trace::FT_ONLY &&
        Trace.Branch != Trace::FT_EXTERNAL_ORIGIN)
      doBranch(Trace, Info.TakenCount, Info.MispredCount);
    if (Trace.To)
      doTrace(Trace, Info.TakenCount);
  }
  printBranchSamplesDiagnostics();
}

std::error_code DataAggregator::parseBasicEvents() {
  outs() << "PERF2BOLT: parsing basic events (without LBR)...\n";
  NamedRegionTimer T("parseBasic", "Parsing basic events", TimerGroupName,
                     TimerGroupDesc, opts::TimeAggregator);
  while (hasData()) {
    ErrorOr<PerfBasicSample> Sample = parseBasicSample();
    if (std::error_code EC = Sample.getError())
      return EC;

    if (!Sample->PC)
      continue;
    ++NumTotalSamples;

    if (BinaryFunction *BF = getBinaryFunctionContainingAddress(Sample->PC))
      BF->setHasProfileAvailable();

    ++BasicSamples[Sample->PC];
    EventNames.insert(Sample->EventName);
  }
  outs() << "PERF2BOLT: read " << NumTotalSamples << " basic samples\n";

  return std::error_code();
}

void DataAggregator::processBasicEvents() {
  outs() << "PERF2BOLT: processing basic events (without LBR)...\n";
  NamedRegionTimer T("processBasic", "Processing basic events", TimerGroupName,
                     TimerGroupDesc, opts::TimeAggregator);
  uint64_t OutOfRangeSamples = 0;
  for (auto &Sample : BasicSamples) {
    const uint64_t PC = Sample.first;
    const uint64_t HitCount = Sample.second;
    BinaryFunction *Func = getBinaryFunctionContainingAddress(PC);
    if (!Func) {
      OutOfRangeSamples += HitCount;
      continue;
    }

    doBasicSample(*Func, PC, HitCount);
  }

  printBasicSamplesDiagnostics(OutOfRangeSamples);
}

std::error_code DataAggregator::parseMemEvents() {
  outs() << "PERF2BOLT: parsing memory events...\n";
  NamedRegionTimer T("parseMemEvents", "Parsing mem events", TimerGroupName,
                     TimerGroupDesc, opts::TimeAggregator);
  while (hasData()) {
    ErrorOr<PerfMemSample> Sample = parseMemSample();
    if (std::error_code EC = Sample.getError())
      return EC;

    if (BinaryFunction *BF = getBinaryFunctionContainingAddress(Sample->PC))
      BF->setHasProfileAvailable();

    MemSamples.emplace_back(std::move(Sample.get()));
  }

  return std::error_code();
}

void DataAggregator::processMemEvents() {
  NamedRegionTimer T("ProcessMemEvents", "Processing mem events",
                     TimerGroupName, TimerGroupDesc, opts::TimeAggregator);
  for (const PerfMemSample &Sample : MemSamples) {
    uint64_t PC = Sample.PC;
    uint64_t Addr = Sample.Addr;
    StringRef FuncName;
    StringRef MemName;

    // Try to resolve symbol for PC
    BinaryFunction *Func = getBinaryFunctionContainingAddress(PC);
    if (!Func) {
      LLVM_DEBUG(if (PC != 0) {
        dbgs() << formatv("Skipped mem event: {0:x} => {1:x}\n", PC, Addr);
      });
      continue;
    }

    FuncName = Func->getOneName();
    PC -= Func->getAddress();

    // Try to resolve symbol for memory load
    if (BinaryData *BD = BC->getBinaryDataContainingAddress(Addr)) {
      MemName = BD->getName();
      Addr -= BD->getAddress();
    } else if (opts::FilterMemProfile) {
      // Filter out heap/stack accesses
      continue;
    }

    const Location FuncLoc(!FuncName.empty(), FuncName, PC);
    const Location AddrLoc(!MemName.empty(), MemName, Addr);

    FuncMemData *MemData = &NamesToMemEvents[FuncName];
    MemData->Name = FuncName;
    setMemData(*Func, MemData);
    MemData->update(FuncLoc, AddrLoc);
    LLVM_DEBUG(dbgs() << "Mem event: " << FuncLoc << " = " << AddrLoc << "\n");
  }
}

std::error_code DataAggregator::parsePreAggregatedLBRSamples() {
  outs() << "PERF2BOLT: parsing pre-aggregated profile...\n";
  NamedRegionTimer T("parseAggregated", "Parsing aggregated branch events",
                     TimerGroupName, TimerGroupDesc, opts::TimeAggregator);
  size_t AggregatedLBRs = 0;
  while (hasData()) {
    if (std::error_code EC = parseAggregatedLBREntry())
      return EC;
    ++AggregatedLBRs;
  }

  outs() << "PERF2BOLT: read " << AggregatedLBRs << " aggregated LBR entries\n";

  return std::error_code();
}

std::optional<int32_t> DataAggregator::parseCommExecEvent() {
  size_t LineEnd = ParsingBuf.find_first_of("\n");
  if (LineEnd == StringRef::npos) {
    reportError("expected rest of line");
    Diag << "Found: " << ParsingBuf << "\n";
    return std::nullopt;
  }
  StringRef Line = ParsingBuf.substr(0, LineEnd);

  size_t Pos = Line.find("PERF_RECORD_COMM exec");
  if (Pos == StringRef::npos)
    return std::nullopt;
  Line = Line.drop_front(Pos);

  // Line:
  //  PERF_RECORD_COMM exec: <name>:<pid>/<tid>"
  StringRef PIDStr = Line.rsplit(':').second.split('/').first;
  int32_t PID;
  if (PIDStr.getAsInteger(10, PID)) {
    reportError("expected PID");
    Diag << "Found: " << PIDStr << "in '" << Line << "'\n";
    return std::nullopt;
  }

  return PID;
}

namespace {
std::optional<uint64_t> parsePerfTime(const StringRef TimeStr) {
  const StringRef SecTimeStr = TimeStr.split('.').first;
  const StringRef USecTimeStr = TimeStr.split('.').second;
  uint64_t SecTime;
  uint64_t USecTime;
  if (SecTimeStr.getAsInteger(10, SecTime) ||
      USecTimeStr.getAsInteger(10, USecTime))
    return std::nullopt;
  return SecTime * 1000000ULL + USecTime;
}
}

std::optional<DataAggregator::ForkInfo> DataAggregator::parseForkEvent() {
  while (checkAndConsumeFS()) {
  }

  size_t LineEnd = ParsingBuf.find_first_of("\n");
  if (LineEnd == StringRef::npos) {
    reportError("expected rest of line");
    Diag << "Found: " << ParsingBuf << "\n";
    return std::nullopt;
  }
  StringRef Line = ParsingBuf.substr(0, LineEnd);

  size_t Pos = Line.find("PERF_RECORD_FORK");
  if (Pos == StringRef::npos) {
    consumeRestOfLine();
    return std::nullopt;
  }

  ForkInfo FI;

  const StringRef TimeStr =
      Line.substr(0, Pos).rsplit(':').first.rsplit(FieldSeparator).second;
  if (std::optional<uint64_t> TimeRes = parsePerfTime(TimeStr)) {
    FI.Time = *TimeRes;
  }

  Line = Line.drop_front(Pos);

  // Line:
  //  PERF_RECORD_FORK(<child_pid>:<child_tid>):(<parent_pid>:<parent_tid>)
  const StringRef ChildPIDStr = Line.split('(').second.split(':').first;
  if (ChildPIDStr.getAsInteger(10, FI.ChildPID)) {
    reportError("expected PID");
    Diag << "Found: " << ChildPIDStr << "in '" << Line << "'\n";
    return std::nullopt;
  }

  const StringRef ParentPIDStr = Line.rsplit('(').second.split(':').first;
  if (ParentPIDStr.getAsInteger(10, FI.ParentPID)) {
    reportError("expected PID");
    Diag << "Found: " << ParentPIDStr << "in '" << Line << "'\n";
    return std::nullopt;
  }

  consumeRestOfLine();

  return FI;
}

ErrorOr<std::pair<StringRef, DataAggregator::MMapInfo>>
DataAggregator::parseMMapEvent() {
  while (checkAndConsumeFS()) {
  }

  MMapInfo ParsedInfo;

  size_t LineEnd = ParsingBuf.find_first_of("\n");
  if (LineEnd == StringRef::npos) {
    reportError("expected rest of line");
    Diag << "Found: " << ParsingBuf << "\n";
    return make_error_code(llvm::errc::io_error);
  }
  StringRef Line = ParsingBuf.substr(0, LineEnd);

  size_t Pos = Line.find("PERF_RECORD_MMAP2");
  if (Pos == StringRef::npos) {
    consumeRestOfLine();
    return std::make_pair(StringRef(), ParsedInfo);
  }

  // Line:
  //   {<name> .* <sec>.<usec>: }PERF_RECORD_MMAP2 <pid>/<tid>: .* <file_name>

  const StringRef TimeStr =
      Line.substr(0, Pos).rsplit(':').first.rsplit(FieldSeparator).second;
  if (std::optional<uint64_t> TimeRes = parsePerfTime(TimeStr))
    ParsedInfo.Time = *TimeRes;

  Line = Line.drop_front(Pos);

  // Line:
  //   PERF_RECORD_MMAP2 <pid>/<tid>: [<hexbase>(<hexsize>) .*]: .* <file_name>

  StringRef FileName = Line.rsplit(FieldSeparator).second;
  if (FileName.starts_with("//") || FileName.starts_with("[")) {
    consumeRestOfLine();
    return std::make_pair(StringRef(), ParsedInfo);
  }
  FileName = sys::path::filename(FileName);

  const StringRef PIDStr = Line.split(FieldSeparator).second.split('/').first;
  if (PIDStr.getAsInteger(10, ParsedInfo.PID)) {
    reportError("expected PID");
    Diag << "Found: " << PIDStr << "in '" << Line << "'\n";
    return make_error_code(llvm::errc::io_error);
  }

  const StringRef BaseAddressStr = Line.split('[').second.split('(').first;
  if (BaseAddressStr.getAsInteger(0, ParsedInfo.MMapAddress)) {
    reportError("expected base address");
    Diag << "Found: " << BaseAddressStr << "in '" << Line << "'\n";
    return make_error_code(llvm::errc::io_error);
  }

  const StringRef SizeStr = Line.split('(').second.split(')').first;
  if (SizeStr.getAsInteger(0, ParsedInfo.Size)) {
    reportError("expected mmaped size");
    Diag << "Found: " << SizeStr << "in '" << Line << "'\n";
    return make_error_code(llvm::errc::io_error);
  }

  const StringRef OffsetStr =
      Line.split('@').second.ltrim().split(FieldSeparator).first;
  if (OffsetStr.getAsInteger(0, ParsedInfo.Offset)) {
    reportError("expected mmaped page-aligned offset");
    Diag << "Found: " << OffsetStr << "in '" << Line << "'\n";
    return make_error_code(llvm::errc::io_error);
  }

  consumeRestOfLine();

  return std::make_pair(FileName, ParsedInfo);
}

std::error_code DataAggregator::parseMMapEvents() {
  outs() << "PERF2BOLT: parsing perf-script mmap events output\n";
  NamedRegionTimer T("parseMMapEvents", "Parsing mmap events", TimerGroupName,
                     TimerGroupDesc, opts::TimeAggregator);

  std::multimap<StringRef, MMapInfo> GlobalMMapInfo;
  while (hasData()) {
    ErrorOr<std::pair<StringRef, MMapInfo>> FileMMapInfoRes = parseMMapEvent();
    if (std::error_code EC = FileMMapInfoRes.getError())
      return EC;

    std::pair<StringRef, MMapInfo> FileMMapInfo = FileMMapInfoRes.get();
    if (FileMMapInfo.second.PID == -1)
      continue;
    if (FileMMapInfo.first == "(deleted)")
      continue;

    GlobalMMapInfo.insert(FileMMapInfo);
  }

  LLVM_DEBUG({
    dbgs() << "FileName -> mmap info:\n"
           << "  Filename : PID [MMapAddr, Size, Offset]\n";
    for (const auto &[Name, MMap] : GlobalMMapInfo)
      dbgs() << formatv("  {0} : {1} [{2:x}, {3:x} @ {4:x}]\n", Name, MMap.PID,
                        MMap.MMapAddress, MMap.Size, MMap.Offset);
  });

  StringRef NameToUse = llvm::sys::path::filename(BC->getFilename());
  if (GlobalMMapInfo.count(NameToUse) == 0 && !BuildIDBinaryName.empty()) {
    errs() << "PERF2BOLT-WARNING: using \"" << BuildIDBinaryName
           << "\" for profile matching\n";
    NameToUse = BuildIDBinaryName;
  }

  auto Range = GlobalMMapInfo.equal_range(NameToUse);
  for (MMapInfo &MMapInfo : llvm::make_second_range(make_range(Range))) {
    if (BC->HasFixedLoadAddress && MMapInfo.MMapAddress) {
      // Check that the binary mapping matches one of the segments.
      bool MatchFound = llvm::any_of(
          llvm::make_second_range(BC->SegmentMapInfo),
          [&](SegmentInfo &SegInfo) {
            // The mapping is page-aligned and hence the MMapAddress could be
            // different from the segment start address. We cannot know the page
            // size of the mapping, but we know it should not exceed the segment
            // alignment value. Hence we are performing an approximate check.
            return SegInfo.Address >= MMapInfo.MMapAddress &&
                   SegInfo.Address - MMapInfo.MMapAddress < SegInfo.Alignment &&
                   SegInfo.IsExecutable;
          });
      if (!MatchFound) {
        errs() << "PERF2BOLT-WARNING: ignoring mapping of " << NameToUse
               << " at 0x" << Twine::utohexstr(MMapInfo.MMapAddress) << '\n';
        continue;
      }
    }

    // Set base address for shared objects.
    if (!BC->HasFixedLoadAddress) {
      std::optional<uint64_t> BaseAddress =
          BC->getBaseAddressForMapping(MMapInfo.MMapAddress, MMapInfo.Offset);
      if (!BaseAddress) {
        errs() << "PERF2BOLT-WARNING: unable to find base address of the "
                  "binary when memory mapped at 0x"
               << Twine::utohexstr(MMapInfo.MMapAddress)
               << " using file offset 0x" << Twine::utohexstr(MMapInfo.Offset)
               << ". Ignoring profile data for this mapping\n";
        continue;
      }
      MMapInfo.BaseAddress = *BaseAddress;
    }

    // Try to add MMapInfo to the map and update its size. Large binaries may
    // span to multiple text segments, so the mapping is inserted only on the
    // first occurrence.
    if (!BinaryMMapInfo.insert(std::make_pair(MMapInfo.PID, MMapInfo)).second)
      assert(MMapInfo.BaseAddress == BinaryMMapInfo[MMapInfo.PID].BaseAddress &&
             "Base address on multiple segment mappings should match");

    // Update mapping size.
    const uint64_t EndAddress = MMapInfo.MMapAddress + MMapInfo.Size;
    const uint64_t Size = EndAddress - BinaryMMapInfo[MMapInfo.PID].BaseAddress;
    if (Size > BinaryMMapInfo[MMapInfo.PID].Size)
      BinaryMMapInfo[MMapInfo.PID].Size = Size;
  }

  if (BinaryMMapInfo.empty()) {
    if (errs().has_colors())
      errs().changeColor(raw_ostream::RED);
    errs() << "PERF2BOLT-ERROR: could not find a profile matching binary \""
           << BC->getFilename() << "\".";
    if (!GlobalMMapInfo.empty()) {
      errs() << " Profile for the following binary name(s) is available:\n";
      for (auto I = GlobalMMapInfo.begin(), IE = GlobalMMapInfo.end(); I != IE;
           I = GlobalMMapInfo.upper_bound(I->first))
        errs() << "  " << I->first << '\n';
      errs() << "Please rename the input binary.\n";
    } else {
      errs() << " Failed to extract any binary name from a profile.\n";
    }
    if (errs().has_colors())
      errs().resetColor();

    exit(1);
  }

  return std::error_code();
}

std::error_code DataAggregator::parseTaskEvents() {
  outs() << "PERF2BOLT: parsing perf-script task events output\n";
  NamedRegionTimer T("parseTaskEvents", "Parsing task events", TimerGroupName,
                     TimerGroupDesc, opts::TimeAggregator);

  while (hasData()) {
    if (std::optional<int32_t> CommInfo = parseCommExecEvent()) {
      // Remove forked child that ran execve
      auto MMapInfoIter = BinaryMMapInfo.find(*CommInfo);
      if (MMapInfoIter != BinaryMMapInfo.end() && MMapInfoIter->second.Forked)
        BinaryMMapInfo.erase(MMapInfoIter);
      consumeRestOfLine();
      continue;
    }

    std::optional<ForkInfo> ForkInfo = parseForkEvent();
    if (!ForkInfo)
      continue;

    if (ForkInfo->ParentPID == ForkInfo->ChildPID)
      continue;

    if (ForkInfo->Time == 0) {
      // Process was forked and mmaped before perf ran. In this case the child
      // should have its own mmap entry unless it was execve'd.
      continue;
    }

    auto MMapInfoIter = BinaryMMapInfo.find(ForkInfo->ParentPID);
    if (MMapInfoIter == BinaryMMapInfo.end())
      continue;

    MMapInfo MMapInfo = MMapInfoIter->second;
    MMapInfo.PID = ForkInfo->ChildPID;
    MMapInfo.Forked = true;
    BinaryMMapInfo.insert(std::make_pair(MMapInfo.PID, MMapInfo));
  }

  outs() << "PERF2BOLT: input binary is associated with "
         << BinaryMMapInfo.size() << " PID(s)\n";

  LLVM_DEBUG({
    for (const MMapInfo &MMI : llvm::make_second_range(BinaryMMapInfo))
      outs() << formatv("  {0}{1}: ({2:x}: {3:x})\n", MMI.PID,
                        (MMI.Forked ? " (forked)" : ""), MMI.MMapAddress,
                        MMI.Size);
  });

  return std::error_code();
}

std::optional<std::pair<StringRef, StringRef>>
DataAggregator::parseNameBuildIDPair() {
  while (checkAndConsumeFS()) {
  }

  ErrorOr<StringRef> BuildIDStr = parseString(FieldSeparator, true);
  if (std::error_code EC = BuildIDStr.getError())
    return std::nullopt;

  // If one of the strings is missing, don't issue a parsing error, but still
  // do not return a value.
  consumeAllRemainingFS();
  if (checkNewLine())
    return std::nullopt;

  ErrorOr<StringRef> NameStr = parseString(FieldSeparator, true);
  if (std::error_code EC = NameStr.getError())
    return std::nullopt;

  consumeRestOfLine();
  return std::make_pair(NameStr.get(), BuildIDStr.get());
}

bool DataAggregator::hasAllBuildIDs() {
  const StringRef SavedParsingBuf = ParsingBuf;

  if (!hasData())
    return false;

  bool HasInvalidEntries = false;
  while (hasData()) {
    if (!parseNameBuildIDPair()) {
      HasInvalidEntries = true;
      break;
    }
  }

  ParsingBuf = SavedParsingBuf;

  return !HasInvalidEntries;
}

std::optional<StringRef>
DataAggregator::getFileNameForBuildID(StringRef FileBuildID) {
  const StringRef SavedParsingBuf = ParsingBuf;

  StringRef FileName;
  while (hasData()) {
    std::optional<std::pair<StringRef, StringRef>> IDPair =
        parseNameBuildIDPair();
    if (!IDPair) {
      consumeRestOfLine();
      continue;
    }

    if (IDPair->second.starts_with(FileBuildID)) {
      FileName = sys::path::filename(IDPair->first);
      break;
    }
  }

  ParsingBuf = SavedParsingBuf;

  if (!FileName.empty())
    return FileName;

  return std::nullopt;
}

std::error_code
DataAggregator::writeAggregatedFile(StringRef OutputFilename) const {
  std::error_code EC;
  raw_fd_ostream OutFile(OutputFilename, EC, sys::fs::OpenFlags::OF_None);
  if (EC)
    return EC;

  bool WriteMemLocs = false;

  auto writeLocation = [&OutFile, &WriteMemLocs](const Location &Loc) {
    if (WriteMemLocs)
      OutFile << (Loc.IsSymbol ? "4 " : "3 ");
    else
      OutFile << (Loc.IsSymbol ? "1 " : "0 ");
    OutFile << (Loc.Name.empty() ? "[unknown]" : getEscapedName(Loc.Name))
            << " " << Twine::utohexstr(Loc.Offset) << FieldSeparator;
  };

  uint64_t BranchValues = 0;
  uint64_t MemValues = 0;

  if (BAT)
    OutFile << "boltedcollection\n";
  if (opts::BasicAggregation) {
    OutFile << "no_lbr";
    for (const StringMapEntry<std::nullopt_t> &Entry : EventNames)
      OutFile << " " << Entry.getKey();
    OutFile << "\n";

    for (const auto &KV : NamesToBasicSamples) {
      const FuncBasicSampleData &FSD = KV.second;
      for (const BasicSampleInfo &SI : FSD.Data) {
        writeLocation(SI.Loc);
        OutFile << SI.Hits << "\n";
        ++BranchValues;
      }
    }
  } else {
    for (const auto &KV : NamesToBranches) {
      const FuncBranchData &FBD = KV.second;
      for (const BranchInfo &BI : FBD.Data) {
        writeLocation(BI.From);
        writeLocation(BI.To);
        OutFile << BI.Mispreds << " " << BI.Branches << "\n";
        ++BranchValues;
      }
      for (const BranchInfo &BI : FBD.EntryData) {
        // Do not output if source is a known symbol, since this was already
        // accounted for in the source function
        if (BI.From.IsSymbol)
          continue;
        writeLocation(BI.From);
        writeLocation(BI.To);
        OutFile << BI.Mispreds << " " << BI.Branches << "\n";
        ++BranchValues;
      }
    }

    WriteMemLocs = true;
    for (const auto &KV : NamesToMemEvents) {
      const FuncMemData &FMD = KV.second;
      for (const MemInfo &MemEvent : FMD.Data) {
        writeLocation(MemEvent.Offset);
        writeLocation(MemEvent.Addr);
        OutFile << MemEvent.Count << "\n";
        ++MemValues;
      }
    }
  }

  outs() << "PERF2BOLT: wrote " << BranchValues << " objects and " << MemValues
         << " memory objects to " << OutputFilename << "\n";

  return std::error_code();
}

std::error_code DataAggregator::writeBATYAML(BinaryContext &BC,
                                             StringRef OutputFilename) const {
  std::error_code EC;
  raw_fd_ostream OutFile(OutputFilename, EC, sys::fs::OpenFlags::OF_None);
  if (EC)
    return EC;

  yaml::bolt::BinaryProfile BP;

  const MCPseudoProbeDecoder *PseudoProbeDecoder =
      opts::ProfileWritePseudoProbes ? BC.getPseudoProbeDecoder() : nullptr;

  // Fill out the header info.
  BP.Header.Version = 1;
  BP.Header.FileName = std::string(BC.getFilename());
  std::optional<StringRef> BuildID = BC.getFileBuildID();
  BP.Header.Id = BuildID ? std::string(*BuildID) : "<unknown>";
  BP.Header.Origin = std::string(getReaderName());
  // Only the input binary layout order is supported.
  BP.Header.IsDFSOrder = false;
  // FIXME: Need to match hash function used to produce BAT hashes.
  BP.Header.HashFunction = HashFunction::Default;

  ListSeparator LS(",");
  raw_string_ostream EventNamesOS(BP.Header.EventNames);
  for (const StringMapEntry<std::nullopt_t> &EventEntry : EventNames)
    EventNamesOS << LS << EventEntry.first().str();

  BP.Header.Flags = opts::BasicAggregation ? BinaryFunction::PF_BASIC
                                           : BinaryFunction::PF_BRANCH;

  // Add probe inline tree nodes.
  YAMLProfileWriter::InlineTreeDesc InlineTree;
  if (PseudoProbeDecoder)
    std::tie(BP.PseudoProbeDesc, InlineTree) =
        YAMLProfileWriter::convertPseudoProbeDesc(*PseudoProbeDecoder);

  if (!opts::BasicAggregation) {
    // Convert profile for functions not covered by BAT
    for (auto &BFI : BC.getBinaryFunctions()) {
      BinaryFunction &Function = BFI.second;
      if (!Function.hasProfile())
        continue;
      if (BAT->isBATFunction(Function.getAddress()))
        continue;
      BP.Functions.emplace_back(YAMLProfileWriter::convert(
          Function, /*UseDFS=*/false, InlineTree, BAT));
    }

    for (const auto &KV : NamesToBranches) {
      const StringRef FuncName = KV.first;
      const FuncBranchData &Branches = KV.second;
      yaml::bolt::BinaryFunctionProfile YamlBF;
      BinaryData *BD = BC.getBinaryDataByName(FuncName);
      assert(BD);
      uint64_t FuncAddress = BD->getAddress();
      if (!BAT->isBATFunction(FuncAddress))
        continue;
      BinaryFunction *BF = BC.getBinaryFunctionAtAddress(FuncAddress);
      assert(BF);
      YamlBF.Name = getLocationName(*BF, BAT);
      YamlBF.Id = BF->getFunctionNumber();
      YamlBF.Hash = BAT->getBFHash(FuncAddress);
      YamlBF.ExecCount = BF->getKnownExecutionCount();
      YamlBF.ExternEntryCount = BF->getExternEntryCount();
      YamlBF.NumBasicBlocks = BAT->getNumBasicBlocks(FuncAddress);
      const BoltAddressTranslation::BBHashMapTy &BlockMap =
          BAT->getBBHashMap(FuncAddress);
      YamlBF.Blocks.resize(YamlBF.NumBasicBlocks);

      for (auto &&[Entry, YamlBB] : llvm::zip(BlockMap, YamlBF.Blocks)) {
        const auto &Block = Entry.second;
        YamlBB.Hash = Block.Hash;
        YamlBB.Index = Block.Index;
      }

      // Lookup containing basic block offset and index
      auto getBlock = [&BlockMap](uint32_t Offset) {
        auto BlockIt = BlockMap.upper_bound(Offset);
        if (LLVM_UNLIKELY(BlockIt == BlockMap.begin())) {
          errs() << "BOLT-ERROR: invalid BAT section\n";
          exit(1);
        }
        --BlockIt;
        return std::pair(BlockIt->first, BlockIt->second.Index);
      };

      for (const BranchInfo &BI : Branches.Data) {
        using namespace yaml::bolt;
        const auto &[BlockOffset, BlockIndex] = getBlock(BI.From.Offset);
        BinaryBasicBlockProfile &YamlBB = YamlBF.Blocks[BlockIndex];
        if (BI.To.IsSymbol && BI.To.Name == BI.From.Name && BI.To.Offset != 0) {
          // Internal branch
          const unsigned SuccIndex = getBlock(BI.To.Offset).second;
          auto &SI = YamlBB.Successors.emplace_back(SuccessorInfo{SuccIndex});
          SI.Count = BI.Branches;
          SI.Mispreds = BI.Mispreds;
        } else {
          // Call
          const uint32_t Offset = BI.From.Offset - BlockOffset;
          auto &CSI = YamlBB.CallSites.emplace_back(CallSiteInfo{Offset});
          CSI.Count = BI.Branches;
          CSI.Mispreds = BI.Mispreds;
          if (const BinaryData *BD = BC.getBinaryDataByName(BI.To.Name))
            YAMLProfileWriter::setCSIDestination(BC, CSI, BD->getSymbol(), BAT,
                                                 BI.To.Offset);
        }
      }
      // Set entry counts, similar to DataReader::readProfile.
      for (const BranchInfo &BI : Branches.EntryData) {
        if (!BlockMap.isInputBlock(BI.To.Offset)) {
          if (opts::Verbosity >= 1)
            errs() << "BOLT-WARNING: Unexpected EntryData in " << FuncName
                   << " at 0x" << Twine::utohexstr(BI.To.Offset) << '\n';
          continue;
        }
        const unsigned BlockIndex = BlockMap.getBBIndex(BI.To.Offset);
        YamlBF.Blocks[BlockIndex].ExecCount += BI.Branches;
      }
      if (PseudoProbeDecoder) {
        DenseMap<const MCDecodedPseudoProbeInlineTree *, uint32_t>
            InlineTreeNodeId;
        if (BF->getGUID()) {
          std::tie(YamlBF.InlineTree, InlineTreeNodeId) =
              YAMLProfileWriter::convertBFInlineTree(*PseudoProbeDecoder,
                                                     InlineTree, BF->getGUID());
        }
        // Fetch probes belonging to all fragments
        const AddressProbesMap &ProbeMap =
            PseudoProbeDecoder->getAddress2ProbesMap();
        BinaryFunction::FragmentsSetTy Fragments(BF->Fragments);
        Fragments.insert(BF);
        DenseMap<
            uint32_t,
            std::vector<std::reference_wrapper<const MCDecodedPseudoProbe>>>
            BlockProbes;
        for (const BinaryFunction *F : Fragments) {
          const uint64_t FuncAddr = F->getAddress();
          for (const MCDecodedPseudoProbe &Probe :
               ProbeMap.find(FuncAddr, FuncAddr + F->getSize())) {
            const uint32_t OutputAddress = Probe.getAddress();
            const uint32_t InputOffset = BAT->translate(
                FuncAddr, OutputAddress - FuncAddr, /*IsBranchSrc=*/true);
            const unsigned BlockIndex = getBlock(InputOffset).second;
            BlockProbes[BlockIndex].emplace_back(Probe);
          }
        }

        for (auto &[Block, Probes] : BlockProbes) {
          YamlBF.Blocks[Block].PseudoProbes =
              YAMLProfileWriter::writeBlockProbes(Probes, InlineTreeNodeId);
        }
      }
      // Skip printing if there's no profile data
      llvm::erase_if(
          YamlBF.Blocks, [](const yaml::bolt::BinaryBasicBlockProfile &YamlBB) {
            auto HasCount = [](const auto &SI) { return SI.Count; };
            bool HasAnyCount = YamlBB.ExecCount ||
                               llvm::any_of(YamlBB.Successors, HasCount) ||
                               llvm::any_of(YamlBB.CallSites, HasCount);
            return !HasAnyCount;
          });
      BP.Functions.emplace_back(YamlBF);
    }
  }

  // Write the profile.
  yaml::Output Out(OutFile, nullptr, 0);
  Out << BP;
  return std::error_code();
}

void DataAggregator::dump() const { DataReader::dump(); }

void DataAggregator::dump(const PerfBranchSample &Sample) const {
  Diag << "Sample LBR entries: " << Sample.LBR.size() << "\n";
  for (const LBREntry &LBR : Sample.LBR)
    Diag << LBR << '\n';
}

void DataAggregator::dump(const PerfMemSample &Sample) const {
  Diag << "Sample mem entries: " << Sample.PC << ": " << Sample.Addr << "\n";
}<|MERGE_RESOLUTION|>--- conflicted
+++ resolved
@@ -514,6 +514,10 @@
   deleteTempFiles();
 
 heatmap:
+  // Sort parsed traces for faster processing.
+  if (!opts::BasicAggregation)
+    llvm::sort(Traces, llvm::less_first());
+
   if (!opts::HeatmapMode)
     return Error::success();
 
@@ -717,55 +721,53 @@
   return true;
 }
 
-bool DataAggregator::doBranch(const Trace &Trace, uint64_t Count,
+bool DataAggregator::checkReturn(uint64_t Addr) {
+  auto isReturn = [&](auto MI) { return MI && BC->MIB->isReturn(*MI); };
+  if (llvm::is_contained(Returns, Addr))
+    return true;
+
+  BinaryFunction *Func = getBinaryFunctionContainingAddress(Addr);
+  if (!Func)
+    return false;
+
+  const uint64_t Offset = Addr - Func->getAddress();
+  if (Func->hasInstructions()
+          ? isReturn(Func->getInstructionAtOffset(Offset))
+          : isReturn(Func->disassembleInstructionAtOffset(Offset))) {
+    Returns.emplace(Addr);
+    return true;
+  }
+  return false;
+}
+
+bool DataAggregator::doBranch(uint64_t From, uint64_t To, uint64_t Count,
                               uint64_t Mispreds) {
-  uint64_t From = Trace.Branch, To = Trace.From;
-  // Returns whether \p Offset in \p Func contains a return instruction.
-  auto checkReturn = [&](const BinaryFunction &Func, const uint64_t Offset) {
-    auto isReturn = [&](auto MI) { return MI && BC->MIB->isReturn(*MI); };
-    const uint64_t Addr = Func.getAddress() + Offset;
-    if (llvm::is_contained(Returns, Addr))
-      return true;
-    if (Func.hasInstructions()
-            ? isReturn(Func.getInstructionAtOffset(Offset))
-            : isReturn(Func.disassembleInstructionAtOffset(Offset)))
-      return Returns.emplace(Addr).second;
-    return false;
-  };
-
   // Mutates \p Addr to an offset into the containing function, performing BAT
   // offset translation and parent lookup.
   //
-  // Returns the containing function (or BAT parent) and whether the address
-  // corresponds to a return (if \p IsFrom) or a call continuation (otherwise).
+  // Returns the containing function (or BAT parent).
   auto handleAddress = [&](uint64_t &Addr, bool IsFrom) {
     BinaryFunction *Func = getBinaryFunctionContainingAddress(Addr);
     if (!Func) {
       Addr = 0;
-      return std::pair{Func, false};
+      return Func;
     }
 
     Addr -= Func->getAddress();
-
-    bool IsRet = IsFrom && checkReturn(*Func, Addr);
 
     if (BAT)
       Addr = BAT->translate(Func->getAddress(), Addr, IsFrom);
 
     if (BinaryFunction *ParentFunc = getBATParentFunction(*Func))
-      Func = ParentFunc;
-
-    return std::pair{Func, IsRet};
+      return ParentFunc;
+
+    return Func;
   };
 
-  auto [FromFunc, IsReturn] = handleAddress(From, /*IsFrom*/ true);
-  auto [ToFunc, _] = handleAddress(To, /*IsFrom*/ false);
+  BinaryFunction *FromFunc = handleAddress(From, /*IsFrom*/ true);
+  BinaryFunction *ToFunc = handleAddress(To, /*IsFrom*/ false);
   if (!FromFunc && !ToFunc)
     return false;
-
-  // Ignore returns.
-  if (IsReturn)
-    return true;
 
   // Treat recursive control transfers as inter-branches.
   if (FromFunc == ToFunc && To != 0) {
@@ -776,8 +778,9 @@
   return doInterBranch(FromFunc, ToFunc, From, To, Count, Mispreds);
 }
 
-bool DataAggregator::doTrace(const Trace &Trace, uint64_t Count) {
-  const uint64_t Branch = Trace.Branch, From = Trace.From, To = Trace.To;
+bool DataAggregator::doTrace(const Trace &Trace, uint64_t Count,
+                             bool IsReturn) {
+  const uint64_t From = Trace.From, To = Trace.To;
   BinaryFunction *FromFunc = getBinaryFunctionContainingAddress(From);
   BinaryFunction *ToFunc = getBinaryFunctionContainingAddress(To);
   if (!FromFunc || !ToFunc) {
@@ -790,9 +793,6 @@
     LLVM_DEBUG(dbgs() << "Invalid trace " << Trace << '\n');
     return false;
   }
-
-  // All branches are checked in doBranch except external addresses.
-  bool IsReturn = llvm::is_contained(Returns, Branch);
 
   // Set ParentFunc to BAT parent function or FromFunc itself.
   BinaryFunction *ParentFunc = getBATParentFunction(*FromFunc);
@@ -813,8 +813,13 @@
 
   LLVM_DEBUG(dbgs() << "Processing " << FTs->size() << " fallthroughs for "
                     << FromFunc->getPrintName() << ":" << Trace << '\n');
-  for (auto [From, To] : *FTs)
+  for (auto [From, To] : *FTs) {
+    if (BAT) {
+      From = BAT->translate(FromFunc->getAddress(), From, /*IsBranchSrc=*/true);
+      To = BAT->translate(FromFunc->getAddress(), To, /*IsBranchSrc=*/false);
+    }
     doIntraBranch(*ParentFunc, From, To, Count, false);
+  }
 
   return true;
 }
@@ -1291,7 +1296,7 @@
   }
 
   if (Type == BRANCH) {
-    Addr[2] = Location(Trace::EXTERNAL);
+    Addr[2] = Location(Trace::BR_ONLY);
   }
 
   Trace T{Addr[0]->Offset, Addr[1]->Offset, Addr[2]->Offset};
@@ -1299,8 +1304,9 @@
 
   Traces.emplace_back(T, TI);
 
-  if (Addr[2]->Offset)
+  if (Addr[2]->Offset != Trace::BR_ONLY)
     NumTraces += Count;
+
   NumTotalSamples += Count;
 
   return std::error_code();
@@ -1313,7 +1319,7 @@
 
 std::error_code DataAggregator::printLBRHeatMap() {
   outs() << "PERF2BOLT: parse branch events...\n";
-  NamedRegionTimer T("parseBranch", "Parsing branch events", TimerGroupName,
+  NamedRegionTimer T("buildHeatmap", "Building heatmap", TimerGroupName,
                      TimerGroupDesc, opts::TimeAggregator);
 
   if (BC->IsLinuxKernel) {
@@ -1350,7 +1356,7 @@
   for (const auto &[PC, Hits] : BasicSamples)
     HM.registerAddress(PC, Hits);
   for (const auto &[Trace, Info] : Traces)
-    if (Trace.To)
+    if (Trace.To != Trace::BR_ONLY)
       HM.registerAddressRange(Trace.From, Trace.To, Info.TakenCount);
 
   if (HM.getNumInvalidRanges())
@@ -1397,30 +1403,16 @@
     // chronological order)
     if (NeedsSkylakeFix && NumEntry <= 2)
       continue;
-<<<<<<< HEAD
-    TakenBranchInfo &Info = TraceMap[Trace{
-        LBR.From, LBR.To, NextLBR ? NextLBR->From : Trace::EXTERNAL}];
-=======
+    uint64_t TraceTo = Trace::BR_ONLY;
     if (NextLBR) {
-      // Record fall-through trace.
-      const uint64_t TraceFrom = LBR.To;
-      const uint64_t TraceTo = NextLBR->From;
-      const BinaryFunction *TraceBF =
-          getBinaryFunctionContainingAddress(TraceFrom);
-      FTInfo &Info = FallthroughLBRs[Trace(TraceFrom, TraceTo)];
-      if (TraceBF && TraceBF->containsAddress(LBR.From))
-        ++Info.InternCount;
-      else
-        ++Info.ExternCount;
+      TraceTo = NextLBR->From;
       ++NumTraces;
     }
     NextLBR = &LBR;
 
-    TakenBranchInfo &Info = BranchLBRs[Trace(LBR.From, LBR.To)];
->>>>>>> c3057de0
+    TakenBranchInfo &Info = TraceMap[Trace{LBR.From, LBR.To, TraceTo}];
     ++Info.TakenCount;
     Info.MispredCount += LBR.Mispred;
-    NextLBR = &LBR;
   }
   // Record LBR addresses not covered by fallthroughs (bottom-of-stack source
   // and top-of-stack target) as basic samples for heatmap.
@@ -1562,11 +1554,13 @@
                      TimerGroupName, TimerGroupDesc, opts::TimeAggregator);
 
   for (const auto &[Trace, Info] : Traces) {
-    if (Trace.Branch != Trace::FT_ONLY &&
+    bool IsReturn = checkReturn(Trace.Branch);
+    // Ignore returns.
+    if (!IsReturn && Trace.Branch != Trace::FT_ONLY &&
         Trace.Branch != Trace::FT_EXTERNAL_ORIGIN)
-      doBranch(Trace, Info.TakenCount, Info.MispredCount);
-    if (Trace.To)
-      doTrace(Trace, Info.TakenCount);
+      doBranch(Trace.Branch, Trace.From, Info.TakenCount, Info.MispredCount);
+    if (Trace.To != Trace::BR_ONLY)
+      doTrace(Trace, Info.TakenCount, IsReturn);
   }
   printBranchSamplesDiagnostics();
 }
@@ -2223,7 +2217,6 @@
       YamlBF.Id = BF->getFunctionNumber();
       YamlBF.Hash = BAT->getBFHash(FuncAddress);
       YamlBF.ExecCount = BF->getKnownExecutionCount();
-      YamlBF.ExternEntryCount = BF->getExternEntryCount();
       YamlBF.NumBasicBlocks = BAT->getNumBasicBlocks(FuncAddress);
       const BoltAddressTranslation::BBHashMapTy &BlockMap =
           BAT->getBBHashMap(FuncAddress);
