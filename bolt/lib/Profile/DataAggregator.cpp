//===- bolt/Profile/DataAggregator.cpp - Perf data aggregator -------------===//
//
// Part of the LLVM Project, under the Apache License v2.0 with LLVM Exceptions.
// See https://llvm.org/LICENSE.txt for license information.
// SPDX-License-Identifier: Apache-2.0 WITH LLVM-exception
//
//===----------------------------------------------------------------------===//
//
// This family of functions reads profile data written by perf record,
// aggregate it and then write it back to an output file.
//
//===----------------------------------------------------------------------===//

#include "bolt/Profile/DataAggregator.h"
#include "bolt/Core/BinaryContext.h"
#include "bolt/Core/BinaryFunction.h"
#include "bolt/Passes/BinaryPasses.h"
#include "bolt/Profile/BoltAddressTranslation.h"
#include "bolt/Profile/Heatmap.h"
#include "bolt/Profile/YAMLProfileWriter.h"
#include "bolt/Utils/CommandLineOpts.h"
#include "bolt/Utils/Utils.h"
#include "llvm/ADT/STLExtras.h"
#include "llvm/ADT/ScopeExit.h"
#include "llvm/Support/CommandLine.h"
#include "llvm/Support/Compiler.h"
#include "llvm/Support/Debug.h"
#include "llvm/Support/Errc.h"
#include "llvm/Support/FileSystem.h"
#include "llvm/Support/Process.h"
#include "llvm/Support/Program.h"
#include "llvm/Support/Regex.h"
#include "llvm/Support/Timer.h"
#include "llvm/Support/raw_ostream.h"
#include <map>
#include <optional>
#include <unordered_map>
#include <utility>

#define DEBUG_TYPE "aggregator"

using namespace llvm;
using namespace bolt;

namespace opts {

static cl::opt<bool>
    BasicAggregation("nl",
                     cl::desc("aggregate basic samples (without LBR info)"),
                     cl::cat(AggregatorCategory));

static cl::opt<std::string>
    ITraceAggregation("itrace",
                      cl::desc("Generate LBR info with perf itrace argument"),
                      cl::cat(AggregatorCategory));

static cl::opt<bool>
FilterMemProfile("filter-mem-profile",
  cl::desc("if processing a memory profile, filter out stack or heap accesses "
           "that won't be useful for BOLT to reduce profile file size"),
  cl::init(true),
  cl::cat(AggregatorCategory));

static cl::opt<unsigned long long>
FilterPID("pid",
  cl::desc("only use samples from process with specified PID"),
  cl::init(0),
  cl::Optional,
  cl::cat(AggregatorCategory));

static cl::opt<bool>
IgnoreBuildID("ignore-build-id",
  cl::desc("continue even if build-ids in input binary and perf.data mismatch"),
  cl::init(false),
  cl::cat(AggregatorCategory));

static cl::opt<bool> IgnoreInterruptLBR(
    "ignore-interrupt-lbr",
    cl::desc("ignore kernel interrupt LBR that happens asynchronously"),
    cl::init(true), cl::cat(AggregatorCategory));

static cl::opt<unsigned long long>
MaxSamples("max-samples",
  cl::init(-1ULL),
  cl::desc("maximum number of samples to read from LBR profile"),
  cl::Optional,
  cl::Hidden,
  cl::cat(AggregatorCategory));

extern cl::opt<opts::ProfileFormatKind> ProfileFormat;
extern cl::opt<bool> ProfileWritePseudoProbes;
extern cl::opt<std::string> SaveProfile;

cl::opt<bool> ReadPreAggregated(
    "pa", cl::desc("skip perf and read data from a pre-aggregated file format"),
    cl::cat(AggregatorCategory));

cl::opt<std::string>
    ReadPerfEvents("perf-script-events",
                   cl::desc("skip perf event collection by supplying a "
                            "perf-script output in a textual format"),
                   cl::ReallyHidden, cl::init(""), cl::cat(AggregatorCategory));

static cl::opt<bool>
TimeAggregator("time-aggr",
  cl::desc("time BOLT aggregator"),
  cl::init(false),
  cl::ZeroOrMore,
  cl::cat(AggregatorCategory));

} // namespace opts

namespace {

const char TimerGroupName[] = "aggregator";
const char TimerGroupDesc[] = "Aggregator";

std::vector<SectionNameAndRange> getTextSections(const BinaryContext *BC) {
  std::vector<SectionNameAndRange> sections;
  for (BinarySection &Section : BC->sections()) {
    if (!Section.isText())
      continue;
    if (Section.getSize() == 0)
      continue;
    sections.push_back(
        {Section.getName(), Section.getAddress(), Section.getEndAddress()});
  }
  llvm::sort(sections,
             [](const SectionNameAndRange &A, const SectionNameAndRange &B) {
               return A.BeginAddress < B.BeginAddress;
             });
  return sections;
}
}

constexpr uint64_t DataAggregator::KernelBaseAddr;

DataAggregator::~DataAggregator() { deleteTempFiles(); }

namespace {
void deleteTempFile(const std::string &FileName) {
  if (std::error_code Errc = sys::fs::remove(FileName.c_str()))
    errs() << "PERF2BOLT: failed to delete temporary file " << FileName
           << " with error " << Errc.message() << "\n";
}
}

void DataAggregator::deleteTempFiles() {
  for (std::string &FileName : TempFiles)
    deleteTempFile(FileName);
  TempFiles.clear();
}

void DataAggregator::findPerfExecutable() {
  std::optional<std::string> PerfExecutable =
      sys::Process::FindInEnvPath("PATH", "perf");
  if (!PerfExecutable) {
    outs() << "PERF2BOLT: No perf executable found!\n";
    exit(1);
  }
  PerfPath = *PerfExecutable;
}

void DataAggregator::start() {
  outs() << "PERF2BOLT: Starting data aggregation job for " << Filename << "\n";

  // Turn on heatmap building if requested by --heatmap flag.
  if (!opts::HeatmapMode && opts::HeatmapOutput.getNumOccurrences())
    opts::HeatmapMode = opts::HeatmapModeKind::HM_Optional;

  // Don't launch perf for pre-aggregated files or when perf input is specified
  // by the user.
  if (opts::ReadPreAggregated || !opts::ReadPerfEvents.empty())
    return;

  findPerfExecutable();

  if (opts::BasicAggregation) {
    launchPerfProcess("events without LBR",
                      MainEventsPPI,
                      "script -F pid,event,ip",
                      /*Wait = */false);
  } else if (!opts::ITraceAggregation.empty()) {
    std::string ItracePerfScriptArgs = llvm::formatv(
        "script -F pid,brstack --itrace={0}", opts::ITraceAggregation);
    launchPerfProcess("branch events with itrace", MainEventsPPI,
                      ItracePerfScriptArgs.c_str(),
                      /*Wait = */ false);
  } else {
    launchPerfProcess("branch events", MainEventsPPI, "script -F pid,brstack",
                      /*Wait = */ false);
  }

  // Note: we launch script for mem events regardless of the option, as the
  //       command fails fairly fast if mem events were not collected.
  launchPerfProcess("mem events",
                    MemEventsPPI,
                    "script -F pid,event,addr,ip",
                    /*Wait = */false);

  launchPerfProcess("process events", MMapEventsPPI,
                    "script --show-mmap-events --no-itrace",
                    /*Wait = */ false);

  launchPerfProcess("task events", TaskEventsPPI,
                    "script --show-task-events --no-itrace",
                    /*Wait = */ false);
}

void DataAggregator::abort() {
  if (opts::ReadPreAggregated)
    return;

  std::string Error;

  // Kill subprocesses in case they are not finished
  sys::Wait(TaskEventsPPI.PI, 1, &Error);
  sys::Wait(MMapEventsPPI.PI, 1, &Error);
  sys::Wait(MainEventsPPI.PI, 1, &Error);
  sys::Wait(MemEventsPPI.PI, 1, &Error);

  deleteTempFiles();

  exit(1);
}

void DataAggregator::launchPerfProcess(StringRef Name, PerfProcessInfo &PPI,
                                       const char *ArgsString, bool Wait) {
  SmallVector<StringRef, 4> Argv;

  outs() << "PERF2BOLT: spawning perf job to read " << Name << '\n';
  Argv.push_back(PerfPath.data());

  StringRef(ArgsString).split(Argv, ' ');
  Argv.push_back("-f");
  Argv.push_back("-i");
  Argv.push_back(Filename.c_str());

  if (std::error_code Errc =
          sys::fs::createTemporaryFile("perf.script", "out", PPI.StdoutPath)) {
    errs() << "PERF2BOLT: failed to create temporary file " << PPI.StdoutPath
           << " with error " << Errc.message() << "\n";
    exit(1);
  }
  TempFiles.push_back(PPI.StdoutPath.data());

  if (std::error_code Errc =
          sys::fs::createTemporaryFile("perf.script", "err", PPI.StderrPath)) {
    errs() << "PERF2BOLT: failed to create temporary file " << PPI.StderrPath
           << " with error " << Errc.message() << "\n";
    exit(1);
  }
  TempFiles.push_back(PPI.StderrPath.data());

  std::optional<StringRef> Redirects[] = {
      std::nullopt,                      // Stdin
      StringRef(PPI.StdoutPath.data()),  // Stdout
      StringRef(PPI.StderrPath.data())}; // Stderr

  LLVM_DEBUG({
    dbgs() << "Launching perf: ";
    for (StringRef Arg : Argv)
      dbgs() << Arg << " ";
    dbgs() << " 1> " << PPI.StdoutPath.data() << " 2> " << PPI.StderrPath.data()
           << "\n";
  });

  if (Wait)
    PPI.PI.ReturnCode = sys::ExecuteAndWait(PerfPath.data(), Argv,
                                            /*envp*/ std::nullopt, Redirects);
  else
    PPI.PI = sys::ExecuteNoWait(PerfPath.data(), Argv, /*envp*/ std::nullopt,
                                Redirects);
}

void DataAggregator::processFileBuildID(StringRef FileBuildID) {
  PerfProcessInfo BuildIDProcessInfo;
  launchPerfProcess("buildid list",
                    BuildIDProcessInfo,
                    "buildid-list",
                    /*Wait = */true);

  if (BuildIDProcessInfo.PI.ReturnCode != 0) {
    ErrorOr<std::unique_ptr<MemoryBuffer>> MB =
        MemoryBuffer::getFileOrSTDIN(BuildIDProcessInfo.StderrPath.data());
    StringRef ErrBuf = (*MB)->getBuffer();

    errs() << "PERF-ERROR: return code " << BuildIDProcessInfo.PI.ReturnCode
           << '\n';
    errs() << ErrBuf;
    return;
  }

  ErrorOr<std::unique_ptr<MemoryBuffer>> MB =
      MemoryBuffer::getFileOrSTDIN(BuildIDProcessInfo.StdoutPath.data());
  if (std::error_code EC = MB.getError()) {
    errs() << "Cannot open " << BuildIDProcessInfo.StdoutPath.data() << ": "
           << EC.message() << "\n";
    return;
  }

  FileBuf = std::move(*MB);
  ParsingBuf = FileBuf->getBuffer();

  std::optional<StringRef> FileName = getFileNameForBuildID(FileBuildID);
  if (!FileName) {
    if (hasAllBuildIDs()) {
      errs() << "PERF2BOLT-ERROR: failed to match build-id from perf output. "
                "This indicates the input binary supplied for data aggregation "
                "is not the same recorded by perf when collecting profiling "
                "data, or there were no samples recorded for the binary. "
                "Use -ignore-build-id option to override.\n";
      if (!opts::IgnoreBuildID)
        abort();
    } else {
      errs() << "PERF2BOLT-WARNING: build-id will not be checked because perf "
                "data was recorded without it\n";
      return;
    }
  } else if (*FileName != llvm::sys::path::filename(BC->getFilename())) {
    errs() << "PERF2BOLT-WARNING: build-id matched a different file name\n";
    BuildIDBinaryName = std::string(*FileName);
  } else {
    outs() << "PERF2BOLT: matched build-id and file name\n";
  }
}

bool DataAggregator::checkPerfDataMagic(StringRef FileName) {
  if (opts::ReadPreAggregated)
    return true;

  Expected<sys::fs::file_t> FD = sys::fs::openNativeFileForRead(FileName);
  if (!FD) {
    consumeError(FD.takeError());
    return false;
  }

  char Buf[7] = {0, 0, 0, 0, 0, 0, 0};

  auto Close = make_scope_exit([&] { sys::fs::closeFile(*FD); });
  Expected<size_t> BytesRead = sys::fs::readNativeFileSlice(
      *FD, MutableArrayRef(Buf, sizeof(Buf)), 0);
  if (!BytesRead) {
    consumeError(BytesRead.takeError());
    return false;
  }

  if (*BytesRead != 7)
    return false;

  if (strncmp(Buf, "PERFILE", 7) == 0)
    return true;
  return false;
}

void DataAggregator::parsePreAggregated() {
  ErrorOr<std::unique_ptr<MemoryBuffer>> MB =
      MemoryBuffer::getFileOrSTDIN(Filename);
  if (std::error_code EC = MB.getError()) {
    errs() << "PERF2BOLT-ERROR: cannot open " << Filename << ": "
           << EC.message() << "\n";
    exit(1);
  }

  FileBuf = std::move(*MB);
  ParsingBuf = FileBuf->getBuffer();
  Col = 0;
  Line = 1;
  if (parsePreAggregatedLBRSamples()) {
    errs() << "PERF2BOLT: failed to parse samples\n";
    exit(1);
  }
}

void DataAggregator::filterBinaryMMapInfo() {
  if (opts::FilterPID) {
    auto MMapInfoIter = BinaryMMapInfo.find(opts::FilterPID);
    if (MMapInfoIter != BinaryMMapInfo.end()) {
      MMapInfo MMap = MMapInfoIter->second;
      BinaryMMapInfo.clear();
      BinaryMMapInfo.insert(std::make_pair(MMap.PID, MMap));
    } else {
      if (errs().has_colors())
        errs().changeColor(raw_ostream::RED);
      errs() << "PERF2BOLT-ERROR: could not find a profile matching PID \""
             << opts::FilterPID << "\""
             << " for binary \"" << BC->getFilename() << "\".";
      assert(!BinaryMMapInfo.empty() && "No memory map for matching binary");
      errs() << " Profile for the following process is available:\n";
      for (std::pair<const uint64_t, MMapInfo> &MMI : BinaryMMapInfo)
        outs() << "  " << MMI.second.PID
               << (MMI.second.Forked ? " (forked)\n" : "\n");

      if (errs().has_colors())
        errs().resetColor();

      exit(1);
    }
  }
}

int DataAggregator::prepareToParse(StringRef Name, PerfProcessInfo &Process,
                                   PerfProcessErrorCallbackTy Callback) {
  if (!opts::ReadPerfEvents.empty()) {
    outs() << "PERF2BOLT: using pre-processed perf events for '" << Name
           << "' (perf-script-events)\n";
    ParsingBuf = opts::ReadPerfEvents;
    return 0;
  }

  std::string Error;
  outs() << "PERF2BOLT: waiting for perf " << Name
         << " collection to finish...\n";
  sys::ProcessInfo PI = sys::Wait(Process.PI, std::nullopt, &Error);

  if (!Error.empty()) {
    errs() << "PERF-ERROR: " << PerfPath << ": " << Error << "\n";
    deleteTempFiles();
    exit(1);
  }

  if (PI.ReturnCode != 0) {
    ErrorOr<std::unique_ptr<MemoryBuffer>> ErrorMB =
        MemoryBuffer::getFileOrSTDIN(Process.StderrPath.data());
    StringRef ErrBuf = (*ErrorMB)->getBuffer();

    deleteTempFiles();
    Callback(PI.ReturnCode, ErrBuf);
    return PI.ReturnCode;
  }

  ErrorOr<std::unique_ptr<MemoryBuffer>> MB =
      MemoryBuffer::getFileOrSTDIN(Process.StdoutPath.data());
  if (std::error_code EC = MB.getError()) {
    errs() << "Cannot open " << Process.StdoutPath.data() << ": "
           << EC.message() << "\n";
    deleteTempFiles();
    exit(1);
  }

  FileBuf = std::move(*MB);
  ParsingBuf = FileBuf->getBuffer();
  Col = 0;
  Line = 1;
  return PI.ReturnCode;
}

Error DataAggregator::preprocessProfile(BinaryContext &BC) {
  this->BC = &BC;

  auto ErrorCallback = [](int ReturnCode, StringRef ErrBuf) {
    errs() << "PERF-ERROR: return code " << ReturnCode << "\n" << ErrBuf;
    exit(1);
  };

  auto MemEventsErrorCallback = [&](int ReturnCode, StringRef ErrBuf) {
    Regex NoData("Samples for '.*' event do not have ADDR attribute set. "
                 "Cannot print 'addr' field.");
    if (!NoData.match(ErrBuf))
      ErrorCallback(ReturnCode, ErrBuf);
  };

  if (opts::ReadPreAggregated) {
    parsePreAggregated();
    goto heatmap;
  }

  if (std::optional<StringRef> FileBuildID = BC.getFileBuildID()) {
    outs() << "BOLT-INFO: binary build-id is:     " << *FileBuildID << "\n";
    processFileBuildID(*FileBuildID);
  } else {
    errs() << "BOLT-WARNING: build-id will not be checked because we could "
              "not read one from input binary\n";
  }

  if (BC.IsLinuxKernel) {
    // Current MMap parsing logic does not work with linux kernel.
    // MMap entries for linux kernel uses PERF_RECORD_MMAP
    // format instead of typical PERF_RECORD_MMAP2 format.
    // Since linux kernel address mapping is absolute (same as
    // in the ELF file), we avoid parsing MMap in linux kernel mode.
    // While generating optimized linux kernel binary, we may need
    // to parse MMap entries.

    // In linux kernel mode, we analyze and optimize
    // all linux kernel binary instructions, irrespective
    // of whether they are due to system calls or due to
    // interrupts. Therefore, we cannot ignore interrupt
    // in Linux kernel mode.
    opts::IgnoreInterruptLBR = false;
  } else {
    prepareToParse("mmap events", MMapEventsPPI, ErrorCallback);
    if (parseMMapEvents())
      errs() << "PERF2BOLT: failed to parse mmap events\n";
  }

  prepareToParse("task events", TaskEventsPPI, ErrorCallback);
  if (parseTaskEvents())
    errs() << "PERF2BOLT: failed to parse task events\n";

  filterBinaryMMapInfo();
  prepareToParse("events", MainEventsPPI, ErrorCallback);

  if ((!opts::BasicAggregation && parseBranchEvents()) ||
      (opts::BasicAggregation && parseBasicEvents()))
    errs() << "PERF2BOLT: failed to parse samples\n";

  // Special handling for memory events
  if (!prepareToParse("mem events", MemEventsPPI, MemEventsErrorCallback))
    if (const std::error_code EC = parseMemEvents())
      errs() << "PERF2BOLT: failed to parse memory events: " << EC.message()
             << '\n';

  deleteTempFiles();

heatmap:
  if (!opts::HeatmapMode)
    return Error::success();

  if (std::error_code EC = printLBRHeatMap())
    return errorCodeToError(EC);

  if (opts::HeatmapMode == opts::HeatmapModeKind::HM_Optional)
    return Error::success();

  assert(opts::HeatmapMode == opts::HeatmapModeKind::HM_Exclusive);
  exit(0);
}

Error DataAggregator::readProfile(BinaryContext &BC) {
  processProfile(BC);

  for (auto &BFI : BC.getBinaryFunctions()) {
    BinaryFunction &Function = BFI.second;
    convertBranchData(Function);
  }

  if (opts::AggregateOnly) {
    if (opts::ProfileFormat == opts::ProfileFormatKind::PF_Fdata)
      if (std::error_code EC = writeAggregatedFile(opts::OutputFilename))
        report_error("cannot create output data file", EC);

    // BAT YAML is handled by DataAggregator since normal YAML output requires
    // CFG which is not available in BAT mode.
    if (usesBAT()) {
      if (opts::ProfileFormat == opts::ProfileFormatKind::PF_YAML)
        if (std::error_code EC = writeBATYAML(BC, opts::OutputFilename))
          report_error("cannot create output data file", EC);
      if (!opts::SaveProfile.empty())
        if (std::error_code EC = writeBATYAML(BC, opts::SaveProfile))
          report_error("cannot create output data file", EC);
    }
  }

  return Error::success();
}

bool DataAggregator::mayHaveProfileData(const BinaryFunction &Function) {
  return Function.hasProfileAvailable();
}

void DataAggregator::processProfile(BinaryContext &BC) {
  if (opts::BasicAggregation)
    processBasicEvents();
  else
    processBranchEvents();

  processMemEvents();

  // Mark all functions with registered events as having a valid profile.
  for (auto &BFI : BC.getBinaryFunctions()) {
    BinaryFunction &BF = BFI.second;
    if (FuncBranchData *FBD = getBranchData(BF)) {
      BF.markProfiled(BinaryFunction::PF_BRANCH);
      BF.RawSampleCount = FBD->getNumExecutedBranches();
    } else if (FuncBasicSampleData *FSD =
                   getFuncBasicSampleData(BF.getNames())) {
      BF.markProfiled(BinaryFunction::PF_BASIC);
      BF.RawSampleCount = FSD->getSamples();
    }
  }

  for (auto &FuncBranches : NamesToBranches) {
    llvm::stable_sort(FuncBranches.second.Data);
    llvm::stable_sort(FuncBranches.second.EntryData);
  }

  for (auto &MemEvents : NamesToMemEvents)
    llvm::stable_sort(MemEvents.second.Data);

  // Release intermediate storage.
  clear(Traces);
  clear(BasicSamples);
  clear(MemSamples);
}

BinaryFunction *
DataAggregator::getBinaryFunctionContainingAddress(uint64_t Address) const {
  if (!BC->containsAddress(Address))
    return nullptr;

  return BC->getBinaryFunctionContainingAddress(Address, /*CheckPastEnd=*/false,
                                                /*UseMaxSize=*/true);
}

BinaryFunction *
DataAggregator::getBATParentFunction(const BinaryFunction &Func) const {
  if (BAT)
    if (const uint64_t HotAddr = BAT->fetchParentAddress(Func.getAddress()))
      return getBinaryFunctionContainingAddress(HotAddr);
  return nullptr;
}

StringRef DataAggregator::getLocationName(const BinaryFunction &Func,
                                          bool BAT) {
  if (!BAT)
    return Func.getOneName();

  const BinaryFunction *OrigFunc = &Func;
  // If it is a local function, prefer the name containing the file name where
  // the local function was declared
  for (StringRef AlternativeName : OrigFunc->getNames()) {
    size_t FileNameIdx = AlternativeName.find('/');
    // Confirm the alternative name has the pattern Symbol/FileName/1 before
    // using it
    if (FileNameIdx == StringRef::npos ||
        AlternativeName.find('/', FileNameIdx + 1) == StringRef::npos)
      continue;
    return AlternativeName;
  }
  return OrigFunc->getOneName();
}

bool DataAggregator::doBasicSample(BinaryFunction &OrigFunc, uint64_t Address,
                                   uint64_t Count) {
  // To record executed bytes, use basic block size as is regardless of BAT.
  uint64_t BlockSize = 0;
  if (BinaryBasicBlock *BB = OrigFunc.getBasicBlockContainingOffset(
          Address - OrigFunc.getAddress()))
    BlockSize = BB->getOriginalSize();

  BinaryFunction *ParentFunc = getBATParentFunction(OrigFunc);
  BinaryFunction &Func = ParentFunc ? *ParentFunc : OrigFunc;
  // Attach executed bytes to parent function in case of cold fragment.
  Func.SampleCountInBytes += Count * BlockSize;

  auto I = NamesToBasicSamples.find(Func.getOneName());
  if (I == NamesToBasicSamples.end()) {
    bool Success;
    StringRef LocName = getLocationName(Func, BAT);
    std::tie(I, Success) = NamesToBasicSamples.insert(std::make_pair(
        Func.getOneName(),
        FuncBasicSampleData(LocName, FuncBasicSampleData::ContainerTy())));
  }

  Address -= Func.getAddress();
  if (BAT)
    Address = BAT->translate(Func.getAddress(), Address, /*IsBranchSrc=*/false);

  I->second.bumpCount(Address, Count);
  return true;
}

bool DataAggregator::doIntraBranch(BinaryFunction &Func, uint64_t From,
                                   uint64_t To, uint64_t Count,
                                   uint64_t Mispreds) {
  FuncBranchData *AggrData = getBranchData(Func);
  if (!AggrData) {
    AggrData = &NamesToBranches[Func.getOneName()];
    AggrData->Name = getLocationName(Func, BAT);
    setBranchData(Func, AggrData);
  }

  LLVM_DEBUG(dbgs() << "BOLT-DEBUG: bumpBranchCount: "
                    << formatv("{0} @ {1:x} -> {0} @ {2:x}\n", Func, From, To));
  AggrData->bumpBranchCount(From, To, Count, Mispreds);
  return true;
}

bool DataAggregator::doInterBranch(BinaryFunction *FromFunc,
                                   BinaryFunction *ToFunc, uint64_t From,
                                   uint64_t To, uint64_t Count,
                                   uint64_t Mispreds) {
  FuncBranchData *FromAggrData = nullptr;
  FuncBranchData *ToAggrData = nullptr;
  StringRef SrcFunc;
  StringRef DstFunc;
  if (FromFunc) {
    SrcFunc = getLocationName(*FromFunc, BAT);
    FromAggrData = getBranchData(*FromFunc);
    if (!FromAggrData) {
      FromAggrData = &NamesToBranches[FromFunc->getOneName()];
      FromAggrData->Name = SrcFunc;
      setBranchData(*FromFunc, FromAggrData);
    }

    recordExit(*FromFunc, From, Mispreds, Count);
  }
  if (ToFunc) {
    DstFunc = getLocationName(*ToFunc, BAT);
    ToAggrData = getBranchData(*ToFunc);
    if (!ToAggrData) {
      ToAggrData = &NamesToBranches[ToFunc->getOneName()];
      ToAggrData->Name = DstFunc;
      setBranchData(*ToFunc, ToAggrData);
    }

    recordEntry(*ToFunc, To, Mispreds, Count);
  }

  if (FromAggrData)
    FromAggrData->bumpCallCount(From, Location(!DstFunc.empty(), DstFunc, To),
                                Count, Mispreds);
  if (ToAggrData)
    ToAggrData->bumpEntryCount(Location(!SrcFunc.empty(), SrcFunc, From), To,
                               Count, Mispreds);
  return true;
}

bool DataAggregator::doBranch(const Trace &Trace, uint64_t Count,
                              uint64_t Mispreds) {
  uint64_t From = Trace.Branch, To = Trace.From;
  // Returns whether \p Offset in \p Func contains a return instruction.
  auto checkReturn = [&](const BinaryFunction &Func, const uint64_t Offset) {
    auto isReturn = [&](auto MI) { return MI && BC->MIB->isReturn(*MI); };
    return Func.hasInstructions()
               ? isReturn(Func.getInstructionAtOffset(Offset))
               : isReturn(Func.disassembleInstructionAtOffset(Offset));
  };

  // Mutates \p Addr to an offset into the containing function, performing BAT
  // offset translation and parent lookup.
  //
  // Returns the containing function (or BAT parent) and whether the address
  // corresponds to a return (if \p IsFrom) or a call continuation (otherwise).
  auto handleAddress = [&](uint64_t &Addr, bool IsFrom) {
    BinaryFunction *Func = getBinaryFunctionContainingAddress(Addr);
    if (!Func) {
      Addr = 0;
      return std::pair{Func, false};
    }

    Addr -= Func->getAddress();

    bool IsRet = IsFrom && checkReturn(*Func, Addr);

    if (BAT)
      Addr = BAT->translate(Func->getAddress(), Addr, IsFrom);

    if (BinaryFunction *ParentFunc = getBATParentFunction(*Func))
      Func = ParentFunc;

    return std::pair{Func, IsRet};
  };

  auto [FromFunc, IsReturn] = handleAddress(From, /*IsFrom*/ true);
  auto [ToFunc, _] = handleAddress(To, /*IsFrom*/ false);
  if (!FromFunc && !ToFunc)
    return false;

  // Ignore returns.
  if (IsReturn)
    return true;

  // Treat recursive control transfers as inter-branches.
  if (FromFunc == ToFunc && To != 0) {
    recordBranch(*FromFunc, From, To, Count, Mispreds);
    return doIntraBranch(*FromFunc, From, To, Count, Mispreds);
  }

  return doInterBranch(FromFunc, ToFunc, From, To, Count, Mispreds);
}

bool DataAggregator::doTrace(const Trace &Trace, uint64_t Count) {
  const uint64_t Branch = Trace.Branch, From = Trace.From, To = Trace.To;
  BinaryFunction *FromFunc = getBinaryFunctionContainingAddress(From);
  BinaryFunction *ToFunc = getBinaryFunctionContainingAddress(To);
  if (!FromFunc || !ToFunc) {
    LLVM_DEBUG(dbgs() << "Out of range trace " << Trace << '\n');
    NumLongRangeTraces += Count;
    return false;
  }
  if (FromFunc != ToFunc) {
    NumInvalidTraces += Count;
    LLVM_DEBUG(dbgs() << "Invalid trace " << Trace << '\n');
    return false;
  }

  // Set ParentFunc to BAT parent function or FromFunc itself.
  BinaryFunction *ParentFunc = getBATParentFunction(*FromFunc);
  if (!ParentFunc)
    ParentFunc = FromFunc;
  ParentFunc->SampleCountInBytes += Count * (To - From);

  const uint64_t FuncAddress = FromFunc->getAddress();
  std::optional<BoltAddressTranslation::FallthroughListTy> FTs =
      BAT && BAT->isBATFunction(FuncAddress)
          ? BAT->getFallthroughsInTrace(FuncAddress, From, To)
          : getFallthroughsInTrace(*FromFunc, Trace, Count);
  if (!FTs) {
    LLVM_DEBUG(dbgs() << "Invalid trace " << Trace << '\n');
    NumInvalidTraces += Count;
    return false;
  }

  LLVM_DEBUG(dbgs() << "Processing " << FTs->size() << " fallthroughs for "
                    << FromFunc->getPrintName() << ":" << Trace << '\n');
  for (auto [From, To] : *FTs)
    doIntraBranch(*ParentFunc, From, To, Count, false);

  return true;
}

std::optional<SmallVector<std::pair<uint64_t, uint64_t>, 16>>
DataAggregator::getFallthroughsInTrace(BinaryFunction &BF, const Trace &Trace,
                                       uint64_t Count) const {
  SmallVector<std::pair<uint64_t, uint64_t>, 16> Branches;

  BinaryContext &BC = BF.getBinaryContext();

  // Offsets of the trace within this function.
  const uint64_t From = Trace.From - BF.getAddress();
  const uint64_t To = Trace.To - BF.getAddress();

  if (From > To)
    return std::nullopt;

  // Accept fall-throughs inside pseudo functions (PLT/thunks).
  // This check has to be above BF.empty as pseudo functions would pass it:
  // pseudo => ignored => CFG not built => empty.
  // If we return nullopt, trace would be reported as mismatching disassembled
  // function contents which it is not. To avoid this, return an empty
  // fall-through list instead.
  if (BF.isPseudo())
    return Branches;

  if (!BF.isSimple())
    return std::nullopt;

  assert(BF.hasCFG() && "can only record traces in CFG state");

  const BinaryBasicBlock *FromBB = BF.getBasicBlockContainingOffset(From);
  const BinaryBasicBlock *ToBB = BF.getBasicBlockContainingOffset(To);

  if (!FromBB || !ToBB)
    return std::nullopt;

  // Adjust FromBB if the first LBR is a return from the last instruction in
  // the previous block (that instruction should be a call).
  if (Trace.Branch != Trace::FT_ONLY && !BF.containsAddress(Trace.Branch) &&
      From == FromBB->getOffset() && !FromBB->isEntryPoint() &&
      !FromBB->isLandingPad()) {
    const BinaryBasicBlock *PrevBB =
        BF.getLayout().getBlock(FromBB->getIndex() - 1);
    if (PrevBB->getSuccessor(FromBB->getLabel())) {
      const MCInst *Instr = PrevBB->getLastNonPseudoInstr();
      if (Instr && BC.MIB->isCall(*Instr))
        FromBB = PrevBB;
      else
        LLVM_DEBUG(dbgs() << "invalid trace (no call): " << Trace << '\n');
    } else {
      LLVM_DEBUG(dbgs() << "invalid trace: " << Trace << '\n');
    }
  }

  // Fill out information for fall-through edges. The From and To could be
  // within the same basic block, e.g. when two call instructions are in the
  // same block. In this case we skip the processing.
  if (FromBB == ToBB)
    return Branches;

  // Process blocks in the original layout order.
  BinaryBasicBlock *BB = BF.getLayout().getBlock(FromBB->getIndex());
  assert(BB == FromBB && "index mismatch");
  while (BB != ToBB) {
    BinaryBasicBlock *NextBB = BF.getLayout().getBlock(BB->getIndex() + 1);
    assert((NextBB && NextBB->getOffset() > BB->getOffset()) && "bad layout");

    // Check for bad LBRs.
    if (!BB->getSuccessor(NextBB->getLabel())) {
      LLVM_DEBUG(dbgs() << "no fall-through for the trace: " << Trace << '\n');
      return std::nullopt;
    }

    const MCInst *Instr = BB->getLastNonPseudoInstr();
    uint64_t Offset = 0;
    if (Instr)
      Offset = BC.MIB->getOffsetWithDefault(*Instr, 0);
    else
      Offset = BB->getOffset();

    Branches.emplace_back(Offset, NextBB->getOffset());

    BB = NextBB;
  }

  // Record fall-through jumps
  for (const auto &[FromOffset, ToOffset] : Branches) {
    BinaryBasicBlock *FromBB = BF.getBasicBlockContainingOffset(FromOffset);
    BinaryBasicBlock *ToBB = BF.getBasicBlockAtOffset(ToOffset);
    assert(FromBB && ToBB);
    BinaryBasicBlock::BinaryBranchInfo &BI = FromBB->getBranchInfo(*ToBB);
    BI.Count += Count;
  }

  return Branches;
}

bool DataAggregator::recordEntry(BinaryFunction &BF, uint64_t To, bool Mispred,
                                 uint64_t Count) const {
  if (To > BF.getSize())
    return false;

  if (!BF.hasProfile())
    BF.ExecutionCount = 0;

  BinaryBasicBlock *EntryBB = nullptr;
  if (To == 0) {
    BF.ExecutionCount += Count;
    if (!BF.empty())
      EntryBB = &BF.front();
  } else if (BinaryBasicBlock *BB = BF.getBasicBlockAtOffset(To)) {
    if (BB->isEntryPoint())
      EntryBB = BB;
  }

  if (EntryBB)
    EntryBB->setExecutionCount(EntryBB->getKnownExecutionCount() + Count);

  return true;
}

bool DataAggregator::recordExit(BinaryFunction &BF, uint64_t From, bool Mispred,
                                uint64_t Count) const {
  if (!BF.isSimple() || From > BF.getSize())
    return false;

  if (!BF.hasProfile())
    BF.ExecutionCount = 0;

  return true;
}

ErrorOr<DataAggregator::LBREntry> DataAggregator::parseLBREntry() {
  LBREntry Res;
  ErrorOr<StringRef> FromStrRes = parseString('/');
  if (std::error_code EC = FromStrRes.getError())
    return EC;
  StringRef OffsetStr = FromStrRes.get();
  if (OffsetStr.getAsInteger(0, Res.From)) {
    reportError("expected hexadecimal number with From address");
    Diag << "Found: " << OffsetStr << "\n";
    return make_error_code(llvm::errc::io_error);
  }

  ErrorOr<StringRef> ToStrRes = parseString('/');
  if (std::error_code EC = ToStrRes.getError())
    return EC;
  OffsetStr = ToStrRes.get();
  if (OffsetStr.getAsInteger(0, Res.To)) {
    reportError("expected hexadecimal number with To address");
    Diag << "Found: " << OffsetStr << "\n";
    return make_error_code(llvm::errc::io_error);
  }

  ErrorOr<StringRef> MispredStrRes = parseString('/');
  if (std::error_code EC = MispredStrRes.getError())
    return EC;
  StringRef MispredStr = MispredStrRes.get();
  if (MispredStr.size() != 1 ||
      (MispredStr[0] != 'P' && MispredStr[0] != 'M' && MispredStr[0] != '-')) {
    reportError("expected single char for mispred bit");
    Diag << "Found: " << MispredStr << "\n";
    return make_error_code(llvm::errc::io_error);
  }
  Res.Mispred = MispredStr[0] == 'M';

  static bool MispredWarning = true;
  if (MispredStr[0] == '-' && MispredWarning) {
    errs() << "PERF2BOLT-WARNING: misprediction bit is missing in profile\n";
    MispredWarning = false;
  }

  ErrorOr<StringRef> Rest = parseString(FieldSeparator, true);
  if (std::error_code EC = Rest.getError())
    return EC;
  if (Rest.get().size() < 5) {
    reportError("expected rest of LBR entry");
    Diag << "Found: " << Rest.get() << "\n";
    return make_error_code(llvm::errc::io_error);
  }
  return Res;
}

bool DataAggregator::checkAndConsumeFS() {
  if (ParsingBuf[0] != FieldSeparator)
    return false;

  ParsingBuf = ParsingBuf.drop_front(1);
  Col += 1;
  return true;
}

void DataAggregator::consumeRestOfLine() {
  size_t LineEnd = ParsingBuf.find_first_of('\n');
  if (LineEnd == StringRef::npos) {
    ParsingBuf = StringRef();
    Col = 0;
    Line += 1;
    return;
  }
  ParsingBuf = ParsingBuf.drop_front(LineEnd + 1);
  Col = 0;
  Line += 1;
}

bool DataAggregator::checkNewLine() {
  return ParsingBuf[0] == '\n';
}

ErrorOr<DataAggregator::PerfBranchSample> DataAggregator::parseBranchSample() {
  PerfBranchSample Res;

  while (checkAndConsumeFS()) {
  }

  ErrorOr<int64_t> PIDRes = parseNumberField(FieldSeparator, true);
  if (std::error_code EC = PIDRes.getError())
    return EC;
  auto MMapInfoIter = BinaryMMapInfo.find(*PIDRes);
  if (!BC->IsLinuxKernel && MMapInfoIter == BinaryMMapInfo.end()) {
    consumeRestOfLine();
    return make_error_code(errc::no_such_process);
  }

  if (checkAndConsumeNewLine())
    return Res;

  while (!checkAndConsumeNewLine()) {
    checkAndConsumeFS();

    ErrorOr<LBREntry> LBRRes = parseLBREntry();
    if (std::error_code EC = LBRRes.getError())
      return EC;
    LBREntry LBR = LBRRes.get();
    if (ignoreKernelInterrupt(LBR))
      continue;
    if (!BC->HasFixedLoadAddress)
      adjustLBR(LBR, MMapInfoIter->second);
    Res.LBR.push_back(LBR);
  }

  return Res;
}

ErrorOr<DataAggregator::PerfBasicSample> DataAggregator::parseBasicSample() {
  while (checkAndConsumeFS()) {
  }

  ErrorOr<int64_t> PIDRes = parseNumberField(FieldSeparator, true);
  if (std::error_code EC = PIDRes.getError())
    return EC;

  auto MMapInfoIter = BinaryMMapInfo.find(*PIDRes);
  if (MMapInfoIter == BinaryMMapInfo.end()) {
    consumeRestOfLine();
    return PerfBasicSample{StringRef(), 0};
  }

  while (checkAndConsumeFS()) {
  }

  ErrorOr<StringRef> Event = parseString(FieldSeparator);
  if (std::error_code EC = Event.getError())
    return EC;

  while (checkAndConsumeFS()) {
  }

  ErrorOr<uint64_t> AddrRes = parseHexField(FieldSeparator, true);
  if (std::error_code EC = AddrRes.getError())
    return EC;

  if (!checkAndConsumeNewLine()) {
    reportError("expected end of line");
    return make_error_code(llvm::errc::io_error);
  }

  uint64_t Address = *AddrRes;
  if (!BC->HasFixedLoadAddress)
    adjustAddress(Address, MMapInfoIter->second);

  return PerfBasicSample{Event.get(), Address};
}

ErrorOr<DataAggregator::PerfMemSample> DataAggregator::parseMemSample() {
  PerfMemSample Res{0, 0};

  while (checkAndConsumeFS()) {
  }

  ErrorOr<int64_t> PIDRes = parseNumberField(FieldSeparator, true);
  if (std::error_code EC = PIDRes.getError())
    return EC;

  auto MMapInfoIter = BinaryMMapInfo.find(*PIDRes);
  if (MMapInfoIter == BinaryMMapInfo.end()) {
    consumeRestOfLine();
    return Res;
  }

  while (checkAndConsumeFS()) {
  }

  ErrorOr<StringRef> Event = parseString(FieldSeparator);
  if (std::error_code EC = Event.getError())
    return EC;
  if (!Event.get().contains("mem-loads")) {
    consumeRestOfLine();
    return Res;
  }

  while (checkAndConsumeFS()) {
  }

  ErrorOr<uint64_t> AddrRes = parseHexField(FieldSeparator);
  if (std::error_code EC = AddrRes.getError())
    return EC;

  while (checkAndConsumeFS()) {
  }

  ErrorOr<uint64_t> PCRes = parseHexField(FieldSeparator, true);
  if (std::error_code EC = PCRes.getError()) {
    consumeRestOfLine();
    return EC;
  }

  if (!checkAndConsumeNewLine()) {
    reportError("expected end of line");
    return make_error_code(llvm::errc::io_error);
  }

  uint64_t Address = *AddrRes;
  if (!BC->HasFixedLoadAddress)
    adjustAddress(Address, MMapInfoIter->second);

  return PerfMemSample{PCRes.get(), Address};
}

ErrorOr<Location> DataAggregator::parseLocationOrOffset() {
  auto parseOffset = [this]() -> ErrorOr<Location> {
    ErrorOr<uint64_t> Res = parseHexField(FieldSeparator);
    if (std::error_code EC = Res.getError())
      return EC;
    return Location(Res.get());
  };

  size_t Sep = ParsingBuf.find_first_of(" \n");
  if (Sep == StringRef::npos)
    return parseOffset();
  StringRef LookAhead = ParsingBuf.substr(0, Sep);
  if (!LookAhead.contains(':'))
    return parseOffset();

  ErrorOr<StringRef> BuildID = parseString(':');
  if (std::error_code EC = BuildID.getError())
    return EC;
  ErrorOr<uint64_t> Offset = parseHexField(FieldSeparator);
  if (std::error_code EC = Offset.getError())
    return EC;
  return Location(true, BuildID.get(), Offset.get());
}

std::error_code DataAggregator::parseAggregatedLBREntry() {
  enum AggregatedLBREntry : char {
    INVALID = 0,
    EVENT_NAME,        // E
    TRACE,             // T
    SAMPLE,            // S
    BRANCH,            // B
    FT,                // F
    FT_EXTERNAL_ORIGIN // f
  } Type = INVALID;

  // The number of fields to parse, set based on Type.
  int AddrNum = 0;
  int CounterNum = 0;
  // Storage for parsed fields.
  StringRef EventName;
  std::optional<Location> Addr[3];
  int64_t Counters[2] = {0};

  while (Type == INVALID || Type == EVENT_NAME) {
    while (checkAndConsumeFS()) {
    }
    ErrorOr<StringRef> StrOrErr =
        parseString(FieldSeparator, Type == EVENT_NAME);
    if (std::error_code EC = StrOrErr.getError())
      return EC;
    StringRef Str = StrOrErr.get();

    if (Type == EVENT_NAME) {
      EventName = Str;
      break;
    }

    Type = StringSwitch<AggregatedLBREntry>(Str)
               .Case("T", TRACE)
               .Case("S", SAMPLE)
               .Case("E", EVENT_NAME)
               .Case("B", BRANCH)
               .Case("F", FT)
               .Case("f", FT_EXTERNAL_ORIGIN)
               .Default(INVALID);

    if (Type == INVALID) {
      reportError("expected T, S, E, B, F or f");
      return make_error_code(llvm::errc::io_error);
    }

    using SSI = StringSwitch<int>;
    AddrNum = SSI(Str).Case("T", 3).Case("S", 1).Case("E", 0).Default(2);
    CounterNum = SSI(Str).Case("B", 2).Case("E", 0).Default(1);
  }

  for (int I = 0; I < AddrNum; ++I) {
    while (checkAndConsumeFS()) {
    }
    ErrorOr<Location> AddrOrErr = parseLocationOrOffset();
    if (std::error_code EC = AddrOrErr.getError())
      return EC;
    Addr[I] = AddrOrErr.get();
  }

  for (int I = 0; I < CounterNum; ++I) {
    while (checkAndConsumeFS()) {
    }
    ErrorOr<int64_t> CountOrErr =
        parseNumberField(FieldSeparator, I + 1 == CounterNum);
    if (std::error_code EC = CountOrErr.getError())
      return EC;
    Counters[I] = CountOrErr.get();
  }

  if (!checkAndConsumeNewLine()) {
    reportError("expected end of line");
    return make_error_code(llvm::errc::io_error);
  }

  if (Type == EVENT_NAME) {
    EventNames.insert(EventName);
    return std::error_code();
  }

  const uint64_t FromOffset = Addr[0]->Offset;
  BinaryFunction *FromFunc = getBinaryFunctionContainingAddress(FromOffset);
  if (FromFunc)
    FromFunc->setHasProfileAvailable();

  int64_t Count = Counters[0];
  int64_t Mispreds = Counters[1];

  if (Type == SAMPLE) {
    BasicSamples[FromOffset] += Count;
    NumTotalSamples += Count;
    return std::error_code();
  }

  const uint64_t ToOffset = Addr[1]->Offset;
  BinaryFunction *ToFunc = getBinaryFunctionContainingAddress(ToOffset);
  if (ToFunc)
    ToFunc->setHasProfileAvailable();

  if (Type == FT || Type == FT_EXTERNAL_ORIGIN) {
    Addr[2] = Location(Addr[1]->Offset);
    Addr[1] = Location(Addr[0]->Offset);
    Addr[0] = Location(Type == FT ? Trace::FT_ONLY : Trace::FT_EXTERNAL_ORIGIN);
  }

  if (Type == BRANCH) {
    Addr[2] = Location(Trace::EXTERNAL);
  }

  Trace T{Addr[0]->Offset, Addr[1]->Offset, Addr[2]->Offset};
  TakenBranchInfo TI{(uint64_t)Count, (uint64_t)Mispreds};

  Traces.emplace_back(T, TI);

  if (Addr[2]->Offset)
    NumTraces += Count;
  NumTotalSamples += Count;

  return std::error_code();
}

bool DataAggregator::ignoreKernelInterrupt(LBREntry &LBR) const {
  return opts::IgnoreInterruptLBR &&
         (LBR.From >= KernelBaseAddr || LBR.To >= KernelBaseAddr);
}

std::error_code DataAggregator::printLBRHeatMap() {
  outs() << "PERF2BOLT: parse branch events...\n";
  NamedRegionTimer T("parseBranch", "Parsing branch events", TimerGroupName,
                     TimerGroupDesc, opts::TimeAggregator);

  if (BC->IsLinuxKernel) {
    opts::HeatmapMaxAddress = 0xffffffffffffffff;
    opts::HeatmapMinAddress = KernelBaseAddr;
  }
  opts::HeatmapBlockSizes &HMBS = opts::HeatmapBlock;
  Heatmap HM(HMBS[0], opts::HeatmapMinAddress, opts::HeatmapMaxAddress,
             getTextSections(BC));
  auto getSymbolValue = [&](const MCSymbol *Symbol) -> uint64_t {
    if (Symbol)
      if (ErrorOr<uint64_t> SymValue = BC->getSymbolValue(*Symbol))
        return SymValue.get();
    return 0;
  };
  HM.HotStart = getSymbolValue(BC->getHotTextStartSymbol());
  HM.HotEnd = getSymbolValue(BC->getHotTextEndSymbol());

  if (!NumTotalSamples) {
    if (opts::BasicAggregation) {
      errs() << "HEATMAP-ERROR: no basic event samples detected in profile. "
                "Cannot build heatmap.";
    } else {
      errs() << "HEATMAP-ERROR: no LBR traces detected in profile. "
                "Cannot build heatmap. Use -nl for building heatmap from "
                "basic events.\n";
    }
    exit(1);
  }

  outs() << "HEATMAP: building heat map...\n";

  // Register basic samples and perf LBR addresses not covered by fallthroughs.
  for (const auto &[PC, Hits] : BasicSamples)
    HM.registerAddress(PC, Hits);
  for (const auto &[Trace, Info] : Traces)
    if (Trace.To)
      HM.registerAddressRange(Trace.From, Trace.To, Info.TakenCount);

  if (HM.getNumInvalidRanges())
    outs() << "HEATMAP: invalid traces: " << HM.getNumInvalidRanges() << '\n';

  if (!HM.size()) {
    errs() << "HEATMAP-ERROR: no valid traces registered\n";
    exit(1);
  }

  HM.print(opts::HeatmapOutput);
  if (opts::HeatmapOutput == "-") {
    HM.printCDF(opts::HeatmapOutput);
    HM.printSectionHotness(opts::HeatmapOutput);
  } else {
    HM.printCDF(opts::HeatmapOutput + ".csv");
    HM.printSectionHotness(opts::HeatmapOutput + "-section-hotness.csv");
  }
  // Provide coarse-grained heatmaps if requested via zoom-out scales
  for (const uint64_t NewBucketSize : ArrayRef(HMBS).drop_front()) {
    HM.resizeBucket(NewBucketSize);
    if (opts::HeatmapOutput == "-")
      HM.print(opts::HeatmapOutput);
    else
      HM.print(formatv("{0}-{1}", opts::HeatmapOutput, NewBucketSize).str());
  }

  return std::error_code();
}

void DataAggregator::parseLBRSample(const PerfBranchSample &Sample,
                                    bool NeedsSkylakeFix) {
  // LBRs are stored in reverse execution order. NextLBR refers to the next
  // executed branch record.
  const LBREntry *NextLBR = nullptr;
  uint32_t NumEntry = 0;
  for (const LBREntry &LBR : Sample.LBR) {
    ++NumEntry;
    // Hardware bug workaround: Intel Skylake (which has 32 LBR entries)
    // sometimes record entry 32 as an exact copy of entry 31. This will cause
    // us to likely record an invalid trace and generate a stale function for
    // BAT mode (non BAT disassembles the function and is able to ignore this
    // trace at aggregation time). Drop first 2 entries (last two, in
    // chronological order)
    if (NeedsSkylakeFix && NumEntry <= 2)
      continue;
<<<<<<< HEAD
    TakenBranchInfo &Info = TraceMap[Trace{
        LBR.From, LBR.To, NextLBR ? NextLBR->From : Trace::EXTERNAL}];
=======
    if (NextLBR) {
      // Record fall-through trace.
      const uint64_t TraceFrom = LBR.To;
      const uint64_t TraceTo = NextLBR->From;
      const BinaryFunction *TraceBF =
          getBinaryFunctionContainingAddress(TraceFrom);
      FTInfo &Info = FallthroughLBRs[Trace(TraceFrom, TraceTo)];
      if (TraceBF && TraceBF->containsAddress(LBR.From))
        ++Info.InternCount;
      else
        ++Info.ExternCount;
      ++NumTraces;
    }
    NextLBR = &LBR;

    TakenBranchInfo &Info = BranchLBRs[Trace(LBR.From, LBR.To)];
>>>>>>> c3057de0
    ++Info.TakenCount;
    Info.MispredCount += LBR.Mispred;
    NextLBR = &LBR;
  }
  // Record LBR addresses not covered by fallthroughs (bottom-of-stack source
  // and top-of-stack target) as basic samples for heatmap.
  if (opts::HeatmapMode == opts::HeatmapModeKind::HM_Exclusive &&
      !Sample.LBR.empty()) {
    ++BasicSamples[Sample.LBR.front().To];
    ++BasicSamples[Sample.LBR.back().From];
  }
}

void DataAggregator::printLongRangeTracesDiagnostic() const {
  outs() << "PERF2BOLT: out of range traces involving unknown regions: "
         << NumLongRangeTraces;
  if (NumTraces > 0)
    outs() << format(" (%.1f%%)", NumLongRangeTraces * 100.0f / NumTraces);
  outs() << "\n";
}

static float printColoredPct(uint64_t Numerator, uint64_t Denominator, float T1,
                             float T2) {
  if (Denominator == 0) {
    outs() << "\n";
    return 0;
  }
  float Percent = Numerator * 100.0f / Denominator;
  outs() << " (";
  if (outs().has_colors()) {
    if (Percent > T2)
      outs().changeColor(raw_ostream::RED);
    else if (Percent > T1)
      outs().changeColor(raw_ostream::YELLOW);
    else
      outs().changeColor(raw_ostream::GREEN);
  }
  outs() << format("%.1f%%", Percent);
  if (outs().has_colors())
    outs().resetColor();
  outs() << ")\n";
  return Percent;
}

void DataAggregator::printBranchSamplesDiagnostics() const {
  outs() << "PERF2BOLT: traces mismatching disassembled function contents: "
         << NumInvalidTraces;
  if (printColoredPct(NumInvalidTraces, NumTraces, 5, 10) > 10)
    outs() << "\n !! WARNING !! This high mismatch ratio indicates the input "
              "binary is probably not the same binary used during profiling "
              "collection. The generated data may be ineffective for improving "
              "performance\n\n";
  printLongRangeTracesDiagnostic();
}

void DataAggregator::printBasicSamplesDiagnostics(
    uint64_t OutOfRangeSamples) const {
  outs() << "PERF2BOLT: out of range samples recorded in unknown regions: "
         << OutOfRangeSamples;
  if (printColoredPct(OutOfRangeSamples, NumTotalSamples, 40, 60) > 80)
    outs() << "\n !! WARNING !! This high mismatch ratio indicates the input "
              "binary is probably not the same binary used during profiling "
              "collection. The generated data may be ineffective for improving "
              "performance\n\n";
}

void DataAggregator::printBranchStacksDiagnostics(
    uint64_t IgnoredSamples) const {
  outs() << "PERF2BOLT: ignored samples: " << IgnoredSamples;
  if (printColoredPct(IgnoredSamples, NumTotalSamples, 20, 50) > 50)
    errs() << "PERF2BOLT-WARNING: less than 50% of all recorded samples "
              "were attributed to the input binary\n";
}

std::error_code DataAggregator::parseBranchEvents() {
  outs() << "PERF2BOLT: parse branch events...\n";
  NamedRegionTimer T("parseBranch", "Parsing branch events", TimerGroupName,
                     TimerGroupDesc, opts::TimeAggregator);

  uint64_t NumEntries = 0;
  uint64_t NumSamples = 0;
  uint64_t NumSamplesNoLBR = 0;
  bool NeedsSkylakeFix = false;

  while (hasData() && NumTotalSamples < opts::MaxSamples) {
    ++NumTotalSamples;

    ErrorOr<PerfBranchSample> SampleRes = parseBranchSample();
    if (std::error_code EC = SampleRes.getError()) {
      if (EC == errc::no_such_process)
        continue;
      return EC;
    }
    ++NumSamples;

    PerfBranchSample &Sample = SampleRes.get();

    if (Sample.LBR.empty()) {
      ++NumSamplesNoLBR;
      continue;
    }

    NumEntries += Sample.LBR.size();
    if (BAT && Sample.LBR.size() == 32 && !NeedsSkylakeFix) {
      errs() << "PERF2BOLT-WARNING: using Intel Skylake bug workaround\n";
      NeedsSkylakeFix = true;
    }

    parseLBRSample(Sample, NeedsSkylakeFix);
  }

  Traces.reserve(TraceMap.size());
  for (const auto &[Trace, Info] : TraceMap) {
    Traces.emplace_back(Trace, Info);
    for (const uint64_t Addr : {Trace.Branch, Trace.From})
      if (BinaryFunction *BF = getBinaryFunctionContainingAddress(Addr))
        BF->setHasProfileAvailable();
  }
  clear(TraceMap);

  outs() << "PERF2BOLT: read " << NumSamples << " samples and " << NumEntries
         << " LBR entries\n";
  if (NumTotalSamples) {
    if (NumSamples && NumSamplesNoLBR == NumSamples) {
      // Note: we don't know if perf2bolt is being used to parse memory samples
      // at this point. In this case, it is OK to parse zero LBRs.
      errs() << "PERF2BOLT-WARNING: all recorded samples for this binary lack "
                "LBR. Record profile with perf record -j any or run perf2bolt "
                "in no-LBR mode with -nl (the performance improvement in -nl "
                "mode may be limited)\n";
    } else {
      printBranchStacksDiagnostics(NumTotalSamples - NumSamples);
    }
  }

  return std::error_code();
}

void DataAggregator::processBranchEvents() {
  outs() << "PERF2BOLT: processing branch events...\n";
  NamedRegionTimer T("processBranch", "Processing branch events",
                     TimerGroupName, TimerGroupDesc, opts::TimeAggregator);

  for (const auto &[Trace, Info] : Traces) {
    if (Trace.Branch != Trace::FT_ONLY &&
        Trace.Branch != Trace::FT_EXTERNAL_ORIGIN)
      doBranch(Trace, Info.TakenCount, Info.MispredCount);
    if (Trace.To)
      doTrace(Trace, Info.TakenCount);
  }
  printBranchSamplesDiagnostics();
}

std::error_code DataAggregator::parseBasicEvents() {
  outs() << "PERF2BOLT: parsing basic events (without LBR)...\n";
  NamedRegionTimer T("parseBasic", "Parsing basic events", TimerGroupName,
                     TimerGroupDesc, opts::TimeAggregator);
  while (hasData()) {
    ErrorOr<PerfBasicSample> Sample = parseBasicSample();
    if (std::error_code EC = Sample.getError())
      return EC;

    if (!Sample->PC)
      continue;
    ++NumTotalSamples;

    if (BinaryFunction *BF = getBinaryFunctionContainingAddress(Sample->PC))
      BF->setHasProfileAvailable();

    ++BasicSamples[Sample->PC];
    EventNames.insert(Sample->EventName);
  }
  outs() << "PERF2BOLT: read " << NumTotalSamples << " basic samples\n";

  return std::error_code();
}

void DataAggregator::processBasicEvents() {
  outs() << "PERF2BOLT: processing basic events (without LBR)...\n";
  NamedRegionTimer T("processBasic", "Processing basic events", TimerGroupName,
                     TimerGroupDesc, opts::TimeAggregator);
  uint64_t OutOfRangeSamples = 0;
  for (auto &Sample : BasicSamples) {
    const uint64_t PC = Sample.first;
    const uint64_t HitCount = Sample.second;
    BinaryFunction *Func = getBinaryFunctionContainingAddress(PC);
    if (!Func) {
      OutOfRangeSamples += HitCount;
      continue;
    }

    doBasicSample(*Func, PC, HitCount);
  }

  printBasicSamplesDiagnostics(OutOfRangeSamples);
}

std::error_code DataAggregator::parseMemEvents() {
  outs() << "PERF2BOLT: parsing memory events...\n";
  NamedRegionTimer T("parseMemEvents", "Parsing mem events", TimerGroupName,
                     TimerGroupDesc, opts::TimeAggregator);
  while (hasData()) {
    ErrorOr<PerfMemSample> Sample = parseMemSample();
    if (std::error_code EC = Sample.getError())
      return EC;

    if (BinaryFunction *BF = getBinaryFunctionContainingAddress(Sample->PC))
      BF->setHasProfileAvailable();

    MemSamples.emplace_back(std::move(Sample.get()));
  }

  return std::error_code();
}

void DataAggregator::processMemEvents() {
  NamedRegionTimer T("ProcessMemEvents", "Processing mem events",
                     TimerGroupName, TimerGroupDesc, opts::TimeAggregator);
  for (const PerfMemSample &Sample : MemSamples) {
    uint64_t PC = Sample.PC;
    uint64_t Addr = Sample.Addr;
    StringRef FuncName;
    StringRef MemName;

    // Try to resolve symbol for PC
    BinaryFunction *Func = getBinaryFunctionContainingAddress(PC);
    if (!Func) {
      LLVM_DEBUG(if (PC != 0) {
        dbgs() << formatv("Skipped mem event: {0:x} => {1:x}\n", PC, Addr);
      });
      continue;
    }

    FuncName = Func->getOneName();
    PC -= Func->getAddress();

    // Try to resolve symbol for memory load
    if (BinaryData *BD = BC->getBinaryDataContainingAddress(Addr)) {
      MemName = BD->getName();
      Addr -= BD->getAddress();
    } else if (opts::FilterMemProfile) {
      // Filter out heap/stack accesses
      continue;
    }

    const Location FuncLoc(!FuncName.empty(), FuncName, PC);
    const Location AddrLoc(!MemName.empty(), MemName, Addr);

    FuncMemData *MemData = &NamesToMemEvents[FuncName];
    MemData->Name = FuncName;
    setMemData(*Func, MemData);
    MemData->update(FuncLoc, AddrLoc);
    LLVM_DEBUG(dbgs() << "Mem event: " << FuncLoc << " = " << AddrLoc << "\n");
  }
}

std::error_code DataAggregator::parsePreAggregatedLBRSamples() {
  outs() << "PERF2BOLT: parsing pre-aggregated profile...\n";
  NamedRegionTimer T("parseAggregated", "Parsing aggregated branch events",
                     TimerGroupName, TimerGroupDesc, opts::TimeAggregator);
  size_t AggregatedLBRs = 0;
  while (hasData()) {
    if (std::error_code EC = parseAggregatedLBREntry())
      return EC;
    ++AggregatedLBRs;
  }

  outs() << "PERF2BOLT: read " << AggregatedLBRs << " aggregated LBR entries\n";

  return std::error_code();
}

std::optional<int32_t> DataAggregator::parseCommExecEvent() {
  size_t LineEnd = ParsingBuf.find_first_of("\n");
  if (LineEnd == StringRef::npos) {
    reportError("expected rest of line");
    Diag << "Found: " << ParsingBuf << "\n";
    return std::nullopt;
  }
  StringRef Line = ParsingBuf.substr(0, LineEnd);

  size_t Pos = Line.find("PERF_RECORD_COMM exec");
  if (Pos == StringRef::npos)
    return std::nullopt;
  Line = Line.drop_front(Pos);

  // Line:
  //  PERF_RECORD_COMM exec: <name>:<pid>/<tid>"
  StringRef PIDStr = Line.rsplit(':').second.split('/').first;
  int32_t PID;
  if (PIDStr.getAsInteger(10, PID)) {
    reportError("expected PID");
    Diag << "Found: " << PIDStr << "in '" << Line << "'\n";
    return std::nullopt;
  }

  return PID;
}

namespace {
std::optional<uint64_t> parsePerfTime(const StringRef TimeStr) {
  const StringRef SecTimeStr = TimeStr.split('.').first;
  const StringRef USecTimeStr = TimeStr.split('.').second;
  uint64_t SecTime;
  uint64_t USecTime;
  if (SecTimeStr.getAsInteger(10, SecTime) ||
      USecTimeStr.getAsInteger(10, USecTime))
    return std::nullopt;
  return SecTime * 1000000ULL + USecTime;
}
}

std::optional<DataAggregator::ForkInfo> DataAggregator::parseForkEvent() {
  while (checkAndConsumeFS()) {
  }

  size_t LineEnd = ParsingBuf.find_first_of("\n");
  if (LineEnd == StringRef::npos) {
    reportError("expected rest of line");
    Diag << "Found: " << ParsingBuf << "\n";
    return std::nullopt;
  }
  StringRef Line = ParsingBuf.substr(0, LineEnd);

  size_t Pos = Line.find("PERF_RECORD_FORK");
  if (Pos == StringRef::npos) {
    consumeRestOfLine();
    return std::nullopt;
  }

  ForkInfo FI;

  const StringRef TimeStr =
      Line.substr(0, Pos).rsplit(':').first.rsplit(FieldSeparator).second;
  if (std::optional<uint64_t> TimeRes = parsePerfTime(TimeStr)) {
    FI.Time = *TimeRes;
  }

  Line = Line.drop_front(Pos);

  // Line:
  //  PERF_RECORD_FORK(<child_pid>:<child_tid>):(<parent_pid>:<parent_tid>)
  const StringRef ChildPIDStr = Line.split('(').second.split(':').first;
  if (ChildPIDStr.getAsInteger(10, FI.ChildPID)) {
    reportError("expected PID");
    Diag << "Found: " << ChildPIDStr << "in '" << Line << "'\n";
    return std::nullopt;
  }

  const StringRef ParentPIDStr = Line.rsplit('(').second.split(':').first;
  if (ParentPIDStr.getAsInteger(10, FI.ParentPID)) {
    reportError("expected PID");
    Diag << "Found: " << ParentPIDStr << "in '" << Line << "'\n";
    return std::nullopt;
  }

  consumeRestOfLine();

  return FI;
}

ErrorOr<std::pair<StringRef, DataAggregator::MMapInfo>>
DataAggregator::parseMMapEvent() {
  while (checkAndConsumeFS()) {
  }

  MMapInfo ParsedInfo;

  size_t LineEnd = ParsingBuf.find_first_of("\n");
  if (LineEnd == StringRef::npos) {
    reportError("expected rest of line");
    Diag << "Found: " << ParsingBuf << "\n";
    return make_error_code(llvm::errc::io_error);
  }
  StringRef Line = ParsingBuf.substr(0, LineEnd);

  size_t Pos = Line.find("PERF_RECORD_MMAP2");
  if (Pos == StringRef::npos) {
    consumeRestOfLine();
    return std::make_pair(StringRef(), ParsedInfo);
  }

  // Line:
  //   {<name> .* <sec>.<usec>: }PERF_RECORD_MMAP2 <pid>/<tid>: .* <file_name>

  const StringRef TimeStr =
      Line.substr(0, Pos).rsplit(':').first.rsplit(FieldSeparator).second;
  if (std::optional<uint64_t> TimeRes = parsePerfTime(TimeStr))
    ParsedInfo.Time = *TimeRes;

  Line = Line.drop_front(Pos);

  // Line:
  //   PERF_RECORD_MMAP2 <pid>/<tid>: [<hexbase>(<hexsize>) .*]: .* <file_name>

  StringRef FileName = Line.rsplit(FieldSeparator).second;
  if (FileName.starts_with("//") || FileName.starts_with("[")) {
    consumeRestOfLine();
    return std::make_pair(StringRef(), ParsedInfo);
  }
  FileName = sys::path::filename(FileName);

  const StringRef PIDStr = Line.split(FieldSeparator).second.split('/').first;
  if (PIDStr.getAsInteger(10, ParsedInfo.PID)) {
    reportError("expected PID");
    Diag << "Found: " << PIDStr << "in '" << Line << "'\n";
    return make_error_code(llvm::errc::io_error);
  }

  const StringRef BaseAddressStr = Line.split('[').second.split('(').first;
  if (BaseAddressStr.getAsInteger(0, ParsedInfo.MMapAddress)) {
    reportError("expected base address");
    Diag << "Found: " << BaseAddressStr << "in '" << Line << "'\n";
    return make_error_code(llvm::errc::io_error);
  }

  const StringRef SizeStr = Line.split('(').second.split(')').first;
  if (SizeStr.getAsInteger(0, ParsedInfo.Size)) {
    reportError("expected mmaped size");
    Diag << "Found: " << SizeStr << "in '" << Line << "'\n";
    return make_error_code(llvm::errc::io_error);
  }

  const StringRef OffsetStr =
      Line.split('@').second.ltrim().split(FieldSeparator).first;
  if (OffsetStr.getAsInteger(0, ParsedInfo.Offset)) {
    reportError("expected mmaped page-aligned offset");
    Diag << "Found: " << OffsetStr << "in '" << Line << "'\n";
    return make_error_code(llvm::errc::io_error);
  }

  consumeRestOfLine();

  return std::make_pair(FileName, ParsedInfo);
}

std::error_code DataAggregator::parseMMapEvents() {
  outs() << "PERF2BOLT: parsing perf-script mmap events output\n";
  NamedRegionTimer T("parseMMapEvents", "Parsing mmap events", TimerGroupName,
                     TimerGroupDesc, opts::TimeAggregator);

  std::multimap<StringRef, MMapInfo> GlobalMMapInfo;
  while (hasData()) {
    ErrorOr<std::pair<StringRef, MMapInfo>> FileMMapInfoRes = parseMMapEvent();
    if (std::error_code EC = FileMMapInfoRes.getError())
      return EC;

    std::pair<StringRef, MMapInfo> FileMMapInfo = FileMMapInfoRes.get();
    if (FileMMapInfo.second.PID == -1)
      continue;
    if (FileMMapInfo.first == "(deleted)")
      continue;

    GlobalMMapInfo.insert(FileMMapInfo);
  }

  LLVM_DEBUG({
    dbgs() << "FileName -> mmap info:\n"
           << "  Filename : PID [MMapAddr, Size, Offset]\n";
    for (const auto &[Name, MMap] : GlobalMMapInfo)
      dbgs() << formatv("  {0} : {1} [{2:x}, {3:x} @ {4:x}]\n", Name, MMap.PID,
                        MMap.MMapAddress, MMap.Size, MMap.Offset);
  });

  StringRef NameToUse = llvm::sys::path::filename(BC->getFilename());
  if (GlobalMMapInfo.count(NameToUse) == 0 && !BuildIDBinaryName.empty()) {
    errs() << "PERF2BOLT-WARNING: using \"" << BuildIDBinaryName
           << "\" for profile matching\n";
    NameToUse = BuildIDBinaryName;
  }

  auto Range = GlobalMMapInfo.equal_range(NameToUse);
  for (MMapInfo &MMapInfo : llvm::make_second_range(make_range(Range))) {
    if (BC->HasFixedLoadAddress && MMapInfo.MMapAddress) {
      // Check that the binary mapping matches one of the segments.
      bool MatchFound = llvm::any_of(
          llvm::make_second_range(BC->SegmentMapInfo),
          [&](SegmentInfo &SegInfo) {
            // The mapping is page-aligned and hence the MMapAddress could be
            // different from the segment start address. We cannot know the page
            // size of the mapping, but we know it should not exceed the segment
            // alignment value. Hence we are performing an approximate check.
            return SegInfo.Address >= MMapInfo.MMapAddress &&
                   SegInfo.Address - MMapInfo.MMapAddress < SegInfo.Alignment &&
                   SegInfo.IsExecutable;
          });
      if (!MatchFound) {
        errs() << "PERF2BOLT-WARNING: ignoring mapping of " << NameToUse
               << " at 0x" << Twine::utohexstr(MMapInfo.MMapAddress) << '\n';
        continue;
      }
    }

    // Set base address for shared objects.
    if (!BC->HasFixedLoadAddress) {
      std::optional<uint64_t> BaseAddress =
          BC->getBaseAddressForMapping(MMapInfo.MMapAddress, MMapInfo.Offset);
      if (!BaseAddress) {
        errs() << "PERF2BOLT-WARNING: unable to find base address of the "
                  "binary when memory mapped at 0x"
               << Twine::utohexstr(MMapInfo.MMapAddress)
               << " using file offset 0x" << Twine::utohexstr(MMapInfo.Offset)
               << ". Ignoring profile data for this mapping\n";
        continue;
      }
      MMapInfo.BaseAddress = *BaseAddress;
    }

    // Try to add MMapInfo to the map and update its size. Large binaries may
    // span to multiple text segments, so the mapping is inserted only on the
    // first occurrence.
    if (!BinaryMMapInfo.insert(std::make_pair(MMapInfo.PID, MMapInfo)).second)
      assert(MMapInfo.BaseAddress == BinaryMMapInfo[MMapInfo.PID].BaseAddress &&
             "Base address on multiple segment mappings should match");

    // Update mapping size.
    const uint64_t EndAddress = MMapInfo.MMapAddress + MMapInfo.Size;
    const uint64_t Size = EndAddress - BinaryMMapInfo[MMapInfo.PID].BaseAddress;
    if (Size > BinaryMMapInfo[MMapInfo.PID].Size)
      BinaryMMapInfo[MMapInfo.PID].Size = Size;
  }

  if (BinaryMMapInfo.empty()) {
    if (errs().has_colors())
      errs().changeColor(raw_ostream::RED);
    errs() << "PERF2BOLT-ERROR: could not find a profile matching binary \""
           << BC->getFilename() << "\".";
    if (!GlobalMMapInfo.empty()) {
      errs() << " Profile for the following binary name(s) is available:\n";
      for (auto I = GlobalMMapInfo.begin(), IE = GlobalMMapInfo.end(); I != IE;
           I = GlobalMMapInfo.upper_bound(I->first))
        errs() << "  " << I->first << '\n';
      errs() << "Please rename the input binary.\n";
    } else {
      errs() << " Failed to extract any binary name from a profile.\n";
    }
    if (errs().has_colors())
      errs().resetColor();

    exit(1);
  }

  return std::error_code();
}

std::error_code DataAggregator::parseTaskEvents() {
  outs() << "PERF2BOLT: parsing perf-script task events output\n";
  NamedRegionTimer T("parseTaskEvents", "Parsing task events", TimerGroupName,
                     TimerGroupDesc, opts::TimeAggregator);

  while (hasData()) {
    if (std::optional<int32_t> CommInfo = parseCommExecEvent()) {
      // Remove forked child that ran execve
      auto MMapInfoIter = BinaryMMapInfo.find(*CommInfo);
      if (MMapInfoIter != BinaryMMapInfo.end() && MMapInfoIter->second.Forked)
        BinaryMMapInfo.erase(MMapInfoIter);
      consumeRestOfLine();
      continue;
    }

    std::optional<ForkInfo> ForkInfo = parseForkEvent();
    if (!ForkInfo)
      continue;

    if (ForkInfo->ParentPID == ForkInfo->ChildPID)
      continue;

    if (ForkInfo->Time == 0) {
      // Process was forked and mmaped before perf ran. In this case the child
      // should have its own mmap entry unless it was execve'd.
      continue;
    }

    auto MMapInfoIter = BinaryMMapInfo.find(ForkInfo->ParentPID);
    if (MMapInfoIter == BinaryMMapInfo.end())
      continue;

    MMapInfo MMapInfo = MMapInfoIter->second;
    MMapInfo.PID = ForkInfo->ChildPID;
    MMapInfo.Forked = true;
    BinaryMMapInfo.insert(std::make_pair(MMapInfo.PID, MMapInfo));
  }

  outs() << "PERF2BOLT: input binary is associated with "
         << BinaryMMapInfo.size() << " PID(s)\n";

  LLVM_DEBUG({
    for (const MMapInfo &MMI : llvm::make_second_range(BinaryMMapInfo))
      outs() << formatv("  {0}{1}: ({2:x}: {3:x})\n", MMI.PID,
                        (MMI.Forked ? " (forked)" : ""), MMI.MMapAddress,
                        MMI.Size);
  });

  return std::error_code();
}

std::optional<std::pair<StringRef, StringRef>>
DataAggregator::parseNameBuildIDPair() {
  while (checkAndConsumeFS()) {
  }

  ErrorOr<StringRef> BuildIDStr = parseString(FieldSeparator, true);
  if (std::error_code EC = BuildIDStr.getError())
    return std::nullopt;

  // If one of the strings is missing, don't issue a parsing error, but still
  // do not return a value.
  consumeAllRemainingFS();
  if (checkNewLine())
    return std::nullopt;

  ErrorOr<StringRef> NameStr = parseString(FieldSeparator, true);
  if (std::error_code EC = NameStr.getError())
    return std::nullopt;

  consumeRestOfLine();
  return std::make_pair(NameStr.get(), BuildIDStr.get());
}

bool DataAggregator::hasAllBuildIDs() {
  const StringRef SavedParsingBuf = ParsingBuf;

  if (!hasData())
    return false;

  bool HasInvalidEntries = false;
  while (hasData()) {
    if (!parseNameBuildIDPair()) {
      HasInvalidEntries = true;
      break;
    }
  }

  ParsingBuf = SavedParsingBuf;

  return !HasInvalidEntries;
}

std::optional<StringRef>
DataAggregator::getFileNameForBuildID(StringRef FileBuildID) {
  const StringRef SavedParsingBuf = ParsingBuf;

  StringRef FileName;
  while (hasData()) {
    std::optional<std::pair<StringRef, StringRef>> IDPair =
        parseNameBuildIDPair();
    if (!IDPair) {
      consumeRestOfLine();
      continue;
    }

    if (IDPair->second.starts_with(FileBuildID)) {
      FileName = sys::path::filename(IDPair->first);
      break;
    }
  }

  ParsingBuf = SavedParsingBuf;

  if (!FileName.empty())
    return FileName;

  return std::nullopt;
}

std::error_code
DataAggregator::writeAggregatedFile(StringRef OutputFilename) const {
  std::error_code EC;
  raw_fd_ostream OutFile(OutputFilename, EC, sys::fs::OpenFlags::OF_None);
  if (EC)
    return EC;

  bool WriteMemLocs = false;

  auto writeLocation = [&OutFile, &WriteMemLocs](const Location &Loc) {
    if (WriteMemLocs)
      OutFile << (Loc.IsSymbol ? "4 " : "3 ");
    else
      OutFile << (Loc.IsSymbol ? "1 " : "0 ");
    OutFile << (Loc.Name.empty() ? "[unknown]" : getEscapedName(Loc.Name))
            << " " << Twine::utohexstr(Loc.Offset) << FieldSeparator;
  };

  uint64_t BranchValues = 0;
  uint64_t MemValues = 0;

  if (BAT)
    OutFile << "boltedcollection\n";
  if (opts::BasicAggregation) {
    OutFile << "no_lbr";
    for (const StringMapEntry<std::nullopt_t> &Entry : EventNames)
      OutFile << " " << Entry.getKey();
    OutFile << "\n";

    for (const auto &KV : NamesToBasicSamples) {
      const FuncBasicSampleData &FSD = KV.second;
      for (const BasicSampleInfo &SI : FSD.Data) {
        writeLocation(SI.Loc);
        OutFile << SI.Hits << "\n";
        ++BranchValues;
      }
    }
  } else {
    for (const auto &KV : NamesToBranches) {
      const FuncBranchData &FBD = KV.second;
      for (const BranchInfo &BI : FBD.Data) {
        writeLocation(BI.From);
        writeLocation(BI.To);
        OutFile << BI.Mispreds << " " << BI.Branches << "\n";
        ++BranchValues;
      }
      for (const BranchInfo &BI : FBD.EntryData) {
        // Do not output if source is a known symbol, since this was already
        // accounted for in the source function
        if (BI.From.IsSymbol)
          continue;
        writeLocation(BI.From);
        writeLocation(BI.To);
        OutFile << BI.Mispreds << " " << BI.Branches << "\n";
        ++BranchValues;
      }
    }

    WriteMemLocs = true;
    for (const auto &KV : NamesToMemEvents) {
      const FuncMemData &FMD = KV.second;
      for (const MemInfo &MemEvent : FMD.Data) {
        writeLocation(MemEvent.Offset);
        writeLocation(MemEvent.Addr);
        OutFile << MemEvent.Count << "\n";
        ++MemValues;
      }
    }
  }

  outs() << "PERF2BOLT: wrote " << BranchValues << " objects and " << MemValues
         << " memory objects to " << OutputFilename << "\n";

  return std::error_code();
}

std::error_code DataAggregator::writeBATYAML(BinaryContext &BC,
                                             StringRef OutputFilename) const {
  std::error_code EC;
  raw_fd_ostream OutFile(OutputFilename, EC, sys::fs::OpenFlags::OF_None);
  if (EC)
    return EC;

  yaml::bolt::BinaryProfile BP;

  const MCPseudoProbeDecoder *PseudoProbeDecoder =
      opts::ProfileWritePseudoProbes ? BC.getPseudoProbeDecoder() : nullptr;

  // Fill out the header info.
  BP.Header.Version = 1;
  BP.Header.FileName = std::string(BC.getFilename());
  std::optional<StringRef> BuildID = BC.getFileBuildID();
  BP.Header.Id = BuildID ? std::string(*BuildID) : "<unknown>";
  BP.Header.Origin = std::string(getReaderName());
  // Only the input binary layout order is supported.
  BP.Header.IsDFSOrder = false;
  // FIXME: Need to match hash function used to produce BAT hashes.
  BP.Header.HashFunction = HashFunction::Default;

  ListSeparator LS(",");
  raw_string_ostream EventNamesOS(BP.Header.EventNames);
  for (const StringMapEntry<std::nullopt_t> &EventEntry : EventNames)
    EventNamesOS << LS << EventEntry.first().str();

  BP.Header.Flags = opts::BasicAggregation ? BinaryFunction::PF_BASIC
                                           : BinaryFunction::PF_BRANCH;

  // Add probe inline tree nodes.
  YAMLProfileWriter::InlineTreeDesc InlineTree;
  if (PseudoProbeDecoder)
    std::tie(BP.PseudoProbeDesc, InlineTree) =
        YAMLProfileWriter::convertPseudoProbeDesc(*PseudoProbeDecoder);

  if (!opts::BasicAggregation) {
    // Convert profile for functions not covered by BAT
    for (auto &BFI : BC.getBinaryFunctions()) {
      BinaryFunction &Function = BFI.second;
      if (!Function.hasProfile())
        continue;
      if (BAT->isBATFunction(Function.getAddress()))
        continue;
      BP.Functions.emplace_back(YAMLProfileWriter::convert(
          Function, /*UseDFS=*/false, InlineTree, BAT));
    }

    for (const auto &KV : NamesToBranches) {
      const StringRef FuncName = KV.first;
      const FuncBranchData &Branches = KV.second;
      yaml::bolt::BinaryFunctionProfile YamlBF;
      BinaryData *BD = BC.getBinaryDataByName(FuncName);
      assert(BD);
      uint64_t FuncAddress = BD->getAddress();
      if (!BAT->isBATFunction(FuncAddress))
        continue;
      BinaryFunction *BF = BC.getBinaryFunctionAtAddress(FuncAddress);
      assert(BF);
      YamlBF.Name = getLocationName(*BF, BAT);
      YamlBF.Id = BF->getFunctionNumber();
      YamlBF.Hash = BAT->getBFHash(FuncAddress);
      YamlBF.ExecCount = BF->getKnownExecutionCount();
      YamlBF.ExternEntryCount = BF->getExternEntryCount();
      YamlBF.NumBasicBlocks = BAT->getNumBasicBlocks(FuncAddress);
      const BoltAddressTranslation::BBHashMapTy &BlockMap =
          BAT->getBBHashMap(FuncAddress);
      YamlBF.Blocks.resize(YamlBF.NumBasicBlocks);

      for (auto &&[Entry, YamlBB] : llvm::zip(BlockMap, YamlBF.Blocks)) {
        const auto &Block = Entry.second;
        YamlBB.Hash = Block.Hash;
        YamlBB.Index = Block.Index;
      }

      // Lookup containing basic block offset and index
      auto getBlock = [&BlockMap](uint32_t Offset) {
        auto BlockIt = BlockMap.upper_bound(Offset);
        if (LLVM_UNLIKELY(BlockIt == BlockMap.begin())) {
          errs() << "BOLT-ERROR: invalid BAT section\n";
          exit(1);
        }
        --BlockIt;
        return std::pair(BlockIt->first, BlockIt->second.Index);
      };

      for (const BranchInfo &BI : Branches.Data) {
        using namespace yaml::bolt;
        const auto &[BlockOffset, BlockIndex] = getBlock(BI.From.Offset);
        BinaryBasicBlockProfile &YamlBB = YamlBF.Blocks[BlockIndex];
        if (BI.To.IsSymbol && BI.To.Name == BI.From.Name && BI.To.Offset != 0) {
          // Internal branch
          const unsigned SuccIndex = getBlock(BI.To.Offset).second;
          auto &SI = YamlBB.Successors.emplace_back(SuccessorInfo{SuccIndex});
          SI.Count = BI.Branches;
          SI.Mispreds = BI.Mispreds;
        } else {
          // Call
          const uint32_t Offset = BI.From.Offset - BlockOffset;
          auto &CSI = YamlBB.CallSites.emplace_back(CallSiteInfo{Offset});
          CSI.Count = BI.Branches;
          CSI.Mispreds = BI.Mispreds;
          if (const BinaryData *BD = BC.getBinaryDataByName(BI.To.Name))
            YAMLProfileWriter::setCSIDestination(BC, CSI, BD->getSymbol(), BAT,
                                                 BI.To.Offset);
        }
      }
      // Set entry counts, similar to DataReader::readProfile.
      for (const BranchInfo &BI : Branches.EntryData) {
        if (!BlockMap.isInputBlock(BI.To.Offset)) {
          if (opts::Verbosity >= 1)
            errs() << "BOLT-WARNING: Unexpected EntryData in " << FuncName
                   << " at 0x" << Twine::utohexstr(BI.To.Offset) << '\n';
          continue;
        }
        const unsigned BlockIndex = BlockMap.getBBIndex(BI.To.Offset);
        YamlBF.Blocks[BlockIndex].ExecCount += BI.Branches;
      }
      if (PseudoProbeDecoder) {
        DenseMap<const MCDecodedPseudoProbeInlineTree *, uint32_t>
            InlineTreeNodeId;
        if (BF->getGUID()) {
          std::tie(YamlBF.InlineTree, InlineTreeNodeId) =
              YAMLProfileWriter::convertBFInlineTree(*PseudoProbeDecoder,
                                                     InlineTree, BF->getGUID());
        }
        // Fetch probes belonging to all fragments
        const AddressProbesMap &ProbeMap =
            PseudoProbeDecoder->getAddress2ProbesMap();
        BinaryFunction::FragmentsSetTy Fragments(BF->Fragments);
        Fragments.insert(BF);
        DenseMap<
            uint32_t,
            std::vector<std::reference_wrapper<const MCDecodedPseudoProbe>>>
            BlockProbes;
        for (const BinaryFunction *F : Fragments) {
          const uint64_t FuncAddr = F->getAddress();
          for (const MCDecodedPseudoProbe &Probe :
               ProbeMap.find(FuncAddr, FuncAddr + F->getSize())) {
            const uint32_t OutputAddress = Probe.getAddress();
            const uint32_t InputOffset = BAT->translate(
                FuncAddr, OutputAddress - FuncAddr, /*IsBranchSrc=*/true);
            const unsigned BlockIndex = getBlock(InputOffset).second;
            BlockProbes[BlockIndex].emplace_back(Probe);
          }
        }

        for (auto &[Block, Probes] : BlockProbes) {
          YamlBF.Blocks[Block].PseudoProbes =
              YAMLProfileWriter::writeBlockProbes(Probes, InlineTreeNodeId);
        }
      }
      // Skip printing if there's no profile data
      llvm::erase_if(
          YamlBF.Blocks, [](const yaml::bolt::BinaryBasicBlockProfile &YamlBB) {
            auto HasCount = [](const auto &SI) { return SI.Count; };
            bool HasAnyCount = YamlBB.ExecCount ||
                               llvm::any_of(YamlBB.Successors, HasCount) ||
                               llvm::any_of(YamlBB.CallSites, HasCount);
            return !HasAnyCount;
          });
      BP.Functions.emplace_back(YamlBF);
    }
  }

  // Write the profile.
  yaml::Output Out(OutFile, nullptr, 0);
  Out << BP;
  return std::error_code();
}

void DataAggregator::dump() const { DataReader::dump(); }

void DataAggregator::dump(const PerfBranchSample &Sample) const {
  Diag << "Sample LBR entries: " << Sample.LBR.size() << "\n";
  for (const LBREntry &LBR : Sample.LBR)
    Diag << LBR << '\n';
}

void DataAggregator::dump(const PerfMemSample &Sample) const {
  Diag << "Sample mem entries: " << Sample.PC << ": " << Sample.Addr << "\n";
}<|MERGE_RESOLUTION|>--- conflicted
+++ resolved
@@ -514,6 +514,10 @@
   deleteTempFiles();
 
 heatmap:
+  // Sort parsed traces for faster processing.
+  if (!opts::BasicAggregation)
+    llvm::sort(Traces, llvm::less_first());
+
   if (!opts::HeatmapMode)
     return Error::success();
 
@@ -717,9 +721,8 @@
   return true;
 }
 
-bool DataAggregator::doBranch(const Trace &Trace, uint64_t Count,
+bool DataAggregator::doBranch(uint64_t From, uint64_t To, uint64_t Count,
                               uint64_t Mispreds) {
-  uint64_t From = Trace.Branch, To = Trace.From;
   // Returns whether \p Offset in \p Func contains a return instruction.
   auto checkReturn = [&](const BinaryFunction &Func, const uint64_t Offset) {
     auto isReturn = [&](auto MI) { return MI && BC->MIB->isReturn(*MI); };
@@ -772,7 +775,7 @@
 }
 
 bool DataAggregator::doTrace(const Trace &Trace, uint64_t Count) {
-  const uint64_t Branch = Trace.Branch, From = Trace.From, To = Trace.To;
+  const uint64_t From = Trace.From, To = Trace.To;
   BinaryFunction *FromFunc = getBinaryFunctionContainingAddress(From);
   BinaryFunction *ToFunc = getBinaryFunctionContainingAddress(To);
   if (!FromFunc || !ToFunc) {
@@ -805,8 +808,13 @@
 
   LLVM_DEBUG(dbgs() << "Processing " << FTs->size() << " fallthroughs for "
                     << FromFunc->getPrintName() << ":" << Trace << '\n');
-  for (auto [From, To] : *FTs)
+  for (auto [From, To] : *FTs) {
+    if (BAT) {
+      From = BAT->translate(FromFunc->getAddress(), From, /*IsBranchSrc=*/true);
+      To = BAT->translate(FromFunc->getAddress(), To, /*IsBranchSrc=*/false);
+    }
     doIntraBranch(*ParentFunc, From, To, Count, false);
+  }
 
   return true;
 }
@@ -1279,7 +1287,7 @@
   }
 
   if (Type == BRANCH) {
-    Addr[2] = Location(Trace::EXTERNAL);
+    Addr[2] = Location(Trace::BR_ONLY);
   }
 
   Trace T{Addr[0]->Offset, Addr[1]->Offset, Addr[2]->Offset};
@@ -1287,8 +1295,9 @@
 
   Traces.emplace_back(T, TI);
 
-  if (Addr[2]->Offset)
+  if (Addr[2]->Offset != Trace::BR_ONLY)
     NumTraces += Count;
+
   NumTotalSamples += Count;
 
   return std::error_code();
@@ -1301,7 +1310,7 @@
 
 std::error_code DataAggregator::printLBRHeatMap() {
   outs() << "PERF2BOLT: parse branch events...\n";
-  NamedRegionTimer T("parseBranch", "Parsing branch events", TimerGroupName,
+  NamedRegionTimer T("buildHeatmap", "Building heatmap", TimerGroupName,
                      TimerGroupDesc, opts::TimeAggregator);
 
   if (BC->IsLinuxKernel) {
@@ -1338,7 +1347,7 @@
   for (const auto &[PC, Hits] : BasicSamples)
     HM.registerAddress(PC, Hits);
   for (const auto &[Trace, Info] : Traces)
-    if (Trace.To)
+    if (Trace.To != Trace::BR_ONLY)
       HM.registerAddressRange(Trace.From, Trace.To, Info.TakenCount);
 
   if (HM.getNumInvalidRanges())
@@ -1385,30 +1394,16 @@
     // chronological order)
     if (NeedsSkylakeFix && NumEntry <= 2)
       continue;
-<<<<<<< HEAD
-    TakenBranchInfo &Info = TraceMap[Trace{
-        LBR.From, LBR.To, NextLBR ? NextLBR->From : Trace::EXTERNAL}];
-=======
+    uint64_t TraceTo = Trace::BR_ONLY;
     if (NextLBR) {
-      // Record fall-through trace.
-      const uint64_t TraceFrom = LBR.To;
-      const uint64_t TraceTo = NextLBR->From;
-      const BinaryFunction *TraceBF =
-          getBinaryFunctionContainingAddress(TraceFrom);
-      FTInfo &Info = FallthroughLBRs[Trace(TraceFrom, TraceTo)];
-      if (TraceBF && TraceBF->containsAddress(LBR.From))
-        ++Info.InternCount;
-      else
-        ++Info.ExternCount;
+      TraceTo = NextLBR->From;
       ++NumTraces;
     }
     NextLBR = &LBR;
 
-    TakenBranchInfo &Info = BranchLBRs[Trace(LBR.From, LBR.To)];
->>>>>>> c3057de0
+    TakenBranchInfo &Info = TraceMap[Trace{LBR.From, LBR.To, TraceTo}];
     ++Info.TakenCount;
     Info.MispredCount += LBR.Mispred;
-    NextLBR = &LBR;
   }
   // Record LBR addresses not covered by fallthroughs (bottom-of-stack source
   // and top-of-stack target) as basic samples for heatmap.
@@ -1552,8 +1547,8 @@
   for (const auto &[Trace, Info] : Traces) {
     if (Trace.Branch != Trace::FT_ONLY &&
         Trace.Branch != Trace::FT_EXTERNAL_ORIGIN)
-      doBranch(Trace, Info.TakenCount, Info.MispredCount);
-    if (Trace.To)
+      doBranch(Trace.Branch, Trace.From, Info.TakenCount, Info.MispredCount);
+    if (Trace.To != Trace::BR_ONLY)
       doTrace(Trace, Info.TakenCount);
   }
   printBranchSamplesDiagnostics();
@@ -2211,7 +2206,6 @@
       YamlBF.Id = BF->getFunctionNumber();
       YamlBF.Hash = BAT->getBFHash(FuncAddress);
       YamlBF.ExecCount = BF->getKnownExecutionCount();
-      YamlBF.ExternEntryCount = BF->getExternEntryCount();
       YamlBF.NumBasicBlocks = BAT->getNumBasicBlocks(FuncAddress);
       const BoltAddressTranslation::BBHashMapTy &BlockMap =
           BAT->getBBHashMap(FuncAddress);
