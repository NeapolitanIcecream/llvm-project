--- conflicted
+++ resolved
@@ -71,11 +71,7 @@
   YamlBF.NumBasicBlocks = BF.size();
   YamlBF.ExecCount = BF.getKnownExecutionCount();
   if (PseudoProbeDecoder) {
-<<<<<<< HEAD
-    if ((YamlBF.GUID = BF.getPseudoProbeGUID())) {
-=======
     if ((YamlBF.GUID = BF.getGUID())) {
->>>>>>> 9b007a19
       const MCPseudoProbeFuncDesc *FuncDesc =
           PseudoProbeDecoder->getFuncDescForGUID(YamlBF.GUID);
       YamlBF.PseudoProbeDescHash = FuncDesc->FuncHash;
