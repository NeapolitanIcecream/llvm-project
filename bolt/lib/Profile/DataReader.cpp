//===- bolt/Profile/DataReader.cpp - Perf data reader ---------------------===//
//
// Part of the LLVM Project, under the Apache License v2.0 with LLVM Exceptions.
// See https://llvm.org/LICENSE.txt for license information.
// SPDX-License-Identifier: Apache-2.0 WITH LLVM-exception
//
//===----------------------------------------------------------------------===//
//
// This family of functions reads profile data written by the perf2bolt
// utility and stores it in memory for llvm-bolt consumption.
//
//===----------------------------------------------------------------------===//

#include "bolt/Profile/DataReader.h"
#include "bolt/Core/BinaryFunction.h"
#include "bolt/Passes/MCF.h"
#include "bolt/Utils/Utils.h"
#include "llvm/Support/CommandLine.h"
#include "llvm/Support/Debug.h"
#include "llvm/Support/Errc.h"

#undef  DEBUG_TYPE
#define DEBUG_TYPE "bolt-prof"

using namespace llvm;

namespace opts {

extern cl::OptionCategory BoltCategory;
extern llvm::cl::opt<unsigned> Verbosity;

static cl::opt<bool>
DumpData("dump-data",
  cl::desc("dump parsed bolt data for debugging"),
  cl::Hidden,
  cl::cat(BoltCategory));

} // namespace opts

namespace llvm {
namespace bolt {

namespace {

/// Return true if the function name can change across compilations.
bool hasVolatileName(const BinaryFunction &BF) {
  for (const StringRef &Name : BF.getNames())
    if (getLTOCommonName(Name))
      return true;

  return false;
}

/// Return standard escaped name of the function possibly renamed by BOLT.
std::string normalizeName(StringRef NameRef) {
  // Strip "PG." prefix used for globalized locals.
  NameRef = NameRef.starts_with("PG.") ? NameRef.substr(2) : NameRef;
  return getEscapedName(NameRef);
}

} // anonymous namespace

raw_ostream &operator<<(raw_ostream &OS, const Location &Loc) {
  if (Loc.IsSymbol) {
    OS << Loc.Name;
    if (Loc.Offset)
      OS << "+" << Twine::utohexstr(Loc.Offset);
  } else {
    OS << Twine::utohexstr(Loc.Offset);
  }
  return OS;
}

void FuncBranchData::appendFrom(const FuncBranchData &FBD, uint64_t Offset) {
  Data.insert(Data.end(), FBD.Data.begin(), FBD.Data.end());
  for (auto I = Data.begin(), E = Data.end(); I != E; ++I) {
    if (I->From.Name == FBD.Name) {
      I->From.Name = this->Name;
      I->From.Offset += Offset;
    }
    if (I->To.Name == FBD.Name) {
      I->To.Name = this->Name;
      I->To.Offset += Offset;
    }
  }
  llvm::stable_sort(Data);
  ExecutionCount += FBD.ExecutionCount;
  for (auto I = FBD.EntryData.begin(), E = FBD.EntryData.end(); I != E; ++I) {
    assert(I->To.Name == FBD.Name);
    auto NewElmt = EntryData.insert(EntryData.end(), *I);
    NewElmt->To.Name = this->Name;
    NewElmt->To.Offset += Offset;
  }
}

uint64_t FuncBranchData::getNumExecutedBranches() const {
  uint64_t ExecutedBranches = 0;
  for (const BranchInfo &BI : Data) {
    int64_t BranchCount = BI.Branches;
    assert(BranchCount >= 0 && "branch execution count should not be negative");
    ExecutedBranches += BranchCount;
  }
  return ExecutedBranches;
}

void BasicSampleInfo::mergeWith(const BasicSampleInfo &SI) { Hits += SI.Hits; }

void BasicSampleInfo::print(raw_ostream &OS) const {
  OS << Loc.IsSymbol << " " << Loc.Name << " " << Twine::utohexstr(Loc.Offset)
     << " " << Hits << "\n";
}

uint64_t FuncBasicSampleData::getSamples(uint64_t Start, uint64_t End) const {
  assert(llvm::is_sorted(Data));
  struct Compare {
    bool operator()(const BasicSampleInfo &SI, const uint64_t Val) const {
      return SI.Loc.Offset < Val;
    }
    bool operator()(const uint64_t Val, const BasicSampleInfo &SI) const {
      return Val < SI.Loc.Offset;
    }
  };
  uint64_t Result = 0;
  for (auto I = llvm::lower_bound(Data, Start, Compare()),
            E = llvm::lower_bound(Data, End, Compare());
       I != E; ++I)
    Result += I->Hits;
  return Result;
}

uint64_t FuncBasicSampleData::getSamples() const {
  uint64_t Result = 0;
  for (const BasicSampleInfo &I : Data)
    Result += I.Hits;
  return Result;
}

void FuncBasicSampleData::bumpCount(uint64_t Offset, uint64_t Count) {
  auto Iter = Index.find(Offset);
  if (Iter == Index.end()) {
    Data.emplace_back(Location(true, Name, Offset), Count);
    Index[Offset] = Data.size() - 1;
    return;
  }
  BasicSampleInfo &SI = Data[Iter->second];
  SI.Hits += Count;
}

void FuncBranchData::bumpBranchCount(uint64_t OffsetFrom, uint64_t OffsetTo,
                                     uint64_t Count, uint64_t Mispreds) {
  auto Iter = IntraIndex[OffsetFrom].find(OffsetTo);
  if (Iter == IntraIndex[OffsetFrom].end()) {
    Data.emplace_back(Location(true, Name, OffsetFrom),
                      Location(true, Name, OffsetTo), Mispreds, Count);
    IntraIndex[OffsetFrom][OffsetTo] = Data.size() - 1;
    return;
  }
  BranchInfo &BI = Data[Iter->second];
  BI.Branches += Count;
  BI.Mispreds += Mispreds;
}

void FuncBranchData::bumpCallCount(uint64_t OffsetFrom, const Location &To,
                                   uint64_t Count, uint64_t Mispreds) {
  auto Iter = InterIndex[OffsetFrom].find(To);
  if (Iter == InterIndex[OffsetFrom].end()) {
    Data.emplace_back(Location(true, Name, OffsetFrom), To, Mispreds, Count);
    InterIndex[OffsetFrom][To] = Data.size() - 1;
    return;
  }
  BranchInfo &BI = Data[Iter->second];
  BI.Branches += Count;
  BI.Mispreds += Mispreds;
}

void FuncBranchData::bumpEntryCount(const Location &From, uint64_t OffsetTo,
                                    uint64_t Count, uint64_t Mispreds) {
  auto Iter = EntryIndex[OffsetTo].find(From);
  if (Iter == EntryIndex[OffsetTo].end()) {
    EntryData.emplace_back(From, Location(true, Name, OffsetTo), Mispreds,
                           Count);
    EntryIndex[OffsetTo][From] = EntryData.size() - 1;
    return;
  }
  BranchInfo &BI = EntryData[Iter->second];
  BI.Branches += Count;
  BI.Mispreds += Mispreds;
}

void BranchInfo::mergeWith(const BranchInfo &BI) {
  Branches += BI.Branches;
  Mispreds += BI.Mispreds;
}

void BranchInfo::print(raw_ostream &OS) const {
  OS << From.IsSymbol << " " << From.Name << " "
     << Twine::utohexstr(From.Offset) << " " << To.IsSymbol << " " << To.Name
     << " " << Twine::utohexstr(To.Offset) << " " << Mispreds << " " << Branches
     << '\n';
}

ErrorOr<const BranchInfo &> FuncBranchData::getBranch(uint64_t From,
                                                      uint64_t To) const {
  for (const BranchInfo &I : Data)
    if (I.From.Offset == From && I.To.Offset == To && I.From.Name == I.To.Name)
      return I;

  return make_error_code(llvm::errc::invalid_argument);
}

ErrorOr<const BranchInfo &>
FuncBranchData::getDirectCallBranch(uint64_t From) const {
  // Commented out because it can be expensive.
  // assert(std::is_sorted(Data.begin(), Data.end()));
  struct Compare {
    bool operator()(const BranchInfo &BI, const uint64_t Val) const {
      return BI.From.Offset < Val;
    }
    bool operator()(const uint64_t Val, const BranchInfo &BI) const {
      return Val < BI.From.Offset;
    }
  };
  auto Range = std::equal_range(Data.begin(), Data.end(), From, Compare());
  for (const auto &RI : llvm::make_range(Range))
    if (RI.From.Name != RI.To.Name)
      return RI;

  return make_error_code(llvm::errc::invalid_argument);
}

void MemInfo::print(raw_ostream &OS) const {
  OS << (Offset.IsSymbol + 3) << " " << Offset.Name << " "
     << Twine::utohexstr(Offset.Offset) << " " << (Addr.IsSymbol + 3) << " "
     << Addr.Name << " " << Twine::utohexstr(Addr.Offset) << " " << Count
     << "\n";
}

void MemInfo::prettyPrint(raw_ostream &OS) const {
  OS << "(PC: " << Offset << ", M: " << Addr << ", C: " << Count << ")";
}

void FuncMemData::update(const Location &Offset, const Location &Addr) {
  auto Iter = EventIndex[Offset.Offset].find(Addr);
  if (Iter == EventIndex[Offset.Offset].end()) {
    Data.emplace_back(MemInfo(Offset, Addr, 1));
    EventIndex[Offset.Offset][Addr] = Data.size() - 1;
    return;
  }
  ++Data[Iter->second].Count;
}

Error DataReader::preprocessProfile(BinaryContext &BC) {
  if (std::error_code EC = parseInput())
    return errorCodeToError(EC);

  if (opts::DumpData)
    dump();

  if (collectedInBoltedBinary())
    outs() << "BOLT-INFO: profile collection done on a binary already "
              "processed by BOLT\n";

  for (auto &BFI : BC.getBinaryFunctions()) {
    BinaryFunction &Function = BFI.second;
    if (FuncMemData *MemData = getMemDataForNames(Function.getNames())) {
      setMemData(Function, MemData);
      MemData->Used = true;
    }
    if (FuncBranchData *FuncData = getBranchDataForNames(Function.getNames())) {
      setBranchData(Function, FuncData);
      Function.ExecutionCount = FuncData->ExecutionCount;
      FuncData->Used = true;
    }
  }

  for (auto &BFI : BC.getBinaryFunctions()) {
    BinaryFunction &Function = BFI.second;
    matchProfileMemData(Function);
  }

  return Error::success();
}

Error DataReader::readProfilePreCFG(BinaryContext &BC) {
  for (auto &BFI : BC.getBinaryFunctions()) {
    BinaryFunction &Function = BFI.second;
    FuncMemData *MemoryData = getMemData(Function);
    if (!MemoryData)
      continue;

    for (MemInfo &MI : MemoryData->Data) {
      const uint64_t Offset = MI.Offset.Offset;
      auto II = Function.Instructions.find(Offset);
      if (II == Function.Instructions.end()) {
        // Ignore bad instruction address.
        continue;
      }

      auto &MemAccessProfile =
          BC.MIB->getOrCreateAnnotationAs<MemoryAccessProfile>(
              II->second, "MemoryAccessProfile");
      BinaryData *BD = nullptr;
      if (MI.Addr.IsSymbol)
        BD = BC.getBinaryDataByName(MI.Addr.Name);
      MemAccessProfile.AddressAccessInfo.push_back(
          {BD, MI.Addr.Offset, MI.Count});
      auto NextII = std::next(II);
      if (NextII == Function.Instructions.end())
        MemAccessProfile.NextInstrOffset = Function.getSize();
      else
        MemAccessProfile.NextInstrOffset = II->first;
    }
    Function.HasMemoryProfile = true;
  }

  return Error::success();
}

Error DataReader::readProfile(BinaryContext &BC) {
  for (auto &BFI : BC.getBinaryFunctions()) {
    BinaryFunction &Function = BFI.second;
    readProfile(Function);
  }

  uint64_t NumUnused = 0;
  for (const auto &KV : NamesToBranches) {
    const FuncBranchData &FBD = KV.second;
    if (!FBD.Used)
      ++NumUnused;
  }
  BC.setNumUnusedProfiledObjects(NumUnused);

  return Error::success();
}

std::error_code DataReader::parseInput() {
  ErrorOr<std::unique_ptr<MemoryBuffer>> MB =
      MemoryBuffer::getFileOrSTDIN(Filename);
  if (std::error_code EC = MB.getError()) {
    Diag << "cannot open " << Filename << ": " << EC.message() << "\n";
    return EC;
  }
  FileBuf = std::move(MB.get());
  ParsingBuf = FileBuf->getBuffer();
  if (std::error_code EC = parse())
    return EC;
  if (!ParsingBuf.empty())
    Diag << "WARNING: invalid profile data detected at line " << Line
         << ". Possibly corrupted profile.\n";

  buildLTONameMaps();

  return std::error_code();
}

void DataReader::readProfile(BinaryFunction &BF) {
  if (BF.empty())
    return;

  if (!hasLBR()) {
<<<<<<< HEAD
    BF.ProfileFlags = BinaryFunction::PF_IP;
=======
    BF.ProfileFlags = BinaryFunction::PF_BASIC;
>>>>>>> e039d16e
    readBasicSampleData(BF);
    return;
  }

  BF.ProfileFlags = BinaryFunction::PF_BRANCH;

  // Possibly assign/re-assign branch profile data.
  matchProfileData(BF);

  FuncBranchData *FBD = getBranchData(BF);
  if (!FBD)
    return;

  // Assign basic block counts to function entry points. These only include
  // counts for outside entries.
  //
  // There is a slight skew introduced here as branches originated from RETs
  // may be accounted for in the execution count of an entry block if the last
  // instruction in a predecessor fall-through block is a call. This situation
  // should rarely happen because there are few multiple-entry functions.
  for (const BranchInfo &BI : FBD->EntryData) {
    BinaryBasicBlock *BB = BF.getBasicBlockAtOffset(BI.To.Offset);
    if (BB && (BB->isEntryPoint() || BB->isLandingPad())) {
      uint64_t Count = BB->getExecutionCount();
      if (Count == BinaryBasicBlock::COUNT_NO_PROFILE)
        Count = 0;
      BB->setExecutionCount(Count + BI.Branches);
    }
  }

  for (const BranchInfo &BI : FBD->Data) {
    if (BI.From.Name != BI.To.Name)
      continue;

    if (!recordBranch(BF, BI.From.Offset, BI.To.Offset, BI.Branches,
                      BI.Mispreds)) {
      LLVM_DEBUG(dbgs() << "bad branch : " << BI.From.Offset << " -> "
                        << BI.To.Offset << '\n');
    }
  }

  // Convert branch data into annotations.
  convertBranchData(BF);
}

void DataReader::matchProfileData(BinaryFunction &BF) {
  // This functionality is available for LBR-mode only
  // TODO: Implement evaluateProfileData() for samples, checking whether
  // sample addresses match instruction addresses in the function
  if (!hasLBR())
    return;

  FuncBranchData *FBD = getBranchData(BF);
  if (FBD) {
    BF.ProfileMatchRatio = evaluateProfileData(BF, *FBD);
    BF.RawSampleCount = FBD->getNumExecutedBranches();
    if (BF.ProfileMatchRatio == 1.0f) {
      if (fetchProfileForOtherEntryPoints(BF)) {
        BF.ProfileMatchRatio = evaluateProfileData(BF, *FBD);
        BF.ExecutionCount = FBD->ExecutionCount;
        BF.RawSampleCount = FBD->getNumExecutedBranches();
      }
      return;
    }
  }

  // Check if the function name can fluctuate between several compilations
  // possibly triggered by minor unrelated code changes in the source code
  // of the input binary.
  if (!hasVolatileName(BF))
    return;

  // Check for a profile that matches with 100% confidence.
  const std::vector<FuncBranchData *> AllBranchData =
      getBranchDataForNamesRegex(BF.getNames());
  for (FuncBranchData *NewBranchData : AllBranchData) {
    // Prevent functions from sharing the same profile.
    if (NewBranchData->Used)
      continue;

    if (evaluateProfileData(BF, *NewBranchData) != 1.0f)
      continue;

    if (FBD)
      FBD->Used = false;

    // Update function profile data with the new set.
    setBranchData(BF, NewBranchData);
    NewBranchData->Used = true;
    BF.ExecutionCount = NewBranchData->ExecutionCount;
    BF.ProfileMatchRatio = 1.0f;
    break;
  }
}

void DataReader::matchProfileMemData(BinaryFunction &BF) {
  const std::vector<FuncMemData *> AllMemData =
      getMemDataForNamesRegex(BF.getNames());
  for (FuncMemData *NewMemData : AllMemData) {
    // Prevent functions from sharing the same profile.
    if (NewMemData->Used)
      continue;

    if (FuncMemData *MD = getMemData(BF))
      MD->Used = false;

    // Update function profile data with the new set.
    setMemData(BF, NewMemData);
    NewMemData->Used = true;
    break;
  }
}

bool DataReader::fetchProfileForOtherEntryPoints(BinaryFunction &BF) {
  BinaryContext &BC = BF.getBinaryContext();

  FuncBranchData *FBD = getBranchData(BF);
  if (!FBD)
    return false;

  // Check if we are missing profiling data for secondary entry points
  bool First = true;
  bool Updated = false;
  for (BinaryBasicBlock *BB : BF.BasicBlocks) {
    if (First) {
      First = false;
      continue;
    }
    if (BB->isEntryPoint()) {
      uint64_t EntryAddress = BB->getOffset() + BF.getAddress();
      // Look for branch data associated with this entry point
      if (BinaryData *BD = BC.getBinaryDataAtAddress(EntryAddress)) {
        if (FuncBranchData *Data = getBranchDataForSymbols(BD->getSymbols())) {
          FBD->appendFrom(*Data, BB->getOffset());
          Data->Used = true;
          Updated = true;
        }
      }
    }
  }

  return Updated;
}

float DataReader::evaluateProfileData(BinaryFunction &BF,
                                      const FuncBranchData &BranchData) const {
  BinaryContext &BC = BF.getBinaryContext();

  // Until we define a minimal profile, we consider an empty branch data to be
  // a valid profile. It could happen to a function without branches when we
  // still have an EntryData for the execution count.
  if (BranchData.Data.empty())
    return 1.0f;

  uint64_t NumMatchedBranches = 0;
  for (const BranchInfo &BI : BranchData.Data) {
    bool IsValid = false;
    if (BI.From.Name == BI.To.Name) {
      // Try to record information with 0 count.
      IsValid = recordBranch(BF, BI.From.Offset, BI.To.Offset, 0);
    } else if (collectedInBoltedBinary()) {
      // We can't check branch source for collections in bolted binaries because
      // the source of the branch may be mapped to the first instruction in a BB
      // instead of the original branch (which may not exist in the source bin).
      IsValid = true;
    } else {
      // The branch has to originate from this function.
      // Check for calls, tail calls, rets and indirect branches.
      // When matching profiling info, we did not reach the stage
      // when we identify tail calls, so they are still represented
      // by regular branch instructions and we need isBranch() here.
      MCInst *Instr = BF.getInstructionAtOffset(BI.From.Offset);
      // If it's a prefix - skip it.
      if (Instr && BC.MIB->isPrefix(*Instr))
        Instr = BF.getInstructionAtOffset(BI.From.Offset + 1);
      if (Instr && (BC.MIB->isCall(*Instr) || BC.MIB->isBranch(*Instr) ||
                    BC.MIB->isReturn(*Instr)))
        IsValid = true;
    }

    if (IsValid) {
      ++NumMatchedBranches;
      continue;
    }

    LLVM_DEBUG(dbgs() << "\tinvalid branch in " << BF << " : 0x"
                      << Twine::utohexstr(BI.From.Offset) << " -> ";
               if (BI.From.Name == BI.To.Name) dbgs()
               << "0x" << Twine::utohexstr(BI.To.Offset) << '\n';
               else dbgs() << "<outbounds>\n";);
  }

  const float MatchRatio = (float)NumMatchedBranches / BranchData.Data.size();
  if (opts::Verbosity >= 2 && NumMatchedBranches < BranchData.Data.size())
    errs() << "BOLT-WARNING: profile branches match only "
           << format("%.1f%%", MatchRatio * 100.0f) << " ("
           << NumMatchedBranches << '/' << BranchData.Data.size()
           << ") for function " << BF << '\n';

  return MatchRatio;
}

void DataReader::readBasicSampleData(BinaryFunction &BF) {
  FuncBasicSampleData *SampleDataOrErr = getFuncBasicSampleData(BF.getNames());
  if (!SampleDataOrErr)
    return;

  // Basic samples mode territory (without LBR info)
  // First step is to assign BB execution count based on samples from perf
  BF.ProfileMatchRatio = 1.0f;
  BF.removeTagsFromProfile();
  bool NormalizeByInsnCount = usesEvent("cycles") || usesEvent("instructions");
  bool NormalizeByCalls = usesEvent("branches");
  static bool NagUser = true;
  if (NagUser) {
    outs()
        << "BOLT-INFO: operating with basic samples profiling data (no LBR).\n";
    if (NormalizeByInsnCount)
      outs() << "BOLT-INFO: normalizing samples by instruction count.\n";
    else if (NormalizeByCalls)
      outs() << "BOLT-INFO: normalizing samples by branches.\n";

    NagUser = false;
  }
  uint64_t LastOffset = BF.getSize();
  uint64_t TotalEntryCount = 0;
  for (BinaryFunction::BasicBlockOffset &BBOffset :
       llvm::reverse(BF.BasicBlockOffsets)) {
    uint64_t CurOffset = BBOffset.first;
    // Always work with samples multiplied by 1000 to avoid losing them if we
    // later need to normalize numbers
    uint64_t NumSamples =
        SampleDataOrErr->getSamples(CurOffset, LastOffset) * 1000;
    if (NormalizeByInsnCount && BBOffset.second->getNumNonPseudos()) {
      NumSamples /= BBOffset.second->getNumNonPseudos();
    } else if (NormalizeByCalls) {
      uint32_t NumCalls = BBOffset.second->getNumCalls();
      NumSamples /= NumCalls + 1;
    }
    BBOffset.second->setExecutionCount(NumSamples);
    if (BBOffset.second->isEntryPoint())
      TotalEntryCount += NumSamples;
    LastOffset = CurOffset;
  }

  BF.ExecutionCount = TotalEntryCount;
}

void DataReader::convertBranchData(BinaryFunction &BF) const {
  BinaryContext &BC = BF.getBinaryContext();

  if (BF.empty())
    return;

  FuncBranchData *FBD = getBranchData(BF);
  if (!FBD)
    return;

  // Profile information for calls.
  //
  // There are 3 cases that we annotate differently:
  //   1) Conditional tail calls that could be mispredicted.
  //   2) Indirect calls to multiple destinations with mispredictions.
  //      Before we validate CFG we have to handle indirect branches here too.
  //   3) Regular direct calls. The count could be different from containing
  //      basic block count. Keep this data in case we find it useful.
  //
  for (BranchInfo &BI : FBD->Data) {
    // Ignore internal branches.
    if (BI.To.IsSymbol && BI.To.Name == BI.From.Name && BI.To.Offset != 0)
      continue;

    MCInst *Instr = BF.getInstructionAtOffset(BI.From.Offset);
    if (!Instr ||
        (!BC.MIB->isCall(*Instr) && !BC.MIB->isIndirectBranch(*Instr)))
      continue;

    auto setOrUpdateAnnotation = [&](StringRef Name, uint64_t Count) {
      if (opts::Verbosity >= 1 && BC.MIB->hasAnnotation(*Instr, Name))
        errs() << "BOLT-WARNING: duplicate " << Name << " info for offset 0x"
               << Twine::utohexstr(BI.From.Offset) << " in function " << BF
               << '\n';
      auto &Value = BC.MIB->getOrCreateAnnotationAs<uint64_t>(*Instr, Name);
      Value += Count;
    };

    if (BC.MIB->isIndirectCall(*Instr) || BC.MIB->isIndirectBranch(*Instr)) {
      IndirectCallSiteProfile &CSP =
          BC.MIB->getOrCreateAnnotationAs<IndirectCallSiteProfile>(
              *Instr, "CallProfile");
      MCSymbol *CalleeSymbol = nullptr;
      if (BI.To.IsSymbol) {
        if (BinaryData *BD = BC.getBinaryDataByName(BI.To.Name))
          CalleeSymbol = BD->getSymbol();
      }
      CSP.emplace_back(CalleeSymbol, BI.Branches, BI.Mispreds);
    } else if (BC.MIB->getConditionalTailCall(*Instr)) {
      setOrUpdateAnnotation("CTCTakenCount", BI.Branches);
      setOrUpdateAnnotation("CTCMispredCount", BI.Mispreds);
    } else {
      setOrUpdateAnnotation("Count", BI.Branches);
    }
  }
}

bool DataReader::recordBranch(BinaryFunction &BF, uint64_t From, uint64_t To,
                              uint64_t Count, uint64_t Mispreds) const {
  BinaryContext &BC = BF.getBinaryContext();

  BinaryBasicBlock *FromBB = BF.getBasicBlockContainingOffset(From);
  const BinaryBasicBlock *ToBB = BF.getBasicBlockContainingOffset(To);

  if (!FromBB || !ToBB) {
    LLVM_DEBUG(dbgs() << "failed to get block for recorded branch\n");
    return false;
  }

  // Could be bad LBR data; ignore the branch. In the case of data collected
  // in binaries optimized by BOLT, a source BB may be mapped to two output
  // BBs as a result of optimizations. In that case, a branch between these
  // two will be recorded as a branch from A going to A in the source address
  // space. Keep processing.
  if (From == To)
    return true;

  // Return from a tail call.
  if (FromBB->succ_size() == 0)
    return true;

  // Very rarely we will see ignored branches. Do a linear check.
  for (std::pair<uint32_t, uint32_t> &Branch : BF.IgnoredBranches)
    if (Branch ==
        std::make_pair(static_cast<uint32_t>(From), static_cast<uint32_t>(To)))
      return true;

  bool OffsetMatches = !!(To == ToBB->getOffset());
  if (!OffsetMatches) {
    // Skip the nops to support old .fdata
    uint64_t Offset = ToBB->getOffset();
    for (const MCInst &Instr : *ToBB) {
      if (!BC.MIB->isNoop(Instr))
        break;

      if (std::optional<uint32_t> Size = BC.MIB->getSize(Instr))
        Offset += *Size;
    }

    if (To == Offset)
      OffsetMatches = true;
  }

  if (!OffsetMatches) {
    // "To" could be referring to nop instructions in between 2 basic blocks.
    // While building the CFG we make sure these nops are attributed to the
    // previous basic block, thus we check if the destination belongs to the
    // gap past the last instruction.
    const MCInst *LastInstr = ToBB->getLastNonPseudoInstr();
    if (LastInstr) {
      const uint32_t LastInstrOffset =
          BC.MIB->getOffsetWithDefault(*LastInstr, 0);

      // With old .fdata we are getting FT branches for "jcc,jmp" sequences.
      if (To == LastInstrOffset && BC.MIB->isUnconditionalBranch(*LastInstr))
        return true;

      if (To <= LastInstrOffset) {
        LLVM_DEBUG(dbgs() << "branch recorded into the middle of the block"
                          << " in " << BF << " : " << From << " -> " << To
                          << '\n');
        return false;
      }
    }

    // The real destination is the layout successor of the detected ToBB.
    if (ToBB == BF.getLayout().block_back())
      return false;
    const BinaryBasicBlock *NextBB =
        BF.getLayout().getBlock(ToBB->getIndex() + 1);
    assert((NextBB && NextBB->getOffset() > ToBB->getOffset()) && "bad layout");
    ToBB = NextBB;
  }

  // If there's no corresponding instruction for 'From', we have probably
  // discarded it as a FT from __builtin_unreachable.
  MCInst *FromInstruction = BF.getInstructionAtOffset(From);
  if (!FromInstruction) {
    // If the data was collected in a bolted binary, the From addresses may be
    // translated to the first instruction of the source BB if BOLT inserted
    // a new branch that did not exist in the source (we can't map it to the
    // source instruction, so we map it to the first instr of source BB).
    // We do not keep offsets for random instructions. So the check above will
    // evaluate to true if the first instr is not a branch (call/jmp/ret/etc)
    if (collectedInBoltedBinary()) {
      if (FromBB->getInputOffset() != From) {
        LLVM_DEBUG(dbgs() << "offset " << From << " does not match a BB in "
                          << BF << '\n');
        return false;
      }
      FromInstruction = nullptr;
    } else {
      LLVM_DEBUG(dbgs() << "no instruction for offset " << From << " in " << BF
                        << '\n');
      return false;
    }
  }

  if (!FromBB->getSuccessor(ToBB->getLabel())) {
    // Check if this is a recursive call or a return from a recursive call.
    if (FromInstruction && ToBB->isEntryPoint() &&
        (BC.MIB->isCall(*FromInstruction) ||
         BC.MIB->isIndirectBranch(*FromInstruction))) {
      // Execution count is already accounted for.
      return true;
    }
    // For data collected in a bolted binary, we may have created two output BBs
    // that map to one original block. Branches between these two blocks will
    // appear here as one BB jumping to itself, even though it has no loop
    // edges. Ignore these.
    if (collectedInBoltedBinary() && FromBB == ToBB)
      return true;

    // Allow passthrough blocks.
    BinaryBasicBlock *FTSuccessor = FromBB->getConditionalSuccessor(false);
    if (FTSuccessor && FTSuccessor->succ_size() == 1 &&
        FTSuccessor->getSuccessor(ToBB->getLabel())) {
      BinaryBasicBlock::BinaryBranchInfo &FTBI =
          FTSuccessor->getBranchInfo(*ToBB);
      FTBI.Count += Count;
      if (Count)
        FTBI.MispredictedCount += Mispreds;
      ToBB = FTSuccessor;
    } else {
      LLVM_DEBUG(dbgs() << "invalid branch in " << BF
                        << formatv(": {0:x} -> {1:x}\n", From, To));
      return false;
    }
  }

  BinaryBasicBlock::BinaryBranchInfo &BI = FromBB->getBranchInfo(*ToBB);
  BI.Count += Count;
  // Only update mispredicted count if it the count was real.
  if (Count) {
    BI.MispredictedCount += Mispreds;
  }

  return true;
}

void DataReader::reportError(StringRef ErrorMsg) {
  Diag << "Error reading BOLT data input file: line " << Line << ", column "
       << Col << ": " << ErrorMsg << '\n';
}

bool DataReader::expectAndConsumeFS() {
  if (ParsingBuf[0] != FieldSeparator) {
    reportError("expected field separator");
    return false;
  }
  ParsingBuf = ParsingBuf.drop_front(1);
  Col += 1;
  return true;
}

void DataReader::consumeAllRemainingFS() {
  while (ParsingBuf[0] == FieldSeparator) {
    ParsingBuf = ParsingBuf.drop_front(1);
    Col += 1;
  }
}

bool DataReader::checkAndConsumeNewLine() {
  if (ParsingBuf[0] != '\n')
    return false;

  ParsingBuf = ParsingBuf.drop_front(1);
  Col = 0;
  Line += 1;
  return true;
}

ErrorOr<StringRef> DataReader::parseString(char EndChar, bool EndNl) {
  if (EndChar == '\\') {
    reportError("EndChar could not be backslash");
    return make_error_code(llvm::errc::io_error);
  }

  std::string EndChars(1, EndChar);
  EndChars.push_back('\\');
  if (EndNl)
    EndChars.push_back('\n');

  size_t StringEnd = 0;
  do {
    StringEnd = ParsingBuf.find_first_of(EndChars, StringEnd);
    if (StringEnd == StringRef::npos ||
        (StringEnd == 0 && ParsingBuf[StringEnd] != '\\')) {
      reportError("malformed field");
      return make_error_code(llvm::errc::io_error);
    }

    if (ParsingBuf[StringEnd] != '\\')
      break;

    StringEnd += 2;
  } while (true);

  StringRef Str = ParsingBuf.substr(0, StringEnd);

  // If EndNl was set and nl was found instead of EndChar, do not consume the
  // new line.
  bool EndNlInsteadOfEndChar = ParsingBuf[StringEnd] == '\n' && EndChar != '\n';
  unsigned End = EndNlInsteadOfEndChar ? StringEnd : StringEnd + 1;

  ParsingBuf = ParsingBuf.drop_front(End);
  if (EndChar == '\n') {
    Col = 0;
    Line += 1;
  } else {
    Col += End;
  }
  return Str;
}

ErrorOr<int64_t> DataReader::parseNumberField(char EndChar, bool EndNl) {
  ErrorOr<StringRef> NumStrRes = parseString(EndChar, EndNl);
  if (std::error_code EC = NumStrRes.getError())
    return EC;
  StringRef NumStr = NumStrRes.get();
  int64_t Num;
  if (NumStr.getAsInteger(10, Num)) {
    reportError("expected decimal number");
    Diag << "Found: " << NumStr << "\n";
    return make_error_code(llvm::errc::io_error);
  }
  return Num;
}

ErrorOr<uint64_t> DataReader::parseHexField(char EndChar, bool EndNl) {
  ErrorOr<StringRef> NumStrRes = parseString(EndChar, EndNl);
  if (std::error_code EC = NumStrRes.getError())
    return EC;
  StringRef NumStr = NumStrRes.get();
  uint64_t Num;
  if (NumStr.getAsInteger(16, Num)) {
    reportError("expected hexidecimal number");
    Diag << "Found: " << NumStr << "\n";
    return make_error_code(llvm::errc::io_error);
  }
  return Num;
}

ErrorOr<Location> DataReader::parseLocation(char EndChar, bool EndNl,
                                            bool ExpectMemLoc) {
  // Read whether the location of the branch should be DSO or a symbol
  // 0 means it is a DSO. 1 means it is a global symbol. 2 means it is a local
  // symbol.
  // The symbol flag is also used to tag memory load events by adding 3 to the
  // base values, i.e. 3 not a symbol, 4 global symbol and 5 local symbol.
  if (!ExpectMemLoc && ParsingBuf[0] != '0' && ParsingBuf[0] != '1' &&
      ParsingBuf[0] != '2') {
    reportError("expected 0, 1 or 2");
    return make_error_code(llvm::errc::io_error);
  }

  if (ExpectMemLoc && ParsingBuf[0] != '3' && ParsingBuf[0] != '4' &&
      ParsingBuf[0] != '5') {
    reportError("expected 3, 4 or 5");
    return make_error_code(llvm::errc::io_error);
  }

  bool IsSymbol =
      (!ExpectMemLoc && (ParsingBuf[0] == '1' || ParsingBuf[0] == '2')) ||
      (ExpectMemLoc && (ParsingBuf[0] == '4' || ParsingBuf[0] == '5'));
  ParsingBuf = ParsingBuf.drop_front(1);
  Col += 1;

  if (!expectAndConsumeFS())
    return make_error_code(llvm::errc::io_error);
  consumeAllRemainingFS();

  // Read the string containing the symbol or the DSO name
  ErrorOr<StringRef> NameRes = parseString(FieldSeparator);
  if (std::error_code EC = NameRes.getError())
    return EC;
  StringRef Name = NameRes.get();
  consumeAllRemainingFS();

  // Read the offset
  ErrorOr<uint64_t> Offset = parseHexField(EndChar, EndNl);
  if (std::error_code EC = Offset.getError())
    return EC;

  return Location(IsSymbol, Name, Offset.get());
}

ErrorOr<BranchInfo> DataReader::parseBranchInfo() {
  ErrorOr<Location> Res = parseLocation(FieldSeparator);
  if (std::error_code EC = Res.getError())
    return EC;
  Location From = Res.get();

  consumeAllRemainingFS();
  Res = parseLocation(FieldSeparator);
  if (std::error_code EC = Res.getError())
    return EC;
  Location To = Res.get();

  consumeAllRemainingFS();
  ErrorOr<int64_t> MRes = parseNumberField(FieldSeparator);
  if (std::error_code EC = MRes.getError())
    return EC;
  int64_t NumMispreds = MRes.get();

  consumeAllRemainingFS();
  ErrorOr<int64_t> BRes = parseNumberField(FieldSeparator, /* EndNl = */ true);
  if (std::error_code EC = BRes.getError())
    return EC;
  int64_t NumBranches = BRes.get();

  consumeAllRemainingFS();
  if (!checkAndConsumeNewLine()) {
    reportError("expected end of line");
    return make_error_code(llvm::errc::io_error);
  }

  return BranchInfo(std::move(From), std::move(To), NumMispreds, NumBranches);
}

ErrorOr<MemInfo> DataReader::parseMemInfo() {
  ErrorOr<Location> Res = parseMemLocation(FieldSeparator);
  if (std::error_code EC = Res.getError())
    return EC;
  Location Offset = Res.get();

  consumeAllRemainingFS();
  Res = parseMemLocation(FieldSeparator);
  if (std::error_code EC = Res.getError())
    return EC;
  Location Addr = Res.get();

  consumeAllRemainingFS();
  ErrorOr<int64_t> CountRes = parseNumberField(FieldSeparator, true);
  if (std::error_code EC = CountRes.getError())
    return EC;

  consumeAllRemainingFS();
  if (!checkAndConsumeNewLine()) {
    reportError("expected end of line");
    return make_error_code(llvm::errc::io_error);
  }

  return MemInfo(Offset, Addr, CountRes.get());
}

ErrorOr<BasicSampleInfo> DataReader::parseSampleInfo() {
  ErrorOr<Location> Res = parseLocation(FieldSeparator);
  if (std::error_code EC = Res.getError())
    return EC;
  Location Address = Res.get();

  consumeAllRemainingFS();
  ErrorOr<int64_t> BRes = parseNumberField(FieldSeparator, /* EndNl = */ true);
  if (std::error_code EC = BRes.getError())
    return EC;
  int64_t Occurrences = BRes.get();

  consumeAllRemainingFS();
  if (!checkAndConsumeNewLine()) {
    reportError("expected end of line");
    return make_error_code(llvm::errc::io_error);
  }

  return BasicSampleInfo(std::move(Address), Occurrences);
}

ErrorOr<bool> DataReader::maybeParseNoLBRFlag() {
  if (!ParsingBuf.consume_front("no_lbr"))
    return false;
  Col += 6;

  if (ParsingBuf.size() > 0 && ParsingBuf[0] == ' ')
    ParsingBuf = ParsingBuf.drop_front(1);

  while (ParsingBuf.size() > 0 && ParsingBuf[0] != '\n') {
    ErrorOr<StringRef> EventName = parseString(' ', true);
    if (!EventName)
      return make_error_code(llvm::errc::io_error);
    EventNames.insert(EventName.get());
  }

  if (!checkAndConsumeNewLine()) {
    reportError("malformed no_lbr line");
    return make_error_code(llvm::errc::io_error);
  }
  return true;
}

ErrorOr<bool> DataReader::maybeParseBATFlag() {
  if (!ParsingBuf.consume_front("boltedcollection"))
    return false;
  Col += 16;

  if (!checkAndConsumeNewLine()) {
    reportError("malformed boltedcollection line");
    return make_error_code(llvm::errc::io_error);
  }
  return true;
}

bool DataReader::hasBranchData() {
  if (ParsingBuf.size() == 0)
    return false;

  if (ParsingBuf[0] == '0' || ParsingBuf[0] == '1' || ParsingBuf[0] == '2')
    return true;
  return false;
}

bool DataReader::hasMemData() {
  if (ParsingBuf.size() == 0)
    return false;

  if (ParsingBuf[0] == '3' || ParsingBuf[0] == '4' || ParsingBuf[0] == '5')
    return true;
  return false;
}

std::error_code DataReader::parseInNoLBRMode() {
  auto GetOrCreateFuncEntry = [&](StringRef Name) {
    auto I = NamesToBasicSamples.find(Name);
    if (I == NamesToBasicSamples.end()) {
      bool Success;
      std::tie(I, Success) = NamesToBasicSamples.insert(std::make_pair(
          Name, FuncBasicSampleData(Name, FuncBasicSampleData::ContainerTy())));

      assert(Success && "unexpected result of insert");
    }
    return I;
  };

  auto GetOrCreateFuncMemEntry = [&](StringRef Name) {
    auto I = NamesToMemEvents.find(Name);
    if (I == NamesToMemEvents.end()) {
      bool Success;
      std::tie(I, Success) = NamesToMemEvents.insert(
          std::make_pair(Name, FuncMemData(Name, FuncMemData::ContainerTy())));
      assert(Success && "unexpected result of insert");
    }
    return I;
  };

  while (hasBranchData()) {
    ErrorOr<BasicSampleInfo> Res = parseSampleInfo();
    if (std::error_code EC = Res.getError())
      return EC;

    BasicSampleInfo SI = Res.get();

    // Ignore samples not involving known locations
    if (!SI.Loc.IsSymbol)
      continue;

    auto I = GetOrCreateFuncEntry(SI.Loc.Name);
    I->second.Data.emplace_back(std::move(SI));
  }

  while (hasMemData()) {
    ErrorOr<MemInfo> Res = parseMemInfo();
    if (std::error_code EC = Res.getError())
      return EC;

    MemInfo MI = Res.get();

    // Ignore memory events not involving known pc.
    if (!MI.Offset.IsSymbol)
      continue;

    auto I = GetOrCreateFuncMemEntry(MI.Offset.Name);
    I->second.Data.emplace_back(std::move(MI));
  }

  for (auto &FuncBasicSamples : NamesToBasicSamples)
    llvm::stable_sort(FuncBasicSamples.second.Data);

  for (auto &MemEvents : NamesToMemEvents)
    llvm::stable_sort(MemEvents.second.Data);

  return std::error_code();
}

std::error_code DataReader::parse() {
  auto GetOrCreateFuncEntry = [&](StringRef Name) {
    auto I = NamesToBranches.find(Name);
    if (I == NamesToBranches.end()) {
      bool Success;
      std::tie(I, Success) = NamesToBranches.insert(std::make_pair(
          Name, FuncBranchData(Name, FuncBranchData::ContainerTy(),
                               FuncBranchData::ContainerTy())));
      assert(Success && "unexpected result of insert");
    }
    return I;
  };

  auto GetOrCreateFuncMemEntry = [&](StringRef Name) {
    auto I = NamesToMemEvents.find(Name);
    if (I == NamesToMemEvents.end()) {
      bool Success;
      std::tie(I, Success) = NamesToMemEvents.insert(
          std::make_pair(Name, FuncMemData(Name, FuncMemData::ContainerTy())));
      assert(Success && "unexpected result of insert");
    }
    return I;
  };

  Col = 0;
  Line = 1;
  ErrorOr<bool> FlagOrErr = maybeParseNoLBRFlag();
  if (!FlagOrErr)
    return FlagOrErr.getError();
  NoLBRMode = *FlagOrErr;

  ErrorOr<bool> BATFlagOrErr = maybeParseBATFlag();
  if (!BATFlagOrErr)
    return BATFlagOrErr.getError();
  BATMode = *BATFlagOrErr;

  if (!hasBranchData() && !hasMemData()) {
    Diag << "ERROR: no valid profile data found\n";
    return make_error_code(llvm::errc::io_error);
  }

  if (NoLBRMode)
    return parseInNoLBRMode();

  while (hasBranchData()) {
    ErrorOr<BranchInfo> Res = parseBranchInfo();
    if (std::error_code EC = Res.getError())
      return EC;

    BranchInfo BI = Res.get();

    // Ignore branches not involving known location.
    if (!BI.From.IsSymbol && !BI.To.IsSymbol)
      continue;

    auto I = GetOrCreateFuncEntry(BI.From.Name);
    I->second.Data.emplace_back(std::move(BI));

    // Add entry data for branches to another function or branches
    // to entry points (including recursive calls)
    if (BI.To.IsSymbol && (BI.From.Name != BI.To.Name || BI.To.Offset == 0)) {
      I = GetOrCreateFuncEntry(BI.To.Name);
      I->second.EntryData.emplace_back(std::move(BI));
    }

    // If destination is the function start - update execution count.
    // NB: the data is skewed since we cannot tell tail recursion from
    //     branches to the function start.
    if (BI.To.IsSymbol && BI.To.Offset == 0) {
      I = GetOrCreateFuncEntry(BI.To.Name);
      I->second.ExecutionCount += BI.Branches;
    }
  }

  while (hasMemData()) {
    ErrorOr<MemInfo> Res = parseMemInfo();
    if (std::error_code EC = Res.getError())
      return EC;

    MemInfo MI = Res.get();

    // Ignore memory events not involving known pc.
    if (!MI.Offset.IsSymbol)
      continue;

    auto I = GetOrCreateFuncMemEntry(MI.Offset.Name);
    I->second.Data.emplace_back(std::move(MI));
  }

  for (auto &FuncBranches : NamesToBranches)
    llvm::stable_sort(FuncBranches.second.Data);

  for (auto &MemEvents : NamesToMemEvents)
    llvm::stable_sort(MemEvents.second.Data);

  return std::error_code();
}

void DataReader::buildLTONameMaps() {
  for (auto &FuncData : NamesToBranches) {
    const StringRef FuncName = FuncData.first;
    const std::optional<StringRef> CommonName = getLTOCommonName(FuncName);
    if (CommonName)
      LTOCommonNameMap[*CommonName].push_back(&FuncData.second);
  }

  for (auto &FuncData : NamesToMemEvents) {
    const StringRef FuncName = FuncData.first;
    const std::optional<StringRef> CommonName = getLTOCommonName(FuncName);
    if (CommonName)
      LTOCommonNameMemMap[*CommonName].push_back(&FuncData.second);
  }
}

template <typename MapTy>
static typename MapTy::mapped_type *
fetchMapEntry(MapTy &Map, const std::vector<MCSymbol *> &Symbols) {
  // Do a reverse order iteration since the name in profile has a higher chance
  // of matching a name at the end of the list.
  for (const MCSymbol *Symbol : llvm::reverse(Symbols)) {
    auto I = Map.find(normalizeName(Symbol->getName()));
    if (I != Map.end())
      return &I->second;
  }
  return nullptr;
}

template <typename MapTy>
static typename MapTy::mapped_type *
fetchMapEntry(MapTy &Map, const std::vector<StringRef> &FuncNames) {
  // Do a reverse order iteration since the name in profile has a higher chance
  // of matching a name at the end of the list.
  for (StringRef Name : llvm::reverse(FuncNames)) {
    auto I = Map.find(normalizeName(Name));
    if (I != Map.end())
      return &I->second;
  }
  return nullptr;
}

template <typename MapTy>
static std::vector<typename MapTy::mapped_type *>
fetchMapEntriesRegex(MapTy &Map,
                     const StringMap<std::vector<typename MapTy::mapped_type *>>
                         &LTOCommonNameMap,
                     const std::vector<StringRef> &FuncNames) {
  std::vector<typename MapTy::mapped_type *> AllData;
  // Do a reverse order iteration since the name in profile has a higher chance
  // of matching a name at the end of the list.
  for (StringRef FuncName : llvm::reverse(FuncNames)) {
    std::string Name = normalizeName(FuncName);
    const std::optional<StringRef> LTOCommonName = getLTOCommonName(Name);
    if (LTOCommonName) {
      auto I = LTOCommonNameMap.find(*LTOCommonName);
      if (I != LTOCommonNameMap.end()) {
        const std::vector<typename MapTy::mapped_type *> &CommonData =
            I->second;
        AllData.insert(AllData.end(), CommonData.begin(), CommonData.end());
      }
    } else {
      auto I = Map.find(Name);
      if (I != Map.end())
        return {&I->second};
    }
  }
  return AllData;
}

bool DataReader::mayHaveProfileData(const BinaryFunction &Function) {
  if (getBranchData(Function) || getMemData(Function))
    return true;

  if (getFuncBasicSampleData(Function.getNames()) ||
      getBranchDataForNames(Function.getNames()) ||
      getMemDataForNames(Function.getNames()))
    return true;

  if (!hasVolatileName(Function))
    return false;

  const std::vector<FuncBranchData *> AllBranchData =
      getBranchDataForNamesRegex(Function.getNames());
  if (!AllBranchData.empty())
    return true;

  const std::vector<FuncMemData *> AllMemData =
      getMemDataForNamesRegex(Function.getNames());
  if (!AllMemData.empty())
    return true;

  return false;
}

FuncBranchData *
DataReader::getBranchDataForNames(const std::vector<StringRef> &FuncNames) {
  return fetchMapEntry<NamesToBranchesMapTy>(NamesToBranches, FuncNames);
}

FuncBranchData *
DataReader::getBranchDataForSymbols(const std::vector<MCSymbol *> &Symbols) {
  return fetchMapEntry<NamesToBranchesMapTy>(NamesToBranches, Symbols);
}

FuncMemData *
DataReader::getMemDataForNames(const std::vector<StringRef> &FuncNames) {
  return fetchMapEntry<NamesToMemEventsMapTy>(NamesToMemEvents, FuncNames);
}

FuncBasicSampleData *
DataReader::getFuncBasicSampleData(const std::vector<StringRef> &FuncNames) {
  return fetchMapEntry<NamesToBasicSamplesMapTy>(NamesToBasicSamples,
                                                 FuncNames);
}

std::vector<FuncBranchData *> DataReader::getBranchDataForNamesRegex(
    const std::vector<StringRef> &FuncNames) {
  return fetchMapEntriesRegex(NamesToBranches, LTOCommonNameMap, FuncNames);
}

std::vector<FuncMemData *>
DataReader::getMemDataForNamesRegex(const std::vector<StringRef> &FuncNames) {
  return fetchMapEntriesRegex(NamesToMemEvents, LTOCommonNameMemMap, FuncNames);
}

bool DataReader::hasLocalsWithFileName() const {
  for (const auto &Func : NamesToBranches) {
    const StringRef &FuncName = Func.first;
    if (FuncName.count('/') == 2 && FuncName[0] != '/')
      return true;
  }
  return false;
}

void DataReader::dump() const {
  for (const auto &KV : NamesToBranches) {
    const StringRef Name = KV.first;
    const FuncBranchData &FBD = KV.second;
    Diag << Name << " branches:\n";
    for (const BranchInfo &BI : FBD.Data)
      Diag << BI.From.Name << " " << BI.From.Offset << " " << BI.To.Name << " "
           << BI.To.Offset << " " << BI.Mispreds << " " << BI.Branches << "\n";
    Diag << Name << " entry points:\n";
    for (const BranchInfo &BI : FBD.EntryData)
      Diag << BI.From.Name << " " << BI.From.Offset << " " << BI.To.Name << " "
           << BI.To.Offset << " " << BI.Mispreds << " " << BI.Branches << "\n";
  }

  for (auto I = EventNames.begin(), E = EventNames.end(); I != E; ++I) {
    StringRef Event = I->getKey();
    Diag << "Data was collected with event: " << Event << "\n";
  }
  for (const auto &KV : NamesToBasicSamples) {
    const StringRef Name = KV.first;
    const FuncBasicSampleData &FSD = KV.second;
    Diag << Name << " samples:\n";
    for (const BasicSampleInfo &SI : FSD.Data)
      Diag << SI.Loc.Name << " " << SI.Loc.Offset << " " << SI.Hits << "\n";
  }

  for (const auto &KV : NamesToMemEvents) {
    const StringRef Name = KV.first;
    const FuncMemData &FMD = KV.second;
    Diag << "Memory events for " << Name;
    Location LastOffset(0);
    for (const MemInfo &MI : FMD.Data) {
      if (MI.Offset == LastOffset)
        Diag << ", " << MI.Addr << "/" << MI.Count;
      else
        Diag << "\n" << MI.Offset << ": " << MI.Addr << "/" << MI.Count;
      LastOffset = MI.Offset;
    }
    Diag << "\n";
  }
}

} // namespace bolt
} // namespace llvm<|MERGE_RESOLUTION|>--- conflicted
+++ resolved
@@ -358,11 +358,7 @@
     return;
 
   if (!hasLBR()) {
-<<<<<<< HEAD
-    BF.ProfileFlags = BinaryFunction::PF_IP;
-=======
     BF.ProfileFlags = BinaryFunction::PF_BASIC;
->>>>>>> e039d16e
     readBasicSampleData(BF);
     return;
   }
