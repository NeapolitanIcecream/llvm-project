//===- bolt/Rewrite/DWARFRewriter.cpp -------------------------------------===//
//
// Part of the LLVM Project, under the Apache License v2.0 with LLVM Exceptions.
// See https://llvm.org/LICENSE.txt for license information.
// SPDX-License-Identifier: Apache-2.0 WITH LLVM-exception
//
//===----------------------------------------------------------------------===//

#include "bolt/Rewrite/DWARFRewriter.h"
#include "bolt/Core/BinaryContext.h"
#include "bolt/Core/BinaryFunction.h"
#include "bolt/Core/DIEBuilder.h"
#include "bolt/Core/DebugData.h"
#include "bolt/Core/DynoStats.h"
#include "bolt/Core/ParallelUtilities.h"
#include "bolt/Rewrite/RewriteInstance.h"
#include "llvm/ADT/STLExtras.h"
#include "llvm/ADT/SmallVector.h"
#include "llvm/ADT/StringRef.h"
#include "llvm/BinaryFormat/Dwarf.h"
#include "llvm/CodeGen/AsmPrinter.h"
#include "llvm/CodeGen/DIE.h"
#include "llvm/DWARFLinker/Classic/DWARFStreamer.h"
#include "llvm/DebugInfo/DWARF/DWARFContext.h"
#include "llvm/DebugInfo/DWARF/DWARFDebugAbbrev.h"
#include "llvm/DebugInfo/DWARF/DWARFDebugLoc.h"
#include "llvm/DebugInfo/DWARF/DWARFExpression.h"
#include "llvm/DebugInfo/DWARF/DWARFFormValue.h"
#include "llvm/DebugInfo/DWARF/DWARFTypeUnit.h"
#include "llvm/DebugInfo/DWARF/DWARFUnit.h"
#include "llvm/MC/MCAsmBackend.h"
#include "llvm/MC/MCAssembler.h"
#include "llvm/MC/MCObjectWriter.h"
#include "llvm/MC/MCStreamer.h"
#include "llvm/Object/ObjectFile.h"
#include "llvm/Support/Casting.h"
#include "llvm/Support/CommandLine.h"
#include "llvm/Support/Debug.h"
#include "llvm/Support/Endian.h"
#include "llvm/Support/Error.h"
#include "llvm/Support/FileSystem.h"
#include "llvm/Support/LEB128.h"
#include "llvm/Support/ThreadPool.h"
#include "llvm/Support/raw_ostream.h"
#include <algorithm>
#include <cstdint>
#include <functional>
#include <iterator>
#include <memory>
#include <optional>
#include <string>
#include <unordered_map>
#include <utility>
#include <vector>

#undef DEBUG_TYPE
#define DEBUG_TYPE "bolt"

static void printDie(const DWARFDie &DIE) {
  DIDumpOptions DumpOpts;
  DumpOpts.ShowForm = true;
  DumpOpts.Verbose = true;
  DumpOpts.ChildRecurseDepth = 0;
  DumpOpts.ShowChildren = false;
  DIE.dump(dbgs(), 0, DumpOpts);
}

/// Lazily parse DWARF DIE and print it out.
LLVM_ATTRIBUTE_UNUSED
static void printDie(DWARFUnit &DU, uint64_t DIEOffset) {
  uint64_t OriginalOffsets = DIEOffset;
  uint64_t NextCUOffset = DU.getNextUnitOffset();
  DWARFDataExtractor DebugInfoData = DU.getDebugInfoExtractor();
  DWARFDebugInfoEntry DIEEntry;
  if (DIEEntry.extractFast(DU, &DIEOffset, DebugInfoData, NextCUOffset, 0)) {
    if (DIEEntry.getAbbreviationDeclarationPtr()) {
      DWARFDie DDie(&DU, &DIEEntry);
      printDie(DDie);
    } else {
      dbgs() << "Failed to extract abbreviation for"
             << Twine::utohexstr(OriginalOffsets) << "\n";
    }
  } else {
    dbgs() << "Failed to extract DIE for " << Twine::utohexstr(OriginalOffsets)
           << " \n";
  }
}

using namespace bolt;

/// Take a set of DWARF address ranges corresponding to the input binary and
/// translate them to a set of address ranges in the output binary.
static DebugAddressRangesVector
translateInputToOutputRanges(const BinaryFunction &BF,
                             const DWARFAddressRangesVector &InputRanges) {
  DebugAddressRangesVector OutputRanges;

  // If the function hasn't changed return the same ranges.
  if (!BF.isEmitted()) {
    OutputRanges.resize(InputRanges.size());
    llvm::transform(InputRanges, OutputRanges.begin(),
                    [](const DWARFAddressRange &Range) {
                      return DebugAddressRange(Range.LowPC, Range.HighPC);
                    });
    return OutputRanges;
  }

  for (const DWARFAddressRange &Range : InputRanges)
    llvm::append_range(OutputRanges, BF.translateInputToOutputRange(
                                         {Range.LowPC, Range.HighPC}));

  // Post-processing pass to sort and merge ranges.
  llvm::sort(OutputRanges);
  DebugAddressRangesVector MergedRanges;
  uint64_t PrevHighPC = 0;
  for (const DebugAddressRange &Range : OutputRanges) {
    if (Range.LowPC <= PrevHighPC) {
      MergedRanges.back().HighPC =
          std::max(MergedRanges.back().HighPC, Range.HighPC);
    } else {
      MergedRanges.emplace_back(Range.LowPC, Range.HighPC);
    }
    PrevHighPC = MergedRanges.back().HighPC;
  }

  return MergedRanges;
}

/// Similar to translateInputToOutputRanges() but operates on location lists.
static DebugLocationsVector
translateInputToOutputLocationList(const BinaryFunction &BF,
                                   const DebugLocationsVector &InputLL) {
  DebugLocationsVector OutputLL;

  // If the function hasn't changed - there's nothing to update.
  if (!BF.isEmitted())
    return InputLL;

  for (const DebugLocationEntry &Entry : InputLL) {
    DebugAddressRangesVector OutRanges =
        BF.translateInputToOutputRange({Entry.LowPC, Entry.HighPC});
    if (!OutRanges.empty() && !OutputLL.empty()) {
      if (OutRanges.front().LowPC == OutputLL.back().HighPC &&
          Entry.Expr == OutputLL.back().Expr) {
        OutputLL.back().HighPC =
            std::max(OutputLL.back().HighPC, OutRanges.front().HighPC);
        OutRanges.erase(OutRanges.begin());
      }
    }
    llvm::transform(OutRanges, std::back_inserter(OutputLL),
                    [&Entry](const DebugAddressRange &R) {
                      return DebugLocationEntry{R.LowPC, R.HighPC, Entry.Expr};
                    });
  }

  // Sort and merge adjacent entries with identical locations.
  llvm::stable_sort(
      OutputLL, [](const DebugLocationEntry &A, const DebugLocationEntry &B) {
        return A.LowPC < B.LowPC;
      });
  DebugLocationsVector MergedLL;
  uint64_t PrevHighPC = 0;
  const SmallVectorImpl<uint8_t> *PrevExpr = nullptr;
  for (const DebugLocationEntry &Entry : OutputLL) {
    if (Entry.LowPC <= PrevHighPC && *PrevExpr == Entry.Expr) {
      MergedLL.back().HighPC = std::max(Entry.HighPC, MergedLL.back().HighPC);
    } else {
      const uint64_t Begin = std::max(Entry.LowPC, PrevHighPC);
      const uint64_t End = std::max(Begin, Entry.HighPC);
      MergedLL.emplace_back(DebugLocationEntry{Begin, End, Entry.Expr});
    }
    PrevHighPC = MergedLL.back().HighPC;
    PrevExpr = &MergedLL.back().Expr;
  }

  return MergedLL;
}

using namespace dwarf_linker;
using namespace dwarf_linker::classic;

namespace llvm {
namespace bolt {
/// Emits debug information into .debug_info or .debug_types section.
class DIEStreamer : public DwarfStreamer {
  DIEBuilder *DIEBldr;
  GDBIndex &GDBIndexSection;

private:
  /// Emit the compilation unit header for \p Unit in the debug_info
  /// section.
  ///
  /// A Dwarf 4 section header is encoded as:
  ///  uint32_t   Unit length (omitting this field)
  ///  uint16_t   Version
  ///  uint32_t   Abbreviation table offset
  ///  uint8_t    Address size
  /// Leading to a total of 11 bytes.
  ///
  /// A Dwarf 5 section header is encoded as:
  ///  uint32_t   Unit length (omitting this field)
  ///  uint16_t   Version
  ///  uint8_t    Unit type
  ///  uint8_t    Address size
  ///  uint32_t   Abbreviation table offset
  /// Leading to a total of 12 bytes.
  void emitCompileUnitHeader(DWARFUnit &Unit, DIE &UnitDIE,
                             unsigned DwarfVersion) {

    AsmPrinter &Asm = getAsmPrinter();
    switchToDebugInfoSection(DwarfVersion);

    emitCommonHeader(Unit, UnitDIE, DwarfVersion);

    if (DwarfVersion >= 5 &&
        Unit.getUnitType() != dwarf::UnitType::DW_UT_compile) {
      std::optional<uint64_t> DWOId = Unit.getDWOId();
      assert(DWOId &&
             "DWOId does not exist and this is not a DW_UT_compile Unit");
      Asm.emitInt64(*DWOId);
    }
  }

  void emitCommonHeader(DWARFUnit &Unit, DIE &UnitDIE, uint16_t Version) {
    dwarf::UnitType UT = dwarf::UnitType(Unit.getUnitType());
    llvm::AsmPrinter &Asm = getAsmPrinter();

    // Emit size of content not including length itself
    Asm.emitInt32(Unit.getHeaderSize() + UnitDIE.getSize() - 4);
    Asm.emitInt16(Version);

    // DWARF v5 reorders the address size and adds a unit type.
    if (Version >= 5) {
      Asm.emitInt8(UT);
      Asm.emitInt8(Asm.MAI->getCodePointerSize());
    }

    Asm.emitInt32(0);
    if (Version <= 4) {
      Asm.emitInt8(Asm.MAI->getCodePointerSize());
    }
  }

  void emitTypeUnitHeader(DWARFUnit &Unit, DIE &UnitDIE,
                          unsigned DwarfVersion) {
    AsmPrinter &Asm = getAsmPrinter();
    const uint64_t TypeSignature = cast<DWARFTypeUnit>(Unit).getTypeHash();
    DIE *TypeDIE = DIEBldr->getTypeDIE(Unit);
    const DIEBuilder::DWARFUnitInfo &UI = DIEBldr->getUnitInfoByDwarfUnit(Unit);
    GDBIndexSection.addGDBTypeUnitEntry(
        {UI.UnitOffset, TypeSignature, TypeDIE->getOffset()});
    if (Unit.getVersion() < 5) {
      // Switch the section to .debug_types section.
      std::unique_ptr<MCStreamer> &MS = Asm.OutStreamer;
      llvm::MCContext &MC = Asm.OutContext;
      const llvm::MCObjectFileInfo *MOFI = MC.getObjectFileInfo();

      MS->switchSection(MOFI->getDwarfTypesSection(0));
      MC.setDwarfVersion(DwarfVersion);
    } else
      switchToDebugInfoSection(DwarfVersion);

    emitCommonHeader(Unit, UnitDIE, DwarfVersion);
    Asm.OutStreamer->emitIntValue(TypeSignature, sizeof(TypeSignature));
    Asm.emitDwarfLengthOrOffset(TypeDIE ? TypeDIE->getOffset() : 0);
  }

  void emitUnitHeader(DWARFUnit &Unit, DIE &UnitDIE) {
    if (Unit.isTypeUnit())
      emitTypeUnitHeader(Unit, UnitDIE, Unit.getVersion());
    else
      emitCompileUnitHeader(Unit, UnitDIE, Unit.getVersion());
  }

  void emitDIE(DIE &Die) override {
    AsmPrinter &Asm = getAsmPrinter();
    Asm.emitDwarfDIE(Die);
  }

public:
  DIEStreamer(DIEBuilder *DIEBldr, GDBIndex &GDBIndexSection,
              DWARFLinkerBase::OutputFileType OutFileType,
              raw_pwrite_stream &OutFile,
              DWARFLinkerBase::MessageHandlerTy Warning)
      : DwarfStreamer(OutFileType, OutFile, Warning), DIEBldr(DIEBldr),
        GDBIndexSection(GDBIndexSection) {};

  using DwarfStreamer::emitCompileUnitHeader;

  void emitUnit(DWARFUnit &Unit, DIE &UnitDIE) {
    emitUnitHeader(Unit, UnitDIE);
    emitDIE(UnitDIE);
  }
};

/// Finds attributes FormValue and Offset.
///
/// \param DIE die to look up in.
/// \param Attrs finds the first attribute that matches and extracts it.
/// \return an optional AttrInfo with DWARFFormValue and Offset.
std::optional<AttrInfo> findAttributeInfo(const DWARFDie DIE,
                                          std::vector<dwarf::Attribute> Attrs) {
  for (dwarf::Attribute &Attr : Attrs)
    if (std::optional<AttrInfo> Info = findAttributeInfo(DIE, Attr))
      return Info;
  return std::nullopt;
}

} // namespace bolt
} // namespace llvm

using namespace llvm;
using namespace llvm::support::endian;
using namespace object;
using namespace bolt;

namespace opts {

extern cl::OptionCategory BoltCategory;
extern cl::opt<unsigned> Verbosity;
extern cl::opt<std::string> OutputFilename;

static cl::opt<bool> KeepARanges(
    "keep-aranges",
    cl::desc(
        "keep or generate .debug_aranges section if .gdb_index is written"),
    cl::Hidden, cl::cat(BoltCategory));

static cl::opt<bool> DeterministicDebugInfo(
    "deterministic-debuginfo",
    cl::desc("disables parallel execution of tasks that may produce "
             "nondeterministic debug info"),
    cl::init(true), cl::cat(BoltCategory));

static cl::opt<std::string> DwarfOutputPath(
    "dwarf-output-path",
    cl::desc("Path to where .dwo files or dwp file will be written out to."),
    cl::init(""), cl::cat(BoltCategory));

static cl::opt<bool>
    WriteDWP("write-dwp",
             cl::desc("output a single dwarf package file (dwp) instead of "
                      "multiple non-relocatable dwarf object files (dwo)."),
             cl::init(false), cl::cat(BoltCategory));

static cl::opt<bool> CreateDebugNames(
    "create-debug-names-section",
    cl::desc("Creates .debug_names section, if the input binary doesn't have "
             "it already, for DWARF5 CU/TUs."),
    cl::init(false), cl::cat(BoltCategory));

static cl::opt<bool>
    DebugSkeletonCu("debug-skeleton-cu",
                    cl::desc("prints out offsets for abbrev and debug_info of "
                             "Skeleton CUs that get patched."),
                    cl::ZeroOrMore, cl::Hidden, cl::init(false),
                    cl::cat(BoltCategory));

static cl::opt<unsigned> BatchSize(
    "cu-processing-batch-size",
    cl::desc(
        "Specifies the size of batches for processing CUs. Higher number has "
        "better performance, but more memory usage. Default value is 1."),
    cl::Hidden, cl::init(1), cl::cat(BoltCategory));

static cl::opt<bool> AlwaysConvertToRanges(
    "always-convert-to-ranges",
    cl::desc("This option is for testing purposes only. It forces BOLT to "
             "convert low_pc/high_pc to ranges always."),
    cl::ReallyHidden, cl::init(false), cl::cat(BoltCategory));

extern cl::opt<std::string> CompDirOverride;
} // namespace opts

/// If DW_AT_low_pc exists sets LowPC and returns true.
static bool getLowPC(const DIE &Die, const DWARFUnit &DU, uint64_t &LowPC,
                     uint64_t &SectionIndex) {
  DIEValue DvalLowPc = Die.findAttribute(dwarf::DW_AT_low_pc);
  if (!DvalLowPc)
    return false;

  dwarf::Form Form = DvalLowPc.getForm();
  bool AddrOffset = Form == dwarf::DW_FORM_LLVM_addrx_offset;
  uint64_t LowPcValue = DvalLowPc.getDIEInteger().getValue();
  if (Form == dwarf::DW_FORM_GNU_addr_index || Form == dwarf::DW_FORM_addrx ||
      AddrOffset) {

    uint32_t Index = AddrOffset ? (LowPcValue >> 32) : LowPcValue;
    std::optional<object::SectionedAddress> SA =
        DU.getAddrOffsetSectionItem(Index);
    if (!SA)
      return false;
    if (AddrOffset)
      SA->Address += (LowPcValue & 0xffffffff);

    LowPC = SA->Address;
    SectionIndex = SA->SectionIndex;
  } else {
    LowPC = LowPcValue;
    SectionIndex = 0;
  }
  return true;
}

/// If DW_AT_high_pc exists sets HighPC and returns true.
static bool getHighPC(const DIE &Die, const uint64_t LowPC, uint64_t &HighPC) {
  DIEValue DvalHighPc = Die.findAttribute(dwarf::DW_AT_high_pc);
  if (!DvalHighPc)
    return false;
  if (DvalHighPc.getForm() == dwarf::DW_FORM_addr)
    HighPC = DvalHighPc.getDIEInteger().getValue();
  else
    HighPC = LowPC + DvalHighPc.getDIEInteger().getValue();
  return true;
}

/// If DW_AT_low_pc and DW_AT_high_pc exist sets LowPC and HighPC and returns
/// true.
static bool getLowAndHighPC(const DIE &Die, const DWARFUnit &DU,
                            uint64_t &LowPC, uint64_t &HighPC,
                            uint64_t &SectionIndex) {
  uint64_t TempLowPC = LowPC;
  uint64_t TempHighPC = HighPC;
  uint64_t TempSectionIndex = SectionIndex;
  if (getLowPC(Die, DU, TempLowPC, TempSectionIndex) &&
      getHighPC(Die, TempLowPC, TempHighPC)) {
    LowPC = TempLowPC;
    HighPC = TempHighPC;
    SectionIndex = TempSectionIndex;
    return true;
  }
  return false;
}

static Expected<llvm::DWARFAddressRangesVector>
getDIEAddressRanges(const DIE &Die, DWARFUnit &DU) {
  uint64_t LowPC, HighPC, Index;
  if (getLowAndHighPC(Die, DU, LowPC, HighPC, Index))
    return DWARFAddressRangesVector{{LowPC, HighPC, Index}};
  if (DIEValue Dval = Die.findAttribute(dwarf::DW_AT_ranges)) {
    if (Dval.getForm() == dwarf::DW_FORM_rnglistx)
      return DU.findRnglistFromIndex(Dval.getDIEInteger().getValue());

    return DU.findRnglistFromOffset(Dval.getDIEInteger().getValue());
  }

  return DWARFAddressRangesVector();
}

static std::optional<uint64_t> getAsAddress(const DWARFUnit &DU,
                                            const DIEValue &AttrVal) {
  DWARFFormValue::ValueType Value(AttrVal.getDIEInteger().getValue());
  if (std::optional<object::SectionedAddress> SA =
          DWARFFormValue::getAsSectionedAddress(Value, AttrVal.getForm(), &DU))
    return SA->Address;
  return std::nullopt;
}

static std::unique_ptr<DIEStreamer>
createDIEStreamer(const Triple &TheTriple, raw_pwrite_stream &OutFile,
                  StringRef Swift5ReflectionSegmentName, DIEBuilder &DIEBldr,
                  GDBIndex &GDBIndexSection) {

  std::unique_ptr<DIEStreamer> Streamer = std::make_unique<DIEStreamer>(
      &DIEBldr, GDBIndexSection, DWARFLinkerBase::OutputFileType::Object,
      OutFile,
      [&](const Twine &Warning, StringRef Context, const DWARFDie *) {});
  Error Err = Streamer->init(TheTriple, Swift5ReflectionSegmentName);
  if (Err)
    errs()
        << "BOLT-WARNING: [internal-dwarf-error]: Could not init DIEStreamer!"
        << toString(std::move(Err)) << "\n";
  return Streamer;
}

static DWARFRewriter::UnitMeta
emitUnit(DIEBuilder &DIEBldr, DIEStreamer &Streamer, DWARFUnit &Unit) {
  DIE *UnitDIE = DIEBldr.getUnitDIEbyUnit(Unit);
  const DIEBuilder::DWARFUnitInfo &U = DIEBldr.getUnitInfoByDwarfUnit(Unit);
  Streamer.emitUnit(Unit, *UnitDIE);
  uint64_t TypeHash = 0;
  if (DWARFTypeUnit *DTU = dyn_cast_or_null<DWARFTypeUnit>(&Unit))
    TypeHash = DTU->getTypeHash();
  return {U.UnitOffset, U.UnitLength, TypeHash};
}

static void
emitDWOBuilder(const std::string &DWOName, DIEBuilder &DWODIEBuilder,
               DWARFRewriter &Rewriter, DWARFUnit &SplitCU, DWARFUnit &CU,
               DWARFRewriter::DWPState &State, DebugLocWriter &LocWriter,
               DebugStrOffsetsWriter &StrOffstsWriter,
               DebugStrWriter &StrWriter, GDBIndex &GDBIndexSection) {
  // Populate debug_info and debug_abbrev for current dwo into StringRef.
  DWODIEBuilder.generateAbbrevs();
  DWODIEBuilder.finish();

  SmallVector<char, 20> OutBuffer;
  std::shared_ptr<raw_svector_ostream> ObjOS =
      std::make_shared<raw_svector_ostream>(OutBuffer);
  const object::ObjectFile *File = SplitCU.getContext().getDWARFObj().getFile();
  auto TheTriple = std::make_unique<Triple>(File->makeTriple());
  std::unique_ptr<DIEStreamer> Streamer =
      createDIEStreamer(*TheTriple, *ObjOS, "DwoStreamerInitAug2",
                        DWODIEBuilder, GDBIndexSection);
  DWARFRewriter::UnitMetaVectorType TUMetaVector;
  DWARFRewriter::UnitMeta CUMI = {0, 0, 0};
  if (SplitCU.getContext().getMaxDWOVersion() >= 5) {
    for (std::unique_ptr<llvm::DWARFUnit> &CU :
         SplitCU.getContext().dwo_info_section_units()) {
      if (!CU->isTypeUnit())
        continue;
      DWARFRewriter::UnitMeta MI =
          emitUnit(DWODIEBuilder, *Streamer, *CU.get());
      TUMetaVector.emplace_back(MI);
    }
    CUMI = emitUnit(DWODIEBuilder, *Streamer, SplitCU);
  } else {
    for (std::unique_ptr<llvm::DWARFUnit> &CU :
         SplitCU.getContext().dwo_compile_units())
      emitUnit(DWODIEBuilder, *Streamer, *CU.get());

    // emit debug_types sections for dwarf4
    for (DWARFUnit *CU : DWODIEBuilder.getDWARF4TUVector()) {
      DWARFRewriter::UnitMeta MI = emitUnit(DWODIEBuilder, *Streamer, *CU);
      TUMetaVector.emplace_back(MI);
    }
  }

  Streamer->emitAbbrevs(DWODIEBuilder.getAbbrevs(),
                        SplitCU.getContext().getMaxVersion());
  Streamer->finish();

  std::unique_ptr<MemoryBuffer> ObjectMemBuffer =
      MemoryBuffer::getMemBuffer(ObjOS->str(), "in-memory object file", false);
  std::unique_ptr<object::ObjectFile> Obj = cantFail(
      object::ObjectFile::createObjectFile(ObjectMemBuffer->getMemBufferRef()),
      "error creating in-memory object");

  DWARFRewriter::OverriddenSectionsMap OverriddenSections;
  for (const SectionRef &Secs : Obj->sections()) {
    StringRef Contents = cantFail(Secs.getContents());
    StringRef Name = cantFail(Secs.getName());
    DWARFSectionKind Kind =
        StringSwitch<DWARFSectionKind>(Name)
            .Case(".debug_abbrev", DWARFSectionKind::DW_SECT_ABBREV)
            .Case(".debug_info", DWARFSectionKind::DW_SECT_INFO)
            .Case(".debug_types", DWARFSectionKind::DW_SECT_EXT_TYPES)
            .Default(DWARFSectionKind::DW_SECT_EXT_unknown);
    if (Kind == DWARFSectionKind::DW_SECT_EXT_unknown)
      continue;
    OverriddenSections[Kind] = Contents;
  }
  if (opts::WriteDWP)
    Rewriter.updateDWP(CU, OverriddenSections, CUMI, TUMetaVector, State,
                       LocWriter, StrOffstsWriter, StrWriter);
  else
    Rewriter.writeDWOFiles(CU, OverriddenSections, DWOName, LocWriter,
                           StrOffstsWriter, StrWriter);
}

using DWARFUnitVec = std::vector<DWARFUnit *>;
using CUPartitionVector = std::vector<DWARFUnitVec>;
/// Partitions CUs in to buckets. Bucket size is controlled by
/// cu-processing-batch-size. All the CUs that have cross CU reference reference
/// as a source are put in to the same initial bucket.
static CUPartitionVector partitionCUs(DWARFContext &DwCtx) {
  CUPartitionVector Vec(2);
  unsigned Counter = 0;
  const DWARFDebugAbbrev *Abbr = DwCtx.getDebugAbbrev();
  for (std::unique_ptr<DWARFUnit> &CU : DwCtx.compile_units()) {
    Expected<const DWARFAbbreviationDeclarationSet *> AbbrDeclSet =
        Abbr->getAbbreviationDeclarationSet(CU->getAbbreviationsOffset());
    if (!AbbrDeclSet) {
      consumeError(AbbrDeclSet.takeError());
      return Vec;
    }
    bool CrossCURefFound = false;
    for (const DWARFAbbreviationDeclaration &Decl : *AbbrDeclSet.get()) {
      for (const DWARFAbbreviationDeclaration::AttributeSpec &Attr :
           Decl.attributes()) {
        if (Attr.Form == dwarf::DW_FORM_ref_addr) {
          CrossCURefFound = true;
          break;
        }
      }
      if (CrossCURefFound)
        break;
    }
    if (CrossCURefFound) {
      Vec[0].push_back(CU.get());
    } else {
      ++Counter;
      Vec.back().push_back(CU.get());
    }
    if (Counter % opts::BatchSize == 0 && !Vec.back().empty())
      Vec.push_back({});
  }
  return Vec;
}

void DWARFRewriter::updateDebugInfo() {
  ErrorOr<BinarySection &> DebugInfo = BC.getUniqueSectionByName(".debug_info");
  if (!DebugInfo)
    return;

  ARangesSectionWriter = std::make_unique<DebugARangesSectionWriter>();
  StrWriter = std::make_unique<DebugStrWriter>(*BC.DwCtx, false);
  StrOffstsWriter = std::make_unique<DebugStrOffsetsWriter>(BC);

  if (!opts::DeterministicDebugInfo) {
    opts::DeterministicDebugInfo = true;
    errs() << "BOLT-WARNING: --deterministic-debuginfo is being deprecated\n";
  }

  if (BC.isDWARF5Used()) {
    AddrWriter = std::make_unique<DebugAddrWriterDwarf5>(&BC);
    RangeListsSectionWriter = std::make_unique<DebugRangeListsSectionWriter>();
    DebugRangeListsSectionWriter::setAddressWriter(AddrWriter.get());
  } else {
    AddrWriter = std::make_unique<DebugAddrWriter>(&BC);
  }

  if (BC.isDWARFLegacyUsed()) {
    LegacyRangesSectionWriter = std::make_unique<DebugRangesSectionWriter>();
    LegacyRangesSectionWriter->initSection();
  }

  DebugLoclistWriter::setAddressWriter(AddrWriter.get());

  uint32_t CUIndex = 0;
  std::mutex AccessMutex;
  // Needs to be invoked in the same order as CUs are processed.
  auto createRangeLocList = [&](DWARFUnit &CU) -> DebugLocWriter * {
    std::lock_guard<std::mutex> Lock(AccessMutex);
    const uint16_t DwarfVersion = CU.getVersion();
    if (DwarfVersion >= 5) {
      LocListWritersByCU[CUIndex] =
          std::make_unique<DebugLoclistWriter>(CU, DwarfVersion, false);

      if (std::optional<uint64_t> DWOId = CU.getDWOId()) {
        assert(RangeListsWritersByCU.count(*DWOId) == 0 &&
               "RangeLists writer for DWO unit already exists.");
        auto RangeListsSectionWriter =
            std::make_unique<DebugRangeListsSectionWriter>();
        RangeListsSectionWriter->initSection(CU);
        RangeListsWritersByCU[*DWOId] = std::move(RangeListsSectionWriter);
      }

    } else {
      LocListWritersByCU[CUIndex] = std::make_unique<DebugLocWriter>();
      if (std::optional<uint64_t> DWOId = CU.getDWOId()) {
        assert(LegacyRangesWritersByCU.count(*DWOId) == 0 &&
               "LegacyRangeLists writer for DWO unit already exists.");
        auto LegacyRangesSectionWriterByCU =
            std::make_unique<DebugRangesSectionWriter>();
        LegacyRangesWritersByCU[*DWOId] =
            std::move(LegacyRangesSectionWriterByCU);
      }
    }
    return LocListWritersByCU[CUIndex++].get();
  };

  DWARF5AcceleratorTable DebugNamesTable(opts::CreateDebugNames, BC,
                                         *StrWriter);
  GDBIndex GDBIndexSection(BC);
  DWPState State;
  if (opts::WriteDWP)
    initDWPState(State);
  auto processUnitDIE = [&](DWARFUnit *Unit, DIEBuilder *DIEBlder) {
    // Check if the unit is a skeleton and we need special updates for it and
    // its matching split/DWO CU.
    std::optional<DWARFUnit *> SplitCU;
    std::optional<uint64_t> RangesBase;
    std::optional<uint64_t> DWOId = Unit->getDWOId();
    if (DWOId)
      SplitCU = BC.getDWOCU(*DWOId);
    DebugLocWriter *DebugLocWriter = createRangeLocList(*Unit);
    DebugRangesSectionWriter *RangesSectionWriter =
        Unit->getVersion() >= 5 ? RangeListsSectionWriter.get()
                                : LegacyRangesSectionWriter.get();
    // Skipping CUs that failed to load.
    if (SplitCU) {
      DIEBuilder DWODIEBuilder(BC, &(*SplitCU)->getContext(), DebugNamesTable,
                               Unit);
      DWODIEBuilder.buildDWOUnit(**SplitCU);
      std::string DWOName = "";
      std::optional<std::string> DwarfOutputPath =
          opts::DwarfOutputPath.empty()
              ? std::nullopt
              : std::optional<std::string>(opts::DwarfOutputPath.c_str());
      {
        std::lock_guard<std::mutex> Lock(AccessMutex);
        DWOName = DIEBlder->updateDWONameCompDir(
            *StrOffstsWriter, *StrWriter, *Unit, DwarfOutputPath, std::nullopt);
      }
      DebugStrOffsetsWriter DWOStrOffstsWriter(BC);
      DebugStrWriter DWOStrWriter((*SplitCU)->getContext(), true);
      DWODIEBuilder.updateDWONameCompDirForTypes(DWOStrOffstsWriter,
                                                 DWOStrWriter, **SplitCU,
                                                 DwarfOutputPath, DWOName);
      DebugLoclistWriter DebugLocDWoWriter(*Unit, Unit->getVersion(), true);
      DebugRangesSectionWriter *TempRangesSectionWriter = RangesSectionWriter;
      if (Unit->getVersion() >= 5) {
        TempRangesSectionWriter = RangeListsWritersByCU[*DWOId].get();
      } else {
        TempRangesSectionWriter = LegacyRangesWritersByCU[*DWOId].get();
        RangesBase = RangesSectionWriter->getSectionOffset();
        setDwoRangesBase(*DWOId, *RangesBase);
      }

      updateUnitDebugInfo(*(*SplitCU), DWODIEBuilder, DebugLocDWoWriter,
                          *TempRangesSectionWriter);
      DebugLocDWoWriter.finalize(DWODIEBuilder,
                                 *DWODIEBuilder.getUnitDIEbyUnit(**SplitCU));
      if (Unit->getVersion() >= 5)
        TempRangesSectionWriter->finalizeSection();

      emitDWOBuilder(DWOName, DWODIEBuilder, *this, **SplitCU, *Unit, State,
                     DebugLocDWoWriter, DWOStrOffstsWriter, DWOStrWriter,
                     GDBIndexSection);
    }

    if (Unit->getVersion() >= 5) {
      RangesBase = RangesSectionWriter->getSectionOffset() +
                   getDWARF5RngListLocListHeaderSize();
      RangesSectionWriter->initSection(*Unit);
      StrOffstsWriter->finalizeSection(*Unit, *DIEBlder);
    }

    updateUnitDebugInfo(*Unit, *DIEBlder, *DebugLocWriter, *RangesSectionWriter,
                        RangesBase);
    DebugLocWriter->finalize(*DIEBlder, *DIEBlder->getUnitDIEbyUnit(*Unit));
    if (Unit->getVersion() >= 5)
      RangesSectionWriter->finalizeSection();
    AddrWriter->update(*DIEBlder, *Unit);
  };

  DIEBuilder DIEBlder(BC, BC.DwCtx.get(), DebugNamesTable);
  DIEBlder.buildTypeUnits(StrOffstsWriter.get());
  SmallVector<char, 20> OutBuffer;
  std::unique_ptr<raw_svector_ostream> ObjOS =
      std::make_unique<raw_svector_ostream>(OutBuffer);
  const object::ObjectFile *File = BC.DwCtx->getDWARFObj().getFile();
  auto TheTriple = std::make_unique<Triple>(File->makeTriple());
  std::unique_ptr<DIEStreamer> Streamer = createDIEStreamer(
      *TheTriple, *ObjOS, "TypeStreamer", DIEBlder, GDBIndexSection);
  CUOffsetMap OffsetMap =
      finalizeTypeSections(DIEBlder, *Streamer, GDBIndexSection);

  const bool SingleThreadedMode =
      opts::NoThreads || opts::DeterministicDebugInfo;
  if (!SingleThreadedMode)
    DIEBlder.buildCompileUnits();
  if (SingleThreadedMode) {
    CUPartitionVector PartVec = partitionCUs(*BC.DwCtx);
    for (std::vector<DWARFUnit *> &Vec : PartVec) {
      DIEBlder.buildCompileUnits(Vec);
      for (DWARFUnit *CU : DIEBlder.getProcessedCUs())
        processUnitDIE(CU, &DIEBlder);
      finalizeCompileUnits(DIEBlder, *Streamer, OffsetMap,
                           DIEBlder.getProcessedCUs());
    }
  } else {
    // Update unit debug info in parallel
    ThreadPoolInterface &ThreadPool = ParallelUtilities::getThreadPool();
    for (std::unique_ptr<DWARFUnit> &CU : BC.DwCtx->compile_units())
      ThreadPool.async(processUnitDIE, CU.get(), &DIEBlder);
    ThreadPool.wait();
  }

  DebugNamesTable.emitAccelTable();

  if (opts::WriteDWP)
    finalizeDWP(State);

  finalizeDebugSections(DIEBlder, DebugNamesTable, *Streamer, *ObjOS,
                        OffsetMap);
  GDBIndexSection.updateGdbIndexSection(OffsetMap, CUIndex,
                                        *ARangesSectionWriter);
}

void DWARFRewriter::updateUnitDebugInfo(
    DWARFUnit &Unit, DIEBuilder &DIEBldr, DebugLocWriter &DebugLocWriter,
    DebugRangesSectionWriter &RangesSectionWriter,
    std::optional<uint64_t> RangesBase) {
  // Cache debug ranges so that the offset for identical ranges could be reused.
  std::map<DebugAddressRangesVector, uint64_t> CachedRanges;

  uint64_t DIEOffset = Unit.getOffset() + Unit.getHeaderSize();
  uint64_t NextCUOffset = Unit.getNextUnitOffset();
  const std::vector<std::unique_ptr<DIEBuilder::DIEInfo>> &DIs =
      DIEBldr.getDIEsByUnit(Unit);

  // Either updates or normalizes DW_AT_range to DW_AT_low_pc and DW_AT_high_pc.
  auto updateLowPCHighPC = [&](DIE *Die, const DIEValue &LowPCVal,
                               const DIEValue &HighPCVal, uint64_t LowPC,
                               const uint64_t HighPC) {
    dwarf::Attribute AttrLowPC = dwarf::DW_AT_low_pc;
    dwarf::Form FormLowPC = dwarf::DW_FORM_addr;
    dwarf::Attribute AttrHighPC = dwarf::DW_AT_high_pc;
    dwarf::Form FormHighPC = dwarf::DW_FORM_data4;
    const uint32_t Size = HighPC - LowPC;
    // Whatever was generated is not low_pc/high_pc, so will reset to
    // default for size 1.
    if (!LowPCVal || !HighPCVal) {
      if (Unit.getVersion() >= 5)
        FormLowPC = dwarf::DW_FORM_addrx;
      else if (Unit.isDWOUnit())
        FormLowPC = dwarf::DW_FORM_GNU_addr_index;
    } else {
      AttrLowPC = LowPCVal.getAttribute();
      FormLowPC = LowPCVal.getForm();
      AttrHighPC = HighPCVal.getAttribute();
      FormHighPC = HighPCVal.getForm();
    }

    if (FormLowPC == dwarf::DW_FORM_addrx ||
        FormLowPC == dwarf::DW_FORM_GNU_addr_index)
      LowPC = AddrWriter->getIndexFromAddress(LowPC, Unit);

    if (LowPCVal)
      DIEBldr.replaceValue(Die, AttrLowPC, FormLowPC, DIEInteger(LowPC));
    else
      DIEBldr.addValue(Die, AttrLowPC, FormLowPC, DIEInteger(LowPC));
    if (HighPCVal) {
      DIEBldr.replaceValue(Die, AttrHighPC, FormHighPC, DIEInteger(Size));
    } else {
      DIEBldr.deleteValue(Die, dwarf::DW_AT_ranges);
      DIEBldr.addValue(Die, AttrHighPC, FormHighPC, DIEInteger(Size));
    }
  };

  for (const std::unique_ptr<DIEBuilder::DIEInfo> &DI : DIs) {
    DIE *Die = DI->Die;
    switch (Die->getTag()) {
    case dwarf::DW_TAG_compile_unit:
    case dwarf::DW_TAG_skeleton_unit: {
      // For dwarf5 section 3.1.3
      // The following attributes are not part of a split full compilation unit
      // entry but instead are inherited (if present) from the corresponding
      // skeleton compilation unit: DW_AT_low_pc, DW_AT_high_pc, DW_AT_ranges,
      // DW_AT_stmt_list, DW_AT_comp_dir, DW_AT_str_offsets_base,
      // DW_AT_addr_base and DW_AT_rnglists_base.
      if (Unit.getVersion() == 5 && Unit.isDWOUnit())
        continue;
      auto ModuleRangesOrError = getDIEAddressRanges(*Die, Unit);
      if (!ModuleRangesOrError) {
        consumeError(ModuleRangesOrError.takeError());
        break;
      }
      DWARFAddressRangesVector &ModuleRanges = *ModuleRangesOrError;
      DebugAddressRangesVector OutputRanges =
          BC.translateModuleAddressRanges(ModuleRanges);
      DIEValue LowPCAttrInfo = Die->findAttribute(dwarf::DW_AT_low_pc);
      // For a case where LLD GCs only function used in the CU.
      // If CU doesn't have DW_AT_low_pc we are not going to convert,
      // so don't need to do anything.
      if (OutputRanges.empty() && !Unit.isDWOUnit() && LowPCAttrInfo)
        OutputRanges.push_back({0, 0});
      const uint64_t RangesSectionOffset =
          RangesSectionWriter.addRanges(OutputRanges);
      // Don't emit the zero low_pc arange.
      if (!Unit.isDWOUnit() && !OutputRanges.empty() &&
          OutputRanges.back().LowPC)
        ARangesSectionWriter->addCURanges(Unit.getOffset(),
                                          std::move(OutputRanges));
      updateDWARFObjectAddressRanges(Unit, DIEBldr, *Die, RangesSectionOffset,
                                     RangesBase);
      DIEValue StmtListAttrVal = Die->findAttribute(dwarf::DW_AT_stmt_list);
      if (LineTablePatchMap.count(&Unit))
        DIEBldr.replaceValue(Die, dwarf::DW_AT_stmt_list,
                             StmtListAttrVal.getForm(),
                             DIEInteger(LineTablePatchMap[&Unit]));
      break;
    }

    case dwarf::DW_TAG_subprogram: {
      // Get function address either from ranges or [LowPC, HighPC) pair.
      uint64_t Address = UINT64_MAX;
      uint64_t SectionIndex, HighPC;
      DebugAddressRangesVector FunctionRanges;
      if (!getLowAndHighPC(*Die, Unit, Address, HighPC, SectionIndex)) {
        Expected<DWARFAddressRangesVector> RangesOrError =
            getDIEAddressRanges(*Die, Unit);
        if (!RangesOrError) {
          consumeError(RangesOrError.takeError());
          break;
        }
        DWARFAddressRangesVector Ranges = *RangesOrError;
        // Not a function definition.
        if (Ranges.empty())
          break;

        for (const DWARFAddressRange &Range : Ranges) {
          if (const BinaryFunction *Function =
                  BC.getBinaryFunctionAtAddress(Range.LowPC))
            FunctionRanges.append(Function->getOutputAddressRanges());
        }
      } else {
        if (const BinaryFunction *Function =
                BC.getBinaryFunctionAtAddress(Address))
          FunctionRanges = Function->getOutputAddressRanges();
      }

      // Clear cached ranges as the new function will have its own set.
      CachedRanges.clear();
      DIEValue LowPCVal = Die->findAttribute(dwarf::DW_AT_low_pc);
      DIEValue HighPCVal = Die->findAttribute(dwarf::DW_AT_high_pc);
      if (FunctionRanges.empty()) {
        if (LowPCVal && HighPCVal)
          FunctionRanges.push_back({0, HighPCVal.getDIEInteger().getValue()});
        else
          FunctionRanges.push_back({0, 1});
      }

      if (FunctionRanges.size() == 1 && !opts::AlwaysConvertToRanges) {
        updateLowPCHighPC(Die, LowPCVal, HighPCVal, FunctionRanges.back().LowPC,
                          FunctionRanges.back().HighPC);
        break;
      }

      updateDWARFObjectAddressRanges(
          Unit, DIEBldr, *Die, RangesSectionWriter.addRanges(FunctionRanges));

      break;
    }
    case dwarf::DW_TAG_lexical_block:
    case dwarf::DW_TAG_inlined_subroutine:
    case dwarf::DW_TAG_try_block:
    case dwarf::DW_TAG_catch_block: {
      uint64_t RangesSectionOffset = 0;
      Expected<DWARFAddressRangesVector> RangesOrError =
          getDIEAddressRanges(*Die, Unit);
      const BinaryFunction *Function =
          RangesOrError && !RangesOrError->empty()
              ? BC.getBinaryFunctionContainingAddress(
                    RangesOrError->front().LowPC)
              : nullptr;
      DebugAddressRangesVector OutputRanges;
      if (Function) {
        OutputRanges = translateInputToOutputRanges(*Function, *RangesOrError);
        LLVM_DEBUG(if (OutputRanges.empty() != RangesOrError->empty()) {
          dbgs() << "BOLT-DEBUG: problem with DIE at 0x"
                 << Twine::utohexstr(Die->getOffset()) << " in CU at 0x"
                 << Twine::utohexstr(Unit.getOffset()) << '\n';
        });
        if (opts::AlwaysConvertToRanges || OutputRanges.size() > 1) {
          RangesSectionOffset = RangesSectionWriter.addRanges(
              std::move(OutputRanges), CachedRanges);
          OutputRanges.clear();
        } else if (OutputRanges.empty()) {
          OutputRanges.push_back({0, RangesOrError.get().front().HighPC});
        }
      } else if (!RangesOrError) {
        consumeError(RangesOrError.takeError());
      } else {
        OutputRanges.push_back({0, !RangesOrError->empty()
                                       ? RangesOrError.get().front().HighPC
                                       : 0});
      }
      DIEValue LowPCVal = Die->findAttribute(dwarf::DW_AT_low_pc);
      DIEValue HighPCVal = Die->findAttribute(dwarf::DW_AT_high_pc);
      if (OutputRanges.size() == 1) {
        updateLowPCHighPC(Die, LowPCVal, HighPCVal, OutputRanges.back().LowPC,
                          OutputRanges.back().HighPC);
        break;
      }
      updateDWARFObjectAddressRanges(Unit, DIEBldr, *Die, RangesSectionOffset);
      break;
    }
    case dwarf::DW_TAG_call_site: {
      auto patchPC = [&](DIE *Die, DIEValue &AttrVal, StringRef Entry) -> void {
        std::optional<uint64_t> Address = getAsAddress(Unit, AttrVal);
        const BinaryFunction *Function =
            BC.getBinaryFunctionContainingAddress(*Address);
        uint64_t UpdatedAddress = *Address;
        if (Function)
          UpdatedAddress =
              Function->translateInputToOutputAddress(UpdatedAddress);

        if (AttrVal.getForm() == dwarf::DW_FORM_addrx) {
          const uint32_t Index =
              AddrWriter->getIndexFromAddress(UpdatedAddress, Unit);
          DIEBldr.replaceValue(Die, AttrVal.getAttribute(), AttrVal.getForm(),
                               DIEInteger(Index));
        } else if (AttrVal.getForm() == dwarf::DW_FORM_addr) {
          DIEBldr.replaceValue(Die, AttrVal.getAttribute(), AttrVal.getForm(),
                               DIEInteger(UpdatedAddress));
        } else {
          errs() << "BOLT-ERROR: unsupported form for " << Entry << "\n";
        }
      };
      DIEValue CallPcAttrVal = Die->findAttribute(dwarf::DW_AT_call_pc);
      if (CallPcAttrVal)
        patchPC(Die, CallPcAttrVal, "DW_AT_call_pc");

      DIEValue CallRetPcAttrVal =
          Die->findAttribute(dwarf::DW_AT_call_return_pc);
      if (CallRetPcAttrVal)
        patchPC(Die, CallRetPcAttrVal, "DW_AT_call_return_pc");

      break;
    }
    default: {
      // Handle any tag that can have DW_AT_location attribute.
      DIEValue LocAttrInfo = Die->findAttribute(dwarf::DW_AT_location);
      DIEValue LowPCAttrInfo = Die->findAttribute(dwarf::DW_AT_low_pc);
      if (LocAttrInfo) {
        if (doesFormBelongToClass(LocAttrInfo.getForm(),
                                  DWARFFormValue::FC_Constant,
                                  Unit.getVersion()) ||
            doesFormBelongToClass(LocAttrInfo.getForm(),
                                  DWARFFormValue::FC_SectionOffset,
                                  Unit.getVersion())) {
          uint64_t Offset = LocAttrInfo.getForm() == dwarf::DW_FORM_loclistx
                                ? LocAttrInfo.getDIELocList().getValue()
                                : LocAttrInfo.getDIEInteger().getValue();
          DebugLocationsVector InputLL;

          std::optional<object::SectionedAddress> SectionAddress =
              Unit.getBaseAddress();
          uint64_t BaseAddress = 0;
          if (SectionAddress)
            BaseAddress = SectionAddress->Address;

          if (Unit.getVersion() >= 5 &&
              LocAttrInfo.getForm() == dwarf::DW_FORM_loclistx) {
            std::optional<uint64_t> LocOffset = Unit.getLoclistOffset(Offset);
            assert(LocOffset && "Location Offset is invalid.");
            Offset = *LocOffset;
          }

          Error E = Unit.getLocationTable().visitLocationList(
              &Offset, [&](const DWARFLocationEntry &Entry) {
                switch (Entry.Kind) {
                default:
                  llvm_unreachable("Unsupported DWARFLocationEntry Kind.");
                case dwarf::DW_LLE_end_of_list:
                  return false;
                case dwarf::DW_LLE_base_address: {
                  assert(Entry.SectionIndex == SectionedAddress::UndefSection &&
                         "absolute address expected");
                  BaseAddress = Entry.Value0;
                  break;
                }
                case dwarf::DW_LLE_offset_pair:
                  assert(
                      (Entry.SectionIndex == SectionedAddress::UndefSection &&
                       (!Unit.isDWOUnit() || Unit.getVersion() == 5)) &&
                      "absolute address expected");
                  InputLL.emplace_back(DebugLocationEntry{
                      BaseAddress + Entry.Value0, BaseAddress + Entry.Value1,
                      Entry.Loc});
                  break;
                case dwarf::DW_LLE_start_length:
                  InputLL.emplace_back(DebugLocationEntry{
                      Entry.Value0, Entry.Value0 + Entry.Value1, Entry.Loc});
                  break;
                case dwarf::DW_LLE_base_addressx: {
                  std::optional<object::SectionedAddress> EntryAddress =
                      Unit.getAddrOffsetSectionItem(Entry.Value0);
                  assert(EntryAddress && "base Address not found.");
                  BaseAddress = EntryAddress->Address;
                  break;
                }
                case dwarf::DW_LLE_startx_length: {
                  std::optional<object::SectionedAddress> EntryAddress =
                      Unit.getAddrOffsetSectionItem(Entry.Value0);
                  assert(EntryAddress && "Address does not exist.");
                  InputLL.emplace_back(DebugLocationEntry{
                      EntryAddress->Address,
                      EntryAddress->Address + Entry.Value1, Entry.Loc});
                  break;
                }
                case dwarf::DW_LLE_startx_endx: {
                  std::optional<object::SectionedAddress> StartAddress =
                      Unit.getAddrOffsetSectionItem(Entry.Value0);
                  assert(StartAddress && "Start Address does not exist.");
                  std::optional<object::SectionedAddress> EndAddress =
                      Unit.getAddrOffsetSectionItem(Entry.Value1);
                  assert(EndAddress && "Start Address does not exist.");
                  InputLL.emplace_back(DebugLocationEntry{
                      StartAddress->Address, EndAddress->Address, Entry.Loc});
                  break;
                }
                }
                return true;
              });

          if (E || InputLL.empty()) {
            consumeError(std::move(E));
            errs() << "BOLT-WARNING: empty location list detected at 0x"
                   << Twine::utohexstr(Offset) << " for DIE at 0x" << Die
                   << " in CU at 0x" << Twine::utohexstr(Unit.getOffset())
                   << '\n';
          } else {
            const uint64_t Address = InputLL.front().LowPC;
            DebugLocationsVector OutputLL;
            if (const BinaryFunction *Function =
                    BC.getBinaryFunctionContainingAddress(Address)) {
              OutputLL = translateInputToOutputLocationList(*Function, InputLL);
              LLVM_DEBUG(if (OutputLL.empty()) {
                dbgs() << "BOLT-DEBUG: location list translated to an empty "
                          "one at 0x"
                       << Die << " in CU at 0x"
                       << Twine::utohexstr(Unit.getOffset()) << '\n';
              });
            } else {
              // It's possible for a subprogram to be removed and to have
              // address of 0. Adding this entry to output to preserve debug
              // information.
              OutputLL = InputLL;
            }
            DebugLocWriter.addList(DIEBldr, *Die, LocAttrInfo, OutputLL);
          }
        } else {
          assert((doesFormBelongToClass(LocAttrInfo.getForm(),
                                        DWARFFormValue::FC_Exprloc,
                                        Unit.getVersion()) ||
                  doesFormBelongToClass(LocAttrInfo.getForm(),
                                        DWARFFormValue::FC_Block,
                                        Unit.getVersion())) &&
                 "unexpected DW_AT_location form");
          if (Unit.isDWOUnit() || Unit.getVersion() >= 5) {
            std::vector<uint8_t> Sblock;
            DIEValueList *AttrLocValList;
            if (doesFormBelongToClass(LocAttrInfo.getForm(),
                                      DWARFFormValue::FC_Exprloc,
                                      Unit.getVersion())) {
              for (const DIEValue &Val : LocAttrInfo.getDIELoc().values()) {
                Sblock.push_back(Val.getDIEInteger().getValue());
              }
              DIELoc *LocAttr = const_cast<DIELoc *>(&LocAttrInfo.getDIELoc());
              AttrLocValList = static_cast<DIEValueList *>(LocAttr);
            } else {
              for (const DIEValue &Val : LocAttrInfo.getDIEBlock().values()) {
                Sblock.push_back(Val.getDIEInteger().getValue());
              }
              DIEBlock *BlockAttr =
                  const_cast<DIEBlock *>(&LocAttrInfo.getDIEBlock());
              AttrLocValList = static_cast<DIEValueList *>(BlockAttr);
            }
            ArrayRef<uint8_t> Expr = ArrayRef<uint8_t>(Sblock);
            DataExtractor Data(
                StringRef((const char *)Expr.data(), Expr.size()),
                Unit.getContext().isLittleEndian(), 0);
            DWARFExpression LocExpr(Data, Unit.getAddressByteSize(),
                                    Unit.getFormParams().Format);
            uint32_t PrevOffset = 0;
            DIEValueList *NewAttr;
            DIEValue Value;
            uint32_t NewExprSize = 0;
            DIELoc *Loc = nullptr;
            DIEBlock *Block = nullptr;
            if (LocAttrInfo.getForm() == dwarf::DW_FORM_exprloc) {
              Loc = DIEBldr.allocateDIEValue<DIELoc>();
              NewAttr = Loc;
              Value = DIEValue(LocAttrInfo.getAttribute(),
                               LocAttrInfo.getForm(), Loc);
            } else if (doesFormBelongToClass(LocAttrInfo.getForm(),
                                             DWARFFormValue::FC_Block,
                                             Unit.getVersion())) {
              Block = DIEBldr.allocateDIEValue<DIEBlock>();
              NewAttr = Block;
              Value = DIEValue(LocAttrInfo.getAttribute(),
                               LocAttrInfo.getForm(), Block);
            } else {
              errs() << "BOLT-WARNING: Unexpected Form value in Updating "
                        "DW_AT_Location\n";
              continue;
            }

            for (const DWARFExpression::Operation &Expr : LocExpr) {
              uint32_t CurEndOffset = PrevOffset + 1;
              if (Expr.getDescription().Op.size() == 1)
                CurEndOffset = Expr.getOperandEndOffset(0);
              if (Expr.getDescription().Op.size() == 2)
                CurEndOffset = Expr.getOperandEndOffset(1);
              if (Expr.getDescription().Op.size() > 2)
                errs() << "BOLT-WARNING: [internal-dwarf-error]: Unsupported "
                          "number of operands.\n";
              // not addr index, just copy.
              if (!(Expr.getCode() == dwarf::DW_OP_GNU_addr_index ||
                    Expr.getCode() == dwarf::DW_OP_addrx)) {
                auto Itr = AttrLocValList->values().begin();
                std::advance(Itr, PrevOffset);
                uint32_t CopyNum = CurEndOffset - PrevOffset;
                NewExprSize += CopyNum;
                while (CopyNum--) {
                  DIEBldr.addValue(NewAttr, *Itr);
                  std::advance(Itr, 1);
                }
              } else {
                const uint64_t Index = Expr.getRawOperand(0);
                std::optional<object::SectionedAddress> EntryAddress =
                    Unit.getAddrOffsetSectionItem(Index);
                assert(EntryAddress && "Address is not found.");
                assert(Index <= std::numeric_limits<uint32_t>::max() &&
                       "Invalid Operand Index.");
                const uint32_t AddrIndex = AddrWriter->getIndexFromAddress(
                    EntryAddress->Address, Unit);
                // update Index into .debug_address section for DW_AT_location.
                // The Size field is not stored in IR, we need to minus 1 in
                // offset for each expr.
                SmallString<8> Tmp;
                raw_svector_ostream OSE(Tmp);
                encodeULEB128(AddrIndex, OSE);

                DIEBldr.addValue(NewAttr, static_cast<dwarf::Attribute>(0),
                                 dwarf::DW_FORM_data1,
                                 DIEInteger(Expr.getCode()));
                NewExprSize += 1;
                for (uint8_t Byte : Tmp) {
                  DIEBldr.addValue(NewAttr, static_cast<dwarf::Attribute>(0),
                                   dwarf::DW_FORM_data1, DIEInteger(Byte));
                  NewExprSize += 1;
                }
              }
              PrevOffset = CurEndOffset;
            }

            // update the size since the index might be changed
            if (Loc)
              Loc->setSize(NewExprSize);
            else
              Block->setSize(NewExprSize);
            DIEBldr.replaceValue(Die, LocAttrInfo.getAttribute(),
                                 LocAttrInfo.getForm(), Value);
          }
        }
      } else if (LowPCAttrInfo) {
        uint64_t Address = 0;
        uint64_t SectionIndex = 0;
        if (getLowPC(*Die, Unit, Address, SectionIndex)) {
          uint64_t NewAddress = 0;
          if (const BinaryFunction *Function =
                  BC.getBinaryFunctionContainingAddress(Address)) {
            NewAddress = Function->translateInputToOutputAddress(Address);
            LLVM_DEBUG(dbgs()
                       << "BOLT-DEBUG: Fixing low_pc 0x"
                       << Twine::utohexstr(Address) << " for DIE with tag "
                       << Die->getTag() << " to 0x"
                       << Twine::utohexstr(NewAddress) << '\n');
          }

          dwarf::Form Form = LowPCAttrInfo.getForm();
          assert(Form != dwarf::DW_FORM_LLVM_addrx_offset &&
                 "DW_FORM_LLVM_addrx_offset is not supported");
          std::lock_guard<std::mutex> Lock(DWARFRewriterMutex);
          if (Form == dwarf::DW_FORM_addrx ||
              Form == dwarf::DW_FORM_GNU_addr_index) {
            const uint32_t Index = AddrWriter->getIndexFromAddress(
                NewAddress ? NewAddress : Address, Unit);
            DIEBldr.replaceValue(Die, LowPCAttrInfo.getAttribute(),
                                 LowPCAttrInfo.getForm(), DIEInteger(Index));
          } else {
            DIEBldr.replaceValue(Die, LowPCAttrInfo.getAttribute(),
                                 LowPCAttrInfo.getForm(),
                                 DIEInteger(NewAddress));
          }
        } else if (opts::Verbosity >= 1) {
          errs() << "BOLT-WARNING: unexpected form value for attribute "
                    "LowPCAttrInfo\n";
        }
      }
    }
    }
  }
  if (DIEOffset > NextCUOffset)
    errs() << "BOLT-WARNING: corrupt DWARF detected at 0x"
           << Twine::utohexstr(Unit.getOffset()) << '\n';
}

void DWARFRewriter::updateDWARFObjectAddressRanges(
    DWARFUnit &Unit, DIEBuilder &DIEBldr, DIE &Die, uint64_t DebugRangesOffset,
    std::optional<uint64_t> RangesBase) {

  if (RangesBase) {
    // If DW_AT_GNU_ranges_base is present, update it. No further modifications
    // are needed for ranges base.

    DIEValue RangesBaseInfo = Die.findAttribute(dwarf::DW_AT_GNU_ranges_base);
    if (!RangesBaseInfo) {
      RangesBaseInfo = Die.findAttribute(dwarf::DW_AT_rnglists_base);
    }

    if (RangesBaseInfo) {
      if (RangesBaseInfo.getAttribute() == dwarf::DW_AT_GNU_ranges_base) {
        auto RangesWriterIterator =
            LegacyRangesWritersByCU.find(*Unit.getDWOId());
        assert(RangesWriterIterator != LegacyRangesWritersByCU.end() &&
               "RangesWriter does not exist for DWOId");
        RangesWriterIterator->second->setDie(&Die);
      } else {
        DIEBldr.replaceValue(&Die, RangesBaseInfo.getAttribute(),
                             RangesBaseInfo.getForm(),
                             DIEInteger(static_cast<uint32_t>(*RangesBase)));
      }
      RangesBase = std::nullopt;
    }
  }

  DIEValue LowPCAttrInfo = Die.findAttribute(dwarf::DW_AT_low_pc);
  DIEValue RangesAttrInfo = Die.findAttribute(dwarf::DW_AT_ranges);
  if (RangesAttrInfo) {
    // Case 1: The object was already non-contiguous and had DW_AT_ranges.
    // In this case we simply need to update the value of DW_AT_ranges
    // and introduce DW_AT_GNU_ranges_base if required.
    // For DWARF5 converting all of DW_AT_ranges into DW_FORM_rnglistx
    bool NeedConverted = false;

    if (Unit.getVersion() >= 5 &&
        RangesAttrInfo.getForm() == dwarf::DW_FORM_sec_offset)
      NeedConverted = true;

    if (NeedConverted || RangesAttrInfo.getForm() == dwarf::DW_FORM_rnglistx)
      DIEBldr.replaceValue(&Die, dwarf::DW_AT_ranges, dwarf::DW_FORM_rnglistx,
                           DIEInteger(DebugRangesOffset));
    else
      DIEBldr.replaceValue(&Die, dwarf::DW_AT_ranges, RangesAttrInfo.getForm(),
                           DIEInteger(DebugRangesOffset));

    if (!RangesBase) {
      if (LowPCAttrInfo &&
          LowPCAttrInfo.getForm() != dwarf::DW_FORM_GNU_addr_index &&
          LowPCAttrInfo.getForm() != dwarf::DW_FORM_addrx)
        DIEBldr.replaceValue(&Die, dwarf::DW_AT_low_pc, LowPCAttrInfo.getForm(),
                             DIEInteger(0));
      return;
    }

    if (!(Die.getTag() == dwarf::DW_TAG_compile_unit ||
          Die.getTag() == dwarf::DW_TAG_skeleton_unit))
      return;

    // If we are at this point we are in the CU/Skeleton CU, and
    // DW_AT_GNU_ranges_base or DW_AT_rnglists_base doesn't exist.
    if (Unit.getVersion() <= 4) {
      DIEBldr.addValue(&Die, dwarf::DW_AT_GNU_ranges_base, dwarf::DW_FORM_data4,
                       DIEInteger(INT_MAX));
      auto RangesWriterIterator =
          LegacyRangesWritersByCU.find(*Unit.getDWOId());
      assert(RangesWriterIterator != LegacyRangesWritersByCU.end() &&
             "RangesWriter does not exist for DWOId");
      RangesWriterIterator->second->setDie(&Die);
    } else if (Unit.getVersion() >= 5) {
      DIEBldr.addValue(&Die, dwarf::DW_AT_rnglists_base,
                       dwarf::DW_FORM_sec_offset, DIEInteger(*RangesBase));
    }
    return;
  }

  // Case 2: The object has both DW_AT_low_pc and DW_AT_high_pc emitted back
  // to back. Replace with new attributes and patch the DIE.
  DIEValue HighPCAttrInfo = Die.findAttribute(dwarf::DW_AT_high_pc);
  if (LowPCAttrInfo && HighPCAttrInfo) {

    convertToRangesPatchDebugInfo(Unit, DIEBldr, Die, DebugRangesOffset,
                                  LowPCAttrInfo, HighPCAttrInfo, RangesBase);
  } else if (!(Unit.isDWOUnit() &&
               Die.getTag() == dwarf::DW_TAG_compile_unit)) {
    if (opts::Verbosity >= 1)
      errs() << "BOLT-WARNING: cannot update ranges for DIE in Unit offset 0x"
             << Unit.getOffset() << '\n';
  }
}

void DWARFRewriter::updateLineTableOffsets(const MCAssembler &Asm) {
  ErrorOr<BinarySection &> DbgInfoSection =
      BC.getUniqueSectionByName(".debug_info");
  ErrorOr<BinarySection &> TypeInfoSection =
      BC.getUniqueSectionByName(".debug_types");
  assert(((BC.DwCtx->getNumTypeUnits() > 0 && TypeInfoSection) ||
          BC.DwCtx->getNumTypeUnits() == 0) &&
         "Was not able to retrieve Debug Types section.");

  // There is no direct connection between CU and TU, but same offsets,
  // encoded in DW_AT_stmt_list, into .debug_line get modified.
  // We take advantage of that to map original CU line table offsets to new
  // ones.
  std::unordered_map<uint64_t, uint64_t> DebugLineOffsetMap;

  auto GetStatementListValue =
      [](const DWARFDie &DIE) -> std::optional<uint64_t> {
    std::optional<DWARFFormValue> StmtList = DIE.find(dwarf::DW_AT_stmt_list);
    if (!StmtList)
      return std::nullopt;
    std::optional<uint64_t> Offset = dwarf::toSectionOffset(StmtList);
    assert(Offset && "Was not able to retrieve value of DW_AT_stmt_list.");
    return *Offset;
  };

  SmallVector<DWARFUnit *, 1> TUs;
  for (const std::unique_ptr<DWARFUnit> &CU : BC.DwCtx->info_section_units()) {
    if (CU->isTypeUnit()) {
      TUs.push_back(CU.get());
      continue;
    }
    const unsigned CUID = CU->getOffset();
    MCSymbol *Label = BC.getDwarfLineTable(CUID).getLabel();
    if (!Label)
      continue;

    std::optional<uint64_t> StmtOffset =
        GetStatementListValue(CU.get()->getUnitDIE());
    if (!StmtOffset)
      continue;

    const uint64_t LineTableOffset =
        Asm.getSymbolOffset(*Label);
    DebugLineOffsetMap[*StmtOffset] = LineTableOffset;
    assert(DbgInfoSection && ".debug_info section must exist");
    LineTablePatchMap[CU.get()] = LineTableOffset;
  }

  for (const std::unique_ptr<DWARFUnit> &TU : BC.DwCtx->types_section_units())
    TUs.push_back(TU.get());

  for (DWARFUnit *TU : TUs) {
    std::optional<uint64_t> StmtOffset =
        GetStatementListValue(TU->getUnitDIE());
    if (!StmtOffset)
      continue;
    auto Iter = DebugLineOffsetMap.find(*StmtOffset);
    if (Iter == DebugLineOffsetMap.end()) {
      // Implementation depends on TU sharing DW_AT_stmt_list with a CU.
      // Only case that it hasn't been true was for manually modified assembly
      // file. Adding this warning in case assumption is false.
      errs()
          << "BOLT-WARNING: [internal-dwarf-error]: A TU at offset: 0x"
          << Twine::utohexstr(TU->getOffset())
          << " is not sharing "
             ".debug_line entry with CU. DW_AT_stmt_list for this TU won't be "
             "updated.\n";
      continue;
    }
    TypeUnitRelocMap[TU] = Iter->second;
  }

  // Set .debug_info as finalized so it won't be skipped over when
  // we process sections while writing out the new binary. This ensures
  // that the pending relocations will be processed and not ignored.
  if (DbgInfoSection)
    DbgInfoSection->setIsFinalized();

  if (TypeInfoSection)
    TypeInfoSection->setIsFinalized();
}

CUOffsetMap DWARFRewriter::finalizeTypeSections(DIEBuilder &DIEBlder,
                                                DIEStreamer &Streamer,
                                                GDBIndex &GDBIndexSection) {
  // update TypeUnit DW_AT_stmt_list with new .debug_line information.
  auto updateLineTable = [&](const DWARFUnit &Unit) -> void {
    DIE *UnitDIE = DIEBlder.getUnitDIEbyUnit(Unit);
    DIEValue StmtAttrInfo = UnitDIE->findAttribute(dwarf::DW_AT_stmt_list);
    if (!StmtAttrInfo || !TypeUnitRelocMap.count(&Unit))
      return;
    DIEBlder.replaceValue(UnitDIE, dwarf::DW_AT_stmt_list,
                          StmtAttrInfo.getForm(),
                          DIEInteger(TypeUnitRelocMap[&Unit]));
  };

  // generate and populate abbrevs here
  DIEBlder.generateAbbrevs();
  DIEBlder.finish();
  SmallVector<char, 20> OutBuffer;
  std::shared_ptr<raw_svector_ostream> ObjOS =
      std::make_shared<raw_svector_ostream>(OutBuffer);
  const object::ObjectFile *File = BC.DwCtx->getDWARFObj().getFile();
  auto TheTriple = std::make_unique<Triple>(File->makeTriple());
  std::unique_ptr<DIEStreamer> TypeStreamer = createDIEStreamer(
      *TheTriple, *ObjOS, "TypeStreamer", DIEBlder, GDBIndexSection);

  // generate debug_info and CUMap
  CUOffsetMap CUMap;
  for (std::unique_ptr<llvm::DWARFUnit> &CU : BC.DwCtx->info_section_units()) {
    if (!CU->isTypeUnit())
      continue;
    updateLineTable(*CU.get());
    emitUnit(DIEBlder, Streamer, *CU.get());
    uint32_t StartOffset = CUOffset;
    DIE *UnitDIE = DIEBlder.getUnitDIEbyUnit(*CU.get());
    CUOffset += CU.get()->getHeaderSize();
    CUOffset += UnitDIE->getSize();
    CUMap[CU.get()->getOffset()] = {StartOffset, CUOffset - StartOffset - 4};
  }

  // Emit Type Unit of DWARF 4 to .debug_type section
  for (DWARFUnit *TU : DIEBlder.getDWARF4TUVector()) {
    updateLineTable(*TU);
    emitUnit(DIEBlder, *TypeStreamer, *TU);
  }

  TypeStreamer->finish();

  std::unique_ptr<MemoryBuffer> ObjectMemBuffer =
      MemoryBuffer::getMemBuffer(ObjOS->str(), "in-memory object file", false);
  std::unique_ptr<object::ObjectFile> Obj = cantFail(
      object::ObjectFile::createObjectFile(ObjectMemBuffer->getMemBufferRef()),
      "error creating in-memory object");

  for (const SectionRef &Section : Obj->sections()) {
    StringRef Contents = cantFail(Section.getContents());
    StringRef Name = cantFail(Section.getName());
    if (Name == ".debug_types")
      BC.registerOrUpdateNoteSection(".debug_types", copyByteArray(Contents),
                                     Contents.size());
  }
  return CUMap;
}

void DWARFRewriter::finalizeDebugSections(
    DIEBuilder &DIEBlder, DWARF5AcceleratorTable &DebugNamesTable,
    DIEStreamer &Streamer, raw_svector_ostream &ObjOS, CUOffsetMap &CUMap) {
  if (StrWriter->isInitialized()) {
    RewriteInstance::addToDebugSectionsToOverwrite(".debug_str");
    std::unique_ptr<DebugStrBufferVector> DebugStrSectionContents =
        StrWriter->releaseBuffer();
    BC.registerOrUpdateNoteSection(".debug_str",
                                   copyByteArray(*DebugStrSectionContents),
                                   DebugStrSectionContents->size());
  }

  if (StrOffstsWriter->isFinalized()) {
    RewriteInstance::addToDebugSectionsToOverwrite(".debug_str_offsets");
    std::unique_ptr<DebugStrOffsetsBufferVector>
        DebugStrOffsetsSectionContents = StrOffstsWriter->releaseBuffer();
    BC.registerOrUpdateNoteSection(
        ".debug_str_offsets", copyByteArray(*DebugStrOffsetsSectionContents),
        DebugStrOffsetsSectionContents->size());
  }

  if (BC.isDWARFLegacyUsed()) {
    std::unique_ptr<DebugBufferVector> RangesSectionContents =
        LegacyRangesSectionWriter->releaseBuffer();
    BC.registerOrUpdateNoteSection(".debug_ranges",
                                   copyByteArray(*RangesSectionContents),
                                   RangesSectionContents->size());
  }

  if (BC.isDWARF5Used()) {
    std::unique_ptr<DebugBufferVector> RangesSectionContents =
        RangeListsSectionWriter->releaseBuffer();
    BC.registerOrUpdateNoteSection(".debug_rnglists",
                                   copyByteArray(*RangesSectionContents),
                                   RangesSectionContents->size());
  }

  if (BC.isDWARF5Used()) {
    std::unique_ptr<DebugBufferVector> LocationListSectionContents =
        makeFinalLocListsSection(DWARFVersion::DWARF5);
    if (!LocationListSectionContents->empty())
      BC.registerOrUpdateNoteSection(
          ".debug_loclists", copyByteArray(*LocationListSectionContents),
          LocationListSectionContents->size());
  }

  if (BC.isDWARFLegacyUsed()) {
    std::unique_ptr<DebugBufferVector> LocationListSectionContents =
        makeFinalLocListsSection(DWARFVersion::DWARFLegacy);
    if (!LocationListSectionContents->empty())
      BC.registerOrUpdateNoteSection(
          ".debug_loc", copyByteArray(*LocationListSectionContents),
          LocationListSectionContents->size());
  }

  // AddrWriter should be finalized after debug_loc since more addresses can be
  // added there.
  if (AddrWriter->isInitialized()) {
    AddressSectionBuffer AddressSectionContents = AddrWriter->finalize();
    BC.registerOrUpdateNoteSection(".debug_addr",
                                   copyByteArray(AddressSectionContents),
                                   AddressSectionContents.size());
  }

  Streamer.emitAbbrevs(DIEBlder.getAbbrevs(), BC.DwCtx->getMaxVersion());
  Streamer.finish();

  std::unique_ptr<MemoryBuffer> ObjectMemBuffer =
      MemoryBuffer::getMemBuffer(ObjOS.str(), "in-memory object file", false);
  std::unique_ptr<object::ObjectFile> Obj = cantFail(
      object::ObjectFile::createObjectFile(ObjectMemBuffer->getMemBufferRef()),
      "error creating in-memory object");

  for (const SectionRef &Secs : Obj->sections()) {
    StringRef Contents = cantFail(Secs.getContents());
    StringRef Name = cantFail(Secs.getName());
    if (Name == ".debug_abbrev") {
      BC.registerOrUpdateNoteSection(".debug_abbrev", copyByteArray(Contents),
                                     Contents.size());
    } else if (Name == ".debug_info") {
      BC.registerOrUpdateNoteSection(".debug_info", copyByteArray(Contents),
                                     Contents.size());
    }
  }

  // Skip .debug_aranges if we are re-generating .gdb_index.
  if (opts::KeepARanges || !BC.getGdbIndexSection()) {
    SmallVector<char, 16> ARangesBuffer;
    raw_svector_ostream OS(ARangesBuffer);

    auto MAB = std::unique_ptr<MCAsmBackend>(
        BC.TheTarget->createMCAsmBackend(*BC.STI, *BC.MRI, MCTargetOptions()));

    ARangesSectionWriter->writeARangesSection(OS, CUMap);
    const StringRef &ARangesContents = OS.str();

    BC.registerOrUpdateNoteSection(".debug_aranges",
                                   copyByteArray(ARangesContents),
                                   ARangesContents.size());
  }

  if (DebugNamesTable.isCreated()) {
    RewriteInstance::addToDebugSectionsToOverwrite(".debug_names");
    std::unique_ptr<DebugBufferVector> DebugNamesSectionContents =
        DebugNamesTable.releaseBuffer();
    BC.registerOrUpdateNoteSection(".debug_names",
                                   copyByteArray(*DebugNamesSectionContents),
                                   DebugNamesSectionContents->size());
  }
}

void DWARFRewriter::finalizeCompileUnits(DIEBuilder &DIEBlder,
                                         DIEStreamer &Streamer,
                                         CUOffsetMap &CUMap,
                                         const std::list<DWARFUnit *> &CUs) {
  for (DWARFUnit *CU : CUs) {
    if (CU->getVersion() != 4)
      continue;
    std::optional<uint64_t> DWOId = CU->getDWOId();
    if (!DWOId)
      continue;
    auto RangesWriterIterator = LegacyRangesWritersByCU.find(*DWOId);
    assert(RangesWriterIterator != LegacyRangesWritersByCU.end() &&
           "RangesWriter does not exist for DWOId");
    std::unique_ptr<DebugRangesSectionWriter> &LegacyRangesWriter =
        RangesWriterIterator->second;
    DIE *Die = LegacyRangesWriter->getDie();
    if (!Die)
      continue;
    DIEValue DvalGNUBase = Die->findAttribute(dwarf::DW_AT_GNU_ranges_base);
    assert(DvalGNUBase && "GNU_ranges_base attribute does not exist for DWOId");
    DIEBlder.replaceValue(
        Die, dwarf::DW_AT_GNU_ranges_base, DvalGNUBase.getForm(),
        DIEInteger(LegacyRangesSectionWriter->getSectionOffset()));
    std::unique_ptr<DebugBufferVector> RangesWritersContents =
        LegacyRangesWriter->releaseBuffer();
    LegacyRangesSectionWriter->appendToRangeBuffer(*RangesWritersContents);
  }
  DIEBlder.generateAbbrevs();
  DIEBlder.finish();
  // generate debug_info and CUMap
  for (DWARFUnit *CU : CUs) {
    emitUnit(DIEBlder, Streamer, *CU);
    const uint32_t StartOffset = CUOffset;
    DIE *UnitDIE = DIEBlder.getUnitDIEbyUnit(*CU);
    CUOffset += CU->getHeaderSize();
    CUOffset += UnitDIE->getSize();
    CUMap[CU->getOffset()] = {StartOffset, CUOffset - StartOffset - 4};
  }
}

// Creates all the data structures necessary for creating MCStreamer.
// They are passed by reference because they need to be kept around.
// Also creates known debug sections. These are sections handled by
// handleDebugDataPatching.
namespace {

std::unique_ptr<BinaryContext>
createDwarfOnlyBC(const object::ObjectFile &File) {
  return cantFail(BinaryContext::createBinaryContext(
      File.makeTriple(), File.getFileName(), nullptr, false,
      DWARFContext::create(File, DWARFContext::ProcessDebugRelocations::Ignore,
                           nullptr, "", WithColor::defaultErrorHandler,
                           WithColor::defaultWarningHandler),
      {llvm::outs(), llvm::errs()}));
}

StringMap<DWARFRewriter::KnownSectionsEntry>
createKnownSectionsMap(const MCObjectFileInfo &MCOFI) {
  StringMap<DWARFRewriter::KnownSectionsEntry> KnownSectionsTemp = {
      {"debug_info.dwo", {MCOFI.getDwarfInfoDWOSection(), DW_SECT_INFO}},
      {"debug_types.dwo", {MCOFI.getDwarfTypesDWOSection(), DW_SECT_EXT_TYPES}},
      {"debug_str_offsets.dwo",
       {MCOFI.getDwarfStrOffDWOSection(), DW_SECT_STR_OFFSETS}},
      {"debug_str.dwo", {MCOFI.getDwarfStrDWOSection(), DW_SECT_EXT_unknown}},
      {"debug_loc.dwo", {MCOFI.getDwarfLocDWOSection(), DW_SECT_EXT_LOC}},
      {"debug_abbrev.dwo", {MCOFI.getDwarfAbbrevDWOSection(), DW_SECT_ABBREV}},
      {"debug_line.dwo", {MCOFI.getDwarfLineDWOSection(), DW_SECT_LINE}},
      {"debug_loclists.dwo",
       {MCOFI.getDwarfLoclistsDWOSection(), DW_SECT_LOCLISTS}},
      {"debug_rnglists.dwo",
       {MCOFI.getDwarfRnglistsDWOSection(), DW_SECT_RNGLISTS}}};
  return KnownSectionsTemp;
}

StringRef getSectionName(const SectionRef &Section) {
  Expected<StringRef> SectionName = Section.getName();
  assert(SectionName && "Invalid section name.");
  StringRef Name = *SectionName;
  Name = Name.substr(Name.find_first_not_of("._"));
  return Name;
}

// Exctracts an appropriate slice if input is DWP.
// Applies patches or overwrites the section.
std::optional<StringRef> updateDebugData(
    DWARFContext &DWCtx, StringRef SectionName, StringRef SectionContents,
    const StringMap<DWARFRewriter::KnownSectionsEntry> &KnownSections,
    MCStreamer &Streamer, DWARFRewriter &Writer,
    const DWARFUnitIndex::Entry *CUDWOEntry, uint64_t DWOId,
    std::unique_ptr<DebugBufferVector> &OutputBuffer,
    DebugRangeListsSectionWriter *RangeListsWriter, DebugLocWriter &LocWriter,
    DebugStrOffsetsWriter &StrOffstsWriter, DebugStrWriter &StrWriter,
    const llvm::bolt::DWARFRewriter::OverriddenSectionsMap &OverridenSections) {

  using DWOSectionContribution =
      const DWARFUnitIndex::Entry::SectionContribution;
  auto getSliceData = [&](const DWARFUnitIndex::Entry *DWOEntry,
                          StringRef OutData, DWARFSectionKind Sec,
                          uint64_t &DWPOffset) -> StringRef {
    if (DWOEntry) {
      DWOSectionContribution *DWOContrubution = DWOEntry->getContribution(Sec);
      DWPOffset = DWOContrubution->getOffset();
      OutData = OutData.substr(DWPOffset, DWOContrubution->getLength());
    }
    return OutData;
  };

  auto SectionIter = KnownSections.find(SectionName);
  if (SectionIter == KnownSections.end())
    return std::nullopt;
  Streamer.switchSection(SectionIter->second.first);
  uint64_t DWPOffset = 0;

  auto getOverridenSection =
      [&](DWARFSectionKind Kind) -> std::optional<StringRef> {
    auto Iter = OverridenSections.find(Kind);
    if (Iter == OverridenSections.end()) {
      errs()
          << "BOLT-WARNING: [internal-dwarf-error]: Could not find overriden "
             "section for: "
          << Twine::utohexstr(DWOId) << ".\n";
      return std::nullopt;
    }
    return Iter->second;
  };
  switch (SectionIter->second.second) {
  default: {
    if (SectionName != "debug_str.dwo")
      errs() << "BOLT-WARNING: unsupported debug section: " << SectionName
             << "\n";
    if (StrWriter.isInitialized()) {
      OutputBuffer = StrWriter.releaseBuffer();
      return StringRef(reinterpret_cast<const char *>(OutputBuffer->data()),
                       OutputBuffer->size());
    }
    return SectionContents;
  }
  case DWARFSectionKind::DW_SECT_INFO: {
    return getOverridenSection(DWARFSectionKind::DW_SECT_INFO);
  }
  case DWARFSectionKind::DW_SECT_EXT_TYPES: {
    return getOverridenSection(DWARFSectionKind::DW_SECT_EXT_TYPES);
  }
  case DWARFSectionKind::DW_SECT_STR_OFFSETS: {
    if (StrOffstsWriter.isFinalized()) {
      OutputBuffer = StrOffstsWriter.releaseBuffer();
      return StringRef(reinterpret_cast<const char *>(OutputBuffer->data()),
                       OutputBuffer->size());
    }
    return getSliceData(CUDWOEntry, SectionContents,
                        DWARFSectionKind::DW_SECT_STR_OFFSETS, DWPOffset);
  }
  case DWARFSectionKind::DW_SECT_ABBREV: {
    return getOverridenSection(DWARFSectionKind::DW_SECT_ABBREV);
  }
  case DWARFSectionKind::DW_SECT_EXT_LOC:
  case DWARFSectionKind::DW_SECT_LOCLISTS: {
    OutputBuffer = LocWriter.getBuffer();
    // Creating explicit StringRef here, otherwise
    // with implicit conversion it will take null byte as end of
    // string.
    return StringRef(reinterpret_cast<const char *>(OutputBuffer->data()),
                     OutputBuffer->size());
  }
  case DWARFSectionKind::DW_SECT_LINE: {
    return getSliceData(CUDWOEntry, SectionContents,
                        DWARFSectionKind::DW_SECT_LINE, DWPOffset);
  }
  case DWARFSectionKind::DW_SECT_RNGLISTS: {
    assert(RangeListsWriter && "RangeListsWriter was not created.");
    OutputBuffer = RangeListsWriter->releaseBuffer();
    return StringRef(reinterpret_cast<const char *>(OutputBuffer->data()),
                     OutputBuffer->size());
  }
  }
}

} // namespace

void DWARFRewriter::initDWPState(DWPState &State) {
  SmallString<0> OutputNameStr;
  StringRef OutputName;
  if (opts::DwarfOutputPath.empty()) {
    OutputName =
        Twine(opts::OutputFilename).concat(".dwp").toStringRef(OutputNameStr);
  } else {
    StringRef ExeFileName = llvm::sys::path::filename(opts::OutputFilename);
    OutputName = Twine(opts::DwarfOutputPath)
                     .concat("/")
                     .concat(ExeFileName)
                     .concat(".dwp")
                     .toStringRef(OutputNameStr);
    errs() << "BOLT-WARNING: dwarf-output-path is in effect and .dwp file will "
              "possibly be written to another location that is not the same as "
              "the executable\n";
  }
  std::error_code EC;
  State.Out =
      std::make_unique<ToolOutputFile>(OutputName, EC, sys::fs::OF_None);
  const object::ObjectFile *File = BC.DwCtx->getDWARFObj().getFile();
  State.TmpBC = createDwarfOnlyBC(*File);
  State.Streamer = State.TmpBC->createStreamer(State.Out->os());
  State.MCOFI = State.Streamer->getContext().getObjectFileInfo();
  State.KnownSections = createKnownSectionsMap(*State.MCOFI);
  MCSection *const StrSection = State.MCOFI->getDwarfStrDWOSection();

  // Data Structures for DWP book keeping
  // Size of array corresponds to the number of sections supported by DWO format
  // in DWARF4/5.

  State.Strings = std::make_unique<DWPStringPool>(*State.Streamer, StrSection);

  // Setup DWP code once.
  DWARFContext *DWOCtx = BC.getDWOContext();

  if (DWOCtx) {
    State.CUIndex = &DWOCtx->getCUIndex();
    State.IsDWP = !State.CUIndex->getRows().empty();
  }
}

void DWARFRewriter::finalizeDWP(DWPState &State) {
  if (State.Version < 5) {
    // Lie about there being no info contributions so the TU index only includes
    // the type unit contribution for DWARF < 5. In DWARFv5 the TU index has a
    // contribution to the info section, so we do not want to lie about it.
    State.ContributionOffsets[0] = 0;
  }
  writeIndex(*State.Streamer.get(), State.MCOFI->getDwarfTUIndexSection(),
             State.ContributionOffsets, State.TypeIndexEntries,
             State.IndexVersion);

  if (State.Version < 5) {
    // Lie about the type contribution for DWARF < 5. In DWARFv5 the type
    // section does not exist, so no need to do anything about this.
    State.ContributionOffsets[getContributionIndex(DW_SECT_EXT_TYPES, 2)] = 0;
    // Unlie about the info contribution
    State.ContributionOffsets[0] = 1;
  }
  writeIndex(*State.Streamer.get(), State.MCOFI->getDwarfCUIndexSection(),
             State.ContributionOffsets, State.IndexEntries, State.IndexVersion);

  State.Streamer->finish();
  State.Out->keep();
}

void DWARFRewriter::updateDWP(DWARFUnit &CU,
                              const OverriddenSectionsMap &OverridenSections,
                              const DWARFRewriter::UnitMeta &CUMI,
                              DWARFRewriter::UnitMetaVectorType &TUMetaVector,
                              DWPState &State, DebugLocWriter &LocWriter,
                              DebugStrOffsetsWriter &StrOffstsWriter,
                              DebugStrWriter &StrWriter) {
  const uint64_t DWOId = *CU.getDWOId();
  MCSection *const StrOffsetSection = State.MCOFI->getDwarfStrOffDWOSection();
  assert(StrOffsetSection && "StrOffsetSection does not exist.");
  // Skipping CUs that we failed to load.
  std::optional<DWARFUnit *> DWOCU = BC.getDWOCU(DWOId);
  if (!DWOCU)
    return;

  if (State.Version == 0) {
    State.Version = CU.getVersion();
    State.IndexVersion = State.Version < 5 ? 2 : 5;
  } else if (State.Version != CU.getVersion()) {
    errs() << "BOLT-ERROR: incompatible DWARF compile unit versions\n";
    exit(1);
  }

  UnitIndexEntry CurEntry = {};
  CurEntry.DWOName = dwarf::toString(
      CU.getUnitDIE().find({dwarf::DW_AT_dwo_name, dwarf::DW_AT_GNU_dwo_name}),
      "");
  const char *Name = CU.getUnitDIE().getShortName();
  if (Name)
    CurEntry.Name = Name;
  StringRef CurStrSection;
  StringRef CurStrOffsetSection;

  // This maps each section contained in this file to its length.
  // This information is later on used to calculate the contributions,
  // i.e. offset and length, of each compile/type unit to a section.
  std::vector<std::pair<DWARFSectionKind, uint32_t>> SectionLength;

  const DWARFUnitIndex::Entry *CUDWOEntry = nullptr;
  if (State.IsDWP)
    CUDWOEntry = State.CUIndex->getFromHash(DWOId);

  bool StrSectionWrittenOut = false;
  const object::ObjectFile *DWOFile =
      (*DWOCU)->getContext().getDWARFObj().getFile();

  DebugRangeListsSectionWriter *RangeListssWriter = nullptr;
  if (CU.getVersion() == 5) {
    assert(RangeListsWritersByCU.count(DWOId) != 0 &&
           "No RangeListsWriter for DWO ID.");
    RangeListssWriter = RangeListsWritersByCU[DWOId].get();
  }
  auto AddType = [&](unsigned int Index, uint32_t IndexVersion, uint64_t Offset,
                     uint64_t Length, uint64_t Hash) -> void {
    UnitIndexEntry TUEntry = CurEntry;
    if (IndexVersion < 5)
      TUEntry.Contributions[0] = {};
    TUEntry.Contributions[Index].setOffset(Offset);
    TUEntry.Contributions[Index].setLength(Length);
    State.ContributionOffsets[Index] +=
        TUEntry.Contributions[Index].getLength32();
    State.TypeIndexEntries.insert(std::make_pair(Hash, TUEntry));
  };
  std::unique_ptr<DebugBufferVector> StrOffsetsOutputData;
  std::unique_ptr<DebugBufferVector> StrOutputData;
  for (const SectionRef &Section : DWOFile->sections()) {
    std::unique_ptr<DebugBufferVector> OutputData = nullptr;
    StringRef SectionName = getSectionName(Section);
    Expected<StringRef> ContentsExp = Section.getContents();
    assert(ContentsExp && "Invalid contents.");
    std::optional<StringRef> TOutData =
        updateDebugData((*DWOCU)->getContext(), SectionName, *ContentsExp,
                        State.KnownSections, *State.Streamer, *this, CUDWOEntry,
                        DWOId, OutputData, RangeListssWriter, LocWriter,
                        StrOffstsWriter, StrWriter, OverridenSections);
    if (!TOutData)
      continue;

    StringRef OutData = *TOutData;
    if (SectionName == "debug_types.dwo") {
      State.Streamer->emitBytes(OutData);
      continue;
    }

    if (SectionName == "debug_str.dwo") {
      CurStrSection = OutData;
      StrOutputData = std::move(OutputData);
    } else {
      // Since handleDebugDataPatching returned true, we already know this is
      // a known section.
      auto SectionIter = State.KnownSections.find(SectionName);
      if (SectionIter->second.second == DWARFSectionKind::DW_SECT_STR_OFFSETS) {
        CurStrOffsetSection = OutData;
        StrOffsetsOutputData = std::move(OutputData);
      } else {
        State.Streamer->emitBytes(OutData);
      }
      unsigned int Index =
          getContributionIndex(SectionIter->second.second, State.IndexVersion);
      uint64_t Offset = State.ContributionOffsets[Index];
      uint64_t Length = OutData.size();
      if (CU.getVersion() >= 5 &&
          SectionIter->second.second == DWARFSectionKind::DW_SECT_INFO) {
        for (UnitMeta &MI : TUMetaVector)
          MI.Offset += State.DebugInfoSize;

        Offset = State.DebugInfoSize + CUMI.Offset;
        Length = CUMI.Length;
        State.DebugInfoSize += OutData.size();
      }
      CurEntry.Contributions[Index].setOffset(Offset);
      CurEntry.Contributions[Index].setLength(Length);
      State.ContributionOffsets[Index] +=
          CurEntry.Contributions[Index].getLength32();
    }

    // Strings are combined in to a new string section, and de-duplicated
    // based on hash.
    if (!StrSectionWrittenOut && !CurStrOffsetSection.empty() &&
        !CurStrSection.empty()) {
      // If debug_str.dwo section was modified storing it until dwp is written
      // out. DWPStringPool stores raw pointers to strings.
      if (StrOutputData)
        State.StrSections.push_back(std::move(StrOutputData));
      writeStringsAndOffsets(*State.Streamer.get(), *State.Strings.get(),
                             StrOffsetSection, CurStrSection,
                             CurStrOffsetSection, CU.getVersion());
      StrSectionWrittenOut = true;
    }
  }
  CompileUnitIdentifiers CUI{DWOId, CurEntry.Name.c_str(),
                             CurEntry.DWOName.c_str()};
  auto P = State.IndexEntries.insert(std::make_pair(CUI.Signature, CurEntry));
  if (!P.second) {
    Error Err = buildDuplicateError(*P.first, CUI, "");
    errs() << "BOLT-ERROR: " << toString(std::move(Err)) << "\n";
    return;
  }

  // Handling TU
  const unsigned Index = getContributionIndex(
      State.IndexVersion < 5 ? DW_SECT_EXT_TYPES : DW_SECT_INFO,
      State.IndexVersion);
  for (UnitMeta &MI : TUMetaVector)
    AddType(Index, State.IndexVersion, MI.Offset, MI.Length, MI.TUHash);
}

void DWARFRewriter::writeDWOFiles(
    DWARFUnit &CU, const OverriddenSectionsMap &OverridenSections,
    const std::string &DWOName, DebugLocWriter &LocWriter,
    DebugStrOffsetsWriter &StrOffstsWriter, DebugStrWriter &StrWriter) {
  // Setup DWP code once.
  DWARFContext *DWOCtx = BC.getDWOContext();
  const uint64_t DWOId = *CU.getDWOId();
  const DWARFUnitIndex *CUIndex = nullptr;
  bool IsDWP = false;
  if (DWOCtx) {
    CUIndex = &DWOCtx->getCUIndex();
    IsDWP = !CUIndex->getRows().empty();
  }

  // Skipping CUs that we failed to load.
  std::optional<DWARFUnit *> DWOCU = BC.getDWOCU(DWOId);
  if (!DWOCU) {
    errs() << "BOLT-WARNING: [internal-dwarf-error]: CU for DWO_ID "
           << Twine::utohexstr(DWOId) << " is not found.\n";
    return;
  }

  std::string CompDir = CU.getCompilationDir();

  if (!opts::DwarfOutputPath.empty())
    CompDir = opts::DwarfOutputPath.c_str();
  else if (!opts::CompDirOverride.empty())
    CompDir = opts::CompDirOverride;

  SmallString<16> AbsolutePath;
  sys::path::append(AbsolutePath, CompDir);
  sys::path::append(AbsolutePath, DWOName);

  std::error_code EC;
  std::unique_ptr<ToolOutputFile> TempOut =
      std::make_unique<ToolOutputFile>(AbsolutePath, EC, sys::fs::OF_None);

  const DWARFUnitIndex::Entry *CUDWOEntry = nullptr;
  if (IsDWP)
    CUDWOEntry = CUIndex->getFromHash(DWOId);

  const object::ObjectFile *File =
      (*DWOCU)->getContext().getDWARFObj().getFile();
  std::unique_ptr<BinaryContext> TmpBC = createDwarfOnlyBC(*File);
  std::unique_ptr<MCStreamer> Streamer = TmpBC->createStreamer(TempOut->os());
  const MCObjectFileInfo &MCOFI = *Streamer->getContext().getObjectFileInfo();
  StringMap<KnownSectionsEntry> KnownSections = createKnownSectionsMap(MCOFI);

  DebugRangeListsSectionWriter *RangeListssWriter = nullptr;
  if (CU.getVersion() == 5) {
    assert(RangeListsWritersByCU.count(DWOId) != 0 &&
           "No RangeListsWriter for DWO ID.");
    RangeListssWriter = RangeListsWritersByCU[DWOId].get();

    // Handling .debug_rnglists.dwo separately. The original .o/.dwo might not
    // have .debug_rnglists so won't be part of the loop below.
    if (!RangeListssWriter->empty()) {
      std::unique_ptr<DebugBufferVector> OutputData;
      if (std::optional<StringRef> OutData =
              updateDebugData((*DWOCU)->getContext(), "debug_rnglists.dwo", "",
                              KnownSections, *Streamer, *this, CUDWOEntry,
                              DWOId, OutputData, RangeListssWriter, LocWriter,
                              StrOffstsWriter, StrWriter, OverridenSections))
        Streamer->emitBytes(*OutData);
    }
  }

  for (const SectionRef &Section : File->sections()) {
    std::unique_ptr<DebugBufferVector> OutputData;
    StringRef SectionName = getSectionName(Section);
    if (SectionName == "debug_rnglists.dwo")
      continue;
    Expected<StringRef> ContentsExp = Section.getContents();
    assert(ContentsExp && "Invalid contents.");
    if (std::optional<StringRef> OutData = updateDebugData(
            (*DWOCU)->getContext(), SectionName, *ContentsExp, KnownSections,
            *Streamer, *this, CUDWOEntry, DWOId, OutputData, RangeListssWriter,
            LocWriter, StrOffstsWriter, StrWriter, OverridenSections))
      Streamer->emitBytes(*OutData);
  }
  Streamer->finish();
  TempOut->keep();
}

std::unique_ptr<DebugBufferVector>
DWARFRewriter::makeFinalLocListsSection(DWARFVersion Version) {
  auto LocBuffer = std::make_unique<DebugBufferVector>();
  auto LocStream = std::make_unique<raw_svector_ostream>(*LocBuffer);
  auto Writer =
      std::unique_ptr<MCObjectWriter>(BC.createObjectWriter(*LocStream));

  for (std::pair<const uint64_t, std::unique_ptr<DebugLocWriter>> &Loc :
       LocListWritersByCU) {
    DebugLocWriter *LocWriter = Loc.second.get();
    auto *LocListWriter = llvm::dyn_cast<DebugLoclistWriter>(LocWriter);

    // Filter out DWARF4, writing out DWARF5
    if (Version == DWARFVersion::DWARF5 &&
        (!LocListWriter || LocListWriter->getDwarfVersion() <= 4))
      continue;

    // Filter out DWARF5, writing out DWARF4
    if (Version == DWARFVersion::DWARFLegacy &&
        (LocListWriter && LocListWriter->getDwarfVersion() >= 5))
      continue;

    // Skipping DWARF4/5 split dwarf.
    if (LocListWriter && LocListWriter->getDwarfVersion() <= 4)
      continue;
    std::unique_ptr<DebugBufferVector> CurrCULocationLists =
        LocWriter->getBuffer();
    *LocStream << *CurrCULocationLists;
  }

  return LocBuffer;
}

void DWARFRewriter::convertToRangesPatchDebugInfo(
    DWARFUnit &Unit, DIEBuilder &DIEBldr, DIE &Die,
    uint64_t RangesSectionOffset, DIEValue &LowPCAttrInfo,
    DIEValue &HighPCAttrInfo, std::optional<uint64_t> RangesBase) {
  dwarf::Form LowForm = LowPCAttrInfo.getForm();
  dwarf::Attribute RangeBaseAttribute = dwarf::DW_AT_GNU_ranges_base;
  dwarf::Form RangesForm = dwarf::DW_FORM_sec_offset;

  if (Unit.getVersion() >= 5) {
    RangeBaseAttribute = dwarf::DW_AT_rnglists_base;
    RangesForm = dwarf::DW_FORM_rnglistx;
  } else if (Unit.getVersion() < 4) {
    RangesForm = dwarf::DW_FORM_data4;
  }
  bool IsUnitDie = Die.getTag() == dwarf::DW_TAG_compile_unit ||
                   Die.getTag() == dwarf::DW_TAG_skeleton_unit;
  if (!IsUnitDie)
    DIEBldr.deleteValue(&Die, LowPCAttrInfo.getAttribute());

  // In DWARF 5 we can have DW_AT_low_pc either as DW_FORM_addr, or
  // DW_FORM_addrx. Former is when DW_AT_rnglists_base is present. Latter is
  // when it's absent.
  if (IsUnitDie) {
    if (LowForm == dwarf::DW_FORM_addrx) {
      const uint32_t Index = AddrWriter->getIndexFromAddress(0, Unit);
      DIEBldr.replaceValue(&Die, LowPCAttrInfo.getAttribute(),
                           LowPCAttrInfo.getForm(), DIEInteger(Index));
    } else {
      DIEBldr.replaceValue(&Die, LowPCAttrInfo.getAttribute(),
                           LowPCAttrInfo.getForm(), DIEInteger(0));
    }
    // Original CU didn't have DW_AT_*_base. We converted it's children (or
    // dwo), so need to insert it into CU.
    if (RangesBase) {
      if (Unit.getVersion() >= 5) {
        DIEBldr.addValue(&Die, RangeBaseAttribute, dwarf::DW_FORM_sec_offset,
<<<<<<< HEAD
                        DIEInteger(*RangesBase));
      } else {
        DIEBldr.addValue(&Die, RangeBaseAttribute, dwarf::DW_FORM_sec_offset,
                        DIEInteger(INT_MAX));
        auto RangesWriterIterator =
            LegacyRangesWritersByCU.find(*Unit.getDWOId());
        assert(RangesWriterIterator != LegacyRangesWritersByCU.end() &&
              "RangesWriter does not exist for DWOId");
=======
                         DIEInteger(*RangesBase));
      } else {
        DIEBldr.addValue(&Die, RangeBaseAttribute, dwarf::DW_FORM_sec_offset,
                         DIEInteger(INT_MAX));
        auto RangesWriterIterator =
            LegacyRangesWritersByCU.find(*Unit.getDWOId());
        assert(RangesWriterIterator != LegacyRangesWritersByCU.end() &&
               "RangesWriter does not exist for DWOId");
>>>>>>> 797a2ec6
        RangesWriterIterator->second->setDie(&Die);
      }
    }
  }

  // HighPC was conveted into DW_AT_ranges.
  // For DWARF5 we only access ranges through index.

  DIEBldr.replaceValue(&Die, HighPCAttrInfo.getAttribute(), dwarf::DW_AT_ranges,
                       RangesForm, DIEInteger(RangesSectionOffset));
}<|MERGE_RESOLUTION|>--- conflicted
+++ resolved
@@ -2167,16 +2167,6 @@
     if (RangesBase) {
       if (Unit.getVersion() >= 5) {
         DIEBldr.addValue(&Die, RangeBaseAttribute, dwarf::DW_FORM_sec_offset,
-<<<<<<< HEAD
-                        DIEInteger(*RangesBase));
-      } else {
-        DIEBldr.addValue(&Die, RangeBaseAttribute, dwarf::DW_FORM_sec_offset,
-                        DIEInteger(INT_MAX));
-        auto RangesWriterIterator =
-            LegacyRangesWritersByCU.find(*Unit.getDWOId());
-        assert(RangesWriterIterator != LegacyRangesWritersByCU.end() &&
-              "RangesWriter does not exist for DWOId");
-=======
                          DIEInteger(*RangesBase));
       } else {
         DIEBldr.addValue(&Die, RangeBaseAttribute, dwarf::DW_FORM_sec_offset,
@@ -2185,7 +2175,6 @@
             LegacyRangesWritersByCU.find(*Unit.getDWOId());
         assert(RangesWriterIterator != LegacyRangesWritersByCU.end() &&
                "RangesWriter does not exist for DWOId");
->>>>>>> 797a2ec6
         RangesWriterIterator->second->setDie(&Die);
       }
     }
