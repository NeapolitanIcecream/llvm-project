//===- bolt/Target/AArch64/AArch64MCPlusBuilder.cpp -----------------------===//
//
// Part of the LLVM Project, under the Apache License v2.0 with LLVM Exceptions.
// See https://llvm.org/LICENSE.txt for license information.
// SPDX-License-Identifier: Apache-2.0 WITH LLVM-exception
//
//===----------------------------------------------------------------------===//
//
// This file provides AArch64-specific MCPlus builder.
//
//===----------------------------------------------------------------------===//

#include "AArch64InstrInfo.h"
#include "AArch64MCSymbolizer.h"
#include "MCTargetDesc/AArch64AddressingModes.h"
#include "MCTargetDesc/AArch64FixupKinds.h"
#include "MCTargetDesc/AArch64MCExpr.h"
#include "MCTargetDesc/AArch64MCTargetDesc.h"
#include "Utils/AArch64BaseInfo.h"
#include "bolt/Core/BinaryBasicBlock.h"
#include "bolt/Core/BinaryFunction.h"
#include "bolt/Core/MCPlusBuilder.h"
#include "llvm/BinaryFormat/ELF.h"
#include "llvm/MC/MCContext.h"
#include "llvm/MC/MCFixupKindInfo.h"
#include "llvm/MC/MCInstBuilder.h"
#include "llvm/MC/MCInstrInfo.h"
#include "llvm/MC/MCRegister.h"
#include "llvm/MC/MCRegisterInfo.h"
#include "llvm/Support/DataExtractor.h"
#include "llvm/Support/Debug.h"
#include "llvm/Support/ErrorHandling.h"

#define DEBUG_TYPE "mcplus"

using namespace llvm;
using namespace bolt;

namespace {

static void getSystemFlag(MCInst &Inst, MCPhysReg RegName) {
  Inst.setOpcode(AArch64::MRS);
  Inst.clear();
  Inst.addOperand(MCOperand::createReg(RegName));
  Inst.addOperand(MCOperand::createImm(AArch64SysReg::NZCV));
}

static void setSystemFlag(MCInst &Inst, MCPhysReg RegName) {
  Inst.setOpcode(AArch64::MSR);
  Inst.clear();
  Inst.addOperand(MCOperand::createImm(AArch64SysReg::NZCV));
  Inst.addOperand(MCOperand::createReg(RegName));
}

static void createPushRegisters(MCInst &Inst, MCPhysReg Reg1, MCPhysReg Reg2) {
  Inst.clear();
  unsigned NewOpcode = AArch64::STPXpre;
  Inst.setOpcode(NewOpcode);
  Inst.addOperand(MCOperand::createReg(AArch64::SP));
  Inst.addOperand(MCOperand::createReg(Reg1));
  Inst.addOperand(MCOperand::createReg(Reg2));
  Inst.addOperand(MCOperand::createReg(AArch64::SP));
  Inst.addOperand(MCOperand::createImm(-2));
}

static void createPopRegisters(MCInst &Inst, MCPhysReg Reg1, MCPhysReg Reg2) {
  Inst.clear();
  unsigned NewOpcode = AArch64::LDPXpost;
  Inst.setOpcode(NewOpcode);
  Inst.addOperand(MCOperand::createReg(AArch64::SP));
  Inst.addOperand(MCOperand::createReg(Reg1));
  Inst.addOperand(MCOperand::createReg(Reg2));
  Inst.addOperand(MCOperand::createReg(AArch64::SP));
  Inst.addOperand(MCOperand::createImm(2));
}

static void loadReg(MCInst &Inst, MCPhysReg To, MCPhysReg From) {
  Inst.setOpcode(AArch64::LDRXui);
  Inst.clear();
  if (From == AArch64::SP) {
    Inst.setOpcode(AArch64::LDRXpost);
    Inst.addOperand(MCOperand::createReg(From));
    Inst.addOperand(MCOperand::createReg(To));
    Inst.addOperand(MCOperand::createReg(From));
    Inst.addOperand(MCOperand::createImm(16));
  } else {
    Inst.addOperand(MCOperand::createReg(To));
    Inst.addOperand(MCOperand::createReg(From));
    Inst.addOperand(MCOperand::createImm(0));
  }
}

static void storeReg(MCInst &Inst, MCPhysReg From, MCPhysReg To) {
  Inst.setOpcode(AArch64::STRXui);
  Inst.clear();
  if (To == AArch64::SP) {
    Inst.setOpcode(AArch64::STRXpre);
    Inst.addOperand(MCOperand::createReg(To));
    Inst.addOperand(MCOperand::createReg(From));
    Inst.addOperand(MCOperand::createReg(To));
    Inst.addOperand(MCOperand::createImm(-16));
  } else {
    Inst.addOperand(MCOperand::createReg(From));
    Inst.addOperand(MCOperand::createReg(To));
    Inst.addOperand(MCOperand::createImm(0));
  }
}

static void atomicAdd(MCInst &Inst, MCPhysReg RegTo, MCPhysReg RegCnt) {
  // NOTE: Supports only ARM with LSE extension
  Inst.setOpcode(AArch64::LDADDX);
  Inst.clear();
  Inst.addOperand(MCOperand::createReg(AArch64::XZR));
  Inst.addOperand(MCOperand::createReg(RegCnt));
  Inst.addOperand(MCOperand::createReg(RegTo));
}

static void createMovz(MCInst &Inst, MCPhysReg Reg, uint64_t Imm) {
  assert(Imm <= UINT16_MAX && "Invalid Imm size");
  Inst.clear();
  Inst.setOpcode(AArch64::MOVZXi);
  Inst.addOperand(MCOperand::createReg(Reg));
  Inst.addOperand(MCOperand::createImm(Imm & 0xFFFF));
  Inst.addOperand(MCOperand::createImm(0));
}

static InstructionListType createIncMemory(MCPhysReg RegTo, MCPhysReg RegTmp) {
  InstructionListType Insts;
  Insts.emplace_back();
  createMovz(Insts.back(), RegTmp, 1);
  Insts.emplace_back();
  atomicAdd(Insts.back(), RegTo, RegTmp);
  return Insts;
}
class AArch64MCPlusBuilder : public MCPlusBuilder {
public:
  using MCPlusBuilder::MCPlusBuilder;

  std::unique_ptr<MCSymbolizer>
  createTargetSymbolizer(BinaryFunction &Function,
                         bool CreateNewSymbols) const override {
    return std::make_unique<AArch64MCSymbolizer>(Function, CreateNewSymbols);
  }

  MCPhysReg getStackPointer() const override { return AArch64::SP; }
  MCPhysReg getFramePointer() const override { return AArch64::FP; }

  bool isPush(const MCInst &Inst) const override {
    return isStoreToStack(Inst);
  };

  bool isPop(const MCInst &Inst) const override {
    return isLoadFromStack(Inst);
  };

  void createCall(MCInst &Inst, const MCSymbol *Target,
                  MCContext *Ctx) override {
    createDirectCall(Inst, Target, Ctx, false);
  }

  bool convertTailCallToCall(MCInst &Inst) override {
    int NewOpcode;
    switch (Inst.getOpcode()) {
    default:
      return false;
    case AArch64::B:
      NewOpcode = AArch64::BL;
      break;
    case AArch64::BR:
      NewOpcode = AArch64::BLR;
      break;
    }

    Inst.setOpcode(NewOpcode);
    removeAnnotation(Inst, MCPlus::MCAnnotation::kTailCall);
    clearOffset(Inst);
    return true;
  }

<<<<<<< HEAD
  bool equals(const MCTargetExpr &A, const MCTargetExpr &B,
=======
  bool equals(const MCSpecifierExpr &A, const MCSpecifierExpr &B,
>>>>>>> 4084ffcf
              CompFuncTy Comp) const override {
    const auto &AArch64ExprA = cast<AArch64MCExpr>(A);
    const auto &AArch64ExprB = cast<AArch64MCExpr>(B);
    if (AArch64ExprA.getKind() != AArch64ExprB.getKind())
      return false;

    return MCPlusBuilder::equals(*AArch64ExprA.getSubExpr(),
                                 *AArch64ExprB.getSubExpr(), Comp);
  }

  bool shortenInstruction(MCInst &, const MCSubtargetInfo &) const override {
    return false;
  }

  SmallVector<MCPhysReg> getTrustedLiveInRegs() const override {
    return {AArch64::LR};
  }

  std::optional<MCPhysReg>
  getWrittenAuthenticatedReg(const MCInst &Inst,
                             bool &IsChecked) const override {
    IsChecked = false;
    switch (Inst.getOpcode()) {
    case AArch64::AUTIAZ:
    case AArch64::AUTIBZ:
    case AArch64::AUTIASP:
    case AArch64::AUTIBSP:
    case AArch64::AUTIASPPCi:
    case AArch64::AUTIBSPPCi:
    case AArch64::AUTIASPPCr:
    case AArch64::AUTIBSPPCr:
      return AArch64::LR;
    case AArch64::AUTIA1716:
    case AArch64::AUTIB1716:
    case AArch64::AUTIA171615:
    case AArch64::AUTIB171615:
      return AArch64::X17;
    case AArch64::AUTIA:
    case AArch64::AUTIB:
    case AArch64::AUTDA:
    case AArch64::AUTDB:
    case AArch64::AUTIZA:
    case AArch64::AUTIZB:
    case AArch64::AUTDZA:
    case AArch64::AUTDZB:
      return Inst.getOperand(0).getReg();
    case AArch64::LDRAAwriteback:
    case AArch64::LDRABwriteback:
      // Note that LDRA(A|B)indexed are not listed here, as they do not write
      // an authenticated pointer back to the register.
      IsChecked = true;
      return Inst.getOperand(2).getReg();
    default:
      return std::nullopt;
    }
  }

  std::optional<MCPhysReg> getSignedReg(const MCInst &Inst) const override {
    switch (Inst.getOpcode()) {
    case AArch64::PACIA:
    case AArch64::PACIB:
    case AArch64::PACDA:
    case AArch64::PACDB:
    case AArch64::PACIZA:
    case AArch64::PACIZB:
    case AArch64::PACDZA:
    case AArch64::PACDZB:
      return Inst.getOperand(0).getReg();
    case AArch64::PACIAZ:
    case AArch64::PACIBZ:
    case AArch64::PACIASP:
    case AArch64::PACIBSP:
    case AArch64::PACIASPPC:
    case AArch64::PACIBSPPC:
    case AArch64::PACNBIASPPC:
    case AArch64::PACNBIBSPPC:
      return AArch64::LR;
    case AArch64::PACIA1716:
    case AArch64::PACIB1716:
    case AArch64::PACIA171615:
    case AArch64::PACIB171615:
      return AArch64::X17;
    default:
      return std::nullopt;
    }
  }

  std::optional<MCPhysReg>
  getRegUsedAsRetDest(const MCInst &Inst,
                      bool &IsAuthenticatedInternally) const override {
    assert(isReturn(Inst));
    switch (Inst.getOpcode()) {
    case AArch64::RET:
      IsAuthenticatedInternally = false;
      return Inst.getOperand(0).getReg();

    case AArch64::RETAA:
    case AArch64::RETAB:
    case AArch64::RETAASPPCi:
    case AArch64::RETABSPPCi:
    case AArch64::RETAASPPCr:
    case AArch64::RETABSPPCr:
      IsAuthenticatedInternally = true;
      return AArch64::LR;
    case AArch64::ERET:
    case AArch64::ERETAA:
    case AArch64::ERETAB:
      // The ERET* instructions use either register ELR_EL1, ELR_EL2 or
      // ELR_EL3, depending on the current Exception Level at run-time.
      //
      // Furthermore, these registers are not modelled by LLVM as a regular
      // MCPhysReg, so there is no way to indicate that through the current API.
      return std::nullopt;
    default:
      llvm_unreachable("Unhandled return instruction");
    }
  }

  MCPhysReg getRegUsedAsIndirectBranchDest(
      const MCInst &Inst, bool &IsAuthenticatedInternally) const override {
    assert(isIndirectCall(Inst) || isIndirectBranch(Inst));

    switch (Inst.getOpcode()) {
    case AArch64::BR:
    case AArch64::BLR:
      IsAuthenticatedInternally = false;
      return Inst.getOperand(0).getReg();
    case AArch64::BRAA:
    case AArch64::BRAB:
    case AArch64::BRAAZ:
    case AArch64::BRABZ:
    case AArch64::BLRAA:
    case AArch64::BLRAB:
    case AArch64::BLRAAZ:
    case AArch64::BLRABZ:
      IsAuthenticatedInternally = true;
      return Inst.getOperand(0).getReg();
    default:
      llvm_unreachable("Unhandled indirect branch or call");
    }
  }

  std::optional<MCPhysReg>
  getMaterializedAddressRegForPtrAuth(const MCInst &Inst) const override {
    switch (Inst.getOpcode()) {
    case AArch64::ADR:
    case AArch64::ADRP:
      // These instructions produce an address value based on the information
      // encoded into the instruction itself (which should reside in a read-only
      // code memory) and the value of PC register (that is, the location of
      // this instruction), so the produced value is not attacker-controlled.
      return Inst.getOperand(0).getReg();
    default:
      return std::nullopt;
    }
  }

  std::optional<std::pair<MCPhysReg, MCPhysReg>>
  analyzeAddressArithmeticsForPtrAuth(const MCInst &Inst) const override {
    switch (Inst.getOpcode()) {
    default:
      return std::nullopt;
    case AArch64::ADDXri:
    case AArch64::SUBXri:
      // The immediate addend is encoded into the instruction itself, so it is
      // not attacker-controlled under Pointer Authentication threat model.
      return std::make_pair(Inst.getOperand(0).getReg(),
                            Inst.getOperand(1).getReg());
    case AArch64::ORRXrs:
      // "mov Xd, Xm" is equivalent to "orr Xd, XZR, Xm, lsl #0"
      if (Inst.getOperand(1).getReg() != AArch64::XZR ||
          Inst.getOperand(3).getImm() != 0)
        return std::nullopt;

      return std::make_pair(Inst.getOperand(0).getReg(),
                            Inst.getOperand(2).getReg());
    }
  }

  std::optional<std::pair<MCPhysReg, MCInst *>>
  getAuthCheckedReg(BinaryBasicBlock &BB) const override {
    // Match several possible hard-coded sequences of instructions which can be
    // emitted by LLVM backend to check that the authenticated pointer is
    // correct (see AArch64AsmPrinter::emitPtrauthCheckAuthenticatedValue).
    //
    // This function only matches sequences involving branch instructions.
    // All these sequences have the form:
    //
    // (0) ... regular code that authenticates a pointer in Xn ...
    // (1) analyze Xn
    // (2) branch to .Lon_success if the pointer is correct
    // (3) BRK #imm (fall-through basic block)
    //
    // In the above pseudocode, (1) + (2) is one of the following sequences:
    //
    // - eor Xtmp, Xn, Xn, lsl #1
    //   tbz Xtmp, #62, .Lon_success
    //
    // - mov Xtmp, Xn
    //   xpac(i|d) Xn (or xpaclri if Xn is LR)
    //   cmp Xtmp, Xn
    //   b.eq .Lon_success
    //
    // Note that any branch destination operand is accepted as .Lon_success -
    // it is the responsibility of the caller of getAuthCheckedReg to inspect
    // the list of successors of this basic block as appropriate.

    // Any of the above code sequences assume the fall-through basic block
    // is a dead-end BRK instruction (any immediate operand is accepted).
    const BinaryBasicBlock *BreakBB = BB.getFallthrough();
    if (!BreakBB || BreakBB->empty() ||
        BreakBB->front().getOpcode() != AArch64::BRK)
      return std::nullopt;

    // Iterate over the instructions of BB in reverse order, matching opcodes
    // and operands.
    MCPhysReg TestedReg = 0;
    MCPhysReg ScratchReg = 0;
    auto It = BB.end();
    auto StepAndGetOpcode = [&It, &BB]() -> int {
      if (It == BB.begin())
        return -1;
      --It;
      return It->getOpcode();
    };

    switch (StepAndGetOpcode()) {
    default:
      // Not matched the branch instruction.
      return std::nullopt;
    case AArch64::Bcc:
      // Bcc EQ, .Lon_success
      if (It->getOperand(0).getImm() != AArch64CC::EQ)
        return std::nullopt;
      // Not checking .Lon_success (see above).

      // SUBSXrs XZR, TestedReg, ScratchReg, 0 (used by "CMP reg, reg" alias)
      if (StepAndGetOpcode() != AArch64::SUBSXrs ||
          It->getOperand(0).getReg() != AArch64::XZR ||
          It->getOperand(3).getImm() != 0)
        return std::nullopt;
      TestedReg = It->getOperand(1).getReg();
      ScratchReg = It->getOperand(2).getReg();

      // Either XPAC(I|D) ScratchReg, ScratchReg
      // or     XPACLRI
      switch (StepAndGetOpcode()) {
      default:
        return std::nullopt;
      case AArch64::XPACLRI:
        // No operands to check, but using XPACLRI forces TestedReg to be X30.
        if (TestedReg != AArch64::LR)
          return std::nullopt;
        break;
      case AArch64::XPACI:
      case AArch64::XPACD:
        if (It->getOperand(0).getReg() != ScratchReg ||
            It->getOperand(1).getReg() != ScratchReg)
          return std::nullopt;
        break;
      }

      // ORRXrs ScratchReg, XZR, TestedReg, 0 (used by "MOV reg, reg" alias)
      if (StepAndGetOpcode() != AArch64::ORRXrs)
        return std::nullopt;
      if (It->getOperand(0).getReg() != ScratchReg ||
          It->getOperand(1).getReg() != AArch64::XZR ||
          It->getOperand(2).getReg() != TestedReg ||
          It->getOperand(3).getImm() != 0)
        return std::nullopt;

      return std::make_pair(TestedReg, &*It);

    case AArch64::TBZX:
      // TBZX ScratchReg, 62, .Lon_success
      ScratchReg = It->getOperand(0).getReg();
      if (It->getOperand(1).getImm() != 62)
        return std::nullopt;
      // Not checking .Lon_success (see above).

      // EORXrs ScratchReg, TestedReg, TestedReg, 1
      if (StepAndGetOpcode() != AArch64::EORXrs)
        return std::nullopt;
      TestedReg = It->getOperand(1).getReg();
      if (It->getOperand(0).getReg() != ScratchReg ||
          It->getOperand(2).getReg() != TestedReg ||
          It->getOperand(3).getImm() != 1)
        return std::nullopt;

      return std::make_pair(TestedReg, &*It);
    }
  }

  std::optional<MCPhysReg> getAuthCheckedReg(const MCInst &Inst,
                                             bool MayOverwrite) const override {
    // Cannot trivially reuse AArch64InstrInfo::getMemOperandWithOffsetWidth()
    // method as it accepts an instance of MachineInstr, not MCInst.
    const MCInstrDesc &Desc = Info->get(Inst.getOpcode());

    // If signing oracles are considered, the particular value left in the base
    // register after this instruction is important. This function checks that
    // if the base register was overwritten, it is due to address write-back:
    //
    //     ; good:
    //     autdza  x1           ; x1 is authenticated (may fail)
    //     ldr     x0, [x1, #8] ; x1 is checked and not changed
    //     pacdzb  x1
    //
    //     ; also good:
    //     autdza  x1
    //     ldr     x0, [x1, #8]! ; x1 is checked and incremented by 8
    //     pacdzb  x1
    //
    //     ; bad (the value being signed is not the authenticated one):
    //     autdza  x1
    //     ldr     x1, [x1, #8]  ; x1 is overwritten with an unrelated value
    //     pacdzb  x1
    //
    //     ; also bad:
    //     autdza  x1
    //     pacdzb  x1  ; possibly signing the result of failed authentication
    //
    // Note that this function is not needed for authentication oracles, as the
    // particular value left in the register after a successful memory access
    // is not important.
    auto ClobbersBaseRegExceptWriteback = [&](unsigned BaseRegUseIndex) {
      // FIXME: Compute the indices of address operands (base reg and written-
      //        back result) in AArch64InstrInfo instead of this ad-hoc code.
      MCPhysReg BaseReg = Inst.getOperand(BaseRegUseIndex).getReg();
      unsigned WrittenBackDefIndex = Desc.getOperandConstraint(
          BaseRegUseIndex, MCOI::OperandConstraint::TIED_TO);

      for (unsigned DefIndex = 0; DefIndex < Desc.getNumDefs(); ++DefIndex) {
        // Address write-back is permitted:
        //
        //    autda x0, x2
        //    ; x0 is authenticated
        //    ldr   x1, [x0, #8]!
        //    ; x0 is trusted (as authenticated and checked)
        if (DefIndex == WrittenBackDefIndex)
          continue;

        // Any other overwriting is not permitted:
        //
        //    autda x0, x2
        //    ; x0 is authenticated
        //    ldr   w0, [x0]
        //    ; x0 is not authenticated anymore
        if (RegInfo->regsOverlap(Inst.getOperand(DefIndex).getReg(), BaseReg))
          return true;
      }

      return false;
    };

    // FIXME: Not all load instructions are handled by this->mayLoad(Inst).
    //        On the other hand, MCInstrDesc::mayLoad() is permitted to return
    //        true for non-load instructions (such as AArch64::HINT) which
    //        would result in false negatives.
    if (mayLoad(Inst)) {
      // The first Use operand is the base address register.
      unsigned BaseRegIndex = Desc.getNumDefs();

      // Reject non-immediate offsets, as adding a 64-bit register can change
      // the resulting address arbitrarily.
      for (unsigned I = BaseRegIndex + 1, E = Desc.getNumOperands(); I < E; ++I)
        if (Inst.getOperand(I).isReg())
          return std::nullopt;

      if (!MayOverwrite && ClobbersBaseRegExceptWriteback(BaseRegIndex))
        return std::nullopt;

      return Inst.getOperand(BaseRegIndex).getReg();
    }

    // Store instructions are not handled yet, as they are not important for
    // pauthtest ABI. Though, they could be handled similar to loads, if needed.

    return std::nullopt;
  }

  bool isADRP(const MCInst &Inst) const override {
    return Inst.getOpcode() == AArch64::ADRP;
  }

  bool isADR(const MCInst &Inst) const override {
    return Inst.getOpcode() == AArch64::ADR;
  }

  bool isAddXri(const MCInst &Inst) const override {
    return Inst.getOpcode() == AArch64::ADDXri;
  }

  MCPhysReg getADRReg(const MCInst &Inst) const {
    assert((isADR(Inst) || isADRP(Inst)) && "Not an ADR instruction");
    assert(MCPlus::getNumPrimeOperands(Inst) != 0 &&
           "No operands for ADR instruction");
    assert(Inst.getOperand(0).isReg() &&
           "Unexpected operand in ADR instruction");
    return Inst.getOperand(0).getReg();
  }

  InstructionListType undoAdrpAddRelaxation(const MCInst &ADRInst,
                                            MCContext *Ctx) const override {
    assert(isADR(ADRInst) && "ADR instruction expected");

    const MCPhysReg Reg = getADRReg(ADRInst);
    const MCSymbol *Target = getTargetSymbol(ADRInst);
    const uint64_t Addend = getTargetAddend(ADRInst);
    return materializeAddress(Target, Ctx, Reg, Addend);
  }

  bool isTB(const MCInst &Inst) const {
    return (Inst.getOpcode() == AArch64::TBNZW ||
            Inst.getOpcode() == AArch64::TBNZX ||
            Inst.getOpcode() == AArch64::TBZW ||
            Inst.getOpcode() == AArch64::TBZX);
  }

  bool isCB(const MCInst &Inst) const {
    return (Inst.getOpcode() == AArch64::CBNZW ||
            Inst.getOpcode() == AArch64::CBNZX ||
            Inst.getOpcode() == AArch64::CBZW ||
            Inst.getOpcode() == AArch64::CBZX);
  }

  bool isMOVW(const MCInst &Inst) const override {
    return (Inst.getOpcode() == AArch64::MOVKWi ||
            Inst.getOpcode() == AArch64::MOVKXi ||
            Inst.getOpcode() == AArch64::MOVNWi ||
            Inst.getOpcode() == AArch64::MOVNXi ||
            Inst.getOpcode() == AArch64::MOVZXi ||
            Inst.getOpcode() == AArch64::MOVZWi);
  }

  bool isADD(const MCInst &Inst) const {
    return (Inst.getOpcode() == AArch64::ADDSWri ||
            Inst.getOpcode() == AArch64::ADDSWrr ||
            Inst.getOpcode() == AArch64::ADDSWrs ||
            Inst.getOpcode() == AArch64::ADDSWrx ||
            Inst.getOpcode() == AArch64::ADDSXri ||
            Inst.getOpcode() == AArch64::ADDSXrr ||
            Inst.getOpcode() == AArch64::ADDSXrs ||
            Inst.getOpcode() == AArch64::ADDSXrx ||
            Inst.getOpcode() == AArch64::ADDSXrx64 ||
            Inst.getOpcode() == AArch64::ADDWri ||
            Inst.getOpcode() == AArch64::ADDWrr ||
            Inst.getOpcode() == AArch64::ADDWrs ||
            Inst.getOpcode() == AArch64::ADDWrx ||
            Inst.getOpcode() == AArch64::ADDXri ||
            Inst.getOpcode() == AArch64::ADDXrr ||
            Inst.getOpcode() == AArch64::ADDXrs ||
            Inst.getOpcode() == AArch64::ADDXrx ||
            Inst.getOpcode() == AArch64::ADDXrx64);
  }

  bool isLDRB(const MCInst &Inst) const {
    const unsigned opcode = Inst.getOpcode();
    switch (opcode) {
    case AArch64::LDRBpost:
    case AArch64::LDRBBpost:
    case AArch64::LDRBBpre:
    case AArch64::LDRBBroW:
    case AArch64::LDRBroW:
    case AArch64::LDRBroX:
    case AArch64::LDRBBroX:
    case AArch64::LDRBBui:
    case AArch64::LDRBui:
    case AArch64::LDRBpre:
    case AArch64::LDRSBWpost:
    case AArch64::LDRSBWpre:
    case AArch64::LDRSBWroW:
    case AArch64::LDRSBWroX:
    case AArch64::LDRSBWui:
    case AArch64::LDRSBXpost:
    case AArch64::LDRSBXpre:
    case AArch64::LDRSBXroW:
    case AArch64::LDRSBXroX:
    case AArch64::LDRSBXui:
    case AArch64::LDURBi:
    case AArch64::LDURBBi:
    case AArch64::LDURSBWi:
    case AArch64::LDURSBXi:
    case AArch64::LDTRBi:
    case AArch64::LDTRSBWi:
    case AArch64::LDTRSBXi:
      return true;
    default:
      break;
    }

    return false;
  }

  bool isLDRH(const MCInst &Inst) const {
    const unsigned opcode = Inst.getOpcode();
    switch (opcode) {
    case AArch64::LDRHpost:
    case AArch64::LDRHHpost:
    case AArch64::LDRHHpre:
    case AArch64::LDRHroW:
    case AArch64::LDRHHroW:
    case AArch64::LDRHroX:
    case AArch64::LDRHHroX:
    case AArch64::LDRHHui:
    case AArch64::LDRHui:
    case AArch64::LDRHpre:
    case AArch64::LDRSHWpost:
    case AArch64::LDRSHWpre:
    case AArch64::LDRSHWroW:
    case AArch64::LDRSHWroX:
    case AArch64::LDRSHWui:
    case AArch64::LDRSHXpost:
    case AArch64::LDRSHXpre:
    case AArch64::LDRSHXroW:
    case AArch64::LDRSHXroX:
    case AArch64::LDRSHXui:
    case AArch64::LDURHi:
    case AArch64::LDURHHi:
    case AArch64::LDURSHWi:
    case AArch64::LDURSHXi:
    case AArch64::LDTRHi:
    case AArch64::LDTRSHWi:
    case AArch64::LDTRSHXi:
      return true;
    default:
      break;
    }

    return false;
  }

  bool isLDRW(const MCInst &Inst) const {
    const unsigned opcode = Inst.getOpcode();
    switch (opcode) {
    case AArch64::LDRWpost:
    case AArch64::LDRWpre:
    case AArch64::LDRWroW:
    case AArch64::LDRWroX:
    case AArch64::LDRWui:
    case AArch64::LDRWl:
    case AArch64::LDRSWl:
    case AArch64::LDURWi:
    case AArch64::LDRSWpost:
    case AArch64::LDRSWpre:
    case AArch64::LDRSWroW:
    case AArch64::LDRSWroX:
    case AArch64::LDRSWui:
    case AArch64::LDURSWi:
    case AArch64::LDTRWi:
    case AArch64::LDTRSWi:
    case AArch64::LDPWi:
    case AArch64::LDPWpost:
    case AArch64::LDPWpre:
    case AArch64::LDPSWi:
    case AArch64::LDPSWpost:
    case AArch64::LDPSWpre:
    case AArch64::LDNPWi:
      return true;
    default:
      break;
    }

    return false;
  }

  bool isLDRX(const MCInst &Inst) const {
    const unsigned opcode = Inst.getOpcode();
    switch (opcode) {
    case AArch64::LDRXpost:
    case AArch64::LDRXpre:
    case AArch64::LDRXroW:
    case AArch64::LDRXroX:
    case AArch64::LDRXui:
    case AArch64::LDRXl:
    case AArch64::LDURXi:
    case AArch64::LDTRXi:
    case AArch64::LDNPXi:
    case AArch64::LDPXi:
    case AArch64::LDPXpost:
    case AArch64::LDPXpre:
      return true;
    default:
      break;
    }

    return false;
  }

  bool isLDRS(const MCInst &Inst) const {
    const unsigned opcode = Inst.getOpcode();
    switch (opcode) {
    case AArch64::LDRSl:
    case AArch64::LDRSui:
    case AArch64::LDRSroW:
    case AArch64::LDRSroX:
    case AArch64::LDURSi:
    case AArch64::LDPSi:
    case AArch64::LDNPSi:
    case AArch64::LDRSpre:
    case AArch64::LDRSpost:
    case AArch64::LDPSpost:
    case AArch64::LDPSpre:
      return true;
    default:
      break;
    }

    return false;
  }

  bool isLDRD(const MCInst &Inst) const {
    const unsigned opcode = Inst.getOpcode();
    switch (opcode) {
    case AArch64::LDRDl:
    case AArch64::LDRDui:
    case AArch64::LDRDpre:
    case AArch64::LDRDpost:
    case AArch64::LDRDroW:
    case AArch64::LDRDroX:
    case AArch64::LDURDi:
    case AArch64::LDPDi:
    case AArch64::LDNPDi:
    case AArch64::LDPDpost:
    case AArch64::LDPDpre:
      return true;
    default:
      break;
    }

    return false;
  }

  bool isLDRQ(const MCInst &Inst) const {
    const unsigned opcode = Inst.getOpcode();
    switch (opcode) {
    case AArch64::LDRQui:
    case AArch64::LDRQl:
    case AArch64::LDRQpre:
    case AArch64::LDRQpost:
    case AArch64::LDRQroW:
    case AArch64::LDRQroX:
    case AArch64::LDURQi:
    case AArch64::LDPQi:
    case AArch64::LDNPQi:
    case AArch64::LDPQpost:
    case AArch64::LDPQpre:
      return true;
    default:
      break;
    }

    return false;
  }

  bool isBRA(const MCInst &Inst) const {
    switch (Inst.getOpcode()) {
    case AArch64::BRAA:
    case AArch64::BRAB:
    case AArch64::BRAAZ:
    case AArch64::BRABZ:
      return true;
    default:
      return false;
    }
  }

  bool mayLoad(const MCInst &Inst) const override {
    // FIXME: Probably this could be tablegen-erated not to miss any existing
    //        or future opcodes.
    return isLDRB(Inst) || isLDRH(Inst) || isLDRW(Inst) || isLDRX(Inst) ||
           isLDRQ(Inst) || isLDRD(Inst) || isLDRS(Inst);
  }

  bool isAArch64ExclusiveLoad(const MCInst &Inst) const override {
    return (Inst.getOpcode() == AArch64::LDXPX ||
            Inst.getOpcode() == AArch64::LDXPW ||
            Inst.getOpcode() == AArch64::LDXRX ||
            Inst.getOpcode() == AArch64::LDXRW ||
            Inst.getOpcode() == AArch64::LDXRH ||
            Inst.getOpcode() == AArch64::LDXRB ||
            Inst.getOpcode() == AArch64::LDAXPX ||
            Inst.getOpcode() == AArch64::LDAXPW ||
            Inst.getOpcode() == AArch64::LDAXRX ||
            Inst.getOpcode() == AArch64::LDAXRW ||
            Inst.getOpcode() == AArch64::LDAXRH ||
            Inst.getOpcode() == AArch64::LDAXRB);
  }

  bool isAArch64ExclusiveStore(const MCInst &Inst) const override {
    return (Inst.getOpcode() == AArch64::STXPX ||
            Inst.getOpcode() == AArch64::STXPW ||
            Inst.getOpcode() == AArch64::STXRX ||
            Inst.getOpcode() == AArch64::STXRW ||
            Inst.getOpcode() == AArch64::STXRH ||
            Inst.getOpcode() == AArch64::STXRB ||
            Inst.getOpcode() == AArch64::STLXPX ||
            Inst.getOpcode() == AArch64::STLXPW ||
            Inst.getOpcode() == AArch64::STLXRX ||
            Inst.getOpcode() == AArch64::STLXRW ||
            Inst.getOpcode() == AArch64::STLXRH ||
            Inst.getOpcode() == AArch64::STLXRB);
  }

  bool isAArch64ExclusiveClear(const MCInst &Inst) const override {
    return (Inst.getOpcode() == AArch64::CLREX);
  }

  bool isLoadFromStack(const MCInst &Inst) const {
    if (!mayLoad(Inst))
      return false;
    for (const MCOperand &Operand : useOperands(Inst)) {
      if (!Operand.isReg())
        continue;
      unsigned Reg = Operand.getReg();
      if (Reg == AArch64::SP || Reg == AArch64::WSP)
        return true;
    }
    return false;
  }

  bool isRegToRegMove(const MCInst &Inst, MCPhysReg &From,
                      MCPhysReg &To) const override {
    if (Inst.getOpcode() == AArch64::FMOVDXr) {
      From = Inst.getOperand(1).getReg();
      To = Inst.getOperand(0).getReg();
      return true;
    }

    if (Inst.getOpcode() != AArch64::ORRXrs)
      return false;
    if (Inst.getOperand(1).getReg() != AArch64::XZR)
      return false;
    if (Inst.getOperand(3).getImm() != 0)
      return false;
    From = Inst.getOperand(2).getReg();
    To = Inst.getOperand(0).getReg();
    return true;
  }

  bool isIndirectCall(const MCInst &Inst) const override {
    return isIndirectCallOpcode(Inst.getOpcode());
  }

  MCPhysReg getSpRegister(int Size) const {
    switch (Size) {
    case 4:
      return AArch64::WSP;
    case 8:
      return AArch64::SP;
    default:
      llvm_unreachable("Unexpected size");
    }
  }

  MCPhysReg getIntArgRegister(unsigned ArgNo) const override {
    switch (ArgNo) {
    case 0:
      return AArch64::X0;
    case 1:
      return AArch64::X1;
    case 2:
      return AArch64::X2;
    case 3:
      return AArch64::X3;
    case 4:
      return AArch64::X4;
    case 5:
      return AArch64::X5;
    case 6:
      return AArch64::X6;
    case 7:
      return AArch64::X7;
    default:
      return getNoRegister();
    }
  }

  bool hasPCRelOperand(const MCInst &Inst) const override {
    // ADRP is blacklisted and is an exception. Even though it has a
    // PC-relative operand, this operand is not a complete symbol reference
    // and BOLT shouldn't try to process it in isolation.
    if (isADRP(Inst))
      return false;

    if (isADR(Inst))
      return true;

    // Look for literal addressing mode (see C1-143 ARM DDI 0487B.a)
    const MCInstrDesc &MCII = Info->get(Inst.getOpcode());
    for (unsigned I = 0, E = MCII.getNumOperands(); I != E; ++I)
      if (MCII.operands()[I].OperandType == MCOI::OPERAND_PCREL)
        return true;

    return false;
  }

  bool evaluateADR(const MCInst &Inst, int64_t &Imm,
                   const MCExpr **DispExpr) const {
    assert((isADR(Inst) || isADRP(Inst)) && "Not an ADR instruction");

    const MCOperand &Label = Inst.getOperand(1);
    if (!Label.isImm()) {
      assert(Label.isExpr() && "Unexpected ADR operand");
      assert(DispExpr && "DispExpr must be set");
      *DispExpr = Label.getExpr();
      return false;
    }

    if (Inst.getOpcode() == AArch64::ADR) {
      Imm = Label.getImm();
      return true;
    }
    Imm = Label.getImm() << 12;
    return true;
  }

  bool evaluateAArch64MemoryOperand(const MCInst &Inst, int64_t &DispImm,
                                    const MCExpr **DispExpr = nullptr) const {
    if (isADR(Inst) || isADRP(Inst))
      return evaluateADR(Inst, DispImm, DispExpr);

    // Literal addressing mode
    const MCInstrDesc &MCII = Info->get(Inst.getOpcode());
    for (unsigned I = 0, E = MCII.getNumOperands(); I != E; ++I) {
      if (MCII.operands()[I].OperandType != MCOI::OPERAND_PCREL)
        continue;

      if (!Inst.getOperand(I).isImm()) {
        assert(Inst.getOperand(I).isExpr() && "Unexpected PCREL operand");
        assert(DispExpr && "DispExpr must be set");
        *DispExpr = Inst.getOperand(I).getExpr();
        return true;
      }

      DispImm = Inst.getOperand(I).getImm() * 4;
      return true;
    }
    return false;
  }

  bool evaluateMemOperandTarget(const MCInst &Inst, uint64_t &Target,
                                uint64_t Address,
                                uint64_t Size) const override {
    int64_t DispValue;
    const MCExpr *DispExpr = nullptr;
    if (!evaluateAArch64MemoryOperand(Inst, DispValue, &DispExpr))
      return false;

    // Make sure it's a well-formed addressing we can statically evaluate.
    if (DispExpr)
      return false;

    Target = DispValue;
    if (Inst.getOpcode() == AArch64::ADRP)
      Target += Address & ~0xFFFULL;
    else
      Target += Address;
    return true;
  }

  MCInst::iterator getMemOperandDisp(MCInst &Inst) const override {
    MCInst::iterator OI = Inst.begin();
    if (isADR(Inst) || isADRP(Inst)) {
      assert(MCPlus::getNumPrimeOperands(Inst) >= 2 &&
             "Unexpected number of operands");
      return ++OI;
    }
    const MCInstrDesc &MCII = Info->get(Inst.getOpcode());
    for (unsigned I = 0, E = MCII.getNumOperands(); I != E; ++I) {
      if (MCII.operands()[I].OperandType == MCOI::OPERAND_PCREL)
        break;
      ++OI;
    }
    assert(OI != Inst.end() && "Literal operand not found");
    return OI;
  }

  bool replaceMemOperandDisp(MCInst &Inst, MCOperand Operand) const override {
    MCInst::iterator OI = getMemOperandDisp(Inst);
    *OI = Operand;
    return true;
  }

  void getCalleeSavedRegs(BitVector &Regs) const override {
    Regs |= getAliases(AArch64::X18);
    Regs |= getAliases(AArch64::X19);
    Regs |= getAliases(AArch64::X20);
    Regs |= getAliases(AArch64::X21);
    Regs |= getAliases(AArch64::X22);
    Regs |= getAliases(AArch64::X23);
    Regs |= getAliases(AArch64::X24);
    Regs |= getAliases(AArch64::X25);
    Regs |= getAliases(AArch64::X26);
    Regs |= getAliases(AArch64::X27);
    Regs |= getAliases(AArch64::X28);
    Regs |= getAliases(AArch64::LR);
    Regs |= getAliases(AArch64::FP);
  }

  const MCExpr *getTargetExprFor(MCInst &Inst, const MCExpr *Expr,
                                 MCContext &Ctx,
                                 uint32_t RelType) const override {

    if (isADR(Inst) || RelType == ELF::R_AARCH64_ADR_PREL_LO21 ||
        RelType == ELF::R_AARCH64_TLSDESC_ADR_PREL21) {
      return AArch64MCExpr::create(Expr, AArch64MCExpr::VK_ABS, Ctx);
    } else if (isADRP(Inst) || RelType == ELF::R_AARCH64_ADR_PREL_PG_HI21 ||
               RelType == ELF::R_AARCH64_ADR_PREL_PG_HI21_NC ||
               RelType == ELF::R_AARCH64_TLSDESC_ADR_PAGE21 ||
               RelType == ELF::R_AARCH64_TLSIE_ADR_GOTTPREL_PAGE21 ||
               RelType == ELF::R_AARCH64_ADR_GOT_PAGE) {
      // Never emit a GOT reloc, we handled this in
      // RewriteInstance::readRelocations().
      return AArch64MCExpr::create(Expr, AArch64MCExpr::VK_ABS_PAGE, Ctx);
    } else {
      switch (RelType) {
      case ELF::R_AARCH64_ADD_ABS_LO12_NC:
      case ELF::R_AARCH64_LD64_GOT_LO12_NC:
      case ELF::R_AARCH64_LDST8_ABS_LO12_NC:
      case ELF::R_AARCH64_LDST16_ABS_LO12_NC:
      case ELF::R_AARCH64_LDST32_ABS_LO12_NC:
      case ELF::R_AARCH64_LDST64_ABS_LO12_NC:
      case ELF::R_AARCH64_LDST128_ABS_LO12_NC:
      case ELF::R_AARCH64_TLSDESC_ADD_LO12:
      case ELF::R_AARCH64_TLSDESC_LD64_LO12:
      case ELF::R_AARCH64_TLSIE_LD64_GOTTPREL_LO12_NC:
      case ELF::R_AARCH64_TLSLE_ADD_TPREL_LO12_NC:
        return AArch64MCExpr::create(Expr, AArch64MCExpr::VK_LO12, Ctx);
      case ELF::R_AARCH64_MOVW_UABS_G3:
        return AArch64MCExpr::create(Expr, AArch64MCExpr::VK_ABS_G3, Ctx);
      case ELF::R_AARCH64_MOVW_UABS_G2:
      case ELF::R_AARCH64_MOVW_UABS_G2_NC:
        return AArch64MCExpr::create(Expr, AArch64MCExpr::VK_ABS_G2_NC, Ctx);
      case ELF::R_AARCH64_MOVW_UABS_G1:
      case ELF::R_AARCH64_MOVW_UABS_G1_NC:
        return AArch64MCExpr::create(Expr, AArch64MCExpr::VK_ABS_G1_NC, Ctx);
      case ELF::R_AARCH64_MOVW_UABS_G0:
      case ELF::R_AARCH64_MOVW_UABS_G0_NC:
        return AArch64MCExpr::create(Expr, AArch64MCExpr::VK_ABS_G0_NC, Ctx);
      default:
        break;
      }
    }
    return Expr;
  }

  bool getSymbolRefOperandNum(const MCInst &Inst, unsigned &OpNum) const {
    if (OpNum >= MCPlus::getNumPrimeOperands(Inst))
      return false;

    // Auto-select correct operand number
    if (OpNum == 0) {
      if (isConditionalBranch(Inst) || isADR(Inst) || isADRP(Inst) ||
          isMOVW(Inst))
        OpNum = 1;
      if (isTB(Inst) || isAddXri(Inst))
        OpNum = 2;
    }

    return true;
  }

  const MCSymbol *getTargetSymbol(const MCExpr *Expr) const override {
    auto *AArchExpr = dyn_cast<AArch64MCExpr>(Expr);
    if (AArchExpr && AArchExpr->getSubExpr())
      return getTargetSymbol(AArchExpr->getSubExpr());

    return MCPlusBuilder::getTargetSymbol(Expr);
  }

  const MCSymbol *getTargetSymbol(const MCInst &Inst,
                                  unsigned OpNum = 0) const override {
    if (!OpNum && !getSymbolRefOperandNum(Inst, OpNum))
      return nullptr;

    const MCOperand &Op = Inst.getOperand(OpNum);
    if (!Op.isExpr())
      return nullptr;

    return getTargetSymbol(Op.getExpr());
  }

  int64_t getTargetAddend(const MCExpr *Expr) const override {
    auto *AArchExpr = dyn_cast<AArch64MCExpr>(Expr);
    if (AArchExpr && AArchExpr->getSubExpr())
      return getTargetAddend(AArchExpr->getSubExpr());

    auto *BinExpr = dyn_cast<MCBinaryExpr>(Expr);
    if (BinExpr && BinExpr->getOpcode() == MCBinaryExpr::Add)
      return getTargetAddend(BinExpr->getRHS());

    auto *ConstExpr = dyn_cast<MCConstantExpr>(Expr);
    if (ConstExpr)
      return ConstExpr->getValue();

    return 0;
  }

  int64_t getTargetAddend(const MCInst &Inst,
                          unsigned OpNum = 0) const override {
    if (!getSymbolRefOperandNum(Inst, OpNum))
      return 0;

    const MCOperand &Op = Inst.getOperand(OpNum);
    if (!Op.isExpr())
      return 0;

    return getTargetAddend(Op.getExpr());
  }

  void replaceBranchTarget(MCInst &Inst, const MCSymbol *TBB,
                           MCContext *Ctx) const override {
    assert((isCall(Inst) || isBranch(Inst)) && !isIndirectBranch(Inst) &&
           "Invalid instruction");
    assert(MCPlus::getNumPrimeOperands(Inst) >= 1 &&
           "Invalid number of operands");
    MCInst::iterator OI = Inst.begin();

    if (isConditionalBranch(Inst)) {
      assert(MCPlus::getNumPrimeOperands(Inst) >= 2 &&
             "Invalid number of operands");
      ++OI;
    }

    if (isTB(Inst)) {
      assert(MCPlus::getNumPrimeOperands(Inst) >= 3 &&
             "Invalid number of operands");
      OI = Inst.begin() + 2;
    }

    *OI = MCOperand::createExpr(
        MCSymbolRefExpr::create(TBB, MCSymbolRefExpr::VK_None, *Ctx));
  }

  /// Matches indirect branch patterns in AArch64 related to a jump table (JT),
  /// helping us to build the complete CFG. A typical indirect branch to
  /// a jump table entry in AArch64 looks like the following:
  ///
  ///   adrp    x1, #-7585792           # Get JT Page location
  ///   add     x1, x1, #692            # Complement with JT Page offset
  ///   ldrh    w0, [x1, w0, uxtw #1]   # Loads JT entry
  ///   adr     x1, #12                 # Get PC + 12 (end of this BB) used next
  ///   add     x0, x1, w0, sxth #2     # Finish building branch target
  ///                                   # (entries in JT are relative to the end
  ///                                   #  of this BB)
  ///   br      x0                      # Indirect jump instruction
  ///
  /// Return true on successful jump table instruction sequence match, false
  /// otherwise.
  bool analyzeIndirectBranchFragment(
      const MCInst &Inst,
      DenseMap<const MCInst *, SmallVector<MCInst *, 4>> &UDChain,
      const MCExpr *&JumpTable, int64_t &Offset, int64_t &ScaleValue,
      MCInst *&PCRelBase) const {
    // The only kind of indirect branches we match is jump table, thus ignore
    // authenticating branch instructions early.
    if (isBRA(Inst))
      return false;

    // Expect AArch64 BR
    assert(Inst.getOpcode() == AArch64::BR && "Unexpected opcode");

    JumpTable = nullptr;

    // Match the indirect branch pattern for aarch64
    SmallVector<MCInst *, 4> &UsesRoot = UDChain[&Inst];
    if (UsesRoot.size() == 0 || UsesRoot[0] == nullptr)
      return false;

    const MCInst *DefAdd = UsesRoot[0];

    // Now we match an ADD
    if (!isADD(*DefAdd)) {
      // If the address is not broken up in two parts, this is not branching
      // according to a jump table entry. Fail.
      return false;
    }
    if (DefAdd->getOpcode() == AArch64::ADDXri) {
      // This can happen when there is no offset, but a direct jump that was
      // transformed into an indirect one  (indirect tail call) :
      //   ADRP   x2, Perl_re_compiler
      //   ADD    x2, x2, :lo12:Perl_re_compiler
      //   BR     x2
      return false;
    }
    if (DefAdd->getOpcode() == AArch64::ADDXrs) {
      // Covers the less common pattern where JT entries are relative to
      // the JT itself (like x86). Seems less efficient since we can't
      // assume the JT is aligned at 4B boundary and thus drop 2 bits from
      // JT values.
      // cde264:
      //    adrp    x12, #21544960  ; 216a000
      //    add     x12, x12, #1696 ; 216a6a0  (JT object in .rodata)
      //    ldrsw   x8, [x12, x8, lsl #2]   --> loads e.g. 0xfeb73bd8
      //  * add     x8, x8, x12   --> = cde278, next block
      //    br      x8
      // cde278:
      //
      // Parsed as ADDXrs reg:x8 reg:x8 reg:x12 imm:0
      return false;
    }
    if (DefAdd->getOpcode() != AArch64::ADDXrx)
      return false;

    // Validate ADD operands
    int64_t OperandExtension = DefAdd->getOperand(3).getImm();
    unsigned ShiftVal = AArch64_AM::getArithShiftValue(OperandExtension);
    AArch64_AM::ShiftExtendType ExtendType =
        AArch64_AM::getArithExtendType(OperandExtension);
    if (ShiftVal != 2) {
      // TODO: Handle the patten where ShiftVal != 2.
      // The following code sequence below has no shift amount,
      // the range could be 0 to 4.
      // The pattern comes from libc, it occurs when the binary is static.
      //   adr     x6, 0x219fb0 <sigall_set+0x88>
      //   add     x6, x6, x14, lsl #2
      //   ldr     w7, [x6]
      //   add     x6, x6, w7, sxtw => no shift amount
      //   br      x6
      LLVM_DEBUG(dbgs() << "BOLT-DEBUG: "
                           "failed to match indirect branch: ShiftVAL != 2\n");
      return false;
    }

    if (ExtendType == AArch64_AM::SXTB)
      ScaleValue = 1LL;
    else if (ExtendType == AArch64_AM::SXTH)
      ScaleValue = 2LL;
    else if (ExtendType == AArch64_AM::SXTW)
      ScaleValue = 4LL;
    else
      return false;

    // Match an ADR to load base address to be used when addressing JT targets
    SmallVector<MCInst *, 4> &UsesAdd = UDChain[DefAdd];
    if (UsesAdd.size() <= 1 || UsesAdd[1] == nullptr || UsesAdd[2] == nullptr) {
      // This happens when we don't have enough context about this jump table
      // because the jumping code sequence was split in multiple basic blocks.
      // This was observed in the wild in HHVM code (dispatchImpl).
      return false;
    }
    MCInst *DefBaseAddr = UsesAdd[1];
    if (DefBaseAddr->getOpcode() != AArch64::ADR)
      return false;

    PCRelBase = DefBaseAddr;
    // Match LOAD to load the jump table (relative) target
    const MCInst *DefLoad = UsesAdd[2];
    if (!mayLoad(*DefLoad) || (ScaleValue == 1LL && !isLDRB(*DefLoad)) ||
        (ScaleValue == 2LL && !isLDRH(*DefLoad)))
      return false;

    // Match ADD that calculates the JumpTable Base Address (not the offset)
    SmallVector<MCInst *, 4> &UsesLoad = UDChain[DefLoad];
    const MCInst *DefJTBaseAdd = UsesLoad[1];
    MCPhysReg From, To;
    if (DefJTBaseAdd == nullptr || isLoadFromStack(*DefJTBaseAdd) ||
        isRegToRegMove(*DefJTBaseAdd, From, To)) {
      // Sometimes base address may have been defined in another basic block
      // (hoisted). Return with no jump table info.
      return true;
    }

    if (DefJTBaseAdd->getOpcode() == AArch64::ADR) {
      // TODO: Handle the pattern where there is no adrp/add pair.
      // It also occurs when the binary is static.
      //  adr     x13, 0x215a18 <_nl_value_type_LC_COLLATE+0x50>
      //  ldrh    w13, [x13, w12, uxtw #1]
      //  adr     x12, 0x247b30 <__gettextparse+0x5b0>
      //  add     x13, x12, w13, sxth #2
      //  br      x13
      LLVM_DEBUG(dbgs() << "BOLT-DEBUG: failed to match indirect branch: "
                           "nop/adr instead of adrp/add\n");
      return false;
    }

    if (DefJTBaseAdd->getOpcode() != AArch64::ADDXri) {
      LLVM_DEBUG(dbgs() << "BOLT-DEBUG: failed to match jump table base "
                           "address pattern! (1)\n");
      return false;
    }

    if (DefJTBaseAdd->getOperand(2).isImm())
      Offset = DefJTBaseAdd->getOperand(2).getImm();
    SmallVector<MCInst *, 4> &UsesJTBaseAdd = UDChain[DefJTBaseAdd];
    const MCInst *DefJTBasePage = UsesJTBaseAdd[1];
    if (DefJTBasePage == nullptr || isLoadFromStack(*DefJTBasePage)) {
      return true;
    }
    if (DefJTBasePage->getOpcode() != AArch64::ADRP)
      return false;

    if (DefJTBasePage->getOperand(1).isExpr())
      JumpTable = DefJTBasePage->getOperand(1).getExpr();
    return true;
  }

  DenseMap<const MCInst *, SmallVector<MCInst *, 4>>
  computeLocalUDChain(const MCInst *CurInstr, InstructionIterator Begin,
                      InstructionIterator End) const {
    DenseMap<int, MCInst *> RegAliasTable;
    DenseMap<const MCInst *, SmallVector<MCInst *, 4>> Uses;

    auto addInstrOperands = [&](const MCInst &Instr) {
      // Update Uses table
      for (const MCOperand &Operand : MCPlus::primeOperands(Instr)) {
        if (!Operand.isReg())
          continue;
        unsigned Reg = Operand.getReg();
        MCInst *AliasInst = RegAliasTable[Reg];
        Uses[&Instr].push_back(AliasInst);
        LLVM_DEBUG({
          dbgs() << "Adding reg operand " << Reg << " refs ";
          if (AliasInst != nullptr)
            AliasInst->dump();
          else
            dbgs() << "\n";
        });
      }
    };

    LLVM_DEBUG(dbgs() << "computeLocalUDChain\n");
    bool TerminatorSeen = false;
    for (auto II = Begin; II != End; ++II) {
      MCInst &Instr = *II;
      // Ignore nops and CFIs
      if (isPseudo(Instr) || isNoop(Instr))
        continue;
      if (TerminatorSeen) {
        RegAliasTable.clear();
        Uses.clear();
      }

      LLVM_DEBUG(dbgs() << "Now updating for:\n ");
      LLVM_DEBUG(Instr.dump());
      addInstrOperands(Instr);

      BitVector Regs = BitVector(RegInfo->getNumRegs(), false);
      getWrittenRegs(Instr, Regs);

      // Update register definitions after this point
      for (int Idx : Regs.set_bits()) {
        RegAliasTable[Idx] = &Instr;
        LLVM_DEBUG(dbgs() << "Setting reg " << Idx
                          << " def to current instr.\n");
      }

      TerminatorSeen = isTerminator(Instr);
    }

    // Process the last instruction, which is not currently added into the
    // instruction stream
    if (CurInstr)
      addInstrOperands(*CurInstr);

    return Uses;
  }

  IndirectBranchType
  analyzeIndirectBranch(MCInst &Instruction, InstructionIterator Begin,
                        InstructionIterator End, const unsigned PtrSize,
                        MCInst *&MemLocInstrOut, unsigned &BaseRegNumOut,
                        unsigned &IndexRegNumOut, int64_t &DispValueOut,
                        const MCExpr *&DispExprOut, MCInst *&PCRelBaseOut,
                        MCInst *&FixedEntryLoadInstr) const override {
    MemLocInstrOut = nullptr;
    BaseRegNumOut = AArch64::NoRegister;
    IndexRegNumOut = AArch64::NoRegister;
    DispValueOut = 0;
    DispExprOut = nullptr;
    FixedEntryLoadInstr = nullptr;

    // An instruction referencing memory used by jump instruction (directly or
    // via register). This location could be an array of function pointers
    // in case of indirect tail call, or a jump table.
    MCInst *MemLocInstr = nullptr;

    // Analyze the memory location.
    int64_t ScaleValue, DispValue;
    const MCExpr *DispExpr;

    DenseMap<const MCInst *, SmallVector<llvm::MCInst *, 4>> UDChain =
        computeLocalUDChain(&Instruction, Begin, End);
    MCInst *PCRelBase;
    if (!analyzeIndirectBranchFragment(Instruction, UDChain, DispExpr,
                                       DispValue, ScaleValue, PCRelBase))
      return IndirectBranchType::UNKNOWN;

    MemLocInstrOut = MemLocInstr;
    DispValueOut = DispValue;
    DispExprOut = DispExpr;
    PCRelBaseOut = PCRelBase;
    return IndirectBranchType::POSSIBLE_PIC_JUMP_TABLE;
  }

  ///  Matches PLT entry pattern and returns the associated GOT entry address.
  ///  Typical PLT entry looks like the following:
  ///
  ///    adrp    x16, 230000
  ///    ldr     x17, [x16, #3040]
  ///    add     x16, x16, #0xbe0
  ///    br      x17
  ///
  ///  The other type of trampolines are located in .plt.got, that are used for
  ///  non-lazy bindings so doesn't use x16 arg to transfer .got entry address:
  ///
  ///    adrp    x16, 230000
  ///    ldr     x17, [x16, #3040]
  ///    br      x17
  ///    nop
  ///
  uint64_t analyzePLTEntry(MCInst &Instruction, InstructionIterator Begin,
                           InstructionIterator End,
                           uint64_t BeginPC) const override {
    // Check branch instruction
    MCInst *Branch = &Instruction;
    assert(Branch->getOpcode() == AArch64::BR && "Unexpected opcode");

    DenseMap<const MCInst *, SmallVector<llvm::MCInst *, 4>> UDChain =
        computeLocalUDChain(Branch, Begin, End);

    // Match ldr instruction
    SmallVector<MCInst *, 4> &BranchUses = UDChain[Branch];
    if (BranchUses.size() < 1 || BranchUses[0] == nullptr)
      return 0;

    // Check ldr instruction
    const MCInst *Ldr = BranchUses[0];
    if (Ldr->getOpcode() != AArch64::LDRXui)
      return 0;

    // Get ldr value
    const unsigned ScaleLdr = 8; // LDRX operates on 8 bytes segments
    assert(Ldr->getOperand(2).isImm() && "Unexpected ldr operand");
    const uint64_t Offset = Ldr->getOperand(2).getImm() * ScaleLdr;

    // Match adrp instruction
    SmallVector<MCInst *, 4> &LdrUses = UDChain[Ldr];
    if (LdrUses.size() < 2 || LdrUses[1] == nullptr)
      return 0;

    // Check adrp instruction
    MCInst *Adrp = LdrUses[1];
    if (Adrp->getOpcode() != AArch64::ADRP)
      return 0;

    // Get adrp instruction PC
    const unsigned InstSize = 4;
    uint64_t AdrpPC = BeginPC;
    for (InstructionIterator It = Begin; It != End; ++It) {
      if (&(*It) == Adrp)
        break;
      AdrpPC += InstSize;
    }

    // Get adrp value
    uint64_t Base;
    assert(Adrp->getOperand(1).isImm() && "Unexpected adrp operand");
    bool Ret = evaluateMemOperandTarget(*Adrp, Base, AdrpPC, InstSize);
    assert(Ret && "Failed to evaluate adrp");
    (void)Ret;

    return Base + Offset;
  }

  unsigned getInvertedBranchOpcode(unsigned Opcode) const {
    switch (Opcode) {
    default:
      llvm_unreachable("Failed to invert branch opcode");
      return Opcode;
    case AArch64::TBZW:     return AArch64::TBNZW;
    case AArch64::TBZX:     return AArch64::TBNZX;
    case AArch64::TBNZW:    return AArch64::TBZW;
    case AArch64::TBNZX:    return AArch64::TBZX;
    case AArch64::CBZW:     return AArch64::CBNZW;
    case AArch64::CBZX:     return AArch64::CBNZX;
    case AArch64::CBNZW:    return AArch64::CBZW;
    case AArch64::CBNZX:    return AArch64::CBZX;
    }
  }

  unsigned getCondCode(const MCInst &Inst) const override {
    // AArch64 does not use conditional codes, so we just return the opcode
    // of the conditional branch here.
    return Inst.getOpcode();
  }

  unsigned getCanonicalBranchCondCode(unsigned Opcode) const override {
    switch (Opcode) {
    default:
      return Opcode;
    case AArch64::TBNZW:    return AArch64::TBZW;
    case AArch64::TBNZX:    return AArch64::TBZX;
    case AArch64::CBNZW:    return AArch64::CBZW;
    case AArch64::CBNZX:    return AArch64::CBZX;
    }
  }

  void reverseBranchCondition(MCInst &Inst, const MCSymbol *TBB,
                              MCContext *Ctx) const override {
    if (isTB(Inst) || isCB(Inst)) {
      Inst.setOpcode(getInvertedBranchOpcode(Inst.getOpcode()));
      assert(Inst.getOpcode() != 0 && "Invalid branch instruction");
    } else if (Inst.getOpcode() == AArch64::Bcc) {
      Inst.getOperand(0).setImm(AArch64CC::getInvertedCondCode(
          static_cast<AArch64CC::CondCode>(Inst.getOperand(0).getImm())));
      assert(Inst.getOperand(0).getImm() != AArch64CC::AL &&
             Inst.getOperand(0).getImm() != AArch64CC::NV &&
             "Can't reverse ALWAYS cond code");
    } else {
      LLVM_DEBUG(Inst.dump());
      llvm_unreachable("Unrecognized branch instruction");
    }
    replaceBranchTarget(Inst, TBB, Ctx);
  }

  int getPCRelEncodingSize(const MCInst &Inst) const override {
    switch (Inst.getOpcode()) {
    default:
      llvm_unreachable("Failed to get pcrel encoding size");
      return 0;
    case AArch64::TBZW:     return 16;
    case AArch64::TBZX:     return 16;
    case AArch64::TBNZW:    return 16;
    case AArch64::TBNZX:    return 16;
    case AArch64::CBZW:     return 21;
    case AArch64::CBZX:     return 21;
    case AArch64::CBNZW:    return 21;
    case AArch64::CBNZX:    return 21;
    case AArch64::B:        return 28;
    case AArch64::BL:       return 28;
    case AArch64::Bcc:      return 21;
    }
  }

  int getShortJmpEncodingSize() const override { return 33; }

  int getUncondBranchEncodingSize() const override { return 28; }

  // This helper function creates the snippet of code that compares a register
  // RegNo with an immedaite Imm, and jumps to Target if they are equal.
  // cmp RegNo, #Imm
  // b.eq Target
  // where cmp is an alias for subs, which results in the code below:
  // subs xzr, RegNo, #Imm
  // b.eq Target.
  InstructionListType createCmpJE(MCPhysReg RegNo, int64_t Imm,
                                  const MCSymbol *Target,
                                  MCContext *Ctx) const override {
    InstructionListType Code;
    Code.emplace_back(MCInstBuilder(AArch64::SUBSXri)
                          .addReg(AArch64::XZR)
                          .addReg(RegNo)
                          .addImm(Imm)
                          .addImm(0));
    Code.emplace_back(MCInstBuilder(AArch64::Bcc)
                          .addImm(AArch64CC::EQ)
                          .addExpr(MCSymbolRefExpr::create(
                              Target, MCSymbolRefExpr::VK_None, *Ctx)));
    return Code;
  }

  // This helper function creates the snippet of code that compares a register
  // RegNo with an immedaite Imm, and jumps to Target if they are not equal.
  // cmp RegNo, #Imm
  // b.ne Target
  // where cmp is an alias for subs, which results in the code below:
  // subs xzr, RegNo, #Imm
  // b.ne Target.
  InstructionListType createCmpJNE(MCPhysReg RegNo, int64_t Imm,
                                   const MCSymbol *Target,
                                   MCContext *Ctx) const override {
    InstructionListType Code;
    Code.emplace_back(MCInstBuilder(AArch64::SUBSXri)
                          .addReg(AArch64::XZR)
                          .addReg(RegNo)
                          .addImm(Imm)
                          .addImm(0));
    Code.emplace_back(MCInstBuilder(AArch64::Bcc)
                          .addImm(AArch64CC::NE)
                          .addExpr(MCSymbolRefExpr::create(
                              Target, MCSymbolRefExpr::VK_None, *Ctx)));
    return Code;
  }

  void createTailCall(MCInst &Inst, const MCSymbol *Target,
                      MCContext *Ctx) override {
    return createDirectCall(Inst, Target, Ctx, /*IsTailCall*/ true);
  }

  void createLongTailCall(InstructionListType &Seq, const MCSymbol *Target,
                          MCContext *Ctx) override {
    createShortJmp(Seq, Target, Ctx, /*IsTailCall*/ true);
  }

  void createTrap(MCInst &Inst) const override {
    Inst.clear();
    Inst.setOpcode(AArch64::BRK);
    Inst.addOperand(MCOperand::createImm(1));
  }

  bool convertJmpToTailCall(MCInst &Inst) override {
    setTailCall(Inst);
    return true;
  }

  bool convertTailCallToJmp(MCInst &Inst) override {
    removeAnnotation(Inst, MCPlus::MCAnnotation::kTailCall);
    clearOffset(Inst);
    if (getConditionalTailCall(Inst))
      unsetConditionalTailCall(Inst);
    return true;
  }

  InstructionListType createIndirectPLTCall(MCInst &&DirectCall,
                                            const MCSymbol *TargetLocation,
                                            MCContext *Ctx) override {
    const bool IsTailCall = isTailCall(DirectCall);
    assert((DirectCall.getOpcode() == AArch64::BL ||
            (DirectCall.getOpcode() == AArch64::B && IsTailCall)) &&
           "64-bit direct (tail) call instruction expected");

    InstructionListType Code;
    // Code sequence for indirect plt call:
    // adrp	x16 <symbol>
    // ldr	x17, [x16, #<offset>]
    // blr	x17  ; or 'br' for tail calls

    MCInst InstAdrp;
    InstAdrp.setOpcode(AArch64::ADRP);
    InstAdrp.addOperand(MCOperand::createReg(AArch64::X16));
    InstAdrp.addOperand(MCOperand::createImm(0));
    setOperandToSymbolRef(InstAdrp, /* OpNum */ 1, TargetLocation,
                          /* Addend */ 0, Ctx, ELF::R_AARCH64_ADR_GOT_PAGE);
    Code.emplace_back(InstAdrp);

    MCInst InstLoad;
    InstLoad.setOpcode(AArch64::LDRXui);
    InstLoad.addOperand(MCOperand::createReg(AArch64::X17));
    InstLoad.addOperand(MCOperand::createReg(AArch64::X16));
    InstLoad.addOperand(MCOperand::createImm(0));
    setOperandToSymbolRef(InstLoad, /* OpNum */ 2, TargetLocation,
                          /* Addend */ 0, Ctx, ELF::R_AARCH64_LD64_GOT_LO12_NC);
    Code.emplace_back(InstLoad);

    MCInst InstCall;
    InstCall.setOpcode(IsTailCall ? AArch64::BR : AArch64::BLR);
    InstCall.addOperand(MCOperand::createReg(AArch64::X17));
    moveAnnotations(std::move(DirectCall), InstCall);
    Code.emplace_back(InstCall);

    return Code;
  }

  bool lowerTailCall(MCInst &Inst) override {
    removeAnnotation(Inst, MCPlus::MCAnnotation::kTailCall);
    if (getConditionalTailCall(Inst))
      unsetConditionalTailCall(Inst);
    return true;
  }

  bool isNoop(const MCInst &Inst) const override {
    return Inst.getOpcode() == AArch64::HINT &&
           Inst.getOperand(0).getImm() == 0;
  }

  void createNoop(MCInst &Inst) const override {
    Inst.setOpcode(AArch64::HINT);
    Inst.clear();
    Inst.addOperand(MCOperand::createImm(0));
  }

  bool isStorePair(const MCInst &Inst) const {
    const unsigned opcode = Inst.getOpcode();

    auto isStorePairImmOffset = [&]() {
      switch (opcode) {
      case AArch64::STPWi:
      case AArch64::STPXi:
      case AArch64::STPSi:
      case AArch64::STPDi:
      case AArch64::STPQi:
      case AArch64::STNPWi:
      case AArch64::STNPXi:
      case AArch64::STNPSi:
      case AArch64::STNPDi:
      case AArch64::STNPQi:
        return true;
      default:
        break;
      }

      return false;
    };

    auto isStorePairPostIndex = [&]() {
      switch (opcode) {
      case AArch64::STPWpost:
      case AArch64::STPXpost:
      case AArch64::STPSpost:
      case AArch64::STPDpost:
      case AArch64::STPQpost:
        return true;
      default:
        break;
      }

      return false;
    };

    auto isStorePairPreIndex = [&]() {
      switch (opcode) {
      case AArch64::STPWpre:
      case AArch64::STPXpre:
      case AArch64::STPSpre:
      case AArch64::STPDpre:
      case AArch64::STPQpre:
        return true;
      default:
        break;
      }

      return false;
    };

    return isStorePairImmOffset() || isStorePairPostIndex() ||
           isStorePairPreIndex();
  }

  bool isStoreReg(const MCInst &Inst) const {
    const unsigned opcode = Inst.getOpcode();

    auto isStoreRegUnscaleImm = [&]() {
      switch (opcode) {
      case AArch64::STURBi:
      case AArch64::STURBBi:
      case AArch64::STURHi:
      case AArch64::STURHHi:
      case AArch64::STURWi:
      case AArch64::STURXi:
      case AArch64::STURSi:
      case AArch64::STURDi:
      case AArch64::STURQi:
        return true;
      default:
        break;
      }

      return false;
    };

    auto isStoreRegScaledImm = [&]() {
      switch (opcode) {
      case AArch64::STRBui:
      case AArch64::STRBBui:
      case AArch64::STRHui:
      case AArch64::STRHHui:
      case AArch64::STRWui:
      case AArch64::STRXui:
      case AArch64::STRSui:
      case AArch64::STRDui:
      case AArch64::STRQui:
        return true;
      default:
        break;
      }

      return false;
    };

    auto isStoreRegImmPostIndexed = [&]() {
      switch (opcode) {
      case AArch64::STRBpost:
      case AArch64::STRBBpost:
      case AArch64::STRHpost:
      case AArch64::STRHHpost:
      case AArch64::STRWpost:
      case AArch64::STRXpost:
      case AArch64::STRSpost:
      case AArch64::STRDpost:
      case AArch64::STRQpost:
        return true;
      default:
        break;
      }

      return false;
    };

    auto isStoreRegImmPreIndexed = [&]() {
      switch (opcode) {
      case AArch64::STRBpre:
      case AArch64::STRBBpre:
      case AArch64::STRHpre:
      case AArch64::STRHHpre:
      case AArch64::STRWpre:
      case AArch64::STRXpre:
      case AArch64::STRSpre:
      case AArch64::STRDpre:
      case AArch64::STRQpre:
        return true;
      default:
        break;
      }

      return false;
    };

    auto isStoreRegUnscaleUnpriv = [&]() {
      switch (opcode) {
      case AArch64::STTRBi:
      case AArch64::STTRHi:
      case AArch64::STTRWi:
      case AArch64::STTRXi:
        return true;
      default:
        break;
      }

      return false;
    };

    auto isStoreRegTrunc = [&]() {
      switch (opcode) {
      case AArch64::STRBBroW:
      case AArch64::STRBBroX:
      case AArch64::STRBroW:
      case AArch64::STRBroX:
      case AArch64::STRDroW:
      case AArch64::STRDroX:
      case AArch64::STRHHroW:
      case AArch64::STRHHroX:
      case AArch64::STRHroW:
      case AArch64::STRHroX:
      case AArch64::STRQroW:
      case AArch64::STRQroX:
      case AArch64::STRSroW:
      case AArch64::STRSroX:
      case AArch64::STRWroW:
      case AArch64::STRWroX:
      case AArch64::STRXroW:
      case AArch64::STRXroX:
        return true;
      default:
        break;
      }

      return false;
    };

    return isStoreRegUnscaleImm() || isStoreRegScaledImm() ||
           isStoreRegImmPreIndexed() || isStoreRegImmPostIndexed() ||
           isStoreRegUnscaleUnpriv() || isStoreRegTrunc();
  }

  bool mayStore(const MCInst &Inst) const override {
    return isStorePair(Inst) || isStoreReg(Inst) ||
           isAArch64ExclusiveStore(Inst);
  }

  bool isStoreToStack(const MCInst &Inst) const {
    if (!mayStore(Inst))
      return false;

    for (const MCOperand &Operand : useOperands(Inst)) {
      if (!Operand.isReg())
        continue;

      unsigned Reg = Operand.getReg();
      if (Reg == AArch64::SP || Reg == AArch64::WSP)
        return true;
    }

    return false;
  }

  void createDirectCall(MCInst &Inst, const MCSymbol *Target, MCContext *Ctx,
                        bool IsTailCall) override {
    Inst.setOpcode(IsTailCall ? AArch64::B : AArch64::BL);
    Inst.clear();
    Inst.addOperand(MCOperand::createExpr(getTargetExprFor(
        Inst, MCSymbolRefExpr::create(Target, MCSymbolRefExpr::VK_None, *Ctx),
        *Ctx, 0)));
    if (IsTailCall)
      convertJmpToTailCall(Inst);
  }

  bool analyzeBranch(InstructionIterator Begin, InstructionIterator End,
                     const MCSymbol *&TBB, const MCSymbol *&FBB,
                     MCInst *&CondBranch,
                     MCInst *&UncondBranch) const override {
    auto I = End;

    while (I != Begin) {
      --I;

      // Ignore nops and CFIs
      if (isPseudo(*I) || isNoop(*I))
        continue;

      // Stop when we find the first non-terminator
      if (!isTerminator(*I) || isTailCall(*I) || !isBranch(*I))
        break;

      // Handle unconditional branches.
      if (isUnconditionalBranch(*I)) {
        // If any code was seen after this unconditional branch, we've seen
        // unreachable code. Ignore them.
        CondBranch = nullptr;
        UncondBranch = &*I;
        const MCSymbol *Sym = getTargetSymbol(*I);
        assert(Sym != nullptr &&
               "Couldn't extract BB symbol from jump operand");
        TBB = Sym;
        continue;
      }

      // Handle conditional branches and ignore indirect branches
      if (isIndirectBranch(*I))
        return false;

      if (CondBranch == nullptr) {
        const MCSymbol *TargetBB = getTargetSymbol(*I);
        if (TargetBB == nullptr) {
          // Unrecognized branch target
          return false;
        }
        FBB = TBB;
        TBB = TargetBB;
        CondBranch = &*I;
        continue;
      }

      llvm_unreachable("multiple conditional branches in one BB");
    }
    return true;
  }

  void createLongJmp(InstructionListType &Seq, const MCSymbol *Target,
                     MCContext *Ctx, bool IsTailCall) override {
    // ip0 (r16) is reserved to the linker (refer to 5.3.1.1 of "Procedure Call
    //   Standard for the ARM 64-bit Architecture (AArch64)".
    // The sequence of instructions we create here is the following:
    //  movz ip0, #:abs_g3:<addr>
    //  movk ip0, #:abs_g2_nc:<addr>
    //  movk ip0, #:abs_g1_nc:<addr>
    //  movk ip0, #:abs_g0_nc:<addr>
    //  br ip0
    MCInst Inst;
    Inst.setOpcode(AArch64::MOVZXi);
    Inst.addOperand(MCOperand::createReg(AArch64::X16));
    Inst.addOperand(MCOperand::createExpr(AArch64MCExpr::create(
        MCSymbolRefExpr::create(Target, MCSymbolRefExpr::VK_None, *Ctx),
        AArch64MCExpr::VK_ABS_G3, *Ctx)));
    Inst.addOperand(MCOperand::createImm(0x30));
    Seq.emplace_back(Inst);

    Inst.clear();
    Inst.setOpcode(AArch64::MOVKXi);
    Inst.addOperand(MCOperand::createReg(AArch64::X16));
    Inst.addOperand(MCOperand::createReg(AArch64::X16));
    Inst.addOperand(MCOperand::createExpr(AArch64MCExpr::create(
        MCSymbolRefExpr::create(Target, MCSymbolRefExpr::VK_None, *Ctx),
        AArch64MCExpr::VK_ABS_G2_NC, *Ctx)));
    Inst.addOperand(MCOperand::createImm(0x20));
    Seq.emplace_back(Inst);

    Inst.clear();
    Inst.setOpcode(AArch64::MOVKXi);
    Inst.addOperand(MCOperand::createReg(AArch64::X16));
    Inst.addOperand(MCOperand::createReg(AArch64::X16));
    Inst.addOperand(MCOperand::createExpr(AArch64MCExpr::create(
        MCSymbolRefExpr::create(Target, MCSymbolRefExpr::VK_None, *Ctx),
        AArch64MCExpr::VK_ABS_G1_NC, *Ctx)));
    Inst.addOperand(MCOperand::createImm(0x10));
    Seq.emplace_back(Inst);

    Inst.clear();
    Inst.setOpcode(AArch64::MOVKXi);
    Inst.addOperand(MCOperand::createReg(AArch64::X16));
    Inst.addOperand(MCOperand::createReg(AArch64::X16));
    Inst.addOperand(MCOperand::createExpr(AArch64MCExpr::create(
        MCSymbolRefExpr::create(Target, MCSymbolRefExpr::VK_None, *Ctx),
        AArch64MCExpr::VK_ABS_G0_NC, *Ctx)));
    Inst.addOperand(MCOperand::createImm(0));
    Seq.emplace_back(Inst);

    Inst.clear();
    Inst.setOpcode(AArch64::BR);
    Inst.addOperand(MCOperand::createReg(AArch64::X16));
    if (IsTailCall)
      setTailCall(Inst);
    Seq.emplace_back(Inst);
  }

  void createShortJmp(InstructionListType &Seq, const MCSymbol *Target,
                      MCContext *Ctx, bool IsTailCall) override {
    // ip0 (r16) is reserved to the linker (refer to 5.3.1.1 of "Procedure Call
    //   Standard for the ARM 64-bit Architecture (AArch64)".
    // The sequence of instructions we create here is the following:
    //  adrp ip0, imm
    //  add ip0, ip0, imm
    //  br ip0
    MCPhysReg Reg = AArch64::X16;
    InstructionListType Insts = materializeAddress(Target, Ctx, Reg);
    Insts.emplace_back();
    MCInst &Inst = Insts.back();
    Inst.clear();
    Inst.setOpcode(AArch64::BR);
    Inst.addOperand(MCOperand::createReg(Reg));
    if (IsTailCall)
      setTailCall(Inst);
    Seq.swap(Insts);
  }

  /// Matching pattern here is
  ///
  ///    ADRP  x16, imm
  ///    ADD   x16, x16, imm
  ///    BR    x16
  ///
  uint64_t matchLinkerVeneer(InstructionIterator Begin, InstructionIterator End,
                             uint64_t Address, const MCInst &CurInst,
                             MCInst *&TargetHiBits, MCInst *&TargetLowBits,
                             uint64_t &Target) const override {
    if (CurInst.getOpcode() != AArch64::BR || !CurInst.getOperand(0).isReg() ||
        CurInst.getOperand(0).getReg() != AArch64::X16)
      return 0;

    auto I = End;
    if (I == Begin)
      return 0;

    --I;
    Address -= 4;
    if (I == Begin || I->getOpcode() != AArch64::ADDXri ||
        MCPlus::getNumPrimeOperands(*I) < 3 || !I->getOperand(0).isReg() ||
        !I->getOperand(1).isReg() ||
        I->getOperand(0).getReg() != AArch64::X16 ||
        I->getOperand(1).getReg() != AArch64::X16 || !I->getOperand(2).isImm())
      return 0;
    TargetLowBits = &*I;
    uint64_t Addr = I->getOperand(2).getImm() & 0xFFF;

    --I;
    Address -= 4;
    if (I->getOpcode() != AArch64::ADRP ||
        MCPlus::getNumPrimeOperands(*I) < 2 || !I->getOperand(0).isReg() ||
        !I->getOperand(1).isImm() || I->getOperand(0).getReg() != AArch64::X16)
      return 0;
    TargetHiBits = &*I;
    Addr |= (Address + ((int64_t)I->getOperand(1).getImm() << 12)) &
            0xFFFFFFFFFFFFF000ULL;
    Target = Addr;
    return 3;
  }

  /// Match the following pattern:
  ///
  ///   LDR x16, .L1
  ///   BR  x16
  /// L1:
  ///   .quad Target
  ///
  /// Populate \p TargetAddress with the Target value on successful match.
  bool matchAbsLongVeneer(const BinaryFunction &BF,
                          uint64_t &TargetAddress) const override {
    if (BF.size() != 1 || BF.getMaxSize() < 16)
      return false;

    if (!BF.hasConstantIsland())
      return false;

    const BinaryBasicBlock &BB = BF.front();
    if (BB.size() != 2)
      return false;

    const MCInst &LDRInst = BB.getInstructionAtIndex(0);
    if (LDRInst.getOpcode() != AArch64::LDRXl)
      return false;

    if (!LDRInst.getOperand(0).isReg() ||
        LDRInst.getOperand(0).getReg() != AArch64::X16)
      return false;

    const MCSymbol *TargetSym = getTargetSymbol(LDRInst, 1);
    if (!TargetSym)
      return false;

    const MCInst &BRInst = BB.getInstructionAtIndex(1);
    if (BRInst.getOpcode() != AArch64::BR)
      return false;
    if (!BRInst.getOperand(0).isReg() ||
        BRInst.getOperand(0).getReg() != AArch64::X16)
      return false;

    const BinaryFunction::IslandInfo &IInfo = BF.getIslandInfo();
    if (IInfo.HasDynamicRelocations)
      return false;

    auto Iter = IInfo.Offsets.find(8);
    if (Iter == IInfo.Offsets.end() || Iter->second != TargetSym)
      return false;

    // Extract the absolute value stored inside the island.
    StringRef SectionContents = BF.getOriginSection()->getContents();
    StringRef FunctionContents = SectionContents.substr(
        BF.getAddress() - BF.getOriginSection()->getAddress(), BF.getMaxSize());

    const BinaryContext &BC = BF.getBinaryContext();
    DataExtractor DE(FunctionContents, BC.AsmInfo->isLittleEndian(),
                     BC.AsmInfo->getCodePointerSize());
    uint64_t Offset = 8;
    TargetAddress = DE.getAddress(&Offset);

    return true;
  }

  bool matchAdrpAddPair(const MCInst &Adrp, const MCInst &Add) const override {
    if (!isADRP(Adrp) || !isAddXri(Add))
      return false;

    assert(Adrp.getOperand(0).isReg() &&
           "Unexpected operand in ADRP instruction");
    MCPhysReg AdrpReg = Adrp.getOperand(0).getReg();
    assert(Add.getOperand(1).isReg() &&
           "Unexpected operand in ADDXri instruction");
    MCPhysReg AddReg = Add.getOperand(1).getReg();
    return AdrpReg == AddReg;
  }

  bool replaceImmWithSymbolRef(MCInst &Inst, const MCSymbol *Symbol,
                               int64_t Addend, MCContext *Ctx, int64_t &Value,
                               uint32_t RelType) const override {
    unsigned ImmOpNo = -1U;
    for (unsigned Index = 0; Index < MCPlus::getNumPrimeOperands(Inst);
         ++Index) {
      if (Inst.getOperand(Index).isImm()) {
        ImmOpNo = Index;
        break;
      }
    }
    if (ImmOpNo == -1U)
      return false;

    Value = Inst.getOperand(ImmOpNo).getImm();

    setOperandToSymbolRef(Inst, ImmOpNo, Symbol, Addend, Ctx, RelType);

    return true;
  }

  void createUncondBranch(MCInst &Inst, const MCSymbol *TBB,
                          MCContext *Ctx) const override {
    Inst.setOpcode(AArch64::B);
    Inst.clear();
    Inst.addOperand(MCOperand::createExpr(getTargetExprFor(
        Inst, MCSymbolRefExpr::create(TBB, MCSymbolRefExpr::VK_None, *Ctx),
        *Ctx, 0)));
  }

  bool shouldRecordCodeRelocation(uint32_t RelType) const override {
    switch (RelType) {
    case ELF::R_AARCH64_ABS64:
    case ELF::R_AARCH64_ABS32:
    case ELF::R_AARCH64_ABS16:
    case ELF::R_AARCH64_ADD_ABS_LO12_NC:
    case ELF::R_AARCH64_ADR_GOT_PAGE:
    case ELF::R_AARCH64_ADR_PREL_LO21:
    case ELF::R_AARCH64_ADR_PREL_PG_HI21:
    case ELF::R_AARCH64_ADR_PREL_PG_HI21_NC:
    case ELF::R_AARCH64_LD64_GOT_LO12_NC:
    case ELF::R_AARCH64_LDST8_ABS_LO12_NC:
    case ELF::R_AARCH64_LDST16_ABS_LO12_NC:
    case ELF::R_AARCH64_LDST32_ABS_LO12_NC:
    case ELF::R_AARCH64_LDST64_ABS_LO12_NC:
    case ELF::R_AARCH64_LDST128_ABS_LO12_NC:
    case ELF::R_AARCH64_TLSDESC_ADD_LO12:
    case ELF::R_AARCH64_TLSDESC_ADR_PAGE21:
    case ELF::R_AARCH64_TLSDESC_ADR_PREL21:
    case ELF::R_AARCH64_TLSDESC_LD64_LO12:
    case ELF::R_AARCH64_TLSIE_ADR_GOTTPREL_PAGE21:
    case ELF::R_AARCH64_TLSIE_LD64_GOTTPREL_LO12_NC:
    case ELF::R_AARCH64_TLSLE_MOVW_TPREL_G0:
    case ELF::R_AARCH64_TLSLE_MOVW_TPREL_G0_NC:
    case ELF::R_AARCH64_MOVW_UABS_G0:
    case ELF::R_AARCH64_MOVW_UABS_G0_NC:
    case ELF::R_AARCH64_MOVW_UABS_G1:
    case ELF::R_AARCH64_MOVW_UABS_G1_NC:
    case ELF::R_AARCH64_MOVW_UABS_G2:
    case ELF::R_AARCH64_MOVW_UABS_G2_NC:
    case ELF::R_AARCH64_MOVW_UABS_G3:
    case ELF::R_AARCH64_PREL16:
    case ELF::R_AARCH64_PREL32:
    case ELF::R_AARCH64_PREL64:
      return true;
    case ELF::R_AARCH64_CALL26:
    case ELF::R_AARCH64_JUMP26:
    case ELF::R_AARCH64_TSTBR14:
    case ELF::R_AARCH64_CONDBR19:
    case ELF::R_AARCH64_TLSDESC_CALL:
    case ELF::R_AARCH64_TLSLE_ADD_TPREL_HI12:
    case ELF::R_AARCH64_TLSLE_ADD_TPREL_LO12_NC:
      return false;
    default:
      llvm_unreachable("Unexpected AArch64 relocation type in code");
    }
  }

  StringRef getTrapFillValue() const override {
    return StringRef("\0\0\0\0", 4);
  }

  void createReturn(MCInst &Inst) const override {
    Inst.setOpcode(AArch64::RET);
    Inst.clear();
    Inst.addOperand(MCOperand::createReg(AArch64::LR));
  }

  void createStackPointerIncrement(
      MCInst &Inst, int Size,
      bool NoFlagsClobber = false /*unused for AArch64*/) const override {
    Inst.setOpcode(AArch64::SUBXri);
    Inst.clear();
    Inst.addOperand(MCOperand::createReg(AArch64::SP));
    Inst.addOperand(MCOperand::createReg(AArch64::SP));
    Inst.addOperand(MCOperand::createImm(Size));
    Inst.addOperand(MCOperand::createImm(0));
  }

  void createStackPointerDecrement(
      MCInst &Inst, int Size,
      bool NoFlagsClobber = false /*unused for AArch64*/) const override {
    Inst.setOpcode(AArch64::ADDXri);
    Inst.clear();
    Inst.addOperand(MCOperand::createReg(AArch64::SP));
    Inst.addOperand(MCOperand::createReg(AArch64::SP));
    Inst.addOperand(MCOperand::createImm(Size));
    Inst.addOperand(MCOperand::createImm(0));
  }

  void createIndirectBranch(MCInst &Inst, MCPhysReg MemBaseReg,
                            int64_t Disp) const {
    Inst.setOpcode(AArch64::BR);
    Inst.clear();
    Inst.addOperand(MCOperand::createReg(MemBaseReg));
  }

  InstructionListType createInstrumentedIndCallHandlerExitBB() const override {
    InstructionListType Insts(5);
    // Code sequence for instrumented indirect call handler:
    //   msr  nzcv, x1
    //   ldp  x0, x1, [sp], #16
    //   ldr  x16, [sp], #16
    //   ldp  x0, x1, [sp], #16
    //   br   x16
    setSystemFlag(Insts[0], AArch64::X1);
    createPopRegisters(Insts[1], AArch64::X0, AArch64::X1);
    // Here we load address of the next function which should be called in the
    // original binary to X16 register. Writing to X16 is permitted without
    // needing to restore.
    loadReg(Insts[2], AArch64::X16, AArch64::SP);
    createPopRegisters(Insts[3], AArch64::X0, AArch64::X1);
    createIndirectBranch(Insts[4], AArch64::X16, 0);
    return Insts;
  }

  InstructionListType
  createInstrumentedIndTailCallHandlerExitBB() const override {
    return createInstrumentedIndCallHandlerExitBB();
  }

  InstructionListType createGetter(MCContext *Ctx, const char *name) const {
    InstructionListType Insts(4);
    MCSymbol *Locs = Ctx->getOrCreateSymbol(name);
    InstructionListType Addr = materializeAddress(Locs, Ctx, AArch64::X0);
    std::copy(Addr.begin(), Addr.end(), Insts.begin());
    assert(Addr.size() == 2 && "Invalid Addr size");
    loadReg(Insts[2], AArch64::X0, AArch64::X0);
    createReturn(Insts[3]);
    return Insts;
  }

  InstructionListType createNumCountersGetter(MCContext *Ctx) const override {
    return createGetter(Ctx, "__bolt_num_counters");
  }

  InstructionListType
  createInstrLocationsGetter(MCContext *Ctx) const override {
    return createGetter(Ctx, "__bolt_instr_locations");
  }

  InstructionListType createInstrTablesGetter(MCContext *Ctx) const override {
    return createGetter(Ctx, "__bolt_instr_tables");
  }

  InstructionListType createInstrNumFuncsGetter(MCContext *Ctx) const override {
    return createGetter(Ctx, "__bolt_instr_num_funcs");
  }

  void convertIndirectCallToLoad(MCInst &Inst, MCPhysReg Reg) override {
    bool IsTailCall = isTailCall(Inst);
    if (IsTailCall)
      removeAnnotation(Inst, MCPlus::MCAnnotation::kTailCall);
    if (Inst.getOpcode() == AArch64::BR || Inst.getOpcode() == AArch64::BLR) {
      Inst.setOpcode(AArch64::ORRXrs);
      Inst.insert(Inst.begin(), MCOperand::createReg(Reg));
      Inst.insert(Inst.begin() + 1, MCOperand::createReg(AArch64::XZR));
      Inst.insert(Inst.begin() + 3, MCOperand::createImm(0));
      return;
    }
    llvm_unreachable("not implemented");
  }

  InstructionListType createLoadImmediate(const MCPhysReg Dest,
                                          uint64_t Imm) const override {
    InstructionListType Insts(4);
    int Shift = 48;
    for (int I = 0; I < 4; I++, Shift -= 16) {
      Insts[I].setOpcode(AArch64::MOVKXi);
      Insts[I].addOperand(MCOperand::createReg(Dest));
      Insts[I].addOperand(MCOperand::createReg(Dest));
      Insts[I].addOperand(MCOperand::createImm((Imm >> Shift) & 0xFFFF));
      Insts[I].addOperand(MCOperand::createImm(Shift));
    }
    return Insts;
  }

  void createIndirectCallInst(MCInst &Inst, bool IsTailCall,
                              MCPhysReg Reg) const {
    Inst.clear();
    Inst.setOpcode(IsTailCall ? AArch64::BR : AArch64::BLR);
    Inst.addOperand(MCOperand::createReg(Reg));
  }

  InstructionListType createInstrumentedIndirectCall(MCInst &&CallInst,
                                                     MCSymbol *HandlerFuncAddr,
                                                     int CallSiteID,
                                                     MCContext *Ctx) override {
    InstructionListType Insts;
    // Code sequence used to enter indirect call instrumentation helper:
    //   stp x0, x1, [sp, #-16]! createPushRegisters
    //   mov target x0  convertIndirectCallToLoad -> orr x0 target xzr
    //   mov x1 CallSiteID createLoadImmediate ->
    //   movk    x1, #0x0, lsl #48
    //   movk    x1, #0x0, lsl #32
    //   movk    x1, #0x0, lsl #16
    //   movk    x1, #0x0
    //   stp x0, x1, [sp, #-16]!
    //   bl *HandlerFuncAddr createIndirectCall ->
    //   adr x0 *HandlerFuncAddr -> adrp + add
    //   blr x0
    Insts.emplace_back();
    createPushRegisters(Insts.back(), AArch64::X0, AArch64::X1);
    Insts.emplace_back(CallInst);
    convertIndirectCallToLoad(Insts.back(), AArch64::X0);
    InstructionListType LoadImm =
        createLoadImmediate(getIntArgRegister(1), CallSiteID);
    Insts.insert(Insts.end(), LoadImm.begin(), LoadImm.end());
    Insts.emplace_back();
    createPushRegisters(Insts.back(), AArch64::X0, AArch64::X1);
    Insts.resize(Insts.size() + 2);
    InstructionListType Addr =
        materializeAddress(HandlerFuncAddr, Ctx, AArch64::X0);
    assert(Addr.size() == 2 && "Invalid Addr size");
    std::copy(Addr.begin(), Addr.end(), Insts.end() - Addr.size());
    Insts.emplace_back();
    createIndirectCallInst(Insts.back(), isTailCall(CallInst), AArch64::X0);

    // Carry over metadata including tail call marker if present.
    stripAnnotations(Insts.back());
    moveAnnotations(std::move(CallInst), Insts.back());

    return Insts;
  }

  InstructionListType
  createInstrumentedIndCallHandlerEntryBB(const MCSymbol *InstrTrampoline,
                                          const MCSymbol *IndCallHandler,
                                          MCContext *Ctx) override {
    // Code sequence used to check whether InstrTampoline was initialized
    // and call it if so, returns via IndCallHandler
    //   stp     x0, x1, [sp, #-16]!
    //   mrs     x1, nzcv
    //   adr     x0, InstrTrampoline -> adrp + add
    //   ldr     x0, [x0]
    //   subs    x0, x0, #0x0
    //   b.eq    IndCallHandler
    //   str     x30, [sp, #-16]!
    //   blr     x0
    //   ldr     x30, [sp], #16
    //   b       IndCallHandler
    InstructionListType Insts;
    Insts.emplace_back();
    createPushRegisters(Insts.back(), AArch64::X0, AArch64::X1);
    Insts.emplace_back();
    getSystemFlag(Insts.back(), getIntArgRegister(1));
    Insts.emplace_back();
    Insts.emplace_back();
    InstructionListType Addr =
        materializeAddress(InstrTrampoline, Ctx, AArch64::X0);
    std::copy(Addr.begin(), Addr.end(), Insts.end() - Addr.size());
    assert(Addr.size() == 2 && "Invalid Addr size");
    Insts.emplace_back();
    loadReg(Insts.back(), AArch64::X0, AArch64::X0);
    InstructionListType cmpJmp =
        createCmpJE(AArch64::X0, 0, IndCallHandler, Ctx);
    Insts.insert(Insts.end(), cmpJmp.begin(), cmpJmp.end());
    Insts.emplace_back();
    storeReg(Insts.back(), AArch64::LR, AArch64::SP);
    Insts.emplace_back();
    Insts.back().setOpcode(AArch64::BLR);
    Insts.back().addOperand(MCOperand::createReg(AArch64::X0));
    Insts.emplace_back();
    loadReg(Insts.back(), AArch64::LR, AArch64::SP);
    Insts.emplace_back();
    createDirectCall(Insts.back(), IndCallHandler, Ctx, /*IsTailCall*/ true);
    return Insts;
  }

  InstructionListType
  createInstrIncMemory(const MCSymbol *Target, MCContext *Ctx, bool IsLeaf,
                       unsigned CodePointerSize) const override {
    unsigned int I = 0;
    InstructionListType Instrs(IsLeaf ? 12 : 10);

    if (IsLeaf)
      createStackPointerIncrement(Instrs[I++], 128);
    createPushRegisters(Instrs[I++], AArch64::X0, AArch64::X1);
    getSystemFlag(Instrs[I++], AArch64::X1);
    InstructionListType Addr = materializeAddress(Target, Ctx, AArch64::X0);
    assert(Addr.size() == 2 && "Invalid Addr size");
    std::copy(Addr.begin(), Addr.end(), Instrs.begin() + I);
    I += Addr.size();
    storeReg(Instrs[I++], AArch64::X2, AArch64::SP);
    InstructionListType Insts = createIncMemory(AArch64::X0, AArch64::X2);
    assert(Insts.size() == 2 && "Invalid Insts size");
    std::copy(Insts.begin(), Insts.end(), Instrs.begin() + I);
    I += Insts.size();
    loadReg(Instrs[I++], AArch64::X2, AArch64::SP);
    setSystemFlag(Instrs[I++], AArch64::X1);
    createPopRegisters(Instrs[I++], AArch64::X0, AArch64::X1);
    if (IsLeaf)
      createStackPointerDecrement(Instrs[I++], 128);
    return Instrs;
  }

  std::vector<MCInst> createSymbolTrampoline(const MCSymbol *TgtSym,
                                             MCContext *Ctx) override {
    std::vector<MCInst> Insts;
    createShortJmp(Insts, TgtSym, Ctx, /*IsTailCall*/ true);
    return Insts;
  }

  InstructionListType materializeAddress(const MCSymbol *Target, MCContext *Ctx,
                                         MCPhysReg RegName,
                                         int64_t Addend = 0) const override {
    // Get page-aligned address and add page offset
    InstructionListType Insts(2);
    Insts[0].setOpcode(AArch64::ADRP);
    Insts[0].clear();
    Insts[0].addOperand(MCOperand::createReg(RegName));
    Insts[0].addOperand(MCOperand::createImm(0));
    setOperandToSymbolRef(Insts[0], /* OpNum */ 1, Target, Addend, Ctx,
                          ELF::R_AARCH64_NONE);
    Insts[1].setOpcode(AArch64::ADDXri);
    Insts[1].clear();
    Insts[1].addOperand(MCOperand::createReg(RegName));
    Insts[1].addOperand(MCOperand::createReg(RegName));
    Insts[1].addOperand(MCOperand::createImm(0));
    Insts[1].addOperand(MCOperand::createImm(0));
    setOperandToSymbolRef(Insts[1], /* OpNum */ 2, Target, Addend, Ctx,
                          ELF::R_AARCH64_ADD_ABS_LO12_NC);
    return Insts;
  }

  std::optional<Relocation>
  createRelocation(const MCFixup &Fixup,
                   const MCAsmBackend &MAB) const override {
    MCFixupKindInfo FKI = MAB.getFixupKindInfo(Fixup.getKind());

    assert(FKI.TargetOffset == 0 && "0-bit relocation offset expected");
    const uint64_t RelOffset = Fixup.getOffset();

    uint32_t RelType;
    if (Fixup.getKind() == MCFixupKind(AArch64::fixup_aarch64_pcrel_call26))
      RelType = ELF::R_AARCH64_CALL26;
    else if (Fixup.getKind() ==
             MCFixupKind(AArch64::fixup_aarch64_pcrel_branch26))
      RelType = ELF::R_AARCH64_JUMP26;
    else if (FKI.Flags & MCFixupKindInfo::FKF_IsPCRel) {
      switch (FKI.TargetSize) {
      default:
        return std::nullopt;
      case 16:
        RelType = ELF::R_AARCH64_PREL16;
        break;
      case 32:
        RelType = ELF::R_AARCH64_PREL32;
        break;
      case 64:
        RelType = ELF::R_AARCH64_PREL64;
        break;
      }
    } else {
      switch (FKI.TargetSize) {
      default:
        return std::nullopt;
      case 16:
        RelType = ELF::R_AARCH64_ABS16;
        break;
      case 32:
        RelType = ELF::R_AARCH64_ABS32;
        break;
      case 64:
        RelType = ELF::R_AARCH64_ABS64;
        break;
      }
    }

    auto [RelSymbol, RelAddend] = extractFixupExpr(Fixup);

    return Relocation({RelOffset, RelSymbol, RelType, RelAddend, 0});
  }

  uint16_t getMinFunctionAlignment() const override { return 4; }

  std::optional<uint32_t>
  getInstructionSize(const MCInst &Inst) const override {
    return 4;
  }
};

} // end anonymous namespace

namespace llvm {
namespace bolt {

MCPlusBuilder *createAArch64MCPlusBuilder(const MCInstrAnalysis *Analysis,
                                          const MCInstrInfo *Info,
                                          const MCRegisterInfo *RegInfo,
                                          const MCSubtargetInfo *STI) {
  return new AArch64MCPlusBuilder(Analysis, Info, RegInfo, STI);
}

} // namespace bolt
} // namespace llvm<|MERGE_RESOLUTION|>--- conflicted
+++ resolved
@@ -177,11 +177,7 @@
     return true;
   }
 
-<<<<<<< HEAD
-  bool equals(const MCTargetExpr &A, const MCTargetExpr &B,
-=======
   bool equals(const MCSpecifierExpr &A, const MCSpecifierExpr &B,
->>>>>>> 4084ffcf
               CompFuncTy Comp) const override {
     const auto &AArch64ExprA = cast<AArch64MCExpr>(A);
     const auto &AArch64ExprB = cast<AArch64MCExpr>(B);
