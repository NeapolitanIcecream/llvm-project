//===- bolt/Profile/DataAggregator.h - Perf data aggregator -----*- C++ -*-===//
//
// Part of the LLVM Project, under the Apache License v2.0 with LLVM Exceptions.
// See https://llvm.org/LICENSE.txt for license information.
// SPDX-License-Identifier: Apache-2.0 WITH LLVM-exception
//
//===----------------------------------------------------------------------===//
//
// This family of functions reads profile data written by perf record,
// aggregates it and then writes it back to an output file.
//
//===----------------------------------------------------------------------===//

#ifndef BOLT_PROFILE_DATA_AGGREGATOR_H
#define BOLT_PROFILE_DATA_AGGREGATOR_H

#include "bolt/Profile/DataReader.h"
#include "bolt/Profile/YAMLProfileWriter.h"
#include "llvm/ADT/StringRef.h"
#include "llvm/Support/Error.h"
#include "llvm/Support/Program.h"
#include <unordered_map>

namespace llvm {
namespace bolt {

class BinaryFunction;
class BinaryContext;
class BoltAddressTranslation;

/// DataAggregator inherits all parsing logic from DataReader as well as
/// its data structures used to represent aggregated profile data in memory.
///
/// The aggregator works by dispatching two separate perf-script jobs that
/// read perf samples and perf task annotations. Later, we read the output
/// files to extract information about which PID was used for this binary.
/// With the PID, we filter the samples and extract all LBR entries.
///
/// To aggregate LBR entries, we rely on a BinaryFunction map to locate the
/// original function where the event happened. Then, we convert a raw address
/// to an offset relative to the start of this function and aggregate branch
/// information for each function.
///
/// This must be coordinated with RewriteInstance so we have BinaryFunctions in
/// State::Disassembled. After this state, BinaryFunction will drop the
/// instruction map with original addresses we rely on to validate the traces
/// found in the LBR.
///
/// The last step is to write the aggregated data to disk in the output file
/// specified by the user.
class DataAggregator : public DataReader {
public:
  explicit DataAggregator(StringRef Filename) : DataReader(Filename) {
    start();
  }

  ~DataAggregator();

  StringRef getReaderName() const override { return "perf data aggregator"; }

  bool isTrustedSource() const override { return true; }

  Error preprocessProfile(BinaryContext &BC) override;

  Error readProfilePreCFG(BinaryContext &BC) override {
    return Error::success();
  }

  Error readProfile(BinaryContext &BC) override;

  bool mayHaveProfileData(const BinaryFunction &BF) override;

  /// Set Bolt Address Translation Table when processing samples collected in
  /// bolted binaries
  void setBAT(BoltAddressTranslation *B) override { BAT = B; }

  /// Check whether \p FileName is a perf.data file
  static bool checkPerfDataMagic(StringRef FileName);

private:
  struct LBREntry {
    uint64_t From;
    uint64_t To;
    bool Mispred;
  };
  friend raw_ostream &operator<<(raw_ostream &OS, const LBREntry &);

  struct PerfBranchSample {
    SmallVector<LBREntry, 32> LBR;
  };

  struct PerfBasicSample {
    StringRef EventName;
    uint64_t PC;
  };

  struct PerfMemSample {
    uint64_t PC;
    uint64_t Addr;
  };

<<<<<<< HEAD
=======
  /// Container for the unit of branch data.
  /// Backwards compatible with legacy use for branches and fall-throughs:
  /// - if \p Branch is FT_ONLY or FT_EXTERNAL_ORIGIN, the trace only
  ///   contains fall-through data,
  /// - if \p To is BR_ONLY, the trace only contains branch data.
>>>>>>> 4084ffcf
  struct Trace {
    static constexpr const uint64_t EXTERNAL = 0ULL;
    static constexpr const uint64_t BR_ONLY = -1ULL;
    static constexpr const uint64_t FT_ONLY = -1ULL;
    static constexpr const uint64_t FT_EXTERNAL_ORIGIN = -2ULL;

    uint64_t Branch;
    uint64_t From;
    uint64_t To;
    auto tie() const { return std::tie(Branch, From, To); }
    bool operator==(const Trace &Other) const { return tie() == Other.tie(); }
    bool operator<(const Trace &Other) const { return tie() < Other.tie(); }
  };
  friend raw_ostream &operator<<(raw_ostream &OS, const Trace &);

  struct TraceHash {
    size_t operator()(const Trace &L) const { return hash_combine(L.tie()); }
  };

  struct TakenBranchInfo {
    uint64_t TakenCount{0};
    uint64_t MispredCount{0};
  };

  /// Intermediate storage for profile data. We save the results of parsing
  /// and use them later for processing and assigning profile.
<<<<<<< HEAD
  std::unordered_map<Trace, TakenBranchInfo, TraceHash> BranchLBRs;
  std::unordered_map<Trace, FTInfo, TraceHash> FallthroughLBRs;
=======
  std::unordered_map<Trace, TakenBranchInfo, TraceHash> TraceMap;
  std::vector<std::pair<Trace, TakenBranchInfo>> Traces;
  /// Pre-populated addresses of returns, coming from pre-aggregated data or
  /// disassembly. Used to disambiguate call-continuation fall-throughs.
  std::unordered_set<uint64_t> Returns;
>>>>>>> 4084ffcf
  std::unordered_map<uint64_t, uint64_t> BasicSamples;
  std::vector<PerfMemSample> MemSamples;

  template <typename T> void clear(T &Container) {
    T TempContainer;
    TempContainer.swap(Container);
  }

  /// Perf utility full path name
  std::string PerfPath;

  /// Perf process spawning bookkeeping
  struct PerfProcessInfo {
    bool IsFinished{false};
    sys::ProcessInfo PI;
    SmallVector<char, 256> StdoutPath;
    SmallVector<char, 256> StderrPath;
  };

  /// Process info for spawned processes
  PerfProcessInfo MainEventsPPI;
  PerfProcessInfo MemEventsPPI;
  PerfProcessInfo MMapEventsPPI;
  PerfProcessInfo TaskEventsPPI;

  /// Kernel VM starts at fixed based address
  /// https://www.kernel.org/doc/Documentation/x86/x86_64/mm.txt
  static constexpr uint64_t KernelBaseAddr = 0xffff800000000000;

  /// Current list of created temporary files
  std::vector<std::string> TempFiles;

  /// Name of the binary with matching build-id from perf.data if different
  /// from the file name in BC.
  std::string BuildIDBinaryName;

  /// Memory map info for a single file as recorded in perf.data
  /// When a binary has multiple text segments, the Size is computed as the
  /// difference of the last address of these segments from the BaseAddress.
  /// The base addresses of all text segments must be the same.
  struct MMapInfo {
    uint64_t BaseAddress{0}; /// Base address of the mapped binary.
    uint64_t MMapAddress{0}; /// Address of the executable segment.
    uint64_t Size{0};        /// Size of the mapping.
    uint64_t Offset{0};      /// File offset of the mapped segment.
    int32_t PID{-1};         /// Process ID.
    bool Forked{false};      /// Was the process forked?
    uint64_t Time{0ULL};     /// Time in micro seconds.
  };

  /// Per-PID map info for the binary
  std::unordered_map<uint64_t, MMapInfo> BinaryMMapInfo;

  /// Fork event info
  struct ForkInfo {
    int32_t ParentPID;
    int32_t ChildPID;
    uint64_t Time{0ULL};
  };

  /// References to core BOLT data structures
  BinaryContext *BC{nullptr};

  BoltAddressTranslation *BAT{nullptr};

  /// Update function execution profile with a recorded trace.
  /// A trace is region of code executed between two LBR entries supplied in
  /// execution order.
  ///
  /// Return a vector of offsets corresponding to a trace in a function
  /// if the trace is valid, std::nullopt otherwise.
  std::optional<SmallVector<std::pair<uint64_t, uint64_t>, 16>>
  getFallthroughsInTrace(BinaryFunction &BF, const Trace &Trace, uint64_t Count,
                         bool IsReturn) const;

  /// Record external entry into the function \p BF.
  ///
  /// Return true if the entry is valid, false otherwise.
  bool recordEntry(BinaryFunction &BF, uint64_t To, bool Mispred,
                   uint64_t Count = 1) const;

  /// Record exit from the function \p BF via a call or return.
  ///
  /// Return true if the exit point is valid, false otherwise.
  bool recordExit(BinaryFunction &BF, uint64_t From, bool Mispred,
                  uint64_t Count = 1) const;

  /// Branch stacks aggregation statistics
  uint64_t NumTraces{0};
  uint64_t NumInvalidTraces{0};
  uint64_t NumLongRangeTraces{0};
  uint64_t NumTotalSamples{0};

  /// Looks into system PATH for Linux Perf and set up the aggregator to use it
  void findPerfExecutable();

  /// Launch a perf subprocess with given args and save output for later
  /// parsing.
  void launchPerfProcess(StringRef Name, PerfProcessInfo &PPI,
                         const char *ArgsString, bool Wait);

  /// Delete all temporary files created to hold the output generated by spawned
  /// subprocesses during the aggregation job
  void deleteTempFiles();

  // Semantic pass helpers

  /// Look up which function contains an address by using out map of
  /// disassembled BinaryFunctions
  BinaryFunction *getBinaryFunctionContainingAddress(uint64_t Address) const;

  /// Perform BAT translation for a given \p Func and return the parent
  /// BinaryFunction or nullptr.
  BinaryFunction *getBATParentFunction(const BinaryFunction &Func) const;

  /// Retrieve the location name to be used for samples recorded in \p Func.
  static StringRef getLocationName(const BinaryFunction &Func, bool BAT);

  /// Semantic actions - parser hooks to interpret parsed perf samples
  /// Register a sample (non-LBR mode), i.e. a new hit at \p Address
  bool doBasicSample(BinaryFunction &Func, const uint64_t Address,
                     uint64_t Count);

  /// Register an intraprocedural branch \p Branch.
  bool doIntraBranch(BinaryFunction &Func, uint64_t From, uint64_t To,
                     uint64_t Count, uint64_t Mispreds);

  /// Register an interprocedural branch from \p FromFunc to \p ToFunc with
  /// offsets \p From and \p To, respectively.
  bool doInterBranch(BinaryFunction *FromFunc, BinaryFunction *ToFunc,
                     uint64_t From, uint64_t To, uint64_t Count,
                     uint64_t Mispreds);

  /// Checks if \p Addr corresponds to a return instruction.
  bool checkReturn(uint64_t Addr);

  /// Register a \p Branch.
  bool doBranch(uint64_t From, uint64_t To, uint64_t Count, uint64_t Mispreds);

  /// Register a trace between two LBR entries supplied in execution order.
  bool doTrace(const Trace &Trace, uint64_t Count, bool IsReturn);

  /// Parser helpers
  /// Return false if we exhausted our parser buffer and finished parsing
  /// everything
  bool hasData() const { return !ParsingBuf.empty(); }

  /// Print heat map based on LBR samples.
  std::error_code printLBRHeatMap();

  /// Parse a single perf sample containing a PID associated with a sequence of
  /// LBR entries. If the PID does not correspond to the binary we are looking
  /// for, return std::errc::no_such_process. If other parsing errors occur,
  /// return the error. Otherwise, return the parsed sample.
  ErrorOr<PerfBranchSample> parseBranchSample();

  /// Parse a single perf sample containing a PID associated with an event name
  /// and a PC
  ErrorOr<PerfBasicSample> parseBasicSample();

  /// Parse a single perf sample containing a PID associated with an IP and
  /// address.
  ErrorOr<PerfMemSample> parseMemSample();

  /// Parse pre-aggregated LBR samples created by an external tool
  std::error_code parseAggregatedLBREntry();

  /// Parse either buildid:offset or just offset, representing a location in the
  /// binary. Used exclusively for pre-aggregated LBR samples.
  ErrorOr<Location> parseLocationOrOffset();

  /// Check if a field separator is the next char to parse and, if yes, consume
  /// it and return true
  bool checkAndConsumeFS();

  /// Consume the entire line
  void consumeRestOfLine();

  /// True if the next token in the parsing buffer is a new line, but don't
  /// consume it (peek only).
  bool checkNewLine();

  using PerfProcessErrorCallbackTy = std::function<void(int, StringRef)>;
  /// Prepare to parse data from a given perf script invocation.
  /// Returns an invocation exit code.
  int prepareToParse(StringRef Name, PerfProcessInfo &Process,
                     PerfProcessErrorCallbackTy Callback);

  /// Parse a single LBR entry as output by perf script -Fbrstack
  ErrorOr<LBREntry> parseLBREntry();

  /// Parse LBR sample.
  void parseLBRSample(const PerfBranchSample &Sample, bool NeedsSkylakeFix);

  /// Parse and pre-aggregate branch events.
  std::error_code parseBranchEvents();

  /// Process all branch events.
  void processBranchEvents();

  /// Parse the full output generated by perf script to report non-LBR samples.
  std::error_code parseBasicEvents();

  /// Process non-LBR events.
  void processBasicEvents();

  /// Parse the full output generated by perf script to report memory events.
  std::error_code parseMemEvents();

  /// Process parsed memory events profile.
  void processMemEvents();

  /// Parse a single line of a PERF_RECORD_MMAP2 event looking for a mapping
  /// between the binary name and its memory layout in a process with a given
  /// PID.
  /// On success return a <FileName, MMapInfo> pair.
  ErrorOr<std::pair<StringRef, MMapInfo>> parseMMapEvent();

  /// Parse PERF_RECORD_FORK event.
  std::optional<ForkInfo> parseForkEvent();

  /// Parse 'PERF_RECORD_COMM exec'. Don't consume the string.
  std::optional<int32_t> parseCommExecEvent();

  /// Parse the full output generated by `perf script --show-mmap-events`
  /// to generate mapping between binary files and their memory mappings for
  /// all PIDs.
  std::error_code parseMMapEvents();

  /// Parse output of `perf script --show-task-events`, and forked processes
  /// to the set of tracked PIDs.
  std::error_code parseTaskEvents();

  /// Parse a single pair of binary full path and associated build-id
  std::optional<std::pair<StringRef, StringRef>> parseNameBuildIDPair();

  /// Coordinate reading and parsing of pre-aggregated file
  ///
  /// The regular perf2bolt aggregation job is to read perf output directly.
  /// However, if the data is coming from a database instead of perf, one could
  /// write a query to produce a pre-aggregated file. This function deals with
  /// this case.
  ///
  /// The pre-aggregated file contains aggregated LBR data, but without binary
  /// knowledge. BOLT will parse it and, using information from the disassembled
  /// binary, augment it with fall-through edge frequency information. After
  /// this step is finished, this data can be either written to disk to be
  /// consumed by BOLT later, or can be used by BOLT immediately if kept in
  /// memory.
  ///
  /// File format syntax:
  /// E <event>
  /// S <start> <count>
  /// T <start> <end> <ft_end> <count>
  /// B <start> <end> <count> <mispred_count>
  /// [Ff] <start> <end> <count>
  ///
  /// where <start>, <end>, <ft_end> have the format [<id>:]<offset>
  ///
  /// E - name of the sampling event used for subsequent entries
  /// S - indicates an aggregated basic sample at <start>
  /// B - indicates an aggregated branch from <start> to <end>
  /// F - an aggregated fall-through from <start> to <end>
  /// f - an aggregated fall-through with external origin - used to disambiguate
  ///       between a return hitting a basic block head and a regular internal
  ///       jump to the block
  /// T - an aggregated trace: branch from <start> to <end> with a fall-through
  ///       to <ft_end>
  ///
  /// <id> - build id of the object containing the address. We can skip it for
  /// the main binary and use "X" for an unknown object. This will save some
  /// space and facilitate human parsing.
<<<<<<< HEAD
  ///
  /// <offset> - hex offset from the object base load address (0 for the
  /// main executable unless it's PIE) to the address.
  ///
=======
  ///
  /// <offset> - hex offset from the object base load address (0 for the
  /// main executable unless it's PIE) to the address.
  ///
>>>>>>> 4084ffcf
  /// <count> - total aggregated count.
  ///
  /// <mispred_count> - the number of times the branch was mispredicted.
  ///
  /// Example:
  /// Basic samples profile:
  /// E cycles
  /// S 41be50 3
  /// E br_inst_retired.near_taken
  /// S 41be60 6
  ///
  /// Trace profile combining branches and fall-throughs:
  /// T 4b196f 4b19e0 4b19ef 2
  ///
  /// Legacy branch profile with separate branches and fall-throughs:
  /// F 41be50 41be50 3
  /// F 41be90 41be90 4
  /// B 4b1942 39b57f0 3 0
  /// B 4b196f 4b19e0 2 0
  void parsePreAggregated();

  /// Parse the full output of pre-aggregated LBR samples generated by
  /// an external tool.
  std::error_code parsePreAggregatedLBRSamples();

  /// If \p Address falls into the binary address space based on memory
  /// mapping info \p MMI, then adjust it for further processing by subtracting
  /// the base load address. External addresses, i.e. addresses that do not
  /// correspond to the binary allocated address space, are adjusted to avoid
  /// conflicts.
  void adjustAddress(uint64_t &Address, const MMapInfo &MMI) const {
    if (Address >= MMI.MMapAddress && Address < MMI.MMapAddress + MMI.Size) {
      Address -= MMI.BaseAddress;
    } else if (Address < MMI.Size) {
      // Make sure the address is not treated as belonging to the binary.
      Address = (-1ULL);
    }
  }

  /// Adjust addresses in \p LBR entry.
  void adjustLBR(LBREntry &LBR, const MMapInfo &MMI) const {
    adjustAddress(LBR.From, MMI);
    adjustAddress(LBR.To, MMI);
  }

  /// Ignore kernel/user transition LBR if requested
  bool ignoreKernelInterrupt(LBREntry &LBR) const;

  /// Populate functions in \p BC with profile.
  void processProfile(BinaryContext &BC);

  /// Start an aggregation job asynchronously.
  void start();

  /// Returns true if this aggregation job is using a translation table to
  /// remap samples collected on binaries already processed by BOLT.
  bool usesBAT() const { return BAT; }

  /// Force all subprocesses to stop and cancel aggregation
  void abort();

  /// Dump data structures into a file readable by llvm-bolt
  std::error_code writeAggregatedFile(StringRef OutputFilename) const;

  /// Dump translated data structures into YAML
  std::error_code writeBATYAML(BinaryContext &BC,
                               StringRef OutputFilename) const;

  /// Filter out binaries based on PID
  void filterBinaryMMapInfo();

  /// If we have a build-id available for the input file, use it to assist
  /// matching profile to a binary.
  ///
  /// If the binary name changed after profile collection, use build-id
  /// to get the proper name in perf data when build-ids are available.
  /// If \p FileBuildID has no match, then issue an error and exit.
  void processFileBuildID(StringRef FileBuildID);

  /// Debugging dump methods
  void dump() const;
  void dump(const PerfBranchSample &Sample) const;
  void dump(const PerfMemSample &Sample) const;

  /// Profile diagnostics print methods
  void printLongRangeTracesDiagnostic() const;
  void printBranchSamplesDiagnostics() const;
  void printBasicSamplesDiagnostics(uint64_t OutOfRangeSamples) const;
  void printBranchStacksDiagnostics(uint64_t IgnoredSamples) const;

public:
  /// If perf.data was collected without build ids, the buildid-list may contain
  /// incomplete entries. Return true if the buffer containing
  /// "perf buildid-list" output has only valid entries and is non- empty.
  /// Return false otherwise.
  bool hasAllBuildIDs();

  /// Parse the output generated by "perf buildid-list" to extract build-ids
  /// and return a file name matching a given \p FileBuildID.
  std::optional<StringRef> getFileNameForBuildID(StringRef FileBuildID);

  /// Get a constant reference to the parsed binary mmap entries.
  const std::unordered_map<uint64_t, MMapInfo> &getBinaryMMapInfo() {
    return BinaryMMapInfo;
  }

  friend class YAMLProfileWriter;
};

inline raw_ostream &operator<<(raw_ostream &OS,
                               const DataAggregator::LBREntry &L) {
  OS << formatv("{0:x} -> {1:x}/{2}", L.From, L.To, L.Mispred ? 'M' : 'P');
  return OS;
}

inline raw_ostream &operator<<(raw_ostream &OS,
                               const DataAggregator::Trace &T) {
  switch (T.Branch) {
  case DataAggregator::Trace::FT_ONLY:
  case DataAggregator::Trace::FT_EXTERNAL_ORIGIN:
    break;
  default:
    OS << Twine::utohexstr(T.Branch) << " -> ";
  }
  OS << Twine::utohexstr(T.From);
  if (T.To != DataAggregator::Trace::BR_ONLY)
    OS << " ... " << Twine::utohexstr(T.To);
  return OS;
}
} // namespace bolt
} // namespace llvm

#endif<|MERGE_RESOLUTION|>--- conflicted
+++ resolved
@@ -99,14 +99,11 @@
     uint64_t Addr;
   };
 
-<<<<<<< HEAD
-=======
   /// Container for the unit of branch data.
   /// Backwards compatible with legacy use for branches and fall-throughs:
   /// - if \p Branch is FT_ONLY or FT_EXTERNAL_ORIGIN, the trace only
   ///   contains fall-through data,
   /// - if \p To is BR_ONLY, the trace only contains branch data.
->>>>>>> 4084ffcf
   struct Trace {
     static constexpr const uint64_t EXTERNAL = 0ULL;
     static constexpr const uint64_t BR_ONLY = -1ULL;
@@ -133,16 +130,11 @@
 
   /// Intermediate storage for profile data. We save the results of parsing
   /// and use them later for processing and assigning profile.
-<<<<<<< HEAD
-  std::unordered_map<Trace, TakenBranchInfo, TraceHash> BranchLBRs;
-  std::unordered_map<Trace, FTInfo, TraceHash> FallthroughLBRs;
-=======
   std::unordered_map<Trace, TakenBranchInfo, TraceHash> TraceMap;
   std::vector<std::pair<Trace, TakenBranchInfo>> Traces;
   /// Pre-populated addresses of returns, coming from pre-aggregated data or
   /// disassembly. Used to disambiguate call-continuation fall-throughs.
   std::unordered_set<uint64_t> Returns;
->>>>>>> 4084ffcf
   std::unordered_map<uint64_t, uint64_t> BasicSamples;
   std::vector<PerfMemSample> MemSamples;
 
@@ -415,17 +407,10 @@
   /// <id> - build id of the object containing the address. We can skip it for
   /// the main binary and use "X" for an unknown object. This will save some
   /// space and facilitate human parsing.
-<<<<<<< HEAD
   ///
   /// <offset> - hex offset from the object base load address (0 for the
   /// main executable unless it's PIE) to the address.
   ///
-=======
-  ///
-  /// <offset> - hex offset from the object base load address (0 for the
-  /// main executable unless it's PIE) to the address.
-  ///
->>>>>>> 4084ffcf
   /// <count> - total aggregated count.
   ///
   /// <mispred_count> - the number of times the branch was mispredicted.
