--- conflicted
+++ resolved
@@ -90,20 +90,12 @@
 
 ```
 -line-size=<uint>   - number of entries per line (default 256).
-<<<<<<< HEAD
-                      Use 128 if the heatmap doesn't fit screen horizontally.
--block-size=<uint>[:<pow2>,...]  - heatmap bucket size in bytes (default 64),
-                      optionally followed by power-of-two zoom-out scales to
-                      produce coarse grained heatmaps (default 6, 2, 6 =>
-                      4K, 16K, 1MB).
-=======
                       Use a smaller value (e.g. 128) if the heatmap doesn't fit
                       the screen horizontally.
 -block-size=<initial size>[,<zoom-out size>,...] - heatmap bucket size,
                       optionally followed by zoom-out sizes to produce coarse-
                       grained heatmaps. Size can be specified in human-readable
                       format with [kKmMgG][i][B] suffix. Default 64B, 4K, 256K.
->>>>>>> 88738a74
 -max-address=<uint> - maximum address considered valid for heatmap (default 4GB)
 -print-mappings     - print mappings in the legend, between characters/blocks and text sections (default false)
 ```