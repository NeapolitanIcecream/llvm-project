--- conflicted
+++ resolved
@@ -359,8 +359,6 @@
   return ReturnTypeRange;
 }
 
-<<<<<<< HEAD
-=======
 static SourceLocation findLambdaTrailingReturnInsertLoc(
     const CXXMethodDecl *Method, const SourceManager &SM,
     const LangOptions &LangOpts, const ASTContext &Ctx) {
@@ -403,7 +401,6 @@
   return {};
 }
 
->>>>>>> eb0f1dc0
 static void keepSpecifiers(std::string &ReturnType, std::string &Auto,
                            SourceRange ReturnTypeCVRange, const FunctionDecl &F,
                            const FriendDecl *Fr, const ASTContext &Ctx,
