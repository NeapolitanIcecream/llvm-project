--- conflicted
+++ resolved
@@ -33,11 +33,7 @@
 
 } // namespace
 
-<<<<<<< HEAD
-RewriteRuleWith<std::string> stringviewNullptrCheckImpl() {
-=======
 static RewriteRuleWith<std::string> stringviewNullptrCheckImpl() {
->>>>>>> eb0f1dc0
   auto ConstructionWarning =
       cat("constructing basic_string_view from null is undefined; replace with "
           "the default constructor");
