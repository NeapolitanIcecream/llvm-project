//===--- CleanupCtadCheck.cpp - clang-tidy --------------------------------===//
//
// Part of the LLVM Project, under the Apache License v2.0 with LLVM Exceptions.
// See https://llvm.org/LICENSE.txt for license information.
// SPDX-License-Identifier: Apache-2.0 WITH LLVM-exception
//
//===----------------------------------------------------------------------===//

#include "CleanupCtadCheck.h"
#include "../utils/TransformerClangTidyCheck.h"
#include "clang/ASTMatchers/ASTMatchers.h"
#include "clang/Tooling/Transformer/RangeSelector.h"
#include "clang/Tooling/Transformer/RewriteRule.h"
#include "clang/Tooling/Transformer/Stencil.h"

using namespace ::clang::ast_matchers;
using namespace ::clang::transformer;

namespace clang::tidy::abseil {

<<<<<<< HEAD
RewriteRuleWith<std::string> cleanupCtadCheckImpl() {
=======
static RewriteRuleWith<std::string> cleanupCtadCheckImpl() {
>>>>>>> eb0f1dc0
  auto WarningMessage = cat("prefer absl::Cleanup's class template argument "
                            "deduction pattern in C++17 and higher");

  return makeRule(
      declStmt(hasSingleDecl(varDecl(
          hasType(autoType()), hasTypeLoc(typeLoc().bind("auto_type_loc")),
          hasInitializer(hasDescendant(
              callExpr(callee(functionDecl(hasName("absl::MakeCleanup"))),
                       argumentCountIs(1))
                  .bind("make_cleanup_call")))))),
      {changeTo(node("auto_type_loc"), cat("absl::Cleanup")),
       changeTo(node("make_cleanup_call"), cat(callArgs("make_cleanup_call")))},
      WarningMessage);
}

CleanupCtadCheck::CleanupCtadCheck(StringRef Name, ClangTidyContext *Context)
    : utils::TransformerClangTidyCheck(cleanupCtadCheckImpl(), Name, Context) {}

} // namespace clang::tidy::abseil<|MERGE_RESOLUTION|>--- conflicted
+++ resolved
@@ -18,11 +18,7 @@
 
 namespace clang::tidy::abseil {
 
-<<<<<<< HEAD
-RewriteRuleWith<std::string> cleanupCtadCheckImpl() {
-=======
 static RewriteRuleWith<std::string> cleanupCtadCheckImpl() {
->>>>>>> eb0f1dc0
   auto WarningMessage = cat("prefer absl::Cleanup's class template argument "
                             "deduction pattern in C++17 and higher");
 
