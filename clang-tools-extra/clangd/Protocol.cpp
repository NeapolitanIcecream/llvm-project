//===--- Protocol.cpp - Language Server Protocol Implementation -----------===//
//
// Part of the LLVM Project, under the Apache License v2.0 with LLVM Exceptions.
// See https://llvm.org/LICENSE.txt for license information.
// SPDX-License-Identifier: Apache-2.0 WITH LLVM-exception
//
//===----------------------------------------------------------------------===//
//
// This file contains the serialization code for the LSP structs.
//
//===----------------------------------------------------------------------===//

#include "Protocol.h"
#include "URI.h"
#include "support/Logger.h"
#include "clang/Basic/LLVM.h"
#include "clang/Index/IndexSymbol.h"
#include "llvm/ADT/StringExtras.h"
#include "llvm/ADT/StringRef.h"
#include "llvm/ADT/StringSwitch.h"
#include "llvm/Support/ErrorHandling.h"
#include "llvm/Support/JSON.h"
#include "llvm/Support/Path.h"
#include "llvm/Support/raw_ostream.h"

namespace clang {
namespace clangd {
namespace {

// Helper that doesn't treat `null` and absent fields as failures.
template <typename T>
bool mapOptOrNull(const llvm::json::Value &Params, llvm::StringLiteral Prop,
                  T &Out, llvm::json::Path P) {
  auto *O = Params.getAsObject();
  assert(O);
  auto *V = O->get(Prop);
  // Field is missing or null.
  if (!V || V->getAsNull())
    return true;
  return fromJSON(*V, Out, P.field(Prop));
}
} // namespace

char LSPError::ID;

URIForFile URIForFile::canonicalize(llvm::StringRef AbsPath,
                                    llvm::StringRef TUPath) {
  assert(llvm::sys::path::is_absolute(AbsPath) && "the path is relative");
  auto Resolved = URI::resolvePath(AbsPath, TUPath);
  if (!Resolved) {
    elog("URIForFile: failed to resolve path {0} with TU path {1}: "
         "{2}.\nUsing unresolved path.",
         AbsPath, TUPath, Resolved.takeError());
    return URIForFile(std::string(AbsPath));
  }
  return URIForFile(std::move(*Resolved));
}

llvm::Expected<URIForFile> URIForFile::fromURI(const URI &U,
                                               llvm::StringRef HintPath) {
  auto Resolved = URI::resolve(U, HintPath);
  if (!Resolved)
    return Resolved.takeError();
  return URIForFile(std::move(*Resolved));
}

bool fromJSON(const llvm::json::Value &E, URIForFile &R, llvm::json::Path P) {
  if (auto S = E.getAsString()) {
    auto Parsed = URI::parse(*S);
    if (!Parsed) {
      consumeError(Parsed.takeError());
      P.report("failed to parse URI");
      return false;
    }
    if (Parsed->scheme() != "file" && Parsed->scheme() != "test") {
      P.report("clangd only supports 'file' URI scheme for workspace files");
      return false;
    }
    // "file" and "test" schemes do not require hint path.
    auto U = URIForFile::fromURI(*Parsed, /*HintPath=*/"");
    if (!U) {
      P.report("unresolvable URI");
      consumeError(U.takeError());
      return false;
    }
    R = std::move(*U);
    return true;
  }
  return false;
}

llvm::json::Value toJSON(const URIForFile &U) { return U.uri(); }

llvm::raw_ostream &operator<<(llvm::raw_ostream &OS, const URIForFile &U) {
  return OS << U.uri();
}

llvm::json::Value toJSON(const TextDocumentIdentifier &R) {
  return llvm::json::Object{{"uri", R.uri}};
}

bool fromJSON(const llvm::json::Value &Params, TextDocumentIdentifier &R,
              llvm::json::Path P) {
  llvm::json::ObjectMapper O(Params, P);
  return O && O.map("uri", R.uri);
}

llvm::json::Value toJSON(const VersionedTextDocumentIdentifier &R) {
  auto Result = toJSON(static_cast<const TextDocumentIdentifier &>(R));
  Result.getAsObject()->try_emplace("version", R.version);
  return Result;
}

bool fromJSON(const llvm::json::Value &Params,
              VersionedTextDocumentIdentifier &R, llvm::json::Path P) {
  llvm::json::ObjectMapper O(Params, P);
  return fromJSON(Params, static_cast<TextDocumentIdentifier &>(R), P) && O &&
         O.map("version", R.version);
}

bool fromJSON(const llvm::json::Value &Params, Position &R,
              llvm::json::Path P) {
  llvm::json::ObjectMapper O(Params, P);
  return O && O.map("line", R.line) && O.map("character", R.character);
}

llvm::json::Value toJSON(const Position &P) {
  return llvm::json::Object{
      {"line", P.line},
      {"character", P.character},
  };
}

llvm::raw_ostream &operator<<(llvm::raw_ostream &OS, const Position &P) {
  return OS << P.line << ':' << P.character;
}

bool fromJSON(const llvm::json::Value &Params, Range &R, llvm::json::Path P) {
  llvm::json::ObjectMapper O(Params, P);
  return O && O.map("start", R.start) && O.map("end", R.end);
}

llvm::json::Value toJSON(const Range &P) {
  return llvm::json::Object{
      {"start", P.start},
      {"end", P.end},
  };
}

llvm::raw_ostream &operator<<(llvm::raw_ostream &OS, const Range &R) {
  return OS << R.start << '-' << R.end;
}

llvm::json::Value toJSON(const Location &P) {
  return llvm::json::Object{
      {"uri", P.uri},
      {"range", P.range},
  };
}

llvm::raw_ostream &operator<<(llvm::raw_ostream &OS, const Location &L) {
  return OS << L.range << '@' << L.uri;
}

llvm::json::Value toJSON(const ReferenceLocation &P) {
  llvm::json::Object Result{
      {"uri", P.uri},
      {"range", P.range},
  };
  if (P.containerName)
    Result.insert({"containerName", P.containerName});
  return Result;
}

llvm::raw_ostream &operator<<(llvm::raw_ostream &OS,
                              const ReferenceLocation &L) {
  return OS << L.range << '@' << L.uri << " (container: " << L.containerName
            << ")";
}

bool fromJSON(const llvm::json::Value &Params, TextDocumentItem &R,
              llvm::json::Path P) {
  llvm::json::ObjectMapper O(Params, P);
  return O && O.map("uri", R.uri) && O.map("languageId", R.languageId) &&
         O.map("version", R.version) && O.map("text", R.text);
}

bool fromJSON(const llvm::json::Value &Params, TextEdit &R,
              llvm::json::Path P) {
  llvm::json::ObjectMapper O(Params, P);
  return O && O.map("range", R.range) && O.map("newText", R.newText) &&
         O.mapOptional("annotationId", R.annotationId);
}

llvm::json::Value toJSON(const TextEdit &P) {
  llvm::json::Object Result{
      {"range", P.range},
      {"newText", P.newText},
  };
  if (!P.annotationId.empty())
    Result["annotationId"] = P.annotationId;
  return Result;
}

bool fromJSON(const llvm::json::Value &Params, ChangeAnnotation &R,
              llvm::json::Path P) {
  llvm::json::ObjectMapper O(Params, P);
  return O && O.map("label", R.label) &&
         O.map("needsConfirmation", R.needsConfirmation) &&
         O.mapOptional("description", R.description);
}
llvm::json::Value toJSON(const ChangeAnnotation & CA) {
  llvm::json::Object Result{{"label", CA.label}};
  if (CA.needsConfirmation)
    Result["needsConfirmation"] = *CA.needsConfirmation;
  if (!CA.description.empty())
    Result["description"] = CA.description;
  return Result;
}

bool fromJSON(const llvm::json::Value &Params, TextDocumentEdit &R,
              llvm::json::Path P) {
  llvm::json::ObjectMapper O(Params, P);
  return O && O.map("textDocument", R.textDocument) && O.map("edits", R.edits);
}
llvm::json::Value toJSON(const TextDocumentEdit &P) {
  llvm::json::Object Result{{"textDocument", P.textDocument},
                            {"edits", P.edits}};
  return Result;
}

llvm::raw_ostream &operator<<(llvm::raw_ostream &OS, const TextEdit &TE) {
  OS << TE.range << " => \"";
  llvm::printEscapedString(TE.newText, OS);
  return OS << '"';
}

bool fromJSON(const llvm::json::Value &E, TraceLevel &Out, llvm::json::Path P) {
  if (auto S = E.getAsString()) {
    if (*S == "off") {
      Out = TraceLevel::Off;
      return true;
    }
    if (*S == "messages") {
      Out = TraceLevel::Messages;
      return true;
    }
    if (*S == "verbose") {
      Out = TraceLevel::Verbose;
      return true;
    }
  }
  return false;
}

bool fromJSON(const llvm::json::Value &E, SymbolKind &Out, llvm::json::Path P) {
  if (auto T = E.getAsInteger()) {
    if (*T < static_cast<int>(SymbolKind::File) ||
        *T > static_cast<int>(SymbolKind::TypeParameter))
      return false;
    Out = static_cast<SymbolKind>(*T);
    return true;
  }
  return false;
}

bool fromJSON(const llvm::json::Value &E, SymbolKindBitset &Out,
              llvm::json::Path P) {
  if (auto *A = E.getAsArray()) {
    for (size_t I = 0; I < A->size(); ++I) {
      SymbolKind KindOut;
      if (fromJSON((*A)[I], KindOut, P.index(I)))
        Out.set(size_t(KindOut));
    }
    return true;
  }
  return false;
}

SymbolKind adjustKindToCapability(SymbolKind Kind,
                                  SymbolKindBitset &SupportedSymbolKinds) {
  auto KindVal = static_cast<size_t>(Kind);
  if (KindVal >= SymbolKindMin && KindVal <= SupportedSymbolKinds.size() &&
      SupportedSymbolKinds[KindVal])
    return Kind;

  switch (Kind) {
  // Provide some fall backs for common kinds that are close enough.
  case SymbolKind::Struct:
    return SymbolKind::Class;
  case SymbolKind::EnumMember:
    return SymbolKind::Enum;
  default:
    return SymbolKind::String;
  }
}

SymbolKind indexSymbolKindToSymbolKind(index::SymbolKind Kind) {
  switch (Kind) {
  case index::SymbolKind::Unknown:
    return SymbolKind::Variable;
  case index::SymbolKind::Module:
    return SymbolKind::Module;
  case index::SymbolKind::Namespace:
    return SymbolKind::Namespace;
  case index::SymbolKind::NamespaceAlias:
    return SymbolKind::Namespace;
  case index::SymbolKind::Macro:
    return SymbolKind::String;
  case index::SymbolKind::Enum:
    return SymbolKind::Enum;
  case index::SymbolKind::Struct:
    return SymbolKind::Struct;
  case index::SymbolKind::Class:
    return SymbolKind::Class;
  case index::SymbolKind::Protocol:
    return SymbolKind::Interface;
  case index::SymbolKind::Extension:
    return SymbolKind::Interface;
  case index::SymbolKind::Union:
    return SymbolKind::Class;
  case index::SymbolKind::TypeAlias:
    return SymbolKind::Class;
  case index::SymbolKind::Function:
    return SymbolKind::Function;
  case index::SymbolKind::Variable:
    return SymbolKind::Variable;
  case index::SymbolKind::Field:
    return SymbolKind::Field;
  case index::SymbolKind::EnumConstant:
    return SymbolKind::EnumMember;
  case index::SymbolKind::InstanceMethod:
  case index::SymbolKind::ClassMethod:
  case index::SymbolKind::StaticMethod:
    return SymbolKind::Method;
  case index::SymbolKind::InstanceProperty:
  case index::SymbolKind::ClassProperty:
  case index::SymbolKind::StaticProperty:
    return SymbolKind::Property;
  case index::SymbolKind::Constructor:
  case index::SymbolKind::Destructor:
    return SymbolKind::Constructor;
  case index::SymbolKind::ConversionFunction:
    return SymbolKind::Function;
  case index::SymbolKind::Parameter:
  case index::SymbolKind::NonTypeTemplateParm:
    return SymbolKind::Variable;
  case index::SymbolKind::Using:
    return SymbolKind::Namespace;
  case index::SymbolKind::TemplateTemplateParm:
  case index::SymbolKind::TemplateTypeParm:
    return SymbolKind::TypeParameter;
  case index::SymbolKind::Concept:
    return SymbolKind::Interface;
  }
  llvm_unreachable("invalid symbol kind");
}

bool fromJSON(const llvm::json::Value &Params, ClientCapabilities &R,
              llvm::json::Path P) {
  const llvm::json::Object *O = Params.getAsObject();
  if (!O) {
    P.report("expected object");
    return false;
  }
  if (auto *TextDocument = O->getObject("textDocument")) {
    if (auto *SemanticHighlighting =
            TextDocument->getObject("semanticHighlightingCapabilities")) {
      if (auto SemanticHighlightingSupport =
              SemanticHighlighting->getBoolean("semanticHighlighting"))
        R.TheiaSemanticHighlighting = *SemanticHighlightingSupport;
    }
    if (auto *InactiveRegions =
            TextDocument->getObject("inactiveRegionsCapabilities")) {
      if (auto InactiveRegionsSupport =
              InactiveRegions->getBoolean("inactiveRegions")) {
        R.InactiveRegions = *InactiveRegionsSupport;
      }
    }
    if (TextDocument->getObject("semanticTokens"))
      R.SemanticTokens = true;
    if (auto *Diagnostics = TextDocument->getObject("publishDiagnostics")) {
      if (auto CategorySupport = Diagnostics->getBoolean("categorySupport"))
        R.DiagnosticCategory = *CategorySupport;
      if (auto CodeActions = Diagnostics->getBoolean("codeActionsInline"))
        R.DiagnosticFixes = *CodeActions;
      if (auto RelatedInfo = Diagnostics->getBoolean("relatedInformation"))
        R.DiagnosticRelatedInformation = *RelatedInfo;
    }
    if (auto *References = TextDocument->getObject("references"))
      if (auto ContainerSupport = References->getBoolean("container"))
        R.ReferenceContainer = *ContainerSupport;
    if (auto *Completion = TextDocument->getObject("completion")) {
      if (auto *Item = Completion->getObject("completionItem")) {
        if (auto SnippetSupport = Item->getBoolean("snippetSupport"))
          R.CompletionSnippets = *SnippetSupport;
        if (auto LabelDetailsSupport = Item->getBoolean("labelDetailsSupport"))
          R.CompletionLabelDetail = *LabelDetailsSupport;
        if (const auto *DocumentationFormat =
                Item->getArray("documentationFormat")) {
          for (const auto &Format : *DocumentationFormat) {
            if (fromJSON(Format, R.CompletionDocumentationFormat, P))
              break;
          }
        }
      }
      if (auto *ItemKind = Completion->getObject("completionItemKind")) {
        if (auto *ValueSet = ItemKind->get("valueSet")) {
          R.CompletionItemKinds.emplace();
          if (!fromJSON(*ValueSet, *R.CompletionItemKinds,
                        P.field("textDocument")
                            .field("completion")
                            .field("completionItemKind")
                            .field("valueSet")))
            return false;
        }
      }
      if (auto EditsNearCursor = Completion->getBoolean("editsNearCursor"))
        R.CompletionFixes = *EditsNearCursor;
    }
    if (auto *CodeAction = TextDocument->getObject("codeAction")) {
      if (CodeAction->getObject("codeActionLiteralSupport"))
        R.CodeActionStructure = true;
    }
    if (auto *DocumentSymbol = TextDocument->getObject("documentSymbol")) {
      if (auto HierarchicalSupport =
              DocumentSymbol->getBoolean("hierarchicalDocumentSymbolSupport"))
        R.HierarchicalDocumentSymbol = *HierarchicalSupport;
    }
    if (auto *Hover = TextDocument->getObject("hover")) {
      if (auto *ContentFormat = Hover->getArray("contentFormat")) {
        for (const auto &Format : *ContentFormat) {
          if (fromJSON(Format, R.HoverContentFormat, P))
            break;
        }
      }
    }
    if (auto *Help = TextDocument->getObject("signatureHelp")) {
      R.HasSignatureHelp = true;
      if (auto *Info = Help->getObject("signatureInformation")) {
        if (auto *Parameter = Info->getObject("parameterInformation")) {
          if (auto OffsetSupport = Parameter->getBoolean("labelOffsetSupport"))
            R.OffsetsInSignatureHelp = *OffsetSupport;
        }
        if (const auto *DocumentationFormat =
                Info->getArray("documentationFormat")) {
          for (const auto &Format : *DocumentationFormat) {
            if (fromJSON(Format, R.SignatureHelpDocumentationFormat, P))
              break;
          }
        }
      }
    }
    if (auto *Folding = TextDocument->getObject("foldingRange")) {
      if (auto LineFolding = Folding->getBoolean("lineFoldingOnly"))
        R.LineFoldingOnly = *LineFolding;
    }
    if (auto *Rename = TextDocument->getObject("rename")) {
      if (auto RenameSupport = Rename->getBoolean("prepareSupport"))
        R.RenamePrepareSupport = *RenameSupport;
    }
  }
  if (auto *Workspace = O->getObject("workspace")) {
    if (auto *Symbol = Workspace->getObject("symbol")) {
      if (auto *SymbolKind = Symbol->getObject("symbolKind")) {
        if (auto *ValueSet = SymbolKind->get("valueSet")) {
          R.WorkspaceSymbolKinds.emplace();
          if (!fromJSON(*ValueSet, *R.WorkspaceSymbolKinds,
                        P.field("workspace")
                            .field("symbol")
                            .field("symbolKind")
                            .field("valueSet")))
            return false;
        }
      }
    }
    if (auto *SemanticTokens = Workspace->getObject("semanticTokens")) {
      if (auto RefreshSupport = SemanticTokens->getBoolean("refreshSupport"))
        R.SemanticTokenRefreshSupport = *RefreshSupport;
    }
    if (auto *WorkspaceEdit = Workspace->getObject("workspaceEdit")) {
      if (auto DocumentChanges = WorkspaceEdit->getBoolean("documentChanges"))
        R.DocumentChanges = *DocumentChanges;
      if (WorkspaceEdit->getObject("changeAnnotationSupport")) {
        R.ChangeAnnotation = true;
      }
    }
  }
  if (auto *Window = O->getObject("window")) {
    if (auto WorkDoneProgress = Window->getBoolean("workDoneProgress"))
      R.WorkDoneProgress = *WorkDoneProgress;
    if (auto Implicit = Window->getBoolean("implicitWorkDoneProgressCreate"))
      R.ImplicitProgressCreation = *Implicit;
  }
  if (auto *General = O->getObject("general")) {
    if (auto *StaleRequestSupport = General->getObject("staleRequestSupport")) {
      if (auto Cancel = StaleRequestSupport->getBoolean("cancel"))
        R.CancelsStaleRequests = *Cancel;
    }
    if (auto *PositionEncodings = General->get("positionEncodings")) {
      R.PositionEncodings.emplace();
      if (!fromJSON(*PositionEncodings, *R.PositionEncodings,
                    P.field("general").field("positionEncodings")))
        return false;
    }
  }
  if (auto *OffsetEncoding = O->get("offsetEncoding")) {
    R.PositionEncodings.emplace();
    elog("offsetEncoding capability is a deprecated clangd extension that'll "
         "go away with clangd 23. Migrate to standard positionEncodings "
         "capability introduced by LSP 3.17");
    if (!fromJSON(*OffsetEncoding, *R.PositionEncodings,
                  P.field("offsetEncoding")))
      return false;
  }

  if (auto *Experimental = O->getObject("experimental")) {
    if (auto *TextDocument = Experimental->getObject("textDocument")) {
      if (auto *Completion = TextDocument->getObject("completion")) {
        if (auto EditsNearCursor = Completion->getBoolean("editsNearCursor"))
          R.CompletionFixes |= *EditsNearCursor;
      }
      if (auto *References = TextDocument->getObject("references")) {
        if (auto ContainerSupport = References->getBoolean("container")) {
          R.ReferenceContainer |= *ContainerSupport;
        }
      }
      if (auto *Diagnostics = TextDocument->getObject("publishDiagnostics")) {
        if (auto CodeActions = Diagnostics->getBoolean("codeActionsInline")) {
          R.DiagnosticFixes |= *CodeActions;
        }
      }
      if (auto *InactiveRegions =
              TextDocument->getObject("inactiveRegionsCapabilities")) {
        if (auto InactiveRegionsSupport =
                InactiveRegions->getBoolean("inactiveRegions")) {
          R.InactiveRegions |= *InactiveRegionsSupport;
        }
      }
    }
    if (auto *Window = Experimental->getObject("window")) {
      if (auto Implicit =
              Window->getBoolean("implicitWorkDoneProgressCreate")) {
        R.ImplicitProgressCreation |= *Implicit;
      }
    }
    if (auto *OffsetEncoding = Experimental->get("offsetEncoding")) {
<<<<<<< HEAD
      R.offsetEncoding.emplace();
      if (!fromJSON(*OffsetEncoding, *R.offsetEncoding,
=======
      R.PositionEncodings.emplace();
      elog("offsetEncoding capability is a deprecated clangd extension that'll "
           "go away with clangd 23. Migrate to standard positionEncodings "
           "capability introduced by LSP 3.17");
      if (!fromJSON(*OffsetEncoding, *R.PositionEncodings,
>>>>>>> eb0f1dc0
                    P.field("offsetEncoding")))
        return false;
    }
  }

  return true;
}

bool fromJSON(const llvm::json::Value &Params, InitializeParams &R,
              llvm::json::Path P) {
  llvm::json::ObjectMapper O(Params, P);
  if (!O)
    return false;
  // We deliberately don't fail if we can't parse individual fields.
  // Failing to handle a slightly malformed initialize would be a disaster.
  O.map("processId", R.processId);
  O.map("rootUri", R.rootUri);
  O.map("rootPath", R.rootPath);
  O.map("capabilities", R.capabilities);
  if (auto *RawCaps = Params.getAsObject()->getObject("capabilities"))
    R.rawCapabilities = *RawCaps;
  O.map("trace", R.trace);
  O.map("initializationOptions", R.initializationOptions);
  return true;
}

llvm::json::Value toJSON(const WorkDoneProgressCreateParams &P) {
  return llvm::json::Object{{"token", P.token}};
}

llvm::json::Value toJSON(const WorkDoneProgressBegin &P) {
  llvm::json::Object Result{
      {"kind", "begin"},
      {"title", P.title},
  };
  if (P.cancellable)
    Result["cancellable"] = true;
  if (P.percentage)
    Result["percentage"] = 0;

  // FIXME: workaround for older gcc/clang
  return std::move(Result);
}

llvm::json::Value toJSON(const WorkDoneProgressReport &P) {
  llvm::json::Object Result{{"kind", "report"}};
  if (P.cancellable)
    Result["cancellable"] = *P.cancellable;
  if (P.message)
    Result["message"] = *P.message;
  if (P.percentage)
    Result["percentage"] = *P.percentage;
  // FIXME: workaround for older gcc/clang
  return std::move(Result);
}

llvm::json::Value toJSON(const WorkDoneProgressEnd &P) {
  llvm::json::Object Result{{"kind", "end"}};
  if (P.message)
    Result["message"] = *P.message;
  // FIXME: workaround for older gcc/clang
  return std::move(Result);
}

llvm::json::Value toJSON(const MessageType &R) {
  return static_cast<int64_t>(R);
}

llvm::json::Value toJSON(const ShowMessageParams &R) {
  return llvm::json::Object{{"type", R.type}, {"message", R.message}};
}

bool fromJSON(const llvm::json::Value &Params, DidOpenTextDocumentParams &R,
              llvm::json::Path P) {
  llvm::json::ObjectMapper O(Params, P);
  return O && O.map("textDocument", R.textDocument);
}

bool fromJSON(const llvm::json::Value &Params, DidCloseTextDocumentParams &R,
              llvm::json::Path P) {
  llvm::json::ObjectMapper O(Params, P);
  return O && O.map("textDocument", R.textDocument);
}

bool fromJSON(const llvm::json::Value &Params, DidSaveTextDocumentParams &R,
              llvm::json::Path P) {
  llvm::json::ObjectMapper O(Params, P);
  return O && O.map("textDocument", R.textDocument);
}

bool fromJSON(const llvm::json::Value &Params, DidChangeTextDocumentParams &R,
              llvm::json::Path P) {
  llvm::json::ObjectMapper O(Params, P);
  return O && O.map("textDocument", R.textDocument) &&
         O.map("contentChanges", R.contentChanges) &&
         O.map("wantDiagnostics", R.wantDiagnostics) &&
         mapOptOrNull(Params, "forceRebuild", R.forceRebuild, P);
}

bool fromJSON(const llvm::json::Value &E, FileChangeType &Out,
              llvm::json::Path P) {
  if (auto T = E.getAsInteger()) {
    if (*T < static_cast<int>(FileChangeType::Created) ||
        *T > static_cast<int>(FileChangeType::Deleted))
      return false;
    Out = static_cast<FileChangeType>(*T);
    return true;
  }
  return false;
}

bool fromJSON(const llvm::json::Value &Params, FileEvent &R,
              llvm::json::Path P) {
  llvm::json::ObjectMapper O(Params, P);
  return O && O.map("uri", R.uri) && O.map("type", R.type);
}

bool fromJSON(const llvm::json::Value &Params, DidChangeWatchedFilesParams &R,
              llvm::json::Path P) {
  llvm::json::ObjectMapper O(Params, P);
  return O && O.map("changes", R.changes);
}

bool fromJSON(const llvm::json::Value &Params,
              TextDocumentContentChangeEvent &R, llvm::json::Path P) {
  llvm::json::ObjectMapper O(Params, P);
  return O && O.map("range", R.range) && O.map("rangeLength", R.rangeLength) &&
         O.map("text", R.text);
}

bool fromJSON(const llvm::json::Value &Params, DocumentRangeFormattingParams &R,
              llvm::json::Path P) {
  llvm::json::ObjectMapper O(Params, P);
  return O && O.map("textDocument", R.textDocument) && O.map("range", R.range);
  ;
}

bool fromJSON(const llvm::json::Value &Params,
              DocumentRangesFormattingParams &R, llvm::json::Path P) {
  llvm::json::ObjectMapper O(Params, P);
  return O && O.map("textDocument", R.textDocument) &&
         O.map("ranges", R.ranges);
  ;
}

bool fromJSON(const llvm::json::Value &Params,
              DocumentOnTypeFormattingParams &R, llvm::json::Path P) {
  llvm::json::ObjectMapper O(Params, P);
  return O && O.map("textDocument", R.textDocument) &&
         O.map("position", R.position) && O.map("ch", R.ch);
}

bool fromJSON(const llvm::json::Value &Params, DocumentFormattingParams &R,
              llvm::json::Path P) {
  llvm::json::ObjectMapper O(Params, P);
  return O && O.map("textDocument", R.textDocument);
}

bool fromJSON(const llvm::json::Value &Params, DocumentSymbolParams &R,
              llvm::json::Path P) {
  llvm::json::ObjectMapper O(Params, P);
  return O && O.map("textDocument", R.textDocument);
}

llvm::json::Value toJSON(const DiagnosticRelatedInformation &DRI) {
  return llvm::json::Object{
      {"location", DRI.location},
      {"message", DRI.message},
  };
}

llvm::json::Value toJSON(DiagnosticTag Tag) { return static_cast<int>(Tag); }

llvm::json::Value toJSON(const CodeDescription &D) {
  return llvm::json::Object{{"href", D.href}};
}

llvm::json::Value toJSON(const Diagnostic &D) {
  llvm::json::Object Diag{
      {"range", D.range},
      {"severity", D.severity},
      {"message", D.message},
  };
  if (D.category)
    Diag["category"] = *D.category;
  if (D.codeActions)
    Diag["codeActions"] = D.codeActions;
  if (!D.code.empty())
    Diag["code"] = D.code;
  if (D.codeDescription)
    Diag["codeDescription"] = *D.codeDescription;
  if (!D.source.empty())
    Diag["source"] = D.source;
  if (D.relatedInformation)
    Diag["relatedInformation"] = *D.relatedInformation;
  if (!D.data.empty())
    Diag["data"] = llvm::json::Object(D.data);
  if (!D.tags.empty())
    Diag["tags"] = llvm::json::Array{D.tags};
  // FIXME: workaround for older gcc/clang
  return std::move(Diag);
}

bool fromJSON(const llvm::json::Value &Params, Diagnostic &R,
              llvm::json::Path P) {
  llvm::json::ObjectMapper O(Params, P);
  if (!O)
    return false;
  if (auto *Data = Params.getAsObject()->getObject("data"))
    R.data = *Data;
  return O.map("range", R.range) && O.map("message", R.message) &&
         mapOptOrNull(Params, "severity", R.severity, P) &&
         mapOptOrNull(Params, "category", R.category, P) &&
         mapOptOrNull(Params, "code", R.code, P) &&
         mapOptOrNull(Params, "source", R.source, P);
}

llvm::json::Value toJSON(const PublishDiagnosticsParams &PDP) {
  llvm::json::Object Result{
      {"uri", PDP.uri},
      {"diagnostics", PDP.diagnostics},
  };
  if (PDP.version)
    Result["version"] = PDP.version;
  return std::move(Result);
}

bool fromJSON(const llvm::json::Value &Params, CodeActionContext &R,
              llvm::json::Path P) {
  llvm::json::ObjectMapper O(Params, P);
  if (!O || !O.map("diagnostics", R.diagnostics))
    return false;
  O.map("only", R.only);
  return true;
}

llvm::raw_ostream &operator<<(llvm::raw_ostream &OS, const Diagnostic &D) {
  OS << D.range << " [";
  switch (D.severity) {
  case 1:
    OS << "error";
    break;
  case 2:
    OS << "warning";
    break;
  case 3:
    OS << "note";
    break;
  case 4:
    OS << "remark";
    break;
  default:
    OS << "diagnostic";
    break;
  }
  return OS << '(' << D.severity << "): " << D.message << "]";
}

bool fromJSON(const llvm::json::Value &Params, CodeActionParams &R,
              llvm::json::Path P) {
  llvm::json::ObjectMapper O(Params, P);
  return O && O.map("textDocument", R.textDocument) &&
         O.map("range", R.range) && O.map("context", R.context);
}

bool fromJSON(const llvm::json::Value &Params, WorkspaceEdit &R,
              llvm::json::Path P) {
  llvm::json::ObjectMapper O(Params, P);
  return O && O.map("changes", R.changes) &&
         O.map("documentChanges", R.documentChanges) &&
         O.mapOptional("changeAnnotations", R.changeAnnotations);
}

bool fromJSON(const llvm::json::Value &Params, ExecuteCommandParams &R,
              llvm::json::Path P) {
  llvm::json::ObjectMapper O(Params, P);
  if (!O || !O.map("command", R.command))
    return false;

  const auto *Args = Params.getAsObject()->get("arguments");
  if (!Args)
    return true; // Missing args is ok, argument is null.
  const auto *ArgsArray = Args->getAsArray();
  if (!ArgsArray) {
    P.field("arguments").report("expected array");
    return false;
  }
  if (ArgsArray->size() > 1) {
    P.field("arguments").report("Command should have 0 or 1 argument");
    return false;
  }
  if (ArgsArray->size() == 1) {
    R.argument = ArgsArray->front();
  }
  return true;
}

llvm::json::Value toJSON(const SymbolInformation &P) {
  llvm::json::Object O{
      {"name", P.name},
      {"kind", static_cast<int>(P.kind)},
      {"location", P.location},
      {"containerName", P.containerName},
  };
  if (P.score)
    O["score"] = *P.score;
  return std::move(O);
}

llvm::raw_ostream &operator<<(llvm::raw_ostream &O,
                              const SymbolInformation &SI) {
  O << SI.containerName << "::" << SI.name << " - " << toJSON(SI);
  return O;
}

bool operator==(const SymbolDetails &LHS, const SymbolDetails &RHS) {
  return LHS.name == RHS.name && LHS.containerName == RHS.containerName &&
         LHS.USR == RHS.USR && LHS.ID == RHS.ID &&
         LHS.declarationRange == RHS.declarationRange &&
         LHS.definitionRange == RHS.definitionRange;
}

llvm::json::Value toJSON(const SymbolDetails &P) {
  llvm::json::Object Result{{"name", llvm::json::Value(nullptr)},
                            {"containerName", llvm::json::Value(nullptr)},
                            {"usr", llvm::json::Value(nullptr)},
                            {"id", llvm::json::Value(nullptr)}};

  if (!P.name.empty())
    Result["name"] = P.name;

  if (!P.containerName.empty())
    Result["containerName"] = P.containerName;

  if (!P.USR.empty())
    Result["usr"] = P.USR;

  if (P.ID)
    Result["id"] = P.ID.str();

  if (P.declarationRange)
    Result["declarationRange"] = *P.declarationRange;

  if (P.definitionRange)
    Result["definitionRange"] = *P.definitionRange;

  // FIXME: workaround for older gcc/clang
  return std::move(Result);
}

llvm::raw_ostream &operator<<(llvm::raw_ostream &O, const SymbolDetails &S) {
  if (!S.containerName.empty()) {
    O << S.containerName;
    llvm::StringRef ContNameRef;
    if (!ContNameRef.ends_with("::")) {
      O << " ";
    }
  }
  O << S.name << " - " << toJSON(S);
  return O;
}

bool fromJSON(const llvm::json::Value &Params, WorkspaceSymbolParams &R,
              llvm::json::Path P) {
  llvm::json::ObjectMapper O(Params, P);
  return O && O.map("query", R.query) &&
         mapOptOrNull(Params, "limit", R.limit, P);
}

llvm::json::Value toJSON(const Command &C) {
  auto Cmd = llvm::json::Object{{"title", C.title}, {"command", C.command}};
  if (!C.argument.getAsNull())
    Cmd["arguments"] = llvm::json::Array{C.argument};
  return std::move(Cmd);
}

const llvm::StringLiteral CodeAction::QUICKFIX_KIND = "quickfix";
const llvm::StringLiteral CodeAction::REFACTOR_KIND = "refactor";
const llvm::StringLiteral CodeAction::INFO_KIND = "info";

llvm::json::Value toJSON(const CodeAction &CA) {
  auto CodeAction = llvm::json::Object{{"title", CA.title}};
  if (CA.kind)
    CodeAction["kind"] = *CA.kind;
  if (CA.diagnostics)
    CodeAction["diagnostics"] = llvm::json::Array(*CA.diagnostics);
  if (CA.isPreferred)
    CodeAction["isPreferred"] = true;
  if (CA.edit)
    CodeAction["edit"] = *CA.edit;
  if (CA.command)
    CodeAction["command"] = *CA.command;
  return std::move(CodeAction);
}

llvm::raw_ostream &operator<<(llvm::raw_ostream &O, const DocumentSymbol &S) {
  return O << S.name << " - " << toJSON(S);
}

llvm::json::Value toJSON(const DocumentSymbol &S) {
  llvm::json::Object Result{{"name", S.name},
                            {"kind", static_cast<int>(S.kind)},
                            {"range", S.range},
                            {"selectionRange", S.selectionRange}};

  if (!S.detail.empty())
    Result["detail"] = S.detail;
  if (!S.children.empty())
    Result["children"] = S.children;
  if (S.deprecated)
    Result["deprecated"] = true;
  // FIXME: workaround for older gcc/clang
  return std::move(Result);
}

llvm::json::Value toJSON(const WorkspaceEdit &WE) {
  llvm::json::Object Result;
  if (WE.changes) {
    llvm::json::Object FileChanges;
    for (auto &Change : *WE.changes)
      FileChanges[Change.first] = llvm::json::Array(Change.second);
    Result["changes"] = std::move(FileChanges);
  }
  if (WE.documentChanges)
    Result["documentChanges"] = *WE.documentChanges;
  if (!WE.changeAnnotations.empty()) {
    llvm::json::Object ChangeAnnotations;
    for (auto &Annotation : WE.changeAnnotations)
      ChangeAnnotations[Annotation.first] = Annotation.second;
    Result["changeAnnotations"] = std::move(ChangeAnnotations);
  }
  return Result;
}

bool fromJSON(const llvm::json::Value &Params, TweakArgs &A,
              llvm::json::Path P) {
  llvm::json::ObjectMapper O(Params, P);
  return O && O.map("file", A.file) && O.map("selection", A.selection) &&
         O.map("tweakID", A.tweakID);
}

llvm::json::Value toJSON(const TweakArgs &A) {
  return llvm::json::Object{
      {"tweakID", A.tweakID}, {"selection", A.selection}, {"file", A.file}};
}

llvm::json::Value toJSON(const ApplyWorkspaceEditParams &Params) {
  return llvm::json::Object{{"edit", Params.edit}};
}

bool fromJSON(const llvm::json::Value &Response, ApplyWorkspaceEditResponse &R,
              llvm::json::Path P) {
  llvm::json::ObjectMapper O(Response, P);
  return O && O.map("applied", R.applied) &&
         O.map("failureReason", R.failureReason);
}

bool fromJSON(const llvm::json::Value &Params, TextDocumentPositionParams &R,
              llvm::json::Path P) {
  llvm::json::ObjectMapper O(Params, P);
  return O && O.map("textDocument", R.textDocument) &&
         O.map("position", R.position);
}

bool fromJSON(const llvm::json::Value &Params, CompletionContext &R,
              llvm::json::Path P) {
  llvm::json::ObjectMapper O(Params, P);
  int TriggerKind;
  if (!O || !O.map("triggerKind", TriggerKind) ||
      !mapOptOrNull(Params, "triggerCharacter", R.triggerCharacter, P))
    return false;
  R.triggerKind = static_cast<CompletionTriggerKind>(TriggerKind);
  return true;
}

bool fromJSON(const llvm::json::Value &Params, CompletionParams &R,
              llvm::json::Path P) {
  if (!fromJSON(Params, static_cast<TextDocumentPositionParams &>(R), P) ||
      !mapOptOrNull(Params, "limit", R.limit, P))
    return false;
  if (auto *Context = Params.getAsObject()->get("context"))
    return fromJSON(*Context, R.context, P.field("context"));
  return true;
}

static llvm::StringRef toTextKind(MarkupKind Kind) {
  switch (Kind) {
  case MarkupKind::PlainText:
    return "plaintext";
  case MarkupKind::Markdown:
    return "markdown";
  }
  llvm_unreachable("Invalid MarkupKind");
}

bool fromJSON(const llvm::json::Value &V, MarkupKind &K, llvm::json::Path P) {
  auto Str = V.getAsString();
  if (!Str) {
    P.report("expected string");
    return false;
  }
  if (*Str == "plaintext")
    K = MarkupKind::PlainText;
  else if (*Str == "markdown")
    K = MarkupKind::Markdown;
  else {
    P.report("unknown markup kind");
    return false;
  }
  return true;
}

llvm::raw_ostream &operator<<(llvm::raw_ostream &OS, MarkupKind K) {
  return OS << toTextKind(K);
}

llvm::json::Value toJSON(const MarkupContent &MC) {
  if (MC.value.empty())
    return nullptr;

  return llvm::json::Object{
      {"kind", toTextKind(MC.kind)},
      {"value", MC.value},
  };
}

llvm::json::Value toJSON(const Hover &H) {
  llvm::json::Object Result{{"contents", toJSON(H.contents)}};

  if (H.range)
    Result["range"] = toJSON(*H.range);

  return std::move(Result);
}

bool fromJSON(const llvm::json::Value &E, CompletionItemKind &Out,
              llvm::json::Path P) {
  if (auto T = E.getAsInteger()) {
    if (*T < static_cast<int>(CompletionItemKind::Text) ||
        *T > static_cast<int>(CompletionItemKind::TypeParameter))
      return false;
    Out = static_cast<CompletionItemKind>(*T);
    return true;
  }
  return false;
}

CompletionItemKind
adjustKindToCapability(CompletionItemKind Kind,
                       CompletionItemKindBitset &SupportedCompletionItemKinds) {
  auto KindVal = static_cast<size_t>(Kind);
  if (KindVal >= CompletionItemKindMin &&
      KindVal <= SupportedCompletionItemKinds.size() &&
      SupportedCompletionItemKinds[KindVal])
    return Kind;

  switch (Kind) {
  // Provide some fall backs for common kinds that are close enough.
  case CompletionItemKind::Folder:
    return CompletionItemKind::File;
  case CompletionItemKind::EnumMember:
    return CompletionItemKind::Enum;
  case CompletionItemKind::Struct:
    return CompletionItemKind::Class;
  default:
    return CompletionItemKind::Text;
  }
}

bool fromJSON(const llvm::json::Value &E, CompletionItemKindBitset &Out,
              llvm::json::Path P) {
  if (auto *A = E.getAsArray()) {
    for (size_t I = 0; I < A->size(); ++I) {
      CompletionItemKind KindOut;
      if (fromJSON((*A)[I], KindOut, P.index(I)))
        Out.set(size_t(KindOut));
    }
    return true;
  }
  return false;
}

llvm::json::Value toJSON(const CompletionItemLabelDetails &CD) {
  llvm::json::Object Result;
  if (!CD.detail.empty())
    Result["detail"] = CD.detail;
  if (!CD.description.empty())
    Result["description"] = CD.description;
  return Result;
}

void removeCompletionLabelDetails(CompletionItem &C) {
  if (!C.labelDetails)
    return;
  if (!C.labelDetails->detail.empty())
    C.label += C.labelDetails->detail;
  if (!C.labelDetails->description.empty())
    C.label = C.labelDetails->description + C.label;
  C.labelDetails.reset();
}

llvm::json::Value toJSON(const CompletionItem &CI) {
  assert(!CI.label.empty() && "completion item label is required");
  llvm::json::Object Result{{"label", CI.label}};
  if (CI.kind != CompletionItemKind::Missing)
    Result["kind"] = static_cast<int>(CI.kind);
  if (!CI.detail.empty())
    Result["detail"] = CI.detail;
  if (CI.labelDetails)
    Result["labelDetails"] = *CI.labelDetails;
  if (CI.documentation)
    Result["documentation"] = CI.documentation;
  if (!CI.sortText.empty())
    Result["sortText"] = CI.sortText;
  if (!CI.filterText.empty())
    Result["filterText"] = CI.filterText;
  if (!CI.insertText.empty())
    Result["insertText"] = CI.insertText;
  if (CI.insertTextFormat != InsertTextFormat::Missing)
    Result["insertTextFormat"] = static_cast<int>(CI.insertTextFormat);
  if (CI.textEdit)
    Result["textEdit"] = *CI.textEdit;
  if (!CI.additionalTextEdits.empty())
    Result["additionalTextEdits"] = llvm::json::Array(CI.additionalTextEdits);
  if (CI.deprecated)
    Result["deprecated"] = CI.deprecated;
  Result["score"] = CI.score;
  return std::move(Result);
}

llvm::raw_ostream &operator<<(llvm::raw_ostream &O, const CompletionItem &I) {
  O << I.label << " - " << toJSON(I);
  return O;
}

bool operator<(const CompletionItem &L, const CompletionItem &R) {
  return (L.sortText.empty() ? L.label : L.sortText) <
         (R.sortText.empty() ? R.label : R.sortText);
}

llvm::json::Value toJSON(const CompletionList &L) {
  return llvm::json::Object{
      {"isIncomplete", L.isIncomplete},
      {"items", llvm::json::Array(L.items)},
  };
}

llvm::json::Value toJSON(const ParameterInformation &PI) {
  assert((PI.labelOffsets || !PI.labelString.empty()) &&
         "parameter information label is required");
  llvm::json::Object Result;
  if (PI.labelOffsets)
    Result["label"] =
        llvm::json::Array({PI.labelOffsets->first, PI.labelOffsets->second});
  else
    Result["label"] = PI.labelString;
  if (!PI.documentation.empty())
    Result["documentation"] = PI.documentation;
  return std::move(Result);
}

llvm::json::Value toJSON(const SignatureInformation &SI) {
  assert(!SI.label.empty() && "signature information label is required");
  llvm::json::Object Result{
      {"label", SI.label},
      {"parameters", llvm::json::Array(SI.parameters)},
  };
  if (!SI.documentation.value.empty())
    Result["documentation"] = SI.documentation;
  return std::move(Result);
}

llvm::raw_ostream &operator<<(llvm::raw_ostream &O,
                              const SignatureInformation &I) {
  O << I.label << " - " << toJSON(I);
  return O;
}

llvm::json::Value toJSON(const SignatureHelp &SH) {
  assert(SH.activeSignature >= 0 &&
         "Unexpected negative value for number of active signatures.");
  assert(SH.activeParameter >= 0 &&
         "Unexpected negative value for active parameter index");
  return llvm::json::Object{
      {"activeSignature", SH.activeSignature},
      {"activeParameter", SH.activeParameter},
      {"signatures", llvm::json::Array(SH.signatures)},
  };
}

bool fromJSON(const llvm::json::Value &Params, RenameParams &R,
              llvm::json::Path P) {
  llvm::json::ObjectMapper O(Params, P);
  return O && O.map("textDocument", R.textDocument) &&
         O.map("position", R.position) && O.map("newName", R.newName);
}

llvm::json::Value toJSON(const RenameParams &R) {
  return llvm::json::Object{
      {"textDocument", R.textDocument},
      {"position", R.position},
      {"newName", R.newName},
  };
}

llvm::json::Value toJSON(const PrepareRenameResult &PRR) {
  if (PRR.placeholder.empty())
    return toJSON(PRR.range);
  return llvm::json::Object{
      {"range", toJSON(PRR.range)},
      {"placeholder", PRR.placeholder},
  };
}

llvm::json::Value toJSON(const DocumentHighlight &DH) {
  return llvm::json::Object{
      {"range", toJSON(DH.range)},
      {"kind", static_cast<int>(DH.kind)},
  };
}

llvm::json::Value toJSON(const FileStatus &FStatus) {
  return llvm::json::Object{
      {"uri", FStatus.uri},
      {"state", FStatus.state},
  };
}

constexpr unsigned SemanticTokenEncodingSize = 5;
static llvm::json::Value encodeTokens(llvm::ArrayRef<SemanticToken> Toks) {
  llvm::json::Array Result;
  Result.reserve(SemanticTokenEncodingSize * Toks.size());
  for (const auto &Tok : Toks) {
    Result.push_back(Tok.deltaLine);
    Result.push_back(Tok.deltaStart);
    Result.push_back(Tok.length);
    Result.push_back(Tok.tokenType);
    Result.push_back(Tok.tokenModifiers);
  }
  assert(Result.size() == SemanticTokenEncodingSize * Toks.size());
  return std::move(Result);
}

bool operator==(const SemanticToken &L, const SemanticToken &R) {
  return std::tie(L.deltaLine, L.deltaStart, L.length, L.tokenType,
                  L.tokenModifiers) == std::tie(R.deltaLine, R.deltaStart,
                                                R.length, R.tokenType,
                                                R.tokenModifiers);
}

llvm::json::Value toJSON(const SemanticTokens &Tokens) {
  return llvm::json::Object{{"resultId", Tokens.resultId},
                            {"data", encodeTokens(Tokens.tokens)}};
}

llvm::json::Value toJSON(const SemanticTokensEdit &Edit) {
  return llvm::json::Object{
      {"start", SemanticTokenEncodingSize * Edit.startToken},
      {"deleteCount", SemanticTokenEncodingSize * Edit.deleteTokens},
      {"data", encodeTokens(Edit.tokens)}};
}

llvm::json::Value toJSON(const SemanticTokensOrDelta &TE) {
  llvm::json::Object Result{{"resultId", TE.resultId}};
  if (TE.edits)
    Result["edits"] = *TE.edits;
  if (TE.tokens)
    Result["data"] = encodeTokens(*TE.tokens);
  return std::move(Result);
}

bool fromJSON(const llvm::json::Value &Params, SemanticTokensParams &R,
              llvm::json::Path P) {
  llvm::json::ObjectMapper O(Params, P);
  return O && O.map("textDocument", R.textDocument);
}

bool fromJSON(const llvm::json::Value &Params, SemanticTokensDeltaParams &R,
              llvm::json::Path P) {
  llvm::json::ObjectMapper O(Params, P);
  return O && O.map("textDocument", R.textDocument) &&
         O.map("previousResultId", R.previousResultId);
}

llvm::json::Value toJSON(const InactiveRegionsParams &InactiveRegions) {
  return llvm::json::Object{
      {"textDocument", InactiveRegions.TextDocument},
      {"regions", std::move(InactiveRegions.InactiveRegions)}};
}

llvm::raw_ostream &operator<<(llvm::raw_ostream &O,
                              const DocumentHighlight &V) {
  O << V.range;
  if (V.kind == DocumentHighlightKind::Read)
    O << "(r)";
  if (V.kind == DocumentHighlightKind::Write)
    O << "(w)";
  return O;
}

bool fromJSON(const llvm::json::Value &Params,
              DidChangeConfigurationParams &CCP, llvm::json::Path P) {
  llvm::json::ObjectMapper O(Params, P);
  return O && O.map("settings", CCP.settings);
}

bool fromJSON(const llvm::json::Value &Params, ClangdCompileCommand &CDbUpdate,
              llvm::json::Path P) {
  llvm::json::ObjectMapper O(Params, P);
  return O && O.map("workingDirectory", CDbUpdate.workingDirectory) &&
         O.map("compilationCommand", CDbUpdate.compilationCommand);
}

bool fromJSON(const llvm::json::Value &Params, ConfigurationSettings &S,
              llvm::json::Path P) {
  llvm::json::ObjectMapper O(Params, P);
  if (!O)
    return true; // 'any' type in LSP.
  return mapOptOrNull(Params, "compilationDatabaseChanges",
                      S.compilationDatabaseChanges, P);
}

bool fromJSON(const llvm::json::Value &Params, InitializationOptions &Opts,
              llvm::json::Path P) {
  llvm::json::ObjectMapper O(Params, P);
  if (!O)
    return true; // 'any' type in LSP.

  return fromJSON(Params, Opts.ConfigSettings, P) &&
         O.map("compilationDatabasePath", Opts.compilationDatabasePath) &&
         mapOptOrNull(Params, "fallbackFlags", Opts.fallbackFlags, P) &&
         mapOptOrNull(Params, "clangdFileStatus", Opts.FileStatus, P);
}

bool fromJSON(const llvm::json::Value &E, TypeHierarchyDirection &Out,
              llvm::json::Path P) {
  auto T = E.getAsInteger();
  if (!T)
    return false;
  if (*T < static_cast<int>(TypeHierarchyDirection::Children) ||
      *T > static_cast<int>(TypeHierarchyDirection::Both))
    return false;
  Out = static_cast<TypeHierarchyDirection>(*T);
  return true;
}

bool fromJSON(const llvm::json::Value &Params, TypeHierarchyPrepareParams &R,
              llvm::json::Path P) {
  llvm::json::ObjectMapper O(Params, P);
  return O && O.map("textDocument", R.textDocument) &&
         O.map("position", R.position) &&
         mapOptOrNull(Params, "resolve", R.resolve, P) &&
         mapOptOrNull(Params, "direction", R.direction, P);
}

llvm::raw_ostream &operator<<(llvm::raw_ostream &O,
                              const TypeHierarchyItem &I) {
  return O << I.name << " - " << toJSON(I);
}

llvm::json::Value toJSON(const TypeHierarchyItem::ResolveParams &RP) {
  llvm::json::Object Result{{"symbolID", RP.symbolID}};
  if (RP.parents)
    Result["parents"] = RP.parents;
  return std::move(Result);
}
bool fromJSON(const llvm::json::Value &Params,
              TypeHierarchyItem::ResolveParams &RP, llvm::json::Path P) {
  llvm::json::ObjectMapper O(Params, P);
  return O && O.map("symbolID", RP.symbolID) &&
         mapOptOrNull(Params, "parents", RP.parents, P);
}

llvm::json::Value toJSON(const TypeHierarchyItem &I) {
  llvm::json::Object Result{
      {"name", I.name},   {"kind", static_cast<int>(I.kind)},
      {"range", I.range}, {"selectionRange", I.selectionRange},
      {"uri", I.uri},     {"data", I.data},
  };

  if (I.detail)
    Result["detail"] = I.detail;
  return std::move(Result);
}

bool fromJSON(const llvm::json::Value &Params, TypeHierarchyItem &I,
              llvm::json::Path P) {
  llvm::json::ObjectMapper O(Params, P);

  // Required fields.
  return O && O.map("name", I.name) && O.map("kind", I.kind) &&
         O.map("uri", I.uri) && O.map("range", I.range) &&
         O.map("selectionRange", I.selectionRange) &&
         mapOptOrNull(Params, "detail", I.detail, P) &&
         mapOptOrNull(Params, "deprecated", I.deprecated, P) &&
         mapOptOrNull(Params, "parents", I.parents, P) &&
         mapOptOrNull(Params, "children", I.children, P) &&
         mapOptOrNull(Params, "data", I.data, P);
}

bool fromJSON(const llvm::json::Value &Params,
              ResolveTypeHierarchyItemParams &R, llvm::json::Path P) {
  llvm::json::ObjectMapper O(Params, P);
  return O && O.map("item", R.item) &&
         mapOptOrNull(Params, "resolve", R.resolve, P) &&
         mapOptOrNull(Params, "direction", R.direction, P);
}

bool fromJSON(const llvm::json::Value &Params, ReferenceContext &R,
              llvm::json::Path P) {
  llvm::json::ObjectMapper O(Params, P);
  return O && O.mapOptional("includeDeclaration", R.includeDeclaration);
}

bool fromJSON(const llvm::json::Value &Params, ReferenceParams &R,
              llvm::json::Path P) {
  TextDocumentPositionParams &Base = R;
  llvm::json::ObjectMapper O(Params, P);
  return fromJSON(Params, Base, P) && O && O.mapOptional("context", R.context);
}

llvm::json::Value toJSON(SymbolTag Tag) {
  return llvm::json::Value(static_cast<int>(Tag));
}

llvm::json::Value toJSON(const CallHierarchyItem &I) {
  llvm::json::Object Result{{"name", I.name},
                            {"kind", static_cast<int>(I.kind)},
                            {"range", I.range},
                            {"selectionRange", I.selectionRange},
                            {"uri", I.uri}};
  if (!I.tags.empty())
    Result["tags"] = I.tags;
  if (!I.detail.empty())
    Result["detail"] = I.detail;
  if (!I.data.empty())
    Result["data"] = I.data;
  return std::move(Result);
}

bool fromJSON(const llvm::json::Value &Params, CallHierarchyItem &I,
              llvm::json::Path P) {
  llvm::json::ObjectMapper O(Params, P);

  // Populate the required fields only. We don't care about the
  // optional fields `Tags` and `Detail` for the purpose of
  // client --> server communication.
  return O && O.map("name", I.name) && O.map("kind", I.kind) &&
         O.map("uri", I.uri) && O.map("range", I.range) &&
         O.map("selectionRange", I.selectionRange) &&
         mapOptOrNull(Params, "data", I.data, P);
}

bool fromJSON(const llvm::json::Value &Params,
              CallHierarchyIncomingCallsParams &C, llvm::json::Path P) {
  llvm::json::ObjectMapper O(Params, P);
  return O.map("item", C.item);
}

llvm::json::Value toJSON(const CallHierarchyIncomingCall &C) {
  return llvm::json::Object{{"from", C.from}, {"fromRanges", C.fromRanges}};
}

bool fromJSON(const llvm::json::Value &Params,
              CallHierarchyOutgoingCallsParams &C, llvm::json::Path P) {
  llvm::json::ObjectMapper O(Params, P);
  return O.map("item", C.item);
}

llvm::json::Value toJSON(const CallHierarchyOutgoingCall &C) {
  return llvm::json::Object{{"to", C.to}, {"fromRanges", C.fromRanges}};
}

bool fromJSON(const llvm::json::Value &Params, InlayHintsParams &R,
              llvm::json::Path P) {
  llvm::json::ObjectMapper O(Params, P);
  return O && O.map("textDocument", R.textDocument) && O.map("range", R.range);
}

llvm::json::Value toJSON(const InlayHintKind &Kind) {
  switch (Kind) {
  case InlayHintKind::Type:
    return 1;
  case InlayHintKind::Parameter:
    return 2;
  case InlayHintKind::Designator:
  case InlayHintKind::BlockEnd:
  case InlayHintKind::DefaultArgument:
    // This is an extension, don't serialize.
    return nullptr;
  }
  llvm_unreachable("Unknown clang.clangd.InlayHintKind");
}

llvm::json::Value toJSON(const InlayHint &H) {
  llvm::json::Object Result{{"position", H.position},
                            {"label", H.label},
                            {"paddingLeft", H.paddingLeft},
                            {"paddingRight", H.paddingRight}};
  auto K = toJSON(H.kind);
  if (!K.getAsNull())
    Result["kind"] = std::move(K);
  return std::move(Result);
}
bool operator==(const InlayHint &A, const InlayHint &B) {
  return std::tie(A.position, A.range, A.kind, A.label) ==
         std::tie(B.position, B.range, B.kind, B.label);
}
bool operator<(const InlayHint &A, const InlayHint &B) {
  return std::tie(A.position, A.range, A.kind, A.label) <
         std::tie(B.position, B.range, B.kind, B.label);
}
std::string InlayHint::joinLabels() const {
  return llvm::join(llvm::map_range(label, [](auto &L) { return L.value; }),
                    "");
}

llvm::raw_ostream &operator<<(llvm::raw_ostream &OS, InlayHintKind Kind) {
  auto ToString = [](InlayHintKind K) {
    switch (K) {
    case InlayHintKind::Parameter:
      return "parameter";
    case InlayHintKind::Type:
      return "type";
    case InlayHintKind::Designator:
      return "designator";
    case InlayHintKind::BlockEnd:
      return "block-end";
    case InlayHintKind::DefaultArgument:
      return "default-argument";
    }
    llvm_unreachable("Unknown clang.clangd.InlayHintKind");
  };
  return OS << ToString(Kind);
}

llvm::json::Value toJSON(const InlayHintLabelPart &L) {
  llvm::json::Object Result{{"value", L.value}};
  if (L.tooltip)
    Result["tooltip"] = *L.tooltip;
  if (L.location)
    Result["location"] = *L.location;
  if (L.command)
    Result["command"] = *L.command;
  return Result;
}

bool operator==(const InlayHintLabelPart &LHS, const InlayHintLabelPart &RHS) {
  return std::tie(LHS.value, LHS.location) == std::tie(RHS.value, RHS.location);
}

bool operator<(const InlayHintLabelPart &LHS, const InlayHintLabelPart &RHS) {
  return std::tie(LHS.value, LHS.location) < std::tie(RHS.value, RHS.location);
}

llvm::raw_ostream &operator<<(llvm::raw_ostream &OS,
                              const InlayHintLabelPart &L) {
  OS << L.value;
  if (L.location)
    OS << " (" << L.location << ")";
  return OS;
}

static const char *toString(OffsetEncoding OE) {
  switch (OE) {
  case OffsetEncoding::UTF8:
    return "utf-8";
  case OffsetEncoding::UTF16:
    return "utf-16";
  case OffsetEncoding::UTF32:
    return "utf-32";
  case OffsetEncoding::UnsupportedEncoding:
    return "unknown";
  }
  llvm_unreachable("Unknown clang.clangd.OffsetEncoding");
}
llvm::json::Value toJSON(const OffsetEncoding &OE) { return toString(OE); }
bool fromJSON(const llvm::json::Value &V, OffsetEncoding &OE,
              llvm::json::Path P) {
  auto Str = V.getAsString();
  if (!Str)
    return false;
  OE = llvm::StringSwitch<OffsetEncoding>(*Str)
           .Case("utf-8", OffsetEncoding::UTF8)
           .Case("utf-16", OffsetEncoding::UTF16)
           .Case("utf-32", OffsetEncoding::UTF32)
           .Default(OffsetEncoding::UnsupportedEncoding);
  return true;
}
llvm::raw_ostream &operator<<(llvm::raw_ostream &OS, OffsetEncoding Enc) {
  return OS << toString(Enc);
}

bool fromJSON(const llvm::json::Value &Params, SelectionRangeParams &S,
              llvm::json::Path P) {
  llvm::json::ObjectMapper O(Params, P);
  return O && O.map("textDocument", S.textDocument) &&
         O.map("positions", S.positions);
}

llvm::json::Value toJSON(const SelectionRange &Out) {
  if (Out.parent) {
    return llvm::json::Object{{"range", Out.range},
                              {"parent", toJSON(*Out.parent)}};
  }
  return llvm::json::Object{{"range", Out.range}};
}

bool fromJSON(const llvm::json::Value &Params, DocumentLinkParams &R,
              llvm::json::Path P) {
  llvm::json::ObjectMapper O(Params, P);
  return O && O.map("textDocument", R.textDocument);
}

llvm::json::Value toJSON(const DocumentLink &DocumentLink) {
  return llvm::json::Object{
      {"range", DocumentLink.range},
      {"target", DocumentLink.target},
  };
}

bool fromJSON(const llvm::json::Value &Params, FoldingRangeParams &R,
              llvm::json::Path P) {
  llvm::json::ObjectMapper O(Params, P);
  return O && O.map("textDocument", R.textDocument);
}

const llvm::StringLiteral FoldingRange::REGION_KIND = "region";
const llvm::StringLiteral FoldingRange::COMMENT_KIND = "comment";
const llvm::StringLiteral FoldingRange::IMPORT_KIND = "import";

llvm::json::Value toJSON(const FoldingRange &Range) {
  llvm::json::Object Result{
      {"startLine", Range.startLine},
      {"endLine", Range.endLine},
  };
  if (Range.startCharacter)
    Result["startCharacter"] = Range.startCharacter;
  if (Range.endCharacter)
    Result["endCharacter"] = Range.endCharacter;
  if (!Range.kind.empty())
    Result["kind"] = Range.kind;
  return Result;
}

llvm::json::Value toJSON(const MemoryTree &MT) {
  llvm::json::Object Out;
  int64_t Total = MT.self();
  Out["_self"] = Total;
  for (const auto &Entry : MT.children()) {
    auto Child = toJSON(Entry.getSecond());
    Total += *Child.getAsObject()->getInteger("_total");
    Out[Entry.first] = std::move(Child);
  }
  Out["_total"] = Total;
  return Out;
}

bool fromJSON(const llvm::json::Value &Params, ASTParams &R,
              llvm::json::Path P) {
  llvm::json::ObjectMapper O(Params, P);
  return O && O.map("textDocument", R.textDocument) && O.map("range", R.range);
}

llvm::json::Value toJSON(const ASTNode &N) {
  llvm::json::Object Result{
      {"role", N.role},
      {"kind", N.kind},
  };
  if (!N.children.empty())
    Result["children"] = N.children;
  if (!N.detail.empty())
    Result["detail"] = N.detail;
  if (!N.arcana.empty())
    Result["arcana"] = N.arcana;
  if (N.range)
    Result["range"] = *N.range;
  return Result;
}

llvm::raw_ostream &operator<<(llvm::raw_ostream &OS, const ASTNode &Root) {
  std::function<void(const ASTNode &, unsigned)> Print = [&](const ASTNode &N,
                                                             unsigned Level) {
    OS.indent(2 * Level) << N.role << ": " << N.kind;
    if (!N.detail.empty())
      OS << " - " << N.detail;
    OS << "\n";
    for (const ASTNode &C : N.children)
      Print(C, Level + 1);
  };
  Print(Root, 0);
  return OS;
}

bool fromJSON(const llvm::json::Value &E, SymbolID &S, llvm::json::Path P) {
  auto Str = E.getAsString();
  if (!Str) {
    P.report("expected a string");
    return false;
  }
  auto ID = SymbolID::fromStr(*Str);
  if (!ID) {
    elog("Malformed symbolid: {0}", ID.takeError());
    P.report("malformed symbolid");
    return false;
  }
  S = *ID;
  return true;
}
llvm::json::Value toJSON(const SymbolID &S) { return S.str(); }

} // namespace clangd
} // namespace clang<|MERGE_RESOLUTION|>--- conflicted
+++ resolved
@@ -545,16 +545,11 @@
       }
     }
     if (auto *OffsetEncoding = Experimental->get("offsetEncoding")) {
-<<<<<<< HEAD
-      R.offsetEncoding.emplace();
-      if (!fromJSON(*OffsetEncoding, *R.offsetEncoding,
-=======
       R.PositionEncodings.emplace();
       elog("offsetEncoding capability is a deprecated clangd extension that'll "
            "go away with clangd 23. Migrate to standard positionEncodings "
            "capability introduced by LSP 3.17");
       if (!fromJSON(*OffsetEncoding, *R.PositionEncodings,
->>>>>>> eb0f1dc0
                     P.field("offsetEncoding")))
         return false;
     }
