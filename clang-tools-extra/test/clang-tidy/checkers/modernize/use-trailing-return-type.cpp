// RUN: %check_clang_tidy -std=c++14-or-later %s modernize-use-trailing-return-type %t -- -- -fdeclspec -fexceptions -DCOMMAND_LINE_INT=int

namespace std {
    template <typename T>
    class vector;

    template <typename T, int N>
    class array;

    class string;

    template <typename T>
    class basic_ostream;

    using ostream = basic_ostream<char>;

    template <typename T>
    auto declval() -> T;

    template <typename... Ts>
    class tuple;
}

//
// Functions
//

int f();
// CHECK-MESSAGES: :[[@LINE-1]]:5: warning: use a trailing return type for this function [modernize-use-trailing-return-type]
// CHECK-FIXES: {{^}}auto f() -> int;{{$}}
int ((f))();
// CHECK-MESSAGES: :[[@LINE-1]]:7: warning: use a trailing return type for this function [modernize-use-trailing-return-type]
// CHECK-FIXES: {{^}}auto ((f))() -> int;{{$}}
int f(int);
// CHECK-MESSAGES: :[[@LINE-1]]:5: warning: use a trailing return type for this function [modernize-use-trailing-return-type]
// CHECK-FIXES: {{^}}auto f(int) -> int;{{$}}
int f(int arg);
// CHECK-MESSAGES: :[[@LINE-1]]:5: warning: use a trailing return type for this function [modernize-use-trailing-return-type]
// CHECK-FIXES: {{^}}auto f(int arg) -> int;{{$}}
int f(int arg1, int arg2, int arg3);
// CHECK-MESSAGES: :[[@LINE-1]]:5: warning: use a trailing return type for this function [modernize-use-trailing-return-type]
// CHECK-FIXES: {{^}}auto f(int arg1, int arg2, int arg3) -> int;{{$}}
int f(int arg1, int arg2, int arg3, ...);
// CHECK-MESSAGES: :[[@LINE-1]]:5: warning: use a trailing return type for this function [modernize-use-trailing-return-type]
// CHECK-FIXES: {{^}}auto f(int arg1, int arg2, int arg3, ...) -> int;{{$}}
template <typename T> int f(T t);
// CHECK-MESSAGES: :[[@LINE-1]]:27: warning: use a trailing return type for this function [modernize-use-trailing-return-type]
// CHECK-FIXES: {{^}}template <typename T> auto f(T t) -> int;{{$}}

//
// Functions with formatting
//

int a1() { return 42; }
// CHECK-MESSAGES: :[[@LINE-1]]:5: warning: use a trailing return type for this function [modernize-use-trailing-return-type]
// CHECK-FIXES: {{^}}auto a1() -> int { return 42; }{{$}}
int a2() {
    return 42;
}
// CHECK-MESSAGES: :[[@LINE-3]]:5: warning: use a trailing return type for this function [modernize-use-trailing-return-type]
// CHECK-FIXES: {{^}}auto a2() -> int {{{$}}
int a3()
{
    return 42;
}
// CHECK-MESSAGES: :[[@LINE-4]]:5: warning: use a trailing return type for this function [modernize-use-trailing-return-type]
// CHECK-FIXES: {{^}}auto a3() -> int{{$}}
int a4(int   arg   )   ;
// CHECK-MESSAGES: :[[@LINE-1]]:5: warning: use a trailing return type for this function [modernize-use-trailing-return-type]
// CHECK-FIXES: {{^}}auto a4(int   arg   ) -> int   ;{{$}}
int a5
// CHECK-MESSAGES: :[[@LINE-1]]:5: warning: use a trailing return type for this function [modernize-use-trailing-return-type]
// CHECK-FIXES: {{^}}auto a5{{$}}
(int arg);
// CHECK-FIXES: {{^}}(int arg) -> int;{{$}}
const
int
*
a7
// CHECK-MESSAGES: :[[@LINE-1]]:1: warning: use a trailing return type for this function [modernize-use-trailing-return-type]
()
// CHECK-FIXES: {{^}}() -> const{{$}}
// CHECK-FIXES: {{^}}int{{$}}
// CHECK-FIXES: {{^}}*{{$}}
;

int*a7(int arg);
// CHECK-MESSAGES: :[[@LINE-1]]:5: warning: use a trailing return type for this function [modernize-use-trailing-return-type]
// CHECK-FIXES: {{^}}auto a7(int arg) -> int*;{{$}}
template<template <typename> class C>
C<int>a8(int arg);
// CHECK-MESSAGES: :[[@LINE-1]]:7: warning: use a trailing return type for this function [modernize-use-trailing-return-type]
// CHECK-FIXES: {{^}}auto a8(int arg) -> C<int>;{{$}}


//
// Functions with qualifiers and specifiers
//

inline int d1(int arg);
// CHECK-MESSAGES: :[[@LINE-1]]:12: warning: use a trailing return type for this function [modernize-use-trailing-return-type]
// CHECK-FIXES: {{^}}inline auto d1(int arg) -> int;{{$}}
extern "C" int d2(int arg);
// CHECK-MESSAGES: :[[@LINE-1]]:16: warning: use a trailing return type for this function [modernize-use-trailing-return-type]
// CHECK-FIXES: {{^}}extern "C" auto d2(int arg) -> int;{{$}}
inline int d3(int arg) noexcept(true);
// CHECK-MESSAGES: :[[@LINE-1]]:12: warning: use a trailing return type for this function [modernize-use-trailing-return-type]
// CHECK-FIXES: {{^}}inline auto d3(int arg) noexcept(true) -> int;{{$}}
inline int d4(int arg) try { return 0; } catch(...) { return 0; }
// CHECK-MESSAGES: :[[@LINE-1]]:12: warning: use a trailing return type for this function [modernize-use-trailing-return-type]
// CHECK-FIXES: {{^}}inline auto d4(int arg) -> int try { return 0; } catch(...) { return 0; }{{$}}
int d5(int arg) throw();
// CHECK-MESSAGES: :[[@LINE-1]]:5: warning: use a trailing return type for this function [modernize-use-trailing-return-type]
// CHECK-FIXES: {{^}}auto d5(int arg) throw() -> int;{{$}}
static int d6(int arg);
// CHECK-MESSAGES: :[[@LINE-1]]:12: warning: use a trailing return type for this function [modernize-use-trailing-return-type]
// CHECK-FIXES: {{^}}static auto d6(int arg) -> int;{{$}}
int static d6(int arg);
// CHECK-MESSAGES: :[[@LINE-1]]:12: warning: use a trailing return type for this function [modernize-use-trailing-return-type]
// CHECK-FIXES: {{^}}auto static d6(int arg) -> int;{{$}}
unsigned static int d7(int arg);
// CHECK-MESSAGES: :[[@LINE-1]]:21: warning: use a trailing return type for this function [modernize-use-trailing-return-type]
// CHECK-FIXES: {{^}}static auto d7(int arg) -> unsigned int;{{$}}
const long static int volatile constexpr unsigned inline long d8(int arg);
// CHECK-MESSAGES: :[[@LINE-1]]:63: warning: use a trailing return type for this function [modernize-use-trailing-return-type]
// CHECK-FIXES: {{^}}static constexpr inline auto d8(int arg) -> const long int volatile unsigned long;{{$}}
int constexpr d9();
// CHECK-MESSAGES: :[[@LINE-1]]:15: warning: use a trailing return type for this function [modernize-use-trailing-return-type]
// CHECK-FIXES: {{^}}auto constexpr d9() -> int;{{$}}
inline int constexpr d10();
// CHECK-MESSAGES: :[[@LINE-1]]:22: warning: use a trailing return type for this function [modernize-use-trailing-return-type]
// CHECK-FIXES: {{^}}inline auto constexpr d10() -> int;{{$}}
unsigned constexpr int d11();
// CHECK-MESSAGES: :[[@LINE-1]]:24: warning: use a trailing return type for this function [modernize-use-trailing-return-type]
// CHECK-FIXES: {{^}}constexpr auto d11() -> unsigned int;{{$}}
unsigned extern int d13();
// CHECK-MESSAGES: :[[@LINE-1]]:21: warning: use a trailing return type for this function [modernize-use-trailing-return-type]
// CHECK-FIXES: {{^}}extern auto d13() -> unsigned int;{{$}}
int static& d14();
// CHECK-MESSAGES: :[[@LINE-1]]:13: warning: use a trailing return type for this function [modernize-use-trailing-return-type]
// CHECK-FIXES: {{^}}static auto d14() -> int &;{{$}}
class DDD {
    int friend unsigned m1();
// CHECK-MESSAGES: :[[@LINE-1]]:25: warning: use a trailing return type for this function [modernize-use-trailing-return-type]
// CHECK-FIXES: {{^}}    friend auto m1() -> int unsigned;{{$}}
    int friend unsigned m1() { return 0; }
// CHECK-MESSAGES: :[[@LINE-1]]:25: warning: use a trailing return type for this function [modernize-use-trailing-return-type]
// CHECK-FIXES: {{^}}    friend auto m1() -> int unsigned { return 0; }{{$}}
    const long int friend volatile constexpr unsigned inline long m2();
// CHECK-MESSAGES: :[[@LINE-1]]:67: warning: use a trailing return type for this function [modernize-use-trailing-return-type]
// CHECK-FIXES: {{^}}    friend constexpr inline auto m2() -> const long int volatile unsigned long;{{$}}
    int virtual unsigned m3();
// CHECK-MESSAGES: :[[@LINE-1]]:26: warning: use a trailing return type for this function [modernize-use-trailing-return-type]
// CHECK-FIXES: {{^}}    virtual auto m3() -> int unsigned;{{$}}
    template <typename T>
    int friend unsigned m4();
// CHECK-MESSAGES: :[[@LINE-1]]:25: warning: use a trailing return type for this function [modernize-use-trailing-return-type]
// CHECK-FIXES: {{^}}    friend auto m4() -> int unsigned;{{$}}
};

//
// Functions in namespaces
//

namespace N {
    int e1();
}
// CHECK-MESSAGES: :[[@LINE-2]]:9: warning: use a trailing return type for this function [modernize-use-trailing-return-type]
// CHECK-FIXES: {{^}}    auto e1() -> int;{{$}}
int N::e1() { return 0; }
// CHECK-MESSAGES: :[[@LINE-1]]:8: warning: use a trailing return type for this function [modernize-use-trailing-return-type]
// CHECK-FIXES: {{^}}auto N::e1() -> int { return 0; }{{$}}

//
// Functions with unsupported return types
//
int (*e3())(double);
// CHECK-MESSAGES: :[[@LINE-1]]:7: warning: use a trailing return type for this function [modernize-use-trailing-return-type]
// CHECK-FIXES: {{^}}int (*e3())(double);{{$}}
struct A;
int A::* e5();
// CHECK-MESSAGES: :[[@LINE-1]]:10: warning: use a trailing return type for this function [modernize-use-trailing-return-type]
// CHECK-FIXES: {{^}}int A::* e5();{{$}}
int std::vector<std::string>::* e6();
// CHECK-MESSAGES: :[[@LINE-1]]:33: warning: use a trailing return type for this function [modernize-use-trailing-return-type]
// CHECK-FIXES: {{^}}int std::vector<std::string>::* e6();{{$}}
int (std::vector<std::string>::*e7())(double);
// CHECK-MESSAGES: :[[@LINE-1]]:33: warning: use a trailing return type for this function [modernize-use-trailing-return-type]
// CHECK-FIXES: {{^}}int (std::vector<std::string>::*e7())(double);{{$}}

//
// Functions with complex return types
//

inline volatile const std::vector<std::string> e2();
// CHECK-MESSAGES: :[[@LINE-1]]:48: warning: use a trailing return type for this function [modernize-use-trailing-return-type]
// CHECK-FIXES: {{^}}inline auto e2() -> volatile const std::vector<std::string>;{{$}}
inline const std::vector<std::string> volatile e2();
// CHECK-MESSAGES: :[[@LINE-1]]:48: warning: use a trailing return type for this function [modernize-use-trailing-return-type]
// CHECK-FIXES: {{^}}inline auto e2() -> const std::vector<std::string> volatile;{{$}}
inline std::vector<std::string> const volatile e2();
// CHECK-MESSAGES: :[[@LINE-1]]:48: warning: use a trailing return type for this function [modernize-use-trailing-return-type]
// CHECK-FIXES: {{^}}inline auto e2() -> std::vector<std::string> const volatile;{{$}}
int* e8();
// CHECK-MESSAGES: :[[@LINE-1]]:6: warning: use a trailing return type for this function [modernize-use-trailing-return-type]
// CHECK-FIXES: {{^}}auto e8() -> int*;{{$}}
static const char* e9(void* user_data);
// CHECK-MESSAGES: :[[@LINE-1]]:20: warning: use a trailing return type for this function [modernize-use-trailing-return-type]
// CHECK-FIXES: {{^}}static auto e9(void* user_data) -> const char*;{{$}}
static const char* const e10(void* user_data);
// CHECK-MESSAGES: :[[@LINE-1]]:26: warning: use a trailing return type for this function [modernize-use-trailing-return-type]
// CHECK-FIXES: {{^}}static auto e10(void* user_data) -> const char* const;{{$}}
static const char** volatile * const & e11(void* user_data);
// CHECK-MESSAGES: :[[@LINE-1]]:40: warning: use a trailing return type for this function [modernize-use-trailing-return-type]
// CHECK-FIXES: {{^}}static auto e11(void* user_data) -> const char** volatile * const &;{{$}}
static const char* const * const * const e12(void* user_data);
// CHECK-MESSAGES: :[[@LINE-1]]:42: warning: use a trailing return type for this function [modernize-use-trailing-return-type]
// CHECK-FIXES: {{^}}static auto e12(void* user_data) -> const char* const * const * const;{{$}}
struct A e13();
// CHECK-MESSAGES: :[[@LINE-1]]:10: warning: use a trailing return type for this function [modernize-use-trailing-return-type]
// CHECK-FIXES: {{^}}auto e13() -> struct A;{{$}}

//
// deduced return types
//

const auto ded1();
// CHECK-MESSAGES: :[[@LINE-1]]:12: warning: use a trailing return type for this function [modernize-use-trailing-return-type]
// CHECK-FIXES: {{^}}auto ded1() -> const auto;{{$}}
const auto& ded2();
// CHECK-MESSAGES: :[[@LINE-1]]:13: warning: use a trailing return type for this function [modernize-use-trailing-return-type]
// CHECK-FIXES: {{^}}auto ded2() -> const auto&;{{$}}

decltype(auto) ded3();
// CHECK-MESSAGES: :[[@LINE-1]]:16: warning: use a trailing return type for this function [modernize-use-trailing-return-type]
// CHECK-FIXES: {{^}}auto ded3() -> decltype(auto);{{$}}


decltype(1 + 2) dec1() { return 1 + 2; }
// CHECK-MESSAGES: :[[@LINE-1]]:17: warning: use a trailing return type for this function [modernize-use-trailing-return-type]
// CHECK-FIXES: {{^}}auto dec1() -> decltype(1 + 2) { return 1 + 2; }{{$}}
template <typename F, typename T>
decltype(std::declval<F>(std::declval<T>)) dec2(F f, T t) { return f(t); }
// CHECK-MESSAGES: :[[@LINE-1]]:44: warning: use a trailing return type for this function [modernize-use-trailing-return-type]
// CHECK-FIXES: {{^}}auto dec2(F f, T t) -> decltype(std::declval<F>(std::declval<T>)) { return f(t); }{{$}}
template <typename T>
typename decltype(std::declval<T>())::value_type dec3();
// CHECK-MESSAGES: :[[@LINE-1]]:50: warning: use a trailing return type for this function [modernize-use-trailing-return-type]
// CHECK-FIXES: {{^}}auto dec3() -> typename decltype(std::declval<T>())::value_type;{{$}}
template <typename T>
decltype(std::declval<T>())* dec4();
// CHECK-MESSAGES: :[[@LINE-1]]:30: warning: use a trailing return type for this function [modernize-use-trailing-return-type]
// CHECK-FIXES: {{^}}auto dec4() -> decltype(std::declval<T>())*;{{$}}

//
// Methods
//

struct B {
    B& operator=(const B&);
// CHECK-MESSAGES: :[[@LINE-1]]:8: warning: use a trailing return type for this function [modernize-use-trailing-return-type]
// CHECK-FIXES: {{^}}    auto operator=(const B&) -> B&;{{$}}

    double base1(int, bool b);
// CHECK-MESSAGES: :[[@LINE-1]]:12: warning: use a trailing return type for this function [modernize-use-trailing-return-type]
// CHECK-FIXES: {{^}}    auto base1(int, bool b) -> double;{{$}}

    virtual double base2(int, bool b) { return 0; }
// CHECK-MESSAGES: :[[@LINE-1]]:20: warning: use a trailing return type for this function [modernize-use-trailing-return-type]
// CHECK-FIXES: {{^}}    virtual auto base2(int, bool b) -> double { return 0; }{{$}}

    virtual float base3() const = 0;
// CHECK-MESSAGES: :[[@LINE-1]]:19: warning: use a trailing return type for this function [modernize-use-trailing-return-type]
// CHECK-FIXES: {{^}}    virtual auto base3() const -> float = 0;{{$}}

    virtual float base4() volatile = 0;
// CHECK-MESSAGES: :[[@LINE-1]]:19: warning: use a trailing return type for this function [modernize-use-trailing-return-type]
// CHECK-FIXES: {{^}}    virtual auto base4() volatile -> float = 0;{{$}}

    double base5(int, bool b) &&;
// CHECK-MESSAGES: :[[@LINE-1]]:12: warning: use a trailing return type for this function [modernize-use-trailing-return-type]
// CHECK-FIXES: {{^}}    auto base5(int, bool b) && -> double;{{$}}

    double base6(int, bool b) const &&;
// CHECK-MESSAGES: :[[@LINE-1]]:12: warning: use a trailing return type for this function [modernize-use-trailing-return-type]
// CHECK-FIXES: {{^}}    auto base6(int, bool b) const && -> double;{{$}}

    double base7(int, bool b) const & = delete;
// CHECK-MESSAGES: :[[@LINE-1]]:12: warning: use a trailing return type for this function [modernize-use-trailing-return-type]
// CHECK-FIXES: {{^}}    auto base7(int, bool b) const & -> double = delete;{{$}}

    double base8(int, bool b) const volatile & = delete;
// CHECK-MESSAGES: :[[@LINE-1]]:12: warning: use a trailing return type for this function [modernize-use-trailing-return-type]
// CHECK-FIXES: {{^}}    auto base8(int, bool b) const volatile & -> double = delete;{{$}}

    virtual const char * base9() const noexcept { return ""; }
// CHECK-MESSAGES: :[[@LINE-1]]:26: warning: use a trailing return type for this function [modernize-use-trailing-return-type]
// CHECK-FIXES: {{^}}    virtual auto base9() const noexcept -> const char * { return ""; }{{$}}
};

double B::base1(int, bool b) { return 0; }
// CHECK-MESSAGES: :[[@LINE-1]]:11: warning: use a trailing return type for this function [modernize-use-trailing-return-type]
// CHECK-FIXES: {{^}}auto B::base1(int, bool b) -> double { return 0; }{{$}}

struct D : B {
    virtual double f1(int, bool b) final;
// CHECK-MESSAGES: :[[@LINE-1]]:20: warning: use a trailing return type for this function [modernize-use-trailing-return-type]
// CHECK-FIXES: {{^}}    virtual auto f1(int, bool b) -> double final;{{$}}

    virtual double base2(int, bool b) override;
// CHECK-MESSAGES: :[[@LINE-1]]:20: warning: use a trailing return type for this function [modernize-use-trailing-return-type]
// CHECK-FIXES: {{^}}    virtual auto base2(int, bool b) -> double override;{{$}}

    virtual float base3() const override final { return 0; }
// CHECK-MESSAGES: :[[@LINE-1]]:19: warning: use a trailing return type for this function [modernize-use-trailing-return-type]
// CHECK-FIXES: {{^}}    virtual auto base3() const -> float override final { return 0; }{{$}}

    const char * base9() const noexcept override { return ""; }
// CHECK-MESSAGES: :[[@LINE-1]]:18: warning: use a trailing return type for this function [modernize-use-trailing-return-type]
// CHECK-FIXES: {{^}}    auto base9() const noexcept -> const char * override { return ""; }{{$}}

    int f2() __restrict;
// CHECK-MESSAGES: :[[@LINE-1]]:9: warning: use a trailing return type for this function [modernize-use-trailing-return-type]
// CHECK-FIXES: {{^}}    auto f2() __restrict -> int;{{$}}

    volatile int* __restrict f3() const __restrict noexcept;
// CHECK-MESSAGES: :[[@LINE-1]]:30: warning: use a trailing return type for this function [modernize-use-trailing-return-type]
// CHECK-FIXES: {{^}}    auto f3() const __restrict noexcept -> volatile int* __restrict;{{$}}
};

//
// Functions with attributes
//

int g1() [[asdf]];
// CHECK-MESSAGES: :[[@LINE-1]]:5: warning: use a trailing return type for this function [modernize-use-trailing-return-type]
// CHECK-FIXES: {{^}}auto g1() -> int {{[[][[]}}asdf{{[]][]]}};{{$}}
[[noreturn]] int g2();
// CHECK-MESSAGES: :[[@LINE-1]]:18: warning: use a trailing return type for this function [modernize-use-trailing-return-type]
// CHECK-FIXES: {{^}}{{[[][[]}}noreturn{{[]][]]}} auto g2() -> int;{{$}}
int g2 [[noreturn]] ();
// CHECK-MESSAGES: :[[@LINE-1]]:5: warning: use a trailing return type for this function [modernize-use-trailing-return-type]
// CHECK-FIXES: {{^}}auto g2 {{[[][[]}}noreturn{{[]][]]}} () -> int;{{$}}
int unsigned g3() __attribute__((cdecl)); // FunctionTypeLoc is null.
// CHECK-MESSAGES: :[[@LINE-1]]:14: warning: use a trailing return type for this function [modernize-use-trailing-return-type]
int unsigned __attribute__((cdecl)) g3() ; // FunctionTypeLoc is null.
// CHECK-MESSAGES: :[[@LINE-1]]:37: warning: use a trailing return type for this function [modernize-use-trailing-return-type]
__attribute__((cdecl)) int unsigned g3() ; // FunctionTypeLoc is null.
// CHECK-MESSAGES: :[[@LINE-1]]:37: warning: use a trailing return type for this function [modernize-use-trailing-return-type]

//
// Templates
//
template <typename Container>
[[maybe_unused]] typename Container::value_type const volatile&& t1(Container& C) noexcept;
// CHECK-MESSAGES: :[[@LINE-1]]:66: warning: use a trailing return type for this function [modernize-use-trailing-return-type]
// CHECK-FIXES: {{^}}{{[[][[]}}maybe_unused{{[]][]]}} auto t1(Container& C) noexcept -> typename Container::value_type const volatile&&;{{$}}
template <typename T>
class BB {
    using type = int;

    template <typename U>
    typename BB<U>::type m1();
// CHECK-MESSAGES: :[[@LINE-1]]:26: warning: use a trailing return type for this function [modernize-use-trailing-return-type]
// CHECK-FIXES: {{^}}    auto m1() -> typename BB<U>::type;{{$}}
};

//
// Macros
//

#define DWORD unsigned int
DWORD h1();
// CHECK-MESSAGES: :[[@LINE-1]]:7: warning: use a trailing return type for this function [modernize-use-trailing-return-type]
// CHECK-FIXES: {{^}}auto h1() -> DWORD;{{$}}
#define INT int
#define UNSIGNED unsigned
UNSIGNED INT h2();
// CHECK-MESSAGES: :[[@LINE-1]]:14: warning: use a trailing return type for this function [modernize-use-trailing-return-type]
// CHECK-FIXES: {{^}}auto h2() -> UNSIGNED INT;{{$}}
#define CONST const
CONST int h3();
// CHECK-MESSAGES: :[[@LINE-1]]:11: warning: use a trailing return type for this function [modernize-use-trailing-return-type]
// CHECK-FIXES: {{^}}auto h3() -> CONST int;{{$}}
#define ALWAYS_INLINE inline
#define DLL_EXPORT __declspec(dllexport)
ALWAYS_INLINE DLL_EXPORT int h4();
// CHECK-MESSAGES: :[[@LINE-1]]:30: warning: use a trailing return type for this function [modernize-use-trailing-return-type]
// CHECK-FIXES: {{^}}ALWAYS_INLINE DLL_EXPORT auto h4() -> int;{{$}}
#define DEPRECATED __attribute__((deprecated))
int h5() DEPRECATED;
// CHECK-MESSAGES: :[[@LINE-1]]:5: warning: use a trailing return type for this function [modernize-use-trailing-return-type]
// CHECK-FIXES: {{^}}auto h5() -> int DEPRECATED;{{$}}
int DEPRECATED h5();
// CHECK-MESSAGES: :[[@LINE-1]]:16: warning: use a trailing return type for this function [modernize-use-trailing-return-type]
// CHECK-FIXES: {{^}}auto DEPRECATED h5() -> int;{{$}}
DEPRECATED int h5();
// CHECK-MESSAGES: :[[@LINE-1]]:16: warning: use a trailing return type for this function [modernize-use-trailing-return-type]
// CHECK-FIXES: {{^}}DEPRECATED auto h5() -> int;{{$}}
[[noreturn]] [[nodiscard]] DEPRECATED DLL_EXPORT int h6 [[deprecated]] ();
// CHECK-MESSAGES: :[[@LINE-1]]:54: warning: use a trailing return type for this function [modernize-use-trailing-return-type]
// CHECK-FIXES: {{^}}{{[[][[]}}noreturn{{[]][]]}} {{[[][[]}}nodiscard{{[]][]]}} DEPRECATED DLL_EXPORT auto h6 {{[[][[]}}deprecated{{[]][]]}} () -> int;{{$}}
#define FUNCTION_NAME(a, b) a##b
int FUNCTION_NAME(foo, bar)();
// CHECK-MESSAGES: :[[@LINE-1]]:5: warning: use a trailing return type for this function [modernize-use-trailing-return-type]
// CHECK-FIXES: {{^}}auto FUNCTION_NAME(foo, bar)() -> int;{{$}}
#define DEFINE_FUNCTION_1(a, b) int a##b()
DEFINE_FUNCTION_1(foo, bar);
// CHECK-MESSAGES: :[[@LINE-1]]:1: warning: use a trailing return type for this function [modernize-use-trailing-return-type]
#define DEFINE_FUNCTION_2 int foo(int arg);
DEFINE_FUNCTION_2
// CHECK-MESSAGES: :[[@LINE-1]]:1: warning: use a trailing return type for this function [modernize-use-trailing-return-type]
#define DLL_EXPORT_const __declspec(dllexport) const
DLL_EXPORT_const int h7();
// CHECK-MESSAGES: :[[@LINE-1]]:22: warning: use a trailing return type for this function [modernize-use-trailing-return-type]
#define DLL_EXPORT_CONST __declspec(dllexport) CONST
DLL_EXPORT_CONST int h7();
// CHECK-MESSAGES: :[[@LINE-1]]:22: warning: use a trailing return type for this function [modernize-use-trailing-return-type]

template <typename T>
using Real = T;
#define PRECISION float
Real<PRECISION> h8() { return 0.; }
// CHECK-MESSAGES: :[[@LINE-1]]:17: warning: use a trailing return type for this function [modernize-use-trailing-return-type]
// CHECK-FIXES: {{^}}auto h8() -> Real<PRECISION> { return 0.; }{{$}}

#define MAYBE_UNUSED_MACRO [[maybe_unused]]
template <typename Container>
MAYBE_UNUSED_MACRO typename Container::value_type const volatile** const h9(Container& C) noexcept;
// CHECK-MESSAGES: :[[@LINE-1]]:74: warning: use a trailing return type for this function [modernize-use-trailing-return-type]
// CHECK-FIXES: {{^}}MAYBE_UNUSED_MACRO auto h9(Container& C) noexcept -> typename Container::value_type const volatile** const;{{$}}

#define NOEXCEPT noexcept
int h9(int arg) NOEXCEPT;
// CHECK-MESSAGES: :[[@LINE-1]]:5: warning: use a trailing return type for this function [modernize-use-trailing-return-type]
// CHECK-FIXES: {{^}}auto h9(int arg) NOEXCEPT -> int;{{$}}
#define STATIC_INT static int
STATIC_INT h10();
// CHECK-MESSAGES: :[[@LINE-1]]:12: warning: use a trailing return type for this function [modernize-use-trailing-return-type]
#define UNSIGNED_STATIC_INT unsigned static int
UNSIGNED_STATIC_INT h11();
// CHECK-MESSAGES: :[[@LINE-1]]:21: warning: use a trailing return type for this function [modernize-use-trailing-return-type]
#define STATIC static
unsigned STATIC int h11();
// CHECK-MESSAGES: :[[@LINE-1]]:21: warning: use a trailing return type for this function [modernize-use-trailing-return-type]
// CHECK-FIXES: {{^}}STATIC auto h11() -> unsigned int;{{$}}
#define STATIC_CONSTEXPR static constexpr
unsigned STATIC_CONSTEXPR int h12();
// CHECK-MESSAGES: :[[@LINE-1]]:31: warning: use a trailing return type for this function [modernize-use-trailing-return-type]
// CHECK-FIXES: {{^}}STATIC_CONSTEXPR auto h12() -> unsigned int;{{$}}
#define STATIC_CONSTEXPR_LONG static constexpr long
unsigned STATIC_CONSTEXPR_LONG int h13();
// CHECK-MESSAGES: :[[@LINE-1]]:36: warning: use a trailing return type for this function [modernize-use-trailing-return-type]
DEPRECATED const int& h14();
// CHECK-MESSAGES: :[[@LINE-1]]:23: warning: use a trailing return type for this function [modernize-use-trailing-return-type]
// CHECK-FIXES: {{^}}DEPRECATED auto h14() -> const int&;{{$}}
DEPRECATED const long static volatile unsigned& h15();
// CHECK-MESSAGES: :[[@LINE-1]]:49: warning: use a trailing return type for this function [modernize-use-trailing-return-type]
// CHECK-FIXES: {{^}}DEPRECATED static auto h15() -> const long volatile unsigned&;{{$}}
#define WRAP(x) x
WRAP(const) int& h16();
// CHECK-MESSAGES: :[[@LINE-1]]:18: warning: use a trailing return type for this function [modernize-use-trailing-return-type]
WRAP(CONST) int& h16();
// CHECK-MESSAGES: :[[@LINE-1]]:18: warning: use a trailing return type for this function [modernize-use-trailing-return-type]
#define CONCAT(a, b) a##b
CONCAT(con, st) int& h16();
// CHECK-MESSAGES: :[[@LINE-1]]:22: warning: use a trailing return type for this function [modernize-use-trailing-return-type]
DEPRECATED const UNSIGNED& h17();
// CHECK-MESSAGES: :[[@LINE-1]]:28: warning: use a trailing return type for this function [modernize-use-trailing-return-type]
// CHECK-FIXES: {{^}}DEPRECATED auto h17() -> const UNSIGNED&;{{$}}
DEPRECATED CONST UNSIGNED STATIC& h18();
// CHECK-MESSAGES: :[[@LINE-1]]:35: warning: use a trailing return type for this function [modernize-use-trailing-return-type]
// CHECK-FIXES: {{^}}DEPRECATED STATIC auto h18() -> CONST UNSIGNED &;{{$}}
#define CONST_CAT con##st
CONST_CAT int& h19();
// CHECK-MESSAGES: :[[@LINE-1]]:16: warning: use a trailing return type for this function [modernize-use-trailing-return-type]
// CHECK-FIXES: {{^}}auto h19() -> CONST_CAT int&;{{$}}
#define CONST_F_MACRO WRAP(CONST_CAT)
CONST_F_MACRO int& h19();
// CHECK-MESSAGES: :[[@LINE-1]]:20: warning: use a trailing return type for this function [modernize-use-trailing-return-type]
// CHECK-FIXES: {{^}}auto h19() -> CONST_F_MACRO int&;{{$}}
// Macro COMMAND_LINE_INT is defined on the command line via: -DCOMMAND_LINE_INT=int
const COMMAND_LINE_INT& h20();
// CHECK-MESSAGES: :[[@LINE-1]]:25: warning: use a trailing return type for this function [modernize-use-trailing-return-type]
// CHECK-FIXES: {{^}}auto h20() -> const COMMAND_LINE_INT&;{{$}}
decltype(COMMAND_LINE_INT{}) h21();
// CHECK-MESSAGES: :[[@LINE-1]]:30: warning: use a trailing return type for this function [modernize-use-trailing-return-type]
// CHECK-FIXES: {{^}}auto h21() -> decltype(COMMAND_LINE_INT{});{{$}}

//
// Name collisions
//
struct Object { long long value; };

Object j1(unsigned Object) { return {Object * 2}; }
// CHECK-MESSAGES: :[[@LINE-1]]:8: warning: use a trailing return type for this function [modernize-use-trailing-return-type]
// CHECK-FIXES: {{^}}Object j1(unsigned Object) { return {Object * 2}; }{{$}}
::Object j1(unsigned Object);
// CHECK-MESSAGES: :[[@LINE-1]]:10: warning: use a trailing return type for this function [modernize-use-trailing-return-type]
// CHECK-FIXES: {{^}}auto j1(unsigned Object) -> ::Object;{{$}}
const Object& j2(unsigned a, int b, char Object, long l);
// CHECK-MESSAGES: :[[@LINE-1]]:15: warning: use a trailing return type for this function [modernize-use-trailing-return-type]
// CHECK-FIXES: {{^}}const Object& j2(unsigned a, int b, char Object, long l);{{$}}
const struct Object& j2(unsigned a, int b, char Object, long l);
// CHECK-MESSAGES: :[[@LINE-1]]:22: warning: use a trailing return type for this function [modernize-use-trailing-return-type]
// CHECK-FIXES: {{^}}auto j2(unsigned a, int b, char Object, long l) -> const struct Object&;{{$}}
std::vector<Object> j3(unsigned Object);
// CHECK-MESSAGES: :[[@LINE-1]]:21: warning: use a trailing return type for this function [modernize-use-trailing-return-type]
// CHECK-FIXES: {{^}}std::vector<Object> j3(unsigned Object);{{$}}
std::vector<const Object> j7(unsigned Object);
// CHECK-MESSAGES: :[[@LINE-1]]:27: warning: use a trailing return type for this function [modernize-use-trailing-return-type]
// CHECK-FIXES: {{^}}std::vector<const Object> j7(unsigned Object);{{$}}
std::vector<Object> j4(unsigned vector);
// CHECK-MESSAGES: :[[@LINE-1]]:21: warning: use a trailing return type for this function [modernize-use-trailing-return-type]
// CHECK-FIXES: {{^}}auto j4(unsigned vector) -> std::vector<Object>;{{$}}
std::vector<::Object> j4(unsigned vector);
// CHECK-MESSAGES: :[[@LINE-1]]:23: warning: use a trailing return type for this function [modernize-use-trailing-return-type]
// CHECK-FIXES: {{^}}auto j4(unsigned vector) -> std::vector<::Object>;{{$}}
std::vector<struct Object> j4(unsigned vector);
// CHECK-MESSAGES: :[[@LINE-1]]:28: warning: use a trailing return type for this function [modernize-use-trailing-return-type]
// CHECK-FIXES: {{^}}auto j4(unsigned vector) -> std::vector<struct Object>;{{$}}
std::vector<Object> j4(unsigned Vector);
// CHECK-MESSAGES: :[[@LINE-1]]:21: warning: use a trailing return type for this function [modernize-use-trailing-return-type]
// CHECK-FIXES: {{^}}auto j4(unsigned Vector) -> std::vector<Object>;{{$}}
using std::vector;
vector<Object> j5(unsigned vector);
// CHECK-MESSAGES: :[[@LINE-1]]:16: warning: use a trailing return type for this function [modernize-use-trailing-return-type]
// CHECK-FIXES: {{^}}vector<Object> j5(unsigned vector);{{$}}
constexpr auto Size = 5;
std::array<int, Size> j6(unsigned Size);
// CHECK-MESSAGES: :[[@LINE-1]]:23: warning: use a trailing return type for this function [modernize-use-trailing-return-type]
// CHECK-FIXES: {{^}}std::array<int, Size> j6(unsigned Size);{{$}}
std::array<decltype(Size), (Size * 2) + 1> j8(unsigned Size);
// CHECK-MESSAGES: :[[@LINE-1]]:44: warning: use a trailing return type for this function [modernize-use-trailing-return-type]
// CHECK-FIXES: {{^}}std::array<decltype(Size), (Size * 2) + 1> j8(unsigned Size);{{$}}
using std::ostream;
std::tuple<int, std::string, ostream>& operator<<(ostream& ostream, float i);
// CHECK-MESSAGES: :[[@LINE-1]]:40: warning: use a trailing return type for this function [modernize-use-trailing-return-type]
// CHECK-FIXES: {{^}}std::tuple<int, std::string, ostream>& operator<<(ostream& ostream, float i);{{$}}

class CC {
    int Object;
    struct Object m();
// CHECK-MESSAGES: :[[@LINE-1]]:19: warning: use a trailing return type for this function [modernize-use-trailing-return-type]
// CHECK-FIXES: {{^}}    auto m() -> struct Object;{{$}}
};
Object CC::m() { return {0}; }
// CHECK-MESSAGES: :[[@LINE-1]]:12: warning: use a trailing return type for this function [modernize-use-trailing-return-type]
// CHECK-FIXES: {{^}}auto CC::m() -> Object { return {0}; }{{$}}
class DD : public CC {
    ::Object g();
// CHECK-MESSAGES: :[[@LINE-1]]:14: warning: use a trailing return type for this function [modernize-use-trailing-return-type]
// CHECK-FIXES: {{^}}    auto g() -> ::Object;{{$}}
};
Object DD::g() {
// CHECK-MESSAGES: :[[@LINE-1]]:12: warning: use a trailing return type for this function [modernize-use-trailing-return-type]
// CHECK-FIXES: {{^}}auto DD::g() -> Object {{{$}}
    return {0};
}

//
// bug 44206, no rewrite should happen due to collision with parameter name
//

ostream& operator<<(ostream& ostream, int i);
// CHECK-MESSAGES: :[[@LINE-1]]:10: warning: use a trailing return type for this function [modernize-use-trailing-return-type]
// CHECK-FIXES: {{^}}ostream& operator<<(ostream& ostream, int i);{{$}}

//
// Samples which do not trigger the check
//

auto f() -> int;
auto f(int) -> int;
auto f(int arg) -> int;
auto f(int arg1, int arg2, int arg3) -> int;
auto f(int arg1, int arg2, int arg3, ...) -> int;
template <typename T> auto f(T t) -> int;

auto ff();

void c();
void c(int arg);
void c(int arg) { return; }

struct D2 : B {
    D2();
    virtual ~D2();

    virtual auto f1(int, bool b) -> double final;
    virtual auto base2(int, bool b) -> double override;
    virtual auto base3() const -> float override final { return 0;  }

    operator double();
};
<<<<<<< HEAD

auto l1 = [](int arg) {};
auto l2 = [](int arg) -> double { return 0; };
=======
>>>>>>> eb0f1dc0
<|MERGE_RESOLUTION|>--- conflicted
+++ resolved
@@ -593,9 +593,3 @@
 
     operator double();
 };
-<<<<<<< HEAD
-
-auto l1 = [](int arg) {};
-auto l2 = [](int arg) -> double { return 0; };
-=======
->>>>>>> eb0f1dc0
