//===-- Generators.h - ClangDoc Generator ----------------------*- C++ -*-===//
//
// Part of the LLVM Project, under the Apache License v2.0 with LLVM Exceptions.
// See https://llvm.org/LICENSE.txt for license information.
// SPDX-License-Identifier: Apache-2.0 WITH LLVM-exception
//
//===----------------------------------------------------------------------===//
// Generator classes for converting declaration information into documentation
// in a specified format.
//===----------------------------------------------------------------------===//

#ifndef LLVM_CLANG_TOOLS_EXTRA_CLANG_DOC_GENERATOR_H
#define LLVM_CLANG_TOOLS_EXTRA_CLANG_DOC_GENERATOR_H

#include "Representation.h"
#include "llvm/Support/Error.h"
#include "llvm/Support/Registry.h"

namespace clang {
namespace doc {

// Abstract base class for generators.
// This is expected to be implemented and exposed via the GeneratorRegistry.
class Generator {
public:
  virtual ~Generator() = default;

  // Write out the decl info for the objects in the given map in the specified
  // format.
  virtual llvm::Error
  generateDocs(StringRef RootDir,
               llvm::StringMap<std::unique_ptr<doc::Info>> Infos,
               const ClangDocContext &CDCtx) = 0;

  // This function writes a file with the index previously constructed.
  // It can be overwritten by any of the inherited generators.
  // If the override method wants to run this it should call
  // Generator::createResources(CDCtx);
  virtual llvm::Error createResources(ClangDocContext &CDCtx);

  // Write out one specific decl info to the destination stream.
  virtual llvm::Error generateDocForInfo(Info *I, llvm::raw_ostream &OS,
                                         const ClangDocContext &CDCtx) = 0;

  static void addInfoToIndex(Index &Idx, const doc::Info *Info);
};

typedef llvm::Registry<Generator> GeneratorRegistry;

llvm::Expected<std::unique_ptr<Generator>>
findGeneratorByName(llvm::StringRef Format);

std::string getTagType(TagTypeKind AS);

// This anchor is used to force the linker to link in the generated object file
// and thus register the generators.
extern volatile int YAMLGeneratorAnchorSource;
extern volatile int MDGeneratorAnchorSource;
extern volatile int HTMLGeneratorAnchorSource;
extern volatile int MHTMLGeneratorAnchorSource;
<<<<<<< HEAD
=======
extern volatile int JSONGeneratorAnchorSource;
>>>>>>> eb0f1dc0

} // namespace doc
} // namespace clang

namespace llvm {
extern template class Registry<clang::doc::Generator>;
} // namespace llvm

#endif // LLVM_CLANG_TOOLS_EXTRA_CLANG_DOC_GENERATOR_H<|MERGE_RESOLUTION|>--- conflicted
+++ resolved
@@ -58,10 +58,7 @@
 extern volatile int MDGeneratorAnchorSource;
 extern volatile int HTMLGeneratorAnchorSource;
 extern volatile int MHTMLGeneratorAnchorSource;
-<<<<<<< HEAD
-=======
 extern volatile int JSONGeneratorAnchorSource;
->>>>>>> eb0f1dc0
 
 } // namespace doc
 } // namespace clang
