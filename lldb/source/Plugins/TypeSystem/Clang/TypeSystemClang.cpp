--- conflicted
+++ resolved
@@ -6739,12 +6739,7 @@
             if (field_type.GetIndexOfChildMemberWithName(
                     name, omit_empty_base_classes, child_indexes))
               return child_indexes.size();
-<<<<<<< HEAD
-            else
-              child_indexes = save_indices;
-=======
             child_indexes = std::move(save_indices);
->>>>>>> c835b48a
           } else if (field_name == name) {
             // We have to add on the number of base classes to this index!
             child_indexes.push_back(
