//===-- DWARFASTParserClang.cpp -------------------------------------------===//
//
// Part of the LLVM Project, under the Apache License v2.0 with LLVM Exceptions.
// See https://llvm.org/LICENSE.txt for license information.
// SPDX-License-Identifier: Apache-2.0 WITH LLVM-exception
//
//===----------------------------------------------------------------------===//

#include <cstdlib>

#include "DWARFASTParser.h"
#include "DWARFASTParserClang.h"
#include "DWARFDebugInfo.h"
#include "DWARFDeclContext.h"
#include "DWARFDefines.h"
#include "SymbolFileDWARF.h"
#include "SymbolFileDWARFDebugMap.h"
#include "SymbolFileDWARFDwo.h"
#include "UniqueDWARFASTType.h"

#include "Plugins/ExpressionParser/Clang/ClangASTImporter.h"
#include "Plugins/ExpressionParser/Clang/ClangASTMetadata.h"
#include "Plugins/ExpressionParser/Clang/ClangUtil.h"
#include "Plugins/Language/ObjC/ObjCLanguage.h"
#include "lldb/Core/Module.h"
#include "lldb/Core/Value.h"
#include "lldb/Host/Host.h"
#include "lldb/Symbol/CompileUnit.h"
#include "lldb/Symbol/Function.h"
#include "lldb/Symbol/ObjectFile.h"
#include "lldb/Symbol/SymbolFile.h"
#include "lldb/Symbol/TypeList.h"
#include "lldb/Symbol/TypeMap.h"
#include "lldb/Symbol/VariableList.h"
#include "lldb/Target/Language.h"
#include "lldb/Utility/LLDBAssert.h"
#include "lldb/Utility/Log.h"
#include "lldb/Utility/StreamString.h"

#include "clang/AST/CXXInheritance.h"
#include "clang/AST/DeclBase.h"
#include "clang/AST/DeclCXX.h"
#include "clang/AST/DeclObjC.h"
#include "clang/AST/DeclTemplate.h"
#include "clang/AST/Type.h"
#include "clang/Basic/Specifiers.h"
#include "llvm/ADT/StringExtras.h"
#include "llvm/DebugInfo/DWARF/DWARFAddressRange.h"
#include "llvm/DebugInfo/DWARF/DWARFTypePrinter.h"
#include "llvm/Demangle/Demangle.h"

#include <map>
#include <memory>
#include <optional>
#include <vector>

//#define ENABLE_DEBUG_PRINTF // COMMENT OUT THIS LINE PRIOR TO CHECKIN

#ifdef ENABLE_DEBUG_PRINTF
#include <cstdio>
#define DEBUG_PRINTF(fmt, ...) printf(fmt, __VA_ARGS__)
#else
#define DEBUG_PRINTF(fmt, ...)
#endif

using namespace lldb;
using namespace lldb_private;
using namespace lldb_private::dwarf;
using namespace lldb_private::plugin::dwarf;

DWARFASTParserClang::DWARFASTParserClang(TypeSystemClang &ast)
    : DWARFASTParser(Kind::DWARFASTParserClang), m_ast(ast),
      m_die_to_decl_ctx(), m_decl_ctx_to_die() {}

DWARFASTParserClang::~DWARFASTParserClang() = default;

static bool DeclKindIsCXXClass(clang::Decl::Kind decl_kind) {
  switch (decl_kind) {
  case clang::Decl::CXXRecord:
  case clang::Decl::ClassTemplateSpecialization:
    return true;
  default:
    break;
  }
  return false;
}


ClangASTImporter &DWARFASTParserClang::GetClangASTImporter() {
  if (!m_clang_ast_importer_up) {
    m_clang_ast_importer_up = std::make_unique<ClangASTImporter>();
  }
  return *m_clang_ast_importer_up;
}

/// Detect a forward declaration that is nested in a DW_TAG_module.
static bool IsClangModuleFwdDecl(const DWARFDIE &Die) {
  if (!Die.GetAttributeValueAsUnsigned(DW_AT_declaration, 0))
    return false;
  auto Parent = Die.GetParent();
  while (Parent.IsValid()) {
    if (Parent.Tag() == DW_TAG_module)
      return true;
    Parent = Parent.GetParent();
  }
  return false;
}

static DWARFDIE GetContainingClangModuleDIE(const DWARFDIE &die) {
  if (die.IsValid()) {
    DWARFDIE top_module_die;
    // Now make sure this DIE is scoped in a DW_TAG_module tag and return true
    // if so
    for (DWARFDIE parent = die.GetParent(); parent.IsValid();
         parent = parent.GetParent()) {
      const dw_tag_t tag = parent.Tag();
      if (tag == DW_TAG_module)
        top_module_die = parent;
      else if (tag == DW_TAG_compile_unit || tag == DW_TAG_partial_unit)
        break;
    }

    return top_module_die;
  }
  return DWARFDIE();
}

static lldb::ModuleSP GetContainingClangModule(const DWARFDIE &die) {
  if (die.IsValid()) {
    DWARFDIE clang_module_die = GetContainingClangModuleDIE(die);

    if (clang_module_die) {
      const char *module_name = clang_module_die.GetName();
      if (module_name)
        return die.GetDWARF()->GetExternalModule(
            lldb_private::ConstString(module_name));
    }
  }
  return lldb::ModuleSP();
}

// Returns true if the given artificial field name should be ignored when
// parsing the DWARF.
static bool ShouldIgnoreArtificialField(llvm::StringRef FieldName) {
  return FieldName.starts_with("_vptr$")
         // gdb emit vtable pointer as "_vptr.classname"
         || FieldName.starts_with("_vptr.");
}

/// Returns true for C++ constructs represented by clang::CXXRecordDecl
static bool TagIsRecordType(dw_tag_t tag) {
  switch (tag) {
  case DW_TAG_class_type:
  case DW_TAG_structure_type:
  case DW_TAG_union_type:
    return true;
  default:
    return false;
  }
}

/// Get the object parameter DIE if one exists, otherwise returns
/// a default DWARFDIE. If \c containing_decl_ctx is not a valid
/// C++ declaration context for class methods, assume no object
/// parameter exists for the given \c subprogram.
<<<<<<< HEAD
static DWARFDIE
GetCXXObjectParameter(const DWARFDIE &subprogram,
                      const clang::DeclContext &containing_decl_ctx) {
=======
DWARFDIE
DWARFASTParserClang::GetCXXObjectParameter(const DWARFDIE &subprogram,
                                           const DWARFDIE &decl_ctx_die) {
  assert(subprogram);
>>>>>>> eb0f1dc0
  assert(subprogram.Tag() == DW_TAG_subprogram ||
         subprogram.Tag() == DW_TAG_inlined_subroutine ||
         subprogram.Tag() == DW_TAG_subroutine_type);

<<<<<<< HEAD
  if (!DeclKindIsCXXClass(containing_decl_ctx.getDeclKind()))
=======
  if (!decl_ctx_die.IsStructUnionOrClass())
>>>>>>> eb0f1dc0
    return {};

  if (DWARFDIE object_parameter =
          subprogram.GetAttributeValueAsReferenceDIE(DW_AT_object_pointer))
    return object_parameter;

  // If no DW_AT_object_pointer was specified, assume the implicit object
  // parameter is the first parameter to the function, is called "this" and is
  // artificial (which is what most compilers would generate).
  auto children = subprogram.children();
  auto it = llvm::find_if(children, [](const DWARFDIE &child) {
    return child.Tag() == DW_TAG_formal_parameter;
  });

  if (it == children.end())
    return {};

  DWARFDIE object_pointer = *it;

  if (!object_pointer.GetAttributeValueAsUnsigned(DW_AT_artificial, 0))
    return {};

  // Often times compilers omit the "this" name for the
  // specification DIEs, so we can't rely upon the name being in
  // the formal parameter DIE...
  if (const char *name = object_pointer.GetName();
      name && ::strcmp(name, "this") != 0)
    return {};

  return object_pointer;
}

/// In order to determine the CV-qualifiers for a C++ class
/// method in DWARF, we have to look at the CV-qualifiers of
/// the object parameter's type.
static unsigned GetCXXMethodCVQuals(const DWARFDIE &subprogram,
                                    const DWARFDIE &object_parameter) {
  if (!subprogram || !object_parameter)
    return 0;

  Type *this_type = subprogram.ResolveTypeUID(
      object_parameter.GetAttributeValueAsReferenceDIE(DW_AT_type));
  if (!this_type)
    return 0;

  uint32_t encoding_mask = this_type->GetEncodingMask();
  unsigned cv_quals = 0;
  if (encoding_mask & (1u << Type::eEncodingIsConstUID))
    cv_quals |= clang::Qualifiers::Const;
  if (encoding_mask & (1u << Type::eEncodingIsVolatileUID))
    cv_quals |= clang::Qualifiers::Volatile;

  return cv_quals;
}

TypeSP DWARFASTParserClang::ParseTypeFromClangModule(const SymbolContext &sc,
                                                     const DWARFDIE &die,
                                                     Log *log) {
  ModuleSP clang_module_sp = GetContainingClangModule(die);
  if (!clang_module_sp)
    return TypeSP();

  // If this type comes from a Clang module, recursively look in the
  // DWARF section of the .pcm file in the module cache. Clang
  // generates DWO skeleton units as breadcrumbs to find them.
  std::vector<lldb_private::CompilerContext> die_context = die.GetDeclContext();
  TypeQuery query(die_context, TypeQueryOptions::e_module_search |
                                   TypeQueryOptions::e_find_one);
  TypeResults results;

  // The type in the Clang module must have the same language as the current CU.
  query.AddLanguage(SymbolFileDWARF::GetLanguageFamily(*die.GetCU()));
  clang_module_sp->FindTypes(query, results);
  TypeSP pcm_type_sp = results.GetTypeMap().FirstType();
  if (!pcm_type_sp) {
    // Since this type is defined in one of the Clang modules imported
    // by this symbol file, search all of them. Instead of calling
    // sym_file->FindTypes(), which would return this again, go straight
    // to the imported modules.
    auto &sym_file = die.GetCU()->GetSymbolFileDWARF();

    // Well-formed clang modules never form cycles; guard against corrupted
    // ones by inserting the current file.
    results.AlreadySearched(&sym_file);
    sym_file.ForEachExternalModule(
        *sc.comp_unit, results.GetSearchedSymbolFiles(), [&](Module &module) {
          module.FindTypes(query, results);
          pcm_type_sp = results.GetTypeMap().FirstType();
          return (bool)pcm_type_sp;
        });
  }

  if (!pcm_type_sp)
    return TypeSP();

  // We found a real definition for this type in the Clang module, so lets use
  // it and cache the fact that we found a complete type for this die.
  lldb_private::CompilerType pcm_type = pcm_type_sp->GetForwardCompilerType();
  lldb_private::CompilerType type =
      GetClangASTImporter().CopyType(m_ast, pcm_type);

  if (!type)
    return TypeSP();

  // Under normal operation pcm_type is a shallow forward declaration
  // that gets completed later. This is necessary to support cyclic
  // data structures. If, however, pcm_type is already complete (for
  // example, because it was loaded for a different target before),
  // the definition needs to be imported right away, too.
  // Type::ResolveClangType() effectively ignores the ResolveState
  // inside type_sp and only looks at IsDefined(), so it never calls
  // ClangASTImporter::ASTImporterDelegate::ImportDefinitionTo(),
  // which does extra work for Objective-C classes. This would result
  // in only the forward declaration to be visible.
  if (pcm_type.IsDefined())
    GetClangASTImporter().RequireCompleteType(ClangUtil::GetQualType(type));

  SymbolFileDWARF *dwarf = die.GetDWARF();
  auto type_sp = dwarf->MakeType(
      die.GetID(), pcm_type_sp->GetName(),
      llvm::expectedToOptional(pcm_type_sp->GetByteSize(nullptr)), nullptr,
      LLDB_INVALID_UID, Type::eEncodingInvalid, &pcm_type_sp->GetDeclaration(),
      type, Type::ResolveState::Forward,
      TypePayloadClang(GetOwningClangModule(die)));
  clang::TagDecl *tag_decl = TypeSystemClang::GetAsTagDecl(type);
  if (tag_decl) {
    LinkDeclContextToDIE(tag_decl, die);
  } else {
    clang::DeclContext *defn_decl_ctx = GetCachedClangDeclContextForDIE(die);
    if (defn_decl_ctx)
      LinkDeclContextToDIE(defn_decl_ctx, die);
  }

  return type_sp;
}

/// This function ensures we are able to add members (nested types, functions,
/// etc.) to this type. It does so by starting its definition even if one cannot
/// be found in the debug info. This means the type may need to be "forcibly
/// completed" later -- see CompleteTypeFromDWARF).
static void PrepareContextToReceiveMembers(TypeSystemClang &ast,
                                           ClangASTImporter &ast_importer,
                                           clang::DeclContext *decl_ctx,
                                           DWARFDIE die,
                                           const char *type_name_cstr) {
  auto *tag_decl_ctx = clang::dyn_cast<clang::TagDecl>(decl_ctx);
  if (!tag_decl_ctx)
    return; // Non-tag context are always ready.

  // We have already completed the type or it is already prepared.
  if (tag_decl_ctx->isCompleteDefinition() || tag_decl_ctx->isBeingDefined())
    return;

  // If this tag was imported from another AST context (in the gmodules case),
  // we can complete the type by doing a full import.

  // If this type was not imported from an external AST, there's nothing to do.
  CompilerType type = ast.GetTypeForDecl(tag_decl_ctx);
  if (type && ast_importer.CanImport(type)) {
    auto qual_type = ClangUtil::GetQualType(type);
    if (ast_importer.RequireCompleteType(qual_type))
      return;
    die.GetDWARF()->GetObjectFile()->GetModule()->ReportError(
        "Unable to complete the Decl context for DIE {0} at offset "
        "{1:x16}.\nPlease file a bug report.",
        type_name_cstr ? type_name_cstr : "", die.GetOffset());
  }

  // We don't have a type definition and/or the import failed, but we need to
  // add members to it. Start the definition to make that possible. If the type
  // has no external storage we also have to complete the definition. Otherwise,
  // that will happen when we are asked to complete the type
  // (CompleteTypeFromDWARF).
  ast.StartTagDeclarationDefinition(type);
  if (!tag_decl_ctx->hasExternalLexicalStorage()) {
    ast.SetDeclIsForcefullyCompleted(tag_decl_ctx);
    ast.CompleteTagDeclarationDefinition(type);
  }
}

ParsedDWARFTypeAttributes::ParsedDWARFTypeAttributes(const DWARFDIE &die) {
  DWARFAttributes attributes = die.GetAttributes();
  for (size_t i = 0; i < attributes.Size(); ++i) {
    dw_attr_t attr = attributes.AttributeAtIndex(i);
    DWARFFormValue form_value;
    if (!attributes.ExtractFormValueAtIndex(i, form_value))
      continue;
    switch (attr) {
    default:
      break;
    case DW_AT_abstract_origin:
      abstract_origin = form_value;
      break;

    case DW_AT_accessibility:
      accessibility =
          DWARFASTParser::GetAccessTypeFromDWARF(form_value.Unsigned());
      break;

    case DW_AT_artificial:
      is_artificial = form_value.Boolean();
      break;

    case DW_AT_bit_stride:
      bit_stride = form_value.Unsigned();
      break;

    case DW_AT_byte_size:
      byte_size = form_value.Unsigned();
      break;

    case DW_AT_alignment:
      alignment = form_value.Unsigned();
      break;

    case DW_AT_byte_stride:
      byte_stride = form_value.Unsigned();
      break;

    case DW_AT_calling_convention:
      calling_convention = form_value.Unsigned();
      break;

    case DW_AT_containing_type:
      containing_type = form_value;
      break;

    case DW_AT_decl_file:
      // die.GetCU() can differ if DW_AT_specification uses DW_FORM_ref_addr.
      decl.SetFile(
          attributes.CompileUnitAtIndex(i)->GetFile(form_value.Unsigned()));
      break;
    case DW_AT_decl_line:
      decl.SetLine(form_value.Unsigned());
      break;
    case DW_AT_decl_column:
      decl.SetColumn(form_value.Unsigned());
      break;

    case DW_AT_declaration:
      is_forward_declaration = form_value.Boolean();
      break;

    case DW_AT_encoding:
      encoding = form_value.Unsigned();
      break;

    case DW_AT_enum_class:
      is_scoped_enum = form_value.Boolean();
      break;

    case DW_AT_explicit:
      is_explicit = form_value.Boolean();
      break;

    case DW_AT_external:
      if (form_value.Unsigned())
        storage = clang::SC_Extern;
      break;

    case DW_AT_inline:
      is_inline = form_value.Boolean();
      break;

    case DW_AT_linkage_name:
    case DW_AT_MIPS_linkage_name:
      mangled_name = form_value.AsCString();
      break;

    case DW_AT_name:
      name.SetCString(form_value.AsCString());
      break;

    case DW_AT_object_pointer:
      // GetAttributes follows DW_AT_specification.
      // DW_TAG_subprogram definitions and declarations may both
      // have a DW_AT_object_pointer. Don't overwrite the one
      // we parsed for the definition with the one from the declaration.
      if (!object_pointer.IsValid())
        object_pointer = form_value.Reference();
      break;

    case DW_AT_signature:
      signature = form_value;
      break;

    case DW_AT_specification:
      specification = form_value;
      break;

    case DW_AT_type:
      type = form_value;
      break;

    case DW_AT_virtuality:
      is_virtual = form_value.Boolean();
      break;

    case DW_AT_APPLE_objc_complete_type:
      is_complete_objc_class = form_value.Signed();
      break;

    case DW_AT_APPLE_objc_direct:
      is_objc_direct_call = true;
      break;

    case DW_AT_APPLE_runtime_class:
      class_language = (LanguageType)form_value.Signed();
      break;

    case DW_AT_GNU_vector:
      is_vector = form_value.Boolean();
      break;
    case DW_AT_export_symbols:
      exports_symbols = form_value.Boolean();
      break;
    case DW_AT_rvalue_reference:
      ref_qual = clang::RQ_RValue;
      break;
    case DW_AT_reference:
      ref_qual = clang::RQ_LValue;
      break;
    case DW_AT_APPLE_enum_kind:
      enum_kind = static_cast<clang::EnumExtensibilityAttr::Kind>(
          form_value.Unsigned());
      break;
    }
  }
}

static std::string GetUnitName(const DWARFDIE &die) {
  if (DWARFUnit *unit = die.GetCU())
    return unit->GetAbsolutePath().GetPath();
  return "<missing DWARF unit path>";
}

TypeSP DWARFASTParserClang::ParseTypeFromDWARF(const SymbolContext &sc,
                                               const DWARFDIE &die,
                                               bool *type_is_new_ptr) {
  if (type_is_new_ptr)
    *type_is_new_ptr = false;

  if (!die)
    return nullptr;

  Log *log = GetLog(DWARFLog::TypeCompletion | DWARFLog::Lookups);

  SymbolFileDWARF *dwarf = die.GetDWARF();
  if (log) {
    DWARFDIE context_die;
    clang::DeclContext *context =
        GetClangDeclContextContainingDIE(die, &context_die);

    dwarf->GetObjectFile()->GetModule()->LogMessage(
        log,
        "DWARFASTParserClang::ParseTypeFromDWARF "
        "(die = {0:x16}, decl_ctx = {1:p} (die "
        "{2:x16})) {3} ({4}) name = '{5}')",
        die.GetOffset(), static_cast<void *>(context), context_die.GetOffset(),
        DW_TAG_value_to_name(die.Tag()), die.Tag(), die.GetName());
  }

  // Set a bit that lets us know that we are currently parsing this
  if (auto [it, inserted] =
          dwarf->GetDIEToType().try_emplace(die.GetDIE(), DIE_IS_BEING_PARSED);
      !inserted) {
    if (it->getSecond() == nullptr || it->getSecond() == DIE_IS_BEING_PARSED)
      return nullptr;
    return it->getSecond()->shared_from_this();
  }

  ParsedDWARFTypeAttributes attrs(die);

  TypeSP type_sp;
  if (DWARFDIE signature_die = attrs.signature.Reference()) {
    type_sp = ParseTypeFromDWARF(sc, signature_die, type_is_new_ptr);
    if (type_sp) {
      if (clang::DeclContext *decl_ctx =
              GetCachedClangDeclContextForDIE(signature_die))
        LinkDeclContextToDIE(decl_ctx, die);
    }
  } else {
    if (type_is_new_ptr)
      *type_is_new_ptr = true;

    const dw_tag_t tag = die.Tag();

    switch (tag) {
    case DW_TAG_typedef:
    case DW_TAG_base_type:
    case DW_TAG_pointer_type:
    case DW_TAG_reference_type:
    case DW_TAG_rvalue_reference_type:
    case DW_TAG_const_type:
    case DW_TAG_restrict_type:
    case DW_TAG_volatile_type:
    case DW_TAG_LLVM_ptrauth_type:
    case DW_TAG_atomic_type:
    case DW_TAG_unspecified_type:
      type_sp = ParseTypeModifier(sc, die, attrs);
      break;
    case DW_TAG_structure_type:
    case DW_TAG_union_type:
    case DW_TAG_class_type:
      type_sp = ParseStructureLikeDIE(sc, die, attrs);
      break;
    case DW_TAG_enumeration_type:
      type_sp = ParseEnum(sc, die, attrs);
      break;
    case DW_TAG_inlined_subroutine:
    case DW_TAG_subprogram:
    case DW_TAG_subroutine_type:
      type_sp = ParseSubroutine(die, attrs);
      break;
    case DW_TAG_array_type:
      type_sp = ParseArrayType(die, attrs);
      break;
    case DW_TAG_ptr_to_member_type:
      type_sp = ParsePointerToMemberType(die, attrs);
      break;
    default:
      dwarf->GetObjectFile()->GetModule()->ReportError(
          "[{0:x16}]: unhandled type tag {1:x4} ({2}), "
          "please file a bug and "
          "attach the file at the start of this error message",
          die.GetOffset(), tag, DW_TAG_value_to_name(tag));
      break;
    }
    UpdateSymbolContextScopeForType(sc, die, type_sp);
  }
  if (type_sp) {
    dwarf->GetDIEToType()[die.GetDIE()] = type_sp.get();
  }
  return type_sp;
}

static std::optional<uint32_t>
ExtractDataMemberLocation(DWARFDIE const &die, DWARFFormValue const &form_value,
                          ModuleSP module_sp) {
  Log *log = GetLog(DWARFLog::TypeCompletion | DWARFLog::Lookups);

  // With DWARF 3 and later, if the value is an integer constant,
  // this form value is the offset in bytes from the beginning of
  // the containing entity.
  if (!form_value.BlockData())
    return form_value.Unsigned();

  Value initialValue(0);
  const DWARFDataExtractor &debug_info_data = die.GetData();
  uint32_t block_length = form_value.Unsigned();
  uint32_t block_offset =
      form_value.BlockData() - debug_info_data.GetDataStart();

  llvm::Expected<Value> memberOffset = DWARFExpression::Evaluate(
      /*ExecutionContext=*/nullptr,
      /*RegisterContext=*/nullptr, module_sp,
      DataExtractor(debug_info_data, block_offset, block_length), die.GetCU(),
      eRegisterKindDWARF, &initialValue, nullptr);
  if (!memberOffset) {
    LLDB_LOG_ERROR(log, memberOffset.takeError(),
                   "ExtractDataMemberLocation failed: {0}");
    return {};
  }

  return memberOffset->ResolveValue(nullptr).UInt();
}

static TypePayloadClang GetPtrAuthMofidierPayload(const DWARFDIE &die) {
  auto getAttr = [&](llvm::dwarf::Attribute Attr, unsigned defaultValue = 0) {
    return die.GetAttributeValueAsUnsigned(Attr, defaultValue);
  };
  const unsigned key = getAttr(DW_AT_LLVM_ptrauth_key);
  const bool addr_disc = getAttr(DW_AT_LLVM_ptrauth_address_discriminated);
  const unsigned extra = getAttr(DW_AT_LLVM_ptrauth_extra_discriminator);
  const bool isapointer = getAttr(DW_AT_LLVM_ptrauth_isa_pointer);
  const bool authenticates_null_values =
      getAttr(DW_AT_LLVM_ptrauth_authenticates_null_values);
  const unsigned authentication_mode_int = getAttr(
      DW_AT_LLVM_ptrauth_authentication_mode,
      static_cast<unsigned>(clang::PointerAuthenticationMode::SignAndAuth));
  clang::PointerAuthenticationMode authentication_mode =
      clang::PointerAuthenticationMode::SignAndAuth;
  if (authentication_mode_int >=
          static_cast<unsigned>(clang::PointerAuthenticationMode::None) &&
      authentication_mode_int <=
          static_cast<unsigned>(
              clang::PointerAuthenticationMode::SignAndAuth)) {
    authentication_mode =
        static_cast<clang::PointerAuthenticationMode>(authentication_mode_int);
  } else {
    die.GetDWARF()->GetObjectFile()->GetModule()->ReportError(
        "[{0:x16}]: invalid pointer authentication mode method {1:x4}",
        die.GetOffset(), authentication_mode_int);
  }
  auto ptr_auth = clang::PointerAuthQualifier::Create(
      key, addr_disc, extra, authentication_mode, isapointer,
      authenticates_null_values);
  return TypePayloadClang(ptr_auth.getAsOpaqueValue());
}

lldb::TypeSP
DWARFASTParserClang::ParseTypeModifier(const SymbolContext &sc,
                                       const DWARFDIE &die,
                                       ParsedDWARFTypeAttributes &attrs) {
  Log *log = GetLog(DWARFLog::TypeCompletion | DWARFLog::Lookups);
  SymbolFileDWARF *dwarf = die.GetDWARF();
  const dw_tag_t tag = die.Tag();
  LanguageType cu_language = SymbolFileDWARF::GetLanguage(*die.GetCU());
  Type::ResolveState resolve_state = Type::ResolveState::Unresolved;
  Type::EncodingDataType encoding_data_type = Type::eEncodingIsUID;
  TypePayloadClang payload(GetOwningClangModule(die));
  TypeSP type_sp;
  CompilerType clang_type;

  if (tag == DW_TAG_typedef) {
    // DeclContext will be populated when the clang type is materialized in
    // Type::ResolveCompilerType.
    PrepareContextToReceiveMembers(
        m_ast, GetClangASTImporter(),
        GetClangDeclContextContainingDIE(die, nullptr), die,
        attrs.name.GetCString());

    if (attrs.type.IsValid()) {
      // Try to parse a typedef from the (DWARF embedded in the) Clang
      // module file first as modules can contain typedef'ed
      // structures that have no names like:
      //
      //  typedef struct { int a; } Foo;
      //
      // In this case we will have a structure with no name and a
      // typedef named "Foo" that points to this unnamed
      // structure. The name in the typedef is the only identifier for
      // the struct, so always try to get typedefs from Clang modules
      // if possible.
      //
      // The type_sp returned will be empty if the typedef doesn't
      // exist in a module file, so it is cheap to call this function
      // just to check.
      //
      // If we don't do this we end up creating a TypeSP that says
      // this is a typedef to type 0x123 (the DW_AT_type value would
      // be 0x123 in the DW_TAG_typedef), and this is the unnamed
      // structure type. We will have a hard time tracking down an
      // unnammed structure type in the module debug info, so we make
      // sure we don't get into this situation by always resolving
      // typedefs from the module.
      const DWARFDIE encoding_die = attrs.type.Reference();

      // First make sure that the die that this is typedef'ed to _is_
      // just a declaration (DW_AT_declaration == 1), not a full
      // definition since template types can't be represented in
      // modules since only concrete instances of templates are ever
      // emitted and modules won't contain those
      if (encoding_die &&
          encoding_die.GetAttributeValueAsUnsigned(DW_AT_declaration, 0) == 1) {
        type_sp = ParseTypeFromClangModule(sc, die, log);
        if (type_sp)
          return type_sp;
      }
    }
  }

  DEBUG_PRINTF("0x%8.8" PRIx64 ": %s (\"%s\") type => 0x%8.8lx\n", die.GetID(),
               DW_TAG_value_to_name(tag), type_name_cstr,
               encoding_uid.Reference());

  switch (tag) {
  default:
    break;

  case DW_TAG_unspecified_type:
    if (attrs.name == "nullptr_t" || attrs.name == "decltype(nullptr)") {
      resolve_state = Type::ResolveState::Full;
      clang_type = m_ast.GetBasicType(eBasicTypeNullPtr);
      break;
    }
    // Fall through to base type below in case we can handle the type
    // there...
    [[fallthrough]];

  case DW_TAG_base_type:
    resolve_state = Type::ResolveState::Full;
    clang_type = m_ast.GetBuiltinTypeForDWARFEncodingAndBitSize(
        attrs.name.GetStringRef(), attrs.encoding,
        attrs.byte_size.value_or(0) * 8);
    break;

  case DW_TAG_pointer_type:
    encoding_data_type = Type::eEncodingIsPointerUID;
    break;
  case DW_TAG_reference_type:
    encoding_data_type = Type::eEncodingIsLValueReferenceUID;
    break;
  case DW_TAG_rvalue_reference_type:
    encoding_data_type = Type::eEncodingIsRValueReferenceUID;
    break;
  case DW_TAG_typedef:
    encoding_data_type = Type::eEncodingIsTypedefUID;
    break;
  case DW_TAG_const_type:
    encoding_data_type = Type::eEncodingIsConstUID;
    break;
  case DW_TAG_restrict_type:
    encoding_data_type = Type::eEncodingIsRestrictUID;
    break;
  case DW_TAG_volatile_type:
    encoding_data_type = Type::eEncodingIsVolatileUID;
    break;
  case DW_TAG_LLVM_ptrauth_type:
    encoding_data_type = Type::eEncodingIsLLVMPtrAuthUID;
    payload = GetPtrAuthMofidierPayload(die);
    break;
  case DW_TAG_atomic_type:
    encoding_data_type = Type::eEncodingIsAtomicUID;
    break;
  }

  if (!clang_type && (encoding_data_type == Type::eEncodingIsPointerUID ||
                      encoding_data_type == Type::eEncodingIsTypedefUID)) {
    if (tag == DW_TAG_pointer_type) {
      DWARFDIE target_die = die.GetReferencedDIE(DW_AT_type);

      if (target_die.GetAttributeValueAsUnsigned(DW_AT_APPLE_block, 0)) {
        // Blocks have a __FuncPtr inside them which is a pointer to a
        // function of the proper type.

        for (DWARFDIE child_die : target_die.children()) {
          if (!strcmp(child_die.GetAttributeValueAsString(DW_AT_name, ""),
                      "__FuncPtr")) {
            DWARFDIE function_pointer_type =
                child_die.GetReferencedDIE(DW_AT_type);

            if (function_pointer_type) {
              DWARFDIE function_type =
                  function_pointer_type.GetReferencedDIE(DW_AT_type);

              bool function_type_is_new_pointer;
              TypeSP lldb_function_type_sp = ParseTypeFromDWARF(
                  sc, function_type, &function_type_is_new_pointer);

              if (lldb_function_type_sp) {
                clang_type = m_ast.CreateBlockPointerType(
                    lldb_function_type_sp->GetForwardCompilerType());
                encoding_data_type = Type::eEncodingIsUID;
                attrs.type.Clear();
                resolve_state = Type::ResolveState::Full;
              }
            }

            break;
          }
        }
      }
    }

    if (cu_language == eLanguageTypeObjC ||
        cu_language == eLanguageTypeObjC_plus_plus) {
      if (attrs.name) {
        if (attrs.name == "id") {
          if (log)
            dwarf->GetObjectFile()->GetModule()->LogMessage(
                log,
                "SymbolFileDWARF::ParseType (die = {0:x16}) {1} ({2}) '{3}' "
                "is Objective-C 'id' built-in type.",
                die.GetOffset(), DW_TAG_value_to_name(die.Tag()), die.Tag(),
                die.GetName());
          clang_type = m_ast.GetBasicType(eBasicTypeObjCID);
          encoding_data_type = Type::eEncodingIsUID;
          attrs.type.Clear();
          resolve_state = Type::ResolveState::Full;
        } else if (attrs.name == "Class") {
          if (log)
            dwarf->GetObjectFile()->GetModule()->LogMessage(
                log,
                "SymbolFileDWARF::ParseType (die = {0:x16}) {1} ({2}) '{3}' "
                "is Objective-C 'Class' built-in type.",
                die.GetOffset(), DW_TAG_value_to_name(die.Tag()), die.Tag(),
                die.GetName());
          clang_type = m_ast.GetBasicType(eBasicTypeObjCClass);
          encoding_data_type = Type::eEncodingIsUID;
          attrs.type.Clear();
          resolve_state = Type::ResolveState::Full;
        } else if (attrs.name == "SEL") {
          if (log)
            dwarf->GetObjectFile()->GetModule()->LogMessage(
                log,
                "SymbolFileDWARF::ParseType (die = {0:x16}) {1} ({2}) '{3}' "
                "is Objective-C 'selector' built-in type.",
                die.GetOffset(), DW_TAG_value_to_name(die.Tag()), die.Tag(),
                die.GetName());
          clang_type = m_ast.GetBasicType(eBasicTypeObjCSel);
          encoding_data_type = Type::eEncodingIsUID;
          attrs.type.Clear();
          resolve_state = Type::ResolveState::Full;
        }
      } else if (encoding_data_type == Type::eEncodingIsPointerUID &&
                 attrs.type.IsValid()) {
        // Clang sometimes erroneously emits id as objc_object*.  In that
        // case we fix up the type to "id".

        const DWARFDIE encoding_die = attrs.type.Reference();

        if (encoding_die && encoding_die.Tag() == DW_TAG_structure_type) {
          llvm::StringRef struct_name = encoding_die.GetName();
          if (struct_name == "objc_object") {
            if (log)
              dwarf->GetObjectFile()->GetModule()->LogMessage(
                  log,
                  "SymbolFileDWARF::ParseType (die = {0:x16}) {1} ({2}) '{3}' "
                  "is 'objc_object*', which we overrode to 'id'.",
                  die.GetOffset(), DW_TAG_value_to_name(die.Tag()), die.Tag(),
                  die.GetName());
            clang_type = m_ast.GetBasicType(eBasicTypeObjCID);
            encoding_data_type = Type::eEncodingIsUID;
            attrs.type.Clear();
            resolve_state = Type::ResolveState::Full;
          }
        }
      }
    }
  }

  return dwarf->MakeType(die.GetID(), attrs.name, attrs.byte_size, nullptr,
                         attrs.type.Reference().GetID(), encoding_data_type,
                         &attrs.decl, clang_type, resolve_state, payload);
}

std::string DWARFASTParserClang::GetDIEClassTemplateParams(DWARFDIE die) {
  if (DWARFDIE signature_die = die.GetReferencedDIE(DW_AT_signature))
    die = signature_die;

  if (llvm::StringRef(die.GetName()).contains("<"))
    return {};

  std::string name;
  llvm::raw_string_ostream os(name);
  llvm::DWARFTypePrinter<DWARFDIE> type_printer(os);
  type_printer.appendAndTerminateTemplateParameters(die);
  return name;
}

void DWARFASTParserClang::MapDeclDIEToDefDIE(
    const lldb_private::plugin::dwarf::DWARFDIE &decl_die,
    const lldb_private::plugin::dwarf::DWARFDIE &def_die) {
  LinkDeclContextToDIE(GetCachedClangDeclContextForDIE(decl_die), def_die);
  SymbolFileDWARF *dwarf = def_die.GetDWARF();
  ParsedDWARFTypeAttributes decl_attrs(decl_die);
  ParsedDWARFTypeAttributes def_attrs(def_die);
  ConstString unique_typename(decl_attrs.name);
  Declaration decl_declaration(decl_attrs.decl);
  GetUniqueTypeNameAndDeclaration(
      decl_die, SymbolFileDWARF::GetLanguage(*decl_die.GetCU()),
      unique_typename, decl_declaration);
  if (UniqueDWARFASTType *unique_ast_entry_type =
          dwarf->GetUniqueDWARFASTTypeMap().Find(
              unique_typename, decl_die, decl_declaration,
              decl_attrs.byte_size.value_or(0),
              decl_attrs.is_forward_declaration)) {
    unique_ast_entry_type->UpdateToDefDIE(def_die, def_attrs.decl,
                                          def_attrs.byte_size.value_or(0));
  } else if (Log *log = GetLog(DWARFLog::TypeCompletion | DWARFLog::Lookups)) {
    const dw_tag_t tag = decl_die.Tag();
    LLDB_LOG(log,
             "Failed to find {0:x16} {1} ({2}) type \"{3}\" in "
             "UniqueDWARFASTTypeMap",
             decl_die.GetID(), DW_TAG_value_to_name(tag), tag, unique_typename);
  }
}

TypeSP DWARFASTParserClang::ParseEnum(const SymbolContext &sc,
                                      const DWARFDIE &decl_die,
                                      ParsedDWARFTypeAttributes &attrs) {
  Log *log = GetLog(DWARFLog::TypeCompletion | DWARFLog::Lookups);
  SymbolFileDWARF *dwarf = decl_die.GetDWARF();
  const dw_tag_t tag = decl_die.Tag();

  DWARFDIE def_die;
  if (attrs.is_forward_declaration) {
    if (TypeSP type_sp = ParseTypeFromClangModule(sc, decl_die, log))
      return type_sp;

    def_die = dwarf->FindDefinitionDIE(decl_die);

    if (!def_die) {
      SymbolFileDWARFDebugMap *debug_map_symfile = dwarf->GetDebugMapSymfile();
      if (debug_map_symfile) {
        // We weren't able to find a full declaration in this DWARF,
        // see if we have a declaration anywhere else...
        def_die = debug_map_symfile->FindDefinitionDIE(decl_die);
      }
    }

    if (log) {
      dwarf->GetObjectFile()->GetModule()->LogMessage(
          log,
          "SymbolFileDWARF({0:p}) - {1:x16}}: {2} ({3}) type \"{4}\" is a "
          "forward declaration, complete DIE is {5}",
          static_cast<void *>(this), decl_die.GetID(), DW_TAG_value_to_name(tag),
          tag, attrs.name.GetCString(),
          def_die ? llvm::utohexstr(def_die.GetID()) : "not found");
    }
  }
  if (def_die) {
    if (auto [it, inserted] = dwarf->GetDIEToType().try_emplace(
            def_die.GetDIE(), DIE_IS_BEING_PARSED);
        !inserted) {
      if (it->getSecond() == nullptr || it->getSecond() == DIE_IS_BEING_PARSED)
        return nullptr;
      return it->getSecond()->shared_from_this();
    }
    attrs = ParsedDWARFTypeAttributes(def_die);
  } else {
    // No definition found. Proceed with the declaration die. We can use it to
    // create a forward-declared type.
    def_die = decl_die;
  }

  CompilerType enumerator_clang_type;
  if (attrs.type.IsValid()) {
    Type *enumerator_type =
        dwarf->ResolveTypeUID(attrs.type.Reference(), true);
    if (enumerator_type)
      enumerator_clang_type = enumerator_type->GetFullCompilerType();
  }

  if (!enumerator_clang_type) {
    if (attrs.byte_size) {
      enumerator_clang_type = m_ast.GetBuiltinTypeForDWARFEncodingAndBitSize(
          "", DW_ATE_signed, *attrs.byte_size * 8);
    } else {
      enumerator_clang_type = m_ast.GetBasicType(eBasicTypeInt);
    }
  }

  CompilerType clang_type = m_ast.CreateEnumerationType(
      attrs.name.GetStringRef(),
      GetClangDeclContextContainingDIE(def_die, nullptr),
      GetOwningClangModule(def_die), attrs.decl, enumerator_clang_type,
      attrs.is_scoped_enum, attrs.enum_kind);
  TypeSP type_sp =
      dwarf->MakeType(def_die.GetID(), attrs.name, attrs.byte_size, nullptr,
                      attrs.type.Reference().GetID(), Type::eEncodingIsUID,
                      &attrs.decl, clang_type, Type::ResolveState::Forward,
                      TypePayloadClang(GetOwningClangModule(def_die)));

  clang::DeclContext *type_decl_ctx =
      TypeSystemClang::GetDeclContextForType(clang_type);
  LinkDeclContextToDIE(type_decl_ctx, decl_die);
  if (decl_die != def_die) {
    LinkDeclContextToDIE(type_decl_ctx, def_die);
    dwarf->GetDIEToType()[def_die.GetDIE()] = type_sp.get();
    // Declaration DIE is inserted into the type map in ParseTypeFromDWARF
  }

  if (!CompleteEnumType(def_die, type_sp.get(), clang_type)) {
    dwarf->GetObjectFile()->GetModule()->ReportError(
        "DWARF DIE at {0:x16} named \"{1}\" was not able to start its "
        "definition.\nPlease file a bug and attach the file at the "
        "start of this error message",
        def_die.GetOffset(), attrs.name.GetCString());
  }
  return type_sp;
}

static clang::CallingConv
ConvertDWARFCallingConventionToClang(const ParsedDWARFTypeAttributes &attrs) {
  switch (attrs.calling_convention) {
  case llvm::dwarf::DW_CC_normal:
    return clang::CC_C;
  case llvm::dwarf::DW_CC_BORLAND_stdcall:
    return clang::CC_X86StdCall;
  case llvm::dwarf::DW_CC_BORLAND_msfastcall:
    return clang::CC_X86FastCall;
  case llvm::dwarf::DW_CC_LLVM_vectorcall:
    return clang::CC_X86VectorCall;
  case llvm::dwarf::DW_CC_BORLAND_pascal:
    return clang::CC_X86Pascal;
  case llvm::dwarf::DW_CC_LLVM_Win64:
    return clang::CC_Win64;
  case llvm::dwarf::DW_CC_LLVM_X86_64SysV:
    return clang::CC_X86_64SysV;
  case llvm::dwarf::DW_CC_LLVM_X86RegCall:
    return clang::CC_X86RegCall;
  default:
    break;
  }

  Log *log = GetLog(DWARFLog::TypeCompletion | DWARFLog::Lookups);
  LLDB_LOG(log, "Unsupported DW_AT_calling_convention value: {0}",
           attrs.calling_convention);
  // Use the default calling convention as a fallback.
  return clang::CC_C;
}

bool DWARFASTParserClang::ParseObjCMethod(
    const ObjCLanguage::ObjCMethodName &objc_method, const DWARFDIE &die,
    CompilerType clang_type, const ParsedDWARFTypeAttributes &attrs,
    bool is_variadic) {
  SymbolFileDWARF *dwarf = die.GetDWARF();
  assert(dwarf);

  const auto tag = die.Tag();
  ConstString class_name(objc_method.GetClassName());
  if (!class_name)
    return false;

  TypeSP complete_objc_class_type_sp =
      dwarf->FindCompleteObjCDefinitionTypeForDIE(DWARFDIE(), class_name,
                                                  false);

  if (!complete_objc_class_type_sp)
    return false;

  CompilerType type_clang_forward_type =
      complete_objc_class_type_sp->GetForwardCompilerType();

  if (!type_clang_forward_type)
    return false;

  if (!TypeSystemClang::IsObjCObjectOrInterfaceType(type_clang_forward_type))
    return false;

  clang::ObjCMethodDecl *objc_method_decl = m_ast.AddMethodToObjCObjectType(
      type_clang_forward_type, attrs.name.GetCString(), clang_type,
      attrs.is_artificial, is_variadic, attrs.is_objc_direct_call);

  if (!objc_method_decl) {
    dwarf->GetObjectFile()->GetModule()->ReportError(
        "[{0:x16}]: invalid Objective-C method {1:x4} ({2}), "
        "please file a bug and attach the file at the start of "
        "this error message",
        die.GetOffset(), tag, DW_TAG_value_to_name(tag));
    return false;
  }

  LinkDeclContextToDIE(objc_method_decl, die);
  m_ast.SetMetadataAsUserID(objc_method_decl, die.GetID());

  return true;
}

std::pair<bool, TypeSP> DWARFASTParserClang::ParseCXXMethod(
    const DWARFDIE &die, CompilerType clang_type,
    const ParsedDWARFTypeAttributes &attrs, const DWARFDIE &decl_ctx_die,
    bool is_static, bool &ignore_containing_context) {
  Log *log = GetLog(DWARFLog::TypeCompletion | DWARFLog::Lookups);
  SymbolFileDWARF *dwarf = die.GetDWARF();
  assert(dwarf);

  Type *class_type = dwarf->ResolveType(decl_ctx_die);
  if (!class_type)
    return {};

  if (class_type->GetID() != decl_ctx_die.GetID() ||
      IsClangModuleFwdDecl(decl_ctx_die)) {

    // We uniqued the parent class of this function to another
    // class so we now need to associate all dies under
    // "decl_ctx_die" to DIEs in the DIE for "class_type"...
    if (DWARFDIE class_type_die = dwarf->GetDIE(class_type->GetID())) {
      std::vector<DWARFDIE> failures;

      CopyUniqueClassMethodTypes(decl_ctx_die, class_type_die, class_type,
                                 failures);

      // FIXME do something with these failures that's
      // smarter than just dropping them on the ground.
      // Unfortunately classes don't like having stuff added
      // to them after their definitions are complete...

      Type *type_ptr = dwarf->GetDIEToType().lookup(die.GetDIE());
      if (type_ptr && type_ptr != DIE_IS_BEING_PARSED)
        return {true, type_ptr->shared_from_this()};
    }
  }

  if (attrs.specification.IsValid()) {
    // We have a specification which we are going to base our
    // function prototype off of, so we need this type to be
    // completed so that the m_die_to_decl_ctx for the method in
    // the specification has a valid clang decl context.
    class_type->GetForwardCompilerType();
    // If we have a specification, then the function type should
    // have been made with the specification and not with this
    // die.
    DWARFDIE spec_die = attrs.specification.Reference();
    clang::DeclContext *spec_clang_decl_ctx =
        GetClangDeclContextForDIE(spec_die);
    if (spec_clang_decl_ctx)
      LinkDeclContextToDIE(spec_clang_decl_ctx, die);
    else
      dwarf->GetObjectFile()->GetModule()->ReportWarning(
          "{0:x8}: DW_AT_specification({1:x16}"
          ") has no decl\n",
          die.GetID(), spec_die.GetOffset());

    return {true, nullptr};
  }

  if (attrs.abstract_origin.IsValid()) {
    // We have a specification which we are going to base our
    // function prototype off of, so we need this type to be
    // completed so that the m_die_to_decl_ctx for the method in
    // the abstract origin has a valid clang decl context.
    class_type->GetForwardCompilerType();

    DWARFDIE abs_die = attrs.abstract_origin.Reference();
    clang::DeclContext *abs_clang_decl_ctx = GetClangDeclContextForDIE(abs_die);
    if (abs_clang_decl_ctx)
      LinkDeclContextToDIE(abs_clang_decl_ctx, die);
    else
      dwarf->GetObjectFile()->GetModule()->ReportWarning(
          "{0:x8}: DW_AT_abstract_origin({1:x16}"
          ") has no decl\n",
          die.GetID(), abs_die.GetOffset());

    return {true, nullptr};
  }

  CompilerType class_opaque_type = class_type->GetForwardCompilerType();
  if (!TypeSystemClang::IsCXXClassType(class_opaque_type))
    return {};

  PrepareContextToReceiveMembers(
      m_ast, GetClangASTImporter(),
      TypeSystemClang::GetDeclContextForType(class_opaque_type), die,
      attrs.name.GetCString());

  // We have a C++ member function with no children (this pointer!) and clang
  // will get mad if we try and make a function that isn't well formed in the
  // DWARF, so we will just skip it...
  if (!is_static && !die.HasChildren())
    return {true, nullptr};

  const bool is_attr_used = false;
  // Neither GCC 4.2 nor clang++ currently set a valid
  // accessibility in the DWARF for C++ methods...
  // Default to public for now...
  const auto accessibility =
      attrs.accessibility == eAccessNone ? eAccessPublic : attrs.accessibility;

  clang::CXXMethodDecl *cxx_method_decl = m_ast.AddMethodToCXXRecordType(
      class_opaque_type.GetOpaqueQualType(), attrs.name.GetCString(),
      attrs.mangled_name, clang_type, accessibility, attrs.is_virtual,
      is_static, attrs.is_inline, attrs.is_explicit, is_attr_used,
      attrs.is_artificial);

  if (cxx_method_decl) {
    LinkDeclContextToDIE(cxx_method_decl, die);

    ClangASTMetadata metadata;
    metadata.SetUserID(die.GetID());

    char const *object_pointer_name =
        attrs.object_pointer ? attrs.object_pointer.GetName() : nullptr;
    if (object_pointer_name) {
      metadata.SetObjectPtrName(object_pointer_name);
      LLDB_LOGF(log, "Setting object pointer name: %s on method object %p.\n",
                object_pointer_name, static_cast<void *>(cxx_method_decl));
    }
    m_ast.SetMetadata(cxx_method_decl, metadata);
  } else {
    ignore_containing_context = true;
  }

  // Artificial methods are always handled even when we
  // don't create a new declaration for them.
  const bool type_handled = cxx_method_decl != nullptr || attrs.is_artificial;

  return {type_handled, nullptr};
}

TypeSP
DWARFASTParserClang::ParseSubroutine(const DWARFDIE &die,
                                     const ParsedDWARFTypeAttributes &attrs) {
  Log *log = GetLog(DWARFLog::TypeCompletion | DWARFLog::Lookups);

  SymbolFileDWARF *dwarf = die.GetDWARF();
  const dw_tag_t tag = die.Tag();

  bool is_variadic = false;
  bool has_template_params = false;

  DEBUG_PRINTF("0x%8.8" PRIx64 ": %s (\"%s\")\n", die.GetID(),
               DW_TAG_value_to_name(tag), type_name_cstr);

  CompilerType return_clang_type;
  Type *func_type = nullptr;

  if (attrs.type.IsValid())
    func_type = dwarf->ResolveTypeUID(attrs.type.Reference(), true);

  if (func_type)
    return_clang_type = func_type->GetForwardCompilerType();
  else
    return_clang_type = m_ast.GetBasicType(eBasicTypeVoid);

  std::vector<CompilerType> function_param_types;
  llvm::SmallVector<llvm::StringRef> function_param_names;

  // Parse the function children for the parameters

  DWARFDIE decl_ctx_die;
  clang::DeclContext *containing_decl_ctx =
      GetClangDeclContextContainingDIE(die, &decl_ctx_die);
  assert(containing_decl_ctx);

  if (die.HasChildren()) {
    ParseChildParameters(containing_decl_ctx, die, is_variadic,
                         has_template_params, function_param_types,
                         function_param_names);
  }

  bool is_cxx_method = DeclKindIsCXXClass(containing_decl_ctx->getDeclKind());
  bool ignore_containing_context = false;
  // Check for templatized class member functions. If we had any
  // DW_TAG_template_type_parameter or DW_TAG_template_value_parameter
  // the DW_TAG_subprogram DIE, then we can't let this become a method in
  // a class. Why? Because templatized functions are only emitted if one
  // of the templatized methods is used in the current compile unit and
  // we will end up with classes that may or may not include these member
  // functions and this means one class won't match another class
  // definition and it affects our ability to use a class in the clang
  // expression parser. So for the greater good, we currently must not
  // allow any template member functions in a class definition.
  if (is_cxx_method && has_template_params) {
    ignore_containing_context = true;
    is_cxx_method = false;
  }

  clang::CallingConv calling_convention =
      ConvertDWARFCallingConventionToClang(attrs);

<<<<<<< HEAD
  const DWARFDIE object_parameter =
      GetCXXObjectParameter(die, *containing_decl_ctx);

  // clang_type will get the function prototype clang type after this
  // call
  CompilerType clang_type =
      m_ast.CreateFunctionType(return_clang_type, function_param_types.data(),
                               function_param_types.size(), is_variadic,
                               GetCXXMethodCVQuals(die, object_parameter),
                               calling_convention, attrs.ref_qual);
=======
  const DWARFDIE object_parameter = GetCXXObjectParameter(die, decl_ctx_die);

  // clang_type will get the function prototype clang type after this
  // call
  CompilerType clang_type = m_ast.CreateFunctionType(
      return_clang_type, function_param_types, is_variadic,
      GetCXXMethodCVQuals(die, object_parameter), calling_convention,
      attrs.ref_qual);
>>>>>>> eb0f1dc0

  if (attrs.name) {
    bool type_handled = false;
    if (tag == DW_TAG_subprogram || tag == DW_TAG_inlined_subroutine) {
      if (std::optional<const ObjCLanguage::ObjCMethodName> objc_method =
              ObjCLanguage::ObjCMethodName::Create(attrs.name.GetStringRef(),
                                                   true)) {
        type_handled =
            ParseObjCMethod(*objc_method, die, clang_type, attrs, is_variadic);
      } else if (is_cxx_method) {
        // In DWARF, a C++ method is static if it has no object parameter child.
        const bool is_static = !object_parameter.IsValid();
        auto [handled, type_sp] =
            ParseCXXMethod(die, clang_type, attrs, decl_ctx_die, is_static,
                           ignore_containing_context);
        if (type_sp)
          return type_sp;

        type_handled = handled;
      }
    }

    if (!type_handled) {
      clang::FunctionDecl *function_decl = nullptr;
      clang::FunctionDecl *template_function_decl = nullptr;

      if (attrs.abstract_origin.IsValid()) {
        DWARFDIE abs_die = attrs.abstract_origin.Reference();

        if (dwarf->ResolveType(abs_die)) {
          function_decl = llvm::dyn_cast_or_null<clang::FunctionDecl>(
              GetCachedClangDeclContextForDIE(abs_die));

          if (function_decl) {
            LinkDeclContextToDIE(function_decl, die);
          }
        }
      }

      if (!function_decl) {
        char *name_buf = nullptr;
        llvm::StringRef name = attrs.name.GetStringRef();

        // We currently generate function templates with template parameters in
        // their name. In order to get closer to the AST that clang generates
        // we want to strip these from the name when creating the AST.
        if (attrs.mangled_name) {
          llvm::ItaniumPartialDemangler D;
          if (!D.partialDemangle(attrs.mangled_name)) {
            name_buf = D.getFunctionBaseName(nullptr, nullptr);
            name = name_buf;
          }
        }

        // We just have a function that isn't part of a class
        function_decl = m_ast.CreateFunctionDeclaration(
            ignore_containing_context ? m_ast.GetTranslationUnitDecl()
                                      : containing_decl_ctx,
            GetOwningClangModule(die), name, clang_type, attrs.storage,
            attrs.is_inline);
        std::free(name_buf);

        if (has_template_params) {
          TypeSystemClang::TemplateParameterInfos template_param_infos;
          ParseTemplateParameterInfos(die, template_param_infos);
          template_function_decl = m_ast.CreateFunctionDeclaration(
              ignore_containing_context ? m_ast.GetTranslationUnitDecl()
                                        : containing_decl_ctx,
              GetOwningClangModule(die), attrs.name.GetStringRef(), clang_type,
              attrs.storage, attrs.is_inline);
          clang::FunctionTemplateDecl *func_template_decl =
              m_ast.CreateFunctionTemplateDecl(
                  containing_decl_ctx, GetOwningClangModule(die),
                  template_function_decl, template_param_infos);
          m_ast.CreateFunctionTemplateSpecializationInfo(
              template_function_decl, func_template_decl, template_param_infos);
        }

        lldbassert(function_decl);

        if (function_decl) {
          // Attach an asm(<mangled_name>) label to the FunctionDecl.
          // This ensures that clang::CodeGen emits function calls
          // using symbols that are mangled according to the DW_AT_linkage_name.
          // If we didn't do this, the external symbols wouldn't exactly
          // match the mangled name LLDB knows about and the IRExecutionUnit
          // would have to fall back to searching object files for
          // approximately matching function names. The motivating
          // example is generating calls to ABI-tagged template functions.
          // This is done separately for member functions in
          // AddMethodToCXXRecordType.
          if (attrs.mangled_name)
            function_decl->addAttr(clang::AsmLabelAttr::CreateImplicit(
                m_ast.getASTContext(), attrs.mangled_name, /*literal=*/false));

          LinkDeclContextToDIE(function_decl, die);

          const clang::FunctionProtoType *function_prototype(
              llvm::cast<clang::FunctionProtoType>(
                  ClangUtil::GetQualType(clang_type).getTypePtr()));
          const auto params = m_ast.CreateParameterDeclarations(
              function_decl, *function_prototype, function_param_names);
          function_decl->setParams(params);
          if (template_function_decl)
            template_function_decl->setParams(params);

          ClangASTMetadata metadata;
          metadata.SetUserID(die.GetID());

          char const *object_pointer_name =
              attrs.object_pointer ? attrs.object_pointer.GetName() : nullptr;
          if (object_pointer_name) {
            metadata.SetObjectPtrName(object_pointer_name);
            LLDB_LOGF(log,
                      "Setting object pointer name: %s on function "
                      "object %p.",
                      object_pointer_name, static_cast<void *>(function_decl));
          }
          m_ast.SetMetadata(function_decl, metadata);
        }
      }
    }
  }
  return dwarf->MakeType(
      die.GetID(), attrs.name, std::nullopt, nullptr, LLDB_INVALID_UID,
      Type::eEncodingIsUID, &attrs.decl, clang_type, Type::ResolveState::Full);
}

TypeSP
DWARFASTParserClang::ParseArrayType(const DWARFDIE &die,
                                    const ParsedDWARFTypeAttributes &attrs) {
  SymbolFileDWARF *dwarf = die.GetDWARF();

  DEBUG_PRINTF("0x%8.8" PRIx64 ": %s (\"%s\")\n", die.GetID(),
               DW_TAG_value_to_name(tag), type_name_cstr);

  DWARFDIE type_die = attrs.type.Reference();
  Type *element_type = dwarf->ResolveTypeUID(type_die, true);

  if (!element_type)
    return nullptr;

  std::optional<SymbolFile::ArrayInfo> array_info = ParseChildArrayInfo(die);
  uint32_t byte_stride = attrs.byte_stride;
  uint32_t bit_stride = attrs.bit_stride;
  if (array_info) {
    byte_stride = array_info->byte_stride;
    bit_stride = array_info->bit_stride;
  }
  if (byte_stride == 0 && bit_stride == 0)
    byte_stride = llvm::expectedToOptional(element_type->GetByteSize(nullptr))
                      .value_or(0);
  CompilerType array_element_type = element_type->GetForwardCompilerType();
  TypeSystemClang::RequireCompleteType(array_element_type);

  uint64_t array_element_bit_stride = byte_stride * 8 + bit_stride;
  CompilerType clang_type;
  if (array_info && array_info->element_orders.size() > 0) {
    auto end = array_info->element_orders.rend();
    for (auto pos = array_info->element_orders.rbegin(); pos != end; ++pos) {
      clang_type = m_ast.CreateArrayType(
          array_element_type, /*element_count=*/*pos, attrs.is_vector);

      uint64_t num_elements = pos->value_or(0);
      array_element_type = clang_type;
      array_element_bit_stride = num_elements
                                     ? array_element_bit_stride * num_elements
                                     : array_element_bit_stride;
    }
  } else {
    clang_type = m_ast.CreateArrayType(
        array_element_type, /*element_count=*/std::nullopt, attrs.is_vector);
  }
  ConstString empty_name;
  TypeSP type_sp =
      dwarf->MakeType(die.GetID(), empty_name, array_element_bit_stride / 8,
                      nullptr, type_die.GetID(), Type::eEncodingIsUID,
                      &attrs.decl, clang_type, Type::ResolveState::Full);
  type_sp->SetEncodingType(element_type);
  const clang::Type *type = ClangUtil::GetQualType(clang_type).getTypePtr();
  m_ast.SetMetadataAsUserID(type, die.GetID());
  return type_sp;
}

TypeSP DWARFASTParserClang::ParsePointerToMemberType(
    const DWARFDIE &die, const ParsedDWARFTypeAttributes &attrs) {
  SymbolFileDWARF *dwarf = die.GetDWARF();
  Type *pointee_type = dwarf->ResolveTypeUID(attrs.type.Reference(), true);
  Type *class_type =
      dwarf->ResolveTypeUID(attrs.containing_type.Reference(), true);

  // Check to make sure pointers are not NULL before attempting to
  // dereference them.
  if ((class_type == nullptr) || (pointee_type == nullptr))
    return nullptr;

  CompilerType pointee_clang_type = pointee_type->GetForwardCompilerType();
  CompilerType class_clang_type = class_type->GetForwardCompilerType();

  CompilerType clang_type = TypeSystemClang::CreateMemberPointerType(
      class_clang_type, pointee_clang_type);

  if (std::optional<uint64_t> clang_type_size =
          llvm::expectedToOptional(clang_type.GetByteSize(nullptr))) {
    return dwarf->MakeType(die.GetID(), attrs.name, *clang_type_size, nullptr,
                           LLDB_INVALID_UID, Type::eEncodingIsUID, nullptr,
                           clang_type, Type::ResolveState::Forward);
  }
  return nullptr;
}

void DWARFASTParserClang::ParseInheritance(
    const DWARFDIE &die, const DWARFDIE &parent_die,
    const CompilerType class_clang_type, const AccessType default_accessibility,
    const lldb::ModuleSP &module_sp,
    std::vector<std::unique_ptr<clang::CXXBaseSpecifier>> &base_classes,
    ClangASTImporter::LayoutInfo &layout_info) {
  auto ast = class_clang_type.GetTypeSystem<TypeSystemClang>();
  if (ast == nullptr)
    return;

  // TODO: implement DW_TAG_inheritance type parsing.
  DWARFAttributes attributes = die.GetAttributes();
  if (attributes.Size() == 0)
    return;

  DWARFFormValue encoding_form;
  AccessType accessibility = default_accessibility;
  bool is_virtual = false;
  bool is_base_of_class = true;
  off_t member_byte_offset = 0;

  for (uint32_t i = 0; i < attributes.Size(); ++i) {
    const dw_attr_t attr = attributes.AttributeAtIndex(i);
    DWARFFormValue form_value;
    if (attributes.ExtractFormValueAtIndex(i, form_value)) {
      switch (attr) {
      case DW_AT_type:
        encoding_form = form_value;
        break;
      case DW_AT_data_member_location:
        if (auto maybe_offset =
                ExtractDataMemberLocation(die, form_value, module_sp))
          member_byte_offset = *maybe_offset;
        break;

      case DW_AT_accessibility:
        accessibility =
            DWARFASTParser::GetAccessTypeFromDWARF(form_value.Unsigned());
        break;

      case DW_AT_virtuality:
        is_virtual = form_value.Boolean();
        break;

      default:
        break;
      }
    }
  }

  Type *base_class_type = die.ResolveTypeUID(encoding_form.Reference());
  if (base_class_type == nullptr) {
    module_sp->ReportError("{0:x16}: DW_TAG_inheritance failed to "
                           "resolve the base class at {1:x16}"
                           " from enclosing type {2:x16}. \nPlease file "
                           "a bug and attach the file at the start of "
                           "this error message",
                           die.GetOffset(),
                           encoding_form.Reference().GetOffset(),
                           parent_die.GetOffset());
    return;
  }

  CompilerType base_class_clang_type = base_class_type->GetFullCompilerType();
  assert(base_class_clang_type);
  if (TypeSystemClang::IsObjCObjectOrInterfaceType(class_clang_type)) {
    ast->SetObjCSuperClass(class_clang_type, base_class_clang_type);
    return;
  }
  std::unique_ptr<clang::CXXBaseSpecifier> result =
      ast->CreateBaseClassSpecifier(base_class_clang_type.GetOpaqueQualType(),
                                    accessibility, is_virtual,
                                    is_base_of_class);
  if (!result)
    return;

  base_classes.push_back(std::move(result));

  if (is_virtual) {
    // Do not specify any offset for virtual inheritance. The DWARF
    // produced by clang doesn't give us a constant offset, but gives
    // us a DWARF expressions that requires an actual object in memory.
    // the DW_AT_data_member_location for a virtual base class looks
    // like:
    //      DW_AT_data_member_location( DW_OP_dup, DW_OP_deref,
    //      DW_OP_constu(0x00000018), DW_OP_minus, DW_OP_deref,
    //      DW_OP_plus )
    // Given this, there is really no valid response we can give to
    // clang for virtual base class offsets, and this should eventually
    // be removed from LayoutRecordType() in the external
    // AST source in clang.
  } else {
    layout_info.base_offsets.insert(std::make_pair(
        ast->GetAsCXXRecordDecl(base_class_clang_type.GetOpaqueQualType()),
        clang::CharUnits::fromQuantity(member_byte_offset)));
  }
}

TypeSP DWARFASTParserClang::UpdateSymbolContextScopeForType(
    const SymbolContext &sc, const DWARFDIE &die, TypeSP type_sp) {
  if (!type_sp)
    return type_sp;

  DWARFDIE sc_parent_die = SymbolFileDWARF::GetParentSymbolContextDIE(die);
  dw_tag_t sc_parent_tag = sc_parent_die.Tag();

  SymbolContextScope *symbol_context_scope = nullptr;
  if (sc_parent_tag == DW_TAG_compile_unit ||
      sc_parent_tag == DW_TAG_partial_unit) {
    symbol_context_scope = sc.comp_unit;
  } else if (sc.function != nullptr && sc_parent_die) {
    symbol_context_scope =
        sc.function->GetBlock(true).FindBlockByID(sc_parent_die.GetID());
    if (symbol_context_scope == nullptr)
      symbol_context_scope = sc.function;
  } else {
    symbol_context_scope = sc.module_sp.get();
  }

  if (symbol_context_scope != nullptr)
    type_sp->SetSymbolContextScope(symbol_context_scope);
  return type_sp;
}

void DWARFASTParserClang::GetUniqueTypeNameAndDeclaration(
    const lldb_private::plugin::dwarf::DWARFDIE &die,
    lldb::LanguageType language, lldb_private::ConstString &unique_typename,
    lldb_private::Declaration &decl_declaration) {
  // For C++, we rely solely upon the one definition rule that says
  // only one thing can exist at a given decl context. We ignore the
  // file and line that things are declared on.
  if (!die.IsValid() || !Language::LanguageIsCPlusPlus(language) ||
      unique_typename.IsEmpty())
    return;
  decl_declaration.Clear();
  std::string qualified_name;
  DWARFDIE parent_decl_ctx_die = die.GetParentDeclContextDIE();
  // TODO: change this to get the correct decl context parent....
  while (parent_decl_ctx_die) {
    // The name may not contain template parameters due to
    // -gsimple-template-names; we must reconstruct the full name from child
    // template parameter dies via GetDIEClassTemplateParams().
    const dw_tag_t parent_tag = parent_decl_ctx_die.Tag();
    switch (parent_tag) {
    case DW_TAG_namespace: {
      if (const char *namespace_name = parent_decl_ctx_die.GetName()) {
        qualified_name.insert(0, "::");
        qualified_name.insert(0, namespace_name);
      } else {
        qualified_name.insert(0, "(anonymous namespace)::");
      }
      parent_decl_ctx_die = parent_decl_ctx_die.GetParentDeclContextDIE();
      break;
    }

    case DW_TAG_class_type:
    case DW_TAG_structure_type:
    case DW_TAG_union_type: {
      if (const char *class_union_struct_name = parent_decl_ctx_die.GetName()) {
        qualified_name.insert(0, "::");
        qualified_name.insert(0,
                              GetDIEClassTemplateParams(parent_decl_ctx_die));
        qualified_name.insert(0, class_union_struct_name);
      }
      parent_decl_ctx_die = parent_decl_ctx_die.GetParentDeclContextDIE();
      break;
    }

    default:
      parent_decl_ctx_die.Clear();
      break;
    }
  }

  if (qualified_name.empty())
    qualified_name.append("::");

  qualified_name.append(unique_typename.GetCString());
  qualified_name.append(GetDIEClassTemplateParams(die));

  unique_typename = ConstString(qualified_name);
}

TypeSP
DWARFASTParserClang::ParseStructureLikeDIE(const SymbolContext &sc,
                                           const DWARFDIE &die,
                                           ParsedDWARFTypeAttributes &attrs) {
  CompilerType clang_type;
  const dw_tag_t tag = die.Tag();
  SymbolFileDWARF *dwarf = die.GetDWARF();
  LanguageType cu_language = SymbolFileDWARF::GetLanguage(*die.GetCU());
  Log *log = GetLog(DWARFLog::TypeCompletion | DWARFLog::Lookups);

  ConstString unique_typename(attrs.name);
  Declaration unique_decl(attrs.decl);
  uint64_t byte_size = attrs.byte_size.value_or(0);

  if (attrs.name) {
    GetUniqueTypeNameAndDeclaration(die, cu_language, unique_typename,
                                    unique_decl);
    if (log) {
      dwarf->GetObjectFile()->GetModule()->LogMessage(
          log, "SymbolFileDWARF({0:p}) - {1:x16}: {2} has unique name: {3} ",
          static_cast<void *>(this), die.GetID(), DW_TAG_value_to_name(tag),
          unique_typename.AsCString());
    }
    if (UniqueDWARFASTType *unique_ast_entry_type =
            dwarf->GetUniqueDWARFASTTypeMap().Find(
                unique_typename, die, unique_decl, byte_size,
                attrs.is_forward_declaration)) {
      if (TypeSP type_sp = unique_ast_entry_type->m_type_sp) {
        dwarf->GetDIEToType()[die.GetDIE()] = type_sp.get();
        LinkDeclContextToDIE(
            GetCachedClangDeclContextForDIE(unique_ast_entry_type->m_die), die);
        // If the DIE being parsed in this function is a definition and the
        // entry in the map is a declaration, then we need to update the entry
        // to point to the definition DIE.
        if (!attrs.is_forward_declaration &&
            unique_ast_entry_type->m_is_forward_declaration) {
          unique_ast_entry_type->UpdateToDefDIE(die, unique_decl, byte_size);
          clang_type = type_sp->GetForwardCompilerType();

          CompilerType compiler_type_no_qualifiers =
              ClangUtil::RemoveFastQualifiers(clang_type);
          dwarf->GetForwardDeclCompilerTypeToDIE().insert_or_assign(
              compiler_type_no_qualifiers.GetOpaqueQualType(),
              *die.GetDIERef());
        }
        return type_sp;
      }
    }
  }

  DEBUG_PRINTF("0x%8.8" PRIx64 ": %s (\"%s\")\n", die.GetID(),
               DW_TAG_value_to_name(tag), type_name_cstr);

  int tag_decl_kind = -1;
  AccessType default_accessibility = eAccessNone;
  if (tag == DW_TAG_structure_type) {
    tag_decl_kind = llvm::to_underlying(clang::TagTypeKind::Struct);
    default_accessibility = eAccessPublic;
  } else if (tag == DW_TAG_union_type) {
    tag_decl_kind = llvm::to_underlying(clang::TagTypeKind::Union);
    default_accessibility = eAccessPublic;
  } else if (tag == DW_TAG_class_type) {
    tag_decl_kind = llvm::to_underlying(clang::TagTypeKind::Class);
    default_accessibility = eAccessPrivate;
  }

  if ((attrs.class_language == eLanguageTypeObjC ||
       attrs.class_language == eLanguageTypeObjC_plus_plus) &&
      !attrs.is_complete_objc_class) {
    // We have a valid eSymbolTypeObjCClass class symbol whose name
    // matches the current objective C class that we are trying to find
    // and this DIE isn't the complete definition (we checked
    // is_complete_objc_class above and know it is false), so the real
    // definition is in here somewhere
    TypeSP type_sp =
        dwarf->FindCompleteObjCDefinitionTypeForDIE(die, attrs.name, true);

    if (!type_sp) {
      SymbolFileDWARFDebugMap *debug_map_symfile = dwarf->GetDebugMapSymfile();
      if (debug_map_symfile) {
        // We weren't able to find a full declaration in this DWARF,
        // see if we have a declaration anywhere else...
        type_sp = debug_map_symfile->FindCompleteObjCDefinitionTypeForDIE(
            die, attrs.name, true);
      }
    }

    if (type_sp) {
      if (log) {
        dwarf->GetObjectFile()->GetModule()->LogMessage(
            log,
            "SymbolFileDWARF({0:p}) - {1:x16}: {2} ({3}) type \"{4}\" is an "
            "incomplete objc type, complete type is {5:x8}",
            static_cast<void *>(this), die.GetID(), DW_TAG_value_to_name(tag),
            tag, attrs.name.GetCString(), type_sp->GetID());
      }
      return type_sp;
    }
  }

  if (attrs.is_forward_declaration) {
    // See if the type comes from a Clang module and if so, track down
    // that type.
    TypeSP type_sp = ParseTypeFromClangModule(sc, die, log);
    if (type_sp)
      return type_sp;
  }

  assert(tag_decl_kind != -1);
  UNUSED_IF_ASSERT_DISABLED(tag_decl_kind);
  clang::DeclContext *containing_decl_ctx =
      GetClangDeclContextContainingDIE(die, nullptr);

  PrepareContextToReceiveMembers(m_ast, GetClangASTImporter(),
                                 containing_decl_ctx, die,
                                 attrs.name.GetCString());

  if (attrs.accessibility == eAccessNone && containing_decl_ctx) {
    // Check the decl context that contains this class/struct/union. If
    // it is a class we must give it an accessibility.
    const clang::Decl::Kind containing_decl_kind =
        containing_decl_ctx->getDeclKind();
    if (DeclKindIsCXXClass(containing_decl_kind))
      attrs.accessibility = default_accessibility;
  }

  ClangASTMetadata metadata;
  metadata.SetUserID(die.GetID());
  if (!attrs.is_forward_declaration)
    metadata.SetIsDynamicCXXType(dwarf->ClassOrStructIsVirtual(die));

  TypeSystemClang::TemplateParameterInfos template_param_infos;
  if (ParseTemplateParameterInfos(die, template_param_infos)) {
    clang::ClassTemplateDecl *class_template_decl =
        m_ast.ParseClassTemplateDecl(
            containing_decl_ctx, GetOwningClangModule(die), attrs.accessibility,
            attrs.name.GetCString(), tag_decl_kind, template_param_infos);
    if (!class_template_decl) {
      if (log) {
        dwarf->GetObjectFile()->GetModule()->LogMessage(
            log,
            "SymbolFileDWARF({0:p}) - {1:x16}: {2} ({3}) type \"{4}\" "
            "clang::ClassTemplateDecl failed to return a decl.",
            static_cast<void *>(this), die.GetID(), DW_TAG_value_to_name(tag),
            tag, attrs.name.GetCString());
      }
      return TypeSP();
    }

    clang::ClassTemplateSpecializationDecl *class_specialization_decl =
        m_ast.CreateClassTemplateSpecializationDecl(
            containing_decl_ctx, GetOwningClangModule(die), class_template_decl,
            tag_decl_kind, template_param_infos);
    clang_type =
        m_ast.CreateClassTemplateSpecializationType(class_specialization_decl);

    m_ast.SetMetadata(class_template_decl, metadata);
    m_ast.SetMetadata(class_specialization_decl, metadata);
  }

  if (!clang_type) {
    clang_type = m_ast.CreateRecordType(
        containing_decl_ctx, GetOwningClangModule(die), attrs.accessibility,
        attrs.name.GetCString(), tag_decl_kind, attrs.class_language, metadata,
        attrs.exports_symbols);
  }

  TypeSP type_sp = dwarf->MakeType(
      die.GetID(), attrs.name, attrs.byte_size, nullptr, LLDB_INVALID_UID,
      Type::eEncodingIsUID, &attrs.decl, clang_type,
      Type::ResolveState::Forward,
      TypePayloadClang(OptionalClangModuleID(), attrs.is_complete_objc_class));

  // Store a forward declaration to this class type in case any
  // parameters in any class methods need it for the clang types for
  // function prototypes.
  clang::DeclContext *type_decl_ctx =
      TypeSystemClang::GetDeclContextForType(clang_type);
  LinkDeclContextToDIE(type_decl_ctx, die);

  // UniqueDWARFASTType is large, so don't create a local variables on the
  // stack, put it on the heap. This function is often called recursively and
  // clang isn't good at sharing the stack space for variables in different
  // blocks.
  auto unique_ast_entry_up = std::make_unique<UniqueDWARFASTType>();
  // Add our type to the unique type map so we don't end up creating many
  // copies of the same type over and over in the ASTContext for our
  // module
  unique_ast_entry_up->m_type_sp = type_sp;
  unique_ast_entry_up->m_die = die;
  unique_ast_entry_up->m_declaration = unique_decl;
  unique_ast_entry_up->m_byte_size = byte_size;
  unique_ast_entry_up->m_is_forward_declaration = attrs.is_forward_declaration;
  dwarf->GetUniqueDWARFASTTypeMap().Insert(unique_typename,
                                           *unique_ast_entry_up);

  // Leave this as a forward declaration until we need to know the
  // details of the type. lldb_private::Type will automatically call
  // the SymbolFile virtual function
  // "SymbolFileDWARF::CompleteType(Type *)" When the definition
  // needs to be defined.
  bool inserted =
      dwarf->GetForwardDeclCompilerTypeToDIE()
          .try_emplace(
              ClangUtil::RemoveFastQualifiers(clang_type).GetOpaqueQualType(),
              *die.GetDIERef())
          .second;
  assert(inserted && "Type already in the forward declaration map!");
  (void)inserted;
  m_ast.SetHasExternalStorage(clang_type.GetOpaqueQualType(), true);

  // If we made a clang type, set the trivial abi if applicable: We only
  // do this for pass by value - which implies the Trivial ABI. There
  // isn't a way to assert that something that would normally be pass by
  // value is pass by reference, so we ignore that attribute if set.
  if (attrs.calling_convention == llvm::dwarf::DW_CC_pass_by_value) {
    clang::CXXRecordDecl *record_decl =
        m_ast.GetAsCXXRecordDecl(clang_type.GetOpaqueQualType());
    if (record_decl && record_decl->getDefinition()) {
      record_decl->setHasTrivialSpecialMemberForCall();
    }
  }

  if (attrs.calling_convention == llvm::dwarf::DW_CC_pass_by_reference) {
    clang::CXXRecordDecl *record_decl =
        m_ast.GetAsCXXRecordDecl(clang_type.GetOpaqueQualType());
    if (record_decl)
      record_decl->setArgPassingRestrictions(
          clang::RecordArgPassingKind::CannotPassInRegs);
  }
  return type_sp;
}

// DWARF parsing functions

class DWARFASTParserClang::DelayedAddObjCClassProperty {
public:
  DelayedAddObjCClassProperty(
      const CompilerType &class_opaque_type, const char *property_name,
      const CompilerType &property_opaque_type, // The property type is only
                                                // required if you don't have an
                                                // ivar decl
      const char *property_setter_name, const char *property_getter_name,
      uint32_t property_attributes, ClangASTMetadata metadata)
      : m_class_opaque_type(class_opaque_type), m_property_name(property_name),
        m_property_opaque_type(property_opaque_type),
        m_property_setter_name(property_setter_name),
        m_property_getter_name(property_getter_name),
        m_property_attributes(property_attributes), m_metadata(metadata) {}

  bool Finalize() {
    return TypeSystemClang::AddObjCClassProperty(
        m_class_opaque_type, m_property_name, m_property_opaque_type,
        /*ivar_decl=*/nullptr, m_property_setter_name, m_property_getter_name,
        m_property_attributes, m_metadata);
  }

private:
  CompilerType m_class_opaque_type;
  const char *m_property_name;
  CompilerType m_property_opaque_type;
  const char *m_property_setter_name;
  const char *m_property_getter_name;
  uint32_t m_property_attributes;
  ClangASTMetadata m_metadata;
};

static std::optional<clang::APValue> MakeAPValue(const clang::ASTContext &ast,
                                                 CompilerType clang_type,
                                                 uint64_t value) {
  std::optional<uint64_t> bit_width =
      llvm::expectedToOptional(clang_type.GetBitSize(nullptr));
  if (!bit_width)
    return std::nullopt;

  bool is_signed = false;
  const bool is_integral = clang_type.IsIntegerOrEnumerationType(is_signed);

  llvm::APSInt apint(*bit_width, !is_signed);
  apint = value;

  if (is_integral)
    return clang::APValue(apint);

  uint32_t count;
  bool is_complex;
  // FIXME: we currently support a limited set of floating point types.
  // E.g., 16-bit floats are not supported.
  if (!clang_type.IsFloatingPointType(count, is_complex))
    return std::nullopt;

  return clang::APValue(llvm::APFloat(
      ast.getFloatTypeSemantics(ClangUtil::GetQualType(clang_type)), apint));
}

bool DWARFASTParserClang::ParseTemplateDIE(
    const DWARFDIE &die,
    TypeSystemClang::TemplateParameterInfos &template_param_infos) {
  const dw_tag_t tag = die.Tag();
  bool is_template_template_argument = false;

  switch (tag) {
  case DW_TAG_GNU_template_parameter_pack: {
    template_param_infos.SetParameterPack(
        std::make_unique<TypeSystemClang::TemplateParameterInfos>());
    for (DWARFDIE child_die : die.children()) {
      if (!ParseTemplateDIE(child_die, template_param_infos.GetParameterPack()))
        return false;
    }
    if (const char *name = die.GetName()) {
      template_param_infos.SetPackName(name);
    }
    return true;
  }
  case DW_TAG_GNU_template_template_param:
    is_template_template_argument = true;
    [[fallthrough]];
  case DW_TAG_template_type_parameter:
  case DW_TAG_template_value_parameter: {
    DWARFAttributes attributes = die.GetAttributes();
    if (attributes.Size() == 0)
      return true;

    const char *name = nullptr;
    const char *template_name = nullptr;
    CompilerType clang_type;
    uint64_t uval64 = 0;
    bool uval64_valid = false;
    bool is_default_template_arg = false;
    DWARFFormValue form_value;
    for (size_t i = 0; i < attributes.Size(); ++i) {
      const dw_attr_t attr = attributes.AttributeAtIndex(i);

      switch (attr) {
      case DW_AT_name:
        if (attributes.ExtractFormValueAtIndex(i, form_value))
          name = form_value.AsCString();
        break;

      case DW_AT_GNU_template_name:
        if (attributes.ExtractFormValueAtIndex(i, form_value))
          template_name = form_value.AsCString();
        break;

      case DW_AT_type:
        if (attributes.ExtractFormValueAtIndex(i, form_value)) {
          Type *lldb_type = die.ResolveTypeUID(form_value.Reference());
          if (lldb_type)
            clang_type = lldb_type->GetForwardCompilerType();
        }
        break;

      case DW_AT_const_value:
        if (attributes.ExtractFormValueAtIndex(i, form_value)) {
          uval64_valid = true;
          uval64 = form_value.Unsigned();
        }
        break;
      case DW_AT_default_value:
        if (attributes.ExtractFormValueAtIndex(i, form_value))
          is_default_template_arg = form_value.Boolean();
        break;
      default:
        break;
      }
    }

    clang::ASTContext &ast = m_ast.getASTContext();
    if (!clang_type)
      clang_type = m_ast.GetBasicType(eBasicTypeVoid);

    if (!is_template_template_argument) {

      if (name && !name[0])
        name = nullptr;

      if (tag == DW_TAG_template_value_parameter && uval64_valid) {
        if (auto value = MakeAPValue(ast, clang_type, uval64)) {
          template_param_infos.InsertArg(
              name, clang::TemplateArgument(
                        ast, ClangUtil::GetQualType(clang_type),
                        std::move(*value), is_default_template_arg));
          return true;
        }
      }

      // We get here if this is a type-template parameter or we couldn't create
      // a non-type template parameter.
      template_param_infos.InsertArg(
          name, clang::TemplateArgument(ClangUtil::GetQualType(clang_type),
                                        /*isNullPtr*/ false,
                                        is_default_template_arg));
    } else {
      auto *tplt_type = m_ast.CreateTemplateTemplateParmDecl(template_name);
      template_param_infos.InsertArg(
          name, clang::TemplateArgument(clang::TemplateName(tplt_type),
                                        is_default_template_arg));
    }
  }
    return true;

  default:
    break;
  }
  return false;
}

bool DWARFASTParserClang::ParseTemplateParameterInfos(
    const DWARFDIE &parent_die,
    TypeSystemClang::TemplateParameterInfos &template_param_infos) {

  if (!parent_die)
    return false;

  for (DWARFDIE die : parent_die.children()) {
    const dw_tag_t tag = die.Tag();

    switch (tag) {
    case DW_TAG_template_type_parameter:
    case DW_TAG_template_value_parameter:
    case DW_TAG_GNU_template_parameter_pack:
    case DW_TAG_GNU_template_template_param:
      ParseTemplateDIE(die, template_param_infos);
      break;

    default:
      break;
    }
  }

  return !template_param_infos.IsEmpty() ||
         template_param_infos.hasParameterPack();
}

bool DWARFASTParserClang::CompleteRecordType(const DWARFDIE &die,
                                             const CompilerType &clang_type) {
  const dw_tag_t tag = die.Tag();
  SymbolFileDWARF *dwarf = die.GetDWARF();

  ClangASTImporter::LayoutInfo layout_info;
  std::vector<DWARFDIE> contained_type_dies;

  if (die.GetAttributeValueAsUnsigned(DW_AT_declaration, 0))
    return false; // No definition, cannot complete.

  // Start the definition if the type is not being defined already. This can
  // happen (e.g.) when adding nested types to a class type -- see
  // PrepareContextToReceiveMembers.
  if (!clang_type.IsBeingDefined())
    TypeSystemClang::StartTagDeclarationDefinition(clang_type);

  AccessType default_accessibility = eAccessNone;
  if (tag == DW_TAG_structure_type) {
    default_accessibility = eAccessPublic;
  } else if (tag == DW_TAG_union_type) {
    default_accessibility = eAccessPublic;
  } else if (tag == DW_TAG_class_type) {
    default_accessibility = eAccessPrivate;
  }

  std::vector<std::unique_ptr<clang::CXXBaseSpecifier>> bases;
  // Parse members and base classes first
  std::vector<DWARFDIE> member_function_dies;

  DelayedPropertyList delayed_properties;
  ParseChildMembers(die, clang_type, bases, member_function_dies,
                    contained_type_dies, delayed_properties,
                    default_accessibility, layout_info);

  // Now parse any methods if there were any...
  for (const DWARFDIE &die : member_function_dies)
    dwarf->ResolveType(die);

  if (TypeSystemClang::IsObjCObjectOrInterfaceType(clang_type)) {
    ConstString class_name(clang_type.GetTypeName());
    if (class_name) {
      dwarf->GetObjCMethods(class_name, [&](DWARFDIE method_die) {
        method_die.ResolveType();
        return true;
      });

      for (DelayedAddObjCClassProperty &property : delayed_properties)
        property.Finalize();
    }
  }

  if (!bases.empty()) {
    // Make sure all base classes refer to complete types and not forward
    // declarations. If we don't do this, clang will crash with an
    // assertion in the call to clang_type.TransferBaseClasses()
    for (const auto &base_class : bases) {
      clang::TypeSourceInfo *type_source_info = base_class->getTypeSourceInfo();
      if (type_source_info)
        TypeSystemClang::RequireCompleteType(
            m_ast.GetType(type_source_info->getType()));
    }

    m_ast.TransferBaseClasses(clang_type.GetOpaqueQualType(), std::move(bases));
  }

  m_ast.AddMethodOverridesForCXXRecordType(clang_type.GetOpaqueQualType());
  TypeSystemClang::BuildIndirectFields(clang_type);
  TypeSystemClang::CompleteTagDeclarationDefinition(clang_type);

  layout_info.bit_size =
      die.GetAttributeValueAsUnsigned(DW_AT_byte_size, 0) * 8;
  layout_info.alignment =
      die.GetAttributeValueAsUnsigned(llvm::dwarf::DW_AT_alignment, 0) * 8;

  clang::CXXRecordDecl *record_decl =
      m_ast.GetAsCXXRecordDecl(clang_type.GetOpaqueQualType());
  if (record_decl)
    GetClangASTImporter().SetRecordLayout(record_decl, layout_info);

  // DWARF doesn't have the attribute, but we can infer the value the same way
  // as Clang Sema does. It's required to calculate the size of pointers to
  // member functions of this type.
  if (m_ast.getASTContext().getTargetInfo().getCXXABI().isMicrosoft()) {
    auto IM = record_decl->calculateInheritanceModel();
    record_decl->addAttr(clang::MSInheritanceAttr::CreateImplicit(
        m_ast.getASTContext(), true, {},
        clang::MSInheritanceAttr::Spelling(IM)));
  }

  // Now parse all contained types inside of the class. We make forward
  // declarations to all classes, but we need the CXXRecordDecl to have decls
  // for all contained types because we don't get asked for them via the
  // external AST support.
  for (const DWARFDIE &die : contained_type_dies)
    dwarf->ResolveType(die);

  return (bool)clang_type;
}

bool DWARFASTParserClang::CompleteEnumType(const DWARFDIE &die,
                                           lldb_private::Type *type,
                                           const CompilerType &clang_type) {
  assert(clang_type.IsEnumerationType());

  if (TypeSystemClang::StartTagDeclarationDefinition(clang_type)) {
    if (die.HasChildren())
      ParseChildEnumerators(
          clang_type, clang_type.IsEnumerationIntegerTypeSigned(),
          llvm::expectedToOptional(type->GetByteSize(nullptr)).value_or(0),
          die);

    TypeSystemClang::CompleteTagDeclarationDefinition(clang_type);
  }
  return (bool)clang_type;
}

bool DWARFASTParserClang::CompleteTypeFromDWARF(
    const DWARFDIE &die, lldb_private::Type *type,
    const CompilerType &clang_type) {
  SymbolFileDWARF *dwarf = die.GetDWARF();

  std::lock_guard<std::recursive_mutex> guard(
      dwarf->GetObjectFile()->GetModule()->GetMutex());

  // Disable external storage for this type so we don't get anymore
  // clang::ExternalASTSource queries for this type.
  m_ast.SetHasExternalStorage(clang_type.GetOpaqueQualType(), false);

  if (!die)
    return false;

  const dw_tag_t tag = die.Tag();

  assert(clang_type);
  switch (tag) {
  case DW_TAG_structure_type:
  case DW_TAG_union_type:
  case DW_TAG_class_type:
    CompleteRecordType(die, clang_type);
    break;
  case DW_TAG_enumeration_type:
    CompleteEnumType(die, type, clang_type);
    break;
  default:
    assert(false && "not a forward clang type decl!");
    break;
  }

  // If the type is still not fully defined at this point, it means we weren't
  // able to find its definition. We must forcefully complete it to preserve
  // clang AST invariants.
  if (clang_type.IsBeingDefined()) {
    TypeSystemClang::CompleteTagDeclarationDefinition(clang_type);
    m_ast.SetDeclIsForcefullyCompleted(ClangUtil::GetAsTagDecl(clang_type));
  }

  return true;
}

void DWARFASTParserClang::EnsureAllDIEsInDeclContextHaveBeenParsed(
    lldb_private::CompilerDeclContext decl_context) {
  auto opaque_decl_ctx =
      (clang::DeclContext *)decl_context.GetOpaqueDeclContext();
  for (auto it = m_decl_ctx_to_die.find(opaque_decl_ctx);
       it != m_decl_ctx_to_die.end() && it->first == opaque_decl_ctx;
       it = m_decl_ctx_to_die.erase(it))
    for (DWARFDIE decl : it->second.children())
      GetClangDeclForDIE(decl);
}

CompilerDecl DWARFASTParserClang::GetDeclForUIDFromDWARF(const DWARFDIE &die) {
  clang::Decl *clang_decl = GetClangDeclForDIE(die);
  if (clang_decl != nullptr)
    return m_ast.GetCompilerDecl(clang_decl);
  return {};
}

CompilerDeclContext
DWARFASTParserClang::GetDeclContextForUIDFromDWARF(const DWARFDIE &die) {
  clang::DeclContext *clang_decl_ctx = GetClangDeclContextForDIE(die);
  if (clang_decl_ctx)
    return m_ast.CreateDeclContext(clang_decl_ctx);
  return {};
}

CompilerDeclContext
DWARFASTParserClang::GetDeclContextContainingUIDFromDWARF(const DWARFDIE &die) {
  clang::DeclContext *clang_decl_ctx =
      GetClangDeclContextContainingDIE(die, nullptr);
  if (clang_decl_ctx)
    return m_ast.CreateDeclContext(clang_decl_ctx);
  return {};
}

size_t DWARFASTParserClang::ParseChildEnumerators(
    const lldb_private::CompilerType &clang_type, bool is_signed,
    uint32_t enumerator_byte_size, const DWARFDIE &parent_die) {
  if (!parent_die)
    return 0;

  size_t enumerators_added = 0;

  for (DWARFDIE die : parent_die.children()) {
    const dw_tag_t tag = die.Tag();
    if (tag != DW_TAG_enumerator)
      continue;

    DWARFAttributes attributes = die.GetAttributes();
    if (attributes.Size() == 0)
      continue;

    const char *name = nullptr;
    std::optional<uint64_t> enum_value;
    Declaration decl;

    for (size_t i = 0; i < attributes.Size(); ++i) {
      const dw_attr_t attr = attributes.AttributeAtIndex(i);
      DWARFFormValue form_value;
      if (attributes.ExtractFormValueAtIndex(i, form_value)) {
        switch (attr) {
        case DW_AT_const_value:
          if (is_signed)
            enum_value = form_value.Signed();
          else
            enum_value = form_value.Unsigned();
          break;

        case DW_AT_name:
          name = form_value.AsCString();
          break;

        case DW_AT_description:
        default:
        case DW_AT_decl_file:
          decl.SetFile(
              attributes.CompileUnitAtIndex(i)->GetFile(form_value.Unsigned()));
          break;
        case DW_AT_decl_line:
          decl.SetLine(form_value.Unsigned());
          break;
        case DW_AT_decl_column:
          decl.SetColumn(form_value.Unsigned());
          break;
        case DW_AT_sibling:
          break;
        }
      }
    }

    if (name && name[0] && enum_value) {
      m_ast.AddEnumerationValueToEnumerationType(
          clang_type, decl, name, *enum_value, enumerator_byte_size * 8);
      ++enumerators_added;
    }
  }
  return enumerators_added;
}

ConstString
DWARFASTParserClang::ConstructDemangledNameFromDWARF(const DWARFDIE &die) {
  bool is_variadic = false;
  bool has_template_params = false;
  std::vector<CompilerType> param_types;
  llvm::SmallVector<llvm::StringRef> param_names;
  StreamString sstr;

  DWARFDeclContext decl_ctx = die.GetDWARFDeclContext();
  sstr << decl_ctx.GetQualifiedName();

  DWARFDIE decl_ctx_die;
  clang::DeclContext *containing_decl_ctx =
<<<<<<< HEAD
      GetClangDeclContextContainingDIE(die, nullptr);
  assert(containing_decl_ctx);

  const unsigned cv_quals = GetCXXMethodCVQuals(
      die, GetCXXObjectParameter(die, *containing_decl_ctx));
=======
      GetClangDeclContextContainingDIE(die, &decl_ctx_die);
  assert(containing_decl_ctx);

  const unsigned cv_quals =
      GetCXXMethodCVQuals(die, GetCXXObjectParameter(die, decl_ctx_die));
>>>>>>> eb0f1dc0

  ParseChildParameters(containing_decl_ctx, die, is_variadic,
                       has_template_params, param_types, param_names);
  sstr << "(";
  for (size_t i = 0; i < param_types.size(); i++) {
    if (i > 0)
      sstr << ", ";
    sstr << param_types[i].GetTypeName();
  }
  if (is_variadic)
    sstr << ", ...";
  sstr << ")";
  if (cv_quals & clang::Qualifiers::Const)
    sstr << " const";

  return ConstString(sstr.GetString());
}

Function *DWARFASTParserClang::ParseFunctionFromDWARF(
    CompileUnit &comp_unit, const DWARFDIE &die, AddressRanges func_ranges) {
  llvm::DWARFAddressRangesVector unused_func_ranges;
  const char *name = nullptr;
  const char *mangled = nullptr;
  std::optional<int> decl_file;
  std::optional<int> decl_line;
  std::optional<int> decl_column;
  std::optional<int> call_file;
  std::optional<int> call_line;
  std::optional<int> call_column;
  DWARFExpressionList frame_base;

  const dw_tag_t tag = die.Tag();

  if (tag != DW_TAG_subprogram)
    return nullptr;

  if (die.GetDIENamesAndRanges(name, mangled, unused_func_ranges, decl_file,
                               decl_line, decl_column, call_file, call_line,
                               call_column, &frame_base)) {
    Mangled func_name;
    if (mangled)
      func_name.SetValue(ConstString(mangled));
    else if ((die.GetParent().Tag() == DW_TAG_compile_unit ||
              die.GetParent().Tag() == DW_TAG_partial_unit) &&
             Language::LanguageIsCPlusPlus(
                 SymbolFileDWARF::GetLanguage(*die.GetCU())) &&
             !Language::LanguageIsObjC(
                 SymbolFileDWARF::GetLanguage(*die.GetCU())) &&
             name && strcmp(name, "main") != 0) {
      // If the mangled name is not present in the DWARF, generate the
      // demangled name using the decl context. We skip if the function is
      // "main" as its name is never mangled.
      func_name.SetValue(ConstructDemangledNameFromDWARF(die));
    } else
      func_name.SetValue(ConstString(name));

    FunctionSP func_sp;
    std::unique_ptr<Declaration> decl_up;
    if (decl_file || decl_line || decl_column)
      decl_up = std::make_unique<Declaration>(
          die.GetCU()->GetFile(decl_file.value_or(0)), decl_line.value_or(0),
          decl_column.value_or(0));

    SymbolFileDWARF *dwarf = die.GetDWARF();
    // Supply the type _only_ if it has already been parsed
    Type *func_type = dwarf->GetDIEToType().lookup(die.GetDIE());

    assert(func_type == nullptr || func_type != DIE_IS_BEING_PARSED);

    const user_id_t func_user_id = die.GetID();

    // The base address of the scope for any of the debugging information
    // entries listed above is given by either the DW_AT_low_pc attribute or the
    // first address in the first range entry in the list of ranges given by the
    // DW_AT_ranges attribute.
    //   -- DWARFv5, Section 2.17 Code Addresses, Ranges and Base Addresses
    //
    // If no DW_AT_entry_pc attribute is present, then the entry address is
    // assumed to be the same as the base address of the containing scope.
    //   -- DWARFv5, Section 2.18 Entry Address
    //
    // We currently don't support Debug Info Entries with
    // DW_AT_low_pc/DW_AT_entry_pc and DW_AT_ranges attributes (the latter
    // attributes are ignored even though they should be used for the address of
    // the function), but compilers also don't emit that kind of information. If
    // this becomes a problem we need to plumb these attributes separately.
    Address func_addr = func_ranges[0].GetBaseAddress();

    func_sp = std::make_shared<Function>(
        &comp_unit,
        func_user_id, // UserID is the DIE offset
        func_user_id, func_name, func_type, std::move(func_addr),
        std::move(func_ranges));

    if (func_sp.get() != nullptr) {
      if (frame_base.IsValid())
        func_sp->GetFrameBaseExpression() = frame_base;
      comp_unit.AddFunction(func_sp);
      return func_sp.get();
    }
  }
  return nullptr;
}

namespace {
/// Parsed form of all attributes that are relevant for parsing Objective-C
/// properties.
struct PropertyAttributes {
  explicit PropertyAttributes(const DWARFDIE &die);
  const char *prop_name = nullptr;
  const char *prop_getter_name = nullptr;
  const char *prop_setter_name = nullptr;
  /// \see clang::ObjCPropertyAttribute
  uint32_t prop_attributes = 0;
};

struct DiscriminantValue {
  explicit DiscriminantValue(const DWARFDIE &die, ModuleSP module_sp);

  uint32_t byte_offset;
  uint32_t byte_size;
  DWARFFormValue type_ref;
};

struct VariantMember {
  explicit VariantMember(DWARFDIE &die, ModuleSP module_sp);
  bool IsDefault() const;

  std::optional<uint32_t> discr_value;
  DWARFFormValue type_ref;
  ConstString variant_name;
  uint32_t byte_offset;
  ConstString GetName() const;
};

struct VariantPart {
  explicit VariantPart(const DWARFDIE &die, const DWARFDIE &parent_die,
                       ModuleSP module_sp);

  std::vector<VariantMember> &members();

  DiscriminantValue &discriminant();

private:
  std::vector<VariantMember> _members;
  DiscriminantValue _discriminant;
};

} // namespace

ConstString VariantMember::GetName() const { return this->variant_name; }

bool VariantMember::IsDefault() const { return !discr_value; }

VariantMember::VariantMember(DWARFDIE &die, lldb::ModuleSP module_sp) {
  assert(die.Tag() == llvm::dwarf::DW_TAG_variant);
  this->discr_value =
      die.GetAttributeValueAsOptionalUnsigned(DW_AT_discr_value);

  for (auto child_die : die.children()) {
    switch (child_die.Tag()) {
    case llvm::dwarf::DW_TAG_member: {
      DWARFAttributes attributes = child_die.GetAttributes();
      for (std::size_t i = 0; i < attributes.Size(); ++i) {
        DWARFFormValue form_value;
        const dw_attr_t attr = attributes.AttributeAtIndex(i);
        if (attributes.ExtractFormValueAtIndex(i, form_value)) {
          switch (attr) {
          case DW_AT_name:
            variant_name = ConstString(form_value.AsCString());
            break;
          case DW_AT_type:
            type_ref = form_value;
            break;

          case DW_AT_data_member_location:
            if (auto maybe_offset =
                    ExtractDataMemberLocation(die, form_value, module_sp))
              byte_offset = *maybe_offset;
            break;

          default:
            break;
          }
        }
      }
      break;
    }
    default:
      break;
    }
    break;
  }
}

DiscriminantValue::DiscriminantValue(const DWARFDIE &die, ModuleSP module_sp) {
  auto referenced_die = die.GetReferencedDIE(DW_AT_discr);
  DWARFAttributes attributes = referenced_die.GetAttributes();
  for (std::size_t i = 0; i < attributes.Size(); ++i) {
    const dw_attr_t attr = attributes.AttributeAtIndex(i);
    DWARFFormValue form_value;
    if (attributes.ExtractFormValueAtIndex(i, form_value)) {
      switch (attr) {
      case DW_AT_type:
        type_ref = form_value;
        break;
      case DW_AT_data_member_location:
        if (auto maybe_offset =
                ExtractDataMemberLocation(die, form_value, module_sp))
          byte_offset = *maybe_offset;
        break;
      default:
        break;
      }
    }
  }
}

VariantPart::VariantPart(const DWARFDIE &die, const DWARFDIE &parent_die,
                         lldb::ModuleSP module_sp)
    : _members(), _discriminant(die, module_sp) {

  for (auto child : die.children()) {
    if (child.Tag() == llvm::dwarf::DW_TAG_variant) {
      _members.push_back(VariantMember(child, module_sp));
    }
  }
}

std::vector<VariantMember> &VariantPart::members() { return this->_members; }

DiscriminantValue &VariantPart::discriminant() { return this->_discriminant; }

DWARFASTParserClang::MemberAttributes::MemberAttributes(
    const DWARFDIE &die, const DWARFDIE &parent_die, ModuleSP module_sp) {
  DWARFAttributes attributes = die.GetAttributes();
  for (size_t i = 0; i < attributes.Size(); ++i) {
    const dw_attr_t attr = attributes.AttributeAtIndex(i);
    DWARFFormValue form_value;
    if (attributes.ExtractFormValueAtIndex(i, form_value)) {
      switch (attr) {
      case DW_AT_name:
        name = form_value.AsCString();
        break;
      case DW_AT_type:
        encoding_form = form_value;
        break;
      case DW_AT_bit_offset:
        bit_offset = form_value.Signed();
        break;
      case DW_AT_bit_size:
        bit_size = form_value.Unsigned();
        break;
      case DW_AT_byte_size:
        byte_size = form_value.Unsigned();
        break;
      case DW_AT_const_value:
        const_value_form = form_value;
        break;
      case DW_AT_data_bit_offset:
        data_bit_offset = form_value.Unsigned();
        break;
      case DW_AT_data_member_location:
        if (auto maybe_offset =
                ExtractDataMemberLocation(die, form_value, module_sp))
          member_byte_offset = *maybe_offset;
        break;

      case DW_AT_accessibility:
        accessibility =
            DWARFASTParser::GetAccessTypeFromDWARF(form_value.Unsigned());
        break;
      case DW_AT_artificial:
        is_artificial = form_value.Boolean();
        break;
      case DW_AT_declaration:
        is_declaration = form_value.Boolean();
        break;
      default:
        break;
      }
    }
  }

  // Clang has a DWARF generation bug where sometimes it represents
  // fields that are references with bad byte size and bit size/offset
  // information such as:
  //
  //  DW_AT_byte_size( 0x00 )
  //  DW_AT_bit_size( 0x40 )
  //  DW_AT_bit_offset( 0xffffffffffffffc0 )
  //
  // So check the bit offset to make sure it is sane, and if the values
  // are not sane, remove them. If we don't do this then we will end up
  // with a crash if we try to use this type in an expression when clang
  // becomes unhappy with its recycled debug info.
  if (byte_size.value_or(0) == 0 && bit_offset < 0) {
    bit_size = 0;
    bit_offset = 0;
  }
}

PropertyAttributes::PropertyAttributes(const DWARFDIE &die) {

  DWARFAttributes attributes = die.GetAttributes();
  for (size_t i = 0; i < attributes.Size(); ++i) {
    const dw_attr_t attr = attributes.AttributeAtIndex(i);
    DWARFFormValue form_value;
    if (attributes.ExtractFormValueAtIndex(i, form_value)) {
      switch (attr) {
      case DW_AT_APPLE_property_name:
        prop_name = form_value.AsCString();
        break;
      case DW_AT_APPLE_property_getter:
        prop_getter_name = form_value.AsCString();
        break;
      case DW_AT_APPLE_property_setter:
        prop_setter_name = form_value.AsCString();
        break;
      case DW_AT_APPLE_property_attribute:
        prop_attributes = form_value.Unsigned();
        break;
      default:
        break;
      }
    }
  }

  if (!prop_name)
    return;
  ConstString fixed_setter;

  // Check if the property getter/setter were provided as full names.
  // We want basenames, so we extract them.
  if (prop_getter_name && prop_getter_name[0] == '-') {
    std::optional<const ObjCLanguage::ObjCMethodName> prop_getter_method =
        ObjCLanguage::ObjCMethodName::Create(prop_getter_name, true);
    if (prop_getter_method)
      prop_getter_name =
          ConstString(prop_getter_method->GetSelector()).GetCString();
  }

  if (prop_setter_name && prop_setter_name[0] == '-') {
    std::optional<const ObjCLanguage::ObjCMethodName> prop_setter_method =
        ObjCLanguage::ObjCMethodName::Create(prop_setter_name, true);
    if (prop_setter_method)
      prop_setter_name =
          ConstString(prop_setter_method->GetSelector()).GetCString();
  }

  // If the names haven't been provided, they need to be filled in.
  if (!prop_getter_name)
    prop_getter_name = prop_name;
  if (!prop_setter_name && prop_name[0] &&
      !(prop_attributes & DW_APPLE_PROPERTY_readonly)) {
    StreamString ss;

    ss.Printf("set%c%s:", toupper(prop_name[0]), &prop_name[1]);

    fixed_setter.SetString(ss.GetString());
    prop_setter_name = fixed_setter.GetCString();
  }
}

void DWARFASTParserClang::ParseObjCProperty(
    const DWARFDIE &die, const DWARFDIE &parent_die,
    const lldb_private::CompilerType &class_clang_type,
    DelayedPropertyList &delayed_properties) {
  // This function can only parse DW_TAG_APPLE_property.
  assert(die.Tag() == DW_TAG_APPLE_property);

  ModuleSP module_sp = parent_die.GetDWARF()->GetObjectFile()->GetModule();

  const MemberAttributes attrs(die, parent_die, module_sp);
  const PropertyAttributes propAttrs(die);

  if (!propAttrs.prop_name) {
    module_sp->ReportError("{0:x8}: DW_TAG_APPLE_property has no name.",
                           die.GetID());
    return;
  }

  Type *member_type = die.ResolveTypeUID(attrs.encoding_form.Reference());
  if (!member_type) {
    module_sp->ReportError(
        "{0:x8}: DW_TAG_APPLE_property '{1}' refers to type {2:x16}"
        " which was unable to be parsed",
        die.GetID(), propAttrs.prop_name,
        attrs.encoding_form.Reference().GetOffset());
    return;
  }

  ClangASTMetadata metadata;
  metadata.SetUserID(die.GetID());
  delayed_properties.emplace_back(
      class_clang_type, propAttrs.prop_name,
      member_type->GetLayoutCompilerType(), propAttrs.prop_setter_name,
      propAttrs.prop_getter_name, propAttrs.prop_attributes, metadata);
}

llvm::Expected<llvm::APInt> DWARFASTParserClang::ExtractIntFromFormValue(
    const CompilerType &int_type, const DWARFFormValue &form_value) const {
  clang::QualType qt = ClangUtil::GetQualType(int_type);
  assert(qt->isIntegralOrEnumerationType());
  auto ts_ptr = int_type.GetTypeSystem<TypeSystemClang>();
  if (!ts_ptr)
    return llvm::createStringError(llvm::inconvertibleErrorCode(),
                                   "TypeSystem not clang");
  TypeSystemClang &ts = *ts_ptr;
  clang::ASTContext &ast = ts.getASTContext();

  const unsigned type_bits = ast.getIntWidth(qt);
  const bool is_unsigned = qt->isUnsignedIntegerType();

  // The maximum int size supported at the moment by this function. Limited
  // by the uint64_t return type of DWARFFormValue::Signed/Unsigned.
  constexpr std::size_t max_bit_size = 64;

  // For values bigger than 64 bit (e.g. __int128_t values),
  // DWARFFormValue's Signed/Unsigned functions will return wrong results so
  // emit an error for now.
  if (type_bits > max_bit_size) {
    auto msg = llvm::formatv("Can only parse integers with up to {0} bits, but "
                             "given integer has {1} bits.",
                             max_bit_size, type_bits);
    return llvm::createStringError(llvm::inconvertibleErrorCode(), msg.str());
  }

  // Construct an APInt with the maximum bit size and the given integer.
  llvm::APInt result(max_bit_size, form_value.Unsigned(), !is_unsigned);

  // Calculate how many bits are required to represent the input value.
  // For unsigned types, take the number of active bits in the APInt.
  // For signed types, ask APInt how many bits are required to represent the
  // signed integer.
  const unsigned required_bits =
      is_unsigned ? result.getActiveBits() : result.getSignificantBits();

  // If the input value doesn't fit into the integer type, return an error.
  if (required_bits > type_bits) {
    std::string value_as_str = is_unsigned
                                   ? std::to_string(form_value.Unsigned())
                                   : std::to_string(form_value.Signed());
    auto msg = llvm::formatv("Can't store {0} value {1} in integer with {2} "
                             "bits.",
                             (is_unsigned ? "unsigned" : "signed"),
                             value_as_str, type_bits);
    return llvm::createStringError(llvm::inconvertibleErrorCode(), msg.str());
  }

  // Trim the result to the bit width our the int type.
  if (result.getBitWidth() > type_bits)
    result = result.trunc(type_bits);
  return result;
}

void DWARFASTParserClang::CreateStaticMemberVariable(
    const DWARFDIE &die, const MemberAttributes &attrs,
    const lldb_private::CompilerType &class_clang_type) {
  Log *log = GetLog(DWARFLog::TypeCompletion | DWARFLog::Lookups);
  assert(die.Tag() == DW_TAG_member || die.Tag() == DW_TAG_variable);

  Type *var_type = die.ResolveTypeUID(attrs.encoding_form.Reference());

  if (!var_type)
    return;

  auto accessibility =
      attrs.accessibility == eAccessNone ? eAccessPublic : attrs.accessibility;

  CompilerType ct = var_type->GetForwardCompilerType();
  clang::VarDecl *v = TypeSystemClang::AddVariableToRecordType(
      class_clang_type, attrs.name, ct, accessibility);
  if (!v) {
    LLDB_LOG(log, "Failed to add variable to the record type");
    return;
  }

  bool unused;
  // TODO: Support float/double static members as well.
  if (!ct.IsIntegerOrEnumerationType(unused) || !attrs.const_value_form)
    return;

  llvm::Expected<llvm::APInt> const_value_or_err =
      ExtractIntFromFormValue(ct, *attrs.const_value_form);
  if (!const_value_or_err) {
    LLDB_LOG_ERROR(log, const_value_or_err.takeError(),
                   "Failed to add const value to variable {1}: {0}",
                   v->getQualifiedNameAsString());
    return;
  }

  TypeSystemClang::SetIntegerInitializerForVariable(v, *const_value_or_err);
}

void DWARFASTParserClang::ParseSingleMember(
    const DWARFDIE &die, const DWARFDIE &parent_die,
    const lldb_private::CompilerType &class_clang_type,
    lldb::AccessType default_accessibility,
    lldb_private::ClangASTImporter::LayoutInfo &layout_info,
    FieldInfo &last_field_info) {
  // This function can only parse DW_TAG_member.
  assert(die.Tag() == DW_TAG_member);

  ModuleSP module_sp = parent_die.GetDWARF()->GetObjectFile()->GetModule();
  const dw_tag_t tag = die.Tag();
  // Get the parent byte size so we can verify any members will fit
  const uint64_t parent_byte_size =
      parent_die.GetAttributeValueAsUnsigned(DW_AT_byte_size, UINT64_MAX);
  const uint64_t parent_bit_size =
      parent_byte_size == UINT64_MAX ? UINT64_MAX : parent_byte_size * 8;

  const MemberAttributes attrs(die, parent_die, module_sp);

  // Handle static members, which are typically members without
  // locations. However, GCC doesn't emit DW_AT_data_member_location
  // for any union members (regardless of linkage).
  // Non-normative text pre-DWARFv5 recommends marking static
  // data members with an DW_AT_external flag. Clang emits this consistently
  // whereas GCC emits it only for static data members if not part of an
  // anonymous namespace. The flag that is consistently emitted for static
  // data members is DW_AT_declaration, so we check it instead.
  // The following block is only necessary to support DWARFv4 and earlier.
  // Starting with DWARFv5, static data members are marked DW_AT_variable so we
  // can consistently detect them on both GCC and Clang without below heuristic.
  if (attrs.member_byte_offset == UINT32_MAX &&
      attrs.data_bit_offset == UINT64_MAX && attrs.is_declaration) {
    CreateStaticMemberVariable(die, attrs, class_clang_type);
    return;
  }

  Type *member_type = die.ResolveTypeUID(attrs.encoding_form.Reference());
  if (!member_type) {
    if (attrs.name)
      module_sp->ReportError(
          "{0:x8}: DW_TAG_member '{1}' refers to type {2:x16}"
          " which was unable to be parsed",
          die.GetID(), attrs.name, attrs.encoding_form.Reference().GetOffset());
    else
      module_sp->ReportError("{0:x8}: DW_TAG_member refers to type {1:x16}"
                             " which was unable to be parsed",
                             die.GetID(),
                             attrs.encoding_form.Reference().GetOffset());
    return;
  }

  const uint64_t character_width = 8;
  CompilerType member_clang_type = member_type->GetLayoutCompilerType();

  const auto accessibility = attrs.accessibility == eAccessNone
                                 ? default_accessibility
                                 : attrs.accessibility;

  uint64_t field_bit_offset = (attrs.member_byte_offset == UINT32_MAX
                                   ? 0
                                   : (attrs.member_byte_offset * 8ULL));

  if (attrs.bit_size > 0) {
    FieldInfo this_field_info;
    this_field_info.bit_offset = field_bit_offset;
    this_field_info.bit_size = attrs.bit_size;

    if (attrs.data_bit_offset != UINT64_MAX) {
      this_field_info.bit_offset = attrs.data_bit_offset;
    } else {
      auto byte_size = attrs.byte_size;
      if (!byte_size)
        byte_size = llvm::expectedToOptional(member_type->GetByteSize(nullptr));

      ObjectFile *objfile = die.GetDWARF()->GetObjectFile();
      if (objfile->GetByteOrder() == eByteOrderLittle) {
        this_field_info.bit_offset += byte_size.value_or(0) * 8;
        this_field_info.bit_offset -= (attrs.bit_offset + attrs.bit_size);
      } else {
        this_field_info.bit_offset += attrs.bit_offset;
      }
    }

    // The ObjC runtime knows the byte offset but we still need to provide
    // the bit-offset in the layout. It just means something different then
    // what it does in C and C++. So we skip this check for ObjC types.
    //
    // We also skip this for fields of a union since they will all have a
    // zero offset.
    if (!TypeSystemClang::IsObjCObjectOrInterfaceType(class_clang_type) &&
        !(parent_die.Tag() == DW_TAG_union_type &&
          this_field_info.bit_offset == 0) &&
        ((this_field_info.bit_offset >= parent_bit_size) ||
         (last_field_info.IsBitfield() &&
          !last_field_info.NextBitfieldOffsetIsValid(
              this_field_info.bit_offset)))) {
      ObjectFile *objfile = die.GetDWARF()->GetObjectFile();
      objfile->GetModule()->ReportWarning(
          "{0:x16}: {1} ({2}) bitfield named \"{3}\" has invalid "
          "bit offset ({4:x8}) member will be ignored. Please file a bug "
          "against the "
          "compiler and include the preprocessed output for {5}\n",
          die.GetID(), DW_TAG_value_to_name(tag), tag, attrs.name,
          this_field_info.bit_offset, GetUnitName(parent_die).c_str());
      return;
    }

    // Update the field bit offset we will report for layout
    field_bit_offset = this_field_info.bit_offset;

    // Objective-C has invalid DW_AT_bit_offset values in older
    // versions of clang, so we have to be careful and only insert
    // unnamed bitfields if we have a new enough clang.
    bool detect_unnamed_bitfields = true;

    if (TypeSystemClang::IsObjCObjectOrInterfaceType(class_clang_type))
      detect_unnamed_bitfields =
          die.GetCU()->Supports_unnamed_objc_bitfields();

    if (detect_unnamed_bitfields)
      AddUnnamedBitfieldToRecordTypeIfNeeded(layout_info, class_clang_type,
                                             last_field_info, this_field_info);

    last_field_info = this_field_info;
    last_field_info.SetIsBitfield(true);
  } else {
    FieldInfo this_field_info;
    this_field_info.is_bitfield = false;
    this_field_info.bit_offset = field_bit_offset;

    // TODO: we shouldn't silently ignore the bit_size if we fail
    //       to GetByteSize.
    if (std::optional<uint64_t> clang_type_size =
            llvm::expectedToOptional(member_type->GetByteSize(nullptr))) {
      this_field_info.bit_size = *clang_type_size * character_width;
    }

    if (this_field_info.GetFieldEnd() <= last_field_info.GetEffectiveFieldEnd())
      this_field_info.SetEffectiveFieldEnd(
          last_field_info.GetEffectiveFieldEnd());

    last_field_info = this_field_info;
  }

  // Don't turn artificial members such as vtable pointers into real FieldDecls
  // in our AST. Clang will re-create those articial members and they would
  // otherwise just overlap in the layout with the FieldDecls we add here.
  // This needs to be done after updating FieldInfo which keeps track of where
  // field start/end so we don't later try to fill the space of this
  // artificial member with (unnamed bitfield) padding.
  if (attrs.is_artificial && ShouldIgnoreArtificialField(attrs.name)) {
    last_field_info.SetIsArtificial(true);
    return;
  }

  if (!member_clang_type.IsCompleteType())
    member_clang_type.GetCompleteType();

  {
    // Older versions of clang emit the same DWARF for array[0] and array[1]. If
    // the current field is at the end of the structure, then there is
    // definitely no room for extra elements and we override the type to
    // array[0]. This was fixed by f454dfb6b5af.
    CompilerType member_array_element_type;
    uint64_t member_array_size;
    bool member_array_is_incomplete;

    if (member_clang_type.IsArrayType(&member_array_element_type,
                                      &member_array_size,
                                      &member_array_is_incomplete) &&
        !member_array_is_incomplete) {
      uint64_t parent_byte_size =
          parent_die.GetAttributeValueAsUnsigned(DW_AT_byte_size, UINT64_MAX);

      if (attrs.member_byte_offset >= parent_byte_size) {
        if (member_array_size != 1 &&
            (member_array_size != 0 ||
             attrs.member_byte_offset > parent_byte_size)) {
          module_sp->ReportError(
              "{0:x8}: DW_TAG_member '{1}' refers to type {2:x16}"
              " which extends beyond the bounds of {3:x8}",
              die.GetID(), attrs.name,
              attrs.encoding_form.Reference().GetOffset(), parent_die.GetID());
        }

        member_clang_type =
            m_ast.CreateArrayType(member_array_element_type, 0, false);
      }
    }
  }

  TypeSystemClang::RequireCompleteType(member_clang_type);

  clang::FieldDecl *field_decl = TypeSystemClang::AddFieldToRecordType(
      class_clang_type, attrs.name, member_clang_type, accessibility,
      attrs.bit_size);

  m_ast.SetMetadataAsUserID(field_decl, die.GetID());

  layout_info.field_offsets.insert(
      std::make_pair(field_decl, field_bit_offset));
}

bool DWARFASTParserClang::ParseChildMembers(
    const DWARFDIE &parent_die, const CompilerType &class_clang_type,
    std::vector<std::unique_ptr<clang::CXXBaseSpecifier>> &base_classes,
    std::vector<DWARFDIE> &member_function_dies,
    std::vector<DWARFDIE> &contained_type_dies,
    DelayedPropertyList &delayed_properties,
    const AccessType default_accessibility,
    ClangASTImporter::LayoutInfo &layout_info) {
  if (!parent_die)
    return false;

  FieldInfo last_field_info;

  ModuleSP module_sp = parent_die.GetDWARF()->GetObjectFile()->GetModule();
  auto ast = class_clang_type.GetTypeSystem<TypeSystemClang>();
  if (ast == nullptr)
    return false;

  for (DWARFDIE die : parent_die.children()) {
    dw_tag_t tag = die.Tag();

    switch (tag) {
    case DW_TAG_APPLE_property:
      ParseObjCProperty(die, parent_die, class_clang_type, delayed_properties);
      break;

    case DW_TAG_variant_part:
      if (die.GetCU()->GetDWARFLanguageType() == eLanguageTypeRust) {
        ParseRustVariantPart(die, parent_die, class_clang_type,
                             default_accessibility, layout_info);
      }
      break;

    case DW_TAG_variable: {
      const MemberAttributes attrs(die, parent_die, module_sp);
      CreateStaticMemberVariable(die, attrs, class_clang_type);
    } break;
    case DW_TAG_member:
      ParseSingleMember(die, parent_die, class_clang_type,
                        default_accessibility, layout_info, last_field_info);
      break;

    case DW_TAG_subprogram:
      // Let the type parsing code handle this one for us.
      member_function_dies.push_back(die);
      break;

    case DW_TAG_inheritance:
      ParseInheritance(die, parent_die, class_clang_type, default_accessibility,
                       module_sp, base_classes, layout_info);
      break;

    default:
      if (llvm::dwarf::isType(tag))
        contained_type_dies.push_back(die);
      break;
    }
  }

  return true;
}

void DWARFASTParserClang::ParseChildParameters(
    clang::DeclContext *containing_decl_ctx, const DWARFDIE &parent_die,
    bool &is_variadic, bool &has_template_params,
    std::vector<CompilerType> &function_param_types,
    llvm::SmallVectorImpl<llvm::StringRef> &function_param_names) {
  if (!parent_die)
    return;

  for (DWARFDIE die : parent_die.children()) {
    const dw_tag_t tag = die.Tag();
    switch (tag) {
    case DW_TAG_formal_parameter: {
      if (die.GetAttributeValueAsUnsigned(DW_AT_artificial, 0))
        continue;

      DWARFDIE param_type_die = die.GetAttributeValueAsReferenceDIE(DW_AT_type);

      Type *type = die.ResolveTypeUID(param_type_die);
      if (!type)
        break;

      function_param_names.emplace_back(die.GetName());
      function_param_types.push_back(type->GetForwardCompilerType());
    } break;

    case DW_TAG_unspecified_parameters:
      is_variadic = true;
      break;

    case DW_TAG_template_type_parameter:
    case DW_TAG_template_value_parameter:
    case DW_TAG_GNU_template_parameter_pack:
      // The one caller of this was never using the template_param_infos, and
      // the local variable was taking up a large amount of stack space in
      // SymbolFileDWARF::ParseType() so this was removed. If we ever need the
      // template params back, we can add them back.
      // ParseTemplateDIE (dwarf_cu, die, template_param_infos);
      has_template_params = true;
      break;

    default:
      break;
    }
  }

  assert(function_param_names.size() == function_param_types.size());
}

clang::Decl *DWARFASTParserClang::GetClangDeclForDIE(const DWARFDIE &die) {
  if (!die)
    return nullptr;

  switch (die.Tag()) {
  case DW_TAG_constant:
  case DW_TAG_formal_parameter:
  case DW_TAG_imported_declaration:
  case DW_TAG_imported_module:
    break;
  case DW_TAG_variable:
    // This means 'die' is a C++ static data member.
    // We don't want to create decls for such members
    // here.
    if (auto parent = die.GetParent();
        parent.IsValid() && TagIsRecordType(parent.Tag()))
      return nullptr;
    break;
  default:
    return nullptr;
  }

  DIEToDeclMap::iterator cache_pos = m_die_to_decl.find(die.GetDIE());
  if (cache_pos != m_die_to_decl.end())
    return cache_pos->second;

  if (DWARFDIE spec_die = die.GetReferencedDIE(DW_AT_specification)) {
    clang::Decl *decl = GetClangDeclForDIE(spec_die);
    m_die_to_decl[die.GetDIE()] = decl;
    return decl;
  }

  if (DWARFDIE abstract_origin_die =
          die.GetReferencedDIE(DW_AT_abstract_origin)) {
    clang::Decl *decl = GetClangDeclForDIE(abstract_origin_die);
    m_die_to_decl[die.GetDIE()] = decl;
    return decl;
  }

  clang::Decl *decl = nullptr;
  switch (die.Tag()) {
  case DW_TAG_variable:
  case DW_TAG_constant:
  case DW_TAG_formal_parameter: {
    SymbolFileDWARF *dwarf = die.GetDWARF();
    Type *type = GetTypeForDIE(die);
    if (dwarf && type) {
      const char *name = die.GetName();
      clang::DeclContext *decl_context =
          TypeSystemClang::DeclContextGetAsDeclContext(
              dwarf->GetDeclContextContainingUID(die.GetID()));
      decl = m_ast.CreateVariableDeclaration(
          decl_context, GetOwningClangModule(die), name,
          ClangUtil::GetQualType(type->GetForwardCompilerType()));
    }
    break;
  }
  case DW_TAG_imported_declaration: {
    SymbolFileDWARF *dwarf = die.GetDWARF();
    DWARFDIE imported_uid = die.GetAttributeValueAsReferenceDIE(DW_AT_import);
    if (imported_uid) {
      CompilerDecl imported_decl = SymbolFileDWARF::GetDecl(imported_uid);
      if (imported_decl) {
        clang::DeclContext *decl_context =
            TypeSystemClang::DeclContextGetAsDeclContext(
                dwarf->GetDeclContextContainingUID(die.GetID()));
        if (clang::NamedDecl *clang_imported_decl =
                llvm::dyn_cast<clang::NamedDecl>(
                    (clang::Decl *)imported_decl.GetOpaqueDecl()))
          decl = m_ast.CreateUsingDeclaration(
              decl_context, OptionalClangModuleID(), clang_imported_decl);
      }
    }
    break;
  }
  case DW_TAG_imported_module: {
    SymbolFileDWARF *dwarf = die.GetDWARF();
    DWARFDIE imported_uid = die.GetAttributeValueAsReferenceDIE(DW_AT_import);

    if (imported_uid) {
      CompilerDeclContext imported_decl_ctx =
          SymbolFileDWARF::GetDeclContext(imported_uid);
      if (imported_decl_ctx) {
        clang::DeclContext *decl_context =
            TypeSystemClang::DeclContextGetAsDeclContext(
                dwarf->GetDeclContextContainingUID(die.GetID()));
        if (clang::NamespaceDecl *ns_decl =
                TypeSystemClang::DeclContextGetAsNamespaceDecl(
                    imported_decl_ctx))
          decl = m_ast.CreateUsingDirectiveDeclaration(
              decl_context, OptionalClangModuleID(), ns_decl);
      }
    }
    break;
  }
  default:
    break;
  }

  m_die_to_decl[die.GetDIE()] = decl;

  return decl;
}

clang::DeclContext *
DWARFASTParserClang::GetClangDeclContextForDIE(const DWARFDIE &die) {
  if (die) {
    clang::DeclContext *decl_ctx = GetCachedClangDeclContextForDIE(die);
    if (decl_ctx)
      return decl_ctx;

    bool try_parsing_type = true;
    switch (die.Tag()) {
    case DW_TAG_compile_unit:
    case DW_TAG_partial_unit:
      decl_ctx = m_ast.GetTranslationUnitDecl();
      try_parsing_type = false;
      break;

    case DW_TAG_namespace:
      decl_ctx = ResolveNamespaceDIE(die);
      try_parsing_type = false;
      break;

    case DW_TAG_imported_declaration:
      decl_ctx = ResolveImportedDeclarationDIE(die);
      try_parsing_type = false;
      break;

    case DW_TAG_lexical_block:
      decl_ctx = GetDeclContextForBlock(die);
      try_parsing_type = false;
      break;

    default:
      break;
    }

    if (decl_ctx == nullptr && try_parsing_type) {
      Type *type = die.GetDWARF()->ResolveType(die);
      if (type)
        decl_ctx = GetCachedClangDeclContextForDIE(die);
    }

    if (decl_ctx) {
      LinkDeclContextToDIE(decl_ctx, die);
      return decl_ctx;
    }
  }
  return nullptr;
}

OptionalClangModuleID
DWARFASTParserClang::GetOwningClangModule(const DWARFDIE &die) {
  if (!die.IsValid())
    return {};

  for (DWARFDIE parent = die.GetParent(); parent.IsValid();
       parent = parent.GetParent()) {
    const dw_tag_t tag = parent.Tag();
    if (tag == DW_TAG_module) {
      DWARFDIE module_die = parent;
      auto it = m_die_to_module.find(module_die.GetDIE());
      if (it != m_die_to_module.end())
        return it->second;
      const char *name =
          module_die.GetAttributeValueAsString(DW_AT_name, nullptr);
      if (!name)
        return {};

      OptionalClangModuleID id =
          m_ast.GetOrCreateClangModule(name, GetOwningClangModule(module_die));
      m_die_to_module.insert({module_die.GetDIE(), id});
      return id;
    }
  }
  return {};
}

static bool IsSubroutine(const DWARFDIE &die) {
  switch (die.Tag()) {
  case DW_TAG_subprogram:
  case DW_TAG_inlined_subroutine:
    return true;
  default:
    return false;
  }
}

static DWARFDIE GetContainingFunctionWithAbstractOrigin(const DWARFDIE &die) {
  for (DWARFDIE candidate = die; candidate; candidate = candidate.GetParent()) {
    if (IsSubroutine(candidate)) {
      if (candidate.GetReferencedDIE(DW_AT_abstract_origin)) {
        return candidate;
      } else {
        return DWARFDIE();
      }
    }
  }
  assert(0 && "Shouldn't call GetContainingFunctionWithAbstractOrigin on "
              "something not in a function");
  return DWARFDIE();
}

static DWARFDIE FindAnyChildWithAbstractOrigin(const DWARFDIE &context) {
  for (DWARFDIE candidate : context.children()) {
    if (candidate.GetReferencedDIE(DW_AT_abstract_origin)) {
      return candidate;
    }
  }
  return DWARFDIE();
}

static DWARFDIE FindFirstChildWithAbstractOrigin(const DWARFDIE &block,
                                                 const DWARFDIE &function) {
  assert(IsSubroutine(function));
  for (DWARFDIE context = block; context != function.GetParent();
       context = context.GetParent()) {
    assert(!IsSubroutine(context) || context == function);
    if (DWARFDIE child = FindAnyChildWithAbstractOrigin(context)) {
      return child;
    }
  }
  return DWARFDIE();
}

clang::DeclContext *
DWARFASTParserClang::GetDeclContextForBlock(const DWARFDIE &die) {
  assert(die.Tag() == DW_TAG_lexical_block);
  DWARFDIE containing_function_with_abstract_origin =
      GetContainingFunctionWithAbstractOrigin(die);
  if (!containing_function_with_abstract_origin) {
    return (clang::DeclContext *)ResolveBlockDIE(die);
  }
  DWARFDIE child = FindFirstChildWithAbstractOrigin(
      die, containing_function_with_abstract_origin);
  CompilerDeclContext decl_context =
      GetDeclContextContainingUIDFromDWARF(child);
  return (clang::DeclContext *)decl_context.GetOpaqueDeclContext();
}

clang::BlockDecl *DWARFASTParserClang::ResolveBlockDIE(const DWARFDIE &die) {
  if (die && die.Tag() == DW_TAG_lexical_block) {
    clang::BlockDecl *decl =
        llvm::cast_or_null<clang::BlockDecl>(m_die_to_decl_ctx[die.GetDIE()]);

    if (!decl) {
      DWARFDIE decl_context_die;
      clang::DeclContext *decl_context =
          GetClangDeclContextContainingDIE(die, &decl_context_die);
      decl =
          m_ast.CreateBlockDeclaration(decl_context, GetOwningClangModule(die));

      if (decl)
        LinkDeclContextToDIE((clang::DeclContext *)decl, die);
    }

    return decl;
  }
  return nullptr;
}

clang::NamespaceDecl *
DWARFASTParserClang::ResolveNamespaceDIE(const DWARFDIE &die) {
  if (die && die.Tag() == DW_TAG_namespace) {
    // See if we already parsed this namespace DIE and associated it with a
    // uniqued namespace declaration
    clang::NamespaceDecl *namespace_decl =
        static_cast<clang::NamespaceDecl *>(m_die_to_decl_ctx[die.GetDIE()]);
    if (namespace_decl)
      return namespace_decl;
    else {
      const char *namespace_name = die.GetName();
      clang::DeclContext *containing_decl_ctx =
          GetClangDeclContextContainingDIE(die, nullptr);
      bool is_inline =
          die.GetAttributeValueAsUnsigned(DW_AT_export_symbols, 0) != 0;

      namespace_decl = m_ast.GetUniqueNamespaceDeclaration(
          namespace_name, containing_decl_ctx, GetOwningClangModule(die),
          is_inline);

      if (namespace_decl)
        LinkDeclContextToDIE((clang::DeclContext *)namespace_decl, die);
      return namespace_decl;
    }
  }
  return nullptr;
}

clang::NamespaceDecl *
DWARFASTParserClang::ResolveImportedDeclarationDIE(const DWARFDIE &die) {
  assert(die && die.Tag() == DW_TAG_imported_declaration);

  // See if we cached a NamespaceDecl for this imported declaration
  // already
  auto it = m_die_to_decl_ctx.find(die.GetDIE());
  if (it != m_die_to_decl_ctx.end())
    return static_cast<clang::NamespaceDecl *>(it->getSecond());

  clang::NamespaceDecl *namespace_decl = nullptr;

  const DWARFDIE imported_uid =
      die.GetAttributeValueAsReferenceDIE(DW_AT_import);
  if (!imported_uid)
    return nullptr;

  switch (imported_uid.Tag()) {
  case DW_TAG_imported_declaration:
    namespace_decl = ResolveImportedDeclarationDIE(imported_uid);
    break;
  case DW_TAG_namespace:
    namespace_decl = ResolveNamespaceDIE(imported_uid);
    break;
  default:
    return nullptr;
  }

  if (!namespace_decl)
    return nullptr;

  LinkDeclContextToDIE(namespace_decl, die);

  return namespace_decl;
}

clang::DeclContext *DWARFASTParserClang::GetClangDeclContextContainingDIE(
    const DWARFDIE &die, DWARFDIE *decl_ctx_die_copy) {
  SymbolFileDWARF *dwarf = die.GetDWARF();

  DWARFDIE decl_ctx_die = dwarf->GetDeclContextDIEContainingDIE(die);

  if (decl_ctx_die_copy)
    *decl_ctx_die_copy = decl_ctx_die;

  if (decl_ctx_die) {
    clang::DeclContext *clang_decl_ctx =
        GetClangDeclContextForDIE(decl_ctx_die);
    if (clang_decl_ctx)
      return clang_decl_ctx;
  }
  return m_ast.GetTranslationUnitDecl();
}

clang::DeclContext *
DWARFASTParserClang::GetCachedClangDeclContextForDIE(const DWARFDIE &die) {
  if (die) {
    DIEToDeclContextMap::iterator pos = m_die_to_decl_ctx.find(die.GetDIE());
    if (pos != m_die_to_decl_ctx.end())
      return pos->second;
  }
  return nullptr;
}

void DWARFASTParserClang::LinkDeclContextToDIE(clang::DeclContext *decl_ctx,
                                               const DWARFDIE &die) {
  m_die_to_decl_ctx[die.GetDIE()] = decl_ctx;
  // There can be many DIEs for a single decl context
  // m_decl_ctx_to_die[decl_ctx].insert(die.GetDIE());
  m_decl_ctx_to_die.insert(std::make_pair(decl_ctx, die));
}

bool DWARFASTParserClang::CopyUniqueClassMethodTypes(
    const DWARFDIE &src_class_die, const DWARFDIE &dst_class_die,
    lldb_private::Type *class_type, std::vector<DWARFDIE> &failures) {
  if (!class_type || !src_class_die || !dst_class_die)
    return false;
  if (src_class_die.Tag() != dst_class_die.Tag())
    return false;

  // We need to complete the class type so we can get all of the method types
  // parsed so we can then unique those types to their equivalent counterparts
  // in "dst_cu" and "dst_class_die"
  class_type->GetFullCompilerType();

  auto gather = [](DWARFDIE die, UniqueCStringMap<DWARFDIE> &map,
                   UniqueCStringMap<DWARFDIE> &map_artificial) {
    if (die.Tag() != DW_TAG_subprogram)
      return;
    // Make sure this is a declaration and not a concrete instance by looking
    // for DW_AT_declaration set to 1. Sometimes concrete function instances are
    // placed inside the class definitions and shouldn't be included in the list
    // of things that are tracking here.
    if (die.GetAttributeValueAsUnsigned(DW_AT_declaration, 0) != 1)
      return;

    if (const char *name = die.GetMangledName()) {
      ConstString const_name(name);
      if (die.GetAttributeValueAsUnsigned(DW_AT_artificial, 0))
        map_artificial.Append(const_name, die);
      else
        map.Append(const_name, die);
    }
  };

  UniqueCStringMap<DWARFDIE> src_name_to_die;
  UniqueCStringMap<DWARFDIE> dst_name_to_die;
  UniqueCStringMap<DWARFDIE> src_name_to_die_artificial;
  UniqueCStringMap<DWARFDIE> dst_name_to_die_artificial;
  for (DWARFDIE src_die = src_class_die.GetFirstChild(); src_die.IsValid();
       src_die = src_die.GetSibling()) {
    gather(src_die, src_name_to_die, src_name_to_die_artificial);
  }
  for (DWARFDIE dst_die = dst_class_die.GetFirstChild(); dst_die.IsValid();
       dst_die = dst_die.GetSibling()) {
    gather(dst_die, dst_name_to_die, dst_name_to_die_artificial);
  }
  const uint32_t src_size = src_name_to_die.GetSize();
  const uint32_t dst_size = dst_name_to_die.GetSize();

  // Is everything kosher so we can go through the members at top speed?
  bool fast_path = true;

  if (src_size != dst_size)
    fast_path = false;

  uint32_t idx;

  if (fast_path) {
    for (idx = 0; idx < src_size; ++idx) {
      DWARFDIE src_die = src_name_to_die.GetValueAtIndexUnchecked(idx);
      DWARFDIE dst_die = dst_name_to_die.GetValueAtIndexUnchecked(idx);

      if (src_die.Tag() != dst_die.Tag())
        fast_path = false;

      const char *src_name = src_die.GetMangledName();
      const char *dst_name = dst_die.GetMangledName();

      // Make sure the names match
      if (src_name == dst_name || (strcmp(src_name, dst_name) == 0))
        continue;

      fast_path = false;
    }
  }

  DWARFASTParserClang *src_dwarf_ast_parser =
      static_cast<DWARFASTParserClang *>(
          SymbolFileDWARF::GetDWARFParser(*src_class_die.GetCU()));
  DWARFASTParserClang *dst_dwarf_ast_parser =
      static_cast<DWARFASTParserClang *>(
          SymbolFileDWARF::GetDWARFParser(*dst_class_die.GetCU()));
  auto link = [&](DWARFDIE src, DWARFDIE dst) {
    auto &die_to_type = dst_class_die.GetDWARF()->GetDIEToType();
    clang::DeclContext *dst_decl_ctx =
        dst_dwarf_ast_parser->m_die_to_decl_ctx[dst.GetDIE()];
    if (dst_decl_ctx)
      src_dwarf_ast_parser->LinkDeclContextToDIE(dst_decl_ctx, src);

    if (Type *src_child_type = die_to_type.lookup(src.GetDIE()))
      die_to_type[dst.GetDIE()] = src_child_type;
  };

  // Now do the work of linking the DeclContexts and Types.
  if (fast_path) {
    // We can do this quickly.  Just run across the tables index-for-index
    // since we know each node has matching names and tags.
    for (idx = 0; idx < src_size; ++idx) {
      link(src_name_to_die.GetValueAtIndexUnchecked(idx),
           dst_name_to_die.GetValueAtIndexUnchecked(idx));
    }
  } else {
    // We must do this slowly.  For each member of the destination, look up a
    // member in the source with the same name, check its tag, and unique them
    // if everything matches up.  Report failures.

    if (!src_name_to_die.IsEmpty() && !dst_name_to_die.IsEmpty()) {
      src_name_to_die.Sort();

      for (idx = 0; idx < dst_size; ++idx) {
        ConstString dst_name = dst_name_to_die.GetCStringAtIndex(idx);
        DWARFDIE dst_die = dst_name_to_die.GetValueAtIndexUnchecked(idx);
        DWARFDIE src_die = src_name_to_die.Find(dst_name, DWARFDIE());

        if (src_die && (src_die.Tag() == dst_die.Tag()))
          link(src_die, dst_die);
        else
          failures.push_back(dst_die);
      }
    }
  }

  const uint32_t src_size_artificial = src_name_to_die_artificial.GetSize();
  const uint32_t dst_size_artificial = dst_name_to_die_artificial.GetSize();

  if (src_size_artificial && dst_size_artificial) {
    dst_name_to_die_artificial.Sort();

    for (idx = 0; idx < src_size_artificial; ++idx) {
      ConstString src_name_artificial =
          src_name_to_die_artificial.GetCStringAtIndex(idx);
      DWARFDIE src_die =
          src_name_to_die_artificial.GetValueAtIndexUnchecked(idx);
      DWARFDIE dst_die =
          dst_name_to_die_artificial.Find(src_name_artificial, DWARFDIE());

      // Both classes have the artificial types, link them
      if (dst_die)
        link(src_die, dst_die);
    }
  }

  if (dst_size_artificial) {
    for (idx = 0; idx < dst_size_artificial; ++idx) {
      failures.push_back(
          dst_name_to_die_artificial.GetValueAtIndexUnchecked(idx));
    }
  }

  return !failures.empty();
}

bool DWARFASTParserClang::ShouldCreateUnnamedBitfield(
    FieldInfo const &last_field_info, uint64_t last_field_end,
    FieldInfo const &this_field_info,
    lldb_private::ClangASTImporter::LayoutInfo const &layout_info) const {
  // If we have a gap between the last_field_end and the current
  // field we have an unnamed bit-field.
  if (this_field_info.bit_offset <= last_field_end)
    return false;

  // If we have a base class, we assume there is no unnamed
  // bit-field if either of the following is true:
  // (a) this is the first field since the gap can be
  // attributed to the members from the base class.
  // FIXME: This assumption is not correct if the first field of
  // the derived class is indeed an unnamed bit-field. We currently
  // do not have the machinary to track the offset of the last field
  // of classes we have seen before, so we are not handling this case.
  // (b) Or, the first member of the derived class was a vtable pointer.
  // In this case we don't want to create an unnamed bitfield either
  // since those will be inserted by clang later.
  const bool have_base = layout_info.base_offsets.size() != 0;
  const bool this_is_first_field =
      last_field_info.bit_offset == 0 && last_field_info.bit_size == 0;
  const bool first_field_is_vptr =
      last_field_info.bit_offset == 0 && last_field_info.IsArtificial();

  if (have_base && (this_is_first_field || first_field_is_vptr))
    return false;

  return true;
}

void DWARFASTParserClang::AddUnnamedBitfieldToRecordTypeIfNeeded(
    ClangASTImporter::LayoutInfo &class_layout_info,
    const CompilerType &class_clang_type, const FieldInfo &previous_field,
    const FieldInfo &current_field) {
  // TODO: get this value from target
  const uint64_t word_width = 32;
  uint64_t last_field_end = previous_field.GetEffectiveFieldEnd();

  if (!previous_field.IsBitfield()) {
    // The last field was not a bit-field...
    // but if it did take up the entire word then we need to extend
    // last_field_end so the bit-field does not step into the last
    // fields padding.
    if (last_field_end != 0 && ((last_field_end % word_width) != 0))
      last_field_end += word_width - (last_field_end % word_width);
  }

  // Nothing to be done.
  if (!ShouldCreateUnnamedBitfield(previous_field, last_field_end,
                                   current_field, class_layout_info))
    return;

  // Place the unnamed bitfield into the gap between the previous field's end
  // and the current field's start.
  const uint64_t unnamed_bit_size = current_field.bit_offset - last_field_end;
  const uint64_t unnamed_bit_offset = last_field_end;

  clang::FieldDecl *unnamed_bitfield_decl =
      TypeSystemClang::AddFieldToRecordType(
          class_clang_type, llvm::StringRef(),
          m_ast.GetBuiltinTypeForEncodingAndBitSize(eEncodingSint, word_width),
          lldb::AccessType::eAccessPublic, unnamed_bit_size);

  class_layout_info.field_offsets.insert(
      std::make_pair(unnamed_bitfield_decl, unnamed_bit_offset));
}

void DWARFASTParserClang::ParseRustVariantPart(
    DWARFDIE &die, const DWARFDIE &parent_die,
    const CompilerType &class_clang_type,
    const lldb::AccessType default_accesibility,
    ClangASTImporter::LayoutInfo &layout_info) {
  assert(die.Tag() == llvm::dwarf::DW_TAG_variant_part);
  assert(SymbolFileDWARF::GetLanguage(*die.GetCU()) ==
         LanguageType::eLanguageTypeRust);

  ModuleSP module_sp = parent_die.GetDWARF()->GetObjectFile()->GetModule();

  VariantPart variants(die, parent_die, module_sp);

  auto discriminant_type =
      die.ResolveTypeUID(variants.discriminant().type_ref.Reference());

  auto decl_context = m_ast.GetDeclContextForType(class_clang_type);

  auto inner_holder = m_ast.CreateRecordType(
      decl_context, OptionalClangModuleID(), lldb::eAccessPublic,
      std::string(
          llvm::formatv("{0}$Inner", class_clang_type.GetTypeName(false))),
      llvm::to_underlying(clang::TagTypeKind::Union), lldb::eLanguageTypeRust);
  m_ast.StartTagDeclarationDefinition(inner_holder);
  m_ast.SetIsPacked(inner_holder);

  for (auto member : variants.members()) {

    auto has_discriminant = !member.IsDefault();

    auto member_type = die.ResolveTypeUID(member.type_ref.Reference());

    auto field_type = m_ast.CreateRecordType(
        m_ast.GetDeclContextForType(inner_holder), OptionalClangModuleID(),
        lldb::eAccessPublic,
        std::string(llvm::formatv("{0}$Variant", member.GetName())),
        llvm::to_underlying(clang::TagTypeKind::Struct),
        lldb::eLanguageTypeRust);

    m_ast.StartTagDeclarationDefinition(field_type);
    auto offset = member.byte_offset;

    if (has_discriminant) {
      m_ast.AddFieldToRecordType(
          field_type, "$discr$", discriminant_type->GetFullCompilerType(),
          lldb::eAccessPublic, variants.discriminant().byte_offset);
      offset +=
          llvm::expectedToOptional(discriminant_type->GetByteSize(nullptr))
              .value_or(0);
    }

    m_ast.AddFieldToRecordType(field_type, "value",
                               member_type->GetFullCompilerType(),
                               lldb::eAccessPublic, offset * 8);

    m_ast.CompleteTagDeclarationDefinition(field_type);

    auto name = has_discriminant
                    ? llvm::formatv("$variant${0}", member.discr_value.value())
                    : std::string("$variant$");

    auto variant_decl =
        m_ast.AddFieldToRecordType(inner_holder, llvm::StringRef(name),
                                   field_type, default_accesibility, 0);

    layout_info.field_offsets.insert({variant_decl, 0});
  }

  auto inner_field = m_ast.AddFieldToRecordType(class_clang_type,
                                                llvm::StringRef("$variants$"),
                                                inner_holder, eAccessPublic, 0);

  m_ast.CompleteTagDeclarationDefinition(inner_holder);

  layout_info.field_offsets.insert({inner_field, 0});
}<|MERGE_RESOLUTION|>--- conflicted
+++ resolved
@@ -163,25 +163,15 @@
 /// a default DWARFDIE. If \c containing_decl_ctx is not a valid
 /// C++ declaration context for class methods, assume no object
 /// parameter exists for the given \c subprogram.
-<<<<<<< HEAD
-static DWARFDIE
-GetCXXObjectParameter(const DWARFDIE &subprogram,
-                      const clang::DeclContext &containing_decl_ctx) {
-=======
 DWARFDIE
 DWARFASTParserClang::GetCXXObjectParameter(const DWARFDIE &subprogram,
                                            const DWARFDIE &decl_ctx_die) {
   assert(subprogram);
->>>>>>> eb0f1dc0
   assert(subprogram.Tag() == DW_TAG_subprogram ||
          subprogram.Tag() == DW_TAG_inlined_subroutine ||
          subprogram.Tag() == DW_TAG_subroutine_type);
 
-<<<<<<< HEAD
-  if (!DeclKindIsCXXClass(containing_decl_ctx.getDeclKind()))
-=======
   if (!decl_ctx_die.IsStructUnionOrClass())
->>>>>>> eb0f1dc0
     return {};
 
   if (DWARFDIE object_parameter =
@@ -1315,18 +1305,6 @@
   clang::CallingConv calling_convention =
       ConvertDWARFCallingConventionToClang(attrs);
 
-<<<<<<< HEAD
-  const DWARFDIE object_parameter =
-      GetCXXObjectParameter(die, *containing_decl_ctx);
-
-  // clang_type will get the function prototype clang type after this
-  // call
-  CompilerType clang_type =
-      m_ast.CreateFunctionType(return_clang_type, function_param_types.data(),
-                               function_param_types.size(), is_variadic,
-                               GetCXXMethodCVQuals(die, object_parameter),
-                               calling_convention, attrs.ref_qual);
-=======
   const DWARFDIE object_parameter = GetCXXObjectParameter(die, decl_ctx_die);
 
   // clang_type will get the function prototype clang type after this
@@ -1335,7 +1313,6 @@
       return_clang_type, function_param_types, is_variadic,
       GetCXXMethodCVQuals(die, object_parameter), calling_convention,
       attrs.ref_qual);
->>>>>>> eb0f1dc0
 
   if (attrs.name) {
     bool type_handled = false;
@@ -2436,19 +2413,11 @@
 
   DWARFDIE decl_ctx_die;
   clang::DeclContext *containing_decl_ctx =
-<<<<<<< HEAD
-      GetClangDeclContextContainingDIE(die, nullptr);
-  assert(containing_decl_ctx);
-
-  const unsigned cv_quals = GetCXXMethodCVQuals(
-      die, GetCXXObjectParameter(die, *containing_decl_ctx));
-=======
       GetClangDeclContextContainingDIE(die, &decl_ctx_die);
   assert(containing_decl_ctx);
 
   const unsigned cv_quals =
       GetCXXMethodCVQuals(die, GetCXXObjectParameter(die, decl_ctx_die));
->>>>>>> eb0f1dc0
 
   ParseChildParameters(containing_decl_ctx, die, is_variadic,
                        has_template_params, param_types, param_names);
