--- conflicted
+++ resolved
@@ -611,15 +611,11 @@
     DWARFUnit *cu, DWARFDebugAranges *debug_aranges) const {
   Log *log = GetLog(DWARFLog::DebugInfo);
   if (m_tag) {
-<<<<<<< HEAD
-    if (m_tag == DW_TAG_subprogram) {
-=======
     // Subprogram forward declarations don't have
     // DW_AT_ranges/DW_AT_low_pc/DW_AT_high_pc attributes, so don't even try
     // getting address range information for them.
     if (m_tag == DW_TAG_subprogram &&
         !GetAttributeValueAsOptionalUnsigned(cu, DW_AT_declaration)) {
->>>>>>> eb0f1dc0
       if (llvm::Expected<llvm::DWARFAddressRangesVector> ranges =
               GetAttributeAddressRanges(cu, /*check_hi_lo_pc=*/true)) {
         for (const auto &r : *ranges)
