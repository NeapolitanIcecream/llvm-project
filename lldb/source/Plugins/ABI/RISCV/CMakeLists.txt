--- conflicted
+++ resolved
@@ -10,10 +10,4 @@
     lldbTarget
     lldbPluginProcessUtility
     lldbValueObject
-<<<<<<< HEAD
-  LINK_COMPONENTS
-    Support
-    TargetParser
-=======
->>>>>>> eb0f1dc0
   )