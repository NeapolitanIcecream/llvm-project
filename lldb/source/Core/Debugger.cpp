--- conflicted
+++ resolved
@@ -492,15 +492,9 @@
       idx, g_debugger_properties[idx].default_uint_value != 0);
 }
 
-<<<<<<< HEAD
-const FormatEntity::Entry *Debugger::GetStatuslineFormat() const {
-  constexpr uint32_t idx = ePropertyStatuslineFormat;
-  return GetPropertyAtIndexAs<const FormatEntity::Entry *>(idx);
-=======
 FormatEntity::Entry Debugger::GetStatuslineFormat() const {
   constexpr uint32_t idx = ePropertyStatuslineFormat;
   return GetPropertyAtIndexAs<FormatEntity::Entry>(idx, {});
->>>>>>> eb0f1dc0
 }
 
 bool Debugger::SetStatuslineFormat(const FormatEntity::Entry &format) {
@@ -516,8 +510,6 @@
       idx, g_debugger_properties[idx].default_cstr_value);
 }
 
-<<<<<<< HEAD
-=======
 llvm::StringRef Debugger::GetDisabledAnsiPrefix() const {
   const uint32_t idx = ePropertyShowDisabledAnsiPrefix;
   return GetPropertyAtIndexAs<llvm::StringRef>(
@@ -530,7 +522,6 @@
       idx, g_debugger_properties[idx].default_cstr_value);
 }
 
->>>>>>> eb0f1dc0
 bool Debugger::SetSeparator(llvm::StringRef s) {
   constexpr uint32_t idx = ePropertySeparator;
   bool ret = SetPropertyAtIndex(idx, s);
