--- conflicted
+++ resolved
@@ -23,12 +23,7 @@
     return "LLDBExpressionCategory";
   }
   std::string message(int __ev) const override {
-<<<<<<< HEAD
-    return ExpressionResultAsCString(
-        static_cast<lldb::ExpressionResults>(__ev));
-=======
     return toString(static_cast<lldb::ExpressionResults>(__ev));
->>>>>>> dd326b12
   };
 };
 ExpressionCategory &expression_category() {
