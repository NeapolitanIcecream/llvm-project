--- conflicted
+++ resolved
@@ -1233,37 +1233,6 @@
   return false;
 }
 
-<<<<<<< HEAD
-// Answer the question: Where did THIS frame save the CALLER frame ("previous"
-// frame)'s register value?
-
-enum UnwindLLDB::RegisterSearchResult
-RegisterContextUnwind::SavedLocationForRegister(
-    uint32_t lldb_regnum,
-    lldb_private::UnwindLLDB::ConcreteRegisterLocation &regloc) {
-  RegisterNumber regnum(m_thread, eRegisterKindLLDB, lldb_regnum);
-  Log *log = GetLog(LLDBLog::Unwind);
-
-  // Have we already found this register location?
-  if (!m_registers.empty()) {
-    std::map<uint32_t,
-             lldb_private::UnwindLLDB::ConcreteRegisterLocation>::const_iterator
-        iterator;
-    iterator = m_registers.find(regnum.GetAsKind(eRegisterKindLLDB));
-    if (iterator != m_registers.end()) {
-      regloc = iterator->second;
-      UnwindLogMsg("supplying caller's saved %s (%d)'s location, cached",
-                   regnum.GetName(), regnum.GetAsKind(eRegisterKindLLDB));
-      return UnwindLLDB::RegisterSearchResult::eRegisterFound;
-    }
-  }
-
-  // Look through the available UnwindPlans for the register location.
-
-  UnwindPlan::Row::AbstractRegisterLocation unwindplan_regloc;
-  bool have_unwindplan_regloc = false;
-  RegisterKind unwindplan_registerkind = kNumRegisterKinds;
-=======
 // Search this stack frame's UnwindPlans for the AbstractRegisterLocation
 // for this register.
 //
@@ -1304,7 +1273,6 @@
 
   kind = eRegisterKindLLDB;
   UnwindPlan::Row::AbstractRegisterLocation unwindplan_regloc;
->>>>>>> 4084ffcf
 
   // First, try to find a register location via the FastUnwindPlan
   if (m_fast_unwind_plan_sp) {
@@ -1374,174 +1342,6 @@
       return {};
     }
 
-<<<<<<< HEAD
-      const UnwindPlan::Row *active_row =
-          m_full_unwind_plan_sp->GetRowForFunctionOffset(
-              m_current_offset_backed_up_one);
-      unwindplan_registerkind = m_full_unwind_plan_sp->GetRegisterKind();
-
-      if (got_new_full_unwindplan && active_row && log) {
-        StreamString active_row_strm;
-        ExecutionContext exe_ctx(m_thread.shared_from_this());
-        active_row->Dump(active_row_strm, m_full_unwind_plan_sp.get(),
-                         &m_thread,
-                         m_start_pc.GetLoadAddress(exe_ctx.GetTargetPtr()));
-        UnwindLogMsg("Using full unwind plan '%s'",
-                     m_full_unwind_plan_sp->GetSourceName().AsCString());
-        UnwindLogMsg("active row: %s", active_row_strm.GetData());
-      }
-      RegisterNumber return_address_reg;
-
-      // If we're fetching the saved pc and this UnwindPlan defines a
-      // ReturnAddress register (e.g. lr on arm), look for the return address
-      // register number in the UnwindPlan's row.
-      if (pc_regnum.IsValid() && pc_regnum == regnum &&
-          m_full_unwind_plan_sp->GetReturnAddressRegister() !=
-              LLDB_INVALID_REGNUM) {
-        // If this is a trap handler frame, we should have access to
-        // the complete register context when the interrupt/async
-        // signal was received, we should fetch the actual saved $pc
-        // value instead of the Return Address register.
-        // If $pc is not available, fall back to the RA reg.
-        UnwindPlan::Row::AbstractRegisterLocation scratch;
-        if (m_frame_type == eTrapHandlerFrame && active_row &&
-            active_row->GetRegisterInfo(
-                pc_regnum.GetAsKind(unwindplan_registerkind), scratch)) {
-          UnwindLogMsg("Providing pc register instead of rewriting to "
-                       "RA reg because this is a trap handler and there is "
-                       "a location for the saved pc register value.");
-        } else {
-          return_address_reg.init(
-              m_thread, m_full_unwind_plan_sp->GetRegisterKind(),
-              m_full_unwind_plan_sp->GetReturnAddressRegister());
-          regnum = return_address_reg;
-          UnwindLogMsg("requested caller's saved PC but this UnwindPlan uses a "
-                       "RA reg; getting %s (%d) instead",
-                       return_address_reg.GetName(),
-                       return_address_reg.GetAsKind(eRegisterKindLLDB));
-        }
-      } else {
-        if (regnum.GetAsKind(unwindplan_registerkind) == LLDB_INVALID_REGNUM) {
-          if (unwindplan_registerkind == eRegisterKindGeneric) {
-            UnwindLogMsg("could not convert lldb regnum %s (%d) into "
-                         "eRegisterKindGeneric reg numbering scheme",
-                         regnum.GetName(), regnum.GetAsKind(eRegisterKindLLDB));
-          } else {
-            UnwindLogMsg("could not convert lldb regnum %s (%d) into %d "
-                         "RegisterKind reg numbering scheme",
-                         regnum.GetName(), regnum.GetAsKind(eRegisterKindLLDB),
-                         (int)unwindplan_registerkind);
-          }
-          return UnwindLLDB::RegisterSearchResult::eRegisterNotFound;
-        }
-      }
-
-      // Check if the active_row has a register location listed.
-      if (regnum.IsValid() && active_row &&
-          active_row->GetRegisterInfo(regnum.GetAsKind(unwindplan_registerkind),
-                                      unwindplan_regloc)) {
-        have_unwindplan_regloc = true;
-        UnwindLogMsg(
-            "supplying caller's saved %s (%d)'s location using %s UnwindPlan",
-            regnum.GetName(), regnum.GetAsKind(eRegisterKindLLDB),
-            m_full_unwind_plan_sp->GetSourceName().GetCString());
-      }
-
-      // This is frame 0 and we're retrieving the PC and it's saved in a Return
-      // Address register and it hasn't been saved anywhere yet -- that is,
-      // it's still live in the actual register. Handle this specially.
-      if (!have_unwindplan_regloc && return_address_reg.IsValid() &&
-          return_address_reg.GetAsKind(eRegisterKindLLDB) !=
-              LLDB_INVALID_REGNUM) {
-        if (IsFrameZero()) {
-          lldb_private::UnwindLLDB::ConcreteRegisterLocation new_regloc;
-          new_regloc.type = UnwindLLDB::ConcreteRegisterLocation::
-              eRegisterInLiveRegisterContext;
-          new_regloc.location.register_number =
-              return_address_reg.GetAsKind(eRegisterKindLLDB);
-          m_registers[regnum.GetAsKind(eRegisterKindLLDB)] = new_regloc;
-          regloc = new_regloc;
-          UnwindLogMsg("supplying caller's register %s (%d) from the live "
-                       "RegisterContext at frame 0, saved in %d",
-                       return_address_reg.GetName(),
-                       return_address_reg.GetAsKind(eRegisterKindLLDB),
-                       return_address_reg.GetAsKind(eRegisterKindLLDB));
-          return UnwindLLDB::RegisterSearchResult::eRegisterFound;
-        } else if (BehavesLikeZerothFrame()) {
-          // This function was interrupted asynchronously -- it faulted,
-          // an async interrupt, a timer fired, a debugger expression etc.
-          // The caller's pc is in the Return Address register, but the
-          // UnwindPlan for this function may have no location rule for
-          // the RA reg.
-          // This means that the caller's return address is in the RA reg
-          // when the function was interrupted--descend down one stack frame
-          // to retrieve it from the trap handler's saved context.
-          unwindplan_regloc.SetSame();
-          have_unwindplan_regloc = true;
-        }
-      }
-
-      // If this architecture stores the return address in a register (it
-      // defines a Return Address register) and we're on a non-zero stack frame
-      // and the Full UnwindPlan says that the pc is stored in the
-      // RA registers (e.g. lr on arm), then we know that the full unwindplan is
-      // not trustworthy -- this
-      // is an impossible situation and the instruction emulation code has
-      // likely been misled. If this stack frame meets those criteria, we need
-      // to throw away the Full UnwindPlan that the instruction emulation came
-      // up with and fall back to the architecture's Default UnwindPlan so the
-      // stack walk can get past this point.
-
-      // Special note:  If the Full UnwindPlan was generated from the compiler,
-      // don't second-guess it when we're at a call site location.
-
-      // arch_default_ra_regnum is the return address register # in the Full
-      // UnwindPlan register numbering
-      RegisterNumber arch_default_ra_regnum(m_thread, eRegisterKindGeneric,
-                                            LLDB_REGNUM_GENERIC_RA);
-
-      if (arch_default_ra_regnum.GetAsKind(unwindplan_registerkind) !=
-              LLDB_INVALID_REGNUM &&
-          pc_regnum == regnum && unwindplan_regloc.IsInOtherRegister() &&
-          unwindplan_regloc.GetRegisterNumber() ==
-              arch_default_ra_regnum.GetAsKind(unwindplan_registerkind) &&
-          m_full_unwind_plan_sp->GetSourcedFromCompiler() != eLazyBoolYes &&
-          !m_all_registers_available) {
-        UnwindLogMsg("%s UnwindPlan tried to restore the pc from the link "
-                     "register but this is a non-zero frame",
-                     m_full_unwind_plan_sp->GetSourceName().GetCString());
-
-        // Throw away the full unwindplan; install the arch default unwindplan
-        if (ForceSwitchToFallbackUnwindPlan()) {
-          // Update for the possibly new unwind plan
-          unwindplan_registerkind = m_full_unwind_plan_sp->GetRegisterKind();
-          const UnwindPlan::Row *active_row =
-              m_full_unwind_plan_sp->GetRowForFunctionOffset(m_current_offset);
-
-          // Sanity check: Verify that we can fetch a pc value and CFA value
-          // with this unwind plan
-
-          RegisterNumber arch_default_pc_reg(m_thread, eRegisterKindGeneric,
-                                             LLDB_REGNUM_GENERIC_PC);
-          bool can_fetch_pc_value = false;
-          bool can_fetch_cfa = false;
-          addr_t cfa_value;
-          if (active_row) {
-            if (arch_default_pc_reg.GetAsKind(unwindplan_registerkind) !=
-                    LLDB_INVALID_REGNUM &&
-                active_row->GetRegisterInfo(
-                    arch_default_pc_reg.GetAsKind(unwindplan_registerkind),
-                    unwindplan_regloc)) {
-              can_fetch_pc_value = true;
-            }
-            if (ReadFrameAddress(unwindplan_registerkind,
-                                 active_row->GetCFAValue(), cfa_value)) {
-              can_fetch_cfa = true;
-            }
-          }
-
-          have_unwindplan_regloc = can_fetch_pc_value && can_fetch_cfa;
-=======
     if (regnum.IsValid() && active_row &&
         active_row->GetRegisterInfo(regnum.GetAsKind(kind),
                                     unwindplan_regloc)) {
@@ -1619,7 +1419,6 @@
           if (unwindplan_regloc.IsSame())
             unwindplan_regloc.SetInRegister(return_address_reg.GetAsKind(kind));
           return unwindplan_regloc;
->>>>>>> 4084ffcf
         } else {
           // No unwind rule for the return address reg on frame 0, or an
           // interrupted function, means that the caller's address is still in
@@ -1661,20 +1460,6 @@
     }
   }
 
-<<<<<<< HEAD
-  if (!have_unwindplan_regloc) {
-    if (IsFrameZero()) {
-      // This is frame 0 - we should return the actual live register context
-      // value
-      lldb_private::UnwindLLDB::ConcreteRegisterLocation new_regloc;
-      new_regloc.type =
-          UnwindLLDB::ConcreteRegisterLocation::eRegisterInLiveRegisterContext;
-      new_regloc.location.register_number = regnum.GetAsKind(eRegisterKindLLDB);
-      m_registers[regnum.GetAsKind(eRegisterKindLLDB)] = new_regloc;
-      regloc = new_regloc;
-      UnwindLogMsg("supplying caller's register %s (%d) from the live "
-                   "RegisterContext at frame 0",
-=======
   // We have no AbstractRegisterLocation, and the ABI says this is a
   // non-volatile / callee-preserved register.  Continue down the stack
   // or to frame 0 & the live RegisterContext.
@@ -1707,27 +1492,16 @@
     if (iterator != m_registers.end()) {
       regloc = iterator->second;
       UnwindLogMsg("supplying caller's saved %s (%d)'s location, cached",
->>>>>>> 4084ffcf
                    regnum.GetName(), regnum.GetAsKind(eRegisterKindLLDB));
       return UnwindLLDB::RegisterSearchResult::eRegisterFound;
     }
   }
 
-<<<<<<< HEAD
-  // unwindplan_regloc has valid contents about where to retrieve the register
-  if (unwindplan_regloc.IsUnspecified()) {
-    lldb_private::UnwindLLDB::ConcreteRegisterLocation new_regloc = {};
-    new_regloc.type = UnwindLLDB::ConcreteRegisterLocation::eRegisterNotSaved;
-    m_registers[regnum.GetAsKind(eRegisterKindLLDB)] = new_regloc;
-    UnwindLogMsg("save location for %s (%d) is unspecified, continue searching",
-                 regnum.GetName(), regnum.GetAsKind(eRegisterKindLLDB));
-=======
   RegisterKind abs_regkind;
   std::optional<UnwindPlan::Row::AbstractRegisterLocation> abs_regloc =
       GetAbstractRegisterLocation(lldb_regnum, abs_regkind);
 
   if (!abs_regloc)
->>>>>>> 4084ffcf
     return UnwindLLDB::RegisterSearchResult::eRegisterNotFound;
 
   if (abs_regloc->IsUndefined()) {
@@ -1773,18 +1547,6 @@
                    "registers available -- treat as if we have no information",
                    regnum.GetName(), regnum.GetAsKind(eRegisterKindLLDB));
       return UnwindLLDB::RegisterSearchResult::eRegisterNotFound;
-<<<<<<< HEAD
-    } else {
-      regloc.type = UnwindLLDB::ConcreteRegisterLocation::eRegisterInRegister;
-      regloc.location.register_number = regnum.GetAsKind(eRegisterKindLLDB);
-      m_registers[regnum.GetAsKind(eRegisterKindLLDB)] = regloc;
-      UnwindLogMsg(
-          "supplying caller's register %s (%d), saved in register %s (%d)",
-          regnum.GetName(), regnum.GetAsKind(eRegisterKindLLDB),
-          regnum.GetName(), regnum.GetAsKind(eRegisterKindLLDB));
-      return UnwindLLDB::RegisterSearchResult::eRegisterFound;
-=======
->>>>>>> 4084ffcf
     }
 
     regloc.type = UnwindLLDB::ConcreteRegisterLocation::eRegisterInRegister;
@@ -1796,13 +1558,8 @@
     return UnwindLLDB::RegisterSearchResult::eRegisterFound;
   }
 
-<<<<<<< HEAD
-  if (unwindplan_regloc.IsCFAPlusOffset()) {
-    int offset = unwindplan_regloc.GetOffset();
-=======
   if (abs_regloc->IsCFAPlusOffset()) {
     int offset = abs_regloc->GetOffset();
->>>>>>> 4084ffcf
     regloc.type = UnwindLLDB::ConcreteRegisterLocation::eRegisterValueInferred;
     regloc.location.inferred_value = m_cfa + offset;
     m_registers[regnum.GetAsKind(eRegisterKindLLDB)] = regloc;
@@ -1813,13 +1570,8 @@
     return UnwindLLDB::RegisterSearchResult::eRegisterFound;
   }
 
-<<<<<<< HEAD
-  if (unwindplan_regloc.IsAtCFAPlusOffset()) {
-    int offset = unwindplan_regloc.GetOffset();
-=======
   if (abs_regloc->IsAtCFAPlusOffset()) {
     int offset = abs_regloc->GetOffset();
->>>>>>> 4084ffcf
     regloc.type =
         UnwindLLDB::ConcreteRegisterLocation::eRegisterSavedAtMemoryLocation;
     regloc.location.target_memory_location = m_cfa + offset;
@@ -1835,11 +1587,7 @@
     if (m_afa == LLDB_INVALID_ADDRESS)
         return UnwindLLDB::RegisterSearchResult::eRegisterNotFound;
 
-<<<<<<< HEAD
-    int offset = unwindplan_regloc.GetOffset();
-=======
     int offset = abs_regloc->GetOffset();
->>>>>>> 4084ffcf
     regloc.type = UnwindLLDB::ConcreteRegisterLocation::eRegisterValueInferred;
     regloc.location.inferred_value = m_afa + offset;
     m_registers[regnum.GetAsKind(eRegisterKindLLDB)] = regloc;
@@ -1854,11 +1602,7 @@
     if (m_afa == LLDB_INVALID_ADDRESS)
         return UnwindLLDB::RegisterSearchResult::eRegisterNotFound;
 
-<<<<<<< HEAD
-    int offset = unwindplan_regloc.GetOffset();
-=======
     int offset = abs_regloc->GetOffset();
->>>>>>> 4084ffcf
     regloc.type =
         UnwindLLDB::ConcreteRegisterLocation::eRegisterSavedAtMemoryLocation;
     regloc.location.target_memory_location = m_afa + offset;
@@ -1907,11 +1651,7 @@
     } else {
       addr_t val;
       val = result->GetScalar().ULongLong();
-<<<<<<< HEAD
-      if (unwindplan_regloc.IsDWARFExpression()) {
-=======
       if (abs_regloc->IsDWARFExpression()) {
->>>>>>> 4084ffcf
         regloc.type =
             UnwindLLDB::ConcreteRegisterLocation::eRegisterValueInferred;
         regloc.location.inferred_value = val;
@@ -1937,15 +1677,9 @@
     return UnwindLLDB::RegisterSearchResult::eRegisterNotFound;
   }
 
-<<<<<<< HEAD
-  if (unwindplan_regloc.IsConstant()) {
-    regloc.type = UnwindLLDB::ConcreteRegisterLocation::eRegisterValueInferred;
-    regloc.location.inferred_value = unwindplan_regloc.GetConstant();
-=======
   if (abs_regloc->IsConstant()) {
     regloc.type = UnwindLLDB::ConcreteRegisterLocation::eRegisterValueInferred;
     regloc.location.inferred_value = abs_regloc->GetConstant();
->>>>>>> 4084ffcf
     m_registers[regnum.GetAsKind(eRegisterKindLLDB)] = regloc;
     UnwindLogMsg("supplying caller's register %s (%d) via constant value",
                  regnum.GetName(), regnum.GetAsKind(eRegisterKindLLDB));
