--- conflicted
+++ resolved
@@ -159,13 +159,8 @@
 
   std::string result;
   llvm::raw_string_ostream os(result);
-<<<<<<< HEAD
-  llvm::DWARFExpression(extractor, addr_size, llvm::dwarf::DWARF32)
-      .print(os, llvm::DIDumpOptions(), nullptr);
-=======
   llvm::DWARFExpression E(extractor, addr_size, llvm::dwarf::DWARF32);
   llvm::DWARFExpressionPrinter::print(&E, os, llvm::DIDumpOptions(), nullptr);
->>>>>>> eb0f1dc0
   return result;
 }
 
