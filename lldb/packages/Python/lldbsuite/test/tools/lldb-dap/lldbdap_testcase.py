import os
import time
from typing import Optional
import uuid

import dap_server
from dap_server import Source
from lldbsuite.test.lldbtest import *
from lldbsuite.test import lldbplatformutil
import lldbgdbserverutils


class DAPTestCaseBase(TestBase):
    # set timeout based on whether ASAN was enabled or not. Increase
    # timeout by a factor of 10 if ASAN is enabled.
    DEFAULT_TIMEOUT = 10 * (10 if ("ASAN_OPTIONS" in os.environ) else 1)
    NO_DEBUG_INFO_TESTCASE = True

    def create_debug_adapter(
        self,
        lldbDAPEnv: Optional[dict[str, str]] = None,
        connection: Optional[str] = None,
    ):
        """Create the Visual Studio Code debug adapter"""
        self.assertTrue(
            is_exe(self.lldbDAPExec), "lldb-dap must exist and be executable"
        )
        log_file_path = self.getBuildArtifact("dap.txt")
        self.dap_server = dap_server.DebugAdapterServer(
            executable=self.lldbDAPExec,
            connection=connection,
            init_commands=self.setUpCommands(),
            log_file=log_file_path,
            env=lldbDAPEnv,
        )

    def build_and_create_debug_adapter(
        self,
        lldbDAPEnv: Optional[dict[str, str]] = None,
        dictionary: Optional[dict] = None,
    ):
        self.build(dictionary=dictionary)
        self.create_debug_adapter(lldbDAPEnv)

    def build_and_create_debug_adapter_for_attach(self):
        """Variant of build_and_create_debug_adapter that builds a uniquely
        named binary."""
        unique_name = str(uuid.uuid4())
        self.build_and_create_debug_adapter(dictionary={"EXE": unique_name})
        return self.getBuildArtifact(unique_name)

    def set_source_breakpoints(
        self, source_path, lines, data=None, wait_for_resolve=True
    ):
        """Sets source breakpoints and returns an array of strings containing
        the breakpoint IDs ("1", "2") for each breakpoint that was set.
        Parameter data is array of data objects for breakpoints.
        Each object in data is 1:1 mapping with the entry in lines.
        It contains optional location/hitCondition/logMessage parameters.
        """
        response = self.dap_server.request_setBreakpoints(
            Source(source_path), lines, data
        )
        if response is None or not response["success"]:
            return []
        breakpoints = response["body"]["breakpoints"]
        breakpoint_ids = []
        for breakpoint in breakpoints:
            breakpoint_ids.append("%i" % (breakpoint["id"]))
        if wait_for_resolve:
            self.wait_for_breakpoints_to_resolve(breakpoint_ids)
        return breakpoint_ids

    def set_source_breakpoints_assembly(
        self, source_reference, lines, data=None, wait_for_resolve=True
    ):
        response = self.dap_server.request_setBreakpoints(
            Source(source_reference=source_reference),
            lines,
            data,
        )
        if response is None:
            return []
        breakpoints = response["body"]["breakpoints"]
        breakpoint_ids = []
        for breakpoint in breakpoints:
            breakpoint_ids.append("%i" % (breakpoint["id"]))
        if wait_for_resolve:
            self.wait_for_breakpoints_to_resolve(breakpoint_ids)
        return breakpoint_ids

    def set_function_breakpoints(
        self, functions, condition=None, hitCondition=None, wait_for_resolve=True
    ):
        """Sets breakpoints by function name given an array of function names
        and returns an array of strings containing the breakpoint IDs
        ("1", "2") for each breakpoint that was set.
        """
        response = self.dap_server.request_setFunctionBreakpoints(
            functions, condition=condition, hitCondition=hitCondition
        )
        if response is None:
            return []
        breakpoints = response["body"]["breakpoints"]
        breakpoint_ids = []
        for breakpoint in breakpoints:
            breakpoint_ids.append("%i" % (breakpoint["id"]))
        if wait_for_resolve:
            self.wait_for_breakpoints_to_resolve(breakpoint_ids)
        return breakpoint_ids

    def wait_for_breakpoints_to_resolve(
        self, breakpoint_ids: list[str], timeout: Optional[float] = DEFAULT_TIMEOUT
    ):
        unresolved_breakpoints = self.dap_server.wait_for_breakpoints_to_be_verified(
            breakpoint_ids, timeout
        )
        self.assertEqual(
            len(unresolved_breakpoints),
            0,
            f"Expected to resolve all breakpoints. Unresolved breakpoint ids: {unresolved_breakpoints}",
        )

    def waitUntil(self, condition_callback):
        for _ in range(20):
            if condition_callback():
                return True
            time.sleep(0.5)
        return False

<<<<<<< HEAD
=======
    def assertCapabilityIsSet(self, key: str, msg: Optional[str] = None) -> None:
        """Assert that given capability is set in the client."""
        self.assertIn(key, self.dap_server.capabilities, msg)
        self.assertEqual(self.dap_server.capabilities[key], True, msg)

    def assertCapabilityIsNotSet(self, key: str, msg: Optional[str] = None) -> None:
        """Assert that given capability is not set in the client."""
        if key in self.dap_server.capabilities:
            self.assertEqual(self.dap_server.capabilities[key], False, msg)

>>>>>>> 4084ffcf
    def verify_breakpoint_hit(self, breakpoint_ids, timeout=DEFAULT_TIMEOUT):
        """Wait for the process we are debugging to stop, and verify we hit
        any breakpoint location in the "breakpoint_ids" array.
        "breakpoint_ids" should be a list of breakpoint ID strings
        (["1", "2"]). The return value from self.set_source_breakpoints()
        or self.set_function_breakpoints() can be passed to this function"""
        stopped_events = self.dap_server.wait_for_stopped(timeout)
        for stopped_event in stopped_events:
            if "body" in stopped_event:
                body = stopped_event["body"]
                if "reason" not in body:
                    continue
                if (
                    body["reason"] != "breakpoint"
                    and body["reason"] != "instruction breakpoint"
                ):
                    continue
                if "description" not in body:
                    continue
                # Descriptions for breakpoints will be in the form
                # "breakpoint 1.1", so look for any description that matches
                # ("breakpoint 1.") in the description field as verification
                # that one of the breakpoint locations was hit. DAP doesn't
                # allow breakpoints to have multiple locations, but LLDB does.
                # So when looking at the description we just want to make sure
                # the right breakpoint matches and not worry about the actual
                # location.
                description = body["description"]
                for breakpoint_id in breakpoint_ids:
                    match_desc = f"breakpoint {breakpoint_id}."
                    if match_desc in description:
                        return
        self.assertTrue(False, f"breakpoint not hit, stopped_events={stopped_events}")

    def verify_stop_exception_info(self, expected_description, timeout=DEFAULT_TIMEOUT):
        """Wait for the process we are debugging to stop, and verify the stop
        reason is 'exception' and that the description matches
        'expected_description'
        """
        stopped_events = self.dap_server.wait_for_stopped(timeout)
        for stopped_event in stopped_events:
            if "body" in stopped_event:
                body = stopped_event["body"]
                if "reason" not in body:
                    continue
                if body["reason"] != "exception":
                    continue
                if "description" not in body:
                    continue
                description = body["description"]
                if expected_description == description:
                    return True
        return False

    def verify_commands(self, flavor, output, commands):
        self.assertTrue(output and len(output) > 0, "expect console output")
        lines = output.splitlines()
        prefix = "(lldb) "
        for cmd in commands:
            found = False
            for line in lines:
                if len(cmd) > 0 and (cmd[0] == "!" or cmd[0] == "?"):
                    cmd = cmd[1:]
                if line.startswith(prefix) and cmd in line:
                    found = True
                    break
            self.assertTrue(
                found, "verify '%s' found in console output for '%s'" % (cmd, flavor)
            )

    def get_dict_value(self, d, key_path):
        """Verify each key in the key_path array is in contained in each
        dictionary within "d". Assert if any key isn't in the
        corresponding dictionary. This is handy for grabbing values from VS
        Code response dictionary like getting
        response['body']['stackFrames']
        """
        value = d
        for key in key_path:
            if key in value:
                value = value[key]
            else:
                self.assertTrue(
                    key in value,
                    'key "%s" from key_path "%s" not in "%s"' % (key, key_path, d),
                )
        return value

    def get_stackFrames_and_totalFramesCount(
        self, threadId=None, startFrame=None, levels=None, format=None, dump=False
    ):
        response = self.dap_server.request_stackTrace(
            threadId=threadId,
            startFrame=startFrame,
            levels=levels,
            format=format,
            dump=dump,
        )
        if response:
            stackFrames = self.get_dict_value(response, ["body", "stackFrames"])
            totalFrames = self.get_dict_value(response, ["body", "totalFrames"])
            self.assertTrue(
                totalFrames > 0,
                "verify totalFrames count is provided by extension that supports "
                "async frames loading",
            )
            return (stackFrames, totalFrames)
        return (None, 0)

    def get_stackFrames(
        self, threadId=None, startFrame=None, levels=None, format=None, dump=False
    ):
        (stackFrames, totalFrames) = self.get_stackFrames_and_totalFramesCount(
            threadId=threadId,
            startFrame=startFrame,
            levels=levels,
            format=format,
            dump=dump,
        )
        return stackFrames

    def get_exceptionInfo(self, threadId=None):
        response = self.dap_server.request_exceptionInfo(threadId=threadId)
        return self.get_dict_value(response, ["body"])

    def get_source_and_line(self, threadId=None, frameIndex=0):
        stackFrames = self.get_stackFrames(
            threadId=threadId, startFrame=frameIndex, levels=1
        )
        if stackFrames is not None:
            stackFrame = stackFrames[0]
            ["source", "path"]
            if "source" in stackFrame:
                source = stackFrame["source"]
                if "path" in source:
                    if "line" in stackFrame:
                        return (source["path"], stackFrame["line"])
        return ("", 0)

    def get_stdout(self, timeout=0.0):
        return self.dap_server.get_output("stdout", timeout=timeout)

    def get_console(self, timeout=0.0):
        return self.dap_server.get_output("console", timeout=timeout)

    def get_important(self, timeout=0.0):
        return self.dap_server.get_output("important", timeout=timeout)

    def collect_stdout(self, timeout_secs, pattern=None):
        return self.dap_server.collect_output(
            "stdout", timeout_secs=timeout_secs, pattern=pattern
        )

    def collect_console(self, timeout_secs, pattern=None):
        return self.dap_server.collect_output(
            "console", timeout_secs=timeout_secs, pattern=pattern
        )

    def collect_important(self, timeout_secs, pattern=None):
        return self.dap_server.collect_output(
            "important", timeout_secs=timeout_secs, pattern=pattern
        )

    def get_local_as_int(self, name, threadId=None):
        value = self.dap_server.get_local_variable_value(name, threadId=threadId)
        # 'value' may have the variable value and summary.
        # Extract the variable value since summary can have nonnumeric characters.
        value = value.split(" ")[0]
        if value.startswith("0x"):
            return int(value, 16)
        elif value.startswith("0"):
            return int(value, 8)
        else:
            return int(value)

    def set_local(self, name, value, id=None):
        """Set a top level local variable only."""
        return self.dap_server.request_setVariable(1, name, str(value), id=id)

    def set_global(self, name, value, id=None):
        """Set a top level global variable only."""
        return self.dap_server.request_setVariable(2, name, str(value), id=id)

    def stepIn(
        self,
        threadId=None,
        targetId=None,
        waitForStop=True,
        granularity="statement",
        timeout=DEFAULT_TIMEOUT,
    ):
        response = self.dap_server.request_stepIn(
            threadId=threadId, targetId=targetId, granularity=granularity
        )
        self.assertTrue(response["success"])
        if waitForStop:
            return self.dap_server.wait_for_stopped(timeout)
        return None

    def stepOver(
        self,
        threadId=None,
        waitForStop=True,
        granularity="statement",
        timeout=DEFAULT_TIMEOUT,
    ):
        self.dap_server.request_next(threadId=threadId, granularity=granularity)
        if waitForStop:
            return self.dap_server.wait_for_stopped(timeout)
        return None

    def stepOut(self, threadId=None, waitForStop=True, timeout=DEFAULT_TIMEOUT):
        self.dap_server.request_stepOut(threadId=threadId)
        if waitForStop:
            return self.dap_server.wait_for_stopped(timeout)
        return None

    def do_continue(self):  # `continue` is a keyword.
        resp = self.dap_server.request_continue()
        self.assertTrue(resp["success"], f"continue request failed: {resp}")

    def continue_to_next_stop(self, timeout=DEFAULT_TIMEOUT):
        self.do_continue()
        return self.dap_server.wait_for_stopped(timeout)

    def continue_to_breakpoint(self, breakpoint_id: str, timeout=DEFAULT_TIMEOUT):
        self.continue_to_breakpoints((breakpoint_id), timeout)

    def continue_to_breakpoints(self, breakpoint_ids, timeout=DEFAULT_TIMEOUT):
        self.do_continue()
        self.verify_breakpoint_hit(breakpoint_ids, timeout)

    def continue_to_exception_breakpoint(self, filter_label, timeout=DEFAULT_TIMEOUT):
        self.do_continue()
        self.assertTrue(
            self.verify_stop_exception_info(filter_label, timeout),
            'verify we got "%s"' % (filter_label),
        )

    def continue_to_exit(self, exitCode=0, timeout=DEFAULT_TIMEOUT):
        self.do_continue()
        stopped_events = self.dap_server.wait_for_stopped(timeout)
        self.assertEqual(
            len(stopped_events), 1, "stopped_events = {}".format(stopped_events)
        )
        self.assertEqual(
            stopped_events[0]["event"], "exited", "make sure program ran to completion"
        )
        self.assertEqual(
            stopped_events[0]["body"]["exitCode"],
            exitCode,
            "exitCode == %i" % (exitCode),
        )

    def disassemble(self, threadId=None, frameIndex=None):
        stackFrames = self.get_stackFrames(
            threadId=threadId, startFrame=frameIndex, levels=1
        )
        self.assertIsNotNone(stackFrames)
        memoryReference = stackFrames[0]["instructionPointerReference"]
        self.assertIsNotNone(memoryReference)

        instructions = self.dap_server.request_disassemble(
            memoryReference=memoryReference
        )
        disassembled_instructions = {}
        for inst in instructions:
            disassembled_instructions[inst["address"]] = inst

        return disassembled_instructions, disassembled_instructions[memoryReference]

    def attach(
        self,
        *,
        disconnectAutomatically=True,
        sourceInitFile=False,
        expectFailure=False,
        **kwargs,
    ):
        """Build the default Makefile target, create the DAP debug adapter,
        and attach to the process.
        """

        # Make sure we disconnect and terminate the DAP debug adapter even
        # if we throw an exception during the test case.
        def cleanup():
            if disconnectAutomatically:
                self.dap_server.request_disconnect(terminateDebuggee=True)
            self.dap_server.terminate()

        # Execute the cleanup function during test case tear down.
        self.addTearDownHook(cleanup)
        # Initialize and launch the program
        self.dap_server.request_initialize(sourceInitFile)
        response = self.dap_server.request_attach(**kwargs)
        if expectFailure:
            return response
        if not (response and response["success"]):
            self.assertTrue(
                response["success"], "attach failed (%s)" % (response["message"])
            )

    def launch(
        self,
        program=None,
        *,
        sourceInitFile=False,
        disconnectAutomatically=True,
        expectFailure=False,
        **kwargs,
    ):
        """Sending launch request to dap"""

        # Make sure we disconnect and terminate the DAP debug adapter,
        # if we throw an exception during the test case
        def cleanup():
            if disconnectAutomatically:
                self.dap_server.request_disconnect(terminateDebuggee=True)
            self.dap_server.terminate()

        # Execute the cleanup function during test case tear down.
        self.addTearDownHook(cleanup)

        # Initialize and launch the program
        self.dap_server.request_initialize(sourceInitFile)
        response = self.dap_server.request_launch(program, **kwargs)
        if expectFailure:
            return response
        if not (response and response["success"]):
            self.assertTrue(
                response["success"],
                "launch failed (%s)" % (response["body"]["error"]["format"]),
            )

    def build_and_launch(
        self,
        program,
        *,
        lldbDAPEnv: Optional[dict[str, str]] = None,
        **kwargs,
    ):
        """Build the default Makefile target, create the DAP debug adapter,
        and launch the process.
        """
        self.build_and_create_debug_adapter(lldbDAPEnv)
        self.assertTrue(os.path.exists(program), "executable must exist")

        return self.launch(program, **kwargs)

    def getBuiltinDebugServerTool(self):
        # Tries to find simulation/lldb-server/gdbserver tool path.
        server_tool = None
        if lldbplatformutil.getPlatform() == "linux":
            server_tool = lldbgdbserverutils.get_lldb_server_exe()
            if server_tool is None:
                self.dap_server.request_disconnect(terminateDebuggee=True)
                self.assertIsNotNone(server_tool, "lldb-server not found.")
        elif lldbplatformutil.getPlatform() == "macosx":
            server_tool = lldbgdbserverutils.get_debugserver_exe()
            if server_tool is None:
                self.dap_server.request_disconnect(terminateDebuggee=True)
                self.assertIsNotNone(server_tool, "debugserver not found.")
        return server_tool<|MERGE_RESOLUTION|>--- conflicted
+++ resolved
@@ -128,8 +128,6 @@
             time.sleep(0.5)
         return False
 
-<<<<<<< HEAD
-=======
     def assertCapabilityIsSet(self, key: str, msg: Optional[str] = None) -> None:
         """Assert that given capability is set in the client."""
         self.assertIn(key, self.dap_server.capabilities, msg)
@@ -140,7 +138,6 @@
         if key in self.dap_server.capabilities:
             self.assertEqual(self.dap_server.capabilities[key], False, msg)
 
->>>>>>> 4084ffcf
     def verify_breakpoint_hit(self, breakpoint_ids, timeout=DEFAULT_TIMEOUT):
         """Wait for the process we are debugging to stop, and verify we hit
         any breakpoint location in the "breakpoint_ids" array.
