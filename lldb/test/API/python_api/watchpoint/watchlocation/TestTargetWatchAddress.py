--- conflicted
+++ resolved
@@ -21,14 +21,11 @@
         # This is for verifying that watch location works.
         self.violating_func = "do_bad_thing_with_location"
 
-<<<<<<< HEAD
-=======
     @skipIf(
         oslist=["windows"],
         archs=["x86_64"],
         bugnumber="github.com/llvm/llvm-project/issues/144777",
     )
->>>>>>> eb0f1dc0
     def test_watch_create_by_address(self):
         """Exercise SBTarget.WatchpointCreateByAddress() API to set a watchpoint."""
         self.build()
@@ -96,14 +93,11 @@
 
         # This finishes our test.
 
-<<<<<<< HEAD
-=======
     @skipIf(
         oslist=["windows"],
         archs=["x86_64"],
         bugnumber="github.com/llvm/llvm-project/issues/144777",
     )
->>>>>>> eb0f1dc0
     def test_watch_address(self):
         """Exercise SBTarget.WatchAddress() API to set a watchpoint.
         Same as test_watch_create_by_address, but uses the simpler API.
