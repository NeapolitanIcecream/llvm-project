"""
Test lldb-dap setBreakpoints request
"""

import dap_server
from lldbsuite.test.decorators import *
from lldbsuite.test.lldbtest import *
from lldbsuite.test import lldbutil
import lldbdap_testcase
import time
import os
import re

# Many tests are skipped on Windows because get_stdout() returns None there.
# Despite the test program printing correctly. See
# https://github.com/llvm/llvm-project/issues/137599.


class TestDAP_launch(lldbdap_testcase.DAPTestCaseBase):
    @skipIfWindows
    def test_default(self):
        """
        Tests the default launch of a simple program. No arguments,
        environment, or anything else is specified.
        """
        program = self.getBuildArtifact("a.out")
        self.build_and_launch(program)
        self.continue_to_exit()
        # Now get the STDOUT and verify our program argument is correct
        output = self.get_stdout()
        self.assertTrue(output and len(output) > 0, "expect program output")
        lines = output.splitlines()
        self.assertIn(program, lines[0], "make sure program path is in first argument")

    def test_failing_launch_program(self):
        """
        Tests launching with an invalid program.
        """
        program = self.getBuildArtifact("a.out")
        self.create_debug_adapter()
        response = self.launch(program, expectFailure=True)
        self.assertFalse(response["success"])
        self.assertEqual(
            "'{0}' does not exist".format(program), response["body"]["error"]["format"]
        )

    def test_failing_launch_commands_and_run_in_terminal(self):
        """
        Tests launching with an invalid program.
        """
        program = self.getBuildArtifact("a.out")
        self.create_debug_adapter()
        response = self.launch(
            program, launchCommands=["a b c"], runInTerminal=True, expectFailure=True
        )
        self.assertFalse(response["success"])
        self.assertTrue(self.get_dict_value(response, ["body", "error", "showUser"]))
        self.assertEqual(
            "'launchCommands' and 'runInTerminal' are mutually exclusive",
            self.get_dict_value(response, ["body", "error", "format"]),
        )

    @skipIfWindows
    def test_termination(self):
        """
        Tests the correct termination of lldb-dap upon a 'disconnect'
        request.
        """
        self.create_debug_adapter()
        # The underlying lldb-dap process must be alive
        self.assertEqual(self.dap_server.process.poll(), None)

        # The lldb-dap process should finish even though
        # we didn't close the communication socket explicitly
        self.dap_server.request_disconnect()

        # Wait until the underlying lldb-dap process dies.
        self.dap_server.process.wait(timeout=self.DEFAULT_TIMEOUT)

        # Check the return code
        self.assertEqual(self.dap_server.process.poll(), 0)

    def test_stopOnEntry(self):
        """
        Tests the default launch of a simple program that stops at the
        entry point instead of continuing.
        """
        program = self.getBuildArtifact("a.out")
        self.build_and_launch(program, stopOnEntry=True)
        self.dap_server.request_configurationDone()
        self.dap_server.wait_for_stopped()
        self.assertTrue(
            len(self.dap_server.thread_stop_reasons) > 0,
            "expected stopped event during launch",
        )
        for _, body in self.dap_server.thread_stop_reasons.items():
            if "reason" in body:
                reason = body["reason"]
                self.assertNotEqual(
                    reason, "breakpoint", 'verify stop isn\'t "main" breakpoint'
                )

    @skipIfWindows
    def test_cwd(self):
        """
        Tests the default launch of a simple program with a current working
        directory.
        """
        program = self.getBuildArtifact("a.out")
        program_parent_dir = os.path.realpath(os.path.dirname(os.path.dirname(program)))
        self.build_and_launch(program, cwd=program_parent_dir)
        self.continue_to_exit()
        # Now get the STDOUT and verify our program argument is correct
        output = self.get_stdout()
        self.assertTrue(output and len(output) > 0, "expect program output")
        lines = output.splitlines()
        found = False
        for line in lines:
            if line.startswith('cwd = "'):
                quote_path = '"%s"' % (program_parent_dir)
                found = True
                self.assertIn(
                    quote_path,
                    line,
                    "working directory '%s' not in '%s'" % (program_parent_dir, line),
                )
        self.assertTrue(found, "verified program working directory")

    def test_debuggerRoot(self):
        """
        Tests the "debuggerRoot" will change the working directory of
        the lldb-dap debug adapter.
        """
        program = self.getBuildArtifact("a.out")
        program_parent_dir = os.path.realpath(os.path.dirname(os.path.dirname(program)))

        var = "%cd%" if lldbplatformutil.getHostPlatform() == "windows" else "$PWD"
        commands = [f"platform shell echo cwd = {var}"]

        self.build_and_launch(
            program, debuggerRoot=program_parent_dir, initCommands=commands
        )
        output = self.get_console()
        self.assertTrue(output and len(output) > 0, "expect console output")
        lines = output.splitlines()
        prefix = "cwd = "
        found = False
        for line in lines:
            if line.startswith(prefix):
                found = True
                self.assertEqual(
                    program_parent_dir,
                    line.strip()[len(prefix) :],
                    "lldb-dap working dir '%s' == '%s'"
                    % (program_parent_dir, line[len(prefix) :]),
                )
        self.assertTrue(found, "verified lldb-dap working directory")
        self.continue_to_exit()

    def test_sourcePath(self):
        """
        Tests the "sourcePath" will set the target.source-map.
        """
        program = self.getBuildArtifact("a.out")
        program_dir = os.path.dirname(program)
        self.build_and_launch(program, sourcePath=program_dir)
        output = self.get_console()
        self.assertTrue(output and len(output) > 0, "expect console output")
        lines = output.splitlines()
        prefix = '(lldb) settings set target.source-map "." '
        found = False
        for line in lines:
            if line.startswith(prefix):
                found = True
                quoted_path = '"%s"' % (program_dir)
                self.assertEqual(
                    quoted_path,
                    line[len(prefix) :],
                    "lldb-dap working dir %s == %s" % (quoted_path, line[6:]),
                )
        self.assertTrue(found, 'found "sourcePath" in console output')
        self.continue_to_exit()

    @skipIfWindows
    def test_disableSTDIO(self):
        """
        Tests the default launch of a simple program with STDIO disabled.
        """
        program = self.getBuildArtifact("a.out")
        self.build_and_launch(program, disableSTDIO=True)
        self.continue_to_exit()
        # Now get the STDOUT and verify our program argument is correct
        output = self.get_stdout()
        self.assertEqual(output, None, "expect no program output")

    @skipIfWindows
    @skipIfLinux  # shell argument expansion doesn't seem to work on Linux
    @expectedFailureAll(oslist=["freebsd", "netbsd"], bugnumber="llvm.org/pr48349")
    def test_shellExpandArguments_enabled(self):
        """
        Tests the default launch of a simple program with shell expansion
        enabled.
        """
        program = self.getBuildArtifact("a.out")
        program_dir = os.path.dirname(program)
        glob = os.path.join(program_dir, "*.out")
        self.build_and_launch(program, args=[glob], shellExpandArguments=True)
        self.continue_to_exit()
        # Now get the STDOUT and verify our program argument is correct
        output = self.get_stdout()
        self.assertTrue(output and len(output) > 0, "expect no program output")
        lines = output.splitlines()
        for line in lines:
            quote_path = '"%s"' % (program)
            if line.startswith("arg[1] ="):
                self.assertIn(
                    quote_path, line, 'verify "%s" expanded to "%s"' % (glob, program)
                )

    @skipIfWindows
    def test_shellExpandArguments_disabled(self):
        """
        Tests the default launch of a simple program with shell expansion
        disabled.
        """
        program = self.getBuildArtifact("a.out")
        program_dir = os.path.dirname(program)
        glob = os.path.join(program_dir, "*.out")
        self.build_and_launch(program, args=[glob], shellExpandArguments=False)
        self.continue_to_exit()
        # Now get the STDOUT and verify our program argument is correct
        output = self.get_stdout()
        self.assertTrue(output and len(output) > 0, "expect no program output")
        lines = output.splitlines()
        for line in lines:
            quote_path = '"%s"' % (glob)
            if line.startswith("arg[1] ="):
                self.assertIn(
                    quote_path, line, 'verify "%s" stayed to "%s"' % (glob, glob)
                )

    @skipIfWindows
    def test_args(self):
        """
        Tests launch of a simple program with arguments
        """
        program = self.getBuildArtifact("a.out")
        args = ["one", "with space", "'with single quotes'", '"with double quotes"']
        self.build_and_launch(program, args=args)
        self.continue_to_exit()

        # Now get the STDOUT and verify our arguments got passed correctly
        output = self.get_stdout()
        self.assertTrue(output and len(output) > 0, "expect program output")
        lines = output.splitlines()
        # Skip the first argument that contains the program name
        lines.pop(0)
        # Make sure arguments we specified are correct
        for i, arg in enumerate(args):
            quoted_arg = '"%s"' % (arg)
            self.assertIn(
                quoted_arg,
                lines[i],
                'arg[%i] "%s" not in "%s"' % (i + 1, quoted_arg, lines[i]),
            )

    @skipIfWindows
    def test_environment_with_object(self):
        """
        Tests launch of a simple program with environment variables
        """
        program = self.getBuildArtifact("a.out")
        env = {
            "NO_VALUE": "",
            "WITH_VALUE": "BAR",
            "EMPTY_VALUE": "",
            "SPACE": "Hello World",
        }

        self.build_and_launch(program, env=env)
        self.continue_to_exit()

        # Now get the STDOUT and verify our arguments got passed correctly
        output = self.get_stdout()
        self.assertTrue(output and len(output) > 0, "expect program output")
        lines = output.splitlines()
        # Skip the all arguments so we have only environment vars left
        while len(lines) and lines[0].startswith("arg["):
            lines.pop(0)
        # Make sure each environment variable in "env" is actually set in the
        # program environment that was printed to STDOUT
        for var in env:
            found = False
            for program_var in lines:
                if var in program_var:
                    found = True
                    break
            self.assertTrue(
                found, '"%s" must exist in program environment (%s)' % (var, lines)
            )

    @skipIfWindows
    def test_environment_with_array(self):
        """
        Tests launch of a simple program with environment variables
        """
        program = self.getBuildArtifact("a.out")
        env = ["NO_VALUE", "WITH_VALUE=BAR", "EMPTY_VALUE=", "SPACE=Hello World"]

        self.build_and_launch(program, env=env)
        self.continue_to_exit()

        # Now get the STDOUT and verify our arguments got passed correctly
        output = self.get_stdout()
        self.assertTrue(output and len(output) > 0, "expect program output")
        lines = output.splitlines()
        # Skip the all arguments so we have only environment vars left
        while len(lines) and lines[0].startswith("arg["):
            lines.pop(0)
        # Make sure each environment variable in "env" is actually set in the
        # program environment that was printed to STDOUT
        for var in env:
            found = False
            for program_var in lines:
                if var in program_var:
                    found = True
                    break
            self.assertTrue(
                found, '"%s" must exist in program environment (%s)' % (var, lines)
            )

    @skipIf(
        archs=["arm$", "aarch64"]
    )  # failed run https://lab.llvm.org/buildbot/#/builders/96/builds/6933
    def test_commands(self):
        """
        Tests the "initCommands", "preRunCommands", "stopCommands",
        "terminateCommands" and "exitCommands" that can be passed during
        launch.

        "initCommands" are a list of LLDB commands that get executed
        before the targt is created.
        "preRunCommands" are a list of LLDB commands that get executed
        after the target has been created and before the launch.
        "stopCommands" are a list of LLDB commands that get executed each
        time the program stops.
        "exitCommands" are a list of LLDB commands that get executed when
        the process exits
        "terminateCommands" are a list of LLDB commands that get executed when
        the debugger session terminates.
        """
        program = self.getBuildArtifact("a.out")
        initCommands = ["target list", "platform list"]
        preRunCommands = ["image list a.out", "image dump sections a.out"]
        postRunCommands = ["help trace", "help process trace"]
        stopCommands = ["frame variable", "bt"]
        exitCommands = ["expr 2+3", "expr 3+4"]
        terminateCommands = ["expr 4+2"]
        self.build_and_launch(
            program,
            initCommands=initCommands,
            preRunCommands=preRunCommands,
            postRunCommands=postRunCommands,
            stopCommands=stopCommands,
            exitCommands=exitCommands,
            terminateCommands=terminateCommands,
        )

        # Get output from the console. This should contain both the
        # "initCommands" and the "preRunCommands".
        output = self.get_console()
        # Verify all "initCommands" were found in console output
        self.verify_commands("initCommands", output, initCommands)
        # Verify all "preRunCommands" were found in console output
        self.verify_commands("preRunCommands", output, preRunCommands)
        # Verify all "postRunCommands" were found in console output
        self.verify_commands("postRunCommands", output, postRunCommands)

        source = "main.c"
        first_line = line_number(source, "// breakpoint 1")
        second_line = line_number(source, "// breakpoint 2")
        lines = [first_line, second_line]

        # Set 2 breakpoints so we can verify that "stopCommands" get run as the
        # breakpoints get hit
        breakpoint_ids = self.set_source_breakpoints(source, lines)
        self.assertEqual(
            len(breakpoint_ids), len(lines), "expect correct number of breakpoints"
        )

        # Continue after launch and hit the first breakpoint.
        # Get output from the console. This should contain both the
        # "stopCommands" that were run after the first breakpoint was hit
        self.continue_to_breakpoints(breakpoint_ids)
        output = self.get_console(timeout=self.DEFAULT_TIMEOUT)
        self.verify_commands("stopCommands", output, stopCommands)

        # Continue again and hit the second breakpoint.
        # Get output from the console. This should contain both the
        # "stopCommands" that were run after the second breakpoint was hit
        self.continue_to_breakpoints(breakpoint_ids)
        output = self.get_console(timeout=self.DEFAULT_TIMEOUT)
        self.verify_commands("stopCommands", output, stopCommands)

        # Continue until the program exits
        self.continue_to_exit()
        # Get output from the console. This should contain both the
        # "exitCommands" that were run after the second breakpoint was hit
        # and the "terminateCommands" due to the debugging session ending
        output = self.collect_console(
            timeout_secs=1.0,
            pattern=terminateCommands[0],
        )
        self.verify_commands("exitCommands", output, exitCommands)
        self.verify_commands("terminateCommands", output, terminateCommands)

    def test_extra_launch_commands(self):
        """
        Tests the "launchCommands" with extra launching settings
        """
        self.build_and_create_debug_adapter()
        program = self.getBuildArtifact("a.out")

        source = "main.c"
        first_line = line_number(source, "// breakpoint 1")
        second_line = line_number(source, "// breakpoint 2")
        # Set target binary and 2 breakpoints
        # then we can varify the "launchCommands" get run
        # also we can verify that "stopCommands" get run as the
        # breakpoints get hit
        launchCommands = [
            'target create "%s"' % (program),
            "breakpoint s -f main.c -l %d" % first_line,
            "breakpoint s -f main.c -l %d" % second_line,
            "process launch --stop-at-entry",
        ]

        initCommands = ["target list", "platform list"]
        preRunCommands = ["image list a.out", "image dump sections a.out"]
        stopCommands = ["frame variable", "bt"]
        exitCommands = ["expr 2+3", "expr 3+4"]
        self.launch(
            program,
            initCommands=initCommands,
            preRunCommands=preRunCommands,
            stopCommands=stopCommands,
            exitCommands=exitCommands,
            launchCommands=launchCommands,
        )

        # Get output from the console. This should contain both the
        # "initCommands" and the "preRunCommands".
        output = self.get_console()
        # Verify all "initCommands" were found in console output
        self.verify_commands("initCommands", output, initCommands)
        # Verify all "preRunCommands" were found in console output
        self.verify_commands("preRunCommands", output, preRunCommands)

        # Verify all "launchCommands" were found in console output
        # After execution, program should launch
        self.verify_commands("launchCommands", output, launchCommands)
        # Verify the "stopCommands" here
        self.continue_to_next_stop()
        output = self.get_console(timeout=self.DEFAULT_TIMEOUT)
        self.verify_commands("stopCommands", output, stopCommands)

        # Continue and hit the second breakpoint.
        # Get output from the console. This should contain both the
        # "stopCommands" that were run after the first breakpoint was hit
        self.continue_to_next_stop()
        output = self.get_console(timeout=self.DEFAULT_TIMEOUT)
        self.verify_commands("stopCommands", output, stopCommands)

        # Continue until the program exits
        self.continue_to_exit()
        # Get output from the console. This should contain both the
        # "exitCommands" that were run after the second breakpoint was hit
        output = self.get_console(timeout=self.DEFAULT_TIMEOUT)
        self.verify_commands("exitCommands", output, exitCommands)

    def test_failing_launch_commands(self):
        """
        Tests "launchCommands" failures prevents a launch.
        """
        self.build_and_create_debug_adapter()
        program = self.getBuildArtifact("a.out")

        # Run an invalid launch command, in this case a bad path.
        bad_path = os.path.join("bad", "path")
        launchCommands = ['!target create "%s%s"' % (bad_path, program)]

        initCommands = ["target list", "platform list"]
        preRunCommands = ["image list a.out", "image dump sections a.out"]
        response = self.launch(
            program,
            initCommands=initCommands,
            preRunCommands=preRunCommands,
            launchCommands=launchCommands,
            expectFailure=True,
        )

        self.assertFalse(response["success"])
        self.assertRegex(
            response["body"]["error"]["format"],
            r"Failed to run launch commands\. See the Debug Console for more details",
        )

        # Get output from the console. This should contain both the
        # "initCommands" and the "preRunCommands".
        output = self.get_console()
        # Verify all "initCommands" were found in console output
        self.verify_commands("initCommands", output, initCommands)
        # Verify all "preRunCommands" were found in console output
        self.verify_commands("preRunCommands", output, preRunCommands)

        # Verify all "launchCommands" were founc in console output
        # The launch should fail due to the invalid command.
        self.verify_commands("launchCommands", output, launchCommands)
        self.assertRegex(output, re.escape(bad_path) + r".*does not exist")

    @skipIfNetBSD  # Hangs on NetBSD as well
    @skipIf(archs=["arm$", "aarch64"], oslist=["linux"])
    def test_terminate_commands(self):
        """
        Tests that the "terminateCommands", that can be passed during
        launch, are run when the debugger is disconnected.
        """
        self.build_and_create_debug_adapter()
        program = self.getBuildArtifact("a.out")

        terminateCommands = ["expr 4+2"]
        self.launch(
            program,
            stopOnEntry=True,
            terminateCommands=terminateCommands,
            disconnectAutomatically=False,
        )
        self.get_console()
        # Once it's disconnected the console should contain the
        # "terminateCommands"
        self.dap_server.request_disconnect(terminateDebuggee=True)
        output = self.collect_console(
            timeout_secs=1.0,
            pattern=terminateCommands[0],
        )
        self.verify_commands("terminateCommands", output, terminateCommands)

    @skipIfWindows
    def test_version(self):
        """
        Tests that "initialize" response contains the "version" string the same
        as the one returned by "version" command.
        """
        program = self.getBuildArtifact("a.out")
        self.build_and_launch(program)

        source = "main.c"
        breakpoint_line = line_number(source, "// breakpoint 1")
        lines = [breakpoint_line]
        # Set breakpoint in the thread function so we can step the threads
        breakpoint_ids = self.set_source_breakpoints(source, lines)
        self.continue_to_breakpoints(breakpoint_ids)

        version_eval_response = self.dap_server.request_evaluate(
            "`version", context="repl"
        )
        version_eval_output = version_eval_response["body"]["result"]

<<<<<<< HEAD
        version_string = self.dap_server.get_initialize_value("$__lldb_version")
=======
        version_string = self.dap_server.get_capability("$__lldb_version")
>>>>>>> 4084ffcf
        self.assertEqual(
            version_eval_output.splitlines(),
            version_string.splitlines(),
            "version string does not match",
        )<|MERGE_RESOLUTION|>--- conflicted
+++ resolved
@@ -566,11 +566,7 @@
         )
         version_eval_output = version_eval_response["body"]["result"]
 
-<<<<<<< HEAD
-        version_string = self.dap_server.get_initialize_value("$__lldb_version")
-=======
         version_string = self.dap_server.get_capability("$__lldb_version")
->>>>>>> 4084ffcf
         self.assertEqual(
             version_eval_output.splitlines(),
             version_string.splitlines(),
