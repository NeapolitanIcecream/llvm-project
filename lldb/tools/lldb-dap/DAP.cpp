--- conflicted
+++ resolved
@@ -9,10 +9,7 @@
 #include "DAP.h"
 #include "DAPLog.h"
 #include "EventHelper.h"
-<<<<<<< HEAD
-=======
 #include "ExceptionBreakpoint.h"
->>>>>>> 4084ffcf
 #include "Handler/RequestHandler.h"
 #include "Handler/ResponseHandler.h"
 #include "JSONUtils.h"
@@ -21,10 +18,7 @@
 #include "Protocol/ProtocolBase.h"
 #include "Protocol/ProtocolRequests.h"
 #include "Protocol/ProtocolTypes.h"
-<<<<<<< HEAD
-=======
 #include "ProtocolUtils.h"
->>>>>>> 4084ffcf
 #include "Transport.h"
 #include "lldb/API/SBBreakpoint.h"
 #include "lldb/API/SBCommandInterpreter.h"
@@ -78,10 +72,7 @@
 
 using namespace lldb_dap;
 using namespace lldb_dap::protocol;
-<<<<<<< HEAD
-=======
 using namespace lldb_private;
->>>>>>> 4084ffcf
 
 namespace {
 #ifdef _WIN32
@@ -140,60 +131,6 @@
 DAP::~DAP() = default;
 
 void DAP::PopulateExceptionBreakpoints() {
-<<<<<<< HEAD
-  llvm::call_once(init_exception_breakpoints_flag, [this]() {
-    exception_breakpoints = std::vector<ExceptionBreakpoint>{};
-
-    if (lldb::SBDebugger::SupportsLanguage(lldb::eLanguageTypeC_plus_plus)) {
-      exception_breakpoints->emplace_back(*this, "cpp_catch", "C++ Catch",
-                                          lldb::eLanguageTypeC_plus_plus);
-      exception_breakpoints->emplace_back(*this, "cpp_throw", "C++ Throw",
-                                          lldb::eLanguageTypeC_plus_plus);
-    }
-    if (lldb::SBDebugger::SupportsLanguage(lldb::eLanguageTypeObjC)) {
-      exception_breakpoints->emplace_back(
-          *this, "objc_catch", "Objective-C Catch", lldb::eLanguageTypeObjC);
-      exception_breakpoints->emplace_back(
-          *this, "objc_throw", "Objective-C Throw", lldb::eLanguageTypeObjC);
-    }
-    if (lldb::SBDebugger::SupportsLanguage(lldb::eLanguageTypeSwift)) {
-      exception_breakpoints->emplace_back(*this, "swift_catch", "Swift Catch",
-                                          lldb::eLanguageTypeSwift);
-      exception_breakpoints->emplace_back(*this, "swift_throw", "Swift Throw",
-                                          lldb::eLanguageTypeSwift);
-    }
-    // Besides handling the hardcoded list of languages from above, we try to
-    // find any other languages that support exception breakpoints using the
-    // SB API.
-    for (int raw_lang = lldb::eLanguageTypeUnknown;
-         raw_lang < lldb::eNumLanguageTypes; ++raw_lang) {
-      lldb::LanguageType lang = static_cast<lldb::LanguageType>(raw_lang);
-
-      // We first discard any languages already handled above.
-      if (lldb::SBLanguageRuntime::LanguageIsCFamily(lang) ||
-          lang == lldb::eLanguageTypeSwift)
-        continue;
-
-      if (!lldb::SBDebugger::SupportsLanguage(lang))
-        continue;
-
-      const char *name = lldb::SBLanguageRuntime::GetNameForLanguageType(lang);
-      if (!name)
-        continue;
-      std::string raw_lang_name = name;
-      std::string capitalized_lang_name = capitalize(name);
-
-      if (lldb::SBLanguageRuntime::SupportsExceptionBreakpointsOnThrow(lang)) {
-        const char *raw_throw_keyword =
-            lldb::SBLanguageRuntime::GetThrowKeywordForLanguage(lang);
-        std::string throw_keyword =
-            raw_throw_keyword ? raw_throw_keyword : "throw";
-
-        exception_breakpoints->emplace_back(
-            *this, raw_lang_name + "_" + throw_keyword,
-            capitalized_lang_name + " " + capitalize(throw_keyword), lang);
-      }
-=======
   if (lldb::SBDebugger::SupportsLanguage(lldb::eLanguageTypeC_plus_plus)) {
     exception_breakpoints.emplace_back(*this, "cpp_catch", "C++ Catch",
                                        lldb::eLanguageTypeC_plus_plus,
@@ -252,7 +189,6 @@
           capitalized_lang_name + " " + capitalize(throw_keyword), lang,
           eExceptionKindThrow);
     }
->>>>>>> 4084ffcf
 
     if (lldb::SBLanguageRuntime::SupportsExceptionBreakpointsOnCatch(lang)) {
       const char *raw_catch_keyword =
@@ -260,44 +196,16 @@
       std::string catch_keyword =
           raw_catch_keyword ? raw_catch_keyword : "catch";
 
-<<<<<<< HEAD
-        exception_breakpoints->emplace_back(
-            *this, raw_lang_name + "_" + catch_keyword,
-            capitalized_lang_name + " " + capitalize(catch_keyword), lang);
-      }
-=======
       exception_breakpoints.emplace_back(
           *this, raw_lang_name + "_" + catch_keyword,
           capitalized_lang_name + " " + capitalize(catch_keyword), lang,
           eExceptionKindCatch);
->>>>>>> 4084ffcf
     }
   }
 }
 
 ExceptionBreakpoint *DAP::GetExceptionBreakpoint(llvm::StringRef filter) {
-<<<<<<< HEAD
-  // PopulateExceptionBreakpoints() is called after g_dap.debugger is created
-  // in a request-initialize.
-  //
-  // But this GetExceptionBreakpoint() method may be called before attaching, in
-  // which case, we may not have populated the filter yet.
-  //
-  // We also cannot call PopulateExceptionBreakpoints() in DAP::DAP() because
-  // we need SBDebugger::Initialize() to have been called before this.
-  //
-  // So just calling PopulateExceptionBreakoints(),which does lazy-populating
-  // seems easiest. Two other options include:
-  //  + call g_dap.PopulateExceptionBreakpoints() in lldb-dap.cpp::main()
-  //    right after the call to SBDebugger::Initialize()
-  //  + Just call PopulateExceptionBreakpoints() to get a fresh list  everytime
-  //    we query (a bit overkill since it's not likely to change?)
-  PopulateExceptionBreakpoints();
-
-  for (auto &bp : *exception_breakpoints) {
-=======
   for (auto &bp : exception_breakpoints) {
->>>>>>> 4084ffcf
     if (bp.GetFilter() == filter)
       return &bp;
   }
@@ -305,14 +213,7 @@
 }
 
 ExceptionBreakpoint *DAP::GetExceptionBreakpoint(const lldb::break_id_t bp_id) {
-<<<<<<< HEAD
-  // See comment in the other GetExceptionBreakpoint().
-  PopulateExceptionBreakpoints();
-
-  for (auto &bp : *exception_breakpoints) {
-=======
   for (auto &bp : exception_breakpoints) {
->>>>>>> 4084ffcf
     if (bp.GetID() == bp_id)
       return &bp;
   }
@@ -816,7 +717,6 @@
     {
       std::lock_guard<std::mutex> guard(m_active_request_mutex);
       m_active_request = req;
-<<<<<<< HEAD
 
       // Clear the interrupt request prior to invoking a handler.
       if (debugger.InterruptRequested())
@@ -828,19 +728,6 @@
       m_active_request = nullptr;
     });
 
-=======
-
-      // Clear the interrupt request prior to invoking a handler.
-      if (debugger.InterruptRequested())
-        debugger.CancelInterruptRequest();
-    }
-
-    auto cleanup = llvm::make_scope_exit([&]() {
-      std::scoped_lock<std::mutex> active_request_lock(m_active_request_mutex);
-      m_active_request = nullptr;
-    });
-
->>>>>>> 4084ffcf
     auto handler_pos = request_handlers.find(req->command);
     dispatcher.Set("client_data",
                    llvm::Twine("request_command:", req->command).str());
@@ -921,11 +808,7 @@
   });
 }
 
-<<<<<<< HEAD
-llvm::Error DAP::Disconnect() { return Disconnect(is_attach); }
-=======
 llvm::Error DAP::Disconnect() { return Disconnect(!is_attach); }
->>>>>>> 4084ffcf
 
 llvm::Error DAP::Disconnect(bool terminateDebuggee) {
   lldb::SBError error;
@@ -982,7 +865,6 @@
     return std::nullopt;
 
   return args;
-<<<<<<< HEAD
 }
 
 llvm::Error DAP::Loop() {
@@ -999,14 +881,14 @@
 
         while (!disconnecting) {
           llvm::Expected<Message> next =
-              transport.Read(std::chrono::seconds(1));
-          if (next.errorIsA<EndOfFileError>()) {
+              transport.Read<protocol::Message>(std::chrono::seconds(1));
+          if (next.errorIsA<TransportEOFError>()) {
             consumeError(next.takeError());
             break;
           }
 
           // If the read timed out, continue to check if we should disconnect.
-          if (next.errorIsA<TimeoutError>()) {
+          if (next.errorIsA<TransportTimeoutError>()) {
             consumeError(next.takeError());
             continue;
           }
@@ -1082,107 +964,6 @@
   return ToError(queue_reader.get());
 }
 
-=======
-}
-
-llvm::Error DAP::Loop() {
-  // Can't use \a std::future<llvm::Error> because it doesn't compile on
-  // Windows.
-  std::future<lldb::SBError> queue_reader =
-      std::async(std::launch::async, [&]() -> lldb::SBError {
-        llvm::set_thread_name(transport.GetClientName() + ".transport_handler");
-        auto cleanup = llvm::make_scope_exit([&]() {
-          // Ensure we're marked as disconnecting when the reader exits.
-          disconnecting = true;
-          m_queue_cv.notify_all();
-        });
-
-        while (!disconnecting) {
-          llvm::Expected<Message> next =
-              transport.Read<protocol::Message>(std::chrono::seconds(1));
-          if (next.errorIsA<TransportEOFError>()) {
-            consumeError(next.takeError());
-            break;
-          }
-
-          // If the read timed out, continue to check if we should disconnect.
-          if (next.errorIsA<TransportTimeoutError>()) {
-            consumeError(next.takeError());
-            continue;
-          }
-
-          if (llvm::Error err = next.takeError()) {
-            lldb::SBError errWrapper;
-            errWrapper.SetErrorString(llvm::toString(std::move(err)).c_str());
-            return errWrapper;
-          }
-
-          if (const protocol::Request *req =
-                  std::get_if<protocol::Request>(&*next);
-              req && req->arguments == "disconnect")
-            disconnecting = true;
-
-          const std::optional<CancelArguments> cancel_args =
-              getArgumentsIfRequest<CancelArguments>(*next, "cancel");
-          if (cancel_args) {
-            {
-              std::lock_guard<std::mutex> guard(m_cancelled_requests_mutex);
-              if (cancel_args->requestId)
-                m_cancelled_requests.insert(*cancel_args->requestId);
-            }
-
-            // If a cancel is requested for the active request, make a best
-            // effort attempt to interrupt.
-            std::lock_guard<std::mutex> guard(m_active_request_mutex);
-            if (m_active_request &&
-                cancel_args->requestId == m_active_request->seq) {
-              DAP_LOG(
-                  log,
-                  "({0}) interrupting inflight request (command={1} seq={2})",
-                  transport.GetClientName(), m_active_request->command,
-                  m_active_request->seq);
-              debugger.RequestInterrupt();
-            }
-          }
-
-          {
-            std::lock_guard<std::mutex> guard(m_queue_mutex);
-            m_queue.push_back(std::move(*next));
-          }
-          m_queue_cv.notify_one();
-        }
-
-        return lldb::SBError();
-      });
-
-  auto cleanup = llvm::make_scope_exit([&]() {
-    out.Stop();
-    err.Stop();
-    StopEventHandlers();
-  });
-
-  while (true) {
-    std::unique_lock<std::mutex> lock(m_queue_mutex);
-    m_queue_cv.wait(lock, [&] { return disconnecting || !m_queue.empty(); });
-
-    if (disconnecting && m_queue.empty())
-      break;
-
-    Message next = m_queue.front();
-    m_queue.pop_front();
-
-    // Unlock while we're processing the event.
-    lock.unlock();
-
-    if (!HandleObject(next))
-      return llvm::createStringError(llvm::inconvertibleErrorCode(),
-                                     "unhandled packet");
-  }
-
-  return ToError(queue_reader.get());
-}
-
->>>>>>> 4084ffcf
 lldb::SBError DAP::WaitForProcessToStop(std::chrono::seconds seconds) {
   lldb::SBError error;
   lldb::SBProcess process = target.GetProcess();
@@ -1226,7 +1007,6 @@
 void DAP::ConfigureSourceMaps() {
   if (configuration.sourceMap.empty() && configuration.sourcePath.empty())
     return;
-<<<<<<< HEAD
 
   std::string sourceMapCommand;
   llvm::raw_string_ostream strm(sourceMapCommand);
@@ -1255,36 +1035,6 @@
     SetThreadFormat(*configuration.customThreadFormat);
 }
 
-=======
-
-  std::string sourceMapCommand;
-  llvm::raw_string_ostream strm(sourceMapCommand);
-  strm << "settings set target.source-map ";
-
-  if (!configuration.sourceMap.empty()) {
-    for (const auto &kv : configuration.sourceMap) {
-      strm << "\"" << kv.first << "\" \"" << kv.second << "\" ";
-    }
-  } else if (!configuration.sourcePath.empty()) {
-    strm << "\".\" \"" << configuration.sourcePath << "\"";
-  }
-
-  RunLLDBCommands("Setting source map:", {sourceMapCommand});
-}
-
-void DAP::SetConfiguration(const protocol::Configuration &config,
-                           bool is_attach) {
-  configuration = config;
-  stop_at_entry = config.stopOnEntry;
-  this->is_attach = is_attach;
-
-  if (configuration.customFrameFormat)
-    SetFrameFormat(*configuration.customFrameFormat);
-  if (configuration.customThreadFormat)
-    SetThreadFormat(*configuration.customThreadFormat);
-}
-
->>>>>>> 4084ffcf
 void DAP::SetFrameFormat(llvm::StringRef format) {
   lldb::SBError error;
   frame_format = lldb::SBFormat(format.str().c_str(), error);
@@ -1355,14 +1105,9 @@
   }
 
   // Available filters or options for the setExceptionBreakpoints request.
-<<<<<<< HEAD
-  std::vector<protocol::ExceptionBreakpointsFilter> filters;
-  for (const auto &exc_bp : *exception_breakpoints)
-=======
   PopulateExceptionBreakpoints();
   std::vector<protocol::ExceptionBreakpointsFilter> filters;
   for (const auto &exc_bp : exception_breakpoints)
->>>>>>> 4084ffcf
     filters.emplace_back(CreateExceptionBreakpointFilter(exc_bp));
   capabilities.exceptionBreakpointFilters = std::move(filters);
 
@@ -1484,14 +1229,10 @@
             // automatically restarted.
             if (!lldb::SBProcess::GetRestartedFromEvent(event)) {
               SendStdOutStdErr(*this, process);
-<<<<<<< HEAD
-              SendThreadStoppedEvent(*this);
-=======
               if (llvm::Error err = SendThreadStoppedEvent(*this))
                 DAP_LOG_ERROR(log, std::move(err),
                               "({1}) reporting thread stopped: {0}",
                               transport.GetClientName());
->>>>>>> 4084ffcf
             }
             break;
           case lldb::eStateRunning:
