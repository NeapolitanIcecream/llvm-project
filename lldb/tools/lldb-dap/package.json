{
  "name": "lldb-dap",
  "displayName": "LLDB DAP",
  "version": "0.2.15",
  "publisher": "llvm-vs-code-extensions",
  "homepage": "https://lldb.llvm.org",
  "description": "Debugging with LLDB in Visual Studio Code",
  "license": "Apache 2.0 License with LLVM exceptions",
  "repository": {
    "type": "git",
    "url": "https://github.com/llvm/llvm-project.git",
    "directory": "lldb/tools/lldb-dap/"
  },
  "bugs": {
    "url": "https://github.com/llvm/llvm-project/issues"
  },
  "icon": "llvm-logo.png",
  "keywords": [
    "C",
    "C++",
    "LLVM",
    "LLDB"
  ],
  "engines": {
    "vscode": "^1.75.0"
  },
  "categories": [
    "Debuggers"
  ],
  "devDependencies": {
    "@types/node": "^18.19.41",
    "@types/vscode": "1.75.0",
    "@vscode/debugprotocol": "^1.68.0",
    "@vscode/vsce": "^3.2.2",
    "prettier": "^3.4.2",
    "prettier-plugin-curly": "^0.3.1",
    "typescript": "^5.7.3"
  },
  "activationEvents": [
    "onDebug",
    "onUri"
  ],
  "main": "./out/extension",
  "scripts": {
    "vscode:prepublish": "tsc -p ./",
    "watch": "tsc -watch -p ./",
    "format": "npx prettier './src-ts/' --write",
    "package": "vsce package --out ./out/lldb-dap.vsix",
    "publish": "vsce publish",
    "vscode-uninstall": "code --uninstall-extension llvm-vs-code-extensions.lldb-dap",
    "vscode-install": "code --install-extension ./out/lldb-dap.vsix"
  },
  "contributes": {
    "languages": [
      {
        "id": "lldb.disassembly",
        "aliases": [
          "Disassembly"
        ],
        "extensions": [
          ".disasm"
        ]
      }
    ],
    "grammars": [
      {
        "language": "lldb.disassembly",
        "scopeName": "source.disassembly",
        "path": "./syntaxes/disassembly.json"
      }
    ],
    "configuration": [
      {
        "type": "object",
        "title": "Adapter",
        "properties": {
          "lldb-dap.executable-path": {
            "order": 0,
            "scope": "machine-overridable",
            "type": "string",
            "description": "The path to the lldb-dap binary, e.g. /usr/local/bin/lldb-dap"
          },
          "lldb-dap.log-path": {
            "order": 0,
            "scope": "machine-overridable",
            "type": "string",
            "description": "The log path for lldb-dap (if any)"
          },
          "lldb-dap.serverMode": {
            "order": 0,
            "scope": "resource",
            "type": "boolean",
            "markdownDescription": "Run lldb-dap in server mode.\n\nWhen enabled, lldb-dap will start a background server that will be reused between debug sessions. This allows caching of debug symbols between sessions and improves launch performance.",
            "default": false
          },
          "lldb-dap.arguments": {
            "scope": "resource",
            "type": "array",
            "default": [],
            "items": {
              "type": "string"
            },
            "description": "The list of additional arguments used to launch the debug adapter executable."
          },
          "lldb-dap.environment": {
            "scope": "resource",
            "type": "object",
            "default": {},
            "description": "The environment of the lldb-dap process.",
            "additionalProperties": {
              "type": "string"
            }
          }
        }
      },
      {
        "title": "Defaults",
        "type": "object",
        "properties": {
          "lldb-dap.commandEscapePrefix": {
            "order": 0,
            "type": "string",
            "description": "The escape prefix to use for executing regular LLDB commands in the Debug Console, instead of printing variables. Defaults to a back-tick (`). If it's an empty string, then all expression in the Debug Console are treated as regular LLDB commands.",
            "default": "`"
          },
          "lldb-dap.customFrameFormat": {
            "order": 0,
            "type": "string",
            "description": "If non-empty, stack frames will have descriptions generated based on the provided format. See https://lldb.llvm.org/use/formatting.html for an explanation on format strings for frames. If the format string contains errors, an error message will be displayed on the Debug Console and the default frame names will be used. This might come with a performance cost because debug information might need to be processed to generate the description.",
            "default": ""
          },
          "lldb-dap.customThreadFormat": {
            "order": 0,
            "type": "string",
            "description": "If non-empty, threads will have descriptions generated based on the provided format. See https://lldb.llvm.org/use/formatting.html for an explanation on format strings for threads. If the format string contains errors, an error message will be displayed on the Debug Console and the default thread names will be used. This might come with a performance cost because debug information might need to be processed to generate the description.",
            "default": ""
          },
          "lldb-dap.detachOnError": {
            "order": 0,
            "type": "boolean",
            "description": "Detach from the program.",
            "default": false
          },
          "lldb-dap.disableASLR": {
            "order": 0,
            "type": "boolean",
            "description": "Enable or disable Address space layout randomization if the debugger supports it.",
            "default": true
          },
          "lldb-dap.disableSTDIO": {
            "order": 0,
            "type": "boolean",
            "description": "Don't retrieve STDIN, STDOUT and STDERR as the program is running.",
            "default": false
          },
          "lldb-dap.displayExtendedBacktrace": {
            "order": 0,
            "type": "boolean",
            "description": "Enable language specific extended backtraces.",
            "default": false
          },
          "lldb-dap.enableAutoVariableSummaries": {
            "order": 0,
            "type": "boolean",
            "description": "Enable auto generated summaries for variables when no summaries exist for a given type. This feature can cause performance delays in large projects when viewing variables.",
            "default": false
          },
          "lldb-dap.enableSyntheticChildDebugging": {
            "order": 0,
            "type": "boolean",
            "description": "If a variable is displayed using a synthetic children, also display the actual contents of the variable at the end under a [raw] entry. This is useful when creating sythetic child plug-ins as it lets you see the actual contents of the variable.",
            "default": false
          },
          "lldb-dap.timeout": {
            "order": 0,
            "type": "number",
            "description": "The time in seconds to wait for a program to stop at entry point when launching with \"launchCommands\". Defaults to 30 seconds.",
            "default": 30
          },
          "lldb-dap.targetTriple": {
            "order": 1,
            "type": "string",
            "description": "Triplet of the target architecture to override value derived from the program file."
          },
          "lldb-dap.platformName": {
            "order": 1,
            "type": "string",
            "description": "Name of the execution platform to override value derived from the program file."
          },
          "lldb-dap.initCommands": {
            "order": 2,
            "type": "array",
            "items": {
              "type": "string"
            },
            "description": "Initialization commands executed upon debugger startup.",
            "default": []
          },
          "lldb-dap.preRunCommands": {
            "order": 3,
            "type": "array",
            "items": {
              "type": "string"
            },
            "description": "Commands executed just before the program is launched.",
            "default": []
          },
          "lldb-dap.postRunCommands": {
            "order": 4,
            "type": "array",
            "items": {
              "type": "string"
            },
            "description": "Commands executed just as soon as the program is successfully launched when it's in a stopped state prior to any automatic continuation.",
            "default": []
          },
          "lldb-dap.stopCommands": {
            "order": 5,
            "type": "array",
            "items": {
              "type": "string"
            },
            "description": "Commands executed each time the program stops.",
            "default": []
          },
          "lldb-dap.exitCommands": {
            "order": 6,
            "type": "array",
            "items": {
              "type": "string"
            },
            "description": "Commands executed when the program exits.",
            "default": []
          },
          "lldb-dap.terminateCommands": {
            "order": 7,
            "type": "array",
            "items": {
              "type": "string"
            },
            "description": "Commands executed when the debugging session ends.",
            "default": []
          }
        }
      }
    ],
    "commands": [
      {
        "command": "lldb-dap.modules.copyProperty",
        "title": "Copy Value"
      }
    ],
    "menus": {
      "commandPalette": [
        {
          "command": "lldb-dap.modules.copyProperty",
          "when": "false"
        }
      ],
      "view/item/context": [
        {
          "command": "lldb-dap.modules.copyProperty",
          "when": "view == lldb-dap.modules && viewItem == property"
        }
      ]
    },
    "breakpoints": [
      {
        "language": "lldb.disassembly"
      },
      {
        "language": "ada"
      },
      {
        "language": "arm"
      },
      {
        "language": "asm"
      },
      {
        "language": "c"
      },
      {
        "language": "cpp"
      },
      {
        "language": "crystal"
      },
      {
        "language": "d"
      },
      {
        "language": "fortran"
      },
      {
        "language": "fortran-modern"
      },
      {
        "language": "nim"
      },
      {
        "language": "objective-c"
      },
      {
        "language": "objectpascal"
      },
      {
        "language": "pascal"
      },
      {
        "language": "rust"
      },
      {
        "language": "swift"
      }
    ],
    "debuggers": [
      {
        "type": "lldb-dap",
        "label": "LLDB DAP Debugger",
<<<<<<< HEAD
=======
        "languages": [
          "ada",
          "arm",
          "c",
          "cpp",
          "crystal",
          "d",
          "fortran",
          "fortran-modern",
          "nim",
          "objective-c",
          "objectpascal",
          "pascal",
          "rust",
          "swift"
        ],
>>>>>>> 4084ffcf
        "configurationAttributes": {
          "launch": {
            "required": [
              "program"
            ],
            "properties": {
              "debugAdapterHostname": {
                "type": "string",
                "markdownDescription": "The hostname that an existing lldb-dap executable is listening on."
              },
              "debugAdapterPort": {
                "type": "number",
                "markdownDescription": "The port that an existing lldb-dap executable is listening on."
              },
              "debugAdapterExecutable": {
                "type": "string",
                "markdownDescription": "The absolute path to the LLDB debug adapter executable to use. Overrides any user or workspace settings."
              },
              "debugAdapterArgs": {
                "type": "array",
                "items": {
                  "type": "string"
                },
                "markdownDescription": "The list of additional arguments used to launch the debug adapter executable. Overrides any user or workspace settings."
              },
              "program": {
                "type": "string",
                "description": "Path to the program to debug."
              },
              "args": {
                "type": [
                  "array"
                ],
                "items": {
                  "type": "string"
                },
                "description": "Program arguments.",
                "default": []
              },
              "cwd": {
                "type": "string",
                "description": "Program working directory.",
                "default": "${workspaceRoot}"
              },
              "env": {
                "anyOf": [
                  {
                    "type": "object",
                    "description": "Additional environment variables to set when launching the program. E.g. `{ \"FOO\": \"1\" }`",
                    "patternProperties": {
                      ".*": {
                        "type": "string"
                      }
                    },
                    "default": {}
                  },
                  {
                    "type": "array",
                    "description": "Additional environment variables to set when launching the program. E.g. `[\"FOO=1\", \"BAR\"]`",
                    "items": {
                      "type": "string",
                      "pattern": "^((\\w+=.*)|^\\w+)$"
                    },
                    "default": []
                  }
                ]
              },
              "stopOnEntry": {
                "type": "boolean",
                "description": "Automatically stop after launch.",
                "default": false
              },
              "disableASLR": {
                "type": "boolean",
                "description": "Enable or disable Address space layout randomization if the debugger supports it.",
                "default": true
              },
              "disableSTDIO": {
                "type": "boolean",
                "description": "Don't retrieve STDIN, STDOUT and STDERR as the program is running.",
                "default": false
              },
              "shellExpandArguments": {
                "type": "boolean",
                "description": "Expand program arguments as a shell would without actually launching the program in a shell.",
                "default": false
              },
              "detachOnError": {
                "type": "boolean",
                "description": "Detach from the program.",
                "default": false
              },
              "sourcePath": {
                "type": "string",
                "description": "Specify a source path to remap \"./\" to allow full paths to be used when setting breakpoints in binaries that have relative source paths."
              },
              "sourceMap": {
                "anyOf": [
                  {
                    "type": "object",
                    "description": "Specify an object of path remappings; each entry has a key containing the source path and a value containing the destination path. E.g `{ \"/the/source/path\": \"/the/destination/path\" }`. Overrides sourcePath.",
                    "patternProperties": {
                      ".*": {
                        "type": "string"
                      }
                    },
                    "default": {}
                  },
                  {
                    "type": "array",
                    "description": "Specify an array of path remappings; each element must itself be a two element array containing a source and destination path name. Overrides sourcePath.",
                    "items": {
                      "type": "array",
                      "minItems": 2,
                      "maxItems": 2,
                      "items": {
                        "type": "string"
                      }
                    },
                    "default": []
                  }
                ]
              },
              "debuggerRoot": {
                "type": "string",
                "description": "Specify a working directory to set the debug adapter to so relative object files can be located."
              },
              "targetTriple": {
                "type": "string",
                "description": "Triplet of the target architecture to override value derived from the program file."
              },
              "platformName": {
                "type": "string",
                "description": "Name of the execution platform to override value derived from the program file."
              },
              "initCommands": {
                "type": "array",
                "items": {
                  "type": "string"
                },
                "description": "Initialization commands executed upon debugger startup.",
                "default": []
              },
              "preRunCommands": {
                "type": "array",
                "items": {
                  "type": "string"
                },
                "description": "Commands executed just before the program is launched.",
                "default": []
              },
              "postRunCommands": {
                "type": "array",
                "items": {
                  "type": "string"
                },
                "description": "Commands executed just as soon as the program is successfully launched when it's in a stopped state prior to any automatic continuation.",
                "default": []
              },
              "launchCommands": {
                "type": "array",
                "items": {
                  "type": "string"
                },
                "description": "Custom commands that are executed instead of launching a process. A target will be created with the launch arguments prior to executing these commands. The commands may optionally create a new target and must perform a launch. A valid process must exist after these commands complete or the \"launch\" will fail. Launch the process with \"process launch -s\" to make the process to at the entry point since lldb-dap will auto resume if necessary.",
                "default": []
              },
              "stopCommands": {
                "type": "array",
                "items": {
                  "type": "string"
                },
                "description": "Commands executed each time the program stops.",
                "default": []
              },
              "exitCommands": {
                "type": "array",
                "items": {
                  "type": "string"
                },
                "description": "Commands executed when the program exits.",
                "default": []
              },
              "terminateCommands": {
                "type": "array",
                "items": {
                  "type": "string"
                },
                "description": "Commands executed when the debugging session ends.",
                "default": []
              },
              "runInTerminal": {
                "type": "boolean",
                "description": "Launch the program inside an integrated terminal in the IDE. Useful for debugging interactive command line programs",
                "default": false
              },
              "timeout": {
                "type": "number",
                "description": "The time in seconds to wait for a program to stop at entry point when launching with \"launchCommands\". Defaults to 30 seconds."
              },
              "enableAutoVariableSummaries": {
                "type": "boolean",
                "description": "Enable auto generated summaries for variables when no summaries exist for a given type. This feature can cause performance delays in large projects when viewing variables.",
                "default": false
              },
              "displayExtendedBacktrace": {
                "type": "boolean",
                "description": "Enable language specific extended backtraces.",
                "default": false
              },
              "enableSyntheticChildDebugging": {
                "type": "boolean",
                "description": "If a variable is displayed using a synthetic children, also display the actual contents of the variable at the end under a [raw] entry. This is useful when creating sythetic child plug-ins as it lets you see the actual contents of the variable.",
                "default": false
              },
              "commandEscapePrefix": {
                "type": "string",
                "description": "The escape prefix to use for executing regular LLDB commands in the Debug Console, instead of printing variables. Defaults to a back-tick (`). If it's an empty string, then all expression in the Debug Console are treated as regular LLDB commands.",
                "default": "`"
              },
              "customFrameFormat": {
                "type": "string",
                "description": "If non-empty, stack frames will have descriptions generated based on the provided format. See https://lldb.llvm.org/use/formatting.html for an explanation on format strings for frames. If the format string contains errors, an error message will be displayed on the Debug Console and the default frame names will be used. This might come with a performance cost because debug information might need to be processed to generate the description.",
                "default": ""
              },
              "customThreadFormat": {
                "type": "string",
                "description": "If non-empty, threads will have descriptions generated based on the provided format. See https://lldb.llvm.org/use/formatting.html for an explanation on format strings for threads. If the format string contains errors, an error message will be displayed on the Debug Console and the default thread names will be used. This might come with a performance cost because debug information might need to be processed to generate the description.",
                "default": ""
              }
            }
          },
          "attach": {
            "properties": {
              "debugAdapterHostname": {
                "type": "string",
                "markdownDescription": "The hostname that an existing lldb-dap executable is listening on."
              },
              "debugAdapterPort": {
                "type": "number",
                "markdownDescription": "The port that an existing lldb-dap executable is listening on."
              },
              "debugAdapterExecutable": {
                "type": "string",
                "markdownDescription": "The absolute path to the LLDB debug adapter executable to use. Overrides any user or workspace settings."
              },
              "debugAdapterArgs": {
                "type": "array",
                "items": {
                  "type": "string"
                },
                "markdownDescription": "The list of additional arguments used to launch the debug adapter executable. Overrides any user or workspace settings."
              },
              "program": {
                "type": "string",
                "description": "Path to the program to attach to."
              },
              "pid": {
                "type": "number",
                "description": "System process ID to attach to."
              },
              "waitFor": {
                "type": "boolean",
                "description": "If set to true, then wait for the process to launch by looking for a process with a basename that matches `program`. No process ID needs to be specified when using this flag.",
                "default": true
              },
              "sourcePath": {
                "type": "string",
                "description": "Specify a source path to remap \"./\" to allow full paths to be used when setting breakpoints in binaries that have relative source paths."
              },
              "sourceMap": {
                "anyOf": [
                  {
                    "type": "object",
                    "description": "Specify an object of path remappings; each entry has a key containing the source path and a value containing the destination path. E.g `{ \"/the/source/path\": \"/the/destination/path\" }`. Overrides sourcePath.",
                    "patternProperties": {
                      ".*": {
                        "type": "string"
                      }
                    },
                    "default": {}
                  },
                  {
                    "type": "array",
                    "description": "Specify an array of path remappings; each element must itself be a two element array containing a source and destination path name. Overrides sourcePath.",
                    "items": {
                      "type": "array",
                      "minItems": 2,
                      "maxItems": 2,
                      "items": {
                        "type": "string"
                      }
                    },
                    "default": []
                  }
                ]
              },
              "debuggerRoot": {
                "type": "string",
                "description": "Specify a working directory to set the debug adapter to so relative object files can be located."
              },
              "targetTriple": {
                "type": "string",
                "description": "Triplet of the target architecture to override value derived from the program file."
              },
              "platformName": {
                "type": "string",
                "description": "Name of the execution platform to override value derived from the program file."
              },
              "attachCommands": {
                "type": "array",
                "items": {
                  "type": "string"
                },
                "description": "Custom commands that are executed instead of attaching to a process ID or to a process by name. These commands may optionally create a new target and must perform an attach. A valid process must exist after these commands complete or the \"attach\" will fail.",
                "default": []
              },
              "initCommands": {
                "type": "array",
                "items": {
                  "type": "string"
                },
                "description": "Initialization commands executed upon debugger startup.",
                "default": []
              },
              "preRunCommands": {
                "type": "array",
                "items": {
                  "type": "string"
                },
                "description": "Commands executed just before the program is attached to.",
                "default": []
              },
              "postRunCommands": {
                "type": "array",
                "items": {
                  "type": "string"
                },
                "description": "Commands executed just as soon as the program is successfully attached when it's in a stopped state prior to any automatic continuation.",
                "default": []
              },
              "stopCommands": {
                "type": "array",
                "items": {
                  "type": "string"
                },
                "description": "Commands executed each time the program stops.",
                "default": []
              },
              "exitCommands": {
                "type": "array",
                "items": {
                  "type": "string"
                },
                "description": "Commands executed when the program exits.",
                "default": []
              },
              "terminateCommands": {
                "type": "array",
                "items": {
                  "type": "string"
                },
                "description": "Commands executed when the debugging session ends.",
                "default": []
              },
              "coreFile": {
                "type": "string",
                "description": "Path to the core file to debug."
              },
              "timeout": {
                "type": "number",
                "description": "The time in seconds to wait for a program to stop when attaching using \"attachCommands\". Defaults to 30 seconds."
              },
              "gdb-remote-port": {
                "type": [
                  "number",
                  "string"
                ],
                "description": "TCP/IP port to attach to a remote system. Specifying both pid and port is an error."
              },
              "gdb-remote-hostname": {
                "type": "string",
                "description": "The hostname to connect to a remote system. The default hostname being used localhost."
              },
              "enableAutoVariableSummaries": {
                "type": "boolean",
                "description": "Enable auto generated summaries for variables when no summaries exist for a given type. This feature can cause performance delays in large projects when viewing variables.",
                "default": false
              },
              "displayExtendedBacktrace": {
                "type": "boolean",
                "description": "Enable language specific extended backtraces.",
                "default": false
              },
              "enableSyntheticChildDebugging": {
                "type": "boolean",
                "description": "If a variable is displayed using a synthetic children, also display the actual contents of the variable at the end under a [raw] entry. This is useful when creating sythetic child plug-ins as it lets you see the actual contents of the variable.",
                "default": false
              },
              "commandEscapePrefix": {
                "type": "string",
                "description": "The escape prefix character to use for executing regular LLDB commands in the Debug Console, instead of printing variables. Defaults to a back-tick (`). If empty, then all expression in the Debug Console are treated as regular LLDB commands.",
                "default": "`"
              },
              "customFrameFormat": {
                "type": "string",
                "description": "If non-empty, stack frames will have descriptions generated based on the provided format. See https://lldb.llvm.org/use/formatting.html for an explanation on format strings for frames. If the format string contains errors, an error message will be displayed on the Debug Console and the default frame names will be used. This might come with a performance cost because debug information might need to be processed to generate the description.",
                "default": ""
              },
              "customThreadFormat": {
                "type": "string",
                "description": "If non-empty, threads will have descriptions generated based on the provided format. See https://lldb.llvm.org/use/formatting.html for an explanation on format strings for threads. If the format string contains errors, an error message will be displayed on the Debug Console and the default thread names will be used. This might come with a performance cost because debug information might need to be processed to generate the description.",
                "default": ""
              }
            }
          }
        },
        "initialConfigurations": [
          {
            "type": "lldb-dap",
            "request": "launch",
            "name": "Debug",
            "program": "${workspaceRoot}/<your program>",
            "args": [],
            "env": [],
            "cwd": "${workspaceRoot}"
          }
        ],
        "configurationSnippets": [
          {
            "label": "LLDB: Launch",
            "description": "",
            "body": {
              "type": "lldb-dap",
              "request": "launch",
              "name": "${2:Launch}",
              "program": "^\"\\${workspaceRoot}/${1:<your program>}\"",
              "args": [],
              "env": [],
              "cwd": "^\"\\${workspaceRoot}\""
            }
          },
          {
            "label": "LLDB: Attach",
            "description": "",
            "body": {
              "type": "lldb-dap",
              "request": "attach",
              "name": "${2:Attach}",
              "program": "${1:<your program>}",
              "waitFor": true
            }
          },
          {
            "label": "LLDB: Load Coredump",
            "description": "",
            "body": {
              "type": "lldb-dap",
              "request": "attach",
              "name": "${2:Core}",
              "program": "${1:<your program>}",
              "coreFile": "${1:<your program>}.core"
            }
          }
        ]
      }
    ],
    "views": {
      "debug": [
        {
          "id": "lldb-dap.modules",
          "name": "Modules",
          "when": "inDebugMode && debugType == 'lldb-dap' && lldb-dap.showModules",
          "icon": "$(symbol-module)"
        }
      ]
    }
  }
}<|MERGE_RESOLUTION|>--- conflicted
+++ resolved
@@ -318,8 +318,6 @@
       {
         "type": "lldb-dap",
         "label": "LLDB DAP Debugger",
-<<<<<<< HEAD
-=======
         "languages": [
           "ada",
           "arm",
@@ -336,7 +334,6 @@
           "rust",
           "swift"
         ],
->>>>>>> 4084ffcf
         "configurationAttributes": {
           "launch": {
             "required": [
