# We need to include the llvm components we depend on manually, as liblldb does
# not re-export those.
set(LLVM_LINK_COMPONENTS Support)
set(LLVM_TARGET_DEFINITIONS Options.td)
tablegen(LLVM Options.inc -gen-opt-parser-defs)
add_public_tablegen_target(LLDBDAPOptionsTableGen)

add_lldb_library(lldbDAP
  Breakpoint.cpp
  BreakpointBase.cpp
  CommandPlugins.cpp
  DAP.cpp
  DAPError.cpp
  DAPLog.cpp
  EventHelper.cpp
  ExceptionBreakpoint.cpp
  FifoFiles.cpp
  FunctionBreakpoint.cpp
  InstructionBreakpoint.cpp
  JSONUtils.cpp
  LLDBUtils.cpp
  OutputRedirector.cpp
  ProgressEvent.cpp
  ProtocolUtils.cpp
  RunInTerminal.cpp
  SourceBreakpoint.cpp
  Transport.cpp
  Variables.cpp
  Watchpoint.cpp

  Handler/ResponseHandler.cpp
  Handler/AttachRequestHandler.cpp
  Handler/BreakpointLocationsHandler.cpp
  Handler/CancelRequestHandler.cpp
  Handler/CompileUnitsRequestHandler.cpp
  Handler/CompletionsHandler.cpp
  Handler/ConfigurationDoneRequestHandler.cpp
  Handler/ContinueRequestHandler.cpp
  Handler/DataBreakpointInfoRequestHandler.cpp
  Handler/DisassembleRequestHandler.cpp
  Handler/DisconnectRequestHandler.cpp
  Handler/EvaluateRequestHandler.cpp
  Handler/ExceptionInfoRequestHandler.cpp
  Handler/InitializeRequestHandler.cpp
  Handler/LaunchRequestHandler.cpp
  Handler/LocationsRequestHandler.cpp
  Handler/ModulesRequestHandler.cpp
  Handler/NextRequestHandler.cpp
  Handler/PauseRequestHandler.cpp
  Handler/ReadMemoryRequestHandler.cpp
  Handler/RequestHandler.cpp
  Handler/RestartRequestHandler.cpp
  Handler/ScopesRequestHandler.cpp
  Handler/SetBreakpointsRequestHandler.cpp
  Handler/SetDataBreakpointsRequestHandler.cpp
  Handler/SetExceptionBreakpointsRequestHandler.cpp
  Handler/SetFunctionBreakpointsRequestHandler.cpp
  Handler/SetInstructionBreakpointsRequestHandler.cpp
  Handler/SetVariableRequestHandler.cpp
  Handler/SourceRequestHandler.cpp
  Handler/StackTraceRequestHandler.cpp
  Handler/StepInRequestHandler.cpp
  Handler/StepInTargetsRequestHandler.cpp
  Handler/StepOutRequestHandler.cpp
  Handler/TestGetTargetBreakpointsRequestHandler.cpp
  Handler/ThreadsRequestHandler.cpp
  Handler/VariablesRequestHandler.cpp

  Protocol/ProtocolBase.cpp
<<<<<<< HEAD
  Protocol/ProtocolTypes.cpp
  Protocol/ProtocolRequests.cpp

  LINK_LIBS
    liblldb
    lldbHost
=======
  Protocol/ProtocolEvents.cpp
  Protocol/ProtocolTypes.cpp
  Protocol/ProtocolRequests.cpp
>>>>>>> eb0f1dc0

  LINK_COMPONENTS
    Option
    Support
  LINK_LIBS
    liblldb
    lldbHost
  )

target_include_directories(lldbDAP
  PUBLIC ${CMAKE_CURRENT_SOURCE_DIR} ${CMAKE_CURRENT_BINARY_DIR})

if(LLDB_DAP_WELCOME_MESSAGE)
  target_compile_definitions(lldbDAP
    PRIVATE
    -DLLDB_DAP_WELCOME_MESSAGE=\"${LLDB_DAP_WELCOME_MESSAGE}\")
endif()

add_subdirectory(tool)<|MERGE_RESOLUTION|>--- conflicted
+++ resolved
@@ -67,18 +67,9 @@
   Handler/VariablesRequestHandler.cpp
 
   Protocol/ProtocolBase.cpp
-<<<<<<< HEAD
-  Protocol/ProtocolTypes.cpp
-  Protocol/ProtocolRequests.cpp
-
-  LINK_LIBS
-    liblldb
-    lldbHost
-=======
   Protocol/ProtocolEvents.cpp
   Protocol/ProtocolTypes.cpp
   Protocol/ProtocolRequests.cpp
->>>>>>> eb0f1dc0
 
   LINK_COMPONENTS
     Option
