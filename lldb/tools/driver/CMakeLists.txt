set(LLVM_TARGET_DEFINITIONS Options.td)
tablegen(LLVM Options.inc -gen-opt-parser-defs)
add_public_tablegen_target(LLDBOptionsTableGen)

if(APPLE)
  configure_file(
    ${CMAKE_CURRENT_SOURCE_DIR}/lldb-Info.plist.in
    ${CMAKE_CURRENT_BINARY_DIR}/lldb-Info.plist
    )
  # Inline info plist in binary (use target_link_options for this as soon as CMake 3.13 is available)
  set(CMAKE_EXE_LINKER_FLAGS "${CMAKE_EXE_LINKER_FLAGS} -Wl,-sectcreate,__TEXT,__info_plist,${CMAKE_CURRENT_BINARY_DIR}/lldb-Info.plist")
endif()

if (UNIX AND ${CMAKE_SYSTEM_NAME} MATCHES "AIX")                               
  remove_definitions("-D_XOPEN_SOURCE=700")                                    
  add_definitions("-D_ALL_SOURCE")                                             
endif()

add_lldb_tool(lldb
  Driver.cpp
  Platform.cpp

<<<<<<< HEAD
  LINK_LIBS
    liblldb
    lldbHost
    lldbUtility

=======
>>>>>>> eb0f1dc0
  LINK_COMPONENTS
    Option
    Support
  LINK_LIBS
    liblldb
    lldbHost
    lldbUtility
  )

add_dependencies(lldb
  LLDBOptionsTableGen
  ${tablegen_deps}
)

if(LLDB_BUILD_FRAMEWORK)
  # In the build-tree, we know the exact path to the framework directory.
  # The installed framework can be in different locations.
  lldb_setup_rpaths(lldb
    BUILD_RPATH
      "${LLDB_FRAMEWORK_ABSOLUTE_BUILD_DIR}"
    INSTALL_RPATH
      "@loader_path/../../../SharedFrameworks"
      "@loader_path/../../System/Library/PrivateFrameworks"
      "@loader_path/../../Library/PrivateFrameworks"
  )
endif()<|MERGE_RESOLUTION|>--- conflicted
+++ resolved
@@ -20,14 +20,6 @@
   Driver.cpp
   Platform.cpp
 
-<<<<<<< HEAD
-  LINK_LIBS
-    liblldb
-    lldbHost
-    lldbUtility
-
-=======
->>>>>>> eb0f1dc0
   LINK_COMPONENTS
     Option
     Support
