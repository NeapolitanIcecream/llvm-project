//===-- Header selector for libc unittests ----------------------*- C++ -*-===//
//
// Part of the LLVM Project, under the Apache License v2.0 with LLVM Exceptions.
// See https://llvm.org/LICENSE.txt for license information.
// SPDX-License-Identifier: Apache-2.0 WITH LLVM-exception
//
//===----------------------------------------------------------------------===//

#ifndef LLVM_LIBC_TEST_UNITTEST_TEST_H
#define LLVM_LIBC_TEST_UNITTEST_TEST_H

// This macro takes a file name and returns a value implicitly castable to
// a const char*. That const char* is the path to a file with the provided name
// in a directory where the test is allowed to write. By default it writes
// directly to the filename provided, but implementations are allowed to
// redefine it as necessary.
#define libc_make_test_file_path(file_name) (file_name)

// The LIBC_COPT_TEST_USE_* macros can select either of two alternate test
// frameworks:
//  * gtest, the well-known model for them all
//  * zxtest, the gtest workalike subset sometimes used in the Fuchsia build
// The default is to use llvm-libc's own gtest workalike framework.
//
// All the frameworks provide the basic EXPECT_* and ASSERT_* macros that gtest
// does.  The wrapper headers below define LIBC_NAMESPACE::testing::Test as the
// base class for test fixture classes.  Each also provides a definition of the
// macro LIBC_TEST_HAS_MATCHERS() for use in `#if` conditionals to guard use of
// gmock-style matchers, which zxtest does not support.

#if defined(LIBC_COPT_TEST_USE_ZXTEST)
#include "ZxTest.h"
// TODO: Migrate Pigweed to setting LIBC_COPT_TEST_USE_GTEST instead.
#elif defined(LIBC_COPT_TEST_USE_GTEST) || defined(LIBC_COPT_TEST_USE_PIGWEED)
#include "GTest.h"
#else
#include "LibcTest.h"
#endif

// These are defined the same way for each framework, in terms of the macros
// they all provide.

#define ASSERT_ERRNO_EQ(VAL)                                                   \
  do {                                                                         \
<<<<<<< HEAD
    ASSERT_EQ(VAL, static_cast<int>(LIBC_NAMESPACE::libc_errno));              \
    LIBC_NAMESPACE::libc_errno = 0;                                            \
  } while (0)
#define ASSERT_ERRNO_SUCCESS()                                                 \
  ASSERT_EQ(0, static_cast<int>(LIBC_NAMESPACE::libc_errno))
#define ASSERT_ERRNO_FAILURE()                                                 \
  do {                                                                         \
    ASSERT_NE(0, static_cast<int>(LIBC_NAMESPACE::libc_errno));                \
    LIBC_NAMESPACE::libc_errno = 0;                                            \
=======
    ASSERT_EQ(VAL, static_cast<int>(libc_errno));                              \
    libc_errno = 0;                                                            \
  } while (0)
#define ASSERT_ERRNO_SUCCESS() ASSERT_EQ(0, static_cast<int>(libc_errno))
#define ASSERT_ERRNO_FAILURE()                                                 \
  do {                                                                         \
    ASSERT_NE(0, static_cast<int>(libc_errno));                                \
    libc_errno = 0;                                                            \
>>>>>>> eb0f1dc0
  } while (0)

#endif // LLVM_LIBC_TEST_UNITTEST_TEST_H<|MERGE_RESOLUTION|>--- conflicted
+++ resolved
@@ -42,17 +42,6 @@
 
 #define ASSERT_ERRNO_EQ(VAL)                                                   \
   do {                                                                         \
-<<<<<<< HEAD
-    ASSERT_EQ(VAL, static_cast<int>(LIBC_NAMESPACE::libc_errno));              \
-    LIBC_NAMESPACE::libc_errno = 0;                                            \
-  } while (0)
-#define ASSERT_ERRNO_SUCCESS()                                                 \
-  ASSERT_EQ(0, static_cast<int>(LIBC_NAMESPACE::libc_errno))
-#define ASSERT_ERRNO_FAILURE()                                                 \
-  do {                                                                         \
-    ASSERT_NE(0, static_cast<int>(LIBC_NAMESPACE::libc_errno));                \
-    LIBC_NAMESPACE::libc_errno = 0;                                            \
-=======
     ASSERT_EQ(VAL, static_cast<int>(libc_errno));                              \
     libc_errno = 0;                                                            \
   } while (0)
@@ -61,7 +50,6 @@
   do {                                                                         \
     ASSERT_NE(0, static_cast<int>(libc_errno));                                \
     libc_errno = 0;                                                            \
->>>>>>> eb0f1dc0
   } while (0)
 
 #endif // LLVM_LIBC_TEST_UNITTEST_TEST_H