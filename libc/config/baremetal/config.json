--- conflicted
+++ resolved
@@ -30,13 +30,5 @@
     "LIBC_CONF_MATH_OPTIMIZATIONS": {
       "value": "(LIBC_MATH_SKIP_ACCURATE_PASS | LIBC_MATH_SMALL_TABLES)"
     }
-<<<<<<< HEAD
-  },
-  "codegen": {
-    "LIBC_CONF_KEEP_FRAME_POINTER": {
-      "value": false
-    }
-=======
->>>>>>> fea7da1b
   }
 }