--- conflicted
+++ resolved
@@ -15,15 +15,8 @@
   HDRS
     string_utils.h
   DEPENDS
-<<<<<<< HEAD
-    .memory_utils.inline_bzero
-    .memory_utils.inline_memcpy
-    libc.hdr.types.size_t
-    libc.include.stdlib
-=======
     libc.hdr.types.size_t
     libc.hdr.limits_macros
->>>>>>> 4084ffcf
     libc.src.__support.CPP.bitset
     libc.src.__support.CPP.type_traits
     libc.src.__support.common
