--- conflicted
+++ resolved
@@ -104,15 +104,10 @@
 // Implements load, store and splat for vector types.
 template <size_t Size> struct VectorType {
   using Type = typename VectorValueType<Size>::type;
-<<<<<<< HEAD
-  static inline Type load(CPtr src) { return ::__llvm_libc::load<Type>(src); }
-  static inline void store(Ptr dst, Type value) {
-=======
   LIBC_INLINE static Type load(CPtr src) {
     return ::__llvm_libc::load<Type>(src);
   }
   LIBC_INLINE static void store(Ptr dst, Type value) {
->>>>>>> e1acf65b
     ::__llvm_libc::store<Type>(dst, value);
   }
   LIBC_INLINE static Type splat(uint8_t value) {
