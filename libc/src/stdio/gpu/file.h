//===--- GPU helper functions for file I/O using RPC ----------------------===//
//
// Part of the LLVM Project, under the Apache License v2.0 with LLVM Exceptions.
// See https://llvm.org/LICENSE.txt for license information.
// SPDX-License-Identifier: Apache-2.0 WITH LLVM-exception
//
//===----------------------------------------------------------------------===//

#include "src/__support/RPC/rpc_client.h"
#include "src/__support/macros/config.h"
#include "src/string/string_utils.h"

#include "hdr/stdio_macros.h" // For stdin/out/err
#include "hdr/types/FILE.h"

namespace LIBC_NAMESPACE_DECL {
namespace file {

enum Stream {
  File = 0,
  Stdin = 1,
  Stdout = 2,
  Stderr = 3,
};

// When copying between the client and server we need to indicate if this is one
// of the special streams. We do this by enocding the low order bits of the
// pointer to indicate if we need to use the host's standard stream.
LIBC_INLINE uintptr_t from_stream(::FILE *f) {
  if (f == stdin)
    return reinterpret_cast<uintptr_t>(f) | Stdin;
  if (f == stdout)
    return reinterpret_cast<uintptr_t>(f) | Stdout;
  if (f == stderr)
    return reinterpret_cast<uintptr_t>(f) | Stderr;
  return reinterpret_cast<uintptr_t>(f);
}

// Get the associated stream out of an encoded number.
LIBC_INLINE ::FILE *to_stream(uintptr_t f) {
  ::FILE *stream = reinterpret_cast<FILE *>(f & ~0x3ull);
  Stream type = static_cast<Stream>(f & 0x3ull);
  if (type == Stdin)
    return stdin;
  if (type == Stdout)
    return stdout;
  if (type == Stderr)
    return stderr;
  return stream;
}

template <uint32_t opcode>
LIBC_INLINE uint64_t write_impl(::FILE *file, const void *data, size_t size) {
  uint64_t ret = 0;
  rpc::Client::Port port = rpc::client.open<opcode>();

<<<<<<< HEAD
  if constexpr (opcode == RPC_WRITE_TO_STREAM) {
=======
  if constexpr (opcode == LIBC_WRITE_TO_STREAM) {
>>>>>>> ce7c17d5
    port.send([&](rpc::Buffer *buffer, uint32_t) {
      buffer->data[0] = reinterpret_cast<uintptr_t>(file);
    });
  }

  port.send_n(data, size);
  port.recv([&](rpc::Buffer *buffer, uint32_t) {
    ret = reinterpret_cast<uint64_t *>(buffer->data)[0];
  });
  port.close();
  return ret;
}

LIBC_INLINE uint64_t write(::FILE *f, const void *data, size_t size) {
  if (f == stdout)
    return write_impl<LIBC_WRITE_TO_STDOUT>(f, data, size);
  else if (f == stderr)
    return write_impl<LIBC_WRITE_TO_STDERR>(f, data, size);
  else
    return write_impl<LIBC_WRITE_TO_STREAM>(f, data, size);
}

LIBC_INLINE uint64_t read_from_stream(::FILE *file, void *buf, size_t size) {
  uint64_t ret = 0;
  uint64_t recv_size;
<<<<<<< HEAD
  rpc::Client::Port port = rpc::client.open<RPC_READ_FROM_STREAM>();
=======
  rpc::Client::Port port = rpc::client.open<LIBC_READ_FROM_STREAM>();
>>>>>>> ce7c17d5
  port.send([=](rpc::Buffer *buffer, uint32_t) {
    buffer->data[0] = size;
    buffer->data[1] = from_stream(file);
  });
  port.recv_n(&buf, &recv_size, [&](uint64_t) { return buf; });
  port.recv([&](rpc::Buffer *buffer, uint32_t) { ret = buffer->data[0]; });
  port.close();
  return ret;
}

LIBC_INLINE uint64_t read(::FILE *f, void *data, size_t size) {
  return read_from_stream(f, data, size);
}

} // namespace file
} // namespace LIBC_NAMESPACE_DECL<|MERGE_RESOLUTION|>--- conflicted
+++ resolved
@@ -54,11 +54,7 @@
   uint64_t ret = 0;
   rpc::Client::Port port = rpc::client.open<opcode>();
 
-<<<<<<< HEAD
-  if constexpr (opcode == RPC_WRITE_TO_STREAM) {
-=======
   if constexpr (opcode == LIBC_WRITE_TO_STREAM) {
->>>>>>> ce7c17d5
     port.send([&](rpc::Buffer *buffer, uint32_t) {
       buffer->data[0] = reinterpret_cast<uintptr_t>(file);
     });
@@ -84,11 +80,7 @@
 LIBC_INLINE uint64_t read_from_stream(::FILE *file, void *buf, size_t size) {
   uint64_t ret = 0;
   uint64_t recv_size;
-<<<<<<< HEAD
-  rpc::Client::Port port = rpc::client.open<RPC_READ_FROM_STREAM>();
-=======
   rpc::Client::Port port = rpc::client.open<LIBC_READ_FROM_STREAM>();
->>>>>>> ce7c17d5
   port.send([=](rpc::Buffer *buffer, uint32_t) {
     buffer->data[0] = size;
     buffer->data[1] = from_stream(file);
