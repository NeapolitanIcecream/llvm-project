--- conflicted
+++ resolved
@@ -39,11 +39,7 @@
   char buffer[BUFF_SIZE];
 
   printf_core::WriteBuffer<printf_core::WriteMode::FLUSH_TO_STREAM> wb(
-<<<<<<< HEAD
-      buffer, BUFF_SIZE, &raw_write_hook, nullptr);
-=======
       buffer, BUFF_SIZE, &stdout_write_hook, nullptr);
->>>>>>> 4084ffcf
   printf_core::Writer<printf_core::WriteMode::FLUSH_TO_STREAM> writer(wb);
 
   int retval = printf_core::printf_main(&writer, format, args);
