--- conflicted
+++ resolved
@@ -51,6 +51,7 @@
   Round,
   RoundEven,
   Sin,
+  Sinpi,
   Sinh,
   Sqrt,
   Tan,
@@ -70,11 +71,14 @@
   // input and produce a single floating point number of the same type as
   // output.
   BeginBinaryOperationsSingleOutput,
+  Add,
   Atan2,
   Div,
   Fmod,
   Hypot,
   Pow,
+  Sub,
+  Fmul,
   EndBinaryOperationsSingleOutput,
 
   // Operations which take two floating point numbers of the same type as
@@ -130,10 +134,6 @@
   static constexpr bool VALUE = cpp::is_floating_point_v<T>;
 };
 
-<<<<<<< HEAD
-template <typename T>
-bool compare_unary_operation_single_output(Operation op, T input, T libc_output,
-=======
 template <typename T> struct IsBinaryInput {
   static constexpr bool VALUE = false;
 };
@@ -161,7 +161,6 @@
 template <typename InputType, typename OutputType>
 bool compare_unary_operation_single_output(Operation op, InputType input,
                                            OutputType libc_output,
->>>>>>> 4ae23bcc
                                            double ulp_tolerance,
                                            RoundingMode rounding);
 template <typename T>
@@ -183,15 +182,16 @@
                                          double ulp_tolerance,
                                          RoundingMode rounding);
 
-template <typename T>
+template <typename InputType, typename OutputType>
 bool compare_ternary_operation_one_output(Operation op,
-                                          const TernaryInput<T> &input,
-                                          T libc_output, double ulp_tolerance,
+                                          const TernaryInput<InputType> &input,
+                                          OutputType libc_output,
+                                          double ulp_tolerance,
                                           RoundingMode rounding);
 
-template <typename T>
-void explain_unary_operation_single_output_error(Operation op, T input,
-                                                 T match_value,
+template <typename InputType, typename OutputType>
+void explain_unary_operation_single_output_error(Operation op, InputType input,
+                                                 OutputType match_value,
                                                  double ulp_tolerance,
                                                  RoundingMode rounding);
 template <typename T>
@@ -209,12 +209,10 @@
     Operation op, const BinaryInput<InputType> &input, OutputType match_value,
     double ulp_tolerance, RoundingMode rounding);
 
-template <typename T>
-void explain_ternary_operation_one_output_error(Operation op,
-                                                const TernaryInput<T> &input,
-                                                T match_value,
-                                                double ulp_tolerance,
-                                                RoundingMode rounding);
+template <typename InputType, typename OutputType>
+void explain_ternary_operation_one_output_error(
+    Operation op, const TernaryInput<InputType> &input, OutputType match_value,
+    double ulp_tolerance, RoundingMode rounding);
 
 template <Operation op, bool silent, typename InputType, typename OutputType>
 class MPFRMatcher : public testing::Matcher<OutputType> {
@@ -242,7 +240,8 @@
   bool is_silent() const override { return silent; }
 
 private:
-  template <typename T> bool match(T in, T out) {
+  template <typename InType, typename OutType>
+  bool match(InType in, OutType out) {
     return compare_unary_operation_single_output(op, in, out, ulp_tolerance,
                                                  rounding);
   }
@@ -264,12 +263,14 @@
                                                 rounding);
   }
 
-  template <typename T> bool match(const TernaryInput<T> &in, T out) {
+  template <typename InType, typename OutType>
+  bool match(const TernaryInput<InType> &in, OutType out) {
     return compare_ternary_operation_one_output(op, in, out, ulp_tolerance,
                                                 rounding);
   }
 
-  template <typename T> void explain_error(T in, T out) {
+  template <typename InType, typename OutType>
+  void explain_error(InType in, OutType out) {
     explain_unary_operation_single_output_error(op, in, out, ulp_tolerance,
                                                 rounding);
   }
@@ -291,7 +292,8 @@
                                               rounding);
   }
 
-  template <typename T> void explain_error(const TernaryInput<T> &in, T out) {
+  template <typename InType, typename OutType>
+  void explain_error(const TernaryInput<InType> &in, OutType out) {
     explain_ternary_operation_one_output_error(op, in, out, ulp_tolerance,
                                                rounding);
   }
@@ -303,13 +305,13 @@
 // types.
 template <Operation op, typename InputType, typename OutputType>
 constexpr bool is_valid_operation() {
-<<<<<<< HEAD
-=======
   constexpr bool IS_NARROWING_OP =
       (op == Operation::Sqrt && cpp::is_floating_point_v<InputType> &&
        cpp::is_floating_point_v<OutputType> &&
        sizeof(OutputType) <= sizeof(InputType)) ||
-      (op == Operation::Div && internal::IsBinaryInput<InputType>::VALUE &&
+      (Operation::BeginBinaryOperationsSingleOutput < op &&
+       op < Operation::EndBinaryOperationsSingleOutput &&
+       internal::IsBinaryInput<InputType>::VALUE &&
        cpp::is_floating_point_v<
            typename internal::MakeScalarInput<InputType>::type> &&
        cpp::is_floating_point_v<OutputType>) ||
@@ -319,7 +321,6 @@
        cpp::is_floating_point_v<OutputType>);
   if (IS_NARROWING_OP)
     return true;
->>>>>>> 4ae23bcc
   return (Operation::BeginUnaryOperationsSingleOutput < op &&
           op < Operation::EndUnaryOperationsSingleOutput &&
           cpp::is_same_v<InputType, OutputType> &&
